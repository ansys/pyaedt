import os

from setuptools import setup
import fnmatch
import sys
# import pip
import logging

logging.basicConfig(stream=sys.stderr, level=logging.INFO)
log = logging.getLogger()

is_ironpython = "IronPython" in sys.version or ".NETFramework" in sys.version


# def install(package):
#     if hasattr(pip, "main"):
#         pip.main(["install", package])
#     else:
#         pip._internal.main(["install", package])


# required since Python 2.7's glob.iglob does not support recursive keyword
def recursive_glob(startpath, filepattern):
    """Return a list of files matching a pattern, searching recursively from a start path.
    Keyword Arguments:
    startpath -- starting path (directory)
    filepattern -- fnmatch-style filename pattern
    """
    return [
        os.path.join(dirpath, filename)
        for dirpath, _, filenames in os.walk(startpath)
        for filename in filenames
        if fnmatch.fnmatch(filename, filepattern)
    ]

def recursive_glob_folder(startpath, exclude_list=["dlls", "__pycache__",]):
    """Return a list of files matching a pattern, searching recursively from a start path.
    Keyword Arguments:
    startpath -- starting path (directory)
    """
    list_in =  [
        dirpath.replace(startpath, "pyaedt").replace("\\", ".")
        for dirpath, _, filenames in os.walk(startpath)
    ]
    list_excl = [el for i in exclude_list for el in list_in  if i in el]
    return [i for i in list_in if i not in list_excl]


open3 = open
if sys.version_info < (3, 0):
    import io
    open3 = io.open

# loosely from https://packaging.python.org/guides/single-sourcing-package-version/
HERE = os.path.abspath(os.path.dirname(__file__))

with open(os.path.join(HERE, "pyaedt", "version.txt"), "r") as f:
    version = f.readline()

# Get the long description from the README file
with open3(os.path.join(HERE, "README.rst"), encoding="utf-8") as f:
    long_description = f.read()

packages = recursive_glob_folder(os.path.join(HERE, "pyaedt"))

data_files = [
    ("dlls", recursive_glob(os.path.join("pyaedt", "dlls"), "*")),
    ("misc", recursive_glob(os.path.join("pyaedt", "misc"), "*")),
    ("License", recursive_glob(".", "*.md")),
    ("xaml", ["pyaedt/generic/wpf_template.xaml"]),
    ("version", ["pyaedt/version.txt"]),
    ("setup-distutils", ["setup-distutils.py"]),
]




extras_require = [
    "osmnx",
    "utm",
    "SRTM.py",
]

<<<<<<< HEAD
if is_ironpython:
=======
if sys.version_info.major == 3 and sys.version_info.minor > 7:
    install_requires = [
        "cffi>=1.15.0;platform_system=='Linux'",
        "pywin32>=301;platform_system=='Windows'",
        "pythonnet>=3.0.1",
        "rpyc>=5.3.0",
        "pyvista>=0.34.1",
        "numpy>=1.24.2",
        "matplotlib>=3.7.0",
        "psutil",
        "pandas>=1.5.3",
        "scikit-rf",
        "dotnetcore2>=3.1.23;platform_system=='Linux'",
    ]
elif sys.version_info.major == 3 and sys.version_info.minor == 7:
    install_requires = [
        "cffi>=1.15.0;platform_system=='Linux'",
        "pywin32>=301;platform_system=='Windows'",
        "pythonnet==3.0.1",
        "rpyc>=5.3.0",
        "pyvista>=0.34.1",
        "numpy<=1.21.6",
        "matplotlib<=3.5.3",
        "psutil",
        "pandas<=1.3.5",
        "scikit-rf",
        "dotnetcore2==3.1.23;platform_system=='Linux'",
    ]
elif is_ironpython:
>>>>>>> 80e356ab
    install_requires = []
    extras_require = []
# else:
#     sys.exit("PyAEDT supports only CPython 3.7-3.10 and IronPython 2.7.")

if os.name == "posix" and not is_ironpython:
    print("     ")
    print("     ")
    print("     ")
    print("==========================================================================================================")
    print("     ")
    print("Configure ANSYSEM_ROOT222 or later and LD_LIBRARY_PATH to use it on Linux like in the following example.")
    print("Example:")
    print("export ANSYSEM_ROOT222=/path/to/AnsysEM/v222/Linux64")
    msg = "export LD_LIBRARY_PATH="
    msg += "$ANSYSEM_ROOT222/common/mono/Linux64/lib64:$ANSYSEM_ROOT222/Delcross:$LD_LIBRARY_PATH"
    print(msg)
    print("     ")
    print("==========================================================================================================")
    print("     ")
    print("     ")
    print("     ")

if __name__ == '__main__':
    setup(version=version,
    data_files=data_files,
    include_package_data=True,
    packages=packages)<|MERGE_RESOLUTION|>--- conflicted
+++ resolved
@@ -81,9 +81,6 @@
     "SRTM.py",
 ]
 
-<<<<<<< HEAD
-if is_ironpython:
-=======
 if sys.version_info.major == 3 and sys.version_info.minor > 7:
     install_requires = [
         "cffi>=1.15.0;platform_system=='Linux'",
@@ -113,7 +110,6 @@
         "dotnetcore2==3.1.23;platform_system=='Linux'",
     ]
 elif is_ironpython:
->>>>>>> 80e356ab
     install_requires = []
     extras_require = []
 # else:
