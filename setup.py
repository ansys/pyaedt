import setuptools
import sys
import pip
from _setup_common import (
    name,
    version,
    author,
    maintainer,
    maintainer_email,
    description,
    long_description,
    packages,
    data_files,
    license,
    classifiers,
)

is_ironpython = "IronPython" in sys.version or ".NETFramework" in sys.version


def install(package):
    if hasattr(pip, "main"):
        pip.main(["install", package])
    else:
        pip._internal.main(["install", package])


if sys.version_info >= (3, 9):
    install_requires = [
<<<<<<< HEAD
        "pywin32 >= 2.2.7;platform_system=='Windows'",
        "jupyterlab;platform_system=='Linux'",
=======
        "pywin32 >= 303;platform_system=='Windows'",
>>>>>>> 725c0350
        "rpyc==5.0.1",
        "pyvista>=0.32.0",
        "numpy",
        "matplotlib",
    ]
    install("https://github.com/pyansys/PyAEDT/raw/release/0.3/pythonnet-2.5.2-cp39-cp39-win_amd64.whl")
elif sys.version_info >= (3, 0):
    install_requires = [
        "pywin32 >= 303;platform_system=='Windows'",
        "pythonnet >= 2.5.2;platform_system=='Windows'",
        "jupyterlab;platform_system=='Linux'",
        "rpyc==5.0.1",
        "pyvista>=0.32.0",
        "numpy",
        "matplotlib",
    ]
elif not is_ironpython and sys.version_info < (3, 0):
    install_requires = ["pywin32 == 228;platform_system=='Windows'", "pythonnet >= 2.5.2;platform_system=='Windows'"]
else:
    install_requires = []


setuptools.setup(
    name=name,
    version=version,
    author=author,
    maintainer=maintainer,
    maintainer_email=maintainer_email,
    description=description,
    long_description=long_description,
    long_description_content_type="text/x-rst",
    install_requires=install_requires,
    packages=packages,
    data_files=data_files,
    include_package_data=True,
    license=license,
    classifiers=classifiers,
)<|MERGE_RESOLUTION|>--- conflicted
+++ resolved
@@ -27,12 +27,8 @@
 
 if sys.version_info >= (3, 9):
     install_requires = [
-<<<<<<< HEAD
-        "pywin32 >= 2.2.7;platform_system=='Windows'",
         "jupyterlab;platform_system=='Linux'",
-=======
         "pywin32 >= 303;platform_system=='Windows'",
->>>>>>> 725c0350
         "rpyc==5.0.1",
         "pyvista>=0.32.0",
         "numpy",
