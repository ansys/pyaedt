--- conflicted
+++ resolved
@@ -39,11 +39,6 @@
     license="MIT",
     classifiers=[
         "Development Status :: 4 - Beta",
-<<<<<<< HEAD
-        "Programming Language :: Python :: 3",
-        'License :: OSI Approved :: MIT License',
-        "Operating System :: OS Independent",
-=======
         "Programming Language :: Python :: 2.7",
         "Programming Language :: Python :: 3.6",
         "Programming Language :: Python :: 3.7",
@@ -51,6 +46,5 @@
         "License :: OSI Approved :: MIT License",
         "Operating System :: Microsoft :: Windows",
         "Operating System :: POSIX",
->>>>>>> fc210440
     ],
 )