--- conflicted
+++ resolved
@@ -5,11 +5,7 @@
 import pyaedt
 from pyaedt import is_linux
 from _unittest.conftest import local_path
-<<<<<<< HEAD
-from _unittest_solvers.conftest import local_path as local_solvers
-=======
 from _unittest_solvers.conftest import local_path as solver_local_path
->>>>>>> cc34f98c
 
 push_project = "push_excitation"
 export_3d_project = "export"
@@ -155,21 +151,17 @@
 
         assert main({"is_test": True})
 
-<<<<<<< HEAD
     def test_08_configure_a3d(self, local_scratch):
 
         from pyaedt.workflows.project.configure_edb import main
 
-        configuration_path = shutil.copy(os.path.join(local_solvers, "example_models", "T45", "ports.json"),
+        configuration_path = shutil.copy(os.path.join(solver_local_path, "example_models", "T45", "ports.json"),
                                 os.path.join(local_scratch.path, "ports.json"))
         file_path = os.path.join(local_scratch.path, "ANSYS-HSD_V1.aedb")
-        local_scratch.copyfolder(os.path.join(local_solvers, "example_models", "T45",  "ANSYS-HSD_V1.aedb"),file_path)
+        local_scratch.copyfolder(os.path.join(solver_local_path, "example_models", "T45",  "ANSYS-HSD_V1.aedb"),file_path)
 
         assert main({"is_test": True, "aedb_path": file_path, "configuration_path": configuration_path})
-=======
-        circuit = pyaedt.Circuit()
-        assert len(circuit.modeler.schematic.components) == 10
-        aedtapp.close_project(aedtapp.project_name)
+
 
     def test_08_advanced_fields_calculator_non_general(self, add_app):
         aedtapp = add_app(application=pyaedt.Hfss,
@@ -235,5 +227,4 @@
 
         assert len(aedtapp.post.ofieldsreporter.GetChildNames()) == 2
 
-        aedtapp.close_project(aedtapp.project_name)
->>>>>>> cc34f98c
+        aedtapp.close_project(aedtapp.project_name)