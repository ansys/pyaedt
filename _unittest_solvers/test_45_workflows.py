--- conflicted
+++ resolved
@@ -229,7 +229,6 @@
 
         aedtapp.close_project(aedtapp.project_name)
 
-<<<<<<< HEAD
         aedtapp = add_app(application=pyaedt.Maxwell2d,
                           project_name=m2d_electrostatic,
                           subfolder=test_subfolder)
@@ -241,7 +240,8 @@
                      "setup": "MySetupAuto : LastAdaptive",
                      "calculation": "e_line",
                      "assignment": ["Polyl1"]})
-=======
+
+
     def test_10_push_excitation_3dl(self, local_scratch, desktop):
         from pyaedt.workflows.hfss3dlayout.push_excitation_from_file_3dl import main
 
@@ -262,5 +262,4 @@
         h3d.save_project()
         # In 3D Layout datasets are not retrieved
         # assert h3d.design_datasets
-        h3d.close_project(h3d.project_name)
->>>>>>> 36f3681d
+        h3d.close_project(h3d.project_name)