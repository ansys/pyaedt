import pytest
import os
import shutil

import pyaedt
from pyaedt.generic.settings import is_linux
from _unittest.conftest import local_path
from _unittest_solvers.conftest import local_path as solver_local_path

push_project = "push_excitation"
export_3d_project = "export"
twinbuilder_circuit = "TB_test"
report = "report"
fields_calculator = "fields_calculator_solved"
m2d_electrostatic = "maxwell_fields_calculator"

test_subfolder = "T45"


class TestClass:
    @pytest.fixture(autouse=True)
    def init(self, desktop):
        os.environ["PYAEDT_SCRIPT_PORT"] = str(desktop.port)
        os.environ["PYAEDT_SCRIPT_VERSION"] = desktop.aedt_version_id

    def test_01_template(self, add_app):
        aedtapp = add_app(application=pyaedt.Hfss, project_name="workflow_test")

        from pyaedt.workflows.templates.extension_template import main
        assert main({"is_test": True})

        assert len(aedtapp.modeler.object_list) == 1
        aedtapp.close_project(aedtapp.project_name)

    def test_02_hfss_push(self, add_app):
        aedtapp = add_app(project_name=push_project, subfolder=test_subfolder)

        from pyaedt.workflows.hfss.push_excitation_from_file import main

        # No choice
        file_path = os.path.join(local_path, "example_models", "T20", "Sinusoidal.csv")
        assert main({"is_test": True, "file_path": file_path, "choice": ""})
        aedtapp.save_project()
        assert not aedtapp.design_datasets

        # Correct choice
        assert main({"is_test": True, "file_path": file_path, "choice": "1:1"})
        aedtapp.save_project()
        assert aedtapp.design_datasets
        aedtapp.close_project(aedtapp.project_name)

    def test_03_hfss3dlayout_export_3d_q3d(self, local_scratch, add_app):
        aedtapp = add_app(application=pyaedt.Hfss3dLayout,
                          project_name=export_3d_project,
                          subfolder=test_subfolder)

        aedtapp.save_project(os.path.join(local_scratch.path, "test_03_hfss3dlayout_export_3d_q3d.aedt"))

        from pyaedt.workflows.hfss3dlayout.export_to_3d import main

        assert main({"is_test": True, "choice": "Export to Q3D"})

        assert os.path.isfile(os.path.join(local_scratch.path, "test_03_hfss3dlayout_export_3d_q3d_Q3D.aedt"))
        aedtapp.close_project(os.path.basename(aedtapp.project_file[:-5]) + "_Q3D")
        aedtapp.close_project(aedtapp.project_name)

    def test_03_hfss3dlayout_export_3d_icepak(self, local_scratch, add_app):
        aedtapp = add_app(application=pyaedt.Hfss3dLayout,
                          project_name=export_3d_project,
                          subfolder=test_subfolder)

        aedtapp.save_project(os.path.join(local_scratch.path, "test_03_hfss3dlayout_export_3d_icepak.aedt"))

        from pyaedt.workflows.hfss3dlayout.export_to_3d import main

        assert main({"is_test": True, "choice": "Export to Icepak"})

        assert os.path.isfile(os.path.join(local_scratch.path, "test_03_hfss3dlayout_export_3d_icepak_IPK.aedt"))
        aedtapp.close_project(os.path.basename(aedtapp.project_file[:-5]) + "_IPK")
        aedtapp.close_project(aedtapp.project_name)

    def test_03_hfss3dlayout_export_3d_maxwell(self, local_scratch, add_app):
        aedtapp = add_app(application=pyaedt.Hfss3dLayout,
                          project_name=export_3d_project,
                          subfolder=test_subfolder)

        aedtapp.save_project(os.path.join(local_scratch.path, "test_03_hfss3dlayout_export_3d_maxwell.aedt"))

        from pyaedt.workflows.hfss3dlayout.export_to_3d import main

        assert main({"is_test": True, "choice": "Export to Maxwell 3D"})

        assert os.path.isfile(os.path.join(local_scratch.path, "test_03_hfss3dlayout_export_3d_maxwell_M3D.aedt"))
        aedtapp.close_project(os.path.basename(aedtapp.project_file[:-5]) + "_M3D")
        aedtapp.close_project(aedtapp.project_name)

    def test_04_project_report(self, add_app):
        aedtapp = add_app(application=pyaedt.Hfss,
                          project_name=report,
                          subfolder=test_subfolder)

        from pyaedt.workflows.project.create_report import main

        assert main({"is_test": True})

        assert os.path.isfile(os.path.join(aedtapp.working_directory, "AEDT_Results.pdf"))
        aedtapp.close_project(aedtapp.project_name)

    def test_05_project_import_nastran(self, add_app, local_scratch):
        aedtapp = add_app(application=pyaedt.Hfss, project_name="workflow_nastran")

        from pyaedt.workflows.project.import_nastran import main

        # Non-existing file
        file_path = os.path.join(local_scratch.path, "test_cad_invented.nas")

        assert main({"is_test": True, "file_path": file_path, "lightweight": True, "decimate": 0.0, "planar": True})

        assert len(aedtapp.modeler.object_list) == 0

        file_path = shutil.copy(os.path.join(local_path, "example_models", "T20", "test_cad.nas"),
                                os.path.join(local_scratch.path, "test_cad.nas"))
        shutil.copy(os.path.join(local_path, "example_models", "T20", "assembly1.key"),
                    os.path.join(local_scratch.path, "assembly1.key"))
        shutil.copy(os.path.join(local_path, "example_models", "T20", "assembly2.key"),
                    os.path.join(local_scratch.path, "assembly2.key"))
        assert main({"is_test": True, "file_path": file_path, "lightweight": True, "decimate": 0.0, "planar": True})

        assert len(aedtapp.modeler.object_list) == 3
        aedtapp.close_project(aedtapp.project_name)

    def test_06_project_import_stl(self, add_app, local_scratch):
        aedtapp = add_app(application=pyaedt.Hfss, project_name="workflow_stl")

        from pyaedt.workflows.project.import_nastran import main

        file_path = shutil.copy(os.path.join(local_path, "example_models", "T20", "sphere.stl"),
                                os.path.join(local_scratch.path, "sphere.stl"))

        assert main({"is_test": True, "file_path": file_path, "lightweight": True, "decimate": 0.0, "planar": True})

        assert len(aedtapp.modeler.object_list) == 1
        aedtapp.close_project(aedtapp.project_name)

    @pytest.mark.skipif(is_linux, reason="Not supported in Linux.")
    def test_07_twinbuilder_convert_circuit(self, add_app):
        aedtapp = add_app(application=pyaedt.TwinBuilder,
                          project_name=twinbuilder_circuit,
                          subfolder=test_subfolder)

        from pyaedt.workflows.twinbuilder.convert_to_circuit import main

        assert main({"is_test": True})

    def test_08_configure_a3d(self, local_scratch):
        from pyaedt.workflows.project.configure_edb import main

        configuration_path = shutil.copy(os.path.join(solver_local_path, "example_models", "T45", "ports.json"),
                                         os.path.join(local_scratch.path, "ports.json"))
        file_path = os.path.join(local_scratch.path, "ANSYS-HSD_V1.aedb")
        local_scratch.copyfolder(os.path.join(solver_local_path, "example_models", "T45", "ANSYS-HSD_V1.aedb"),
                                 file_path)

        assert main({"is_test": True, "aedb_path": file_path, "configuration_path": configuration_path})

    def test_08_advanced_fields_calculator_non_general(self, add_app):
        aedtapp = add_app(application=pyaedt.Hfss,
                          project_name=fields_calculator,
                          subfolder=test_subfolder)

        assert isinstance(aedtapp.post.fields_calculator.expression_names, list)
        name = aedtapp.post.fields_calculator.add_expression("voltage_line", "Polyline1")
        assert name == "Voltage_Line"
        name2 = aedtapp.post.fields_calculator.add_expression("voltage_line", "Polyline1")
        assert name == name2
        assert not aedtapp.post.fields_calculator.expression_plot("voltage_line_invented", "Polyline1", [name])
        assert aedtapp.post.fields_calculator.expression_plot("voltage_line", "Polyline1", [name])
        assert aedtapp.post.fields_calculator.delete_expression(name)
        assert aedtapp.post.fields_calculator.delete_expression()
        assert not aedtapp.post.fields_calculator.is_expression_defined(name)
        assert not aedtapp.post.fields_calculator.add_expression("voltage_line", "Polyline1_invented")
        assert not aedtapp.post.fields_calculator.add_expression("voltage_line", "inner")
        assert not aedtapp.post.fields_calculator.add_expression("voltage_line", 500)

        from pyaedt.workflows.project.advanced_fields_calculator import main

        assert main({"is_test": True,
                     "setup": "Setup1 : LastAdaptive",
                     "calculation": "voltage_line",
                     "assignment": ["Polyline1", "Polyline2"]})

        assert len(aedtapp.post.all_report_names) == 6

        assert not main({"is_test": True,
                         "setup": "Setup1 : LastAdaptive",
                         "calculation": "",
                         "assignment": ["Polyline1", "Polyline2"]})

        assert not main({"is_test": True,
                         "setup": "Setup1 : LastAdaptive",
                         "calculation": "voltage_line_invented",
                         "assignment": ["Polyline1", "Polyline2"]})

        aedtapp.close_project(aedtapp.project_name)

    def test_09_advanced_fields_calculator_general(self, add_app):
        aedtapp = add_app(application=pyaedt.Q3d,
                          project_name=fields_calculator,
                          subfolder=test_subfolder)

        initial_catalog = len(aedtapp.post.fields_calculator.expression_names)
        example_file = os.path.join(solver_local_path, "example_models",
                                    test_subfolder,
                                    "expression_catalog_custom.toml")
        new_catalog = aedtapp.post.fields_calculator.load_expression_file(example_file)
        assert initial_catalog != len(new_catalog)
        assert new_catalog == aedtapp.post.fields_calculator.expression_catalog
        assert not aedtapp.post.fields_calculator.add_expression("e_field_magnitude", "Polyline1")
        assert not aedtapp.post.fields_calculator.load_expression_file("invented.toml")

        from pyaedt.workflows.project.advanced_fields_calculator import main

        assert main({"is_test": True,
                     "setup": "Setup1 : LastAdaptive",
                     "calculation": "voltage_drop",
                     "assignment": ["Face9", "inner"]})

        assert len(aedtapp.post.ofieldsreporter.GetChildNames()) == 2

        aedtapp.close_project(aedtapp.project_name)

        aedtapp = add_app(application=pyaedt.Maxwell2d,
                          project_name=m2d_electrostatic,
                          design_name="e_tangential",
                          subfolder=test_subfolder)
        name = aedtapp.post.fields_calculator.add_expression("e_line", None)
        assert name
        assert aedtapp.post.fields_calculator.expression_plot("e_line", "Poly1", [name])

        assert main({"is_test": True,
                     "setup": "MySetupAuto : LastAdaptive",
                     "calculation": "e_line",
                     "assignment": ["Polyl1"]})

        aedtapp.close_project(aedtapp.project_name)

        aedtapp = add_app(application=pyaedt.Maxwell2d,
                          project_name=m2d_electrostatic,
                          design_name="stress_tensor",
                          subfolder=test_subfolder)
        name = aedtapp.post.fields_calculator.add_expression("radial_stress_tensor", None)
        assert name
        assert aedtapp.post.fields_calculator.expression_plot("radial_stress_tensor", "Polyline1", [name])
        name = aedtapp.post.fields_calculator.add_expression("tangential_stress_tensor", None)
        assert name
        assert aedtapp.post.fields_calculator.expression_plot("tangential_stress_tensor", "Polyline1", [name])

        aedtapp.close_project(aedtapp.project_name)

    def test_10_push_excitation_3dl(self, local_scratch, desktop):
        from pyaedt.workflows.hfss3dlayout.push_excitation_from_file_3dl import main

        project_path = shutil.copy(os.path.join(local_path, "example_models",
                                                "T41",
                                                "test_post_3d_layout_solved_23R2.aedtz"),
                                   os.path.join(local_scratch.path, "test_post_3d_layout_solved_23R2.aedtz"))

        h3d = pyaedt.Hfss3dLayout(project_path, version=desktop.aedt_version_id, port=str(desktop.port))

        file_path = os.path.join(local_path, "example_models", "T20", "Sinusoidal.csv")
        assert main({"is_test": True, "file_path": file_path, "choice": ""})
        h3d.save_project()
        assert not h3d.design_datasets

        # Correct choice
        assert main({"is_test": True, "file_path": file_path, "choice": "Port1"})
        h3d.save_project()
        # In 3D Layout datasets are not retrieved
        # assert h3d.design_datasets
        h3d.close_project(h3d.project_name)

    def test_11_cutout(self, add_app, local_scratch):
        from pyaedt.workflows.hfss3dlayout.cutout import main

        app = add_app("ANSYS-HSD_V1", application=pyaedt.Hfss3dLayout, subfolder=test_subfolder)

        assert main({"is_test": True, "choice": "ConvexHull",
                     "signals": ["DDR4_A0"],
                     "reference": ["GND"],
                     "expansion_factor": 3,
                     "fix_disjoints": True, })
        app.close_project()

    def test_12_export_layout(self, add_app, local_scratch):
        from pyaedt.workflows.hfss3dlayout.export_layout import main

        app = add_app("ANSYS-HSD_V1", application=pyaedt.Hfss3dLayout, subfolder=test_subfolder)

<<<<<<< HEAD
        assert main({"is_test": True, "export_ipc": True, "export_configuration": True, "export_bom": True})
        app.close_project()
=======
        assert main({"is_test": True, "export_ipc": True, "export_configuration": True, "export_bom": True })
        app.close_project()
    def test_13_parametrize_layout(self, local_scratch):
        from pyaedt.workflows.hfss3dlayout.parametrize_edb import main
        file_path = os.path.join(local_scratch.path, "ANSYS-HSD_V1_param.aedb")

        local_scratch.copyfolder(os.path.join(solver_local_path, "example_models",
                                                "T45",
                                                "ANSYS-HSD_V1.aedb"), file_path)

        assert main({"is_test": True,
                     "aedb_path": file_path,
                     "parametrize_layers": True,
                     "parametrize_materials": True,
                     "parametrize_padstacks": True,
                     "parametrize_traces": True,
                     "nets_filter": ["GND"],
                     "expansion_polygon_mm": 0.1,
                     "expansion_void_mm": 0.1,
                     "relative_parametric": True,
                     "project_name": "new_parametrized", })
>>>>>>> 139bd477
<|MERGE_RESOLUTION|>--- conflicted
+++ resolved
@@ -296,11 +296,7 @@
 
         app = add_app("ANSYS-HSD_V1", application=pyaedt.Hfss3dLayout, subfolder=test_subfolder)
 
-<<<<<<< HEAD
         assert main({"is_test": True, "export_ipc": True, "export_configuration": True, "export_bom": True})
-        app.close_project()
-=======
-        assert main({"is_test": True, "export_ipc": True, "export_configuration": True, "export_bom": True })
         app.close_project()
     def test_13_parametrize_layout(self, local_scratch):
         from pyaedt.workflows.hfss3dlayout.parametrize_edb import main
@@ -320,5 +316,4 @@
                      "expansion_polygon_mm": 0.1,
                      "expansion_void_mm": 0.1,
                      "relative_parametric": True,
-                     "project_name": "new_parametrized", })
->>>>>>> 139bd477
+                     "project_name": "new_parametrized", })