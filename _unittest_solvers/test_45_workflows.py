--- conflicted
+++ resolved
@@ -324,12 +324,7 @@
     def test_11_cutout(self, add_app, local_scratch):
         from ansys.aedt.core.workflows.hfss3dlayout.cutout import main
 
-<<<<<<< HEAD
-
         app = add_app("ANSYS-HSD_V1", application=ansys.aedt.core.Hfss3dLayout, subfolder=test_subfolder)
-=======
-        app = add_app("ANSYS-HSD_V1", application=pyaedt.Hfss3dLayout, subfolder=test_subfolder)
->>>>>>> e2aa0d15
 
         assert main({"is_test": True, "choice": "ConvexHull",
                      "signals": ["DDR4_A0"],
@@ -345,12 +340,7 @@
     def test_12_export_layout(self, add_app, local_scratch):
         from ansys.aedt.core.workflows.hfss3dlayout.export_layout import main
 
-<<<<<<< HEAD
-
         app = add_app("ANSYS-HSD_V1", application=ansys.aedt.core.Hfss3dLayout, subfolder=test_subfolder)
-=======
-        app = add_app("ANSYS-HSD_V1", application=pyaedt.Hfss3dLayout, subfolder=test_subfolder)
->>>>>>> e2aa0d15
 
         assert main({"is_test": True, "export_ipc": True, "export_configuration": True, "export_bom": True})
         app.close_project()
@@ -360,7 +350,7 @@
         reason="Test under review in 2024.2",
     )
     def test_13_parametrize_layout(self, local_scratch):
-        from pyaedt.workflows.hfss3dlayout.parametrize_edb import main
+        from ansys.aedt.core.workflows.hfss3dlayout.parametrize_edb import main
         file_path = os.path.join(local_scratch.path, "ANSYS-HSD_V1_param.aedb")
 
         local_scratch.copyfolder(os.path.join(solver_local_path, "example_models",
@@ -380,9 +370,9 @@
                      "project_name": "new_parametrized", })
 
     def test_14_power_map_creation_ipk(self, local_scratch, add_app):
-        from pyaedt.workflows.icepak.power_map_from_csv import main
+        from ansys.aedt.core.workflows.icepak.power_map_from_csv import main
         file_path = os.path.join(solver_local_path, "example_models", "T45", "icepak_classic_powermap.csv")
-        aedtapp = add_app("PowerMap", application=pyaedt.Icepak, subfolder=test_subfolder)
+        aedtapp = add_app("PowerMap", application=ansys.aedt.core.Icepak, subfolder=test_subfolder)
         assert main({"is_test": True, "file_path": file_path})
         assert len(aedtapp.modeler.object_list) == 3
         aedtapp.close_project()