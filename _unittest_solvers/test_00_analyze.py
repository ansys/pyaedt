import csv
import os
import sys
import time

import pytest

from _unittest_solvers.conftest import desktop_version
from _unittest_solvers.conftest import local_path

from pathlib import Path

from pyaedt.generic.settings import is_linux
from pyaedt import Icepak, Rmxprt
from pyaedt import Hfss3dLayout
from pyaedt import Circuit, Maxwell3d
from _unittest.conftest import config
from pyaedt.generic.spisim import SpiSim

sbr_platform_name = "satellite_231"
array_name = "array_231"
test_solve = "test_solve"
original_project_name = "ANSYS-HSD_V1"
transient = "Transient_StrandedWindings"

if config["desktopVersion"] > "2022.2":
    component = "Circ_Patch_5GHz_232.a3dcomp"
else:
    component = "Circ_Patch_5GHz.a3dcomp"

test_subfolder = "T00"
erl_project_name = "erl_unit_test"
com_project_name = "com_unit_test_23r2"


@pytest.fixture()
def sbr_platform(add_app):
    app = add_app(project_name=sbr_platform_name, subfolder=test_subfolder)
    yield app
    app.close_project(save=False)


@pytest.fixture()
def array(add_app):
    app = add_app(project_name=array_name, subfolder=test_subfolder)
    yield app
    app.close_project(save=False)


@pytest.fixture()
def sbr_app(add_app):
    app = add_app(project_name="SBR_test", solution_type="SBR+")
    yield app
    app.close_project(save=False)


@pytest.fixture()
def hfss_app(add_app):
    app = add_app(project_name="Hfss_test")
    yield app
    app.close_project(save=False)


@pytest.fixture(scope="class")
def icepak_app(add_app):
    app = add_app(application=Icepak, design_name="SolveTest")
    return app


@pytest.fixture(scope="class")
def hfss3dl_solve(add_app):
    app = add_app(project_name=test_solve, application=Hfss3dLayout, subfolder=test_subfolder)
    return app


@pytest.fixture(scope="class")
def circuit_app(add_app):
    app = add_app(original_project_name, application=Circuit, subfolder=test_subfolder)
    app.modeler.schematic_units = "mil"
    return app


@pytest.fixture(scope="class")
def circuit_erl(add_app):
    app = add_app(erl_project_name, design_name="2ports", application=Circuit, subfolder=test_subfolder)
    return app


@pytest.fixture(scope="class")
def circuit_com(add_app):
    app = add_app(com_project_name, design_name="0_simple_channel", application=Circuit, subfolder=test_subfolder)
    return app


@pytest.fixture(scope="class")
def m3dtransient(add_app):
    app = add_app(application=Maxwell3d, project_name=transient, subfolder=test_subfolder)
    return app


class TestClass:
    @pytest.fixture(autouse=True)
    def init(self, local_scratch, icepak_app, hfss3dl_solve):
        self.local_scratch = local_scratch
        self.icepak_app = icepak_app
        self.hfss3dl_solve = hfss3dl_solve

    @pytest.mark.skipif(is_linux or sys.version_info < (3, 8), reason="Not supported.")
    def test_01a_sbr_link_array(self, sbr_platform, array):
        assert sbr_platform.create_sbr_linked_antenna(array, target_cs="antenna_CS", field_type="farfield")
        profile = sbr_platform.setups[0].get_profile()
        assert profile is None
        sbr_platform.analyze(cores=4)
        profile = sbr_platform.setups[0].get_profile()
        assert isinstance(profile, dict)
        assert not sbr_platform.get_profile("Invented_setup")

        ffdata = sbr_platform.get_antenna_data(frequencies=12e9, sphere="3D")
        ffdata2 = sbr_platform.get_antenna_data(frequencies=12e9, sphere="3D", overwrite=False)

        ffdata.farfield_data.plot_cut(quantity="RealizedGain", primary_sweep="theta", secondary_sweep_value=[75],
<<<<<<< HEAD
                                      theta=20, title="Azimuth at {}Hz".format(ffdata.farfield_data.frequency),
                                      quantity_format="dB10",
                                      output_file=os.path.join(self.local_scratch.path, "2d1_array.jpg"), show=False)
=======
                                      theta=20,
                                      title="Azimuth at {}Hz".format(ffdata.farfield_data.frequency),
                                      quantity_format="dB10",
                                      show=False,
                                      image_path=os.path.join(self.local_scratch.path, "2d1_array.jpg"))
>>>>>>> abff52f0
        assert os.path.exists(os.path.join(self.local_scratch.path, "2d1_array.jpg"))

        ffdata2.farfield_data.plot_3d(quantity="RealizedGain",
                                      rotation=[[1, 0.0, 0.0], [0.0, 0.0, 1.0], [0.0, 1.0, 0.0]],
                                      output_file=os.path.join(self.local_scratch.path, "3d2_array.jpg"), show=False)
        assert os.path.exists(os.path.join(self.local_scratch.path, "3d2_array.jpg"))

    def test_01b_sbr_create_vrt(self, sbr_app):
        sbr_app.rename_design("vtr")
        sbr_app.modeler.create_sphere([10, 10, 10], 5, material="copper")
        vrt = sbr_app.post.create_sbr_plane_visual_ray_tracing(max_frequency="10GHz", incident_theta="40deg")
        assert vrt
        vrt.incident_phi = "30deg"
        assert vrt.update()
        assert vrt.delete()
        vrt = sbr_app.post.create_sbr_point_visual_ray_tracing(max_frequency="10GHz")
        assert vrt
        vrt.custom_location = [10, 10, 0]
        assert vrt.update()
        assert vrt.delete()

    def test_01c_sbr_create_vrt_creeping(self, sbr_app):
        sbr_app.rename_design("vtr_creeping")
        sbr_app.modeler.create_sphere([10, 10, 10], 5, material="copper")
        vrt = sbr_app.post.create_creeping_plane_visual_ray_tracing(max_frequency="10GHz")
        assert vrt
        vrt.incident_phi = "30deg"
        assert vrt.update()
        assert vrt.delete()
        vrt = sbr_app.post.create_creeping_point_visual_ray_tracing(max_frequency="10GHz")
        assert vrt
        vrt.custom_location = [10, 10, 0]
        assert vrt.update()
        assert vrt.delete()

    @pytest.mark.skipif(
        desktop_version < "2022.2",
        reason="Not working in non-graphical in version lower than 2022.2",
    )
    def test_02_hfss_export_results(self, hfss_app):
        hfss_app.insert_design("Array_simple_resuts", "Modal")
        from pyaedt.generic.general_methods import read_json

        if config["desktopVersion"] > "2023.1":
            dict_in = read_json(os.path.join(local_path, "example_models", test_subfolder, "array_simple_232.json"))
            dict_in["Circ_Patch_5GHz_232_1"] = os.path.join(local_path, "example_models", test_subfolder, component)
            dict_in["cells"][(3, 3)] = {"name": "Circ_Patch_5GHz_232_1"}
            dict_in["cells"][(3, 3)]["rotation"] = 90
        else:
            dict_in = read_json(os.path.join(local_path, "example_models", test_subfolder, "array_simple.json"))
            dict_in["Circ_Patch_5GHz1"] = os.path.join(local_path, "example_models", test_subfolder, component)
            dict_in["cells"][(3, 3)] = {"name": "Circ_Patch_5GHz1"}
            dict_in["cells"][(3, 3)]["rotation"] = 90
        hfss_app.add_3d_component_array_from_json(dict_in)
        exported_files = hfss_app.export_results()
        assert len(exported_files) == 0
        setup = hfss_app.create_setup(name="test")
        setup.props["Frequency"] = "1GHz"
        exported_files = hfss_app.export_results()
        assert len(exported_files) == 0
        hfss_app.analyze_setup(name="test", cores=4)
        exported_files = hfss_app.export_results()
        assert len(exported_files) == 39
        exported_files = hfss_app.export_results(
            matrix_type="Y",
        )
        assert len(exported_files) > 0
        fld_file1 = os.path.join(self.local_scratch.path, "test_fld_hfss1.fld")
        assert hfss_app.post.export_field_file(quantity="Mag_E", output_file=fld_file1, assignment="Box1",
                                               intrinsics="1GHz", phase="5deg")
        assert os.path.exists(fld_file1)
        fld_file2 = os.path.join(self.local_scratch.path, "test_fld_hfss2.fld")
        assert hfss_app.post.export_field_file(quantity="Mag_E", output_file=fld_file2, assignment="Box1",
                                               intrinsics={"frequency":"1GHz"})
        assert os.path.exists(fld_file2)
        fld_file2 = os.path.join(self.local_scratch.path, "test_fld_hfss3.fld")
        assert hfss_app.post.export_field_file(quantity="Mag_E", output_file=fld_file2, assignment="Box1",
                                               intrinsics={"frequency":"1GHz", "phase":"30deg"})
        assert os.path.exists(fld_file2)
        fld_file2 = os.path.join(self.local_scratch.path, "test_fld_hfss4.fld")
        assert hfss_app.post.export_field_file(quantity="Mag_E", output_file=fld_file2, assignment="Box1",
                                               intrinsics={"frequency": "1GHz"}, phase="30deg")
        assert os.path.exists(fld_file2)
        fld_file2 = os.path.join(self.local_scratch.path, "test_fld_hfss5.fld")
        assert hfss_app.post.export_field_file(quantity="Mag_E", output_file=fld_file2, assignment="Box1",
                                               )
        assert os.path.exists(fld_file2)
        fld_file2 = os.path.join(self.local_scratch.path, "test_fld_hfss6.fld")
        with pytest.raises(AttributeError):
            hfss_app.post.export_field_file(quantity="Mag_E", output_file=fld_file2, assignment="Box1",
                                            intrinsics=[])
        assert not os.path.exists(fld_file2)


    def test_03a_icepak_analyze_and_export_summary(self):
        self.icepak_app.solution_type = self.icepak_app.SOLUTIONS.Icepak.SteadyFlowOnly
        self.icepak_app.problem_type = "TemperatureAndFlow"
        self.icepak_app.modeler.create_box([0, 0, 0], [10, 10, 10], "box", "copper")
        self.icepak_app.create_source_block("box", "1W", False)
        setup = self.icepak_app.create_setup("SetupIPK")
        new_props = {"Convergence Criteria - Max Iterations": 3}
        setup.update(properties=new_props)
        airfaces = [i.id for i in self.icepak_app.modeler["Region"].faces]
        opening = self.icepak_app.assign_openings(airfaces)
        self.icepak_app["Variable1"] = "0.5"
        assert self.icepak_app.create_output_variable("OutputVariable1", "abs(Variable1)")  # test creation
        assert self.icepak_app.create_output_variable("OutputVariable1", "asin(Variable1)")  # test update
        self.icepak_app.monitor.assign_point_monitor_in_object(
            "box", monitor_quantity="Temperature", monitor_name="test_monitor"
        )
        self.icepak_app.monitor.assign_face_monitor(
            self.icepak_app.modeler.get_object_from_name("box").faces[0].id,
            monitor_quantity=["Temperature", "HeatFlowRate"],
            monitor_name="test_monitor2",
        )
        self.icepak_app.analyze("SetupIPK", cores=4)
        self.icepak_app.save_project()
        assert self.icepak_app.export_summary(
            self.icepak_app.working_directory, geometryType="Surface", variationlist=[], filename="A"
        )  # check usage of deprecated arguments
        assert self.icepak_app.export_summary(
            self.icepak_app.working_directory, geometry_type="Surface", variation_list=[], filename="B"
        )
        assert self.icepak_app.export_summary(
            self.icepak_app.working_directory, geometry_type="Volume", type="Boundary", filename="C"
        )
        for file_name, entities in [
            ("A_Temperature.csv", ["box", "Region"]),
            ("B_Temperature.csv", ["box", "Region"]),
            ("C_Temperature.csv", ["box"]),
        ]:
            with open(os.path.join(self.icepak_app.working_directory, file_name), "r", newline="") as csv_file:
                csv_reader = csv.reader(csv_file)
                for _ in range(4):
                    _ = next(csv_reader)
                header = next(csv_reader)
                entity_index = header.index("Entity")
                csv_entities = [row[entity_index] for row in csv_reader]
                assert all(e in csv_entities for e in entities)

        box = [i.id for i in self.icepak_app.modeler["box"].faces]
        assert os.path.exists(
            self.icepak_app.eval_surface_quantity_from_field_summary(box, savedir=self.icepak_app.working_directory)
        )

        # new post class
        out = self.icepak_app.post.evaluate_faces_quantity(box, "HeatFlowRate")
        assert out["Total"]
        with pytest.raises(AttributeError):
            self.icepak_app.post.evaluate_faces_quantity(box, "HeatFlowwwRate")
        out = self.icepak_app.post.evaluate_object_quantity("box", "Temperature", volume=True)
        assert out["Mean"]
        out = self.icepak_app.post.evaluate_boundary_quantity(opening.name, "Ux")
        assert out["Mean"]
        if self.icepak_app.settings.aedt_version < "2024.1":
            with pytest.raises(NotImplementedError):
                self.icepak_app.post.evaluate_monitor_quantity("test_monitor2", "Temperature")
        else:
            out = self.icepak_app.post.evaluate_monitor_quantity("test_monitor2", "Temperature")
            assert out["Mean"]
            with pytest.raises(AttributeError):
                self.icepak_app.post.evaluate_monitor_quantity("no_test_monitor2", "Temperature")
        fs = self.icepak_app.post.create_field_summary()
        fs.add_calculation("Boundary", "Surface", opening.name, "Ux")
        fs.add_calculation("Object", "Volume", "box", "Temperature")
        df = fs.get_field_summary_data(pandas_output=True)
        assert not df["Mean"].empty
        d = fs.get_field_summary_data()
        assert d["Mean"]

    def test_03b_icepak_get_output_variable(self):
        value = self.icepak_app.get_output_variable("OutputVariable1")
        tol = 1e-9
        assert abs(value - 0.5235987755982988) < tol

    def test_03c_icepak_get_monitor_output(self):
        assert self.icepak_app.monitor.all_monitors["test_monitor"].value()
        assert self.icepak_app.monitor.all_monitors["test_monitor"].value(quantity="Temperature")
        assert self.icepak_app.monitor.all_monitors["test_monitor"].value(
            setup=self.icepak_app.existing_analysis_sweeps[0])
        assert self.icepak_app.monitor.all_monitors["test_monitor2"].value(quantity="HeatFlowRate")

    def test_03d_icepak_eval_tempc(self):
        assert os.path.exists(
            self.icepak_app.eval_volume_quantity_from_field_summary(
                ["box"], "Temperature", savedir=self.icepak_app.working_directory
            )
        )

    def test_03e_icepak_ExportFLDFil(self):
        fld_file = os.path.join(self.local_scratch.path, "test_fld.fld")
        self.icepak_app.post.export_field_file(quantity="Temp", solution=self.icepak_app.nominal_sweep, variations={},
                                               output_file=fld_file, assignment="box")
        assert os.path.exists(fld_file)
        fld_file_1 = os.path.join(self.local_scratch.path, "test_fld_1.fld")
        sample_points_file = os.path.join(local_path, "example_models", test_subfolder, "temp_points.pts")
        self.icepak_app.post.export_field_file(quantity="Temp", solution=self.icepak_app.nominal_sweep,
                                               variations=self.icepak_app.available_variations.nominal_w_values_dict,
                                               output_file=fld_file_1, assignment="box",
                                               sample_points_file=sample_points_file)
        assert os.path.exists(fld_file_1)
        fld_file_2 = os.path.join(self.local_scratch.path, "test_fld_2.fld")
        self.icepak_app.post.export_field_file(quantity="Temp", solution=self.icepak_app.nominal_sweep,
                                               variations=self.icepak_app.available_variations.nominal_w_values_dict,
                                               output_file=fld_file_2, assignment="box",
                                               sample_points=[[0, 0, 0], [3, 6, 8], [4, 7, 9]])
        assert os.path.exists(fld_file_2)
        cs = self.icepak_app.modeler.create_coordinate_system()
        fld_file_3 = os.path.join(self.local_scratch.path, "test_fld_3.fld")
        self.icepak_app.post.export_field_file(quantity="Temp", solution=self.icepak_app.nominal_sweep,
                                               variations=self.icepak_app.available_variations.nominal_w_values_dict,
                                               output_file=fld_file_3, assignment="box",
                                               sample_points=[[0, 0, 0], [3, 6, 8], [4, 7, 9]],
                                               reference_coordinate_system=cs.name, export_in_si_system=False,
                                               export_field_in_reference=False)
        assert os.path.exists(fld_file_3)

    def test_04a_3dl_generate_mesh(self):
        assert self.hfss3dl_solve.mesh.generate_mesh("Setup1")

    @pytest.mark.skipif(desktop_version < "2023.2", reason="Working only from 2023 R2")
    def test_04b_3dl_analyze_setup(self):
        assert self.hfss3dl_solve.analyze_setup("Setup1", cores=4, blocking=False)
        assert self.hfss3dl_solve.are_there_simulations_running
        assert self.hfss3dl_solve.stop_simulations()
        while self.hfss3dl_solve.are_there_simulations_running:
            time.sleep(1)

    def test_04c_3dl_analyze_setup(self):
        assert self.hfss3dl_solve.analyze_setup("Setup1", cores=4)
        self.hfss3dl_solve.save_project()
        assert os.path.exists(self.hfss3dl_solve.export_profile("Setup1"))
        assert os.path.exists(self.hfss3dl_solve.export_mesh_stats("Setup1"))

    @pytest.mark.skipif(is_linux, reason="To be investigated on linux.")
    def test_04d_3dl_export_touchstone(self):
        filename = os.path.join(self.local_scratch.path, "touchstone.s2p")
        solution_name = "Setup1"
        sweep_name = "Sweep1"
        assert self.hfss3dl_solve.export_touchstone(solution_name, sweep_name, filename)
        assert os.path.exists(filename)
        assert self.hfss3dl_solve.export_touchstone(solution_name)
        sweep_name = None
        assert self.hfss3dl_solve.export_touchstone(solution_name, sweep_name)

    def test_04e_3dl_export_results(self):
        files = self.hfss3dl_solve.export_results()
        assert len(files) > 0

    def test_04f_3dl_set_export_touchstone(self):
        assert self.hfss3dl_solve.set_export_touchstone(True)
        assert self.hfss3dl_solve.set_export_touchstone(False)

    def test_04g_3dl_get_all_sparameter_list(self):
        assert self.hfss3dl_solve.get_all_sparameter_list == ["S(Port1,Port1)", "S(Port1,Port2)", "S(Port2,Port2)"]

    def test_04h_3dl_get_all_return_loss_list(self):
        assert self.hfss3dl_solve.get_all_return_loss_list() == ["S(Port1,Port1)", "S(Port2,Port2)"]

    def test_04i_3dl_get_all_insertion_loss_list(self):
        assert self.hfss3dl_solve.get_all_insertion_loss_list(drivers_prefix_name="Port1",
                                                              receivers_prefix_name="Port2") == ['S(Port1,Port2)']

    def test_04j_3dl_get_next_xtalk_list(self):
        assert self.hfss3dl_solve.get_next_xtalk_list() == ["S(Port1,Port2)"]

    def test_04k_3dl_get_fext_xtalk_list(self):
        assert self.hfss3dl_solve.get_fext_xtalk_list() == ["S(Port1,Port2)", "S(Port2,Port1)"]

    def test_05a_circuit_add_3dlayout_component(self, circuit_app):
        setup = circuit_app.create_setup("test_06b_LNA")
        setup.add_sweep_step(start=0, stop=5, step_size=0.01)
        myedb = circuit_app.modeler.schematic.add_subcircuit_3dlayout("main")
        assert type(myedb.id) is int
        ports = myedb.pins
        tx = ports
        rx = ports
        insertions = ["dB(S({},{}))".format(i.name, j.name) for i, j in zip(tx, rx)]
        assert circuit_app.post.create_report(insertions, circuit_app.nominal_adaptive, report_category="Standard",
                                              plot_type="Rectangular Plot", subdesign_id=myedb.id)
        new_report = circuit_app.post.reports_by_category.standard(insertions)
        new_report.sub_design_id = myedb.id
        assert new_report.create()

    def test_05b_circuit_add_hfss_component(self, circuit_app):
        my_model, myname = circuit_app.modeler.schematic.create_field_model(
            "uUSB", "Setup1 : Sweep", ["usb_N_conn", "usb_N_pcb", "usb_P_conn", "usb_P_pcb"]
        )
        assert type(my_model) is int

    def test_05c_circuit_push_excitation(self, circuit_app):
        setup_name = "test_07a_LNA"
        setup = circuit_app.create_setup(setup_name)
        setup.add_sweep_step(start=0, stop=5, step_size=0.01)
        assert circuit_app.push_excitations(instance="U1", thevenin_calculation=False, setup=setup_name)
        assert circuit_app.push_excitations(instance="U1", thevenin_calculation=True, setup=setup_name)

    def test_05d_circuit_push_excitation_time(self, circuit_app):
        setup_name = "test_07b_Transient"
        setup = circuit_app.create_setup(setup_name, setup_type="NexximTransient")
        assert circuit_app.push_time_excitations(instance="U1", setup=setup_name)

    def test_06_m3d_harmonic_forces(self, m3dtransient):
        assert m3dtransient.enable_harmonic_force(["Stator"], force_type=2, window_function="Rectangular",
                                                  use_number_of_last_cycles=True, last_cycles_number=3,
                                                  calculate_force="Harmonic")
        m3dtransient.save_project()
        m3dtransient.analyze(m3dtransient.active_setup, cores=4, use_auto_settings=False)
        assert m3dtransient.export_element_based_harmonic_force(start_frequency=1, stop_frequency=100,
                                                                number_of_frequency=None)
        assert m3dtransient.export_element_based_harmonic_force(number_of_frequency=5)

    def test_07_export_maxwell_fields(self, m3dtransient):
        m3dtransient.analyze(m3dtransient.active_setup, cores=4, use_auto_settings=False)
        fld_file_3 = os.path.join(self.local_scratch.path, "test_fld_3.fld")
        assert m3dtransient.post.export_field_file(quantity="Mag_B", solution=m3dtransient.nominal_sweep, variations={},
                                                   output_file=fld_file_3, assignment="Coil_A2", objects_type="Surf",
                                                   intrinsics="10ms")
        assert os.path.exists(fld_file_3)
        fld_file_4 = os.path.join(self.local_scratch.path, "test_fld_4.fld")
        assert not m3dtransient.post.export_field_file(quantity="Mag_B", solution=m3dtransient.nominal_sweep,
                                                       variations=m3dtransient.available_variations.nominal_w_values_dict,
                                                       output_file=fld_file_4, assignment="Coil_A2",
                                                       objects_type="invalid")
        setup = m3dtransient.setups[0]
        m3dtransient.setups[0].delete()
        assert not m3dtransient.post.export_field_file(quantity="Mag_B", variations={}, output_file=fld_file_4,
                                                       assignment="Coil_A2")

        new_setup = m3dtransient.create_setup(name=setup.name, setup_type=setup.setuptype)
        new_setup.props = setup.props
        new_setup.update()

    def test_08_compute_erl(self, circuit_erl):
        touchstone_file = circuit_erl.export_touchstone()
        spisim = SpiSim(touchstone_file)

        erl_data2 = spisim.compute_erl(
            port_order="EvenOdd",
            bandwidth="40g",
            tdr_duration=4,
            z_terminations=50,
            transition_time="10p",
            fixture_delay=400e-12,
            input_amplitude=1.0,
            ber=1e-4,
        )
        assert erl_data2
        circuit_erl.set_active_design("4_ports")
        touchstone_file2 = circuit_erl.export_touchstone()
        spisim.touchstone_file = touchstone_file2
        erl_data_3 = spisim.compute_erl(specify_through_ports=[1, 2, 3, 4])
        assert erl_data_3

    def test_09a_compute_com(self, local_scratch, circuit_com):
        touchstone_file = circuit_com.export_touchstone()
        spisim = SpiSim(touchstone_file)

        report_dir = os.path.join(spisim.working_directory, "50GAUI-1_C2C")
        os.mkdir(report_dir)
        com = spisim.compute_com(
            standard=1,
            out_folder=report_dir,
        )
        assert com

    def test_09b_compute_com(self, local_scratch):
        com_example_file_folder = os.path.join(local_path, "example_models", test_subfolder, "com_unit_test_sparam")
        thru_s4p = local_scratch.copyfile(os.path.join(com_example_file_folder, "SerDes_Demo_02_Thru.s4p"))
        fext_s4p = local_scratch.copyfile(
            os.path.join(com_example_file_folder, "FCI_CC_Long_Link_Pair_2_to_Pair_9_FEXT.s4p")
        )
        next_s4p = local_scratch.copyfile(
            os.path.join(com_example_file_folder, "FCI_CC_Long_Link_Pair_11_to_Pair_9_NEXT.s4p")
        )
        report_dir = os.path.join(local_scratch.path, "custom")
        os.mkdir(report_dir)
        spisim = SpiSim(thru_s4p)
        spisim.working_directory = local_scratch.path

        com_0, com_1 = spisim.compute_com(
            standard=1,
            port_order="EvenOdd",
            fext_s4p=fext_s4p,
            next_s4p=next_s4p,
            out_folder=report_dir,
        )
        assert com_0 and com_1
        com_0, com_1 = spisim.compute_com(
            standard=2,
            port_order="EvenOdd",
            fext_s4p=fext_s4p,
            next_s4p=next_s4p,
            out_folder=report_dir,
        )
        assert com_0 and com_1
        com_0, com_1 = spisim.compute_com(
            standard=3,
            port_order="EvenOdd",
            fext_s4p=fext_s4p,
            next_s4p=next_s4p,
            out_folder=report_dir,
        )
        assert com_0 and com_1

    def test_09c_compute_com(self, local_scratch):
        com_example_file_folder = Path(local_path) / "example_models" / test_subfolder / "com_unit_test_sparam"
        thru_s4p = local_scratch.copyfile(com_example_file_folder / "SerDes_Demo_02_Thru.s4p")
        spisim = SpiSim(thru_s4p)

        spisim.export_com_configure_file(os.path.join(spisim.working_directory, "custom.json"))
        com_0, com_1 = spisim.compute_com(
            standard=0,
            config_file=os.path.join(spisim.working_directory, "custom.json"),
            port_order="EvenOdd",
        )
        assert com_0 and com_1

        from pyaedt.misc.spisim_com_configuration_files.com_parameters import COMParametersVer3p4
        com_param = COMParametersVer3p4()
        com_param.load(os.path.join(spisim.working_directory, "custom.json"), )
        com_param.export_spisim_cfg(str(Path(local_scratch.path) / "test.cfg"))
        com_0, com_1 = spisim.compute_com(0, Path(local_scratch.path) / "test.cfg")
        assert com_0 and com_1
    def test_10_export_to_maxwell(self, add_app):
        app = add_app("assm_test", application=Rmxprt, subfolder="T00")
        app.analyze(cores=1)
        m2d = app.create_maxwell_design("Setup1")
        assert m2d.design_type == "Maxwell 2D"
        m3d = app.create_maxwell_design("Setup1", maxwell_2d=False)
        assert m3d.design_type == "Maxwell 3D"
        config = app.export_configuration(os.path.join(self.local_scratch.path, "assm.json"))
        app2 = add_app("assm_test2", application=Rmxprt)
        app2.import_configuration(config)
        assert app2.circuit<|MERGE_RESOLUTION|>--- conflicted
+++ resolved
@@ -119,17 +119,11 @@
         ffdata2 = sbr_platform.get_antenna_data(frequencies=12e9, sphere="3D", overwrite=False)
 
         ffdata.farfield_data.plot_cut(quantity="RealizedGain", primary_sweep="theta", secondary_sweep_value=[75],
-<<<<<<< HEAD
-                                      theta=20, title="Azimuth at {}Hz".format(ffdata.farfield_data.frequency),
-                                      quantity_format="dB10",
-                                      output_file=os.path.join(self.local_scratch.path, "2d1_array.jpg"), show=False)
-=======
                                       theta=20,
                                       title="Azimuth at {}Hz".format(ffdata.farfield_data.frequency),
                                       quantity_format="dB10",
                                       show=False,
                                       image_path=os.path.join(self.local_scratch.path, "2d1_array.jpg"))
->>>>>>> abff52f0
         assert os.path.exists(os.path.join(self.local_scratch.path, "2d1_array.jpg"))
 
         ffdata2.farfield_data.plot_3d(quantity="RealizedGain",
