--- conflicted
+++ resolved
@@ -506,10 +506,7 @@
         )
         assert com_0 and com_1
 
-<<<<<<< HEAD
-=======
     @pytest.mark.skipif(is_linux and desktop_version == "2024.2", reason="Temporary skip for SPISIM related tests")
->>>>>>> 855de01d
     def test_09c_compute_com(self, local_scratch):
         com_example_file_folder = Path(local_path) / "example_models" / test_subfolder / "com_unit_test_sparam"
         thru_s4p = local_scratch.copyfile(com_example_file_folder / "SerDes_Demo_02_Thru.s4p")
