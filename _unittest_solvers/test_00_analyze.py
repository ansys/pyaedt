--- conflicted
+++ resolved
@@ -391,15 +391,9 @@
     def test_05c_circuit_push_excitation(self, circuit_app):
         setup_name = "test_07a_LNA"
         setup = circuit_app.create_setup(setup_name)
-<<<<<<< HEAD
         setup.add_sweep_step(start=0, stop=5, step_size=0.01)
-        assert circuit_app.push_excitations(instance_name="U1", setup_name=setup_name, thevenin_calculation=False)
-        assert circuit_app.push_excitations(instance_name="U1", setup_name=setup_name, thevenin_calculation=True)
-=======
-        setup.add_sweep_step(start_point=0, end_point=5, step_size=0.01)
         assert circuit_app.push_excitations(instance="U1", thevenin_calculation=False, setup=setup_name)
         assert circuit_app.push_excitations(instance="U1", thevenin_calculation=True, setup=setup_name)
->>>>>>> 6451c983
 
     def test_05d_circuit_push_excitation_time(self, circuit_app):
         setup_name = "test_07b_Transient"
