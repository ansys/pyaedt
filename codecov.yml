--- conflicted
+++ resolved
@@ -24,24 +24,7 @@
         if_not_found: success
         if_ci_failed: error
         if_no_uploads: error
-<<<<<<< HEAD
-  ignore:
-    - "examples"  # ignore folders and all its contents
-    - "tests"  # ignore folders and all its contents
-    - "src/ansys/aedt/core/rpc/**/*.py"  # ignore folders and all its contents
-    - "src/ansys/aedt/core/doctest_fixtures/*.py"  # ignore folders and all its contents
-    - "src/ansys/aedt/core/misc/*.py"  # ignore folders and all its contents
-    - "src/ansys/aedt/core/sbrplus/hdm_utils.py" # ignore folder and all its contents
-    - "src/ansys/aedt/core/workflows/installer"  # ignore folders and all its contents
-    - "src/ansys/aedt/core/workflows/templates"  # ignore folders and all its contents
-    - "src/ansys/aedt/core/common_rpc.py"  # ignore folders and all its contents
-    - "src/ansys/aedt/core/generic/grpc_plugin_dll_class.py"  # ignore file to interact with AEDT grpc api
-    - "src/ansys/aedt/core/edb.py"  # ignore folders and all its contents
-    - "src/ansys/aedt/core/filtersolutions_core"  # ignore filtersolutions feature for the current release pending 2025R1 update
-    - "src/ansys/aedt/core/filtersolutions.py"   # ignore filtersolutions feature for the current release pending 2025R1 update
-=======
 
 codecov:
   notify:
-    wait_for_ci: yes
->>>>>>> 8c8b0eac
+    wait_for_ci: yes