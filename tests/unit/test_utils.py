--- conflicted
+++ resolved
@@ -175,34 +175,6 @@
         assert str(excinfo) in "Key 'dummy' is not part of the allowed keys"
 
 
-<<<<<<< HEAD
-def test_read_toml(tmp_path):
-    """Test loading a TOML file."""
-    from ansys.aedt.core.generic.general_methods import read_toml
-
-    file_path = tmp_path / "dummy.toml"
-    content = """
-    key_0 = 'dummy'
-    key_1 = 12
-    key_2 = [1,2]
-    [key_3]
-    key_4 = 42
-    """
-    file_path.write_text(content, encoding="utf-8")
-
-    res = read_toml(file_path)
-    assert TOML_DATA == res
-
-
-def test_write_toml(tmp_path):
-    """Test writing a TOML file."""
-    from ansys.aedt.core.generic.general_methods import _create_toml_file
-
-    file_path = tmp_path / "dummy.toml"
-    _create_toml_file(TOML_DATA, file_path)
-
-    assert file_path.exists()
-=======
 def test_settings_load_yaml_with_non_allowed_env_variable_key(tmp_path):
     """Test loading a configuration file with invalid key."""
     default_settings = Settings()
@@ -266,4 +238,31 @@
         allowed_env_var_expected.remove("ANS_NODEPCHECK")
 
     assert sorted(allowed_env_var_expected) == sorted(env_variables)
->>>>>>> 9713da39
+
+
+def test_read_toml(tmp_path):
+    """Test loading a TOML file."""
+    from ansys.aedt.core.generic.general_methods import read_toml
+
+    file_path = tmp_path / "dummy.toml"
+    content = """
+    key_0 = 'dummy'
+    key_1 = 12
+    key_2 = [1,2]
+    [key_3]
+    key_4 = 42
+    """
+    file_path.write_text(content, encoding="utf-8")
+
+    res = read_toml(file_path)
+    assert TOML_DATA == res
+
+
+def test_write_toml(tmp_path):
+    """Test writing a TOML file."""
+    from ansys.aedt.core.generic.general_methods import _create_toml_file
+
+    file_path = tmp_path / "dummy.toml"
+    _create_toml_file(TOML_DATA, file_path)
+
+    assert file_path.exists()
