# -*- coding: utf-8 -*-
#
# Copyright (C) 2021 - 2025 ANSYS, Inc. and/or its affiliates.
# SPDX-License-Identifier: MIT
#
#
# Permission is hereby granted, free of charge, to any person obtaining a copy
# of this software and associated documentation files (the "Software"), to deal
# in the Software without restriction, including without limitation the rights
# to use, copy, modify, merge, publish, distribute, sublicense, and/or sell
# copies of the Software, and to permit persons to whom the Software is
# furnished to do so, subject to the following conditions:
#
# The above copyright notice and this permission notice shall be included in all
# copies or substantial portions of the Software.
#
# THE SOFTWARE IS PROVIDED "AS IS", WITHOUT WARRANTY OF ANY KIND, EXPRESS OR
# IMPLIED, INCLUDING BUT NOT LIMITED TO THE WARRANTIES OF MERCHANTABILITY,
# FITNESS FOR A PARTICULAR PURPOSE AND NONINFRINGEMENT. IN NO EVENT SHALL THE
# AUTHORS OR COPYRIGHT HOLDERS BE LIABLE FOR ANY CLAIM, DAMAGES OR OTHER
# LIABILITY, WHETHER IN AN ACTION OF CONTRACT, TORT OR OTHERWISE, ARISING FROM,
# OUT OF OR IN CONNECTION WITH THE SOFTWARE OR THE USE OR OTHER DEALINGS IN THE
# SOFTWARE.

from pathlib import Path
import tkinter
from tkinter import TclError
from unittest.mock import MagicMock
from unittest.mock import patch

import pytest

from ansys.aedt.core.extensions.project.points_cloud import EXTENSION_TITLE
from ansys.aedt.core.extensions.project.points_cloud import PointsCloudExtension
from ansys.aedt.core.extensions.project.points_cloud import PointsCloudExtensionData
from ansys.aedt.core.internal.errors import AEDTRuntimeError


@pytest.fixture
def mock_hfss_app_with_objects_in_group(mock_hfss_app):
    """Fixture to create a mock AEDT application (extends HFSS mock)."""
    mock_modeler = MagicMock()
    mock_modeler.get_objects_in_group.return_value = ["dummy_solid"]
    mock_hfss_app.modeler = mock_modeler

    yield mock_hfss_app


def test_point_cloud_extension_default(mock_hfss_app_with_objects_in_group):
    """Test instantiation of the point cloud extension."""
    extension = PointsCloudExtension(withdraw=True)

    assert EXTENSION_TITLE == extension.root.title()
    assert "light" == extension.root.theme

    extension.root.destroy()


def test_point_cloud_extension_generate_button(mock_hfss_app_with_objects_in_group):
    """Test update of extension data after clicking on "Generate" button."""
    extension = PointsCloudExtension(withdraw=True)
    extension.objects_list_lb.selection_set(1)
    extension.root.nametowidget("generate").invoke()
    data: PointsCloudExtensionData = extension.data

    assert ["dummy_solid"] == data.choice
    assert 1000 == data.points
    assert "" == data.output_file


@patch("tkinter.filedialog.asksaveasfilename")
def test_point_cloud_extension_browse_button(mock_filedialog, mock_hfss_app_with_objects_in_group):
    """Test call to filedialog.asksaveasfilename method from tkinter after clicking on "Browse" button."""
    extension = PointsCloudExtension(withdraw=True)
    extension.root.nametowidget("browse_output").invoke()

    mock_filedialog.assert_called_once()


@patch("ansys.aedt.core.extensions.project.points_cloud.generate_point_cloud")
def test_point_cloud_extension_preview_button(
    mock_generate_cloud, mock_hfss_app_with_objects_in_group, patch_graphics_modules
):
    """Test call to pyvista plotter after clicking on "Preview" button."""
    extension = PointsCloudExtension(withdraw=True)
    extension.objects_list_lb.selection_set(1)
    extension.root.nametowidget("preview").invoke()

    patch_graphics_modules["pyvista"].Plotter().show.assert_called_once()


def test_point_cloud_extension_exceptions(mock_hfss_app_with_objects_in_group):
    """Test exceptions thrown by the point cloud extension."""
<<<<<<< HEAD

    # Triggering AEDTRuntimeError due to the absence of objects in current design
=======
>>>>>>> ad6d2c97
    mock_hfss_app_with_objects_in_group.modeler.get_objects_in_group.return_value = []
    with pytest.raises(AEDTRuntimeError):
        extension = PointsCloudExtension(withdraw=True)

    # Triggering TclError when calling "generate" without selecting an object
    mock_hfss_app_with_objects_in_group.modeler.get_objects_in_group.return_value = ["dummy_solid"]
    extension = PointsCloudExtension(withdraw=True)
    with pytest.raises(TclError):
        extension.root.nametowidget("generate").invoke()

    # Triggering TclError when calling "generate" with an invalid number of points
    extension = PointsCloudExtension(withdraw=True)
    extension.objects_list_lb.selection_set(1)
    extension.points_entry.delete("1.0", tkinter.END)
    extension.points_entry.insert(tkinter.END, "0")
    with pytest.raises(TclError):
        extension.root.nametowidget("generate").invoke()

    # Triggering TclError when calling "generate" with an invalid output path
    extension = PointsCloudExtension(withdraw=True)
    extension.objects_list_lb.selection_set(1)
    extension.output_file_entry.config(state="normal")
    extension.output_file_entry.insert(tkinter.END, str(Path(__file__))[1:])
    extension.output_file_entry.config(state="disabled")
    with pytest.raises(TclError):
        extension.root.nametowidget("generate").invoke()<|MERGE_RESOLUTION|>--- conflicted
+++ resolved
@@ -91,11 +91,7 @@
 
 def test_point_cloud_extension_exceptions(mock_hfss_app_with_objects_in_group):
     """Test exceptions thrown by the point cloud extension."""
-<<<<<<< HEAD
-
     # Triggering AEDTRuntimeError due to the absence of objects in current design
-=======
->>>>>>> ad6d2c97
     mock_hfss_app_with_objects_in_group.modeler.get_objects_in_group.return_value = []
     with pytest.raises(AEDTRuntimeError):
         extension = PointsCloudExtension(withdraw=True)
