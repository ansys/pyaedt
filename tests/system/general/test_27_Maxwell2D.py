--- conflicted
+++ resolved
@@ -58,6 +58,8 @@
         assert aedtapp.mesh.assign_initial_mesh_from_slider(4)
         with pytest.raises(RuntimeError):
             aedtapp.mesh.assign_initial_mesh_from_slider(method="dummy")
+        with pytest.raises(ValueError):
+            aedtapp.mesh.assign_initial_mesh(method="dummy")
         aedtapp.close_project(aedtapp.project_name)
 
     def test_assign_winding(self, add_app):
@@ -68,35 +70,7 @@
             subfolder=test_subfolder,
         )
 
-<<<<<<< HEAD
         bounds = aedtapp.assign_winding(assignment=["Coil"], current=20e-3)
-=======
-class TestClass:
-    @pytest.fixture(autouse=True)
-    def init(self, aedtapp, m2d_ctrl_prg, m2d_field_export, m2d_circuit, local_scratch):
-        self.aedtapp = aedtapp
-        self.m2d_ctrl_prg = m2d_ctrl_prg
-        self.m2d_field_export = m2d_field_export
-        self.m2d_circuit = m2d_circuit
-        self.local_scratch = local_scratch
-
-    def test_03a_assign_initial_mesh_from_slider(self):
-        assert self.aedtapp.mesh.assign_initial_mesh_from_slider(4)
-
-    def test_03a_assign_initial_mesh_from_slider_failure_due_to_wrong_method(self):
-        with pytest.raises(ValueError):
-            self.aedtapp.mesh.assign_initial_mesh_from_slider(method="dummy")
-
-    def test_03b_assign_initial_mesh(self):
-        assert self.aedtapp.mesh.assign_initial_mesh(surface_deviation="2mm")
-
-    def test_03b_assign_initial_mesh_failure_due_to_wrong_method(self):
-        with pytest.raises(ValueError):
-            self.aedtapp.mesh.assign_initial_mesh(method="dummy")
-
-    def test_04_create_winding(self):
-        bounds = self.aedtapp.assign_winding(assignment=["Coil"], current=20e-3)
->>>>>>> a7e7ecf2
         assert bounds
         o = aedtapp.modeler.create_rectangle([0, 0, 0], [3, 1], name="Rectangle", material="copper")
         bounds = aedtapp.assign_winding(assignment=o.id, current=20e-3)
