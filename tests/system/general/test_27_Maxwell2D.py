#!/ekm/software/anaconda3/bin/python

# -*- coding: utf-8 -*-
#
# Copyright (C) 2021 - 2025 ANSYS, Inc. and/or its affiliates.
# SPDX-License-Identifier: MIT
#
#
# Permission is hereby granted, free of charge, to any person obtaining a copy
# of this software and associated documentation files (the "Software"), to deal
# in the Software without restriction, including without limitation the rights
# to use, copy, modify, merge, publish, distribute, sublicense, and/or sell
# copies of the Software, and to permit persons to whom the Software is
# furnished to do so, subject to the following conditions:
#
# The above copyright notice and this permission notice shall be included in all
# copies or substantial portions of the Software.
#
# THE SOFTWARE IS PROVIDED "AS IS", WITHOUT WARRANTY OF ANY KIND, EXPRESS OR
# IMPLIED, INCLUDING BUT NOT LIMITED TO THE WARRANTIES OF MERCHANTABILITY,
# FITNESS FOR A PARTICULAR PURPOSE AND NONINFRINGEMENT. IN NO EVENT SHALL THE
# AUTHORS OR COPYRIGHT HOLDERS BE LIABLE FOR ANY CLAIM, DAMAGES OR OTHER
# LIABILITY, WHETHER IN AN ACTION OF CONTRACT, TORT OR OTHERWISE, ARISING FROM,
# OUT OF OR IN CONNECTION WITH THE SOFTWARE OR THE USE OR OTHER DEALINGS IN THE
# SOFTWARE.

from pathlib import Path
import shutil

import pytest

import ansys.aedt.core
from ansys.aedt.core.generic.constants import SolutionsMaxwell2D
from ansys.aedt.core.internal.errors import AEDTRuntimeError
from tests import TESTS_GENERAL_PATH
from tests.system.general.conftest import config

test_subfolder = "TMaxwell"

test_name = "Maxwell_2D_Tests"
design_name = "Basis_Model_For_Test"

ctrl_prg = "TimeStepCtrl"
ctrl_prg_file = "timestep_only.py"

m2d_export_fields = "maxwell_e_line_export_field"
sinusoidal_name = "Sinusoidal"

m2d_transient_ec = "Setup_Transient_EC"

export_rl_c_matrix = "export_matrix"


@pytest.fixture()
def aedtapp(add_app):
    app = add_app(
        project_name=test_name,
        design_name=design_name,
        application=ansys.aedt.core.Maxwell2d,
        subfolder=test_subfolder,
    )
    yield app
    app.close_project(app.project_name)


@pytest.fixture()
def m2d_fields(add_app):
    app = add_app(application=ansys.aedt.core.Maxwell2d, project_name=m2d_export_fields, subfolder=test_subfolder)
    yield app
    app.close_project(app.project_name)


@pytest.fixture()
def sinusoidal(add_app):
    app = add_app(application=ansys.aedt.core.Maxwell2d, project_name=sinusoidal_name, subfolder=test_subfolder)
    yield app
    app.close_project(app.project_name)


@pytest.fixture()
def m2d_ctrl_prg(add_app):
    app = add_app(application=ansys.aedt.core.Maxwell2d, project_name=ctrl_prg, subfolder=test_subfolder)
    yield app
    app.close_project(app.project_name)


@pytest.fixture()
def m2d_export_matrix(add_app):
    app = add_app(application=ansys.aedt.core.Maxwell2d, project_name=export_rl_c_matrix, subfolder=test_subfolder)
    yield app
    app.close_project(app.project_name)


@pytest.fixture()
def m2d_app(add_app):
    app = add_app(application=ansys.aedt.core.Maxwell2d)
    yield app
    app.close_project(app.project_name)


@pytest.fixture()
def m2d_setup(add_app):
    app = add_app(application=ansys.aedt.core.Maxwell2d, project_name=m2d_transient_ec, subfolder=test_subfolder)
    yield app
    app.close_project(app.project_name)


class TestClass:
    def test_assign_initial_mesh_from_slider(self, aedtapp):
        assert aedtapp.mesh.assign_initial_mesh_from_slider(4)
        with pytest.raises(ValueError):
            aedtapp.mesh.assign_initial_mesh_from_slider(method="dummy")
        with pytest.raises(ValueError):
            aedtapp.mesh.assign_initial_mesh(method="dummy")

    def test_assign_winding(self, aedtapp):
        bounds = aedtapp.assign_winding(assignment=["Coil"], current=20e-3)
        assert bounds
        o = aedtapp.modeler.create_rectangle([0, 0, 0], [3, 1], name="Rectangle", material="copper")
        bounds = aedtapp.assign_winding(assignment=o.id, current=20e-3)
        assert bounds
        bounds = aedtapp.assign_winding(assignment=["Coil"], current="20e-3A")
        assert bounds
        bounds = aedtapp.assign_winding(assignment=["Coil"], resistance="1ohm")
        assert bounds
        bounds = aedtapp.assign_winding(assignment=["Coil"], inductance="1H")
        assert bounds
        bounds = aedtapp.assign_winding(assignment=["Coil"], voltage="10V")
        assert bounds
        bounds_name = ansys.aedt.core.generate_unique_name("Coil")
        bounds = aedtapp.assign_winding(assignment=["Coil"], name=bounds_name)
        assert bounds_name == bounds.name

    def test_assign_coil(self, aedtapp):
        bound = aedtapp.assign_coil(assignment=["Coil"])
        assert bound
        polarity = "Positive"
        bound = aedtapp.assign_coil(assignment=["Coil"], polarity=polarity)
        assert bound.props["PolarityType"] == polarity.lower()
        polarity = "Negative"
        bound = aedtapp.assign_coil(assignment=["Coil"], polarity=polarity)
        assert bound.props["PolarityType"] == polarity.lower()
        bound_name = ansys.aedt.core.generate_unique_name("Coil")
        bound = aedtapp.assign_coil(assignment=["Coil"], name=bound_name)
        assert bound_name == bound.name

    def test_create_vector_potential(self, aedtapp):
        region = aedtapp.modeler["Region"]
        edge_object = region.edges[0]
        bounds = aedtapp.assign_vector_potential(edge_object.id, 3)
        assert bounds
        assert bounds.props["Value"] == "3"
        bounds["Value"] = "2"
        assert bounds.props["Value"] == "2"
        line = aedtapp.modeler.create_polyline([[0, 0, 0], [1, 0, 1]], name="myline")
        bound2 = aedtapp.assign_vector_potential(line.id, 2)
        assert bound2
        assert bound2.props["Value"] == "2"
        assert bound2.update()

    def test_create_setup(self, aedtapp):
        mysetup = aedtapp.create_setup()
        mysetup.props["SaveFields"] = True
        assert mysetup.update()

    def test_assign_balloon(self, aedtapp):
        region = aedtapp.modeler["Region"]
        aedtapp.assign_balloon(region.edges)
        aedtapp.solution_type = "Electrostatic"
        aedtapp.assign_balloon(region.edges, is_voltage=True)

    def test_generate_design_data(self, aedtapp):
        assert aedtapp.generate_design_data()
        assert aedtapp.read_design_data()

    def test_assign_torque(self, aedtapp):
        torque = aedtapp.assign_torque("Rotor_Section1")
        assert torque.type == "Torque"
        assert torque.props["Objects"][0] == "Rotor_Section1"
        assert torque.props["Is Positive"]
        assert torque.delete()
        torque = aedtapp.assign_torque(assignment="Rotor_Section1", is_positive=False, torque_name="Torque_Test")
        assert torque.name == "Torque_Test"
        assert not torque.props["Is Positive"]
        assert torque.props["Objects"][0] == "Rotor_Section1"

    def test_assign_force(self, aedtapp):
        force = aedtapp.assign_force("Magnet2_Section1")
        assert force.type == "Force"
        assert force.props["Objects"][0] == "Magnet2_Section1"
        assert force.props["Reference CS"] == "Global"
        assert force.delete()
        force = aedtapp.assign_force(assignment="Magnet2_Section1", force_name="Force_Test")
        assert force.name == "Force_Test"

    def test_assign_current_source(self, aedtapp):
        coil = aedtapp.modeler.create_circle(
            position=[0, 0, 0], radius=5, num_sides="8", is_covered=True, name="Coil", material="Copper"
        )
        assert aedtapp.assign_current([coil])
        with pytest.raises(ValueError, match="Input must be a 2D object."):
            aedtapp.assign_current([coil.faces[0].id])

    def test_assign_master_slave(self, aedtapp):
        aedtapp.modeler.create_rectangle([1, 1, 1], [3, 1], name="Rectangle1", material="copper")
        mas, slave = aedtapp.assign_master_slave(
            aedtapp.modeler["Rectangle1"].edges[0].id,
            aedtapp.modeler["Rectangle1"].edges[2].id,
        )
        assert mas.properties["Type"] == "Independent"
        assert slave.properties["Type"] == "Dependent"
        assert mas.props["Edges"][0] == aedtapp.modeler["Rectangle1"].edges[0].id
        assert slave.props["Edges"][0] == aedtapp.modeler["Rectangle1"].edges[2].id
        mas, slave = aedtapp.assign_master_slave(
            aedtapp.modeler["Rectangle1"].edges[0].id, aedtapp.modeler["Rectangle1"].edges[2].id, boundary="my_bound"
        )
        assert mas.name == "my_bound"
        assert slave.name == "my_bound_dep"
        with pytest.raises(AEDTRuntimeError, match=r"Failed to create boundary Dependent Dependent_[A-Za-z0-9]*$"):
            aedtapp.assign_master_slave(
                aedtapp.modeler["Rectangle1"].edges[0].id,
                aedtapp.modeler["Rectangle1"].edges[1].id,
            )

    def test_check_design_preview_image(self, local_scratch, aedtapp):
        jpg_file = Path(local_scratch.path) / "file.jpg"
        assert aedtapp.export_design_preview_to_jpg(jpg_file)

    def test_model_depth(self, aedtapp):
        assert aedtapp.change_design_settings({"ModelDepth": "3mm"})

    def test_apply_skew(self, aedtapp):
        assert aedtapp.apply_skew()
        with pytest.raises(ValueError, match="Invalid skew type."):
            assert not aedtapp.apply_skew(skew_type="Invalid")
        with pytest.raises(ValueError, match="Invalid skew angle unit."):
            aedtapp.apply_skew(skew_type="Continuous", skew_part="Stator", skew_angle="0.5", skew_angle_unit="Invalid")
        with pytest.raises(ValueError, match="Please provide skew angles for each slice."):
            aedtapp.apply_skew(
                skew_type="User Defined", number_of_slices="4", custom_slices_skew_angles=["1", "2", "3"]
            )
        assert aedtapp.apply_skew(
            skew_type="User Defined", number_of_slices="4", custom_slices_skew_angles=["1", "2", "3", "4"]
        )

    def test_assign_movement(self, aedtapp):
        aedtapp.xy_plane = True
        aedtapp.modeler.create_circle([0, 0, 0], 10, name="Circle_inner")
        aedtapp.modeler.create_circle([0, 0, 0], 30, name="Circle_outer")
        bound = aedtapp.assign_rotate_motion("Circle_outer", positive_limit=300, mechanical_transient=True)
        assert bound
        assert bound.props["PositivePos"] == "300deg"
        assert bound.props["Objects"][0] == "Circle_outer"

    def test_change_inductance_computation(self, aedtapp):
        assert aedtapp.change_inductance_computation()
        assert aedtapp.change_inductance_computation(True, False)
        assert aedtapp.change_inductance_computation(False, False)

    def test_initial_mesh_settings(self, aedtapp):
        assert aedtapp.mesh.initial_mesh_settings
        assert aedtapp.mesh.initial_mesh_settings.props

    def test_assign_end_connection(self, aedtapp):
        rect = aedtapp.modeler.create_rectangle([0, 0, 0], [5, 5], material="aluminum")
        rect2 = aedtapp.modeler.create_rectangle([15, 20, 0], [5, 5], material="aluminum")
        bound = aedtapp.assign_end_connection([rect, rect2])
        assert bound
        assert bound.props["ResistanceValue"] == "0ohm"
        bound.props["InductanceValue"] = "5H"
        assert bound.props["InductanceValue"] == "5H"
        with pytest.raises(AEDTRuntimeError, match="At least 2 objects are needed."):
            aedtapp.assign_end_connection([rect])
        aedtapp.solution_type = SolutionsMaxwell2D.MagnetostaticXY
        with pytest.raises(AEDTRuntimeError):
            aedtapp.assign_end_connection([rect, rect2])

    def test_setup_y_connection(self, aedtapp):
        aedtapp.set_active_design("Y_Connections")
        assert aedtapp.setup_y_connection(["PhaseA", "PhaseB", "PhaseC"])
        assert aedtapp.setup_y_connection(["PhaseA", "PhaseB"])
        assert aedtapp.setup_y_connection()

    def test_change_symmetry_multiplier(self, aedtapp):
        assert aedtapp.change_symmetry_multiplier(2)

    def test_eddy_effects_on(self, aedtapp):
        assert aedtapp.eddy_effects_on(["Coil_1"], enable_eddy_effects=True)
        assert aedtapp.oboundary.GetEddyEffect("Coil_1")
        aedtapp.eddy_effects_on(["Coil_1"], enable_eddy_effects=False)
        assert not aedtapp.oboundary.GetEddyEffect("Coil_1")

    def test_assign_symmetry(self, aedtapp):
        region = [x for x in aedtapp.modeler.object_list if x.name == "Region"]
        band = [x for x in aedtapp.modeler.object_list if x.name == "Band"]
        assert aedtapp.assign_symmetry([region[0].edges[0], band[0].edges[0]], "Symmetry_Test_IsOdd")
        assert aedtapp.assign_symmetry([region[0].edges[0], band[0].edges[0]])
        assert aedtapp.assign_symmetry([region[0].edges[0], band[0].edges[0]], "Symmetry_Test_IsEven", False)
        assert aedtapp.assign_symmetry([9556, 88656])
        with pytest.raises(ValueError, match="At least one edge must be provided."):
            aedtapp.assign_symmetry([])
        for bound in aedtapp.boundaries:
            if bound.name == "Symmetry_Test_IsOdd":
                assert bound.type == "Symmetry"
                assert bound.props["IsOdd"]
            if bound.name == "Symmetry_Test_IsEven":
                assert bound.type == "Symmetry"
                assert not bound.props["IsOdd"]

    def test_assign_current_density(self, sinusoidal):
        sinusoidal.set_active_design("Sinusoidal")
        bound = sinusoidal.assign_current_density("Coil", "CurrentDensity_1")
        assert bound
        assert bound.props["Objects"] == ["Coil"]
        assert bound.props["Value"] == "0"
        assert bound.props["CoordinateSystem"] == ""
        bound2 = sinusoidal.assign_current_density("Coil", "CurrentDensity_2", "40deg", current_density_2d="2")
        assert bound2
        assert bound2.props["Objects"] == ["Coil"]
        assert bound2.props["Value"] == "2"
        assert bound2.props["CoordinateSystem"] == ""
        bound_group = sinusoidal.assign_current_density(["Coil", "Coil_1"], "CurrentDensityGroup_1")
        assert bound_group
        assert bound_group.props[bound_group.props["items"][0]]["Objects"] == ["Coil", "Coil_1"]
        assert bound_group.props[bound_group.props["items"][0]]["Value"] == "0"
        assert bound_group.props[bound_group.props["items"][0]]["CoordinateSystem"] == ""
        with pytest.raises(AEDTRuntimeError, match="Couldn't assign current density to desired list of objects."):
            sinusoidal.assign_current_density("Circle_inner", "CurrentDensity_1")

    def test_set_variable(self, aedtapp):
        aedtapp.variable_manager.set_variable("var_test", expression="123")
        aedtapp["var_test"] = "234"
        assert "var_test" in aedtapp.variable_manager.design_variable_names
        assert aedtapp.variable_manager.design_variables["var_test"].expression == "234"

    def test_cylindrical_gap(self, aedtapp):
        assert not aedtapp.mesh.assign_cylindrical_gap("Band")
        [
            x.delete()
            for x in aedtapp.mesh.meshoperations[:]
            if x.type == "Cylindrical Gap Based" or x.type == "CylindricalGap"
        ]
        assert aedtapp.mesh.assign_cylindrical_gap("Band", name="cyl_gap_test")
        assert not aedtapp.mesh.assign_cylindrical_gap(["Band", "Region"])
        assert not aedtapp.mesh.assign_cylindrical_gap("Band")
        [
            x.delete()
            for x in aedtapp.mesh.meshoperations[:]
            if x.type == "Cylindrical Gap Based" or x.type == "CylindricalGap"
        ]
        assert aedtapp.mesh.assign_cylindrical_gap("Band", name="cyl_gap_test", band_mapping_angle=2)

    def test_skin_depth(self, aedtapp):
        edge = aedtapp.modeler["Rotor_Section1"].edges[0]
        mesh = aedtapp.mesh.assign_skin_depth(assignment=edge, skin_depth="0.3mm", layers_number=3)
        assert mesh
        assert mesh.type == "SkinDepthBased"
        assert mesh.props["Edges"][0] == edge.id
        assert mesh.props["SkinDepth"] == "0.3mm"
        assert mesh.props["NumLayers"] == 3
        edge1 = aedtapp.modeler["Rotor_Section1"].edges[1]
        mesh = aedtapp.mesh.assign_skin_depth(assignment=edge1.id, skin_depth="0.3mm", layers_number=3)
        assert mesh
        assert mesh.type == "SkinDepthBased"
        assert mesh.props["Edges"][0] == edge1.id
        assert mesh.props["SkinDepth"] == "0.3mm"
        assert mesh.props["NumLayers"] == 3

    def test_start_continue_from_previous_setup(self, local_scratch, aedtapp):
        assert aedtapp.setups[0].start_continue_from_previous_setup(
            design="Y_Connections", solution="Setup1 : Transient"
        )
        assert aedtapp.setups[0].props["PrevSoln"]["Project"] == "This Project*"
        assert aedtapp.setups[0].props["PrevSoln"]["Design"] == "Y_Connections"
        assert aedtapp.setups[0].props["PrevSoln"]["Soln"] == "Setup1 : Transient"
        assert not aedtapp.setups[0].start_continue_from_previous_setup(design="", solution="Setup1 : Transient")
        assert not aedtapp.setups[0].start_continue_from_previous_setup(design="Y_Connections", solution="")
        assert not aedtapp.setups[0].start_continue_from_previous_setup(design="", solution="")
        example_project = Path(TESTS_GENERAL_PATH) / "example_models" / test_subfolder / (test_name + ".aedt")
        example_project_copy = Path(local_scratch.path) / (test_name + "_copy.aedt")
        shutil.copyfile(example_project, example_project_copy)
        assert example_project_copy.exists()
        aedtapp.create_setup(name="test_setup")
        assert aedtapp.setups[1].start_continue_from_previous_setup(
            design="Y_Connections", solution="Setup1 : Transient", project=example_project_copy
        )
        assert aedtapp.setups[1].props["PrevSoln"]["Project"] == str(example_project_copy)
        assert aedtapp.setups[1].props["PrevSoln"]["Design"] == "Y_Connections"
        assert aedtapp.setups[1].props["PrevSoln"]["Soln"] == "Setup1 : Transient"

    def test_design_excitations_by_type(self, aedtapp):
        coils = aedtapp.excitations_by_type["Coil"]
        assert coils
        assert len(coils) == len([bound for bound in aedtapp.design_excitations.values() if bound.type == "Coil"])
        currents = aedtapp.excitations_by_type["Current"]
        assert currents
        assert len(currents) == len([bound for bound in aedtapp.design_excitations.values() if bound.type == "Current"])
        wdg_group = aedtapp.excitations_by_type["Winding Group"]
        assert wdg_group
        assert len(wdg_group) == len(
            [bound for bound in aedtapp.design_excitations.values() if bound.type == "Winding Group"]
        )

    def test_boundaries_by_type(self, aedtapp):
        coils = aedtapp.boundaries_by_type["Coil"]
        assert coils
        assert len(coils) == len([bound for bound in aedtapp.boundaries if bound.type == "Coil"])
        currents = aedtapp.boundaries_by_type["Current"]
        assert currents
        assert len(currents) == len([bound for bound in aedtapp.boundaries if bound.type == "Current"])
        wdg_group = aedtapp.boundaries_by_type["Winding Group"]
        assert wdg_group
        assert len(wdg_group) == len([bound for bound in aedtapp.boundaries if bound.type == "Winding Group"])

    def test_export_field_file(self, local_scratch, m2d_fields):
        output_file = Path(local_scratch.path) / "e_tang_field.fld"
        assert m2d_fields.post.export_field_file(
            quantity="E_Line", output_file=output_file, assignment="Poly1", objects_type="Line"
        )
        assert output_file.exists()

    def test_control_program(self, m2d_ctrl_prg):
        user_ctl_path = Path("user.ctl")
        ctrl_prg_path = Path(TESTS_GENERAL_PATH) / "example_models" / test_subfolder / ctrl_prg_file
        assert m2d_ctrl_prg.setups[0].enable_control_program(control_program_path=ctrl_prg_path)
        assert m2d_ctrl_prg.setups[0].enable_control_program(
            control_program_path=ctrl_prg_path, control_program_args="3"
        )
        assert not m2d_ctrl_prg.setups[0].enable_control_program(
            control_program_path=ctrl_prg_path, control_program_args=3
        )
        assert m2d_ctrl_prg.setups[0].enable_control_program(
            control_program_path=ctrl_prg_path, call_after_last_step=True
        )
        invalid_ctrl_prg_path = Path(TESTS_GENERAL_PATH) / "example_models" / test_subfolder / "invalid.py"
        assert not m2d_ctrl_prg.setups[0].enable_control_program(control_program_path=invalid_ctrl_prg_path)
        m2d_ctrl_prg.solution_type = SolutionsMaxwell2D.EddyCurrentXY
        assert not m2d_ctrl_prg.setups[0].enable_control_program(control_program_path=ctrl_prg_path)
        if user_ctl_path.exists():
            user_ctl_path.unlink()

    @pytest.mark.skipif(config["NonGraphical"], reason="Test fails on build machine")
    def test_import_dxf(self, m2d_app):
        dxf_file = Path(TESTS_GENERAL_PATH) / "example_models" / "cad" / "DXF" / "dxf2.dxf"
        dxf_layers = m2d_app.get_dxf_layers(dxf_file)
        assert isinstance(dxf_layers, list)
        assert m2d_app.import_dxf(dxf_file, dxf_layers)
        dxf_layers = ["invalid", "invalid1"]
        assert not m2d_app.import_dxf(dxf_file, dxf_layers)

    def test_assign_floating(self, m2d_app):
        m2d_app.solution_type = SolutionsMaxwell2D.ElectroStaticXY
        rect = m2d_app.modeler.create_rectangle([0, 0, 0], [3, 1])
        floating = m2d_app.assign_floating(assignment=rect, charge_value=3, name="floating_test")
        assert floating
        assert floating.name == "floating_test"
        assert floating.props["Objects"][0] == rect.name
        assert floating.props["Value"] == "3"
        m2d_app.solution_type = SolutionsMaxwell2D.MagnetostaticXY
        with pytest.raises(
            AEDTRuntimeError,
            match="Assign floating excitation is only valid for electrostatic or electric transient solvers.",
        ):
            m2d_app.assign_floating(assignment=rect, charge_value=3, name="floating_test1")

    def test_matrix(self, m2d_app):
        m2d_app.solution_type = SolutionsMaxwell2D.MagnetostaticXY
        m2d_app.modeler.create_rectangle([0, 1.5, 0], [8, 3], is_covered=True, name="Coil_1", material="vacuum")
        m2d_app.modeler.create_rectangle([8.5, 1.5, 0], [8, 3], is_covered=True, name="Coil_2", material="vacuum")
        m2d_app.modeler.create_rectangle([16, 1.5, 0], [8, 3], is_covered=True, name="Coil_3", material="vacuum")
        m2d_app.modeler.create_rectangle([32, 1.5, 0], [8, 3], is_covered=True, name="Coil_4", material="vacuum")
        m2d_app.assign_current("Coil_1", amplitude=1, swap_direction=False, name="Current1")
        m2d_app.assign_current("Coil_2", amplitude=1, swap_direction=True, name="Current2")
        m2d_app.assign_current("Coil_3", amplitude=1, swap_direction=True, name="Current3")
        m2d_app.assign_current("Coil_4", amplitude=1, swap_direction=True, name="Current4")
        matrix = m2d_app.assign_matrix(assignment="Current1")
        assert matrix.props["MatrixEntry"]["MatrixEntry"][0]["Source"] == "Current1"
        assert matrix.delete()
        matrix = m2d_app.assign_matrix(
            assignment=["Current1", "Current2"], matrix_name="Test1", turns=2, return_path="Current3"
        )
        assert len(matrix.props["MatrixEntry"]["MatrixEntry"]) == 2
        matrix = m2d_app.assign_matrix(
            assignment=["Current1", "Current2"], matrix_name="Test2", turns=[2, 1], return_path=["Current3", "Current4"]
        )
        assert matrix.props["MatrixEntry"]["MatrixEntry"][1]["ReturnPath"] == "Current4"
        with pytest.raises(AEDTRuntimeError, match="Return path specified must not be included in sources"):
            m2d_app.assign_matrix(
                assignment=["Current1", "Current2"],
                matrix_name="Test3",
                turns=[2, 1],
                return_path=["Current1", "Current1"],
            )
        group_sources = {"Group1_Test": ["Current3", "Current2"]}
        matrix = m2d_app.assign_matrix(
            assignment=["Current3", "Current2"],
            matrix_name="Test4",
            turns=[2, 1],
            return_path=["Current4", "Current1"],
            group_sources=group_sources,
        )
        assert matrix.name == "Test4"
        group_sources = {"Group1_Test": ["Current3", "Current2"], "Group2_Test": ["Current1", "Current2"]}
        matrix = m2d_app.assign_matrix(
            assignment=["Current1", "Current2"],
            matrix_name="Test5",
            turns=[2, 1],
            return_path="infinite",
            group_sources=group_sources,
        )
        assert matrix.props["MatrixGroup"]["MatrixGroup"]
        group_sources = {"Group1_Test": ["Current1", "Current3"], "Group2_Test": ["Current2", "Current4"]}
        matrix = m2d_app.assign_matrix(
            assignment=["Current1", "Current2", "Current3", "Current4"],
            matrix_name="Test6",
            turns=2,
            group_sources=group_sources,
            branches=3,
        )
        assert matrix.props["MatrixGroup"]["MatrixGroup"][0]["GroupName"] == "Group1_Test"
        group_sources = {"Group1_Test": ["Current1", "Current3"], "Group2_Test": ["Current2", "Current4"]}
        matrix = m2d_app.assign_matrix(
            assignment=["Current1", "Current2", "Current3", "Current4"],
            matrix_name="Test7",
            turns=[5, 1],
            group_sources=group_sources,
            branches=[3, 2, 1],
        )
        assert len(matrix.props["MatrixGroup"]["MatrixGroup"]) == 2
        group_sources = {"Group1_Test": ["Current1", "Current3", "Current2"], "Group2_Test": ["Current2", "Current4"]}
        matrix = m2d_app.assign_matrix(
            assignment=["Current1", "Current2", "Current3"],
            matrix_name="Test8",
            turns=[2, 1, 2, 3],
            return_path=["infinite", "infinite", "Current4"],
            group_sources=group_sources,
            branches=[3, 2],
        )
        assert matrix.props["MatrixEntry"]["MatrixEntry"][0]["NumberOfTurns"] == 2
        matrix.props["MatrixEntry"]["MatrixEntry"][0]["NumberOfTurns"] = 3
        assert matrix.props["MatrixEntry"]["MatrixEntry"][0]["NumberOfTurns"] == 3
        group_sources = {"Group1_Test": ["Current1", "Current3"], "Group2_Test": ["Current2", "Current4"]}
        matrix = m2d_app.assign_matrix(
            assignment=["Current1", "Current2", "Current3", "Current4"],
            matrix_name="Test9",
            turns=[5, 1, 2, 3],
            group_sources=group_sources,
            branches=[3, 2],
        )
        for val in matrix.props["MatrixEntry"]["MatrixEntry"]:
            assert val["ReturnPath"] == "infinite"

    def test_solution_types_setup(self, m2d_app):
        m2d_app.solution_type = SolutionsMaxwell2D.TransientXY
        setup = m2d_app.create_setup(setup_type=m2d_app.solution_type)
        assert setup
        setup.delete()
        m2d_app.solution_type = SolutionsMaxwell2D.TransientZ
        setup = m2d_app.create_setup(setup_type=m2d_app.solution_type)
        assert setup
        setup.delete()
        m2d_app.solution_type = SolutionsMaxwell2D.MagnetostaticXY
        setup = m2d_app.create_setup(setup_type=m2d_app.solution_type)
        assert setup
        setup.delete()
        m2d_app.solution_type = SolutionsMaxwell2D.MagnetostaticZ
        setup = m2d_app.create_setup(setup_type=m2d_app.solution_type)
        assert setup
        setup.delete()
        m2d_app.solution_type = SolutionsMaxwell2D.EddyCurrentXY
        setup = m2d_app.create_setup(setup_type=m2d_app.solution_type)
        assert setup
        setup.delete()
        m2d_app.solution_type = SolutionsMaxwell2D.EddyCurrentZ
        setup = m2d_app.create_setup(setup_type=m2d_app.solution_type)
        assert setup
        setup.delete()
        m2d_app.solution_type = SolutionsMaxwell2D.ElectroStaticXY
        setup = m2d_app.create_setup(setup_type=m2d_app.solution_type)
        assert setup
        setup.delete()
        m2d_app.solution_type = SolutionsMaxwell2D.ElectroStaticZ
        setup = m2d_app.create_setup(setup_type=m2d_app.solution_type)
        assert setup
        setup.delete()
        m2d_app.solution_type = SolutionsMaxwell2D.DCConductionXY
        setup = m2d_app.create_setup(setup_type=m2d_app.solution_type)
        assert setup
        setup.delete()
        m2d_app.solution_type = SolutionsMaxwell2D.DCConductionZ
        setup = m2d_app.create_setup(setup_type=m2d_app.solution_type)
        assert setup
        setup.delete()
        m2d_app.solution_type = SolutionsMaxwell2D.ACConductionXY
        setup = m2d_app.create_setup(setup_type=m2d_app.solution_type)
        assert setup
        setup.delete()
        m2d_app.solution_type = SolutionsMaxwell2D.ACConductionZ
        setup = m2d_app.create_setup(setup_type=m2d_app.solution_type)
        assert setup
        setup.delete()

    def test_create_external_circuit(self, local_scratch, m2d_app):
        m2d_app.solution_type = SolutionsMaxwell2D.EddyCurrentXY
        m2d_app.modeler.create_circle([0, 0, 0], 10, name="Coil1")
        m2d_app.modeler.create_circle([20, 0, 0], 10, name="Coil2")

        m2d_app.assign_coil(assignment=["Coil1"])
        m2d_app.assign_coil(assignment=["Coil2"])

        m2d_app.assign_winding(assignment=["Coil1"])
        m2d_app.assign_winding(assignment=["Coil2"])

        assert m2d_app.create_external_circuit()
        assert m2d_app.create_external_circuit(circuit_design="test_cir")
        m2d_app.solution_type = SolutionsMaxwell2D.MagnetostaticXY
        with pytest.raises(AEDTRuntimeError):
            m2d_app.create_external_circuit()
        m2d_app.solution_type = SolutionsMaxwell2D.EddyCurrentXY
        for w in m2d_app.excitations_by_type["Winding"]:
            w.delete()
        m2d_app.save_project()
        with pytest.raises(
            AEDTRuntimeError,
            match="No windings in the Maxwell design.",
        ):
            m2d_app.create_external_circuit()

    def test_assign_voltage(self, local_scratch, m2d_app):
        m2d_app.solution_type = SolutionsMaxwell2D.ElectroStaticZ

        region_id = m2d_app.modeler.create_region(pad_value=[500, 50, 50])
        v1 = m2d_app.assign_voltage(assignment=region_id, amplitude=0, name="GRD1")
        assert v1.properties["Value"] == "0mV"
        assert len(m2d_app.boundaries) == 1
        assert m2d_app.assign_voltage(assignment=region_id.edges[0], amplitude=1, name="GRD2")
        assert m2d_app.assign_voltage(assignment=region_id.edges, amplitude=2, name="GRD3")
        rect = m2d_app.modeler.create_rectangle([32, 1.5, 0], [8, 3], is_covered=True)
        assert m2d_app.assign_voltage(assignment=[region_id.name, rect.name], amplitude=3, name="GRD4")
        assert len(m2d_app.boundaries) == 4

    def test_set_save_fields(self, m2d_setup):
        m2d_setup.set_active_design("setup_transient")

        setup = m2d_setup.setups[0]
        assert setup.set_save_fields(
            enable=True, range_type="Custom", subrange_type="LinearStep", start=0, stop=8, count=2, units="ms"
        )
        assert len(setup.props["SweepRanges"]["Subrange"]) == 2
        assert setup.props["SweepRanges"]["Subrange"][1]["RangeType"] == "LinearStep"
        assert setup.props["SweepRanges"]["Subrange"][1]["RangeStart"] == "0ms"
        assert setup.props["SweepRanges"]["Subrange"][1]["RangeEnd"] == "8ms"
        assert setup.props["SweepRanges"]["Subrange"][1]["RangeStep"] == "2ms"
        assert setup.set_save_fields(
            enable=True, range_type="Custom", subrange_type="LinearCount", start=0, stop=8, count=2, units="ms"
        )
        assert len(setup.props["SweepRanges"]["Subrange"]) == 3
        assert setup.props["SweepRanges"]["Subrange"][2]["RangeType"] == "LinearCount"
        assert setup.props["SweepRanges"]["Subrange"][2]["RangeStart"] == "0ms"
        assert setup.props["SweepRanges"]["Subrange"][2]["RangeEnd"] == "8ms"
        assert setup.props["SweepRanges"]["Subrange"][2]["RangeCount"] == 2
        assert setup.set_save_fields(
            enable=True, range_type="Custom", subrange_type="SinglePoints", start=3, units="ms"
        )
        assert len(setup.props["SweepRanges"]["Subrange"]) == 4
        assert setup.props["SweepRanges"]["Subrange"][3]["RangeType"] == "SinglePoints"
        assert setup.props["SweepRanges"]["Subrange"][3]["RangeStart"] == "3ms"
        assert setup.props["SweepRanges"]["Subrange"][3]["RangeEnd"] == "3ms"
        assert setup.set_save_fields(enable=True, range_type="Every N Steps", start=0, stop=10, count=1, units="ms")
        assert setup.props["SaveFieldsType"] == "Every N Steps"
        assert setup.props["Steps From"] == "0ms"
        assert setup.props["Steps To"] == "10ms"
        assert setup.props["N Steps"] == "1"
        assert setup.set_save_fields(
            enable=True, range_type="Custom", subrange_type="SinglePoints", start=3, units="ms"
        )
        assert len(setup.props["SweepRanges"]["Subrange"]) == 1
        assert setup.props["SweepRanges"]["Subrange"][0]["RangeType"] == "SinglePoints"
        assert setup.props["SweepRanges"]["Subrange"][0]["RangeStart"] == "3ms"
        assert setup.props["SweepRanges"]["Subrange"][0]["RangeEnd"] == "3ms"
        assert setup.set_save_fields(range_type="None")
        assert setup.set_save_fields(enable=False)
        assert not setup.set_save_fields(enable=True, range_type="invalid")

        m2d_setup.solution_type = SolutionsMaxwell2D.MagnetostaticXY

        setup = m2d_setup.create_setup()
        assert setup.set_save_fields(enable=True)
        assert setup.set_save_fields(enable=False)

    def test_eddy_current_sweep(self, m2d_setup):
        m2d_setup.set_active_design("setup_ec")
        setup = m2d_setup.setups[0]
        setup.props["MaximumPasses"] = 12

        setup.props["MinimumPasses"] = 2
        setup.props["MinimumConvergedPasses"] = 1
        setup.props["PercentRefinement"] = 30
        setup.props["Frequency"] = "200Hz"
        dc_freq = 0.1
        stop_freq = 10
        count = 1
        sweep = setup.add_eddy_current_sweep(
            sweep_type="LinearStep", start_frequency=dc_freq, stop_frequency=stop_freq, step_size=count, clear=False
        )
        assert sweep.props["RangeType"] == "LinearStep"
        assert sweep.props["RangeStart"] == "0.1Hz"
        assert sweep.props["RangeEnd"] == "10Hz"
        assert sweep.props["RangeStep"] == "1Hz"
        assert isinstance(setup.props["SweepRanges"]["Subrange"], list)
        m2d_setup.save_project()
        assert len(setup.props["SweepRanges"]["Subrange"]) == 2
        assert len(setup.sweeps) == 2
        assert setup.props["SaveAllFields"]
        assert setup.delete_all_eddy_current_sweeps()
        assert "SweepRanges" not in setup.props
        assert len(setup.sweeps) == 0
        sweep = setup.add_eddy_current_sweep(
            sweep_type="LinearCount", start_frequency=dc_freq, stop_frequency=stop_freq, step_size=count, clear=False
        )
        assert sweep.props["RangeType"] == "LinearCount"
        assert sweep.props["RangeStart"] == "0.1Hz"
        assert sweep.props["RangeEnd"] == "10Hz"
        assert sweep.props["RangeCount"] == 1
        assert isinstance(setup.props["SweepRanges"]["Subrange"], list)
        m2d_setup.save_project()
        assert len(setup.props["SweepRanges"]["Subrange"]) == 1
        assert len(setup.sweeps) == 1
        sweep = setup.add_eddy_current_sweep(
            sweep_type="LogScale", start_frequency=dc_freq, stop_frequency=stop_freq, step_size=count, clear=True
        )
        assert sweep.props["RangeType"] == "LogScale"
        assert sweep.props["RangeStart"] == "0.1Hz"
        assert sweep.props["RangeEnd"] == "10Hz"
        assert sweep.props["RangeSamples"] == 1
        assert isinstance(setup.props["SweepRanges"]["Subrange"], list)
        m2d_setup.save_project()
        assert len(setup.props["SweepRanges"]["Subrange"]) == 1
        assert len(setup.sweeps) == 1
        sweep = setup.add_eddy_current_sweep(sweep_type="SinglePoints", start_frequency=0.01, clear=False)
        assert sweep.props["RangeType"] == "SinglePoints"
        assert sweep.props["RangeStart"] == "0.01Hz"
        assert sweep.props["RangeEnd"] == "0.01Hz"
        m2d_setup.save_project()
        assert len(setup.props["SweepRanges"]["Subrange"]) == 2
        assert len(setup.sweeps) == 2
        assert sweep.delete()
        m2d_setup.save_project()
        assert len(setup.props["SweepRanges"]["Subrange"]) == 1
        assert len(setup.sweeps) == 1
        assert setup.update()
        assert setup.enable_expression_cache(["CoreLoss"], "Fields", "Phase='0deg' ", True)
        assert setup.props["UseCacheFor"] == ["Pass", "Freq"]
        assert setup.disable()
        assert setup.enable()
        assert not sweep.is_solved
        assert isinstance(sweep.frequencies, list)

    def test_export_c_matrix(self, local_scratch, m2d_export_matrix):
        output_file = Path(local_scratch.path) / "c_matrix.txt"
        # invalid solution type
        m2d_export_matrix.set_active_design("export_rl_magneto")
        with pytest.raises(AEDTRuntimeError):
            m2d_export_matrix.export_rl_matrix("Matrix1", output_file)
        # no matrix
        m2d_export_matrix.set_active_design("export_c_electrostatic_no_matrix")
        with pytest.raises(AEDTRuntimeError):
            m2d_export_matrix.export_c_matrix(matrix_name="Matrix1", output_file=output_file)

        m2d_export_matrix.set_active_design("export_c_electrostatic")
        assert m2d_export_matrix.export_c_matrix(matrix_name="Matrix1", output_file=output_file)
        assert output_file.exists()

        assert m2d_export_matrix.setups[0].export_matrix(
            matrix_type="C", matrix_name="Matrix1", output_file=output_file
        )
        assert output_file.exists()

        with pytest.raises(AEDTRuntimeError):
            m2d_export_matrix.export_c_matrix(matrix_name="invalid", output_file=output_file)

        m2d_export_matrix.set_active_design("export_c_electrostatic_param")

        assert m2d_export_matrix.export_c_matrix(matrix_name="Matrix1", output_file=output_file)
        assert output_file.exists()

        assert m2d_export_matrix.setups[0].export_matrix(
            matrix_type="C", matrix_name="Matrix1", output_file=output_file
        )
        assert output_file.exists()

        with pytest.raises(AEDTRuntimeError):
            m2d_export_matrix.setups[0].export_matrix(
                matrix_type="invalid", matrix_name="Matrix1", output_file=output_file
            )

        output_file = Path(local_scratch.path) / "c_matrix.csv"
        with pytest.raises(AEDTRuntimeError):
            m2d_export_matrix.export_c_matrix(matrix_name="Matrix1", output_file=output_file)

    def test_export_rl_matrix(self, local_scratch, m2d_export_matrix):
        # invalid path
        export_path = Path(local_scratch.path) / "export_rl_matrix.csv"
        with pytest.raises(AEDTRuntimeError):
            m2d_export_matrix.export_rl_matrix("Matrix1", export_path)

        export_path = Path(local_scratch.path) / "export_rl_matrix.txt"
        # invalid solution type
        m2d_export_matrix.set_active_design("export_rl_magneto")
        with pytest.raises(AEDTRuntimeError):
            m2d_export_matrix.export_rl_matrix("Matrix1", export_path)
        # no matrix
        m2d_export_matrix.set_active_design("export_rl_eddycurrent_no_matrix")
        with pytest.raises(AEDTRuntimeError):
            m2d_export_matrix.export_rl_matrix("Matrix1", export_path)
        # no setup
        if config["desktopVersion"] < "2025.2":  # AEDT API not raising exception
            m2d_export_matrix.set_active_design("export_rl_eddycurrent_unsolved")
            with pytest.raises(AEDTRuntimeError):
                m2d_export_matrix.export_rl_matrix("Matrix1", export_path, False, 10, 3, True)
        # EC
        m2d_export_matrix.set_active_design("export_rl_eddycurrent")
        assert m2d_export_matrix.export_rl_matrix("Matrix1", export_path)
        assert export_path.exists()
        with pytest.raises(AEDTRuntimeError):
            m2d_export_matrix.export_rl_matrix("invalid", export_path)
        # EC param
        m2d_export_matrix.set_active_design("export_rl_eddycurrent_param")
        export_path_1 = Path(local_scratch.path) / "export_rl_matrix_1.txt"
        assert m2d_export_matrix.export_rl_matrix("Matrix1", export_path_1, False, 10, 3, True)
        assert export_path_1.exists()
        export_path_2 = Path(local_scratch.path) / "export_rl_matrix_2.txt"
        assert m2d_export_matrix.setups[0].export_matrix(
            matrix_type="RL", matrix_name="Matrix1", output_file=export_path_2
        )
<<<<<<< HEAD
        assert os.path.exists(export_path_2)

    def test_analyze_from_zero(self, m2d_app):
        m2d_app.solution_type = SolutionsMaxwell2D.TransientXY
        conductor = m2d_app.modeler.create_circle(origin=[0, 0, 0], radius=10, material="Copper")
        m2d_app.assign_winding(assignment=conductor.name, is_solid=False, current="5*cos(2*PI*50*time)")
        region = m2d_app.modeler.create_region(pad_percent=100)
        bound = m2d_app.assign_balloon(region.edges)
        setup1 = m2d_app.create_setup()
        setup1.props["StopTime"] = "2/50s"
        setup1.props["TimeStep"] = "1/500s"
        assert m2d_app.analyze_from_zero()
        bound.delete()
        m2d_app.assign_vector_potential(assignment=region.edges)
        assert m2d_app.analyze_from_zero()
        m2d_app.solution_type = SolutionsMaxwell2D.MagnetostaticXY
        m2d_app.create_setup()
        with pytest.raises(AEDTRuntimeError):
            m2d_app.analyze_from_zero()
=======
        assert export_path_2.exists()
>>>>>>> ab0710a2
<|MERGE_RESOLUTION|>--- conflicted
+++ resolved
@@ -833,8 +833,7 @@
         assert m2d_export_matrix.setups[0].export_matrix(
             matrix_type="RL", matrix_name="Matrix1", output_file=export_path_2
         )
-<<<<<<< HEAD
-        assert os.path.exists(export_path_2)
+        assert export_path_2.exists()
 
     def test_analyze_from_zero(self, m2d_app):
         m2d_app.solution_type = SolutionsMaxwell2D.TransientXY
@@ -852,7 +851,4 @@
         m2d_app.solution_type = SolutionsMaxwell2D.MagnetostaticXY
         m2d_app.create_setup()
         with pytest.raises(AEDTRuntimeError):
-            m2d_app.analyze_from_zero()
-=======
-        assert export_path_2.exists()
->>>>>>> ab0710a2
+            m2d_app.analyze_from_zero()