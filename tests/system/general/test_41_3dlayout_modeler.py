# -*- coding: utf-8 -*-
#
# Copyright (C) 2021 - 2025 ANSYS, Inc. and/or its affiliates.
# SPDX-License-Identifier: MIT
#
#
# Permission is hereby granted, free of charge, to any person obtaining a copy
# of this software and associated documentation files (the "Software"), to deal
# in the Software without restriction, including without limitation the rights
# to use, copy, modify, merge, publish, distribute, sublicense, and/or sell
# copies of the Software, and to permit persons to whom the Software is
# furnished to do so, subject to the following conditions:
#
# The above copyright notice and this permission notice shall be included in all
# copies or substantial portions of the Software.
#
# THE SOFTWARE IS PROVIDED "AS IS", WITHOUT WARRANTY OF ANY KIND, EXPRESS OR
# IMPLIED, INCLUDING BUT NOT LIMITED TO THE WARRANTIES OF MERCHANTABILITY,
# FITNESS FOR A PARTICULAR PURPOSE AND NONINFRINGEMENT. IN NO EVENT SHALL THE
# AUTHORS OR COPYRIGHT HOLDERS BE LIABLE FOR ANY CLAIM, DAMAGES OR OTHER
# LIABILITY, WHETHER IN AN ACTION OF CONTRACT, TORT OR OTHERWISE, ARISING FROM,
# OUT OF OR IN CONNECTION WITH THE SOFTWARE OR THE USE OR OTHER DEALINGS IN THE
# SOFTWARE.

import os
import tempfile
import time

from ansys.aedt.core import Hfss3dLayout
from ansys.aedt.core import Maxwell3d
from ansys.aedt.core.generic.general_methods import generate_unique_name
from ansys.aedt.core.generic.general_methods import is_linux
from ansys.aedt.core.visualization.plot.pdf import AnsysReport
import pytest

from tests import TESTS_GENERAL_PATH
from tests.system.general.conftest import config

test_subfolder = "T41"
test_project_name = "Test_RadioBoard"
test_rigid_flex = "demo_flex"
test_post = "test_post_processing"
if config["desktopVersion"] > "2022.2":
    diff_proj_name = "differential_pairs_t41_231"
else:
    diff_proj_name = "differential_pairs_t41"


@pytest.fixture(scope="class")
def aedtapp(add_app):
    app = add_app(project_name=test_project_name, application=Hfss3dLayout)
    return app


@pytest.fixture(scope="class")
def hfss3dl(add_app):
    app = add_app(project_name=diff_proj_name, application=Hfss3dLayout, subfolder=test_subfolder)
    return app


@pytest.fixture(scope="class", autouse=True)
def examples(local_scratch):
    example_project = os.path.join(TESTS_GENERAL_PATH, "example_models", test_subfolder, "Package.aedb")
    target_path = os.path.join(local_scratch.path, "Package_test_41.aedb")
    local_scratch.copyfolder(example_project, target_path)
    return target_path, None


class TestClass:
    @pytest.fixture(autouse=True)
    def init(self, aedtapp, local_scratch, examples):
        self.aedtapp = aedtapp
        self.local_scratch = local_scratch
        self.target_path = examples[0]

    def test_01_creatematerial(self):
        mymat = self.aedtapp.materials.add_material("myMaterial")
        mymat.permittivity = 4.1
        mymat.conductivity = 100
        mymat.youngs_modulus = 1e10
        assert mymat.permittivity.value == 4.1
        assert mymat.conductivity.value == 100
        assert mymat.youngs_modulus.value == 1e10
        assert len(self.aedtapp.materials.material_keys) == 3

    def test_02_stackup(self):
        s1 = self.aedtapp.modeler.layers.add_layer(
            layer="Bottom", layer_type="signal", thickness="0.035mm", elevation="0mm", material="iron"
        )
        s1.color = [220, 10, 10]
        s1.is_visible = False
        assert not s1._is_visible
        s1.is_visible = True
        assert s1._is_visible

        s1.is_visible_shape = False
        assert not s1._is_visible_shape
        s1.is_visible_shape = True
        assert s1._is_visible_shape

        s1.is_visible_component = False
        assert not s1._is_visible_component
        s1.is_visible_component = True
        assert s1._is_visible_component

        s1.is_visible_hole = False
        assert not s1._is_visible_hole
        s1.is_visible_hole = True
        assert s1._is_visible_hole

        s1.is_mesh_background = False
        assert not s1._is_mesh_background
        s1.is_mesh_background = True
        assert s1._is_mesh_background

        s1.is_mesh_overlay = False
        assert not s1._is_mesh_overlay
        s1.is_mesh_overlay = True
        assert s1._is_mesh_overlay

        assert not s1.locked
        s1.locked = True
        assert s1.locked
        s1.locked = False

        assert s1.draw_override == 0
        s1.draw_override = 1
        assert s1.draw_override == 1
        s1.draw_override = 0

        assert s1.pattern == 1
        s1.pattern = 0
        assert s1.pattern == 0
        s1.pattern = 1

        assert s1.lower_elevation == "0mm" or s1.lower_elevation == 0.0
        s1.lower_elevation = 1
        assert s1.lower_elevation == 1
        s1.lower_elevation = 0

        assert s1.top_bottom == "neither"
        s1.top_bottom = "top"
        assert s1.top_bottom == "top"
        s1.top_bottom = "neither"

        assert s1.thickness == "0.035mm" or s1.thickness == 3.5e-5
        assert s1.material == "iron"
        assert s1.use_etch is False
        assert s1.user is False
        assert s1.usp is False
        s1.material = "copper"
        s1.fill_material = "glass"
        assert s1.material == "copper"
        assert s1.fill_material == "glass"
        s1.use_etch = True
        s1.etch = 1.2
        s1.user = True
        s1.usp = True
        s1.hfss_solver_settings["dt"] = 1
        s1.planar_em_solver_settings["ifg"] = True
        s1.update_stackup_layer()
        assert s1.use_etch is True
        assert s1.etch == 1.2
        assert s1.user is True
        assert s1.usp is True
        assert s1.hfssSp["dt"] == 1
        assert s1.planaremSp["ifg"] is True
        s1.side_model = "Huray"
        s1.top_model = "Huray"
        s1.bottom_model = "Huray"
        s1.side_nodule_radius = 0.3
        s1.top_nodule_radius = 0.2
        s1.bottom_nodule_radius = 0.1
        s1.side_huray_ratio = 3
        s1.top_huray_ratio = 2.2
        s1.bottom_huray_ratio = 2.5
        assert s1._SHRatio == 3
        assert s1._SNR == 0.3
        assert s1._SRMdl == "Huray"
        assert s1._BRMdl == "Huray"
        assert s1._RMdl == "Huray"
        assert s1._NR == 0.2
        assert s1._BNR == 0.1

        d1 = self.aedtapp.modeler.layers.add_layer(
            layer="Diel3", layer_type="dielectric", thickness="1.0mm", elevation="0.035mm", material="plexiglass"
        )
        assert d1.material == "plexiglass"
        assert d1.thickness == "1.0mm" or d1.thickness == 1e-3
        assert d1.transparency == 60
        d1.material = "fr4_epoxy"
        d1.transparency = 23

        assert d1.material == "fr4_epoxy"
        assert d1.transparency == 23
        s2 = self.aedtapp.modeler.layers.add_layer(
            layer="Top",
            layer_type="signal",
            thickness=3.5e-5,
            elevation="1.035mm",
            material="copper",
            isnegative=True,
        )
        assert s2.name == "Top"
        assert s2.type == "signal"
        assert s2.material == "copper"
        assert s2.thickness == "0.035mm" or s2.thickness == 3.5e-5
        assert s2._is_negative is True
        s2.is_negative = False
        assert s2._is_negative is False

        s1 = self.aedtapp.modeler.layers.layers[self.aedtapp.modeler.layers.layer_id("Bottom")]
        assert s1.thickness == "0.035mm" or s1.thickness == 3.5e-5
        assert s1.material == "copper"
        assert s1.fill_material == "glass"
        assert s1.use_etch is True
        assert s1.etch == 1.2
        assert s1.user is True
        d1 = self.aedtapp.modeler.layers.layers[self.aedtapp.modeler.layers.layer_id("Diel3")]
        assert d1.material == "fr4_epoxy"
        assert d1.thickness == "1.0mm" or d1.thickness == 1e-3
        s2 = self.aedtapp.modeler.layers.layers[self.aedtapp.modeler.layers.layer_id("Top")]
        assert s2.name == "Top"
        assert s2.type == "signal"
        assert s2.material == "copper"
        assert s2.thickness == 3.5e-5
        assert s2._is_negative is False

        s1.use_etch = False
        s1.user = False
        s1.usp = False

    def test_03_create_circle(self):
        n1 = self.aedtapp.modeler.create_circle("Top", 0, 5, 40, "mycircle")
        assert n1.name == "mycircle"

    def test_04_create_create_rectangle(self):
        n2 = self.aedtapp.modeler.create_rectangle("Top", [0, 0], [6, 8], 3, 2, "myrectangle")
        assert n2.name == "myrectangle"

    def test_05_subtract(self):
        assert self.aedtapp.modeler.subtract("mycircle", "myrectangle")

    def test_06_unite(self):
        n1 = self.aedtapp.modeler.create_circle("Top", 0, 5, 8, "mycircle2")
        n2 = self.aedtapp.modeler.create_rectangle("Top", [0, 0], [6, 8], 3, 2, "myrectangle2")
        assert self.aedtapp.modeler.unite(
            [n1, n2],
        )

    def test_07_intersect(self):
        n1 = self.aedtapp.modeler.create_circle("Top", 0, 5, 8, "mycircle3")
        n2 = self.aedtapp.modeler.create_rectangle("Top", [0, 0], [6, 8], 3, 2, "myrectangle3")
        assert self.aedtapp.modeler.intersect(
            [n1, n2],
        )

    def test_08_objectlist(self):
        a = self.aedtapp.modeler.geometries
        assert len(a) > 0

    def test_09_modify_padstack(self):
        pad_0 = self.aedtapp.modeler.padstacks["PlanarEMVia"]
        assert self.aedtapp.modeler.padstacks["PlanarEMVia"].plating != 55
        pad_0.plating = "55"
        pad_0.update()
        assert self.aedtapp.modeler.padstacks["PlanarEMVia"].plating == "55"

    def test_10_create_padstack(self):
        pad1 = self.aedtapp.modeler.new_padstack("My_padstack2")
        hole1 = pad1.add_hole()
        pad1.add_layer("Start", pad_hole=hole1, thermal_hole=hole1)
        hole2 = pad1.add_hole(hole_type="Rct", sizes=[0.5, 0.8])
        pad1.add_layer("Default", pad_hole=hole2, thermal_hole=hole2)
        pad1.add_layer("Stop", pad_hole=hole1, thermal_hole=hole1)
        pad1.hole.sizes = ["0.8mm"]
        pad1.plating = 70
        assert pad1.create()

    def test_11_create_via(self):
        tmp = self.aedtapp.modeler.vias
        cvia = self.aedtapp.modeler.create_via("PlanarEMVia", x=1.1, y=0, name="port_via")
        via = cvia.name
        assert isinstance(via, str)
        assert self.aedtapp.modeler.vias[via].name == via == "port_via"
        assert self.aedtapp.modeler.vias[via].prim_type == "via"
        assert self.aedtapp.modeler.vias[via].location[0] == float(1.1)
        assert self.aedtapp.modeler.vias[via].location[1] == float(0)
        assert self.aedtapp.modeler.vias[via].angle == "0deg"

        via = self.aedtapp.modeler.create_via(x=1, y=1)
        via_1 = via.name
        assert isinstance(via_1, str)
        assert self.aedtapp.modeler.vias[via_1].name == via_1
        assert self.aedtapp.modeler.vias[via_1].prim_type == "via"
        assert self.aedtapp.modeler.vias[via_1].location[0] == float(1)
        assert self.aedtapp.modeler.vias[via_1].location[1] == float(1)
        assert self.aedtapp.modeler.vias[via_1].angle == "0deg"
        assert self.aedtapp.modeler.vias[via_1].holediam == "1mm"
        via2 = self.aedtapp.modeler.create_via("PlanarEMVia", x=10, y=10, name="Via123", net="VCC")
        via_2 = via2.name
        assert isinstance(via_2, str)
        assert self.aedtapp.modeler.vias[via_2].name == via_2
        assert self.aedtapp.modeler.vias[via_2].prim_type == "via"
        assert self.aedtapp.modeler.vias[via_2].location[0] == float(10)
        assert self.aedtapp.modeler.vias[via_2].location[1] == float(10)
        assert self.aedtapp.modeler.vias[via_2].angle == "0deg"
        assert "VCC" in self.aedtapp.oeditor.GetNets()
        via_3 = self.aedtapp.modeler.create_via("PlanarEMVia", x=5, y=5, hole_diam="22mm", name="Via1234", net="VCC")
        assert via_3.location[0] == float(5)
        assert via_3.location[1] == float(5)
        assert via_3.angle == "0deg"
        assert via_3.holediam == "22mm"
        assert "VCC" in self.aedtapp.oeditor.GetNets()

    def test_12_create_line(self):
        line = self.aedtapp.modeler.create_line("Bottom", [[0, 0], [10, 30], [20, 30]], lw=1, name="line2", net="VCC")
        assert line.name == "line2"
        line.name = "line1"
        assert isinstance(line.center_line, dict)
        line.center_line = {"Pt0": [1, "0mm"]}
        assert line.center_line["Pt0"] == ["1", "0"]
        line.center_line = {"Pt0": ["0mm", "0mm"]}
        assert line.remove("Pt1")
        assert line.add([1, 2], 1)
        assert line.set_property_value("Pt0", "10mm ,10mm")
        assert line.get_property_value("Pt0") == "10 ,10"

    def test_13a_create_edge_port(self):
        port_wave = self.aedtapp.create_edge_port("line1", 3, False, True, 6, 4, "2mm")
        assert port_wave
        assert self.aedtapp.delete_port(port_wave.name)
        port_wave = self.aedtapp.create_wave_port("line1", 3, 6, 4, "2mm")
        assert port_wave
        assert self.aedtapp.delete_port(port_wave.name)
        assert self.aedtapp.create_edge_port("line1", 3, False)
        assert len(self.aedtapp.excitations) > 0
        time_domain = os.path.join(TESTS_GENERAL_PATH, "example_models", test_subfolder, "Sinusoidal.csv")
        assert self.aedtapp.boundaries[0].properties["Magnitude"] == "1V"
        assert self.aedtapp.edit_source_from_file(
            source=port_wave.name,
            input_file=time_domain,
            is_time_domain=True,
            x_scale=1e-6,
            y_scale=1e-3,
            data_format="Voltage",
        )
        assert self.aedtapp.boundaries[0].properties["Magnitude"] != "1V"
        self.aedtapp.boundaries[0].properties["Boundary Type"] = "PEC"
        assert self.aedtapp.boundaries[0].properties["Boundary Type"] == "PEC"
        assert list(self.aedtapp.oboundary.GetAllBoundariesList())[0] == self.aedtapp.boundaries[0].name

    def test_14a_create_coaxial_port(self):
        port = self.aedtapp.create_coax_port("port_via", 0.5, "Top", "Lower")
        assert port.name == "Port2"
        assert port.props["Radial Extent Factor"] == "0.5"
        self.aedtapp.delete_port(name=port.name, remove_geometry=False)
        assert len(self.aedtapp.port_list) == 0
        self.aedtapp.odesign.Undo()
        self.aedtapp.delete_port(name=port.name)
        assert len(self.aedtapp.port_list) == 0
        self.aedtapp.odesign.Undo()

    def test_14_create_setup(self):
        setup_name = "RFBoardSetup"
        setup = self.aedtapp.create_setup(name=setup_name)
        assert setup.name == self.aedtapp.setup_names[0]
        assert setup.solver_type == "HFSS"

    def test_15_edit_setup(self):
        setup_name = "RFBoardSetup2"
        setup2 = self.aedtapp.create_setup(name=setup_name)
        assert not setup2.get_sweep()

        sweep = setup2.add_sweep()
        sweep1 = setup2.get_sweep(sweep.name)
        assert sweep1 == sweep
        sweep2 = setup2.get_sweep()
        assert sweep2 == sweep1
        setup2.props["AdaptiveSettings"]["SingleFrequencyDataList"]["AdaptiveFrequencyData"][
            "AdaptiveFrequency"
        ] = "1GHz"
        setup2.props["AdaptiveSettings"]["SingleFrequencyDataList"]["AdaptiveFrequencyData"]["MaxPasses"] = 23
        setup2.props["AdvancedSettings"]["OrderBasis"] = 2
        setup2.props["PercentRefinementPerPass"] = 17
        assert setup2.update()
        assert setup2.use_matrix_convergence(
            entry_selection=0,
            ignore_phase_when_mag_is_less_than=0.015,
            all_diagonal_entries=True,
            max_delta=0.03,
            max_delta_phase=8,
            custom_entries=None,
        )
        assert setup2.use_matrix_convergence(
            entry_selection=1,
            ignore_phase_when_mag_is_less_than=0.025,
            all_diagonal_entries=True,
            max_delta=0.023,
            max_delta_phase=18,
            custom_entries=None,
            all_offdiagonal_entries=False,
        )
        assert setup2.use_matrix_convergence(
            entry_selection=1,
            ignore_phase_when_mag_is_less_than=0.025,
            all_diagonal_entries=True,
            max_delta=0.023,
            max_delta_phase=18,
            custom_entries=None,
        )
        assert setup2.use_matrix_convergence(
            entry_selection=2,
            ignore_phase_when_mag_is_less_than=0.01,
            all_diagonal_entries=True,
            max_delta=0.01,
            max_delta_phase=8,
            custom_entries=[["1", "2", 0.03, 4]],
        )

    def test_16_disable_enable_setup(self):
        setup_name = "RFBoardSetup3"
        setup3 = self.aedtapp.create_setup(name=setup_name)
        setup3.props["AdaptiveSettings"]["SingleFrequencyDataList"]["AdaptiveFrequencyData"]["MaxPasses"] = 1
        assert setup3.update()
        assert setup3.disable()
        assert setup3.enable()
        sweep = setup3.add_sweep()
        assert sweep
        assert sweep.change_range("LinearStep", 1.1, 2.1, 0.4, "GHz")
        assert sweep.add_subrange("LinearCount", 1, 1.5, 3, "MHz")
        assert sweep.change_type("Discrete")
        assert not sweep.add_subrange("SinglePoint", 10.1e-1, "GHz")
        assert not sweep.add_subrange("SinglePoint", 10.2e-1, "GHz")
        assert sweep.set_save_fields(True, True)
        assert sweep.set_save_fields(False, False)

    def test_17_get_setup(self):
<<<<<<< HEAD
        setup4 = self.aedtapp.get_setup(self.aedtapp.setup_names[0])
=======
        self.aedtapp.save_project()
        setup4 = self.aedtapp.get_setup(self.aedtapp.existing_analysis_setups[0])
>>>>>>> 9ccceee6
        setup4.props["PercentRefinementPerPass"] = 37
        setup4.props["AdaptiveSettings"]["SingleFrequencyDataList"]["AdaptiveFrequencyData"]["MaxPasses"] = 44
        assert setup4.update()
        assert setup4.disable()
        assert setup4.enable()

    def test_18a_create_linear_count_sweep(self):
        setup_name = "RF_create_linear_count"
        self.aedtapp.create_setup(name=setup_name)
        sweep1 = self.aedtapp.create_linear_count_sweep(
            setup=setup_name,
            unit="GHz",
            start_frequency=1,
            stop_frequency=10,
            num_of_freq_points=1001,
            save_fields=False,
            sweep_type="Interpolating",
            interpolation_max_solutions=111,
        )
        assert sweep1.props["Sweeps"]["Data"] == "LINC 1GHz 10GHz 1001"
        sweep2 = self.aedtapp.create_linear_count_sweep(
            setup=setup_name,
            unit="GHz",
            start_frequency=1,
            stop_frequency=10,
            num_of_freq_points=12,
            save_fields=True,
            sweep_type="Discrete",
            interpolation_max_solutions=255,
        )
        assert sweep2.props["Sweeps"]["Data"] == "LINC 1GHz 10GHz 12"

    def test_18b_create_linear_step_sweep(self):
        setup_name = "RF_create_linear_step"
        self.aedtapp.create_setup(name=setup_name)
        sweep3 = self.aedtapp.create_linear_step_sweep(
            setup=setup_name,
            unit="GHz",
            start_frequency=1,
            stop_frequency=10,
            step_size=0.2,
            name="RFBoardSweep3",
            sweep_type="Interpolating",
            interpolation_tol_percent=0.4,
            interpolation_max_solutions=255,
            save_fields=True,
            save_rad_fields_only=True,
            use_q3d_for_dc=True,
        )
        assert sweep3.props["Sweeps"]["Data"] == "LIN 1GHz 10GHz 0.2GHz"
        assert sweep3.props["FreqSweepType"] == "kInterpolating"
        sweep4 = self.aedtapp.create_linear_step_sweep(
            setup=setup_name,
            unit="GHz",
            start_frequency=1,
            stop_frequency=10,
            step_size=0.12,
            name="RFBoardSweep4",
            sweep_type="Discrete",
            save_fields=True,
        )
        assert sweep4.props["Sweeps"]["Data"] == "LIN 1GHz 10GHz 0.12GHz"
        assert sweep4.props["FreqSweepType"] == "kDiscrete"
        sweep5 = self.aedtapp.create_linear_step_sweep(
            setup=setup_name,
            unit="GHz",
            start_frequency=1,
            stop_frequency=10,
            step_size=0.12,
            name="RFBoardSweep4",
            sweep_type="Fast",
            save_fields=True,
        )
        assert sweep5.props["Sweeps"]["Data"] == "LIN 1GHz 10GHz 0.12GHz"
        assert sweep5.props["FreqSweepType"] == "kBroadbandFast"

        # Create a linear step sweep with the incorrect sweep type.
        with pytest.raises(AttributeError) as execinfo:
            self.aedtapp.create_linear_step_sweep(
                setup=setup_name,
                unit="GHz",
                start_frequency=1,
                stop_frequency=10,
                step_size=0.12,
                name="RFBoardSweep4",
                sweep_type="Incorrect",
                save_fields=True,
            )
            assert (
                execinfo.args[0] == "Invalid value for 'sweep_type'. The value must be 'Discrete', "
                "'Interpolating', or 'Fast'."
            )

    def test_18c_create_single_point_sweep(self):
        setup_name = "RF_create_single_point"
        self.aedtapp.create_setup(name=setup_name)
        sweep5 = self.aedtapp.create_single_point_sweep(
            setup=setup_name,
            unit="MHz",
            freq=1.23,
            name="RFBoardSingle",
            save_fields=True,
        )
        assert sweep5.props["Sweeps"]["Data"] == "1.23MHz"
        sweep6 = self.aedtapp.create_single_point_sweep(
            setup=setup_name,
            unit="GHz",
            freq=[1, 2, 3, 4],
            name="RFBoardSingle",
            save_fields=False,
        )
        assert sweep6.props["Sweeps"]["Data"] == "1GHz 2GHz 3GHz 4GHz"

        with pytest.raises(AttributeError) as execinfo:
            self.aedtapp.create_single_point_sweep(
                setup=setup_name,
                unit="GHz",
                freq=[],
                name="RFBoardSingle",
                save_fields=False,
            )
            assert execinfo.args[0] == "Frequency list is empty. Specify at least one frequency point."

    def test_18d_delete_setup(self):
        setup_name = "SetupToDelete"
        setuptd = self.aedtapp.create_setup(name=setup_name)
        assert setuptd.name in self.aedtapp.setup_names
        self.aedtapp.delete_setup(setup_name)
        assert setuptd.name not in self.aedtapp.setup_names

    def test_19a_validate(self):
        assert self.aedtapp.validate_full_design()

    def test_19d_export_to_hfss(self):
        self.aedtapp.save_project()
        filename = "export_to_hfss_test"
        filename2 = "export_to_hfss_test2"
        filename3 = "export_to_hfss_test_non_unite"
        file_fullname = os.path.join(self.local_scratch.path, filename)
        file_fullname2 = os.path.join(self.local_scratch.path, filename2)
        file_fullname3 = os.path.join(self.local_scratch.path, filename3)
        setup = self.aedtapp.get_setup(self.aedtapp.setup_names[0])
        assert setup.export_to_hfss(output_file=file_fullname)
        if not is_linux:
            # TODO: EDB failing in Linux
            assert setup.export_to_hfss(output_file=file_fullname2, keep_net_name=True)

            assert setup.export_to_hfss(output_file=file_fullname3, keep_net_name=True, unite=False)

    def test_19e_export_to_q3d(self):
        filename = "export_to_q3d_test"
        file_fullname = os.path.join(self.local_scratch.path, filename)
        setup = self.aedtapp.get_setup(self.aedtapp.setup_names[0])
        assert setup.export_to_q3d(file_fullname)

    def test_19f_export_to_q3d(self):
        filename = "export_to_q3d_non_unite_test"
        file_fullname = os.path.join(self.local_scratch.path, filename)
        setup = self.aedtapp.get_setup(self.aedtapp.setup_names[0])
        assert setup.export_to_q3d(file_fullname, keep_net_name=True, unite=False)

    def test_21_variables(self):
        assert isinstance(self.aedtapp.available_variations.nominal_values, dict)
        assert isinstance(self.aedtapp.available_variations.nominal, dict)
        assert isinstance(self.aedtapp.available_variations.all, dict)

        # Deprecated
        assert isinstance(self.aedtapp.available_variations.nominal_w_values_dict, dict)
        assert isinstance(self.aedtapp.available_variations.nominal_w_values, list)

    def test_26_duplicate(self):
        n2 = self.aedtapp.modeler.create_rectangle("Top", [0, 0], [6, 8], 3, 2, "myrectangle_d")
        n3 = self.aedtapp.modeler.create_rectangle("Top", [0, 0], [6, 8], 3, 2, "myrectangle_d2")
        new_objects = self.aedtapp.modeler.duplicate([n2.name, n3.name], 2, [1, 1])
        assert len(new_objects[0]) == 4
        assert self.aedtapp.modeler.duplicate_across_layers("myrectangle_d", "Bottom")

    def test_27_create_pin_port(self):
        port = self.aedtapp.create_pin_port("PinPort1")
        assert port.name == "PinPort1"
        port.props["Magnitude"] = "2V"
        assert port.props["Magnitude"] == "2V"
        assert port.properties["Magnitude"] == "2V"
        port.properties["Magnitude"] = "5V"
        assert port.properties["Magnitude"] == "5V"

    def test_28_create_scattering(self):
        assert self.aedtapp.create_scattering()

    def test_29_duplicate_material(self):
        material = self.aedtapp.materials.add_material("FirstMaterial")
        new_material = self.aedtapp.materials.duplicate_material("FirstMaterial", "SecondMaterial")
        assert new_material.name == "SecondMaterial"

    def test_30_expand(self):
        self.aedtapp.modeler.create_rectangle("Bottom", [20, 20], [50, 50], name="rect_1")
        self.aedtapp.modeler.create_line("Bottom", [[25, 25], [40, 40]], name="line_3")
        out1 = self.aedtapp.modeler.expand("line_3", size=1, expand_type="ROUND", replace_original=False)
        assert isinstance(out1, str)

    def test_31_heal(self):
        l1 = self.aedtapp.modeler.create_line("Bottom", [[0, 0], [100, 0]], 0.5)
        l2 = self.aedtapp.modeler.create_line("Bottom", [[100, 0], [120, -35]], 0.5)
        self.aedtapp.modeler.unite(
            [l1, l2],
        )
        assert self.aedtapp.modeler.colinear_heal("poly_2222", tolerance=0.25)

    def test_32_cosim_simulation(self):
        assert self.aedtapp.edit_cosim_options()
        assert not self.aedtapp.edit_cosim_options(interpolation_algorithm="auto1")

    def test_33_set_temperature_dependence(self):
        assert self.aedtapp.modeler.set_temperature_dependence(
            include_temperature_dependence=True,
            enable_feedback=True,
            ambient_temp=23,
            create_project_var=False,
        )
        assert self.aedtapp.modeler.set_temperature_dependence(
            include_temperature_dependence=False,
        )
        assert self.aedtapp.modeler.set_temperature_dependence(
            include_temperature_dependence=True,
            enable_feedback=True,
            ambient_temp=27,
            create_project_var=True,
        )

    def test_34_create_additional_setup(self):
        setup_name = "SiwaveDC"
        setup = self.aedtapp.create_setup(name=setup_name, setup_type="SiwaveDC3DLayout")
        assert setup_name == setup.name
        setup_name = "SiwaveAC"
        setup = self.aedtapp.create_setup(name=setup_name, setup_type="SiwaveAC3DLayout")
        assert setup_name == setup.name
        setup_name = "LNA"
        setup = self.aedtapp.create_setup(name=setup_name, setup_type="LNA3DLayout")
        assert setup_name == setup.name

    def test_35a_export_layout(self):
        self.aedtapp.insert_design("export_layout")
        s1 = self.aedtapp.modeler.layers.add_layer(layer="Top")
        n2 = self.aedtapp.modeler.create_rectangle("Top", [0, 0], [6, 8], 3, 2, "myrectangle")
        output = self.aedtapp.export_3d_model()
        time_out = 0
        while time_out < 10:
            if not os.path.exists(output):
                time_out += 1
                time.sleep(1)
            else:
                break
        if time_out == 10:
            assert False

    @pytest.mark.skipif(is_linux, reason="Failing on linux")
    def test_36_import_gerber(self):
        self.aedtapp.insert_design("gerber")
        gerber_file = self.local_scratch.copyfile(
            os.path.join(TESTS_GENERAL_PATH, "example_models", "cad", "Gerber", "gerber1.zip")
        )
        control_file = self.local_scratch.copyfile(
            os.path.join(TESTS_GENERAL_PATH, "example_models", "cad", "Gerber", "gerber1.xml")
        )

        aedb_file = os.path.join(self.local_scratch.path, generate_unique_name("gerber_out") + ".aedb")
        assert self.aedtapp.import_gerber(gerber_file, output_dir=aedb_file, control_file=control_file)

    @pytest.mark.skipif(is_linux, reason="Fails in linux")
    def test_37_import_gds(self):
        self.aedtapp.insert_design("gds")
        gds_file = os.path.join(TESTS_GENERAL_PATH, "example_models", "cad", "GDS", "gds1.gds")
        control_file = self.local_scratch.copyfile(
            os.path.join(TESTS_GENERAL_PATH, "example_models", "cad", "GDS", "gds1.tech")
        )
        aedb_file = os.path.join(self.local_scratch.path, generate_unique_name("gds_out") + ".aedb")
        assert self.aedtapp.import_gds(gds_file, output_dir=aedb_file, control_file=control_file)

    @pytest.mark.skipif(is_linux, reason="Fails in linux")
    def test_38_import_dxf(self):
        self.aedtapp.insert_design("dxf")
        dxf_file = os.path.join(TESTS_GENERAL_PATH, "example_models", "cad", "DXF", "dxf1.dxf")
        control_file = os.path.join(TESTS_GENERAL_PATH, "example_models", "cad", "DXF", "dxf1.xml")
        aedb_file = os.path.join(self.local_scratch.path, "dxf_out.aedb")
        assert self.aedtapp.import_gerber(dxf_file, output_dir=aedb_file, control_file=control_file)

    def test_39_import_ipc(self):
        self.aedtapp.insert_design("ipc")
        dxf_file = os.path.join(TESTS_GENERAL_PATH, "example_models", "cad", "ipc", "layout.xml")
        aedb_file = os.path.join(self.local_scratch.path, "ipc_out.aedb")
        assert self.aedtapp.import_ipc2581(dxf_file, output_dir=aedb_file, control_file="")

    @pytest.mark.skipif(config["desktopVersion"] < "2022.2", reason="Not working on AEDT 22R1")
    def test_40_test_flex(self, add_app):
        flex = add_app(project_name=test_rigid_flex, application=Hfss3dLayout, subfolder=test_subfolder)
        assert flex.enable_rigid_flex()

    def test_41_test_create_polygon(self):
        points = [[100, 100], [100, 200], [200, 200]]
        p1 = self.aedtapp.modeler.create_polygon("Top", points, name="poly_41")
        assert p1.name == "poly_41"
        points2 = [[120, 120], [120, 170], [170, 140]]

        p2 = self.aedtapp.modeler.create_polygon_void("Top", points2, p1.name, name="poly_test_41_void")

        assert p2.name == "poly_test_41_void"
        assert not self.aedtapp.modeler.create_polygon_void("Top", points2, "another_object", name="poly_43_void")

    @pytest.mark.skipif(not config["use_grpc"], reason="Not running in COM mode")
    @pytest.mark.skipif(config["desktopVersion"] < "2023.2", reason="Working only from 2023 R2")
    @pytest.mark.skipif(is_linux, reason="PyEDB is failing in Linux.")
    def test_42_post_processing(self, add_app):
        test_post1 = add_app(project_name=test_post, application=Maxwell3d, subfolder=test_subfolder)
        field_plot_layers = test_post1.post.create_fieldplot_layers(
            [],
            "Mag_H",
            intrinsics={"Time": "1ms"},
            nets=["GND", "V3P3_S5"],
        )
        assert field_plot_layers
        assert test_post1.post.create_fieldplot_layers(
            [], "Mag_H", intrinsics={"Time": "1ms"}, nets=["GND", "V3P3_S5"], name=field_plot_layers.name
        )

        assert test_post1.post.create_fieldplot_layers(
            ["UNNAMED_006"],
            "Mag_H",
            intrinsics={"Time": "1ms"},
        )
        assert test_post1.post.create_fieldplot_layers_nets(
            [["TOP", "GND", "V3P3_S5"], ["PWR", "V3P3_S5"]],
            "Mag_Volume_Force_Density",
            intrinsics={"Time": "1ms"},
            plot_name="Test_Layers",
        )
        assert test_post1.post.create_fieldplot_layers_nets(
            [["TOP", "GND", "V3P3_S5"], ["PWR", "V3P3_S5"]],
            "Mag_Volume_Force_Density",
            intrinsics={"Time": "1ms"},
            plot_name="Test_Layers",
        )
        assert test_post1.post.create_fieldplot_layers_nets(
            [["TOP"], ["PWR", "V3P3_S5"]],
            "Mag_Volume_Force_Density",
            intrinsics={"Time": "1ms"},
            plot_name="Test_Layers2",
        )
        assert test_post1.post.create_fieldplot_layers_nets(
            [["no-layer", "GND"]],
            "Mag_Volume_Force_Density",
            intrinsics={"Time": "1ms"},
            plot_name="Test_Layers3",
        )
        test_post2 = add_app(project_name=test_post1.project_name, just_open=True)
        assert test_post2.post.create_fieldplot_layers_nets(
            [["TOP", "GND", "V3P3_S5"], ["PWR", "V3P3_S5"]],
            "Mag_E",
            intrinsics={"Freq": "1GHz", "Phase": "0deg"},
            plot_name="Test_Layers4",
        )
        assert test_post2.post.create_fieldplot_layers(
            ["TOP"],
            "Mag_E",
            intrinsics={"Freq": "1GHz", "Phase": "0deg"},
        )
        assert test_post2.post.create_fieldplot_layers(
            ["TOP", "UNNAMED_004"],
            "Mag_E",
            intrinsics={"Freq": "1GHz", "Phase": "0deg"},
            nets=["GND", "V3P3_S5"],
        )
        self.aedtapp.close_project(test_post2.project_name)

    @pytest.mark.skipif(config["desktopVersion"] < "2023.2", reason="Working only from 2023 R2")
    @pytest.mark.skipif(is_linux, reason="PyEDB failing in Linux")
    def test_42_post_processing_3d_layout(self, add_app):
        test = add_app(
            project_name="test_post_3d_layout_solved_23R2", application=Hfss3dLayout, subfolder=test_subfolder
        )
        assert test.post.create_fieldplot_layers(
            [],
            "Mag_H",
            intrinsics={"Time": "1ms"},
        )

        assert test.post.create_fieldplot_layers(
            ["UNNAMED_002", "TOP"],
            "Mag_H",
            intrinsics={"Time": "1ms"},
        )
        assert test.post.create_fieldplot_layers(
            ["TOP"],
            "Mag_H",
            intrinsics={"Time": "1ms"},
        )
        assert test.post.create_fieldplot_layers(
            ["TOP", "PWR"],
            "Mag_E",
            intrinsics={"Freq": "1GHz"},
            nets=["GND", "V3P3_S5"],
        )
        assert test.post.create_fieldplot_layers(
            [],
            "Mag_E",
            intrinsics={"Freq": "1GHz"},
            nets=["GND", "V3P3_S5"],
        )
        pl1 = test.post.create_fieldplot_layers_nets(
            [["TOP", "GND", "V3P3_S5"], ["PWR", "V3P3_S5"]],
            "Mag_E",
            intrinsics={"Freq": "1GHz"},
            plot_name="Test_Layers",
        )

        assert pl1
        assert pl1.export_image_from_aedtplt(tempfile.gettempdir())
        pl2 = test.post.create_fieldplot_nets(
            ["V3P3_S5"],
            "Mag_E",
            layers=["LYR_1"],
            intrinsics={"Freq": "1GHz"},
            name="Test_Layers2",
        )

        assert pl2
        assert pl2.export_image_from_aedtplt(tempfile.gettempdir())

        self.aedtapp.close_project(test.project_name)

    @pytest.mark.skipif(is_linux, reason="Bug on linux")
    def test_90_set_differential_pairs(self, hfss3dl):
        assert not self.aedtapp.get_differential_pairs()
        assert hfss3dl.set_differential_pair(
            assignment="Port3",
            reference="Port4",
            common_mode=None,
            differential_mode=None,
            common_reference=34,
            differential_reference=123,
        )
        assert hfss3dl.set_differential_pair(assignment="Port3", reference="Port5")
        assert hfss3dl.get_differential_pairs()
        assert hfss3dl.get_traces_for_plot(differential_pairs=["Diff1"], category="dB(S")

    @pytest.mark.skipif(is_linux, reason="Bug on linux")
    def test_91_load_and_save_diff_pair_file(self, hfss3dl):
        diff_def_file = os.path.join(
            TESTS_GENERAL_PATH, "example_models", test_subfolder, "differential_pairs_definition.txt"
        )
        diff_file = self.local_scratch.copyfile(diff_def_file)
        assert hfss3dl.load_diff_pairs_from_file(diff_file)

        diff_file2 = os.path.join(self.local_scratch.path, "diff_file2.txt")
        assert hfss3dl.save_diff_pairs_to_file(diff_file2)
        with open(diff_file2, "r") as fh:
            lines = fh.read().splitlines()
        assert len(lines) == 3

    def test_92_import_edb(self):
        assert self.aedtapp.import_edb(self.target_path)

    @pytest.mark.skipif(
        config["desktopVersion"] < "2022.2", reason="This test does not work on versions earlier than 2022 R2."
    )
    def test_93_clip_plane(self):
        cp_name = self.aedtapp.modeler.clip_plane()
        assert cp_name in self.aedtapp.modeler.clip_planes

    def test_94_edit_3dlayout_extents(self):
        assert self.aedtapp.edit_hfss_extents(
            diel_extent_type="ConformalExtent",
            diel_extent_horizontal_padding="1mm",
            air_extent_type="ConformalExtent",
            air_vertical_positive_padding="10mm",
            air_vertical_negative_padding="10mm",
            air_horizontal_padding="1mm",
        )

    def test_95_create_text(self):
        assert self.aedtapp.modeler.create_text("test", [0, 0], "SIwave Regions")

    def test_96_change_nets_visibility(self, add_app):
        project_name = "ipc_out"
        design_name = "layout"
        hfss3d = add_app(application=Hfss3dLayout, project_name=project_name, design_name=design_name, just_open=True)
        # hide all
        assert hfss3d.modeler.change_net_visibility(visible=False)
        # hide all
        assert hfss3d.modeler.change_net_visibility(visible="false")
        # visualize all
        assert hfss3d.modeler.change_net_visibility(visible=True)
        # visualize all
        assert hfss3d.modeler.change_net_visibility(visible="true")
        # visualize selected nets only
        assert hfss3d.modeler.change_net_visibility(["V3P3_S0", "V3P3_S3", "V3P3_S5"], visible=True)
        # hide selected nets and show others
        assert hfss3d.modeler.change_net_visibility(["V3P3_S0", "V3P3_S3", "V3P3_S5"], visible=False)
        assert not hfss3d.modeler.change_net_visibility(["test1, test2"])
        assert not hfss3d.modeler.change_net_visibility(visible="")
        assert not hfss3d.modeler.change_net_visibility(visible=0)

    @pytest.mark.skipif(is_linux, reason="PyEDB failing in Linux")
    def test_96_2_report_design(self):
        report = AnsysReport()
        report.create()
        self.aedtapp.save_project()
        # assert report.add_project_info(self.aedtapp)

    def test_97_mesh_settings(self):
        assert self.aedtapp.set_meshing_settings(mesh_method="PhiPlus", enable_intersections_check=False)
        assert self.aedtapp.set_meshing_settings(mesh_method="Classic", enable_intersections_check=True)

    def test_98_geom_check(self):
        assert self.aedtapp.modeler.geometry_check_and_fix_all()

    def test_99_export_on_completion(self, add_app, local_scratch):
        aedtapp = add_app(project_name="test_99", application=Hfss3dLayout)
        assert aedtapp.export_touchstone_on_completion()
        assert aedtapp.export_touchstone_on_completion(export=True, output_dir=self.local_scratch.path)<|MERGE_RESOLUTION|>--- conflicted
+++ resolved
@@ -436,12 +436,8 @@
         assert sweep.set_save_fields(False, False)
 
     def test_17_get_setup(self):
-<<<<<<< HEAD
+        self.aedtapp.save_project()
         setup4 = self.aedtapp.get_setup(self.aedtapp.setup_names[0])
-=======
-        self.aedtapp.save_project()
-        setup4 = self.aedtapp.get_setup(self.aedtapp.existing_analysis_setups[0])
->>>>>>> 9ccceee6
         setup4.props["PercentRefinementPerPass"] = 37
         setup4.props["AdaptiveSettings"]["SingleFrequencyDataList"]["AdaptiveFrequencyData"]["MaxPasses"] = 44
         assert setup4.update()
