--- conflicted
+++ resolved
@@ -49,11 +49,7 @@
 
 @pytest.fixture(scope="class")
 def aedtapp(add_app):
-<<<<<<< HEAD
-    app = add_app(project_name=test_project_name, subfolder=test_subfolder)
-=======
     app = add_app(test_project_name, subfolder=test_subfolder)
->>>>>>> 56d622bd
     yield app
     app.close_project(app.project_name)
 
@@ -90,13 +86,6 @@
         assert len(aedtapp.desktop_class.design_list(aedtapp.project_name)) == 1
         assert aedtapp.desktop_class.design_type() == "HFSS"
         assert aedtapp.desktop_class.design_type(aedtapp.project_name, aedtapp.design_name) == "HFSS"
-<<<<<<< HEAD
-        assert os.path.exists(aedtapp.desktop_class.src_dir)
-        assert os.path.exists(aedtapp.desktop_class.pyaedt_dir)
-
-    def test_02_copy_project(self, aedtapp, local_scratch):
-        assert aedtapp.copy_project(local_scratch.path, "new_file")
-=======
         assert aedtapp.desktop_class.src_dir.exists()
         assert aedtapp.desktop_class.pyaedt_dir.exists()
 
@@ -105,7 +94,6 @@
         assert aedtapp.copy_project(local_scratch.path, new_name)
         new_proj_path = local_scratch.path / (new_name + ".aedt")
         assert new_proj_path.exists()
->>>>>>> 56d622bd
         assert aedtapp.copy_project(local_scratch.path, test_project_name)
 
     def test_02_use_causalmaterial(self, aedtapp):
@@ -183,15 +171,6 @@
         assert "test" not in aedtapp.variable_manager.variables
 
     def test_13_designs(self, aedtapp):
-<<<<<<< HEAD
-        with pytest.raises(ValueError):
-            aedtapp._insert_design(design_name="invalid", design_type="invalid")
-        assert aedtapp._insert_design(design_name="TestTransient", design_type="HFSS") == "TestTransient"
-        aedtapp.delete_design("TestTransient")
-        aedtapp.insert_design("NewDesign")
-
-    def test_14_get_nominal_variation(self, aedtapp):
-=======
         with pytest.raises(ValueError):  # Make sure a ValueError ir raised.
             aedtapp._insert_design(design_name="invalid", design_type="invalid")
         assert aedtapp._insert_design(design_name="TestTransient", design_type="HFSS") == "TestTransient"
@@ -199,30 +178,12 @@
 
     def test_14_get_nominal_variation(self, aedtapp):
         aedtapp.insert_design("NewDesign")
->>>>>>> 56d622bd
         assert aedtapp.get_nominal_variation() != {} or aedtapp.get_nominal_variation() is not None
         assert isinstance(aedtapp.get_nominal_variation(), dict)
         assert isinstance(aedtapp.get_nominal_variation(with_values=True), dict)
         assert aedtapp.get_nominal_variation(with_values=True) != {}
 
     def test_15a_duplicate_design(self, aedtapp):
-<<<<<<< HEAD
-        aedtapp.duplicate_design("non_valid1", False)
-        aedtapp.duplicate_design("myduplicateddesign")
-        assert "myduplicateddesign" in aedtapp.design_list
-        aedtapp.delete_design("myduplicateddesign", "NewDesign")
-
-    def test_15b_copy_design_from(self, aedtapp, local_scratch):
-        origin = os.path.join(local_scratch.path, "origin.aedt")
-        destin = os.path.join(local_scratch.path, "destin.aedt")
-        aedtapp.save_project(file_name=origin)
-        aedtapp.duplicate_design("myduplicateddesign")
-        aedtapp.save_project(file_name=origin, refresh_ids=True)
-
-        aedtapp.save_project(file_name=destin)
-        new_design = aedtapp.copy_design_from(origin, "myduplicateddesign")
-        assert new_design in aedtapp.design_list
-=======
         original_design_name = aedtapp.design_name
         aedtapp.insert_design("NewDesign")
         aedtapp.duplicate_design("non_valid1", save_after_duplicate=False)
@@ -253,7 +214,6 @@
                 aedtapp.delete_design(design_name, fallback_design=original_design_name)
         assert aedtapp.design_name == original_design_name
         assert len(aedtapp.design_list) == 1
->>>>>>> 56d622bd
 
     def test_15c_copy_example(self, aedtapp):
         example_name = aedtapp.desktop_class.get_example("5G_SIW_Aperture_Antenna")
@@ -264,29 +224,12 @@
         assert aedtapp.design_name == "0_5G Aperture Element"
         assert not aedtapp.desktop_class.get_example("fake")
 
-<<<<<<< HEAD
-    def test_16_renamedesign(self, aedtapp, test_project_file):
-        prj_file = test_project_file(test_project_name)
-        aedtapp.load_project(file_name=prj_file, design="myname", close_active=True)
-        assert "myname" in [
-            design["Name"] for design in aedtapp.project_properties["AnsoftProject"][model_names[aedtapp.design_type]]
-        ]
-        aedtapp.rename_design("mydesign")
-        assert "myname" not in [
-            design["Name"] for design in aedtapp.project_properties["AnsoftProject"][model_names[aedtapp.design_type]]
-        ]
-        assert "mydesign" in [
-            design["Name"] for design in aedtapp.project_properties["AnsoftProject"][model_names[aedtapp.design_type]]
-        ]
-        assert aedtapp.design_name == "mydesign"
-=======
     def test_16_design_name(self, aedtapp):
         original_name = aedtapp.design_name
         aedtapp.design_name = "dummy"
         assert aedtapp.design_name == "dummy"
         aedtapp.design_name = original_name
         assert aedtapp.design_name == original_name
->>>>>>> 56d622bd
 
     def test_17_export_proj_var(self, aedtapp, local_scratch):
         aedtapp.export_variables_to_csv(os.path.join(local_scratch.path, "my_variables.csv"))
@@ -386,12 +329,6 @@
         proj_dir4 = aedtapp.generate_temp_project_directory(34)
         assert not proj_dir4
 
-<<<<<<< HEAD
-    def test_22_export_aedtz(self, aedtapp, local_scratch):
-        aedtz_proj = os.path.join(local_scratch.path, "test.aedtz")
-        assert aedtapp.archive_project(aedtz_proj)
-        assert os.path.exists(aedtz_proj)
-=======
     def test_22_test_archive(self, add_app, local_scratch, aedtapp):
         aedtz_proj = local_scratch.path / "test.aedtz"
         assert aedtapp.archive_project(aedtz_proj)
@@ -404,7 +341,6 @@
         assert new_app2.project_name.endswith("_1")
         new_app.close_project()
         new_app2.close_project()
->>>>>>> 56d622bd
 
     def test_23_autosave(self, aedtapp):
         assert aedtapp.autosave_enable()
@@ -480,11 +416,7 @@
         assert exception_raised
         settings.force_error_on_missing_project = False
 
-<<<<<<< HEAD
-    def test_35_get_app(self, aedtapp, desktop):
-=======
     def test_35_get_app(self, desktop, aedtapp):
->>>>>>> 56d622bd
         d = desktop
         assert d[[0, 0]]
         assert not d[[test_project_name, "invalid_name"]]
@@ -517,8 +449,8 @@
         except Exception:
             assert True
         try:
-            os.makedirs(os.path.join(local_scratch.path, "test_36_2.aedb"))
-            file_name3 = os.path.join(local_scratch.path, "test_36_2.aedb", "edb.def")
+            os.makedirs(os.path.join(self.local_scratch.path, "test_36_2.aedb"))
+            file_name3 = os.path.join(self.local_scratch.path, "test_36_2.aedb", "edb.def")
             with open(file_name3, "w") as f:
                 f.write(" ")
             hfss = Hfss3dLayout(project=file_name3, version=desktop_version)
