# -*- coding: utf-8 -*-
#
# Copyright (C) 2021 - 2025 ANSYS, Inc. and/or its affiliates.
# SPDX-License-Identifier: MIT
#
#
# Permission is hereby granted, free of charge, to any person obtaining a copy
# of this software and associated documentation files (the "Software"), to deal
# in the Software without restriction, including without limitation the rights
# to use, copy, modify, merge, publish, distribute, sublicense, and/or sell
# copies of the Software, and to permit persons to whom the Software is
# furnished to do so, subject to the following conditions:
#
# The above copyright notice and this permission notice shall be included in all
# copies or substantial portions of the Software.
#
# THE SOFTWARE IS PROVIDED "AS IS", WITHOUT WARRANTY OF ANY KIND, EXPRESS OR
# IMPLIED, INCLUDING BUT NOT LIMITED TO THE WARRANTIES OF MERCHANTABILITY,
# FITNESS FOR A PARTICULAR PURPOSE AND NONINFRINGEMENT. IN NO EVENT SHALL THE
# AUTHORS OR COPYRIGHT HOLDERS BE LIABLE FOR ANY CLAIM, DAMAGES OR OTHER
# LIABILITY, WHETHER IN AN ACTION OF CONTRACT, TORT OR OTHERWISE, ARISING FROM,
# OUT OF OR IN CONNECTION WITH THE SOFTWARE OR THE USE OR OTHER DEALINGS IN THE
# SOFTWARE.

import os
from pathlib import Path
import re

import pytest

from ansys.aedt.core import Icepak
from ansys.aedt.core.generic.constants import Plane
from ansys.aedt.core.generic.file_utils import get_dxf_layers
from ansys.aedt.core.generic.settings import settings
from ansys.aedt.core.internal.errors import AEDTRuntimeError
from ansys.aedt.core.modules.boundary.icepak_boundary import NetworkObject
from ansys.aedt.core.modules.boundary.layout_boundary import PCBSettingsDeviceParts
from ansys.aedt.core.modules.boundary.layout_boundary import PCBSettingsPackageParts
from ansys.aedt.core.modules.mesh_icepak import MeshRegion
from ansys.aedt.core.modules.setup_templates import SetupKeys
from ansys.aedt.core.visualization.post.field_data import FolderPlotSettings
from ansys.aedt.core.visualization.post.field_data import SpecifiedScale
from tests import TESTS_GENERAL_PATH
from tests.conftest import config

test_subfolder = "T98"
board_3dl = "FilterBoard_H3DL"
board_ipk = "FilterBoard"
usb_hfss = "USBConnector_HFSS"
usb_ipk = "USBConnector"
existing_setup = "ExistingSetup"
transient_fs = "TransientFS"
cold_plate = "ColdPlateExample"
power_budget = "PB_test"
comp_priority = "3DCompPriority"
fan_op_point = "FanOpPoint"
native_import = "one_native_component"
network_test = "NetworkTest"
max_temp = "maxT"

# Filter board import
proj_name = None
design_name = "cutout3"
solution_name = "HFSS Setup 1 : Last Adaptive"
en_ForceSimulation = True
en_PreserveResults = True
link_data = [proj_name, design_name, solution_name, en_ForceSimulation, en_PreserveResults]
solution_freq = "2.5GHz"
resolution = 2

on_ci = os.getenv("ON_CI", "false").lower() == "true"


@pytest.fixture(autouse=True)
def ipk(add_app, request) -> Icepak:
    if hasattr(request, "param"):
        prj_name = request.param
    else:
        prj_name = None
    app = add_app(project_name=prj_name, application=Icepak, subfolder=test_subfolder)
    yield app
    app.close_project(app.project_name, False)


class TestClass:
    @pytest.mark.parametrize("ipk", [board_3dl], indirect=True)
    def test001__import_pcb(self, ipk):
        component_name = "RadioBoard1"
        pcb = ipk.create_ipk_3dcomponent_pcb(
            component_name, link_data, solution_freq, resolution, custom_x_resolution=400, custom_y_resolution=500
        )
        assert pcb
        assert len(ipk.native_components) == 1
        assert len(ipk.modeler.user_defined_component_names) == 1
        assert ipk.modeler.get_object_from_name("RadioBoard1_001_TOP_BBox")

    @pytest.mark.parametrize("ipk", [board_ipk], indirect=True)
    def test002__pcb_devices(self, ipk):
        cmp2 = ipk.native_components["Board_w_cmp"]
        cmp2.included_parts = 1
        assert isinstance(cmp2.included_parts, PCBSettingsDeviceParts)
        cmp2.included_parts = None
        assert cmp2.included_parts is None
        # Test Device parts
        cmp2.included_parts = "Device"
        assert cmp2.included_parts == "Device"
        assert not cmp2.included_parts == "Package"
        assert cmp2.included_parts == cmp2.included_parts
        assert not cmp2.included_parts == "Package"
        assert not cmp2.included_parts != "Device"
        assert isinstance(cmp2.included_parts, PCBSettingsDeviceParts)
        cmp2.included_parts.simplify_parts = True
        assert cmp2.included_parts.simplify_parts
        cmp2.included_parts.surface_material = "pt-polished"
        assert cmp2.included_parts.surface_material == "pt-polished"
        assert cmp2.included_parts.override_instance("FCHIP", True)
        assert "Board_w_cmp_FCHIP_device" not in ipk.modeler.object_names
        assert cmp2.included_parts.override_instance("FCHIP", False)
        assert "Board_w_cmp_FCHIP_device" in ipk.modeler.object_names
        assert cmp2.included_parts.override_instance("FCHIP", False, "10W", "1Kel_per_W", "1Kel_per_W", "0.1mm")
        if ipk.settings.aedt_version >= "2024.2":
            cmp2.included_parts.override_definition("FCHIP_FCHIP", "FCHIP_FCHIP")
        else:
            assert not cmp2.included_parts.override_definition("a", "b")

    @pytest.mark.parametrize("ipk", [board_ipk], indirect=True)
    def test003__pcb_packages(self, ipk):
        cmp2 = ipk.native_components["Board_w_cmp"]
        cmp2.included_parts = "Package"
        assert not cmp2.included_parts == "Packages"
        assert isinstance(cmp2.included_parts, PCBSettingsPackageParts)
        assert cmp2.included_parts.set_connectors_modeling(modeling="Solderbump", solderbumps_modeling="Boxes")
        assert cmp2.included_parts.set_connectors_modeling(
            modeling="Bondwire", bondwire_material="Au-Typical", bondwire_diameter="0.01mm"
        )
        assert cmp2.included_parts.set_connectors_modeling(modeling="Solderbump", solderbumps_modeling="Lumped")
        assert not cmp2.included_parts.set_connectors_modeling(modeling="Error")
        assert not cmp2.included_parts.set_connectors_modeling(
            modeling="Solderbump", solderbumps_modeling="Error1"
        )  # invalid input
        assert not cmp2.included_parts.set_connectors_modeling(
            modeling="Bondwire", bondwire_material="Error4"
        )  # material does not exist

    @pytest.mark.parametrize("ipk", [board_ipk], indirect=True)
    def test004__pcb_board_extents_and_resolution(self, ipk):
        cmp2 = ipk.native_components["Board_w_cmp"]
        assert cmp2.set_board_extents("Bounding Box")
        assert cmp2.set_board_extents("Polygon")
        assert cmp2.set_board_extents("Bounding Box")
        assert cmp2.set_board_extents("Polygon", "outline:poly_0")
        assert not cmp2.set_resolution(0)
        assert 1 == len(ipk.logger.error_messages)
        assert cmp2.set_resolution(1)
        assert cmp2.set_custom_resolution(row=100, col=200)

    @pytest.mark.parametrize("ipk", [board_ipk], indirect=True)
    def test005__pcb_filters_error_messages(self, ipk):
        cmp2 = ipk.native_components["Board_w_cmp"]
        cmp2.included_parts = "Device"
        p = cmp2.included_parts
        cmp2.included_parts = "None"
        len_err = len(ipk.logger.error_messages)
        p.footprint_filter = "1mm2"
        assert p.footprint_filter is None
        assert len_err + 2 == len(ipk.logger.error_messages)
        p.power_filter = "1W"
        assert p.power_filter is None
        assert len_err + 4 == len(ipk.logger.error_messages)
        p.type_filters = "Resistors"
        assert p.type_filters is None
        assert len_err + 6 == len(ipk.logger.error_messages)
        p.height_filter = "1mm"
        assert p.height_filter is None
        assert len_err + 8 == len(ipk.logger.error_messages)
        p.objects_2d_filter = True
        assert p.objects_2d_filter is None
        assert len_err + 10 == len(ipk.logger.error_messages)
        assert cmp2.power == "0W"
        cmp2.power = "10W"
        assert cmp2.power == "10W"

    @pytest.mark.parametrize("ipk", [board_ipk], indirect=True)
    def test006__pcb_comp_properties(self, ipk):
        cmp2 = ipk.native_components["Board_w_cmp"]
        cmp2.set_high_side_radiation(
            True,
            surface_material="Stainless-steel-typical",
            radiate_to_ref_temperature=True,
            view_factor=0.5,
            ref_temperature="20cel",
        )
        cmp2.set_low_side_radiation(
            True,
            surface_material="Stainless-steel-typical",
            radiate_to_ref_temperature=True,
            view_factor=0.8,
            ref_temperature="25cel",
        )
        assert cmp2.force_source_solve
        cmp2.force_source_solve = True
        cmp2.preserve_partner_solution = True
        assert cmp2.preserve_partner_solution
        cmp2.via_holes_material = "air"
        cmp2.board_cutout_material = "copper"
        assert cmp2.via_holes_material == "air"
        assert cmp2.board_cutout_material == "copper"

    @pytest.mark.parametrize("ipk", [board_ipk], indirect=True)
    def test007__pcb_comp_import(self, ipk):
        initial_errors = len(ipk.logger.error_messages)
        component_name = "RadioBoard2"
        cmp = ipk.create_ipk_3dcomponent_pcb(
            component_name, link_data, solution_freq, resolution, custom_x_resolution=400, custom_y_resolution=500
        )
        assert cmp.included_parts is None
        cmp.included_parts = "Device"
        print(cmp.included_parts)
        cmp.included_parts = "Packafe"
        assert 1 + initial_errors == len(ipk.logger.error_messages)
        assert cmp.included_parts == "Device"
        f = cmp.included_parts.filters
        assert len(f.keys()) == 1
        assert all(not v for v in f["Type"].values())
        assert cmp.included_parts.height_filter is None
        assert cmp.included_parts.footprint_filter is None
        assert cmp.included_parts.power_filter is None
        assert not cmp.included_parts.objects_2d_filter
        cmp.included_parts.height_filter = "1mm"
        cmp.included_parts.objects_2d_filter = True
        cmp.included_parts.power_filter = "4mW"
        cmp.included_parts.type_filters = "Resistors"
        cmp.included_parts.type_filters = "Register"  # should not be set
        assert 2 + initial_errors == len(ipk.logger.error_messages)
        cmp.included_parts.type_filters = "Inductors"
        if ipk.settings.aedt_version >= "2024.2":
            cmp.included_parts.footprint_filter = "0.5mm2"
        else:
            assert cmp.included_parts.footprint_filter is None
        f = cmp.included_parts.filters
        assert len(f.keys()) >= 4  # 5 if version 2024.2
        assert f["Type"]["Inductors"]
        assert cmp.set_board_extents()
        assert not cmp.set_board_extents("Polygon")
        assert not cmp.set_board_extents("Bounding Domain")
        assert 2 == len(ipk.logger.error_messages)
        cmp.set_board_extents("Bounding Box")
        cmp.included_parts.power_filter = None
        cmp.included_parts.height_filter = None
        cmp.included_parts.objects_2d_filter = False
        if ipk.settings.aedt_version >= "2024.2":
            cmp.included_parts.footprint_filter = None
        f = cmp.included_parts.filters
        assert len(f.keys()) == 1
        cmp.included_parts = "Package"
        print(cmp.included_parts)
        assert cmp.included_parts == "Package"
        assert cmp.included_parts == cmp.included_parts
        assert not cmp.included_parts == "Device"
        assert not cmp.included_parts != "Package"
        cmp.included_parts.set_solderballs_modeling("Boxes")
        ipk.logger.clear_messages(proj_name=ipk.project_name, des_name=ipk.design_name)

    def test008__find_top(self, ipk):
        assert all(ipk.find_top(i) == 1.0 for i in range(3))
        assert all(ipk.find_top(i + 3) == 0 for i in range(3))

    def test009__assign_pcb_region(self, ipk):
        ipk.globalMeshSettings(2)
<<<<<<< HEAD
=======
        assert ipk.modeler.create_region()
>>>>>>> fac46256
        ipk.modeler.create_box([0, 0, 0], [50, 50, 2], "PCB")
        pcb_mesh_region = MeshRegion(ipk, "PCB")
        pcb_mesh_region.name = "PCB_Region"
        if settings.aedt_version > "2023.2":
            assert [str(i) for i in pcb_mesh_region.assignment.padding_values] == ["0"] * 6
            assert pcb_mesh_region.assignment.padding_types == ["Percentage Offset"] * 6
            pcb_mesh_region.assignment.negative_x_padding = 1
            pcb_mesh_region.assignment.positive_x_padding = 1
            pcb_mesh_region.assignment.negative_y_padding = 1
            pcb_mesh_region.assignment.positive_y_padding = 1
            pcb_mesh_region.assignment.negative_z_padding = 1
            pcb_mesh_region.assignment.positive_z_padding = 1
            pcb_mesh_region.assignment.negative_x_padding_type = "Absolute Offset"
            pcb_mesh_region.assignment.positive_x_padding_type = "Absolute Position"
            pcb_mesh_region.assignment.negative_y_padding_type = "Transverse Percentage Offset"
            pcb_mesh_region.assignment.positive_y_padding_type = "Absolute Position"
            pcb_mesh_region.assignment.negative_z_padding_type = "Absolute Offset"
            pcb_mesh_region.assignment.positive_z_padding_type = "Transverse Percentage Offset"
            assert pcb_mesh_region.assignment.negative_x_padding == "1mm"
            assert pcb_mesh_region.assignment.positive_x_padding == "1mm"
            assert str(pcb_mesh_region.assignment.negative_y_padding) == "1"
            assert pcb_mesh_region.assignment.positive_y_padding == "1mm"
            assert pcb_mesh_region.assignment.negative_z_padding == "1mm"
            assert str(pcb_mesh_region.assignment.positive_z_padding) == "1"
            assert pcb_mesh_region.assignment.negative_x_padding_type == "Absolute Offset"
            assert pcb_mesh_region.assignment.positive_x_padding_type == "Absolute Position"
            assert pcb_mesh_region.assignment.negative_y_padding_type == "Transverse Percentage Offset"
            assert pcb_mesh_region.assignment.positive_y_padding_type == "Absolute Position"
            assert pcb_mesh_region.assignment.negative_z_padding_type == "Absolute Offset"
            assert pcb_mesh_region.assignment.positive_z_padding_type == "Transverse Percentage Offset"
            pcb_mesh_region.assignment.padding_values = 2
            pcb_mesh_region.assignment.padding_types = "Absolute Offset"
            assert pcb_mesh_region.assignment.padding_values == ["2mm"] * 6
            assert pcb_mesh_region.assignment.padding_types == ["Absolute Offset"] * 6
            assert ipk.modeler.create_subregion([50, 50, 50, 50, 100, 100], "Percentage Offset", "PCB")
            box = ipk.modeler.create_box([0, 0, 0], [1, 2, 3])
            assert ipk.modeler.create_subregion([50, 50, 50, 50, 100, 100], "Percentage Offset", ["PCB", box.name])
        else:
            box = ipk.modeler.create_box([0, 0, 0], [1, 2, 3])
            pcb_mesh_region.Objects = box.name
            assert pcb_mesh_region.update()
        assert ipk.mesh.meshregions_dict
        assert pcb_mesh_region.delete()

    def test010__em_loss(self, ipk, local_scratch):
        assert ipk.copyGroupFrom(
            "Group1",
            "uUSB",
            usb_hfss,
            os.path.join(TESTS_GENERAL_PATH, "example_models", "T98", usb_hfss + ".aedt"),
        )
        hfss_spath = os.path.join(local_scratch.path, usb_hfss)
        surface_list = [
            "USB_VCC",
            "USB_ID",
            "USB_GND",
            "usb_N",
            "usb_P",
            "USB_Shiels",
            "Rectangle1",
            "Rectangle1_1",
            "Rectangle1_2",
            "Rectangle1_3",
            "Rectangle1_4",
            "Rectangle2",
            "Rectangle3_1",
            "Rectangle3_1_1",
            "Rectangle3_1_2",
            "Rectangle3_1_3",
            "Rectangle4",
            "Rectangle5",
            "Rectangle6",
            "Rectangle7",
        ]
        object_list = [
            "USB_VCC",
            "USB_ID",
            "USB_GND",
            "usb_N",
            "usb_P",
            "USB_Shiels",
            "USBmale_ObjectFromFace1",
            "Rectangle1",
            "Rectangle1_1",
            "Rectangle1_2",
            "Rectangle1_3",
            "Rectangle1_4",
            "Rectangle2",
            "Rectangle3_1",
            "Rectangle3_1_1",
            "Rectangle3_1_2",
            "Rectangle3_1_3",
            "Rectangle4",
            "Rectangle5",
            "Rectangle6",
            "Rectangle7",
        ]
        param_list = []
        assert ipk.assign_em_losses(
            "uUSB", "Setup1", "LastAdaptive", "2.5GHz", surface_list, hfss_spath, param_list, object_list
        )
        assert len(ipk.oboundary.GetBoundariesOfType("EM Loss")) == 1

    def test011__export_step(self, ipk, local_scratch):
        file_path = local_scratch.path
        assert ipk.export_3d_model("ExportedModel", file_path, ".x_t", ["Region"], [])

    @pytest.mark.parametrize("ipk", [usb_ipk], indirect=True)
    def test012__setup(self, ipk):
        setup_name = "DomSetup"
        my_setup = ipk.create_setup(setup_name)
        my_setup.props["Convergence Criteria - Max Iterations"] = 10
        assert ipk.get_property_value("AnalysisSetup:DomSetup", "Iterations", "Setup")
        assert my_setup.update()
        assert ipk.assign_2way_coupling(setup_name, 2, True, 20)
        templates = SetupKeys().get_default_icepak_template(default_type="Natural Convection")
        assert templates
        my_setup.props = templates["IcepakSteadyState"]
        assert my_setup.update()
        assert SetupKeys().get_default_icepak_template(default_type="Default")
        assert SetupKeys().get_default_icepak_template(default_type="Forced Convection")
        with pytest.raises(AttributeError):
            SetupKeys().get_default_icepak_template(default_type="Default Convection")

    @pytest.mark.parametrize("ipk", [existing_setup], indirect=True)
    def test013__existing_sweeps(self, ipk):
        assert len(ipk.existing_analysis_sweeps) == 1
        ipk.create_setup("test009")
        assert len(ipk.existing_analysis_sweeps) == 2

    @pytest.mark.parametrize("ipk", [usb_ipk], indirect=True)
    def test015__mesh_level(self, ipk):
        assert ipk.mesh.assign_mesh_level({"USB_Shiels": 2})

    @pytest.mark.parametrize("ipk", [usb_ipk], indirect=True)
    def test016__assign_mesh_operation(self, ipk):
        group_name = "Group1"
        mesh_level_Filter = "2"
        component_name = ["USB_ID"]
        mesh_level_RadioPCB = "1"
        assert ipk.mesh.assign_mesh_level_to_group(mesh_level_Filter, group_name)
        test = ipk.mesh.assign_mesh_level_to_group(mesh_level_Filter, group_name, name="Test")
        assert test
        test2 = ipk.mesh.assign_mesh_level_to_group(mesh_level_Filter, group_name, name="Test")
        assert test.name != test2.name
        test = ipk.mesh.assign_mesh_region(component_name, mesh_level_RadioPCB, is_submodel=True)
        assert test
        assert test.delete()
        test = ipk.mesh.assign_mesh_region(["USB_ID"], mesh_level_RadioPCB)
        assert test
        assert test.delete()
        b = ipk.modeler.create_box([0, 0, 0], [1, 1, 1])
        b.model = False
        test = ipk.mesh.assign_mesh_region([b.name])
        assert test
        assert test.delete()

    def test017__assign_openings(self, ipk):
        airfaces = [ipk.modeler["Region"].top_face_x.id]
        openings = ipk.assign_openings(airfaces)
        openings.name = "Test_Opening"
        assert openings.update()
        assert ipk.oboundary.GetBoundariesOfType("Opening") == ["Test_Opening"]

    def test018__assign_grille(self, ipk):
        airfaces = [ipk.modeler["Region"].top_face_y.id]
        grille = ipk.assign_grille(airfaces)
        grille.props["Free Area Ratio"] = 0.7
        assert grille.update()
        ipk.modeler.user_lists[0].delete()
        airfaces = [ipk.modeler["Region"].bottom_face_x.id]
        grille2 = ipk.assign_grille(airfaces, free_loss_coeff=False, x_curve=["0", "3", "5"], y_curve=["0", "2", "3"])
        assert grille2.props["X"] == ["0", "3", "5"]
        assert grille2.props["Y"] == ["0", "2", "3"]
        grille2.name = "Grille_test"
        assert grille2.update()
        assert len(ipk.oboundary.GetBoundariesOfType("Grille")) == 2

    def test019__edit_design_settings(self, ipk):
        assert ipk.edit_design_settings(gravity_dir=1)
        assert ipk.edit_design_settings(gravity_dir=3)
        assert ipk.edit_design_settings(ambient_temperature=20)
        assert ipk.edit_design_settings(ambient_temperature="325kel")
        ipk.solution_type = "Transient"
        bc = ipk.create_linear_transient_assignment("0.01cel", "5")
        assert ipk.edit_design_settings(ambient_temperature=bc)

    def test020__insert_new_icepak(self, ipk):
        ipk.insert_design("Solve")

    @pytest.mark.parametrize("ipk", [board_ipk], indirect=True)
    def test022__post_processing(self, ipk):
        rep = ipk.post.reports_by_category.monitor(["S1.Temperature", "P1.Temperature"])
        assert rep.create()
        assert len(ipk.post.plots) == 1

    def test023__create_source_blocks_from_list(self, ipk):
        ipk.modeler.create_box([9, 9, 9], [5, 5, 5], "box2", "copper")
        ipk.modeler.create_box([1, 1, 1], [3, 3, 3], "box3", "copper")
        result = ipk.create_source_blocks_from_list([["box2", 2], ["box3", 3]])
        assert result[1].properties["Total Power"] == "2W"
        assert result[3].properties["Total Power"] == "3W"

    @pytest.mark.parametrize("ipk", [board_ipk], indirect=True)
    def test025__copy_solid_bodies(self, ipk, add_app):
        new_design = add_app(
            application=Icepak, project_name="IcepakCopiedProject", design_name="IcepakCopiedBodies", just_open=True
        )
        assert new_design.copy_solid_bodies_from(ipk)
        assert sorted(new_design.modeler.solid_bodies) == [
            "Board_w_cmp_000_SMask_Bot_Outline",
            "Board_w_cmp_001_L4_Outline",
            "Board_w_cmp_002_Dile3_Outline",
            "Board_w_cmp_003_L3_Outline",
            "Board_w_cmp_004_Diel2_Outline",
            "Board_w_cmp_005_L2_Outline",
            "Board_w_cmp_006_Diel1_Outline",
            "Board_w_cmp_007_L1_Outline",
            "Board_w_cmp_008_SMask_Top_Outline",
            "Region",
        ]
        new_design.close_project("IcepakCopiedProject")

    @pytest.mark.parametrize("ipk", [board_ipk], indirect=True)
    def test026__get_all_conductors(self, ipk):
        conductors = ipk.get_all_conductors_names()
        assert sorted(conductors) == [
            "Board_w_cmp_001_L4_Outline",
            "Board_w_cmp_003_L3_Outline",
            "Board_w_cmp_005_L2_Outline",
            "Board_w_cmp_007_L1_Outline",
        ]

    @pytest.mark.parametrize("ipk", [board_ipk], indirect=True)
    def test027__get_all_dielectrics(self, ipk):
        dielectrics = ipk.get_all_dielectrics_names()
        assert sorted(dielectrics) == [
            "Board_w_cmp_000_SMask_Bot_Outline",
            "Board_w_cmp_002_Dile3_Outline",
            "Board_w_cmp_004_Diel2_Outline",
            "Board_w_cmp_006_Diel1_Outline",
            "Board_w_cmp_008_SMask_Top_Outline",
            "Region",
        ]

    @pytest.mark.parametrize("ipk", [usb_ipk], indirect=True)
    def test028__assign_surface_material(self, ipk):
        surf_mat = ipk.materials.add_surface_material("my_surface", 0.5)
        assert surf_mat.emissivity.value == 0.5
        obj = ["USB_ID", "usb_N"]
        assert ipk.assign_surface_material(obj, "my_surface")
        assert ipk.assign_surface_material("USB_Shiels", "Fe-cast")
        mat = ipk.materials.add_material("test_mat1")
        mat.thermal_conductivity = 10
        mat.thermal_conductivity = [20, 20, 10]
        assert mat.thermal_conductivity.type == "anisotropic"

    def test029__create_region(self, ipk):
        ipk.modeler.delete("Region")
        assert isinstance(ipk.modeler.create_region([100, 100, 100, 100, 100, 100]).id, int)

    def test032__create_source(self, ipk):
        ipk.modeler.create_box([0, 0, 0], [20, 20, 20], name="boxSource")
        ipk.modeler.create_box([0, 0, 0], [20, 20, 20], name="boxSource2")
        x = [1, 2, 3]
        y = [3, 4, 5]
        ipk.create_dataset1d_design("Test_DataSet", x, y)
        assert ipk.assign_source(
            ipk.modeler["boxSource"].name,
            "Total Power",
            "10W",
            voltage_current_choice="Current",
            voltage_current_value="1A",
        )
        assert ipk.assign_source(
            "boxSource",
            "Total Power",
            "10W",
            voltage_current_choice="Current",
            voltage_current_value="1A",
        )
        ipk.solution_type = "SteadyState"
        with pytest.raises(
            AEDTRuntimeError, match="A transient boundary condition cannot be assigned for a non-transient simulation."
        ):
            ipk.assign_source(
                ipk.modeler["boxSource"].top_face_x.id,
                "Total Power",
                assignment_value={"Type": "Temp Dep", "Function": "Piecewise Linear", "Values": ["1W", "Test_DataSet"]},
                voltage_current_choice="Current",
                voltage_current_value={"Type": "Transient", "Function": "Sinusoidal", "Values": ["0A", 1, 1, "1s"]},
            )
        with pytest.raises(
            AEDTRuntimeError, match="Temperature dependent assignment support only piecewise linear function."
        ):
            ipk.assign_source(
                ipk.modeler["boxSource"].top_face_x.id,
                "Total Power",
                assignment_value={"Type": "Temp Dep", "Function": "Sinusoidal", "Values": ["0W", 1, 1, "1K"]},
                voltage_current_choice="Current",
                voltage_current_value={"Type": "Transient", "Function": "Sinusoidal", "Values": ["0A", 1, 1, "1s"]},
            )
        ipk.solution_type = "Transient"
        assert ipk.assign_source(
            ipk.modeler["boxSource"].top_face_x.id,
            "Total Power",
            assignment_value={"Type": "Temp Dep", "Function": "Piecewise Linear", "Values": ["1mW", "Test_DataSet"]},
            voltage_current_choice="Current",
            voltage_current_value={"Type": "Transient", "Function": "Sinusoidal", "Values": ["0A", 1, 1, "1s"]},
        )
        assert ipk.assign_source(
            ipk.modeler["boxSource"].top_face_y.id,
            "Total Power",
            assignment_value={"Type": "Temp Dep", "Function": "Piecewise Linear", "Values": "Test_DataSet"},
            voltage_current_choice="Current",
            voltage_current_value={"Type": "Transient", "Function": "Sinusoidal", "Values": ["0A", 1, 1, "1s"]},
        )

    def test033__import_idf(self, ipk):
        assert ipk.import_idf(os.path.join(TESTS_GENERAL_PATH, "example_models", test_subfolder, "brd_board.emn"))
        assert ipk.import_idf(
            os.path.join(TESTS_GENERAL_PATH, "example_models", test_subfolder, "brd_board.emn"),
            filter_cap=True,
            filter_ind=True,
            filter_res=True,
            filter_height_under=2,
            filter_height_exclude_2d=False,
            internal_layer_coverage=20,
            internal_layer_number=5,
            internal_thick=0.05,
            high_surface_thick="0.1in",
        )

    def test034__create_fan(self, ipk, local_scratch):
        ipk.mesh.global_mesh_region.global_region.padding_types = "Absolute Position"
        ipk.mesh.global_mesh_region.global_region.padding_values = "300mm"
        fan = ipk.create_fan("Fan1", cross_section="YZ", radius="15mm", hub_radius="5mm", origin=[5, 21, 1])
        assert fan
        assert fan.name in ipk.modeler.oeditor.Get3DComponentInstanceNames(fan.definition_name)[0]
        fan.name = "Fan2"
        assert fan.name in ipk.modeler.oeditor.Get3DComponentInstanceNames(fan.definition_name)[0]
        assert fan.name in ipk.modeler.user_defined_components
        assert fan.name in ipk.native_components
        assert "Fan1" not in ipk.native_components
        assert "Fan1" not in ipk.modeler.user_defined_components
        temp_prj = os.path.join(local_scratch.path, "fan_test.aedt")
        ipk.save_project(temp_prj)
        ipk = Icepak(temp_prj)
        ipk.modeler.user_defined_components["Fan2"].native_properties["Swirl"] = "10"
        ipk.modeler.user_defined_components["Fan2"].update_native()
        ipk.save_project(temp_prj)
        ipk = Icepak(temp_prj)
        assert ipk.native_components["Fan1"].props["NativeComponentDefinitionProvider"]["Swirl"] == "10"

    def test035__create_heat_sink(self, ipk):
        box = ipk.modeler.create_box([0, 0, 0], [20, 20, 3])
        top_face = box.top_face_z
        hs, _ = ipk.create_parametric_heatsink_on_face(top_face, material="Al-Extruded")
        assert hs
        hs.delete()
        box.rotate(0, 52)
        hs, _ = ipk.create_parametric_heatsink_on_face(
            top_face,
            relative=False,
            symmetric=False,
            fin_thick=0.2,
            fin_length=0.95,
            hs_basethick=0.2,
            separation=0.2,
            material="Al-Extruded",
        )
        assert hs
        hs.delete()

    def test036__check_bounding_box(self, ipk):
        obj_1 = ipk.modeler.get_object_from_name("Region")
        obj_1_bbox = obj_1.bounding_box
        obj_2 = ipk.modeler.create_box([0.2, 0.2, 0.2], [0.3, 0.4, 0.2], name="Box1")
        obj_2_bbox = obj_2.bounding_box
        count = 0
        tol = 1e-9
        for i, j in zip(obj_1_bbox, obj_2_bbox):
            if abs(i - j) > tol:
                count += 1
        assert count != 0
        exp_bounding = [0, 0, 0, 1, 1, 1]
        real_bound = obj_1_bbox
        assert abs(sum([i - j for i, j in zip(exp_bounding, real_bound)])) < tol
        exp_bounding = [0.2, 0.2, 0.2, 0.5, 0.6, 0.4]
        real_bound = obj_2_bbox
        assert abs(sum([i - j for i, j in zip(exp_bounding, real_bound)])) < tol

    @pytest.mark.skipif(on_ci, reason="Needs Workbench to run.")
    @pytest.mark.parametrize("ipk", [cold_plate], indirect=True)
    def test037__export_fluent_mesh(self, ipk):
        assert ipk.get_liquid_objects() == ["Liquid"]
        assert ipk.get_gas_objects() == ["Region"]
        assert ipk.generate_fluent_mesh()

    def test038__update_assignment(self, ipk):
        ipk.modeler.create_box([0, 0, 0], [10, 10, 10], "box", "copper")
        box2 = ipk.modeler.create_box([9, 9, 9], [5, 5, 5], "box2", "copper")
        bound = ipk.assign_solid_block("box", "1W")
        bound.props["Objects"].append(box2)
        assert bound.update_assignment()
        bound.props["Objects"].remove(box2)
        assert bound.update_assignment()

    @pytest.mark.parametrize("ipk", [power_budget], indirect=True)
    def test039__power_budget(self, ipk):
        _, total_power = ipk.post.power_budget(temperature=20, output_type="boundary")
        assert abs(total_power - 787.5221374239883) < 1

    def test040__exporting_monitor_data(self, ipk, local_scratch):
        assert ipk.edit_design_settings()
        assert ipk.edit_design_settings(export_monitor=True, export_directory=local_scratch.path)

    @pytest.mark.parametrize("ipk", [board_ipk], indirect=True)
    def test041__create_two_resistor_network_block(self, ipk):
        ipk.modeler.create_box([0, 0, 0], [50, 100, 2], "board", "copper")
        ipk.modeler.create_box([20, 20, 2], [10, 10, 3], "network_box1", "copper")
        ipk.modeler.create_box([20, 60, 2], [10, 10, 3], "network_box2", "copper")
        result1 = ipk.create_two_resistor_network_block("network_box1", "board", "5W", 2.5, 5)
        result2 = ipk.create_two_resistor_network_block("network_box2", "board", "10W", 2.5, 5)
        assert result1.props["Nodes"]["Internal"][0] == "5W"
        assert result2.props["Nodes"]["Internal"][0] == "10W"
        ipk.create_ipk_3dcomponent_pcb(
            "RadioBoard1", link_data, solution_freq, resolution, custom_x_resolution=400, custom_y_resolution=500
        )
        ipk.modeler.create_box([42, 8, 2.03962], [10, 22, 3], "network_box3", "copper")
        result3 = ipk.create_two_resistor_network_block("network_box3", "RadioBoard1_1", "15W", 2.5, 5)
        assert result3.props["Nodes"]["Internal"][0] == "15W"

    def test042__set_variable(self, ipk):
        ipk.variable_manager.set_variable("var_test", expression="123")
        ipk["var_test"] = "234"
        assert "var_test" in ipk.variable_manager.design_variable_names
        assert ipk.variable_manager.design_variables["var_test"].expression == "234"

    def test043__surface_monitor(self, ipk):
        ipk.insert_design("MonitorTests")
        ipk.modeler.create_rectangle(Plane.XY, [0, 0, 0], [10, 20], name="surf1")
        ipk.modeler.create_rectangle(Plane.XY, [0, 0, 0], [20, 20], name="surf2")
        assert ipk.monitor.assign_surface_monitor("surf1", monitor_name="monitor_surf") == "monitor_surf"
        assert ipk.monitor.assign_surface_monitor(
            ["surf1", "surf2"], monitor_quantity=["Temperature", "HeatFlowRate"], monitor_name="monitor_surfs"
        ) == ["monitor_surfs", "monitor_surfs1"]
        assert ipk.monitor.assign_surface_monitor("surf1")
        assert not ipk.monitor.assign_surface_monitor("surf1", monitor_quantity=["T3mp3ratur3"])

    def test044__point_monitors(self, ipk):
        ipk.modeler.create_box([0, 0, 0], [10, 10, 10], "box", "copper")
        ipk.modeler.create_box([9, 9, 9], [5, 5, 5], "box2", "copper")
        assert ipk.monitor.assign_point_monitor([0, 0, 0], monitor_name="monitor_point") == "monitor_point"
        assert ipk.monitor.point_monitors["monitor_point"].location == [0, 0, 0]
        assert ipk.monitor.assign_point_monitor(
            [[0, 0, 0], [0.5, 0.5, 0.5]], monitor_quantity=["Temperature", "Speed"], monitor_name="monitor_points"
        ) == ["monitor_points", "monitor_points1"]
        assert ipk.monitor.assign_point_monitor_in_object("box", monitor_name="monitor_point1") == "monitor_point1"
        assert ipk.monitor.assign_point_monitor([0, 0, 0])
        assert ipk.monitor._find_point(["0mm", "0mm", "0mm"])
        assert ipk.monitor.assign_point_monitor_in_object("box", monitor_name="monitor_point")
        assert ipk.monitor.assign_point_monitor_in_object("box2")
        assert not ipk.monitor.assign_point_monitor_in_object("box1")
        assert isinstance(ipk.monitor.assign_point_monitor_in_object(["box", "box2"]), list)
        assert ipk.monitor.assign_point_monitor_in_object(
            ["box", "box2"], monitor_quantity=["Temperature", "HeatFlowRate"], monitor_name="monitor_in_obj1"
        ) == ["monitor_in_obj1", "monitor_in_obj2"]
        vertex1 = ipk.modeler.get_object_from_name("box").vertices[0]
        vertex2 = ipk.modeler.get_object_from_name("box").vertices[1]
        assert (
            ipk.monitor.assign_point_monitor_to_vertex(
                vertex1.id, monitor_quantity="Temperature", monitor_name="monitor_vertex"
            )
            == "monitor_vertex"
        )
        assert ipk.monitor.assign_point_monitor_to_vertex(
            [vertex1.id, vertex2.id], monitor_quantity=["Temperature", "Speed"], monitor_name="monitor_vertex_123"
        ) == ["monitor_vertex_123", "monitor_vertex_124"]
        assert ipk.monitor.get_monitor_object_assignment("monitor_vertex_123") == "box"
        assert ipk.monitor.assign_point_monitor_to_vertex(vertex1.id)
        ipk.modeler.create_point([1, 2, 3], name="testPoint")
        ipk.modeler.create_point([1, 3, 3], name="testPoint2")
        ipk.modeler.create_point([1, 2, 2], name="testPoint3")
        assert ipk.monitor.assign_point_monitor("testPoint", monitor_name="T1")
        assert ipk.monitor.assign_point_monitor(["testPoint2", "testPoint3"])
        assert not ipk.monitor.assign_point_monitor("testPoint", monitor_quantity="Sp33d")
        assert not ipk.monitor.assign_point_monitor_to_vertex(vertex1.id, monitor_quantity="T3mp3ratur3")
        assert not ipk.monitor.assign_point_monitor_in_object("box2", monitor_quantity="T3mp3ratur3")

    def test045__face_monitor(self, ipk):
        ipk.modeler.create_box([0, 0, 0], [20, 20, 20], "box3", "copper")
        face_1 = ipk.modeler.get_object_from_name("box3").faces[0]
        face_2 = ipk.modeler.get_object_from_name("box3").faces[1]
        assert ipk.monitor.assign_face_monitor(face_1.id, monitor_name="monitor_face") == "monitor_face"
        assert ipk.monitor.face_monitors["monitor_face"].location == face_1.center
        assert ipk.monitor.get_monitor_object_assignment(ipk.monitor.face_monitors["monitor_face"]) == "box3"
        assert ipk.monitor.assign_face_monitor(face_1.id, monitor_name="monitor_faces1") == "monitor_faces1"
        assert ipk.monitor.assign_face_monitor(face_1.id, monitor_name="monitor_faces2") == "monitor_faces2"
        assert ipk.monitor.assign_face_monitor(
            [face_1.id, face_2.id], monitor_quantity=["Temperature", "HeatFlowRate"], monitor_name="monitor_faces"
        ) == ["monitor_faces", "monitor_faces3"]
        assert isinstance(ipk.monitor.face_monitors["monitor_faces1"].properties, dict)
        assert not ipk.monitor.assign_face_monitor(face_1.id, monitor_quantity="Thermogen")

    @pytest.mark.parametrize("ipk", [board_ipk], indirect=True)
    def test046__delete_monitors(self, ipk):
        for _, mon_obj in ipk.monitor.all_monitors.items():
            mon_obj.delete()
        assert ipk.monitor.all_monitors == {}
        assert not ipk.monitor.delete_monitor("Test")

    @pytest.mark.skipif(not config["use_grpc"], reason="Not running in COM mode")
    @pytest.mark.parametrize("ipk", [board_ipk], indirect=True)
    def test048__advanced3dcomp_import(self, ipk, local_scratch):
        cs2 = ipk.modeler.create_coordinate_system(name="CS2")
        cs2.props["OriginX"] = 20
        cs2.props["OriginY"] = 20
        cs2.props["OriginZ"] = 20
        ipk.modeler.insert_3d_component(
            input_file=Path(TESTS_GENERAL_PATH) / "example_models" / test_subfolder / "Advanced3DComp",
            coordinate_system="CS2",
            auxiliary_parameters=True,
        )
        assert all(i in ipk.native_components.keys() for i in ["Fan1", "Fan2"])
        assert all(
            i in ipk.monitor.all_monitors
            for i in ["board_assembly1_FaceMonitor", "board_assembly1_BoxMonitor", "board_assembly1_SurfaceMonitor"]
        )
        assert "test_dataset" in ipk.design_datasets
        assert "board_assembly1_CS1" in [i.name for i in ipk.modeler.coordinate_systems]
        dup = ipk.modeler.user_defined_components["board_assembly1"].duplicate_and_mirror([0, 0, 0], [1, 2, 0])
        ipk.modeler.refresh_all_ids()
        ipk.modeler.user_defined_components[dup[0]].delete()
        dup = ipk.modeler.user_defined_components["board_assembly1"].duplicate_along_line([1, 2, 0], nclones=2)
        ipk.modeler.refresh_all_ids()
        ipk.modeler.user_defined_components[dup[0]].delete()
        ipk.delete_design()
        ipk.insert_design("test_51_2")
        ipk.modeler.insert_3d_component(
            input_file="Advanced3DComp.a3dcomp",
            coordinate_system="Global",
            name="test",
            auxiliary_parameters=False,
        )

    def test050__create_conduting_plate(self, ipk):
        box = ipk.modeler.create_box([0, 0, 0], [10, 20, 10], name="box1")
        ipk.modeler.create_rectangle(Plane.XY, [0, 0, 0], [10, 20], name="surf1")
        ipk.modeler.create_rectangle(Plane.YZ, [0, 0, 0], [10, 20], name="surf2")
        box_fc_ids = ipk.modeler.get_object_faces(box.name)
        assert ipk.assign_conducting_plate(
            ipk.modeler.get_object_from_name(box.name).faces[0].id,
            thermal_specification="Thickness",
            total_power="1W",
            thickness="1mm",
        )
        with pytest.raises(AttributeError, match="Invalid ``obj_plate`` argument."):
            ipk.assign_conducting_plate(
                None,
                thermal_specification="Thickness",
                total_power="1W",
                thickness="1mm",
                low_side_rad_material="Steel-oxidised-surface",
            )
        assert ipk.assign_conducting_plate(
            box_fc_ids,
            thermal_specification="Thickness",
            total_power="1W",
            thickness="1mm",
            boundary_name="cond_plate_test",
        )
        assert ipk.assign_conducting_plate(
            "surf1",
            thermal_specification="Thermal Impedance",
            total_power="1W",
            thermal_impedance="1.5celm2_per_w",
        )
        assert ipk.assign_conducting_plate(
            ["surf1", "surf2"],
            thermal_specification="Thermal Resistance",
            total_power="1W",
            thermal_resistance="2.5Kel_per_W",
        )

    def test051__assign_stationary_wall(self, ipk):
        ipk.modeler.create_rectangle(Plane.XY, [0, 0, 0], [10, 20], name="surf1")
        box = ipk.modeler.create_box([0, 0, 0], [10, 20, 10], name="box1")

        assert ipk.assign_stationary_wall_with_htc(
            "surf1",
            name=None,
            thickness="0mm",
            material="Al-Extruded",
            htc=10,
            ref_temperature="AmbientTemp",
            ht_correlation=True,
            ht_correlation_type="Forced Convection",
            ht_correlation_fluid="air",
            ht_correlation_flow_type="Turbulent",
            ht_correlation_flow_direction="X",
            ht_correlation_value_type="Average Values",
            ht_correlation_free_stream_velocity=1,
        )
        ipk.create_dataset("ds1", [1, 2, 3], [2, 3, 4], is_project_dataset=False)
        assert ipk.assign_stationary_wall_with_htc(
            "surf1",
            name=None,
            thickness="0mm",
            material="Al-Extruded",
            htc="ds1",
            ref_temperature="AmbientTemp",
            ht_correlation=False,
        )
        assert ipk.assign_stationary_wall_with_temperature(
            "surf1",
            name=None,
            temperature=30,
            thickness="0mm",
            material="Al-Extruded",
            radiate=False,
            radiate_surf_mat="Steel-oxidised-surface",
            shell_conduction=False,
        )
        assert ipk.assign_stationary_wall_with_heat_flux(
            geometry=box.faces[0].id,
            name="bcTest",
            heat_flux=10,
            thickness=1,
            material="Al-Extruded",
            radiate=True,
            radiate_surf_mat="Steel-oxidised-surface",
            shell_conduction=True,
        )
        assert ipk.assign_stationary_wall_with_htc(
            "surf1",
            ext_surf_rad=True,
            ext_surf_rad_material="Stainless-steel-cleaned",
            ext_surf_rad_ref_temp=0,
            ext_surf_rad_view_factor=0.5,
        )
        with pytest.raises(
            AEDTRuntimeError, match=r"Failed to create boundary Stationary Wall StationaryWall_[A-Za-z0-9]*$"
        ):
            ipk.assign_stationary_wall_with_htc(
                "surf01",
                ext_surf_rad=True,
                ext_surf_rad_material="Stainless-steel-cleaned",
                ext_surf_rad_ref_temp=0,
                ext_surf_rad_view_factor=0.5,
            )
        ipk.solution_type = "Transient"
        assert ipk.assign_stationary_wall_with_temperature(
            "surf1",
            name=None,
            temperature={"Type": "Transient", "Function": "Sinusoidal", "Values": ["20cel", 1, 1, "1s"]},
            thickness="0mm",
            material="Al-Extruded",
            radiate=False,
            radiate_surf_mat="Steel-oxidised-surface",
            shell_conduction=False,
        )

    @pytest.mark.skipif(config["desktopVersion"] < "2023.1" and config["use_grpc"], reason="Not working in 2022.2 gRPC")
    def test052__native_components_history(self, ipk):
        fan = ipk.create_fan("test_fan")
        ipk.modeler.user_defined_components[fan.name].move([1, 2, 3])
        ipk.modeler.user_defined_components[fan.name].duplicate_along_line([4, 5, 6])
        fan_1_history = ipk.modeler.user_defined_components[fan.name].history()
        assert fan_1_history.command == "Move"
        assert all(
            fan_1_history.properties["Move Vector/" + i] == j + "mm" for i, j in [("X", "1"), ("Y", "2"), ("Z", "3")]
        )
        assert fan_1_history.children["DuplicateAlongLine:1"].command == "DuplicateAlongLine"
        assert all(
            fan_1_history.children["DuplicateAlongLine:1"].properties["Vector/" + i] == j + "mm"
            for i, j in [("X", "4"), ("Y", "5"), ("Z", "6")]
        )

    @pytest.mark.parametrize("ipk", [board_ipk], indirect=True)
    def test053_mesh_priority(self, ipk):
        b = ipk.modeler.create_box([0, 0, 0], [20, 50, 80])
        board = ipk.create_ipk_3dcomponent_pcb(
            "Board",
            link_data,
            solution_freq,
            resolution,
            extent_type="Polygon",
            custom_x_resolution=400,
            custom_y_resolution=500,
        )
        fan = ipk.create_fan(name="TestFan", is_2d=True)
        rect = ipk.modeler.create_rectangle(0, [0, 0, 0], [1, 2], name="TestRectangle")
        assert ipk.mesh.assign_priorities([[fan.name, board.name], [b.name, rect.name]])

    def test054__update_source(self, ipk):
        ipk.modeler.create_box([0, 0, 0], [20, 20, 20], name="boxSource")
        source_2d = ipk.assign_source(ipk.modeler["boxSource"].top_face_z.id, "Total Power", "10W")
        assert source_2d["Total Power"] == "10W"
        source_2d["Total Power"] = "20W"
        assert source_2d["Total Power"] == "20W"

    def test055__assign_hollow_block(self, ipk):
        settings.enable_desktop_logs = True
        ipk.solution_type = "Transient"
        box = ipk.modeler.create_box([5, 5, 5], [1, 2, 3], "BlockBox5", "copper")
        ipk.modeler.create_box([5, 5, 5], [1, 2, 3], "BlockBox5_1", "copper")
        box.solve_inside = False
        temp_dict = {"Type": "Transient", "Function": "Square Wave", "Values": ["1cel", "0s", "1s", "0.5s", "0cel"]}
        power_dict = {"Type": "Transient", "Function": "Sinusoidal", "Values": ["0W", 1, 1, "1s"]}
        block = ipk.assign_hollow_block("BlockBox5", "Heat Transfer Coefficient", "1w_per_m2kel", "Test", temp_dict)
        assert block
        block.delete()
        box.solve_inside = True
        assert not ipk.assign_hollow_block(
            ["BlockBox5", "BlockBox5_1"], "Heat Transfer Coefficient", "1w_per_m2kel", "Test", "1cel"
        )
        box.solve_inside = False
        temp_dict["Type"] = "Temp Dep"
        assert not ipk.assign_hollow_block("BlockBox5", "Heat Transfer Coefficient", "1w_per_m2kel", "Test", temp_dict)
        assert not ipk.assign_hollow_block("BlockBox5", "Heat Transfer Coefficient", "Joule Heating", "Test")
        assert not ipk.assign_hollow_block("BlockBox5", "Power", "1W", "Test")
        block = ipk.assign_hollow_block("BlockBox5", "Total Power", "Joule Heating", "Test")
        assert block
        block.delete()
        block = ipk.assign_hollow_block("BlockBox5", "Total Power", power_dict, "Test")
        assert block
        block.delete()
        boundary_name = "TestH"
        block = ipk.assign_hollow_block("BlockBox5", "Total Power", "1W", boundary_name=boundary_name)
        assert block
        with pytest.raises(AEDTRuntimeError, match=f"Failed to create boundary Block {boundary_name}"):
            ipk.assign_hollow_block("BlockBox5", "Total Power", "1W", boundary_name=boundary_name)

    def test056__assign_solid_block(self, ipk):
        ipk.solution_type = "Transient"
        box = ipk.modeler.create_box([5, 5, 5], [1, 2, 3], "BlockBox3", "copper")
        ipk.modeler.create_box([5, 5, 5], [1, 2, 3], "BlockBox3_1", "copper")
        power_dict = {"Type": "Transient", "Function": "Sinusoidal", "Values": ["0W", 1, 1, "1s"]}
        block = ipk.assign_solid_block("BlockBox3", power_dict)
        assert block
        block.delete()
        box.solve_inside = False
        assert not ipk.assign_solid_block(["BlockBox3", "BlockBox3_1"], power_dict)
        box.solve_inside = True
        assert not ipk.assign_solid_block("BlockBox3", power_dict, ext_temperature="1cel")
        assert not ipk.assign_solid_block("BlockBox3", power_dict, htc=5, ext_temperature={"Type": "Temp Dep"})
        temp_dict = {"Type": "Transient", "Function": "Square Wave", "Values": ["1cel", "0s", "1s", "0.5s", "0cel"]}
        block = ipk.assign_solid_block("BlockBox3", 5, htc=5, ext_temperature=temp_dict)
        assert block
        block.delete()
        block = ipk.assign_solid_block("BlockBox3", "Joule Heating")
        assert block
        block.delete()
        boundary_name = "Test"
        block = ipk.assign_solid_block("BlockBox3", "1W", boundary_name=boundary_name)
        assert block
        with pytest.raises(AEDTRuntimeError, match=f"Failed to create boundary Block {boundary_name}"):
            ipk.assign_solid_block("BlockBox3", "1W", boundary_name=boundary_name)

    def test057__assign_network_from_matrix(self, ipk):
        box = ipk.modeler.create_box([0, 0, 0], [20, 50, 80])
        faces_ids = [face.id for face in box.faces]
        sources_power = [3, "4mW"]
        matrix = [
            [0, 0, 0, 0, 0, 0, 0, 0],
            [1, 0, 0, 0, 0, 0, 0, 0],
            [0, 3, 0, 0, 0, 0, 0, 0],
            [1, 2, 4, 0, 0, 0, 0, 0],
            [0, 8, 0, 7, 0, 0, 0, 0],
            [4, 3, 2, 0, 0, 0, 0, 0],
            [2, 6, 0, 1, 0, 3, 0, 0],
            [0, 3, 0, 2, 0, 0, 1, 0],
        ]
        boundary = ipk.create_resistor_network_from_matrix(
            sources_power, faces_ids, matrix, network_name="Test_network"
        )
        assert boundary
        boundary.delete()
        boundary = ipk.create_resistor_network_from_matrix(sources_power, faces_ids, matrix)
        assert boundary
        boundary.delete()
        boundary = ipk.create_resistor_network_from_matrix(
            sources_power,
            faces_ids,
            matrix,
            "testNetwork",
            ["sourceBig", "sourceSmall", "TestFace", "FaceTest", "ThirdFace", "Face4", "Face_5", "6Face"],
        )
        assert boundary

    def test058__assign_network(self, ipk, add_app):
        box = ipk.modeler.create_box([0, 0, 0], [20, 20, 20])
        ids = [f.id for f in box.faces]
        net = ipk.create_network_object()
        net.add_face_node(ids[0])
        net.add_face_node(ids[1], thermal_resistance="Specified", resistance=2)
        net.add_face_node(ids[2], thermal_resistance="Specified", resistance="2cel_per_w")
        net.add_face_node(ids[3], thermal_resistance="Compute", material="Al-Extruded", thickness=2)
        net.add_face_node(ids[4], thermal_resistance="Compute", material="Al-Extruded", thickness="2mm")
        net.add_face_node(ids[5], name="TestFace", thermal_resistance="Specified", resistance="20cel_per_w")
        net.add_internal_node(name="TestInternal", power=2, mass=None, specific_heat=None)
        net.add_internal_node(name="TestInternal2", power="4mW")
        net.add_internal_node(name="TestInternal3", power="6W", mass=2, specific_heat=2000)
        net.add_boundary_node(name="TestBoundary", assignment_type="Power", value=2)
        net.add_boundary_node(name="TestBoundary2", assignment_type="Power", value="3mW")
        net.add_boundary_node(name="TestBoundary3", assignment_type="Temperature", value=3)
        net.add_boundary_node(name="TestBoundary4", assignment_type="Temperature", value="3kel")
        nodes_names = list(net.nodes.keys())
        for i in range(len(net.nodes) - 1):
            net.add_link(nodes_names[i], nodes_names[i + 1], i * 10 + 1)
        net.add_link(ids[0], ids[4], 9)
        assert net.create()
        bkupprops = net.nodes["TestFace"].props
        bkupprops_internal = net.nodes["TestInternal3"].props
        bkupprops_boundary = net.nodes["TestBoundary4"].props
        net.nodes["TestFace"].delete_node()
        net.nodes["TestInternal3"].delete_node()
        net.nodes["TestBoundary4"].delete_node()
        nodes_names = list(net.nodes.keys())
        for j in net.links.values():
            j.delete_link()
        for i in range(len(net.nodes) - 1):
            net.add_link(nodes_names[i], nodes_names[i + 1], str(i + 1) + "cel_per_w", "link_" + str(i))
        assert net.update()
        assert all(i not in net.nodes for i in ["TestFace", "TestInternal3", "TestBoundary4"])
        net.props["Nodes"].update({"TestFace": bkupprops})
        net.props["Nodes"].update({"TestInternal3": bkupprops_internal})
        net.props["Nodes"].update({"TestBoundary4": bkupprops_boundary})
        nodes_names = list(net.nodes.keys())
        for j in net.links.values():
            j.delete_link()
        for i in range(len(net.nodes) - 1):
            net.add_link(nodes_names[i], nodes_names[i + 1], i * 100 + 1)
        assert net.update()
        assert all(i in net.nodes for i in ["TestFace", "TestInternal3", "TestBoundary4"])
        net.nodes["TestFace"].delete_node()
        net.nodes["TestInternal3"].delete_node()
        net.nodes["TestBoundary4"].delete_node()
        bkupprops_input = {"Name": "TestFace"}
        bkupprops_input.update(bkupprops)
        bkupprops_internal_input = {"Name": "TestInternal3"}
        bkupprops_internal_input.update(bkupprops_internal)
        bkupprops_boundary_input = {"Name": "TestBoundary4"}
        bkupprops_boundary_input.update(bkupprops_boundary)
        bkupprops_boundary_input["ValueType"] = bkupprops_boundary_input["ValueType"].replace("Value", "")
        net.add_nodes_from_dictionaries([bkupprops_input, bkupprops_internal_input, bkupprops_boundary_input])
        nodes_names = list(net.nodes.keys())
        for j in net.links.values():
            j.delete_link()
        net.add_link(nodes_names[0], nodes_names[1], 50, "TestLink")
        linkvalue = ["cel_per_w", "g_per_s"]
        for i in range(len(net.nodes) - 2):
            net.add_link(nodes_names[i + 1], nodes_names[i + 2], str(i + 1) + linkvalue[i % 2])
        link_dict = net.links["TestLink"].props
        link_dict = {"Name": "TestLink", "Link": link_dict[0:2] + link_dict[4:]}
        net.links["TestLink"].delete_link()
        net.add_links_from_dictionaries(link_dict)
        assert net.update()
        net.name = "Network_Test"
        assert net.name == "Network_Test"
        p = net.props
        net.delete()
        net = NetworkObject(ipk, "newNet", p, create=True)
        net.auto_update = True
        assert not net.auto_update
        assert isinstance(net.r_links, dict)
        assert isinstance(net.c_links, dict)
        assert isinstance(net.faces_ids_in_network, list)
        assert isinstance(net.objects_in_network, list)
        assert isinstance(net.boundary_nodes, dict)
        net.update_assignment()
        nodes_list = list(net.nodes.values())
        nodes_list[0].node_type
        nodes_list[0].props
        for i in nodes_list:
            try:
                i._props = None
            except KeyError:
                pass
        app = add_app(application=Icepak, project_name=network_test, subfolder=test_subfolder)
        thermal_b = app.boundaries
        thermal_b[0].props["Nodes"]["Internal"]["Power"] = "10000mW"
        thermal_b[0].update()
        app.close_project()

    @pytest.mark.parametrize("ipk", [fan_op_point], indirect=True)
    def test059__get_fans_operating_point(self, ipk):
        ipk.set_active_design("get_fan_op_point")
        csv_file, vol_flow_name, p_rise_name, op_dict = ipk.get_fans_operating_point()
        assert os.path.exists(csv_file)
        assert vol_flow_name == "Volume Flow (m3_per_s)"
        assert p_rise_name == "Pressure Rise (n_per_meter_sq)"
        assert len(list(op_dict.keys())) == 2
        ipk.set_active_design("get_fan_op_point1")
        ipk.get_fans_operating_point()
        csv_file, vol_flow_name, p_rise_name, op_dict = ipk.get_fans_operating_point(time_step="0")
        assert os.path.exists(csv_file)
        assert vol_flow_name == "Volume Flow (m3_per_s)"
        assert p_rise_name == "Pressure Rise (n_per_meter_sq)"
        assert len(list(op_dict.keys())) == 2

    def test060__generate_mesh(self, ipk):
        ipk.mesh.generate_mesh()

    def test061__assign_free_opening(self, ipk):
        velocity_transient = {"Function": "Sinusoidal", "Values": ["0m_per_sec", 1, 1, "1s"]}
        ipk.solution_type = "Transient"
        assert ipk.assign_pressure_free_opening(
            ipk.modeler["Region"].faces[0].id,
            boundary_name=None,
            temperature=20,
            radiation_temperature=30,
            pressure=0,
            no_reverse_flow=False,
        )
        assert ipk.assign_mass_flow_free_opening(
            ipk.modeler["Region"].faces[2].id,
            boundary_name=None,
            temperature="AmbientTemp",
            radiation_temperature="AmbientRadTemp",
            pressure="AmbientPressure",
            mass_flow_rate=0,
            inflow=True,
            direction_vector=None,
        )
        assert ipk.assign_mass_flow_free_opening(
            ipk.modeler["Region"].faces[3].id,
            boundary_name=None,
            temperature="AmbientTemp",
            radiation_temperature="AmbientRadTemp",
            pressure="AmbientPressure",
            mass_flow_rate=0,
            inflow=False,
            direction_vector=[1, 0, 0],
        )
        assert ipk.assign_velocity_free_opening(
            ipk.modeler["Region"].faces[1].id,
            boundary_name="Test",
            temperature="AmbientTemp",
            radiation_temperature="AmbientRadTemp",
            pressure="AmbientPressure",
            velocity=[velocity_transient, 0, "0m_per_sec"],
        )
        ipk.solution_type = "SteadyState"
        with pytest.raises(AEDTRuntimeError, match="Transient assignment is supported only in transient designs."):
            ipk.assign_velocity_free_opening(
                ipk.modeler["Region"].faces[1].id,
                boundary_name="Test",
                temperature="AmbientTemp",
                radiation_temperature="AmbientRadTemp",
                pressure="AmbientPressure",
                velocity=[velocity_transient, 0, "0m_per_sec"],
            )

    def test062__assign_symmetry_wall(self, ipk):
        ipk.modeler.create_rectangle(Plane.XY, [0, 0, 0], [10, 20], name="surf1")
        ipk.modeler.create_rectangle(Plane.YZ, [0, 0, 0], [10, 20], name="surf2")
        region_fc_ids = ipk.modeler.get_object_faces("Region")
        assert ipk.assign_symmetry_wall(
            geometry="surf1",
            boundary_name="sym_bc01",
        )
        assert ipk.assign_symmetry_wall(
            geometry=["surf1", "surf2"],
            boundary_name="sym_bc02",
        )
        assert ipk.assign_symmetry_wall(
            geometry=region_fc_ids[0],
            boundary_name="sym_bc03",
        )
        assert ipk.assign_symmetry_wall(geometry=region_fc_ids[1:4])
        with pytest.raises(
            AEDTRuntimeError, match=r"Failed to create boundary Symmetry Wall SymmetryWall_[A-Za-z0-9]*$"
        ):
            ipk.assign_symmetry_wall(geometry="surf01")

    def test063__update_3d_component(self, ipk, local_scratch):
        file_path = local_scratch.path
        file_name = "3DComp.a3dcomp"
        ipk.modeler.create_rectangle(Plane.XY, [0, 0, 0], [10, 20], name="surf1")
        ipk.modeler.create_3dcomponent(os.path.join(file_path, file_name))
        ipk.modeler.insert_3d_component(input_file=os.path.join(file_path, file_name), name="test")
        component_filepath = ipk.modeler.user_defined_components["test"].get_component_filepath()
        assert component_filepath
        comp = ipk.modeler.user_defined_components["test"].edit_definition()
        comp.modeler.refresh_all_ids()
        comp.modeler.objects_by_name["surf1"].move([1, 1, 1])
        comp.modeler.create_3dcomponent(component_filepath)
        comp.close_project()
        assert ipk.modeler.user_defined_components["test"].update_definition()

    # @pytest.mark.skipif(config["NonGraphical"], reason="Test fails on build machine")
    def test064__import_dxf(self, ipk):
        dxf_file = os.path.join(TESTS_GENERAL_PATH, "example_models", "cad", "DXF", "dxf2.dxf")
        dxf_layers = get_dxf_layers(dxf_file)
        assert isinstance(dxf_layers, list)
        assert ipk.import_dxf(dxf_file, dxf_layers)

    @pytest.mark.parametrize("ipk", [comp_priority], indirect=True)
    def test065__mesh_priority_3d_comp(self, ipk):
        assert ipk.mesh.assign_priorities([["all_2d_objects1"], ["IcepakDesign1_1"]])

    def test066__recirculation_boundary(self, ipk):
        box = ipk.modeler.create_box([5, 5, 5], [1, 2, 3], "BlockBoxEmpty", "copper")
        box.solve_inside = False
        with pytest.raises(ValueError, match="Recirculation boundary condition must be assigned to two faces."):
            ipk.assign_recirculation_opening(
                [box.top_face_x, box.bottom_face_x, box.bottom_face_y], box.top_face_x, flow_assignment="10kg_per_s_m2"
            )
        assert ipk.assign_recirculation_opening(
            [box.top_face_x, box.bottom_face_x], box.top_face_x, conductance_external_temperature="25cel"
        )
        assert ipk.assign_recirculation_opening([box.top_face_x, box.bottom_face_x], box.top_face_x, start_time="0s")
        ipk.solution_type = "Transient"
        assert ipk.assign_recirculation_opening([box.top_face_x, box.bottom_face_x], box.top_face_x)
        assert ipk.assign_recirculation_opening([box.top_face_x.id, box.bottom_face_x.id], box.top_face_x.id)
        with pytest.raises(ValueError, match=re.escape("``flow_direction`` must have only three components.")):
            ipk.assign_recirculation_opening(
                [box.top_face_x.id, box.bottom_face_x.id],
                box.top_face_x.id,
                thermal_specification="Conductance",
                flow_direction=[1],
            )
        temp_dict = {"Function": "Square Wave", "Values": ["1cel", "0s", "1s", "0.5s", "0cel"]}
        flow_dict = {"Function": "Sinusoidal", "Values": ["0kg_per_s_m2", 1, 1, "1s"]}
        recirc = ipk.assign_recirculation_opening(
            [box.top_face_x.id, box.bottom_face_x.id],
            box.top_face_x.id,
            thermal_specification="Temperature",
            assignment_value=temp_dict,
            flow_assignment=flow_dict,
        )
        assert recirc
        assert recirc.update()
        ipk.solution_type = "SteadyState"
        with pytest.raises(AEDTRuntimeError, match="Transient assignment is supported only in transient designs."):
            ipk.assign_recirculation_opening(
                [box.top_face_x.id, box.bottom_face_x.id],
                box.top_face_x.id,
                thermal_specification="Temperature",
                assignment_value=temp_dict,
                flow_assignment=flow_dict,
            )
        with pytest.raises(
            TypeError, match=re.escape("``flow_direction`` can only be ``None`` or a list of strings or floats.")
        ):
            ipk.assign_recirculation_opening(
                [box.top_face_x.id, box.bottom_face_x.id],
                box.top_face_x.id,
                thermal_specification="Temperature",
                flow_direction="Side",
            )
        assert ipk.assign_recirculation_opening(
            [box.top_face_x.id, box.bottom_face_x.id],
            box.top_face_x.id,
            thermal_specification="Temperature",
            flow_direction=[0, 1, 0],
        )
        with pytest.raises(AEDTRuntimeError, match="Transient assignment is supported only in transient designs."):
            ipk.assign_recirculation_opening(
                [box.top_face_x.id, box.bottom_face_x.id],
                box.top_face_x.id,
                thermal_specification="Temperature",
                flow_assignment=flow_dict,
            )

    def test067__blower_boundary(self, ipk):
        cylinder = ipk.modeler.create_cylinder(orientation="X", origin=[0, 0, 0], radius=10, height=1)
        curved_face = [f for f in cylinder.faces if not f.is_planar]
        planar_faces = [f for f in cylinder.faces if f.is_planar]
        with pytest.raises(
            ValueError, match=re.escape("``fan_curve_flow`` and ``fan_curve_pressure`` must have the same length.")
        ):
            ipk.assign_blower_type1(curved_face + planar_faces, planar_faces, [10, 5, 0], [0, 1, 2, 4])
        blower = ipk.assign_blower_type1(
            [f.id for f in curved_face + planar_faces], [f.id for f in planar_faces], [10, 5, 0], [0, 2, 4]
        )
        assert blower
        assert blower.update()
        box = ipk.modeler.create_box([5, 5, 5], [1, 2, 3], "BlockBoxEmpty", "copper")
        assert ipk.assign_blower_type2([box.faces[0], box.faces[1]], [box.faces[0]], [10, 5, 0], [0, 2, 4])

    def test068__assign_adiabatic_plate(self, ipk):
        box = ipk.modeler.create_box([5, 5, 5], [1, 2, 3], "Box", "copper")
        rectangle = ipk.modeler.create_rectangle(0, [0, 0, 0], [1, 2])
        assert ipk.assign_adiabatic_plate(box.top_face_x, {"RadiateTo": "AllObjects"}, {"RadiateTo": "AllObjects"})
        assert ipk.assign_adiabatic_plate(box.top_face_x.id)
        assert ipk.assign_adiabatic_plate(rectangle)
        ad_plate = ipk.assign_adiabatic_plate(rectangle.name)
        assert ad_plate
        assert ad_plate.update()

    def test069__assign_resistance(self, ipk):
        box = ipk.modeler.create_box([5, 5, 5], [1, 2, 3], "ResistanceBox", "copper")
        assert ipk.assign_device_resistance(
            box.name,
            boundary_name=None,
            total_power="0W",
            fluid="air",
            laminar=False,
            linear_loss=["1m_per_sec", "2m_per_sec", 3],
            quadratic_loss=[1, "1", 1],
            linear_loss_free_area_ratio=[1, "0.1", 1],
            quadratic_loss_free_area_ratio=[1, 0.1, 1],
        )
        assert ipk.assign_loss_curve_resistance(
            box.name,
            boundary_name=None,
            total_power="0W",
            fluid="air",
            laminar=False,
            loss_curves_x=[[0, 1, 2, 3, 4], [0, 1, 2, 3, 5]],
            loss_curves_y=[[0, 1, 2, 3, 4], [0, 1, 2, 3, 5]],
            loss_curves_z=[[0, 1, 2, 3, 4], [0, 1, 2, 3, 5]],
            loss_curve_flow_unit="m_per_sec",
            loss_curve_pressure_unit="n_per_meter_sq",
        )
        with pytest.raises(AEDTRuntimeError, match="Transient assignment is supported only in transient designs."):
            ipk.assign_power_law_resistance(
                box.name,
                boundary_name="TestNameResistance",
                total_power={"Function": "Linear", "Values": ["0.01W", "1W"]},
                power_law_constant=1.5,
                power_law_exponent="3",
            )
        ipk.solution_type = "Transient"
        assert ipk.assign_power_law_resistance(
            box.name,
            boundary_name="TestNameResistance",
            total_power={"Function": "Linear", "Values": ["0.01W", "1W"]},
            power_law_constant=1.5,
            power_law_exponent="3",
        )

    def test070__conducting_plate(self, ipk):
        box = ipk.modeler.create_box([5, 5, 5], [1, 2, 3], "ResistanceBox", "copper")
        box_face = box.top_face_x
        assert ipk.assign_conducting_plate_with_thickness(
            box_face.id, total_power=1, high_side_rad_material="Steel-oxidised-surface"
        )
        assert ipk.assign_conducting_plate_with_resistance(box_face.id, low_side_rad_material="Steel-oxidised-surface")
        ipk.modeler.create_rectangle(Plane.XY, [0, 0, 0], [10, 20], name="surfPlateTest")
        assert ipk.assign_conducting_plate_with_impedance("surfPlateTest")
        x = [1, 2, 3]
        y = [3, 4, 5]
        ipk.create_dataset1d_design("Test_DataSet_Plate", x, y)
        assert ipk.assign_conducting_plate_with_conductance(
            "surfPlateTest",
            total_power={
                "Type": "Temp Dep",
                "Function": "Piecewise Linear",
                "Values": "Test_DataSet_Plate",
            },
        )
        with pytest.raises(AttributeError):
            ipk.assign_conducting_plate_with_conductance([box_face.id, "surfPlateTest"])

    def test071__boundary_conditions_dictionaries(self, ipk):
        box1 = ipk.modeler.create_box([5, 5, 5], [1, 2, 3])
        ds_temp = ipk.create_dataset(
            "ds_temp3", [1, 2, 3], [3, 2, 1], is_project_dataset=False, x_unit="cel", y_unit="W"
        )
        bc1 = ipk.create_temp_dep_assignment(ds_temp.name)
        assert bc1
        assert bc1.dataset_name == "ds_temp3"
        assert ipk.assign_solid_block(box1.name, bc1)

        ipk.solution_type = "Transient"

        ds_time = ipk.create_dataset("ds_time3", [1, 2, 3], [3, 2, 1], is_project_dataset=False, x_unit="s", y_unit="W")
        bc2 = ipk.create_dataset_transient_assignment(ds_time.name)
        rect = ipk.modeler.create_rectangle(Plane.XY, [0, 0, 0], [20, 10])
        assert bc2
        assert ipk.assign_conducting_plate_with_resistance(rect.name, total_power=bc2)

        cylinder = ipk.modeler.create_cylinder(0, [-10, -10, -10], 1, 50)
        bc3 = ipk.create_sinusoidal_transient_assignment("1W", "3", "2", "0.5s")
        assert bc3
        assert ipk.assign_solid_block(cylinder.name, bc3)

        bc4 = ipk.create_square_wave_transient_assignment("3m_per_sec", "0.5s", "3s", "1s", "0.5m_per_sec")
        assert bc4
        assert ipk.assign_free_opening(ipk.modeler["Region"].faces[0].id, flow_type="Velocity", velocity=[bc4, 0, 0])

        bondwire = ipk.modeler.create_bondwire([0, 0, 0], [1, 2, 3])
        bc5 = ipk.create_linear_transient_assignment("0.01W", "5")
        assert bc5
        assert ipk.assign_solid_block(bondwire.name, bc5)

        box2 = ipk.modeler.create_box([15, 15, 15], [1, 2, 3])
        bc6 = ipk.create_exponential_transient_assignment("0W", "4", "2")
        assert bc6
        assert ipk.assign_power_law_resistance(
            box2.name,
            total_power=bc6,
            power_law_constant=1.5,
            power_law_exponent="3",
        )

        box = ipk.modeler.create_box([25, 25, 25], [1, 2, 3])
        box.solve_inside = False
        bc7 = ipk.create_powerlaw_transient_assignment("0.5kg_per_s", "10", "0.3")
        assert bc7
        assert ipk.assign_recirculation_opening(
            [box.top_face_x.id, box.bottom_face_x.id],
            box.top_face_x.id,
            assignment_value=bc6,
            flow_assignment=bc7,
            start_time="0s",
            end_time="10s",
        )

        ds1_temp = ipk.create_dataset(
            "ds_temp3", [1, 2, 3], [3, 2, 1], is_project_dataset=True, x_unit="cel", y_unit="W"
        )
        with pytest.raises(ValueError, match="Only design datasets are supported."):
            ipk.create_temp_dep_assignment(ds1_temp.name)
        with pytest.raises(AEDTRuntimeError, match="Dataset nods not found."):
            ipk.create_temp_dep_assignment("nods")

    @pytest.mark.parametrize("ipk", [native_import], indirect=True)
    def test072__native_component_load(self, ipk):
        assert len(ipk.native_components) == 1

    def test073__design_settings(self, ipk):
        d = ipk.design_settings
        d["AmbTemp"] = 5
        assert d["AmbTemp"] == "5cel"
        d["AmbTemp"] = "5kel"
        assert d["AmbTemp"] == "5kel"
        d["AmbTemp"] = {"1": "2"}
        assert d["AmbTemp"] == "5kel"
        d["AmbGaugePressure"] = 5
        assert d["AmbGaugePressure"] == "5n_per_meter_sq"
        d["GravityVec"] = 1
        assert d["GravityVec"] == "Global::Y"
        assert d["GravityDir"] == "Positive"
        d["GravityVec"] = 4
        assert d["GravityVec"] == "Global::Y"
        assert d["GravityDir"] == "Negative"
        d["GravityVec"] = "+X"
        assert d["GravityVec"] == "Global::X"
        assert d["GravityDir"] == "Positive"
        d["GravityVec"] = "Global::Y"
        assert d["GravityVec"] == "Global::Y"

    def test074__restart_solution(self, ipk):
        ipk.insert_design("test_78-1")
        ipk.insert_design("test_78-2")
        ipk.set_active_design("test_78-1")
        ipk["a"] = "1mm"
        ipk.modeler.create_box([0, 0, 0], ["a", "1", "2"])
        s1 = ipk.create_setup()
        ipk.set_active_design("test_78-2")
        ipk["b"] = "1mm"
        ipk.modeler.create_box([0, 0, 0], ["b", "1", "2"])
        s2 = ipk.create_setup()
        assert s2.start_continue_from_previous_setup("test_78-1", f"{s1.name} : SteadyState", parameters={"a": "1mm"})
        s2.delete()
        s2 = ipk.create_setup()
        assert s2.start_continue_from_previous_setup("test_78-1", f"{s1.name} : SteadyState", parameters=None)
        s2.delete()
        s2 = ipk.create_setup()
        assert not s2.start_continue_from_previous_setup(
            "test_78-1", f"{s1.name} : SteadyState", project="FakeFolder123"
        )
        assert not s2.start_continue_from_previous_setup("test_78-12", f"{s1.name} : SteadyState")

    def test075__mesh_reuse(self, ipk):
        cylinder = ipk.modeler.create_cylinder(1, [0, 0, 0], 5, 30)
        assert not ipk.mesh.assign_mesh_reuse(
            cylinder.name,
            os.path.join(TESTS_GENERAL_PATH, "example_models", test_subfolder, "nonexistent_cylinder_mesh.msh"),
        )
        assert ipk.mesh.assign_mesh_reuse(
            cylinder.name, os.path.join(TESTS_GENERAL_PATH, "example_models", test_subfolder, "CylinderMesh.msh")
        )
        assert ipk.mesh.assign_mesh_reuse(
            cylinder.name,
            os.path.join(TESTS_GENERAL_PATH, "example_models", test_subfolder, "CylinderMesh.msh"),
            "name_reuse",
        )
        assert ipk.mesh.assign_mesh_reuse(
            cylinder.name,
            os.path.join(TESTS_GENERAL_PATH, "example_models", test_subfolder, "CylinderMesh.msh"),
            "name_reuse",
        )

    def test076__global_mesh_region(self, ipk):
        g_m_r = ipk.mesh.global_mesh_region
        assert g_m_r
        assert g_m_r.global_region.object.name == "Region"
        assert g_m_r.global_region.padding_values == [
            "50",
            "50",
            "50",
            "50",
            "50",
            "50",
        ] or g_m_r.global_region.padding_values == [50, 50, 50, 50, 50, 50]
        assert g_m_r.global_region.padding_types == [
            "Percentage Offset",
            "Percentage Offset",
            "Percentage Offset",
            "Percentage Offset",
            "Percentage Offset",
            "Percentage Offset",
        ]
        g_m_r.global_region.positive_z_padding_type = "Absolute Offset"
        g_m_r.global_region.positive_z_padding = "5 mm"
        assert g_m_r.global_region.padding_types[-2] == "Absolute Offset"
        assert g_m_r.global_region.padding_values[-2] == "5mm"
        g_m_r.settings["MeshRegionResolution"] = 3
        g_m_r.update()
        assert g_m_r.settings["MeshRegionResolution"] == 3
        g_m_r.manual_settings = True
        with pytest.raises(KeyError):
            g_m_r.settings["MeshRegionResolution"]
        g_m_r.settings["MaxElementSizeX"] = "500um"
        g_m_r.update()
        g_m_r.global_region.object.material_name = "Carbon Monoxide"
        assert g_m_r.global_region.object.material_name == "Carbon Monoxide"

    @pytest.mark.parametrize("ipk", [transient_fs], indirect=True)
    def test077__transient_fs(self, ipk):
        fs = ipk.post.create_field_summary()
        for t in ["0s", "1s", "2s", "3s", "4s", "5s"]:
            fs.add_calculation("Object", "Surface", "Box1", "Temperature", time=t)
        df = fs.get_field_summary_data(pandas_output=True)
        assert not df["Mean"].empty

        fs2 = ipk.post.create_field_summary()
        fs2.add_calculation("Boundary", "Surface", "Network1", "Temperature", time="4s")
        df = fs2.get_field_summary_data(pandas_output=True)
        assert not df["Mean"].empty

    @pytest.mark.parametrize("ipk", [transient_fs], indirect=True)
    def test078__folder_settings(self, ipk):
        plot_object = ipk.post.create_fieldplot_surface(
            assignment=ipk.modeler["Box1"].faces[0].id, quantity="Temperature"
        )
        assert plot_object.folder_settings is None
        assert (
            ipk.logger.error_messages[-1] == "[error] Could not find settings data in the design properties."
            " Define the `FolderPlotSettings` class from scratch or save the project file and try again."
        )
        ipk.save_project()
        fs = plot_object.folder_settings
        assert isinstance(fs, FolderPlotSettings)
        assert str(fs.color_map_settings) == "ColorMapSettings(map_type='Spectrum', color=Rainbow)"
        assert (
            str(fs.marker_settings)
            == "MarkerSettings(marker_type='Arrow', map_size=False, map_color=False, marker_size=0.25)"
        )
        assert (
            str(fs.scale_settings) == "Scale3DSettings(scale_type='Auto', scale_settings=AutoScale(n_levels=10,"
            " limit_precision_digits=False, precision_digits=4, use_current_scale_for_animation=False),"
            " log=False, db=False)"
        )
        assert (
            str(fs.arrow_settings)
            == "Arrow3DSettings(arrow_type='Cylinder', arrow_size=1, map_size=False, map_color=True,"
            " show_arrow_tail=True, magnitude_filtering=False, magnitude_threshold=0,"
            " min_magnitude=1, max_magnitude=0)"
        )
        with pytest.raises(ValueError):
            fs.arrow_settings.arrow_type = "Arrow"
        assert fs.arrow_settings.arrow_type == "Cylinder"

        fs.arrow_settings.arrow_type = "Line"
        assert fs.arrow_settings.arrow_type == "Line"
        assert isinstance(fs.arrow_settings.to_dict(), dict)

        with pytest.raises(KeyError):
            fs.marker_settings.marker_type = "Line"
        assert fs.marker_settings.marker_type == "Arrow"

        fs.marker_settings.marker_type = "Tetrahedron"
        assert fs.marker_settings.marker_type == "Tetrahedron"
        assert isinstance(fs.marker_settings.to_dict(), dict)

        with pytest.raises(ValueError):
            fs.scale_settings.scale_type = "Personalized"
        assert fs.scale_settings.scale_type == "Auto"
        assert isinstance(fs.scale_settings.to_dict(), dict)
        assert (
            str(fs.scale_settings.scale_settings) == "AutoScale(n_levels=10, limit_precision_digits=False, "
            "precision_digits=4, use_current_scale_for_animation=False)"
        )
        fs.scale_settings.scale_type = "Specified"
        assert str(fs.scale_settings.scale_settings) == "SpecifiedScale(scale_values=[])"
        assert isinstance(fs.scale_settings.to_dict(), dict)
        with pytest.raises(ValueError):
            SpecifiedScale(1)
        fs.scale_settings.scale_type = "MinMax"
        assert str(fs.scale_settings.scale_settings) == "MinMaxScale(n_levels=10, min_value=1, max_value=100)"
        assert isinstance(fs.scale_settings.to_dict(), dict)

        assert str(fs.scale_settings.number_format) == "NumberFormat(format_type=Automatic, width=12, precision=4)"
        with pytest.raises(ValueError):
            fs.scale_settings.number_format.format_type = "Science"
        assert fs.scale_settings.number_format.format_type == "Automatic"
        fs.scale_settings.number_format.format_type = "Scientific"
        assert fs.scale_settings.number_format.format_type == "Scientific"
        assert isinstance(fs.scale_settings.number_format.to_dict(), dict)
        assert str(fs.color_map_settings) == "ColorMapSettings(map_type='Spectrum', color=Rainbow)"
        with pytest.raises(ValueError):
            fs.color_map_settings.map_type = "Personalized"
        fs.color_map_settings.map_type = "Ramp"
        assert fs.color_map_settings.map_type == "Ramp"
        with pytest.raises(ValueError):
            fs.color_map_settings.color = 1
        assert fs.color_map_settings.color == [255, 127, 127]
        fs.color_map_settings.color = [1, 1, 1]
        fs.color_map_settings.map_type = "Uniform"
        assert fs.color_map_settings.color != [1, 1, 1]
        fs.color_map_settings.color = [1, 1, 1]
        fs.color_map_settings.map_type = "Spectrum"
        with pytest.raises(ValueError):
            fs.color_map_settings.color = "Hot"
        assert fs.color_map_settings.color == "Rainbow"
        fs.color_map_settings.color = "Magenta"
        assert isinstance(fs.color_map_settings.to_dict(), dict)
        assert isinstance(fs.to_dict(), dict)
        fs.update()
        with pytest.raises(ValueError):
            plot_object.folder_settings = 1
        plot_object.folder_settings = fs
        with pytest.raises(KeyError):
            fs.scale_settings.unit = "AEDT"
        fs.scale_settings.unit = "kel"
        assert fs.scale_settings.unit == "kel"

    def test079__multiple_mesh_regions(self, ipk):
        # test issue 5485
        c1 = ipk.modeler.create_cylinder(orientation=0, origin=[0, 0, 0], radius=5, height=10)
        c2 = ipk.modeler.create_cylinder(orientation=1, origin=[100, 100, 100], radius=2, height=15)
        mesh_class = ipk.mesh
        m1 = mesh_class.assign_mesh_region([c1.name])
        m2 = mesh_class.assign_mesh_region([c2.name])
        assert m1.assignment.name != m2.assignment.name

    def test080__get_object_material_properties(self, ipk):
        ipk.modeler.create_box(
            origin=[0, 0, 0],
            sizes=[10, 10, 10],
            name="myBox",
            material="Al-Extruded",
        )
        obj_mat_prop = ipk.get_object_material_properties(assignment=["myBox"], prop_names="thermal_conductivity")
        assert obj_mat_prop["myBox"]["thermal_conductivity"] == "205"

    @pytest.mark.parametrize("ipk", [transient_fs], indirect=True)
    def test081__get_max_temp_location_transient(self, ipk):
        with pytest.raises(ValueError):
            ipk.post.get_temperature_extremum(assignment="Box3", max_min="Max", location="Surface")
        max_temp = ipk.post.get_temperature_extremum(assignment="Box1", max_min="Max", location="Surface", time="1s")
        assert isinstance(max_temp, tuple)
        assert len(max_temp[0]) == 3
        assert isinstance(max_temp[1], float)
        min_temp = ipk.post.get_temperature_extremum(assignment="Box1", max_min="Min", location="Volume", time="1s")
        assert isinstance(min_temp, tuple)
        assert len(min_temp[0]) == 3
        assert isinstance(min_temp[1], float)

    @pytest.mark.parametrize("ipk", [max_temp], indirect=True)
    def test082__get_max_temp_location_steadystate(self, ipk):
        max_temp = ipk.post.get_temperature_extremum(assignment="Box1", max_min="Max", location="Surface")
        assert isinstance(max_temp, tuple)
        assert len(max_temp[0]) == 3
        assert isinstance(max_temp[1], float)
        min_temp = ipk.post.get_temperature_extremum(assignment="Box2", max_min="Min", location="Volume")
        assert isinstance(min_temp, tuple)
        assert len(min_temp[0]) == 3
        assert isinstance(min_temp[1], float)<|MERGE_RESOLUTION|>--- conflicted
+++ resolved
@@ -267,10 +267,6 @@
 
     def test009__assign_pcb_region(self, ipk):
         ipk.globalMeshSettings(2)
-<<<<<<< HEAD
-=======
-        assert ipk.modeler.create_region()
->>>>>>> fac46256
         ipk.modeler.create_box([0, 0, 0], [50, 50, 2], "PCB")
         pcb_mesh_region = MeshRegion(ipk, "PCB")
         pcb_mesh_region.name = "PCB_Region"
