--- conflicted
+++ resolved
@@ -2034,10 +2034,4 @@
         obj_mat_prop = self.aedtapp.get_object_material_properties(
             assignment=["myBox"], prop_names="thermal_conductivity"
         )
-<<<<<<< HEAD
-        assert obj_mat_prop["myBox"]["thermal_conductivity"] == "205"
-        
-    
-=======
-        assert obj_mat_prop["myBox"]["thermal_conductivity"] == "205"
->>>>>>> 8399bc72
+        assert obj_mat_prop["myBox"]["thermal_conductivity"] == "205"   