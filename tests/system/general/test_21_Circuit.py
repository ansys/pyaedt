--- conflicted
+++ resolved
@@ -989,18 +989,9 @@
         asc_file = os.path.join(TESTS_GENERAL_PATH, "example_models", test_subfolder, "butter.asc")
         assert self.aedtapp.create_schematic_from_asc_file(asc_file)
 
-<<<<<<< HEAD
-    def test_52_create_page(self):
-        self.aedtapp.create_page()
-        assert self.aedtapp.GetNumPages() == 2
-
-    def test_53_get_num_pages(self):
-        assert type(self.aedtapp.GetNumPages()) == int
-=======
     def test_52_create_current_probe(self):
         iprobe = self.aedtapp.modeler.schematic.create_current_probe(name="test_probe", location=[0.4, 0.2])
         assert type(iprobe.id) is int
         assert iprobe.InstanceName == "test_probe"
         iprobe2 = self.aedtapp.modeler.schematic.create_current_probe(location=[0.8, 0.2])
-        assert type(iprobe2.id) is int
->>>>>>> 48f4e871
+        assert type(iprobe2.id) is int