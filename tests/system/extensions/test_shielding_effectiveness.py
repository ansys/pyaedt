--- conflicted
+++ resolved
@@ -25,22 +25,9 @@
 import pytest
 
 from ansys.aedt.core import Hfss
-<<<<<<< HEAD
-from ansys.aedt.core import Maxwell3d
-from ansys.aedt.core.extensions.hfss.shielding_effectiveness import (
-    ShieldingEffectivenessExtension,
-)
-from ansys.aedt.core.extensions.hfss.shielding_effectiveness import (
-    ShieldingEffectivenessExtensionData,
-)
-from ansys.aedt.core.extensions.hfss.shielding_effectiveness import (
-    main
-)
-=======
 from ansys.aedt.core.extensions.hfss.shielding_effectiveness import ShieldingEffectivenessExtension
 from ansys.aedt.core.extensions.hfss.shielding_effectiveness import ShieldingEffectivenessExtensionData
 from ansys.aedt.core.extensions.hfss.shielding_effectiveness import main
->>>>>>> 48481cd2
 from ansys.aedt.core.internal.errors import AEDTRuntimeError
 
 fields_calculator = "fields_calculator_solved"
@@ -60,17 +47,7 @@
         start_frequency=0.1,
         stop_frequency=1,
         points=10,
-<<<<<<< HEAD
-        cores=4
-    )
-    
-    aedt_app = add_app(
-        application=Hfss,
-        project_name="shielding_test",
-        design_name="generate"
-=======
         cores=4,
->>>>>>> 48481cd2
     )
     aedt_app = add_app(application=Hfss, project_name="shielding_test", design_name="generate")
 
@@ -80,10 +57,7 @@
     )
 
     extension = ShieldingEffectivenessExtension(withdraw=True)
-<<<<<<< HEAD
-=======
 
->>>>>>> 48481cd2
     extension.root.nametowidget("generate").invoke()
 
     assert data == extension.data
@@ -101,46 +75,6 @@
     extension."""
     # Test with no sphere size
     data = ShieldingEffectivenessExtensionData(sphere_size=-0.01)
-<<<<<<< HEAD
-    with pytest.raises(AEDTRuntimeError):
-        main(data)
-
-    # Test with invalid frequency range
-    data = ShieldingEffectivenessExtensionData(
-        sphere_size=0.01,
-        start_frequency=2.0,
-        stop_frequency=1.0
-    )
-    with pytest.raises(AEDTRuntimeError):
-        main(data)
-
-    # Test with wrong application type (Maxwell3d instead of HFSS)
-    aedt_app = add_app(
-        application=Maxwell3d,
-        project_name="shielding_test",
-        design_name="wrong_design"
-    )
-
-    aedt_app.modeler.create_box(
-        origin=["-0.1", "-0.1", "-0.1"],
-        sizes=["0.2", "0.2", "0.2"],
-        name="test_enclosure",
-        material="aluminum"
-    )
-
-    data = ShieldingEffectivenessExtensionData(
-        sphere_size=0.01,
-        dipole_type="Electric",
-        frequency_units="GHz",
-        start_frequency=0.1,
-        stop_frequency=1.0,
-        points=10,
-        cores=4
-    )
-
-    with pytest.raises(AEDTRuntimeError):
-        main(data)
-=======
     with pytest.raises(AEDTRuntimeError, match="Sphere size must be greater than zero"):
         main(data)
 
@@ -238,5 +172,4 @@
     # Verify setup properties
     assert len(aedt_app.setups) > 0
     setup = aedt_app.setups[0]
-    assert "MHz" in setup.properties["Solution Freq"]
->>>>>>> 48481cd2
+    assert "MHz" in setup.properties["Solution Freq"]