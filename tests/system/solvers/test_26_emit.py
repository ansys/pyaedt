--- conflicted
+++ resolved
@@ -1355,15 +1355,11 @@
                     if member.startswith("_"):
                         results[key] = (Result.SKIPPED, "Skipping private member")
                         continue
-<<<<<<< HEAD
                     
                     if member.startswith('delete'):
                         results[key] = (Result.SKIPPED, 'Skipping delete method')
                         continue
                     
-=======
-
->>>>>>> 4b68e240
                     class_attr = getattr(node.__class__, member)
                     if isinstance(class_attr, property):
                         # Member is a property
@@ -1422,23 +1418,6 @@
                             result = class_attr.fget(node)
                             results[key] = (Result.VALUE, result)
                             results_of_get_props[class_attr] = result
-<<<<<<< HEAD
-=======
-
-                        # if class_attr.fget is not None:
-                        #     # Call the getter
-                        #     result = class_attr.fget(node)
-                        #     results[key] = (Result.VALUE, result)
-
-                        # elif class_attr.fset is not None:
-                        #     setter = class_attr.fset
-                        #     signature = inspect.signature(setter)
-                        #     # Get the docstring for this setter
-                        #     docstring = setter.__doc__
-                        #     # position_of_minmax = docstring.find("Value of property")
-                        #     results[key] = (Result.NEEDS_PARAMETERS, f'Set property requires {len(signature.parameters)} arguments: {signature.parameters}' \
-                        #                     f', docstring: {docstring}')
->>>>>>> 4b68e240
                     else:
                         attr = getattr(node, member)
 
@@ -1470,12 +1449,7 @@
                         # Skip any nodes that end in ..., as they open a dialog
                         if child_type not in nodes_tested and not child_type.endswith('...'):
                             node._add_child_node(child_type)
-<<<<<<< HEAD
-                            print(f'Added a {child_type} node under a {node_type} node.')
                     
-=======
-
->>>>>>> 4b68e240
                     nodes.extend(node.children)
 
                     test_all_members(node, results, results_of_get_props)
@@ -1514,134 +1488,16 @@
         results_of_get_props = {}
         nodes_tested = []
 
-<<<<<<< HEAD
         test_nodes_from_top_level(revision.get_all_nodes(), nodes_tested, results, results_of_get_props)
-=======
-        scene_node = revision.get_scene_node()
-        couplings_node = revision.get_coupling_data_node()
-        test_nodes_from_top_level([scene_node, couplings_node], nodes_tested, results, results_of_get_props)
-
-        rf_systems_node = revision.get_rf_systems_node()
-        simulation_node = revision.get_simulation_node()
-        test_nodes_from_top_level([rf_systems_node, simulation_node], nodes_tested, results, results_of_get_props)
-
-        result_plot_node = revision.get_result_plot_node()
-        result_categorization_node = revision.get_result_categorization_node()
-        project_tree_node = revision.get_project_tree_node()
-        properties_node = revision.get_properties_node()
-        antenna_coupling_matrix_node = revision.get_antenna_coupling_matrix_node()
-        scenario_matrix_node = revision.get_scenario_matrix_node()
-        scenario_details_node = revision.get_scenario_details_node()
-        interaction_diagram_node = revision.get_interaction_diagram_node()
-        test_nodes_from_top_level(
-            [
-                result_plot_node,
-                result_categorization_node,
-                project_tree_node,
-                properties_node,
-                antenna_coupling_matrix_node,
-                scenario_matrix_node,
-                scenario_details_node,
-                interaction_diagram_node,
-            ],
-            nodes_tested,
-            results,
-            results_of_get_props,
-        )
->>>>>>> 4b68e240
 
         # Categorize results from all node member calls
         results_by_type = {Result.SKIPPED: {}, Result.VALUE: {}, Result.EXCEPTION: {}, Result.NEEDS_PARAMETERS: {}}
 
         for key, value in results.items():
             results_by_type[value[0]][key] = value[1]
-<<<<<<< HEAD
         
         # Verify we tested most of the generated nodes
         all_nodes = generated.__all__
         nodes_untested = [node for node in all_nodes if (node not in nodes_tested) and (not node.startswith('ReadOnly'))]
-=======
-
-        print(f"Skipped: {len(results_by_type[Result.SKIPPED])}")
-        print(f"Value: {len(results_by_type[Result.VALUE])}")
-        print(f"Exception: {len(results_by_type[Result.EXCEPTION])}")
-        print(f"Needs Parameters: {len(results_by_type[Result.NEEDS_PARAMETERS])}")
-
-        exceptions = results_by_type[Result.EXCEPTION].items()
-
-        # TODO(bkaylor): Filter out any exceptions we are ignoring for now.
-
-        all_nodes = generated.__all__
-        print(f"Tested {len(nodes_tested)/len(all_nodes)}% ({len(nodes_tested)}/{len(all_nodes)})")
-        nodes_untested = [node for node in all_nodes if node not in nodes_tested]
-
-        # Save and close the project
-        self.aedtapp.save_project()
-        project_path = self.aedtapp.project_file
-        self.aedtapp.close_project()
-
-        # Reload the project
-        self.aedtapp.load_project(project_path)
-
-        # Verify all get properties have the same values
-        results = self.aedtapp.results
-        revision = (
-            self.aedtapp.results.analyze()
-        )  # TODO(bkaylor): iemit.exe crashes here, when _load_revision is called. Project path is confirmed valid.
-
-        self.aedtapp.set_units("Frequency", "GHz")
-
-        domain = results.interaction_domain()
-        interaction = revision.run(domain)
-
-        nodes = revision.get_all_nodes()
-
-        bad_comparison_results = {}
-        for node in nodes:
-            properties = {}
-            members = dir(node)
-
-            for member in members:
-                if member.startswith("_"):
-                    continue
-
-                class_attr = getattr(node.__class__, member)
-
-                if isinstance(class_attr, property):
-                    properties[member] = class_attr
-
-            for name, prop in properties.items():
-                has_fget = prop.fget is not None
-
-                if has_fget:
-                    result = prop.fget(node)
-                    previous_result = results_of_get_props[prop]
-
-                    comparison_result = type(result) == type(previous_result)
-                    if comparison_result:
-                        if isinstance(result, (int, float, str, bool, bytes, Enum)):
-                            comparison_result = result == previous_result
-                        else:
-                            continue
-
-                    if not comparison_result:
-                        key = f"{node.__class__.__name__}.{name}"
-                        bad_comparison_results.append(key)
-
-        # Assert 3 things-
-        # 1. No exceptions were returned from any called node member.
-        # 2. All nodes were tested.
-        # 3. All get properties have the same value after saving and reopening the project.
-
-        issues = []
-        for exception in exceptions:
-            issues.append(f"Member invocation caused exception: {exception}.")
-
-        for untested_node in nodes_untested:
-            issues.append(f"Node {untested_node} was untested.")
-
-        for name in bad_comparison_results:
-            issues.append(f"Property {name} did not match after project save and reopen.")
->>>>>>> 4b68e240
 
         assert (len(nodes_tested) > len(nodes_untested))