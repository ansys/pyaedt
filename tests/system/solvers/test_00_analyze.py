--- conflicted
+++ resolved
@@ -23,11 +23,8 @@
 # SOFTWARE.
 
 import csv
-<<<<<<< HEAD
 from datetime import timedelta
 import os
-=======
->>>>>>> 00ac247a
 from pathlib import Path
 import sys
 import time
@@ -210,10 +207,10 @@
             title=f"Azimuth at {ffdata.farfield_data.frequency}Hz",
             quantity_format="dB10",
             show=False,
-            output_file=Path(self.local_scratch.path) / "2d1_array.jpg",
-        )
-        assert (Path(self.local_scratch.path) / "2d1_array.jpg").exists()
-        assert Path(ffdata2.metadata_file).is_file()
+            output_file=os.path.join(self.local_scratch.path, "2d1_array.jpg"),
+        )
+        assert os.path.exists(os.path.join(self.local_scratch.path, "2d1_array.jpg"))
+        assert os.path.isfile(ffdata2.metadata_file)
 
     def test_01b_sbr_create_vrt(self, sbr_app):
         sbr_app.rename_design("vtr")
@@ -252,13 +249,13 @@
         from ansys.aedt.core.generic.file_utils import read_json
 
         if desktop_version > "2023.1":
-            dict_in = read_json(Path(local_path) / "example_models" / test_subfolder / "array_simple_232.json")
-            dict_in["Circ_Patch_5GHz_232_1"] = Path(local_path) / "example_models" / test_subfolder / component
+            dict_in = read_json(os.path.join(local_path, "example_models", test_subfolder, "array_simple_232.json"))
+            dict_in["Circ_Patch_5GHz_232_1"] = os.path.join(local_path, "example_models", test_subfolder, component)
             dict_in["cells"][(3, 3)] = {"name": "Circ_Patch_5GHz_232_1"}
             dict_in["cells"][(3, 3)]["rotation"] = 90
         else:
-            dict_in = read_json(Path(local_path) / "example_models" / test_subfolder / "array_simple.json")
-            dict_in["Circ_Patch_5GHz1"] = Path(local_path) / "example_models" / test_subfolder / component
+            dict_in = read_json(os.path.join(local_path, "example_models", test_subfolder, "array_simple.json"))
+            dict_in["Circ_Patch_5GHz1"] = os.path.join(local_path, "example_models", test_subfolder, component)
             dict_in["cells"][(3, 3)] = {"name": "Circ_Patch_5GHz1"}
             dict_in["cells"][(3, 3)]["rotation"] = 90
         hfss_app.create_3d_component_array(dict_in)
@@ -276,25 +273,25 @@
             matrix_type="Y",
         )
         assert len(exported_files) > 0
-        fld_file1 = Path(self.local_scratch.path) / "test_fld_hfss1.fld"
+        fld_file1 = os.path.join(self.local_scratch.path, "test_fld_hfss1.fld")
         assert hfss_app.post.export_field_file(
             quantity="Mag_E", output_file=fld_file1, assignment="Box1", intrinsics=solve_freq, phase="5deg"
         )
-        assert fld_file1.exists()
-        fld_file2 = Path(self.local_scratch.path) / "test_fld_hfss2.fld"
+        assert os.path.exists(fld_file1)
+        fld_file2 = os.path.join(self.local_scratch.path, "test_fld_hfss2.fld")
         assert hfss_app.post.export_field_file(
             quantity="Mag_E", output_file=fld_file2, assignment="Box1", intrinsics={"frequency": solve_freq}
         )
-        assert fld_file2.exists()
-        fld_file2 = Path(self.local_scratch.path) / "test_fld_hfss3.fld"
+        assert os.path.exists(fld_file2)
+        fld_file2 = os.path.join(self.local_scratch.path, "test_fld_hfss3.fld")
         assert hfss_app.post.export_field_file(
             quantity="Mag_E",
             output_file=fld_file2,
             assignment="Box1",
             intrinsics={"frequency": solve_freq, "phase": "30deg"},
         )
-        assert fld_file2.exists()
-        fld_file2 = Path(self.local_scratch.path) / "test_fld_hfss4.fld"
+        assert os.path.exists(fld_file2)
+        fld_file2 = os.path.join(self.local_scratch.path, "test_fld_hfss4.fld")
         assert hfss_app.post.export_field_file(
             quantity="Mag_E",
             output_file=fld_file2,
@@ -302,18 +299,18 @@
             intrinsics={"frequency": solve_freq},
             phase="30deg",
         )
-        assert fld_file2.exists()
-        fld_file2 = Path(self.local_scratch.path) / "test_fld_hfss5.fld"
+        assert os.path.exists(fld_file2)
+        fld_file2 = os.path.join(self.local_scratch.path, "test_fld_hfss5.fld")
         assert hfss_app.post.export_field_file(
             quantity="Mag_E",
             output_file=fld_file2,
             assignment="Box1",
         )
-        assert fld_file2.exists()
-        fld_file2 = Path(self.local_scratch.path) / "test_fld_hfss6.fld"
+        assert os.path.exists(fld_file2)
+        fld_file2 = os.path.join(self.local_scratch.path, "test_fld_hfss6.fld")
         with pytest.raises(TypeError):
             hfss_app.post.export_field_file(quantity="Mag_E", output_file=fld_file2, assignment="Box1", intrinsics=[])
-        assert not fld_file2.exists()
+        assert not os.path.exists(fld_file2)
 
         hfss_app.variable_manager.set_variable(name="dummy", expression=1, is_post_processing=True)
         hfss_app.parametrics.add(variable="dummy", start_point=0, end_point=1, step=2)
@@ -338,7 +335,7 @@
             ("B_Temperature.csv", ["box", "Region"]),
             ("C_Temperature.csv", ["box"]),
         ]:
-            with open(Path(icepak_solved.working_directory) / file_name, "r", newline="") as csv_file:
+            with open(os.path.join(icepak_solved.working_directory, file_name), "r", newline="") as csv_file:
                 csv_reader = csv.reader(csv_file)
                 for _ in range(4):
                     _ = next(csv_reader)
@@ -348,9 +345,9 @@
                 assert all(e in csv_entities for e in entities)
 
         box = [i.id for i in icepak_solved.modeler["box"].faces]
-        assert Path(
+        assert os.path.exists(
             icepak_solved.eval_surface_quantity_from_field_summary(box, savedir=icepak_solved.working_directory)
-        ).exists()
+        )
         opening = [i for i in icepak_solved.boundaries if i.type == "Opening"][0]
         # new post class
         out = icepak_solved.post.evaluate_faces_quantity(box, "HeatFlowRate")
@@ -453,7 +450,6 @@
         assert fld_file_3.exists()
 
     def test_04c_3dl_analyze_setup(self, hfss3dl_solved):
-<<<<<<< HEAD
         assert os.path.exists(hfss3dl_solved.export_profile("Setup1"))
         assert os.path.exists(hfss3dl_solved.export_mesh_stats("Setup1"))
         setup = hfss3dl_solved.setups[0]
@@ -475,10 +471,6 @@
         assert profile.num_adaptive_passes
         adaptive_passes = profile.num_adaptive_passes
         assert profile.max_memory() > profile.max_memory(adaptive_passes - 1)
-=======
-        assert Path(hfss3dl_solved.export_profile("Setup1")).exists()
-        assert Path(hfss3dl_solved.export_mesh_stats("Setup1")).exists()
->>>>>>> 00ac247a
 
     @pytest.mark.skipif(is_linux, reason="To be investigated on linux.")
     def test_04d_3dl_export_touchstone(self, hfss3dl_solved):
