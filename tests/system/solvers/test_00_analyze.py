# -*- coding: utf-8 -*-
#
# Copyright (C) 2021 - 2025 ANSYS, Inc. and/or its affiliates.
# SPDX-License-Identifier: MIT
#
#
# Permission is hereby granted, free of charge, to any person obtaining a copy
# of this software and associated documentation files (the "Software"), to deal
# in the Software without restriction, including without limitation the rights
# to use, copy, modify, merge, publish, distribute, sublicense, and/or sell
# copies of the Software, and to permit persons to whom the Software is
# furnished to do so, subject to the following conditions:
#
# The above copyright notice and this permission notice shall be included in all
# copies or substantial portions of the Software.
#
# THE SOFTWARE IS PROVIDED "AS IS", WITHOUT WARRANTY OF ANY KIND, EXPRESS OR
# IMPLIED, INCLUDING BUT NOT LIMITED TO THE WARRANTIES OF MERCHANTABILITY,
# FITNESS FOR A PARTICULAR PURPOSE AND NONINFRINGEMENT. IN NO EVENT SHALL THE
# AUTHORS OR COPYRIGHT HOLDERS BE LIABLE FOR ANY CLAIM, DAMAGES OR OTHER
# LIABILITY, WHETHER IN AN ACTION OF CONTRACT, TORT OR OTHERWISE, ARISING FROM,
# OUT OF OR IN CONNECTION WITH THE SOFTWARE OR THE USE OR OTHER DEALINGS IN THE
# SOFTWARE.

import csv
from datetime import timedelta
from pathlib import Path
import sys
import time

import pytest

from ansys.aedt.core import Circuit
from ansys.aedt.core import Hfss3dLayout
from ansys.aedt.core import Icepak
from ansys.aedt.core import Maxwell3d
from ansys.aedt.core import Rmxprt
from ansys.aedt.core.generic.settings import is_linux
from ansys.aedt.core.internal.errors import AEDTRuntimeError
from ansys.aedt.core.modules.profile import MemoryGB
from ansys.aedt.core.modules.profile import Profiles
from ansys.aedt.core.modules.profile import SimulationProfile
from ansys.aedt.core.visualization.post.spisim import SpiSim
from tests.system.solvers.conftest import desktop_version
from tests.system.solvers.conftest import local_path

sbr_platform_name = "satellite_231"
icepak_solved_name = "icepak_summary_solved"
sbr_platform_solved_name = "satellite_solved"
array_name = "array_231"
test_solve = "test_solve"
test_3dl_solve = "h3dl_test_solved"
original_project_name = "ANSYS-HSD_V1"
transient = "Transient_StrandedWindings"

component = "Circ_Patch_5GHz_232.a3dcomp"

test_subfolder = "T00"
erl_project_name = "erl_unit_test"
com_project_name = "com_unit_test_23r2"


@pytest.fixture()
def icepak_solved(add_app):
    app = add_app(project_name=icepak_solved_name, subfolder=test_subfolder, application=Icepak)
    yield app
    app.close_project(save=False)


@pytest.fixture()
def sbr_platform(add_app):
    app = add_app(project_name=sbr_platform_name, subfolder=test_subfolder)
    yield app
    app.close_project(save=False)


@pytest.fixture()
def sbr_platform_solved(add_app):
    app = add_app(project_name=sbr_platform_solved_name, subfolder=test_subfolder)
    yield app
    app.close_project(save=False)


@pytest.fixture()
def array(add_app):
    app = add_app(project_name=array_name, subfolder=test_subfolder)
    yield app
    app.close_project(save=False)


@pytest.fixture()
def sbr_app(add_app):
    app = add_app(project_name="SBR_test", solution_type="SBR+")
    yield app
    app.close_project(save=False)


@pytest.fixture()
def hfss_app(add_app):
    app = add_app(project_name="Hfss_test")
    yield app
    app.close_project(save=False)


@pytest.fixture()
def hfss3dl_solve(add_app):
    app = add_app(project_name=test_solve, application=Hfss3dLayout, subfolder=test_subfolder)
    yield app
    app.close_project(save=False)


@pytest.fixture()
def hfss3dl_solved(add_app):
    app = add_app(project_name=test_3dl_solve, application=Hfss3dLayout, subfolder=test_subfolder)
    yield app
    app.close_project(save=False)


@pytest.fixture()
def circuit_app(add_app):
    app = add_app(original_project_name, application=Circuit, subfolder=test_subfolder)
    app.modeler.schematic_units = "mil"
    yield app
    app.close_project(save=False)


@pytest.fixture()
def circuit_erl(add_app):
    app = add_app(erl_project_name, design_name="2ports", application=Circuit, subfolder=test_subfolder)
    yield app
    app.close_project(save=False)


@pytest.fixture()
def circuit_com(add_app):
    app = add_app(com_project_name, design_name="0_simple_channel", application=Circuit, subfolder=test_subfolder)
    yield app
    app.close_project(save=False)


@pytest.fixture()
def m3dtransient(add_app):
    app = add_app(application=Maxwell3d, project_name=transient, subfolder=test_subfolder)
    yield app
    app.close_project(save=False)


class TestClass:
    @pytest.fixture(autouse=True)
    def init(self, local_scratch):
        self.local_scratch = local_scratch

    def test_3dl_generate_mesh(self, hfss3dl_solve):
        assert hfss3dl_solve.mesh.generate_mesh("Setup1")

    @pytest.mark.skipif(desktop_version < "2023.2", reason="Working only from 2023 R2")
    def test_3dl_analyze_setup(self, hfss3dl_solve):
        assert hfss3dl_solve.export_touchstone_on_completion(export=False)
        assert hfss3dl_solve.export_touchstone_on_completion(export=True)
        if desktop_version > "2024.2":
            assert hfss3dl_solve.set_export_touchstone()
        else:
            with pytest.raises(AEDTRuntimeError):
                hfss3dl_solve.set_export_touchstone()
        assert hfss3dl_solve.analyze_setup("Setup1", cores=4, blocking=False)
        assert hfss3dl_solve.are_there_simulations_running
        assert hfss3dl_solve.stop_simulations()
        while hfss3dl_solve.are_there_simulations_running:
            time.sleep(1)
        profile = hfss3dl_solve.setups[0].get_profile()
        key0 = list(profile.keys())[0]
        assert key0 == "Setup1"
        assert isinstance(profile[key0], SimulationProfile)
        assert profile[key0].elapsed_time > timedelta(0)
        assert profile[key0].product == "HFSS3DLayout"
        assert profile[key0].max_memory() > MemoryGB(0.01)

    def test_3dl_export_profile(self, hfss3dl_solved):
        assert Path(hfss3dl_solved.export_profile("Setup1")).exists()
        assert Path(hfss3dl_solved.export_mesh_stats("Setup1")).exists()

    @pytest.mark.skipif(is_linux or sys.version_info < (3, 8), reason="Not supported.")
    def test_sbr_link_array(self, sbr_platform, array):
        assert sbr_platform.create_sbr_linked_antenna(array, target_cs="antenna_CS", field_type="farfield")
        profile = sbr_platform.setups[0].get_profile()
        assert profile is None

    @pytest.mark.skipif(is_linux or sys.version_info < (3, 8), reason="Not supported.")
    def test_sbr_link_array_solved(self, sbr_platform_solved):
        profile = sbr_platform_solved.setups[0].get_profile()
        assert isinstance(profile, Profiles)
        key0 = list(profile.keys())[0]
        assert profile[key0].elapsed_time > timedelta(0)
        assert isinstance(profile[key0], SimulationProfile)
        assert not sbr_platform_solved.get_profile("Invented_setup")
        solution_data = sbr_platform_solved.setups[0].get_solution_data()

        ffdata = sbr_platform_solved.get_antenna_data(frequencies=solution_data.intrinsics["Freq"], sphere="3D")
        ffdata2 = sbr_platform_solved.get_antenna_data(
            frequencies=solution_data.intrinsics["Freq"][0], sphere="3D", overwrite=False
        )

        ffdata.farfield_data.plot_cut(
            quantity="RealizedGain",
            primary_sweep="theta",
            secondary_sweep_value=[75],
            theta=20,
            title=f"Azimuth at {ffdata.farfield_data.frequency}Hz",
            quantity_format="dB10",
            show=False,
            output_file=Path(self.local_scratch.path) / "2d1_array.jpg",
        )
        assert (Path(self.local_scratch.path) / "2d1_array.jpg").exists()
        assert Path(ffdata2.metadata_file).is_file()

    def test_sbr_create_vrt(self, sbr_app):
        sbr_app.rename_design("vtr")
        sbr_app.modeler.create_sphere([10, 10, 10], 5, material="copper")
        vrt = sbr_app.post.create_sbr_plane_visual_ray_tracing(max_frequency="10GHz", incident_theta="40deg")
        assert vrt
        vrt.incident_phi = "30deg"
        assert vrt.update()
        assert vrt.delete()
        vrt = sbr_app.post.create_sbr_point_visual_ray_tracing(max_frequency="10GHz")
        assert vrt
        vrt.custom_location = [10, 10, 0]
        assert vrt.update()
        assert vrt.delete()

    def test_sbr_create_vrt_creeping(self, sbr_app):
        sbr_app.rename_design("vtr_creeping")
        sbr_app.modeler.create_sphere([10, 10, 10], 5, material="copper")
        vrt = sbr_app.post.create_creeping_plane_visual_ray_tracing(max_frequency="10GHz")
        assert vrt
        vrt.incident_phi = "30deg"
        assert vrt.update()
        assert vrt.delete()
        vrt = sbr_app.post.create_creeping_point_visual_ray_tracing(max_frequency="10GHz")
        assert vrt
        vrt.custom_location = [10, 10, 0]
        assert vrt.update()
        assert vrt.delete()

    @pytest.mark.skipif(
        desktop_version < "2022.2",
        reason="Not working in non-graphical in version lower than 2022.2",
    )
    def test_hfss_export_results(self, hfss_app):
        hfss_app.insert_design("Array_simple_resuts", "Modal")
        from ansys.aedt.core.generic.file_utils import read_json

        if desktop_version > "2023.1":
            dict_in = read_json(Path(local_path) / "example_models" / test_subfolder / "array_simple_232.json")
            dict_in["Circ_Patch_5GHz_232_1"] = Path(local_path) / "example_models" / test_subfolder / component
            dict_in["cells"][(3, 3)] = {"name": "Circ_Patch_5GHz_232_1"}
            dict_in["cells"][(3, 3)]["rotation"] = 90
        else:
            dict_in = read_json(Path(local_path) / "example_models" / test_subfolder / "array_simple.json")
            dict_in["Circ_Patch_5GHz1"] = Path(local_path) / "example_models" / test_subfolder / component
            dict_in["cells"][(3, 3)] = {"name": "Circ_Patch_5GHz1"}
            dict_in["cells"][(3, 3)]["rotation"] = 90
        hfss_app.create_3d_component_array(dict_in)
        exported_files = hfss_app.export_results()
        assert len(exported_files) == 0
        setup_driven = hfss_app.create_setup(name="test", setup_type="HFSSDriven", MaximumPasses=1)
        exported_files = hfss_app.export_results()
        solve_freq = setup_driven.props["Frequency"]
        assert len(exported_files) == 0
        hfss_app.analyze_setup(name="test", cores=4)
        assert setup_driven.is_solved
        exported_files = hfss_app.export_results()
        assert len(exported_files) == 3
        exported_files = hfss_app.export_results(
            matrix_type="Y",
        )
        assert len(exported_files) > 0
        fld_file1 = Path(self.local_scratch.path) / "test_fld_hfss1.fld"
        assert hfss_app.post.export_field_file(
            quantity="Mag_E", output_file=fld_file1, assignment="Box1", intrinsics=solve_freq, phase="5deg"
        )
        assert fld_file1.exists()
        fld_file2 = Path(self.local_scratch.path) / "test_fld_hfss2.fld"
        assert hfss_app.post.export_field_file(
            quantity="Mag_E", output_file=fld_file2, assignment="Box1", intrinsics={"frequency": solve_freq}
        )
        assert fld_file2.exists()
        fld_file2 = Path(self.local_scratch.path) / "test_fld_hfss3.fld"
        assert hfss_app.post.export_field_file(
            quantity="Mag_E",
            output_file=fld_file2,
            assignment="Box1",
            intrinsics={"frequency": solve_freq, "phase": "30deg"},
        )
        assert fld_file2.exists()
        fld_file2 = Path(self.local_scratch.path) / "test_fld_hfss4.fld"
        assert hfss_app.post.export_field_file(
            quantity="Mag_E",
            output_file=fld_file2,
            assignment="Box1",
            intrinsics={"frequency": solve_freq},
            phase="30deg",
        )
        assert fld_file2.exists()
        fld_file2 = Path(self.local_scratch.path) / "test_fld_hfss5.fld"
        assert hfss_app.post.export_field_file(
            quantity="Mag_E",
            output_file=fld_file2,
            assignment="Box1",
        )
        assert fld_file2.exists()
        fld_file2 = Path(self.local_scratch.path) / "test_fld_hfss6.fld"
        with pytest.raises(TypeError):
            hfss_app.post.export_field_file(quantity="Mag_E", output_file=fld_file2, assignment="Box1", intrinsics=[])
        assert not fld_file2.exists()

        hfss_app.variable_manager.set_variable(name="dummy", expression=1, is_post_processing=True)
        hfss_app.parametrics.add(variable="dummy", start_point=0, end_point=1, step=2)
        assert hfss_app.export_touchstone_on_completion(export=False)
        assert hfss_app.export_touchstone_on_completion(export=True)

    def test_icepak_analyze_and_export_summary(self, icepak_solved):
        assert icepak_solved.create_output_variable("OutputVariable2", "abs(Variable1)")  # test creation
        assert icepak_solved.create_output_variable("OutputVariable2", "asin(Variable1)")  # test update
        icepak_solved.save_project()
        assert icepak_solved.export_summary(
            icepak_solved.working_directory, geometryType="Surface", variationlist=[], filename="A"
        )  # check usage of deprecated arguments
        assert icepak_solved.export_summary(
            icepak_solved.working_directory, geometry_type="Surface", variation_list=[], filename="B"
        )
        assert icepak_solved.export_summary(
            icepak_solved.working_directory, geometry_type="Volume", type="Boundary", filename="C"
        )
        for file_name, entities in [
            ("A_Temperature.csv", ["box", "Region"]),
            ("B_Temperature.csv", ["box", "Region"]),
            ("C_Temperature.csv", ["box"]),
        ]:
            with open(Path(icepak_solved.working_directory) / file_name, "r", newline="") as csv_file:
                csv_reader = csv.reader(csv_file)
                for _ in range(4):
                    _ = next(csv_reader)
                header = next(csv_reader)
                entity_index = header.index("Entity")
                csv_entities = [row[entity_index] for row in csv_reader]
                assert all(e in csv_entities for e in entities)

        box = [i.id for i in icepak_solved.modeler["box"].faces]
        assert Path(
            icepak_solved.eval_surface_quantity_from_field_summary(box, savedir=icepak_solved.working_directory)
        ).exists()
        opening = [i for i in icepak_solved.boundaries if i.type == "Opening"][0]
        # new post class
        out = icepak_solved.post.evaluate_faces_quantity(box, "HeatFlowRate")
        assert out["Total"]
        with pytest.raises(AttributeError):
            icepak_solved.post.evaluate_faces_quantity(box, "HeatFlowwwRate")
        out = icepak_solved.post.evaluate_object_quantity("box", "Temperature", volume=True)
        assert out["Mean"]
        out = icepak_solved.post.evaluate_boundary_quantity(opening.name, "Ux")
        assert out["Mean"]
        if icepak_solved.settings.aedt_version < "2024.1":
            with pytest.raises(AEDTRuntimeError):
                icepak_solved.post.evaluate_monitor_quantity("test_monitor2", "Temperature")
        else:
            out = icepak_solved.post.evaluate_monitor_quantity("test_monitor2", "Temperature")
            assert out["Mean"]
            with pytest.raises(AttributeError):
                icepak_solved.post.evaluate_monitor_quantity("no_test_monitor2", "Temperature")
        fs = icepak_solved.post.create_field_summary()
        fs.add_calculation("Boundary", "Surface", opening.name, "Ux")
        fs.add_calculation("Object", "Volume", "box", "Temperature")
        df = fs.get_field_summary_data(pandas_output=True)
        assert not df["Mean"].empty
        d = fs.get_field_summary_data()
        assert d["Mean"]
        profiles = icepak_solved.setups[0].get_profile()
        key0 = list(profiles.keys())[0]
        profile = profiles[key0]
        assert profile
        assert profile.max_memory() > MemoryGB(0.1)
        assert profile.real_time() > timedelta(seconds=1)
        assert profile.elapsed_time > timedelta(seconds=1)
        assert profile.product == "Icepak"

    def test_icepak_get_output_variable(self, icepak_solved):
        with pytest.raises(KeyError):
            icepak_solved.get_output_variable("invalid")
        value = icepak_solved.get_output_variable("OutputVariable1")
        tol = 1e-9
        assert abs(value - 0.5235987755982988) < tol

    def test_icepak_get_monitor_output(self, icepak_solved):
        assert icepak_solved.monitor.all_monitors["test_monitor"].value()
        assert icepak_solved.monitor.all_monitors["test_monitor"].value(quantity="Temperature")
        assert icepak_solved.monitor.all_monitors["test_monitor"].value(setup=icepak_solved.existing_analysis_sweeps[0])
        assert icepak_solved.monitor.all_monitors["test_monitor2"].value(quantity="HeatFlowRate")

    def test_icepak_eval_tempc(self, icepak_solved):
        assert Path(
            icepak_solved.eval_volume_quantity_from_field_summary(
                ["box"], "Temperature", savedir=icepak_solved.working_directory
            )
        ).exists()

    def test_icepak_export_fld(self, icepak_solved):
        fld_file = Path(self.local_scratch.path) / "test_fld.fld"
        icepak_solved.post.export_field_file(
            quantity="Temp",
            solution=icepak_solved.nominal_sweep,
            variations={},
            output_file=fld_file,
            assignment="box",
        )
        assert fld_file.exists()
        fld_file_1 = Path(self.local_scratch.path) / "test_fld_1.fld"
        sample_points_file = Path(local_path) / "example_models" / test_subfolder / "temp_points.pts"
        icepak_solved.available_variations.independent = True
        icepak_solved.post.export_field_file(
            quantity="Temp",
            solution=icepak_solved.nominal_sweep,
            variations=icepak_solved.available_variations.nominal_values,
            output_file=fld_file_1,
            assignment="box",
            sample_points_file=sample_points_file,
        )
        assert fld_file_1.exists()
        fld_file_2 = Path(self.local_scratch.path) / "test_fld_2.fld"
        icepak_solved.post.export_field_file(
            quantity="Temp",
            solution=icepak_solved.nominal_sweep,
            variations=icepak_solved.available_variations.nominal_values,
            output_file=fld_file_2,
            assignment="box",
            sample_points=[[0, 0, 0], [3, 6, 8], [4, 7, 9]],
        )
        assert fld_file_2.exists()
        cs = icepak_solved.modeler.create_coordinate_system()
        fld_file_3 = Path(self.local_scratch.path) / "test_fld_3.fld"
        icepak_solved.post.export_field_file(
            quantity="Temp",
            solution=icepak_solved.nominal_sweep,
            variations=icepak_solved.available_variations.nominal_values,
            output_file=fld_file_3,
            assignment="box",
            sample_points=[[0, 0, 0], [3, 6, 8], [4, 7, 9]],
            reference_coordinate_system=cs.name,
            export_in_si_system=False,
            export_field_in_reference=False,
        )
        assert fld_file_3.exists()

<<<<<<< HEAD
    def test_04c_3dl_analyze_setup(self, hfss3dl_solved):
        assert Path(hfss3dl_solved.export_profile("Setup1")).exists()
        assert Path(hfss3dl_solved.export_mesh_stats("Setup1")).exists()
        setup = hfss3dl_solved.setups[0]
        profiles = setup.get_profile()
        key0 = list(profiles.keys())[0]
        profile = profiles[key0]
        assert profile
        assert profile.max_memory() > MemoryGB(0.0)

        assert profile.elapsed_time > timedelta(seconds=0)
        assert profile.product == "HFSS3DLayout"
        sweep_names = list(profile.frequency_sweeps.keys())
        assert len(sweep_names) == 1
        sweep_name = sweep_names[0]
        assert len(profile.frequency_sweeps[sweep_name].frequencies) == 16
        assert profile.frequency_sweeps[sweep_name].elapsed_time > timedelta(seconds=1)
        assert profile.num_adaptive_passes
        adaptive_passes = profile.num_adaptive_passes
        assert profile.max_memory() > profile.max_memory(adaptive_passes - 1)

=======
>>>>>>> 0e281d24
    @pytest.mark.skipif(is_linux, reason="To be investigated on linux.")
    def test_3dl_export_touchstone(self, hfss3dl_solved):
        filename = Path(self.local_scratch.path) / "touchstone.s2p"
        solution_name = "Setup1"
        sweep_name = "Sweep1"
        assert hfss3dl_solved.export_touchstone(solution_name, sweep_name, filename)
        assert filename.exists()
        assert hfss3dl_solved.export_touchstone(solution_name)
        sweep_name = None
        assert hfss3dl_solved.export_touchstone(solution_name, sweep_name)

    def test_3dl_export_results(self, hfss3dl_solved):
        files = hfss3dl_solved.export_results()
        assert len(files) > 0

    def test_3dl_set_export_touchstone(self, hfss3dl_solved):
        assert hfss3dl_solved.export_touchstone_on_completion(True)
        assert hfss3dl_solved.export_touchstone_on_completion(False)
        if desktop_version > "2024.2":
            assert hfss3dl_solved.set_export_touchstone()

    def test_3dl_touchstone_results(self, hfss3dl_solved):
        assert hfss3dl_solved.get_all_return_loss_list() == ["S(Port1,Port1)", "S(Port2,Port2)"]
        assert hfss3dl_solved.get_all_sparameter_list == ["S(Port1,Port1)", "S(Port1,Port2)", "S(Port2,Port2)"]
        assert hfss3dl_solved.get_all_insertion_loss_list(
            drivers_prefix_name="Port1", receivers_prefix_name="Port2"
        ) == ["S(Port1,Port2)"]
        assert hfss3dl_solved.get_next_xtalk_list() == ["S(Port1,Port2)"]
        assert hfss3dl_solved.get_fext_xtalk_list() == ["S(Port1,Port2)", "S(Port2,Port1)"]

    def test_circuit_add_3dlayout_component(self, circuit_app):
        setup = circuit_app.create_setup("test_06b_LNA")
        setup.add_sweep_step(start=0, stop=5, step_size=0.01)
        myedb = circuit_app.modeler.schematic.add_subcircuit_3dlayout("main")
        assert type(myedb.id) is int
        ports = myedb.pins
        tx = ports
        rx = ports
        insertions = [f"dB(S({i.name},{j.name}))" for i, j in zip(tx, rx)]

        if desktop_version < "2026.1":
            assert not circuit_app.post.create_report(
                insertions,
                circuit_app.nominal_adaptive,
                report_category="Standard",
                plot_type="Rectangular Plot",
                subdesign_id=myedb.id,
            )
        else:
            # BUG in AEDT
            assert circuit_app.post.create_report(
                insertions,
                circuit_app.nominal_adaptive,
                report_category="Standard",
                plot_type="Rectangular Plot",
                subdesign_id=myedb.id,
            )
        new_report = circuit_app.post.reports_by_category.standard(insertions)
        new_report.sub_design_id = myedb.id
        assert new_report.create()

    def test_circuit_add_hfss_component(self, circuit_app):
        my_model, myname = circuit_app.modeler.schematic.create_field_model(
            "uUSB", "Setup1 : Sweep", ["usb_N_conn", "usb_N_pcb", "usb_P_conn", "usb_P_pcb"]
        )
        assert type(my_model) is int

    def test_circuit_push_excitation(self, circuit_app):
        setup_name = "test_07a_LNA"
        circuit_app.modeler.schematic.add_subcircuit_3dlayout("main")
        setup = circuit_app.create_setup(setup_name)
        setup.add_sweep_step(start=0, stop=5, step_size=0.01)
        assert circuit_app.push_excitations(instance="U1", thevenin_calculation=False, setup=setup_name)
        assert circuit_app.push_excitations(instance="U1", thevenin_calculation=True, setup=setup_name)

    def test_circuit_push_excitation_time(self, circuit_app):
        setup_name = "test_07b_Transient"
        circuit_app.modeler.schematic.add_subcircuit_3dlayout("main")
        circuit_app.create_setup(setup_name, setup_type="NexximTransient")
        assert circuit_app.push_time_excitations(instance="U1", setup=setup_name)

    def test_m3d_harmonic_forces(self, m3dtransient):
        assert m3dtransient.export_element_based_harmonic_force(
            start_frequency=1, stop_frequency=100, number_of_frequency=None
        )
        assert m3dtransient.export_element_based_harmonic_force(number_of_frequency=5)

    def test_export_maxwell_fields(self, m3dtransient, local_scratch):
        fld_file_3 = Path(local_scratch.path) / "test_fld_3.fld"
        assert m3dtransient.post.export_field_file(
            quantity="Mag_B",
            solution=m3dtransient.nominal_sweep,
            variations={},
            output_file=fld_file_3,
            assignment="Coil_A2",
            objects_type="Surf",
            intrinsics="10ms",
        )
        assert fld_file_3.exists()
        fld_file_4 = Path(local_scratch.path) / "test_fld_4.fld"
        m3dtransient.available_variations.independent = True
        assert not m3dtransient.post.export_field_file(
            quantity="Mag_B",
            solution=m3dtransient.nominal_sweep,
            variations=m3dtransient.available_variations.nominal_values,
            output_file=fld_file_4,
            assignment="Coil_A2",
            objects_type="invalid",
        )
        setup = m3dtransient.setups[0]
        m3dtransient.setups[0].delete()
        assert not m3dtransient.post.export_field_file(
            quantity="Mag_B", variations={}, output_file=fld_file_4, assignment="Coil_A2"
        )

        new_setup = m3dtransient.create_setup(name=setup.name, setup_type=setup.setuptype)
        new_setup.props = setup.props
        new_setup.update()

    def test_compute_erl(self, circuit_erl):
        sp = circuit_erl.export_touchstone()
        spisim = SpiSim(sp)

        erl_data2 = spisim.compute_erl(
            port_order="EvenOdd",
            bandwidth="40g",
            tdr_duration=4,
            z_terminations=50,
            transition_time="10p",
            fixture_delay=400e-12,
            input_amplitude=1.0,
            ber=1e-4,
        )
        assert erl_data2
        circuit_erl.set_active_design("4_ports")
        touchstone_file2 = circuit_erl.export_touchstone()
        spisim.touchstone_file = touchstone_file2
        erl_data_3 = spisim.compute_erl(specify_through_ports=[1, 2, 3, 4])
        assert erl_data_3

    def test_compute_com_exported_touchstone(self, local_scratch, circuit_com):
        sp = circuit_com.export_touchstone()
        spisim = SpiSim(sp)

        report_dir = Path(spisim.working_directory) / "50GAUI-1_C2C"
        report_dir.mkdir(parents=True, exist_ok=True)
        com = spisim.compute_com(
            standard=1,
            out_folder=report_dir,
        )
        assert com

    def test_compute_com(self, local_scratch):
        com_example_file_folder = Path(local_path) / "example_models" / test_subfolder / "com_unit_test_sparam"
        thru_s4p = local_scratch.copyfile(Path(com_example_file_folder) / "SerDes_Demo_02_Thru.s4p")
        fext_s4p = local_scratch.copyfile(com_example_file_folder / "FCI_CC_Long_Link_Pair_2_to_Pair_9_FEXT.s4p")
        next_s4p = local_scratch.copyfile(com_example_file_folder / "FCI_CC_Long_Link_Pair_11_to_Pair_9_NEXT.s4p")
        report_dir = Path(local_scratch.path) / "custom"
        report_dir.mkdir(parents=True, exist_ok=True)
        spisim = SpiSim(thru_s4p)
        spisim.working_directory = local_scratch.path

        com_0, com_1 = spisim.compute_com(
            standard=3,
            port_order="EvenOdd",
            fext_s4p=fext_s4p,
            next_s4p=next_s4p,
            out_folder=report_dir,
        )
        assert com_0 and com_1

    def test_compute_com_parameter_ver_3p4(self, local_scratch):
        com_example_file_folder = Path(local_path) / "example_models" / test_subfolder / "com_unit_test_sparam"
        thru_s4p = local_scratch.copyfile(com_example_file_folder / "SerDes_Demo_02_Thru.s4p")
        spisim = SpiSim(thru_s4p)

        spisim.export_com_configure_file(Path(spisim.working_directory) / "custom.json")

        from ansys.aedt.core.visualization.post.spisim_com_configuration_files.com_parameters import COMParametersVer3p4

        com_param = COMParametersVer3p4()
        com_param.load(
            Path(spisim.working_directory) / "custom.json",
        )
        com_param.export_spisim_cfg(str(Path(local_scratch.path) / "test.cfg"))
        com_0, com_1 = spisim.compute_com(0, Path(local_scratch.path) / "test.cfg")
        assert com_0 and com_1

    def test_export_to_maxwell(self, add_app):
        app = add_app("assm_test", application=Rmxprt, subfolder="T00")
        app.analyze(cores=4)
        m2d = app.create_maxwell_design("Setup1")
        assert m2d.design_type == "Maxwell 2D"
        m3d = app.create_maxwell_design("Setup1", maxwell_2d=False)
        assert m3d.design_type == "Maxwell 3D"
        config = app.export_configuration(Path(self.local_scratch.path) / "assm.json")
        app2 = add_app("assm_test2", application=Rmxprt, solution_type="ASSM")
        app2.import_configuration(config)
        assert app2.circuit

    def test_output_variables_3dlayout(self, hfss3dl_solved):
        hfss3dl_solved.set_differential_pair(
            assignment="Port1", reference="Port2", differential_mode="Diff", common_mode="Comm"
        )
        assert hfss3dl_solved.create_output_variable(
            variable="outputvar_diff", expression="S(Comm,Diff)", is_differential=True
        )
        assert hfss3dl_solved.create_output_variable(variable="outputvar_terminal", expression="dB(S(Port1,Port1))")
        assert len(hfss3dl_solved.output_variables) == 2
        with pytest.raises(AEDTRuntimeError):
            hfss3dl_solved.create_output_variable(
                variable="outputvar_diff2", expression="S(Comm,Diff)", is_differential=False
            )

    def test_spisim_advanced_report_ucie(self, local_scratch):
        spisim_advanced_report_exmaple_folder = (
            Path(local_path) / "example_models" / test_subfolder / "spisim_advanced_report"
        )
        fpath_snp = local_scratch.copyfile(spisim_advanced_report_exmaple_folder / "5_C50.s20p")

        spisim = SpiSim(fpath_snp)
        assert spisim.compute_ucie([0, 2, 4, 6, 8, 10], [1, 3, 5, 7, 9, 11], [1, 3])

    def test_set_hpc_from_file(self, hfss3dl_solve):
        acf_file = Path(hfss3dl_solve.pyaedt_dir) / "misc" / "pyaedt_local_config.acf"
        with pytest.raises(AEDTRuntimeError):
            hfss3dl_solve.set_hpc_from_file()

        assert hfss3dl_solve.set_hpc_from_file(acf_file=acf_file)
        assert hfss3dl_solve.set_hpc_from_file(configuration_name="Local")

    def test_custom_hpc_from_file(self, icepak_solved):
        allowed_distributed = ["Variations", "Frequencies", "Transient Excitations", "Domain Solver"]
        assert icepak_solved.set_custom_hpc_options()

        assert icepak_solved.set_custom_hpc_options(
            cores=4, gpus=1, tasks=4, num_variations_to_distribute=4, allowed_distribution_types=allowed_distributed
        )<|MERGE_RESOLUTION|>--- conflicted
+++ resolved
@@ -450,7 +450,6 @@
         )
         assert fld_file_3.exists()
 
-<<<<<<< HEAD
     def test_04c_3dl_analyze_setup(self, hfss3dl_solved):
         assert Path(hfss3dl_solved.export_profile("Setup1")).exists()
         assert Path(hfss3dl_solved.export_mesh_stats("Setup1")).exists()
@@ -472,8 +471,6 @@
         adaptive_passes = profile.num_adaptive_passes
         assert profile.max_memory() > profile.max_memory(adaptive_passes - 1)
 
-=======
->>>>>>> 0e281d24
     @pytest.mark.skipif(is_linux, reason="To be investigated on linux.")
     def test_3dl_export_touchstone(self, hfss3dl_solved):
         filename = Path(self.local_scratch.path) / "touchstone.s2p"
