# -*- coding: utf-8 -*-
#
# Copyright (C) 2021 - 2025 ANSYS, Inc. and/or its affiliates.
# SPDX-License-Identifier: MIT
#
#
# Permission is hereby granted, free of charge, to any person obtaining a copy
# of this software and associated documentation files (the "Software"), to deal
# in the Software without restriction, including without limitation the rights
# to use, copy, modify, merge, publish, distribute, sublicense, and/or sell
# copies of the Software, and to permit persons to whom the Software is
# furnished to do so, subject to the following conditions:
#
# The above copyright notice and this permission notice shall be included in all
# copies or substantial portions of the Software.
#
# THE SOFTWARE IS PROVIDED "AS IS", WITHOUT WARRANTY OF ANY KIND, EXPRESS OR
# IMPLIED, INCLUDING BUT NOT LIMITED TO THE WARRANTIES OF MERCHANTABILITY,
# FITNESS FOR A PARTICULAR PURPOSE AND NONINFRINGEMENT. IN NO EVENT SHALL THE
# AUTHORS OR COPYRIGHT HOLDERS BE LIABLE FOR ANY CLAIM, DAMAGES OR OTHER
# LIABILITY, WHETHER IN AN ACTION OF CONTRACT, TORT OR OTHERWISE, ARISING FROM,
# OUT OF OR IN CONNECTION WITH THE SOFTWARE OR THE USE OR OTHER DEALINGS IN THE
# SOFTWARE.

import os
import shutil

import ansys.aedt.core
from ansys.aedt.core.generic.settings import is_linux
import pytest

from tests.system.general.conftest import local_path
from tests.system.solvers.conftest import desktop_version
from tests.system.solvers.conftest import local_path as solver_local_path

push_project = "push_excitation"
export_3d_project = "export"
twinbuilder_circuit = "TB_test"
report = "report"
fields_calculator = "fields_calculator_solved"
m2d_electrostatic = "maxwell_fields_calculator"

test_subfolder = "T45"
TEST_REVIEW_FLAG = True


class TestClass:
    @pytest.fixture(autouse=True)
    def init(self, desktop):
        os.environ["PYAEDT_SCRIPT_PORT"] = str(desktop.port)
        os.environ["PYAEDT_SCRIPT_VERSION"] = desktop.aedt_version_id

    def test_01_template(self, add_app):
        aedtapp = add_app(application=ansys.aedt.core.Hfss, project_name="workflow_test")

        from ansys.aedt.core.workflows.templates.template_get_started import main

        assert main({"is_test": True, "origin_x": 2})
        assert len(aedtapp.modeler.object_list) == 1

        file_path = os.path.join(solver_local_path, "example_models", "T00", "test_solve.aedt")
        assert main({"is_test": True, "file_path": file_path})
        assert len(aedtapp.project_list) == 2

        aedtapp.close_project(aedtapp.project_name)

    def test_02_hfss_push(self, add_app):
        aedtapp = add_app(project_name=push_project, subfolder=test_subfolder)

        from ansys.aedt.core.workflows.hfss.push_excitation_from_file import main

        # No choice
        file_path = os.path.join(local_path, "example_models", "T20", "Sinusoidal.csv")
        assert main({"is_test": True, "file_path": file_path, "choice": ""})
        aedtapp.save_project()
        assert not aedtapp.design_datasets

        # Correct choice
        assert main({"is_test": True, "file_path": file_path, "choice": "1:1"})
        aedtapp.save_project()
        assert aedtapp.design_datasets
        aedtapp.close_project(aedtapp.project_name)

    def test_03_hfss3dlayout_export_3d_q3d(self, local_scratch, add_app):
        aedtapp = add_app(
            application=ansys.aedt.core.Hfss3dLayout, project_name=export_3d_project, subfolder=test_subfolder
        )

        aedtapp.save_project(os.path.join(local_scratch.path, "test_03_hfss3dlayout_export_3d_q3d.aedt"))

        from ansys.aedt.core.workflows.hfss3dlayout.export_to_3d import main

        assert main({"is_test": True, "choice": "Export to Q3D"})

        assert os.path.isfile(os.path.join(local_scratch.path, "test_03_hfss3dlayout_export_3d_q3d_Q3D.aedt"))
        aedtapp.close_project(os.path.basename(aedtapp.project_file[:-5]) + "_Q3D")
        aedtapp.close_project(aedtapp.project_name)

    def test_03_hfss3dlayout_export_3d_icepak(self, local_scratch, add_app):
        aedtapp = add_app(
            application=ansys.aedt.core.Hfss3dLayout, project_name=export_3d_project, subfolder=test_subfolder
        )

        aedtapp.save_project(os.path.join(local_scratch.path, "test_03_hfss3dlayout_export_3d_icepak.aedt"))

        from ansys.aedt.core.workflows.hfss3dlayout.export_to_3d import main

        assert main({"is_test": True, "choice": "Export to Icepak"})

        assert os.path.isfile(os.path.join(local_scratch.path, "test_03_hfss3dlayout_export_3d_icepak_IPK.aedt"))
        aedtapp.close_project(os.path.basename(aedtapp.project_file[:-5]) + "_IPK")
        aedtapp.close_project(aedtapp.project_name)

    def test_03_hfss3dlayout_export_3d_maxwell(self, local_scratch, add_app):
        aedtapp = add_app(
            application=ansys.aedt.core.Hfss3dLayout, project_name=export_3d_project, subfolder=test_subfolder
        )

        aedtapp.save_project(os.path.join(local_scratch.path, "test_03_hfss3dlayout_export_3d_maxwell.aedt"))

        from ansys.aedt.core.workflows.hfss3dlayout.export_to_3d import main

        assert main({"is_test": True, "choice": "Export to Maxwell 3D"})

        assert os.path.isfile(os.path.join(local_scratch.path, "test_03_hfss3dlayout_export_3d_maxwell_M3D.aedt"))
        aedtapp.close_project(os.path.basename(aedtapp.project_file[:-5]) + "_M3D")
        aedtapp.close_project(aedtapp.project_name)

    def test_04_project_report(self, add_app):
        aedtapp = add_app(application=ansys.aedt.core.Hfss, project_name=report, subfolder=test_subfolder)

        from ansys.aedt.core.workflows.project.create_report import main

        assert main({"is_test": True})

        assert os.path.isfile(os.path.join(aedtapp.working_directory, "AEDT_Results.pdf"))
        aedtapp.close_project(aedtapp.project_name)

    def test_05_project_import_nastran(self, add_app, local_scratch):
        aedtapp = add_app(application=ansys.aedt.core.Hfss, project_name="workflow_nastran")

        from ansys.aedt.core.workflows.project.import_nastran import main

        # Non-existing file
        file_path = os.path.join(local_scratch.path, "test_cad_invented.nas")

        assert main({"is_test": True, "file_path": file_path, "lightweight": True, "decimate": 0.0, "planar": True})

        assert len(aedtapp.modeler.object_list) == 0

        file_path = shutil.copy(
            os.path.join(local_path, "example_models", "T20", "test_cad.nas"),
            os.path.join(local_scratch.path, "test_cad.nas"),
        )
        shutil.copy(
            os.path.join(local_path, "example_models", "T20", "assembly1.key"),
            os.path.join(local_scratch.path, "assembly1.key"),
        )
        shutil.copy(
            os.path.join(local_path, "example_models", "T20", "assembly2.key"),
            os.path.join(local_scratch.path, "assembly2.key"),
        )
        assert main({"is_test": True, "file_path": file_path, "lightweight": True, "decimate": 0.0, "planar": True})

        assert len(aedtapp.modeler.object_list) == 4
        aedtapp.close_project(aedtapp.project_name)

    def test_06_project_import_stl(self, add_app, local_scratch):
        aedtapp = add_app(application=ansys.aedt.core.Hfss, project_name="workflow_stl")

        from ansys.aedt.core.workflows.project.import_nastran import main

        file_path = shutil.copy(
            os.path.join(local_path, "example_models", "T20", "sphere.stl"),
            os.path.join(local_scratch.path, "sphere.stl"),
        )

        assert main({"is_test": True, "file_path": file_path, "lightweight": True, "decimate": 0.0, "planar": True})

        assert len(aedtapp.modeler.object_list) == 1
        aedtapp.close_project(aedtapp.project_name)

    @pytest.mark.skipif(is_linux, reason="Not supported in Linux.")
    def test_07_twinbuilder_convert_circuit(self, add_app):
        aedtapp = add_app(
            application=ansys.aedt.core.TwinBuilder, project_name=twinbuilder_circuit, subfolder=test_subfolder
        )

        from ansys.aedt.core.workflows.twinbuilder.convert_to_circuit import main

        assert main({"is_test": True})

    def test_08_configure_a3d(self, local_scratch):
        from ansys.aedt.core.workflows.project.configure_edb import main

        configuration_path = shutil.copy(
            os.path.join(solver_local_path, "example_models", "T45", "ports.json"),
            os.path.join(local_scratch.path, "ports.json"),
        )
        file_path = os.path.join(local_scratch.path, "ANSYS-HSD_V1.aedb")
        local_scratch.copyfolder(
            os.path.join(solver_local_path, "example_models", "T45", "ANSYS-HSD_V1.aedb"), file_path
        )

        main(
            is_test=True,
            execute={
                "aedt_load": [
                    {
                        "project_file": file_path,
                        "file_cfg_path": configuration_path,
                        "file_save_path": file_path.replace(".aedb", "_1.aedt"),
                    }
                ],
                "aedt_export": [
                    {"project_file": file_path, "file_path_save": configuration_path.replace(".json", "_1.json")}
                ],
                "active_load": [],
                "active_export": [],
                "siwave_load": [],
                "siwave_export": [],
            },
        )

        main(
            is_test=True,
            execute={
                "aedt_load": [],
                "aedt_export": [],
                "active_load": [
                    {
                        "project_file": file_path,
                        "file_cfg_path": configuration_path,
                        "file_save_path": file_path.replace(".aedb", "_1.aedt"),
                    }
                ],
                "active_export": [
                    {"project_file": file_path, "file_path_save": configuration_path.replace(".json", "_1.json")}
                ],
                "siwave_load": [],
                "siwave_export": [],
            },
        )

    def test_08_advanced_fields_calculator_non_general(self, add_app):
        aedtapp = add_app(application=ansys.aedt.core.Hfss, project_name=fields_calculator, subfolder=test_subfolder)

        my_expression = {
            "name": "test",
            "description": "Voltage drop along a line",
            "design_type": ["HFSS", "Q3D Extractor"],
            "fields_type": ["Fields", "CG Fields"],
            "solution_type": "",
            "primary_sweep": "Freq",
            "assignment": "",
            "assignment_type": ["Line"],
            "operations": [
                "Fundamental_Quantity('E')",
                "Operation('Real')",
                "Operation('Tangent')",
                "Operation('Dot')",
                "EnterLine('assignment')",
                "Operation('LineValue')",
                "Operation('Integrate')",
                "Operation('CmplxR')",
            ],
            "report": ["Data Table", "Rectangular Plot"],
        }

        name = aedtapp.post.fields_calculator.add_expression(my_expression, "Polyline1")
        assert name == "test"

        my_invalid_expression = {
            "name": "test2",
            "description": "Voltage drop along a line",
            "design_type": ["HFSS"],
            "fields_type": ["Fields", "CG Fields"],
            "solution_type": "",
            "primary_sweep": "Freq",
            "assignment": "",
            "assignment_type": ["Line"],
            "report": ["Data Table", "Rectangular Plot"],
        }

        assert not aedtapp.post.fields_calculator.add_expression(my_invalid_expression, "Polyline1")

        assert isinstance(aedtapp.post.fields_calculator.expression_names, list)
        name = aedtapp.post.fields_calculator.add_expression("voltage_line", "Polyline1")
        assert name == "Voltage_Line"
        file_path = os.path.join(aedtapp.working_directory, "my_expr.fld")
        assert aedtapp.post.fields_calculator.write("voltage_line", file_path, aedtapp.nominal_adaptive)
        points_path = os.path.join(solver_local_path, "example_models", "T00", "temp_points.pts")
        output_file = aedtapp.post.fields_calculator.export("voltage_line", sample_points=points_path)
        assert os.path.exists(output_file)
        output_file = aedtapp.post.fields_calculator.export(
            "voltage_line", sample_points=[[0, 0, 0], [3, 6, 8], [4, 7, 9]]
        )
        assert os.path.exists(output_file)
        assert not aedtapp.post.fields_calculator.export("voltage_line", sample_points=1)
        output_file = aedtapp.post.fields_calculator.export("voltage_line", grid_type="Cartesian")
        assert os.path.exists(output_file)
        assert not aedtapp.post.fields_calculator.export("voltage_line", grid_type="invalid")
        assert not aedtapp.post.fields_calculator.export("voltage_line")
        assert not aedtapp.post.fields_calculator.write("voltage_line", file_path, "invalid_setup")
        assert not aedtapp.post.fields_calculator.write("invalid", file_path, aedtapp.nominal_adaptive)
        invalid_file_path = os.path.join(aedtapp.working_directory, "my_expr.invalid")
        assert not aedtapp.post.fields_calculator.write("voltage_line", invalid_file_path, aedtapp.nominal_adaptive)
        name2 = aedtapp.post.fields_calculator.add_expression("voltage_line", "Polyline1")
        assert name == name2
        assert not aedtapp.post.fields_calculator.expression_plot("voltage_line_invented", "Polyline1", [name])
        assert aedtapp.post.fields_calculator.expression_plot("voltage_line", "Polyline1", [name])
        current_expr = aedtapp.post.fields_calculator.add_expression("current_line", "Polyline1")
        assert aedtapp.post.fields_calculator.delete_expression(current_expr)
        assert aedtapp.post.fields_calculator.delete_expression()
        assert not aedtapp.post.fields_calculator.is_expression_defined(name)
        assert not aedtapp.post.fields_calculator.add_expression("voltage_line", "Polyline1_invented")
        assert not aedtapp.post.fields_calculator.add_expression("voltage_line", "inner")
        assert not aedtapp.post.fields_calculator.add_expression("voltage_line", 500)

        from ansys.aedt.core.workflows.project.advanced_fields_calculator import main

        assert main(
            {
                "is_test": True,
                "setup": "Setup1 : LastAdaptive",
                "calculation": "voltage_line",
                "assignment": ["Polyline1", "Polyline2"],
            }
        )

        assert len(aedtapp.post.all_report_names) == 6

        assert not main(
            {
                "is_test": True,
                "setup": "Setup1 : LastAdaptive",
                "calculation": "",
                "assignment": ["Polyline1", "Polyline2"],
            }
        )

        assert not main(
            {
                "is_test": True,
                "setup": "Setup1 : LastAdaptive",
                "calculation": "voltage_line_invented",
                "assignment": ["Polyline1", "Polyline2"],
            }
        )

        aedtapp.close_project(aedtapp.project_name)

    def test_09_advanced_fields_calculator_general(self, add_app):
        aedtapp = add_app(application=ansys.aedt.core.Q3d, project_name=fields_calculator, subfolder=test_subfolder)

        initial_catalog = len(aedtapp.post.fields_calculator.expression_names)
        example_file = os.path.join(
            solver_local_path, "example_models", test_subfolder, "expression_catalog_custom.toml"
        )
        new_catalog = aedtapp.post.fields_calculator.load_expression_file(example_file)
        assert initial_catalog != len(new_catalog)
        assert new_catalog == aedtapp.post.fields_calculator.expression_catalog
        assert not aedtapp.post.fields_calculator.add_expression("e_field_magnitude", "Polyline1")
        assert not aedtapp.post.fields_calculator.load_expression_file("invented.toml")

        from ansys.aedt.core.workflows.project.advanced_fields_calculator import main

        if desktop_version > "2024.2":
            assert main(
                {
                    "is_test": True,
                    "setup": "Setup1 : LastAdaptive",
                    "calculation": "voltage_drop_2025",
                    "assignment": ["Face9", "inner"],
                }
            )
        else:
            assert main(
                {
                    "is_test": True,
                    "setup": "Setup1 : LastAdaptive",
                    "calculation": "voltage_drop",
                    "assignment": ["Face9", "inner"],
                }
            )
        assert len(aedtapp.post.ofieldsreporter.GetChildNames()) == 2

        aedtapp.close_project(aedtapp.project_name)

        aedtapp = add_app(
            application=ansys.aedt.core.Maxwell2d,
            project_name=m2d_electrostatic,
            design_name="e_tangential",
            subfolder=test_subfolder,
        )
        name = aedtapp.post.fields_calculator.add_expression("e_line", None)
        assert name
        assert aedtapp.post.fields_calculator.expression_plot("e_line", "Poly1", [name])

        assert main(
            {"is_test": True, "setup": "MySetupAuto : LastAdaptive", "calculation": "e_line", "assignment": ["Polyl1"]}
        )

        aedtapp.close_project(aedtapp.project_name)

        aedtapp = add_app(
            application=ansys.aedt.core.Maxwell2d,
            project_name=m2d_electrostatic,
            design_name="stress_tensor",
            subfolder=test_subfolder,
        )
        name = aedtapp.post.fields_calculator.add_expression("radial_stress_tensor", None)
        assert name
        assert aedtapp.post.fields_calculator.expression_plot("radial_stress_tensor", "Polyline1", [name])
        name = aedtapp.post.fields_calculator.add_expression("tangential_stress_tensor", None)
        assert name
        assert aedtapp.post.fields_calculator.expression_plot("tangential_stress_tensor", "Polyline1", [name])

        aedtapp.close_project(aedtapp.project_name)

    def test_10_push_excitation_3dl(self, local_scratch, desktop):
        from ansys.aedt.core.workflows.hfss3dlayout.push_excitation_from_file_3dl import main

        project_path = shutil.copy(
            os.path.join(local_path, "example_models", "T41", "test_post_3d_layout_solved_23R2.aedtz"),
            os.path.join(local_scratch.path, "test_post_3d_layout_solved_23R2.aedtz"),
        )

        h3d = ansys.aedt.core.Hfss3dLayout(project_path, version=desktop.aedt_version_id, port=str(desktop.port))

        file_path = os.path.join(local_path, "example_models", "T20", "Sinusoidal.csv")
        assert main({"is_test": True, "file_path": file_path, "choice": ""})
        h3d.save_project()
        assert not h3d.design_datasets

        # Correct choice
        assert main({"is_test": True, "file_path": file_path, "choice": "Port1"})
        h3d.save_project()
        # In 3D Layout datasets are not retrieved
        # assert h3d.design_datasets
        h3d.close_project(h3d.project_name)

    def test_11_cutout(self, add_app, local_scratch):
        from ansys.aedt.core.workflows.hfss3dlayout.cutout import main

        app = add_app("ANSYS-HSD_V1", application=ansys.aedt.core.Hfss3dLayout, subfolder=test_subfolder)

        assert main(
            {
                "is_test": True,
                "choice": "ConvexHull",
                "signals": ["DDR4_A0"],
                "reference": ["GND"],
                "expansion_factor": 3,
                "fix_disjoints": True,
            }
        )
        app.close_project()

    def test_12_export_layout(self, add_app, local_scratch):
        from ansys.aedt.core.workflows.hfss3dlayout.export_layout import main

        app = add_app("ANSYS-HSD_V1", application=ansys.aedt.core.Hfss3dLayout, subfolder=test_subfolder)

        assert main({"is_test": True, "export_ipc": True, "export_configuration": True, "export_bom": True})
        app.close_project()

    def test_13_parametrize_layout(self, local_scratch):
        from ansys.aedt.core.workflows.hfss3dlayout.parametrize_edb import main

        file_path = os.path.join(local_scratch.path, "ANSYS-HSD_V1_param.aedb")

        local_scratch.copyfolder(
            os.path.join(solver_local_path, "example_models", "T45", "ANSYS-HSD_V1.aedb"), file_path
        )

        assert main(
            {
                "is_test": True,
                "aedb_path": file_path,
                "parametrize_layers": True,
                "parametrize_materials": True,
                "parametrize_padstacks": True,
                "parametrize_traces": True,
                "nets_filter": ["GND"],
                "expansion_polygon_mm": 0.1,
                "expansion_void_mm": 0.1,
                "relative_parametric": True,
                "project_name": "new_parametrized",
            }
        )

    def test_14_power_map_creation_ipk(self, local_scratch, add_app):
        from ansys.aedt.core.workflows.icepak.power_map_from_csv import main

        file_path = os.path.join(solver_local_path, "example_models", "T45", "icepak_classic_powermap.csv")
        aedtapp = add_app("PowerMap", application=ansys.aedt.core.Icepak, subfolder=test_subfolder)
        assert main({"is_test": True, "file_path": file_path})
        assert len(aedtapp.modeler.object_list) == 3
        aedtapp.close_project()

    def test_15_import_asc(self, local_scratch, add_app):
        aedtapp = add_app("Circuit", application=ansys.aedt.core.Circuit)

        from ansys.aedt.core.workflows.circuit.import_schematic import main

        file_path = os.path.join(local_path, "example_models", "T21", "butter.asc")
        assert main({"is_test": True, "asc_file": file_path})

        file_path = os.path.join(local_path, "example_models", "T21", "netlist_small.cir")
        assert main({"is_test": True, "asc_file": file_path})

        file_path = os.path.join(local_path, "example_models", "T21", "Schematic1.qcv")
        assert main({"is_test": True, "asc_file": file_path})

        file_path_invented = os.path.join(local_path, "example_models", "T21", "butter_invented.asc")
        with pytest.raises(Exception) as execinfo:
            main({"is_test": True, "asc_file": file_path_invented})
            assert execinfo.args[0] == "File does not exist."
        aedtapp.close_project()

    @pytest.mark.skipif(is_linux, reason="Not supported in Linux.")
    def test_16_arbitrary_waveport(self, local_scratch):
        import tempfile

        from ansys.aedt.core.workflows.hfss3dlayout.generate_arbitrary_wave_ports import main

        file_path = os.path.join(local_scratch.path, "waveport.aedb")

        temp_dir = tempfile.TemporaryDirectory(suffix=".arbitrary_waveport_test")

        local_scratch.copyfolder(os.path.join(solver_local_path, "example_models", "T45", "waveport.aedb"), file_path)

        assert main({"is_test": True, "working_path": temp_dir.name, "source_path": file_path, "mounting_side": "top"})

        assert os.path.isfile(os.path.join(temp_dir.name, "wave_port.a3dcomp"))

        temp_dir.cleanup()

    def test_17_choke_designer(self, local_scratch):
        from ansys.aedt.core.workflows.hfss.choke_designer import main

        choke_config = {
            "Number of Windings": {"1": True, "2": False, "3": False, "4": False},
            "Layer": {"Simple": True, "Double": False, "Triple": False},
            "Layer Type": {"Separate": True, "Linked": False},
            "Similar Layer": {"Similar": True, "Different": False},
            "Mode": {"Differential": True, "Common": False},
            "Wire Section": {"None": False, "Hexagon": False, "Octagon": False, "Circle": True},
            "Core": {
                "Name": "Core",
                "Material": "ferrite",
                "Inner Radius": 20,
                "Outer Radius": 30,
                "Height": 10,
                "Chamfer": 0.8,
            },
            "Outer Winding": {
                "Name": "Winding",
                "Material": "copper",
                "Inner Radius": 20,
                "Outer Radius": 30,
                "Height": 10,
                "Wire Diameter": 1.5,
                "Turns": 20,
                "Coil Pit(deg)": 0.1,
                "Occupation(%)": 0,
            },
            "Mid Winding": {"Turns": 25, "Coil Pit(deg)": 0.1, "Occupation(%)": 0},
            "Inner Winding": {"Turns": 4, "Coil Pit(deg)": 0.1, "Occupation(%)": 0},
            "Settings": {"Units": "mm"},
            "Create Component": {"True": True, "False": False},
        }
        extension_args = {"is_test": True, "choke_config": choke_config}
        assert main(extension_args)

    @pytest.mark.skipif(is_linux, reason="Not supported in Linux.")
    def test_18_via_merging(self, local_scratch):
        from ansys.aedt.core.workflows.hfss3dlayout.via_clustering_extension import main

        file_path = os.path.join(local_scratch.path, "test_via_merging.aedb")
        new_file = os.path.join(local_scratch.path, "__test_via_merging.aedb")
        local_scratch.copyfolder(
            os.path.join(solver_local_path, "example_models", "T45", "test_via_merging.aedb"), file_path
        )
        _input_ = {
            "contour_list": [[[0.143, 0.04], [0.1476, 0.04], [0.1476, 0.03618], [0.143, 0.036]]],
            "is_batch": True,
            "start_layer": "TOP",
            "stop_layer": "INT5",
            "design_name": "test",
            "aedb_path": file_path,
            "new_aedb_path": new_file,
            "test_mode": True,
        }
        assert main(_input_)

    @pytest.mark.skipif(is_linux, reason="Simulation takes too long in Linux machine.")
    def test_19_shielding_effectiveness(self, add_app, local_scratch):
        aedtapp = add_app(application=ansys.aedt.core.Hfss, project_name="se")

        from ansys.aedt.core.workflows.hfss.shielding_effectiveness import main

        assert not main(
            {
                "is_test": True,
                "sphere_size": 0.01,
                "x_pol": 0.0,
                "y_pol": 0.1,
                "z_pol": 1.0,
                "dipole_type": "Electric",
                "frequency_units": "GHz",
                "start_frequency": 0.1,
                "stop_frequency": 1,
                "points": 5,
                "cores": 4,
            }
        )

        aedtapp.modeler.create_waveguide(origin=[0, 0, 0], wg_direction_axis=0)

        assert main(
            {
                "is_test": True,
                "sphere_size": 0.01,
                "x_pol": 0.0,
                "y_pol": 0.1,
                "z_pol": 1.0,
                "dipole_type": "Electric",
                "frequency_units": "GHz",
                "start_frequency": 0.1,
                "stop_frequency": 0.2,
                "points": 2,
                "cores": 2,
            }
        )

        assert len(aedtapp.post.all_report_names) == 2
        aedtapp.close_project(aedtapp.project_name)

    def test_20_layout_design_toolkit_antipad_1(self, add_app, local_scratch):
        from ansys.aedt.core.workflows.hfss3dlayout.layout_design_toolkit import BackendAntipad

        h3d = add_app("ANSYS-HSD_V1", application=ansys.aedt.core.Hfss3dLayout, subfolder=test_subfolder)
        h3d.save_project()
        app_antipad = BackendAntipad(h3d)
        app_antipad.create(selections=["Via79", "Via78"], radius="1mm", race_track=True)
        h3d.close_project()

    def test_20_layout_design_toolkit_antipad_2(self, add_app, local_scratch):
        from ansys.aedt.core.workflows.hfss3dlayout.layout_design_toolkit import BackendAntipad

        h3d = add_app("ANSYS-HSD_V1", application=ansys.aedt.core.Hfss3dLayout, subfolder=test_subfolder)
        h3d.save_project()

        app_antipad = BackendAntipad(h3d)
        app_antipad.create(selections=["Via1", "Via2"], radius="1mm", race_track=False)
        h3d.close_project()

    def test_20_layout_design_toolkit_micro_via(self, add_app, local_scratch):
        from ansys.aedt.core.workflows.hfss3dlayout.layout_design_toolkit import BackendMircoVia

        h3d = add_app("ANSYS-HSD_V1", application=ansys.aedt.core.Hfss3dLayout, subfolder=test_subfolder)
        h3d.save_project()

        app_microvia = BackendMircoVia(h3d)
<<<<<<< HEAD
        app_microvia.create(
            selection=["v40h20-1"],
            signal_only=True,
            angle=15
        )
=======
        new_edb_path = app_microvia.create(selection=["v40h20-1"], signal_only=True, angle=15)
>>>>>>> 91191fbc
        h3d.close_project()<|MERGE_RESOLUTION|>--- conflicted
+++ resolved
@@ -664,13 +664,5 @@
         h3d.save_project()
 
         app_microvia = BackendMircoVia(h3d)
-<<<<<<< HEAD
-        app_microvia.create(
-            selection=["v40h20-1"],
-            signal_only=True,
-            angle=15
-        )
-=======
-        new_edb_path = app_microvia.create(selection=["v40h20-1"], signal_only=True, angle=15)
->>>>>>> 91191fbc
+        app_microvia.create(selection=["v40h20-1"], signal_only=True, angle=15)
         h3d.close_project()