# Configuration file for the Sphinx_PyAEDT documentation builder.

# -- Project information -----------------------------------------------------
import sys
import os
import pathlib
import warnings

import pyvista
import numpy as np
from sphinx_gallery.sorting import FileNameSortKey


local_path = os.path.dirname(os.path.realpath(__file__))
module_path = pathlib.Path(local_path)
root_path = module_path.parent.parent
sys.path.append(os.path.abspath(os.path.join(local_path)))
sys.path.append(os.path.join(root_path))

sys.path.append(os.path.join(root_path))
project = 'PyAEDT'
copyright = 'Copyright(c) 1986-2021, ANSYS Inc. unauthorised use, distribution or duplication is prohibited.'
author = 'Ansys Inc.'
documentation_dir = os.path.join(root_path, "Documentation")
if not os.path.exists(documentation_dir):
    os.mkdir(documentation_dir)
<<<<<<< HEAD

# read in version from file
with open(os.path.join(root_path, "pyaedt", "version.txt"), "r") as f:
    release = version = f.readline()

=======
with open(os.path.join(root_path,"pyaedt","version.txt"), "r") as f:
    version = f.readline()
# The full version, including alpha/beta/rc tags
release = version
>>>>>>> 6a14bd91

# -- General configuration ---------------------------------------------------

# Add any Sphinx_PyAEDT extension module names here, as strings. They can be
# extensions coming with Sphinx_PyAEDT (named 'sphinx.ext.*') or your custom
# ones.
extensions = ['sphinx.ext.autodoc',
              "sphinx.ext.viewcode",
              "sphinx.ext.autosummary",
              "nbsphinx",
              "sphinx.ext.intersphinx",
              'sphinx.ext.napoleon',
              'sphinx.ext.coverage',
              "sphinx_copybutton",
              'recommonmark',
              'sphinx.ext.graphviz',
              'sphinx.ext.mathjax',
              'sphinx.ext.inheritance_diagram']


# Add any paths that contain templates here, relative to this directory.
templates_path = ['_templates']

# The language for content autogenerated by Sphinx_PyAEDT. Refer to documentation
# for a list of supported languages.
#
# This is also used if you do content translation via gettext catalogs.
# Usually you set "language" from the command line for these cases.
language = 'Python'

# List of patterns, relative to source directory, that match files and
# directories to ignore when looking for source files.
# This pattern also affects html_static_path and html_extra_path.
exclude_patterns = ['_build', "sphinx_boogergreen_theme_1", 'Thumbs.db', '.DS_Store', '*.txt']

inheritance_graph_attrs = dict(rankdir="RL", size='"8.0, 10.0"',
                               fontsize=14, ratio='compress')
inheritance_node_attrs = dict(shape='ellipse', fontsize=14, height=0.75,
                              color='dodgerblue1', style='filled')


# -- Options for HTML output -------------------------------------------------

# The theme to use for HTML and HTML Help pages.  See the documentation for
# a list of builtin themes.
#
#html_theme = 'alabaster'

# Add any paths that contain custom static files (such as style sheets) here,
# relative to this directory. They are copied after the builtin static files,
# so a file named "default.css" will overwrite the builtin "default.css".
#html_static_path = ['_static']

source_suffix = {
    '.rst': 'restructuredtext',
    '.md': 'markdown',
}



# The master toctree document.
master_doc = 'index'

# The name of the Pygments (syntax highlighting) style to use.
pygments_style = 'sphinx'


# Manage errors
pyvista.set_error_output_file('errors.txt')

# Ensure that offscreen rendering is used for docs generation
pyvista.OFF_SCREEN = True

# Preferred plotting style for documentation
# pyvista.set_plot_theme('document')

# must be less than or equal to the XVFB window size
pyvista.rcParams['window_size'] = np.array([1024, 768])  # * 2

# Save figures in specified directory
pyvista.FIGURE_PATH = os.path.join(os.path.abspath('./images/'), 'auto-generated/')
if not os.path.exists(pyvista.FIGURE_PATH):
    os.makedirs(pyvista.FIGURE_PATH)

# necessary when building the sphinx gallery

if os.name != 'posix':
    extensions.append('sphinx_gallery.gen_gallery')

    pyvista.BUILDING_GALLERY = True

    # suppress annoying matplotlib bug
    warnings.filterwarnings(
        "ignore",
        category=UserWarning,
        message='Matplotlib is currently using agg, which is a non-GUI backend, so cannot show the figure.',
    )

    sphinx_gallery_conf = {
        # convert rst to md for ipynb
        'pypandoc': True,
        # path to your examples scripts
        "examples_dirs": ["../../examples/"],
        # path where to save gallery generated examples
        "gallery_dirs": ["examples"],
        # Patter to search for examples files
        "filename_pattern": r"\.py",
        # Remove the "Download all examples" button from the top level gallery
        "download_all_examples": False,
        # Sort gallery examples by file name instead of number of lines (default)
        "within_subsection_order": FileNameSortKey,
        # directory where function granular galleries are stored
        "backreferences_dir": None,
        # Modules for which function level galleries are created.  In
        "doc_module": "ansys-mapdl-core",
        "image_scrapers": ('pyvista', 'matplotlib'),
        'ignore_pattern': 'flycheck*',
        "thumbnail_size": (350, 350),
        # 'first_notebook_cell': ("%matplotlib inline\n"
        #                         "from pyvista import set_plot_theme\n"
        #                         "set_plot_theme('document')"),
    }


# -- Options for HTML output -------------------------------------------------
html_show_sourcelink = True
html_theme = 'pyansys_sphinx_theme'
html_logo = "./Resources/logo-ansys.png"

html_theme_options = {
    "github_url": "https://github.com/pyansys/PyAEDT",
}

html_static_path = ['_static']

# -- Options for HTMLHelp output ---------------------------------------------

# Output file base name for HTML help builder.
htmlhelp_basename = 'pyaedtdoc'<|MERGE_RESOLUTION|>--- conflicted
+++ resolved
@@ -24,18 +24,11 @@
 documentation_dir = os.path.join(root_path, "Documentation")
 if not os.path.exists(documentation_dir):
     os.mkdir(documentation_dir)
-<<<<<<< HEAD
 
 # read in version from file
 with open(os.path.join(root_path, "pyaedt", "version.txt"), "r") as f:
     release = version = f.readline()
 
-=======
-with open(os.path.join(root_path,"pyaedt","version.txt"), "r") as f:
-    version = f.readline()
-# The full version, including alpha/beta/rc tags
-release = version
->>>>>>> 6a14bd91
 
 # -- General configuration ---------------------------------------------------
 
@@ -174,4 +167,4 @@
 # -- Options for HTMLHelp output ---------------------------------------------
 
 # Output file base name for HTML help builder.
-htmlhelp_basename = 'pyaedtdoc'+htmlhelp_basename = 'pyaedtdoc'
