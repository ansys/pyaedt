--- conflicted
+++ resolved
@@ -124,19 +124,7 @@
 copyright = f"(c) {datetime.datetime.now().year} ANSYS, Inc. All rights reserved"
 author = "Ansys Inc."
 cname = os.getenv("DOCUMENTATION_CNAME", "nocname.com")
-<<<<<<< HEAD
-=======
 switcher_version = get_version_match(__version__)
-
-# Check for the local config file, otherwise use default desktop configuration
-local_config_file = os.path.join(local_path, "local_config.json")
-if os.path.exists(local_config_file):
-    with open(local_config_file) as f:
-        config = json.load(f)
-else:
-    config = {"run_examples": True}
-
->>>>>>> e9c72900
 release = version = __version__
 
 os.environ["PYAEDT_NON_GRAPHICAL"] = "1"
@@ -296,7 +284,6 @@
         message="Matplotlib is currently using agg, which is a non-GUI backend, so it cannot show the figure.",
     )
 
-<<<<<<< HEAD
     extensions.append("sphinx_gallery.gen_gallery")
     sphinx_gallery_conf = {
         # convert rst to md for ipynb
@@ -319,38 +306,6 @@
         "ignore_pattern": "flycheck*",
         "thumbnail_size": (350, 350),
     }
-=======
-    # necessary for pyvista when building the sphinx gallery
-    pyvista.BUILDING_GALLERY = True
-
-    if config["run_examples"] and not os.environ.get("PYAEDT_SKIP_EXAMPLE", False):
-        extensions.append("sphinx_gallery.gen_gallery")
-
-        sphinx_gallery_conf = {
-            # convert rst to md for ipynb
-            "pypandoc": True,
-            # path to your examples scripts
-            "examples_dirs": ["../../examples/"],
-            # path where to save gallery generated examples
-            "gallery_dirs": ["examples"],
-            # Pattern to search for examples files
-            "filename_pattern": r"\.py",
-            # Remove the "Download all examples" button from the top level gallery
-            "download_all_examples": False,
-            # Sort gallery examples by file name instead of number of lines (default)
-            "within_subsection_order": FileNameSortKey,
-            # directory where function granular galleries are stored
-            "backreferences_dir": None,
-            # Modules for which function level galleries are created.  In
-            "doc_module": "ansys-pyaedt",
-            "image_scrapers": ("pyvista", "matplotlib"),
-            "ignore_pattern": "flycheck*",
-            "thumbnail_size": (350, 350),
-            # 'first_notebook_cell': ("%matplotlib inline\n"
-            #                         "from pyvista import set_plot_theme\n"
-            #                         "set_plot_theme('document')"),
-        }
->>>>>>> e9c72900
 
 jinja_contexts = {
     "main_toctree": {
