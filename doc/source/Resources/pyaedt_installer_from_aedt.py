--- conflicted
+++ resolved
@@ -133,13 +133,6 @@
         if version <= "231":
             f.write("from pyaedt.workflows.installer.pyaedt_installer import add_pyaedt_to_aedt\n")
             f.write(
-<<<<<<< HEAD
-                f'add_pyaedt_to_aedt(aedt_version="{oDesktop.GetVersion()[:6]}", personallib=r"{oDesktop.GetPersonalLibDirectory()}")\n')
-        else:
-            f.write("from ansys.aedt.core.workflows.installer.pyaedt_installer import add_pyaedt_to_aedt\n")
-            f.write(
-                f'add_pyaedt_to_aedt(aedt_version="{oDesktop.GetVersion()[:6]}", personal_lib=r"{oDesktop.GetPersonalLibDirectory()}")\n')
-=======
                 'add_pyaedt_to_aedt(aedt_version="{}", personallib=r"{}")\n'.format(
                     oDesktop.GetVersion()[:6], oDesktop.GetPersonalLibDirectory()
                 )
@@ -151,7 +144,6 @@
                     oDesktop.GetVersion()[:6], oDesktop.GetPersonalLibDirectory()
                 )
             )
->>>>>>> 6215b417
 
     command = f'"{python_exe}" "{python_script}"'
     oDesktop.AddMessage("", "", 0, "Configuring PyAEDT panels in automation tab.")
@@ -214,17 +206,11 @@
         pip_exe = os.path.join(venv_dir, "bin", "pip")
         os.environ[f"ANSYSEM_ROOT{args.version}"] = args.edt_root
         ld_library_path_dirs_to_add = [
-<<<<<<< HEAD
-            f"{args.edt_root}/commonfiles/CPython/{args.python_version.replace('.', '_')}/linx64/Release/python/lib",
-            f"{args.edt_root}/common/mono/Linux64/lib64",
-            f"{args.edt_root}",
-=======
             "{}/commonfiles/CPython/{}/linx64/Release/python/lib".format(
                 args.edt_root, args.python_version.replace(".", "_")
             ),
             "{}/common/mono/Linux64/lib64".format(args.edt_root),
             "{}".format(args.edt_root),
->>>>>>> 6215b417
         ]
         if args.version < "232":
             ld_library_path_dirs_to_add.append(f"{args.edt_root}/Delcross")
@@ -264,12 +250,6 @@
                 unzipped_path = wheel_pyaedt
             if args.version <= "231":
                 run_command(
-<<<<<<< HEAD
-                    f'"{pip_exe}" install --no-cache-dir --no-index --find-links={unzipped_path} pyaedt[all,dotnet]')
-            else:
-                run_command(
-                    f'"{pip_exe}" install --no-cache-dir --no-index --find-links={unzipped_path} pyaedt[installer]')
-=======
                     '"{}" install --no-cache-dir --no-index --find-links={} pyaedt[all,dotnet]'.format(
                         pip_exe, unzipped_path
                     )
@@ -280,7 +260,6 @@
                         pip_exe, unzipped_path
                     )
                 )
->>>>>>> 6215b417
 
         else:
             run_command(f'"{python_exe}" -m pip install --upgrade pip')
@@ -314,11 +293,6 @@
                 # Extract all contents to a directory. (You can specify a different extraction path if needed.)
                 zip_ref.extractall(unzipped_path)
             if args.version <= "231":
-<<<<<<< HEAD
-                run_command(f'"{pip_exe}" install --no-cache-dir --no-index --find-links={unzipped_path} pyaedt["all]=="0.9.0"')
-            else:
-                run_command(f'"{pip_exe}" install --no-cache-dir --no-index --find-links={unzipped_path} pyaedt["installer]')
-=======
                 run_command(
                     '"{}" install --no-cache-dir --no-index --find-links={} pyaedt[all]=="0.9.0"'.format(
                         pip_exe, unzipped_path
@@ -330,7 +304,6 @@
                         pip_exe, unzipped_path
                     )
                 )
->>>>>>> 6215b417
         else:
             if args.version <= "231":
                 run_command(f'"{pip_exe}" --default-timeout=1000 install pyaedt[all]=="0.9.0"')
