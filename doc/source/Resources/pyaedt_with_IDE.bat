--- conflicted
+++ resolved
@@ -119,29 +119,20 @@
         )
 
         python -m pip install --upgrade pip
-<<<<<<< HEAD
-        pip install wheel
+        pip --default-timeout=1000 install wheel
 
         IF EXIST %current_dir%.git (
             pushd %current_dir%
             pip install .
             popd
         ) ELSE (
-            pip install pyaedt
+            pip --default-timeout=1000 install pyaedt
         )
 
-        pip install jupyterlab -I
-        if [%install_spyder%]==[y] pip install spyder
-        pip install ipython -U
-		pip install ipyvtklink
-=======
-        pip --default-timeout=1000 install wheel
-        pip --default-timeout=1000 install pyaedt
         pip --default-timeout=1000 install jupyterlab -I
         if [%install_spyder%]==[y] pip --default-timeout=1000 install spyder
         pip --default-timeout=1000 install ipython -U
 		pip --default-timeout=1000 install ipyvtklink
->>>>>>> 1653c80f
     )
 	if [%pythonpyaedt%]==[] (
         if %version% geq 231 pip uninstall -y pywin32
