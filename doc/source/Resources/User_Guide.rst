--- conflicted
+++ resolved
@@ -57,15 +57,9 @@
 
     # Launch the latest installed version of AEDT in graphical mode.
 
-<<<<<<< HEAD
     from pyaedt.common_rpc import launch_server
     # ansysem_path and non_graphical are needed only for Linux Ironpython Server
     launch_server(ansysem_path="/path/to/ansys/executable/folder", non_graphical=True)
-=======
-    from pyaedt.common_rpc import server
-    # ansysem_path and non_graphical are needed only for Linux IronPython Server
-    server(ansysem_path="/path/to/ansys/executable/folder", non_graphical=True)
->>>>>>> 7059d025
 
 On Client Side:
 
