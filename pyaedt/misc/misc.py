"""Miscellaneous Methods for PyAEDT."""
import os
import warnings


def list_installed_ansysem():
    """Return a list of installed AEDT versions on ``ANSYSEM_ROOT``."""
    aedt_env_var_prefix = "ANSYSEM_ROOT"
    version_list = sorted([x for x in os.environ if x.startswith(aedt_env_var_prefix)], reverse=True)
    aedt_env_var_sv_prefix = "ANSYSEMSV_ROOT"
    version_list += sorted([x for x in os.environ if x.startswith(aedt_env_var_sv_prefix)], reverse=True)

    if not version_list:
        warnings.warn(
            "No installed versions of AEDT are found in the system environment variables ``ANSYSEM_ROOTxxx``."
        )

    return version_list


def installed_versions():
<<<<<<< HEAD
    """Get installed AEDT versions.
=======
    """Get the installed AEDT versions.
    
>>>>>>> 4cacb5fb
    This method returns a dictionary, with version as the key and installation path
    as the value."""

    return_dict = {}
    version_list = list_installed_ansysem()
    for version_env_var in version_list:
        if "ANSYSEMSV_ROOT" in version_env_var:
            current_version_id = version_env_var.replace("ANSYSEMSV_ROOT", "")
            student = True
        else:
            current_version_id = version_env_var.replace("ANSYSEM_ROOT", "")
            student = False
        try:
            version = int(current_version_id[0:2])
            release = int(current_version_id[2])
            if version < 20:
                if release < 3:
                    version -= 1
                else:
                    release -= 2
            if student:
                v_key = "20{0}.{1}SV".format(version, release)
            else:
                v_key = "20{0}.{1}".format(version, release)
            return_dict[v_key] = os.environ[version_env_var]
        except:  # pragma: no cover
            pass
    return return_dict


def current_version():
    """Get the current AEDT version."""
    try:
        return list(installed_versions().keys())[0]
    except (NameError, IndexError):
        return ""


def current_student_version():
    """Get the current AEDT student version."""
    for version_key in installed_versions():
        if "SV" in version_key:
            return version_key
    return ""<|MERGE_RESOLUTION|>--- conflicted
+++ resolved
@@ -19,12 +19,8 @@
 
 
 def installed_versions():
-<<<<<<< HEAD
-    """Get installed AEDT versions.
-=======
     """Get the installed AEDT versions.
     
->>>>>>> 4cacb5fb
     This method returns a dictionary, with version as the key and installation path
     as the value."""
 
