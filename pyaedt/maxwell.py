--- conflicted
+++ resolved
@@ -1709,74 +1709,29 @@
         assignment,
         force_type=0,
         window_function="Rectangular",
-        use_number_of_cycles_from_stop_time=True,
-        number_of_cycles_from_stop_time=1,
-        start_time="0s",
-        use_number_of_cycles_for_stop_time=True,
-        number_of_cycles_for_stop_time=1,
-        stop_time="0.01s",
-        output_frequency_range_type="Use All",
-        output_frequency_range_start="0Hz",
-        number_of_output_frequencies=10,
-        output_frequency_range_stop = "1000Hz",
+        use_number_of_last_cycles=True,
+        last_cycles_number=1,
         calculate_force="Harmonic",
-        enable_inverter_feedback=False
     ):
         """Enable the harmonic force calculation for the transient analysis.
 
         Parameters
         ----------
-<<<<<<< HEAD
-        objects : list
-            Defines a list of object names for force calculations, for example: ["arc_01","arc_02","arc_03"]
-        force_type : int, optional
-            Force Type. ``0`` for Object Based, ``1`` for Element Based (Surface), ``2`` for Element Based (Volumetric).
-=======
         assignment : list
             List of object names for force calculations.
         force_type : int, optional
             Force type. Options are ``0`` for objects, ``1`` for surface, and ``2`` for volumetric.
->>>>>>> 3a60dd96
         window_function : str, optional
             Windowing function. Default is ``"Rectangular"``.
             Available options are: ``"Rectangular"``, ``"Tri"``, ``"Van Hann"``, ``"Hamming"``,
             ``"Blackman"``, ``"Lanczos"``, ``"Welch"``.
-<<<<<<< HEAD
-        use_number_of_cycles_from_stop_time : bool, optional
-            If True, the harmonic force will be computed using the transient force during the defined number of cycles backwards from stop time.
-            If False, the defined time range will be used. Default is ``True``.
-        number_of_cycles_from_stop_time : int, optional
-            Defines the number of cycles from stop time for harmonic force computation, if `use_number_of_cycles_from_stop_time` is ``True``.
-        start_time : str, optional
-            Defines the time range start time for harmonic force computation, if `use_number_of_cycles_from_stop_time` is ``False``.
-        use_number_of_cycles_for_stop_time : bool, optional
-            If True, the time range stop time is defined using the number of cycles.
-            The harmonic force will be computed using the defined number of cycles forward from the start time.
-            If False, the time range stop time is defined using the stop time.
-            The harmonic force will be computed using the transient force between the start time and the stop time.
-            Default is ``True``.
-        number_of_cycles_for_stop_time
-            Defines the time range for harmonic force computation using the number of cycles, if `use_number_of_cycles_for_stop_time` is ``True``.
-        stop_time : str, optional
-            Defines the time range stop time for harmonic force computation, if `use_number_of_cycles_for_stop_time` is ``False``.
-        output_frequency_range_type : str, optional
-            Defines the type of the output frequency range. Default is ``"Use All"``.
-            Available options are: ``"Use All"``, ``"Use Number"``, ``"Use Range"``.
-        output_frequency_range_start : str, optional
-        output_frequency_range_number : int, optional
-            Number of frequencies to output.
-        output_frequency_range_stop : str, optional
-        calculate_force : str, optional
-=======
         use_number_of_last_cycles : bool, optional
             Use number of last cycles for force calculations. Default is ``True``.
         last_cycles_number : int, optional
             Defines the number of cycles to compute if `use_number_of_last_cycle` is ``True``.
         calculate_force : sr, optional
->>>>>>> 3a60dd96
             How to calculate force. The default is ``"Harmonic"``.
-            Options are ``"Harmonic"``, ``"Transient"`` and ``"Harmonic and Transient"``
-        enable_inverter_feedback : bool, optional
+            Options are ``"Harmonic"`` and ``"Transient"``.
 
 
         Returns
@@ -1798,24 +1753,21 @@
                 "WindowFunctionType:=",
                 window_function,
                 "UseNumberOfLastCycles:=",
-                use_number_of_cycles_from_stop_time,
+                use_number_of_last_cycles,
                 "NumberOfLastCycles:=",
-                number_of_cycles_from_stop_time,
+                last_cycles_number,
                 "StartTime:=",
-                start_time,
+                "0s",
                 "UseNumberOfCyclesForStopTime:=",
-                use_number_of_cycles_for_stop_time,
+                True,
                 "NumberOfCyclesForStopTime:=",
-                number_of_cycles_for_stop_time,
+                1,
                 "StopTime:=",
-                stop_time,
+                "0.01s",
                 "OutputFreqRangeType:=",
-                output_frequency_range_type,
-                "OutputFreqRangeStart:=", output_frequency_range_start,
-                "OutputFreqRangeNum:=", str(number_of_output_frequencies),
-                "OutputFreqRangeStop:=", output_frequency_range_stop,
-                "CaculateForceType:=", calculate_force + " Force",
-                "EnableInverterFeedback:=", enable_inverter_feedback
+                "Use All",
+                "CaculateForceType:=",
+                calculate_force + " Force",
             ]
         )
         return True
