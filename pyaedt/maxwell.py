--- conflicted
+++ resolved
@@ -288,13 +288,8 @@
         Returns
         -------
         :class:`pyaedt.modules.Boundary.BoundaryObject`
-<<<<<<< HEAD
-            Boundary object
-            
-=======
             Boundary object.
-           
->>>>>>> f3b17d70
+
         """
         amplitude = str(amplitude) + "A"
 
@@ -331,7 +326,7 @@
         -------
         :class:`pyaedt.modules.Boundary.BoundaryObject`
             Boundary object.
-        
+
         """
 
         amplitude = str(amplitude) + "mV"
@@ -412,12 +407,8 @@
         Returns
         -------
         :class:`pyaedt.modules.Boundary.BoundaryObject`
-<<<<<<< HEAD
             Bounding object for the winding; otherwise only the bounding object.
 
-=======
-            Boundary object for the winding; otherwise only the bounding object.
->>>>>>> f3b17d70
         """
 
         if not name:
@@ -995,14 +986,10 @@
         Returns
         -------
         :class:`pyaedt.modules.Boundary.BoundaryObject`
-<<<<<<< HEAD
             Vector Potential Object
-=======
-            Boundary object.
->>>>>>> f3b17d70
-
-        """
-        input_edge= self.modeler._convert_list_to_ids(input_edge)
+
+        """
+        input_edge = self.modeler._convert_list_to_ids(input_edge)
 
         if not bound_name:
             bound_name=generate_unique_name("Vector")
