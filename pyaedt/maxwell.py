--- conflicted
+++ resolved
@@ -12,80 +12,6 @@
 from .modules.Boundary import BoundaryObject
 from collections import OrderedDict
 
-<<<<<<< HEAD
-unit_val = {
-    "": 1.0,
-    "uV": 1e-6,
-    "mV": 1e-3,
-    "V": 1.0,
-    "kV": 1e3,
-    "MegV": 1e6,
-    "ns": 1e-9,
-    "us": 1e-6,
-    "ms": 1e-3,
-    "s": 1.0,
-    "min": 60,
-    "hour": 3600,
-    "rad": 1.0,
-    "deg": math.pi / 180,
-    "Hz": 1.0,
-    "kHz": 1e3,
-    "MHz": 1e6,
-    "nm": 1e-9,
-    "um": 1e-6,
-    "mm": 1e-3,
-    "cm": 1e-2,
-    "dm": 1e-1,
-    "meter": 1.0,
-    "km": 1e3,
-}
-
-# Utility scripts
-resynch_maxwell2D_control_program_for_design = """
-from pyaedt.Desktop import Desktop
-from pyaedt.Maxwell import Maxwell2D
-design_name = os.getenv('design')
-setup = os.getenv('setup')
-
-with Desktop() as d:
-    mxwl = Maxwell2D(designname=design_name, setup_name=setup)
-    mxwl.setup_ctrlprog(keep_modifications=True )
-    oDesktop.AddMessage( mxwl.project_name, mxwl.design_name, 0, "Successfully updated project definitions")
-    mxwl.save_project()
-"""
-
-
-def float_units(val_str, units=""):
-    """Retrieve units for a value.
-
-    Parameters
-    ----------
-    val_str : str
-        Name of the float value.
-
-    units : str, optional
-         The default is ``""``.
-
-    Returns
-    -------
-
-    """
-    if not units in unit_val:
-        raise Exception("Specified unit string " + units + " not known!")
-
-    loc = re.search("[a-zA-Z]", val_str)
-    try:
-        b = loc.span()[0]
-        var = [float(val_str[0:b]), val_str[b:]]
-        val = var[0] * unit_val[var[1]]
-    except:
-        val = float(val_str)
-
-    val = val / unit_val[units]
-    return val
-
-=======
->>>>>>> 32a72427
 
 class Maxwell(object):
     """Contains all methods that are common to both Maxwell 2D and Maxwell 3D.
