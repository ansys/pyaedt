"""
This module contains all Maxwell 2D/3D functionalities in the ''maxwell`` class. It inherits all objects that belong to Maxwell.


Examples
--------

Create a ``Maxwell2d`` object and connect to an existing HFSS design or create a new HFSS design if one does not exist.

>>> aedtapp = Maxwell2d()

Create a ``Maxwell2d`` object and link to a project named ``projectname``. If this project does not exist, create one with this name.

>>> aedtapp = Maxwell2d(projectname)

Create a ``Maxwell2d`` object and link to a design named ``designname`` in a project named ``projectname``.

>>> aedtapp = Maxwell2d(projectname,designame)

Create a ``Maxwell3d`` object and open the specified project.

>>> aedtapp = Maxwell3d("myfile.aedt")

Create a ``Desktop on 2021R1`` object and then create a ``Maxwell3d`` object and open the specified project.

>>> aedtapp = Maxwell3d(specified_version="2021.1", projectname="myfile.aedt")

"""

from __future__ import absolute_import
import math
import os
import json
import re
import io
from .application.Analysis2D import FieldAnalysis2D
from .application.Analysis3D import FieldAnalysis3D
from .desktop import exception_to_desktop
from .generic.general_methods import generate_unique_name, aedt_exception_handler
from .modules.Boundary import BoundaryObject
from collections import OrderedDict

unit_val = {
    "": 1.0,
    "uV": 1e-6,
    "mV": 1e-3,
    "V": 1.0,
    "kV": 1e3,
    "MegV": 1e6,
    "ns": 1e-9,
    "us": 1e-6,
    "ms": 1e-3,
    "s": 1.0,
    "min": 60,
    "hour": 3600,
    "rad": 1.0,
    "deg": math.pi / 180,
    "Hz": 1.0,
    "kHz": 1e3,
    "MHz": 1e6,
    "nm": 1e-9,
    "um": 1e-6,
    "mm": 1e-3,
    "cm": 1e-2,
    "dm": 1e-1,
    "meter": 1.0,
    "km": 1e3

}

# Utility scripts
resynch_maxwell2D_control_program_for_design = '''
from pyaedt.Desktop import Desktop
from pyaedt.Maxwell import Maxwell2D
design_name = os.getenv('design')
setup = os.getenv('setup')

with Desktop() as d:
    mxwl = Maxwell2D(designname=design_name, setup_name=setup)
    mxwl.setup_ctrlprog(keep_modifications=True )
    oDesktop.AddMessage( mxwl.project_name, mxwl.design_name, 0, "Successfully updated project definitions")
    mxwl.save_project()
'''


def float_units(val_str, units=""):
    """

    Parameters
    ----------
    val_str : str
        
    units : str, optional
         The default is ``""``.

    Returns
    -------

    """
    if not units in unit_val:
        raise Exception("Specified unit string " + units + " not known!")

    loc = re.search('[a-zA-Z]', val_str)
    try:
        b = loc.span()[0]
        var = [float(val_str[0:b]), val_str[b:]]
        val = var[0] * unit_val[var[1]]
    except:
        val = float(val_str)

    val = val / unit_val[units]
    return val


class Maxwell(object):
    """Class of common Maxwell functionalities.
    
    This class contains all methods that are common to 
    Maxwell 2D and Maxwell 3D.

    Parameters
    ----------
    projectname : str, optional
        Name of the project to select or the full path to the project
        to open.  The default is ``None``. If ``None``, try to get an
        active project and, if no projects are present, create an
        empty project.
    designname : str, optional
        Name of the design to select. The default is ``None``. If
        ``None``, try to get an active design. If no designs are
        present, create an empty design.
    solution_type : str, optional
        Solution type to apply to the design.  The default is
        ``None``. If ``None``, the default is used.
    setup_name : str, optional
        The name of the setup to use as the nominal.  The default is
        ``None``.  If ``None``, the active setup is used or nothing is
        used.

    Returns
    -------

    """

    def __init__(self):
        pass

    @property
    def odefinition_manager(self):
        """ """
        return self.oproject.GetDefinitionManager()

    @property
    def omaterial_manager(self):
        """ """
        return self.odefinition_manager.GetManager("Material")

    '''
    @property
    def oeditor(self):
        """ """
        return self.odesign.SetActiveEditor("3D Modeler")
    '''

    @property
    def symmetry_multiplier(self):
        """ """
        omodule = self._odesign.GetModule("ModelSetup")
        return int(omodule.GetSymmetryMultiplier())

    @property
    def windings(self):
        """ """
        oModule = self.odesign.GetModule("BoundarySetup")
        windings = oModule.GetExcitationsOfType('Winding Group')
        return list(windings)

    @property
    def o_maxwell_parameters(self):
        return self.oesign.GetModule("MaxwellParameterSetup")

    @property
    def design_file(self):
        """ """
        design_file = os.path.join(self.working_directory, "design_data.json")
        return design_file

    @aedt_exception_handler
    def setup_ctrlprog(self, setupname, file_str=None, keep_modifications=False, python_interpreter=None, aedt_lib_dir=None):
        """Configure the transient design setup to run a specific control program.

        Parameters
        ----------
        file_str : str, optional
            The default value is ``None``.
        keep_modifications : bool, optional
            The default value is ``False``.
        python_interpreter : optional
             The default value is ``None``.
        aedt_lib_dir : str, optional
             The default value is ``None``.

        Returns
        -------
<<<<<<< HEAD

=======
        bool
            ``True`` when successful and ``False`` when failed.
>>>>>>> 85a0683b
        """

        self._py_file = setupname + ".py"
        ctl_path = self.working_directory
        ctl_file_compute = os.path.join(ctl_path, self._py_file)
        ctl_file = os.path.join(self.working_directory, self._py_file)

        if aedt_lib_dir:
            source_dir = aedt_lib_dir
        else:
            source_dir = self.pyaedt_dir

        if os.path.exists(ctl_file) and keep_modifications:
            with open(ctl_file, "r") as fi:
                existing_data = fi.readlines()
            with open(ctl_file, "w") as fo:
                first_line = True
                for line in existing_data:
                    if first_line:
                        first_line = False
                        if python_interpreter:
                            fo.write("#!{0}\n".format(python_interpreter))
                    if line.startswith("work_dir"):
                        fo.write("work_dir = r'{0}'\n".format(ctl_path))
                    elif line.startswith("lib_dir"):
                        fo.write("lib_dir = r'{0}'\n".format(source_dir))
                    else:
                        fo.write(line)
        else:
            if file_str is not None:
                with io.open(ctl_file, "w", newline='\n') as fo:
                    fo.write(file_str)
                assert os.path.exists(ctl_file), "Control Program file could not be created."

        self.oanalysis_setup.EditSetup(setupname,
                          [
                              "NAME:" + setupname,
                              "Enabled:=", True,
                              "UseControlProgram:=", True,
                              "ControlProgramName:=", ctl_file_compute,
                              "ControlProgramArg:=", "",
                              "CallCtrlProgAfterLastStep:=", True
                          ])

        return True

    # Set eddy effects
    @aedt_exception_handler
    def eddy_effects_on(self, object_list, activate=True):
        """

        Parameters
        ----------
        object_list : list
            
        activate : bool, optional
             The default is ``True``.

        Returns
        -------

        """
        EddyVector = ["NAME:EddyEffectVector"]
        for obj in object_list:
            EddyVector.append([
                "NAME:Data",
                "Object Name:=", obj,
                "Eddy Effect:=", activate
            ])

        oModule = self.odesign.GetModule("BoundarySetup")
        oModule.SetEddyEffect(["NAME:Eddy Effect Setting", EddyVector])
        return True

    @aedt_exception_handler
    def assign_current(self, object_list, amplitude=1, phase="0deg", solid=True, swap_direction=False,
                       name=None):  # Assign the current Source
        """

        Parameters
        ----------
        object_list : list
            List of objects to assign to the current source.
        amplitude : optional
            The default is ``1``.
        phase : str, optional
            The default is ``"0deg"``.
        solid : bool, optional
            The default is ``True``.
        swap_direction : bool, optional
            The default is ``False``.
        name : str, optional
            The default is ``None``.

        Returns
        -------
        :class: BoundaryObject
            Boundary Object
        """

        amplitude = str(amplitude) + "A"

        if not name:
            name = generate_unique_name("Current")
        
        object_list = self.modeler._convert_list_to_ids(object_list)
        if type(object_list[0]) is int:
            props = OrderedDict(
                {"Faces": object_list, "Current": amplitude, "IsSolid": solid, "Point out of terminal": swap_direction})
        else:
            props = OrderedDict(
                {"Objects": object_list, "Current": amplitude,"Phase":phase, "IsSolid": solid, "Point out of terminal": swap_direction})
        bound = BoundaryObject(self, name, props, "Current")
        if bound.create():
            self.boundaries.append(bound)
            return bound
        return False

    @aedt_exception_handler
    def assign_voltage(self, face_list, amplitude=1, name=None):
        """Assign voltage source to the face list.

        Parameters
        ----------
        face_list : list
            List of objects.
        amplitude : float, optional
            Voltage amplitude in mV. The default is ``1``.
        name : str, optional
            Name of the boundary. The default is ``None``.

        Returns
        -------
        type
            Boundary Object

        """

        amplitude = str(amplitude) + "mV"

        if not name:
            name = generate_unique_name("Voltage")
        face_list = self.modeler._convert_list_to_ids(face_list)

        # if type(face_list) is not list and type(face_list) is not tuple:
        #     face_list = [face_list]
        props = OrderedDict({"Faces": face_list, "Voltage": amplitude})
        bound = BoundaryObject(self, name, props, "Voltage")
        if bound.create():
            self.boundaries.append(bound)
            return bound
        return False

    @aedt_exception_handler
    def assign_voltage_drop(self, face_list, amplitude=1, swap_direction=False, name=None):
        """Assign voltage source to the face list.

        Parameters
        ----------
        face_list : list
            List of objects.
        amplitude : float, optional
            Voltage amplitude in mV. The default is ``1``.
        swap_direction : bool, optional
            The default value is ``False``.
        name : str, optional
            Name of the boundary. The default is ``None``.

        Returns
        -------
        type
            Boundary Object

        """

        amplitude = str(amplitude) + "mV"

        if not name:
            name = generate_unique_name("VoltageDrop")
        face_list = self.modeler._convert_list_to_ids(face_list)

        props = OrderedDict({"Faces": face_list, "Voltage Drop": amplitude, "Point out of terminal": swap_direction})
        bound = BoundaryObject(self, name, props, "VoltageDrop")
        if bound.create():
            self.boundaries.append(bound)
            return bound
        return False

    @aedt_exception_handler
    def assign_winding(self, coil_terminals=None, winding_type="Current", current_value=1, res=0, ind=0, voltage=0,
                       parallel_branches=1, name=None):
        """Assign winding to Maxwell design.

        Parameters
        ----------
        coil_terminals : list, optional
            List of faces on which to create the coil terminal. The default is ``None``.
        winding_type : str, optional
            Type of the winding. Options are ``"Current"``, ``"Voltage"``, and ``"External"``. 
            The default is ``"Current"``.
        current_value : float, optional
            Value of the current in amperes. The default is ``1``.
        res : float, optional
            Resistance in ohms. The default is ``0``.
        ind : float, optional
            Henry. The default is ``0``.
        voltage : float, optional
            Voltage. The default is ``0``.
        parallel_branches : int, optional
            The default is ``1``.
        name : str, optional
            Name to assign the winding. The default is ``None``.

        Returns
        -------
        type
            bounding object for winding otherwise only bounding object

        """

        if not name:
            name = generate_unique_name("Winding")

        props = OrderedDict({"Type": winding_type, "IsSolid": True, "Current": str(current_value) + "A",
                             "Resistance": str(res) + "ohm", "Inductance": str(ind) + "H",
                             "Voltage": str(voltage) + "V", "ParallelBranchesNum": str(parallel_branches)})
        bound = BoundaryObject(self, name, props, "Winding")
        if bound.create():
            self.boundaries.append(bound)
            if type(coil_terminals) is not list:
                coil_terminals = [coil_terminals]
            coil_names=[]
            for coil in coil_terminals:
                c=self.assign_coil(coil)
                if c:
                    coil_names.append(c.name)

            self.add_winding_coils(bound.name, coil_names)
            return bound
        return False

    @aedt_exception_handler
    def add_winding_coils(self, windingname, coil_names):
        """Add coils to winding.

        Parameters
        ----------
        windingname : str
            Name of the winding.
        coil_names : list
            List of the one or more coils.

        Returns
        -------
        bool
          ``True`` when successful, ``False`` when failed.   

        """
        if self.modeler._is3d:
            self.oboundary.AddWindingTerminals(windingname, coil_names)
        else:
            self.oboundary.AddWindingCoils(windingname, coil_names)
        return True

    @aedt_exception_handler
    def assign_coil(self, input_object, conductor_number=1, polarity="Positive", name=None):
        """Assign coils to a list of objects or face IDs.

        Parameters
        ----------
        input_object : list
            List of objects or face IDs to input.
        conductor_number : int, optional
            Number of conductors. The default is ``1``.
        polarity : str, optional
            Type of the polarity. The default is ``"Positive"``.         
        name : str, optional
             The default is ``None``.

        Returns
        -------
        type
            Coil Object

        """
        if polarity == "Positive":
            point = False
        else:
            point = True

        input_object = self.modeler._convert_list_to_ids(input_object)

        if not name:
            name = generate_unique_name("Coil")

        if type(input_object[0]) is str:
            if self.modeler._is3d:
                props2 = OrderedDict(
                    {"Objects": input_object, "Conductor number": str(conductor_number), "Point out of terminal": point})
                bound = BoundaryObject(self, name, props2, "CoilTerminal")
            else:
                props2 = OrderedDict(
                    {"Objects": input_object, "Conductor number": str(conductor_number), "PolarityType": polarity})
                bound = BoundaryObject(self, name, props2, "Coil")
        else:
            if self.modeler._is3d:
                props2 = OrderedDict(
                    {"Faces": input_object, "Conductor number": str(conductor_number), "Point out of terminal": point})
                bound = BoundaryObject(self, name, props2, "CoilTerminal")

            else:
                self.messenger.add_warning_error("Face Selection is not Allowed in Maxwell 2D. Please provide a 2D Object")
                return False
        if bound.create():
            self.boundaries.append(bound)
            return bound
        return False

    @aedt_exception_handler
    def assign_force(self, input_object, reference_cs="Global", is_virtual=True, force_name=None):
        """
        Assig Force to Selection

        Parameters
        ----------
        input_object : str, list
        reference_cs : str
        is_virtual : bool
        force_name : str, Optional

        Returns
        -------
        bool
        """

        input_object = self.modeler._convert_list_to_ids(input_object, True)
        if not force_name:
            force_name = generate_unique_name("Force")
        if self.design_type == "Maxwell 3D":
            self.o_maxwell_parameters.AssignForce(
                [
                    "NAME:"+force_name,
                    "Reference CS:=", reference_cs,
                    "Is Virtual:="	, is_virtual,
                    "Objects:="		, input_object
                ])
        else:
            self.o_maxwell_parameters.AssignForce(
                [
                    "NAME:"+force_name,
                    "Reference CS:=", reference_cs,
                    "Objects:="		, input_object
                ])
        return True

    @aedt_exception_handler
    def assign_torque(self, input_object, reference_cs="Global", is_positive=True, is_virtual=True, axis="Z", torque_name=None):
        """
        Assig Torque to Selection

        Parameters
        ----------
        input_object : str, list
        reference_cs : str
        is_virtual : bool
        is_positive : bool
        axis : str
            Default "Z"
        torque_name : str, Optional

        Returns
        -------
        bool
        """

        input_object = self.modeler._convert_list_to_ids(input_object, True)
        if not torque_name:
            torque_name = generate_unique_name("Torque")
        if self.design_type == "Maxwell 3D":
            self.o_maxwell_parameters.AssignTorque(
                ["NAME:" + torque_name, "Is Virtual:=", is_virtual, "Coordinate System:=", reference_cs, "Axis:=", axis,
                 "Is Positive:=", is_positive, "Objects:=", input_object])
        else:
            self.o_maxwell_parameters.AssignTorque(
                ["NAME:" + torque_name, "Coordinate System:=", reference_cs,
                 "Is Positive:=", is_positive, "Objects:=", input_object])
        return True

    @aedt_exception_handler
    def assign_force(self, input_object, reference_cs="Global", is_virtual=True, force_name=None):
        """
        Assig Force to Selection

        Parameters
        ----------
        input_object : str, list
        reference_cs : str
        is_virtual : bool
        force_name : str, Optional

        Returns
        -------
        bool
        """

        input_object = self.modeler._convert_list_to_ids(input_object, True)
        if not force_name:
            force_name = generate_unique_name("Force")
        self.o_maxwell_parameters.AssignForce(
            [
                "NAME:" + force_name,
                "Reference CS:=", reference_cs,
                "Is Virtual:=", is_virtual,
                "Objects:="	, input_object
            ])
        return True

    @aedt_exception_handler
    def solve_inside(self, name, activate=True):
        """

        Parameters
        ----------
        name : str
            
        activate : bool, optional
            The default value is ``True``.

        Returns
        -------

        """
        self.modeler.oeditor.ChangeProperty(
            [
                "NAME:AllTabs",
                [
                    "NAME:Geometry3DAttributeTab",
                    [
                        "NAME:PropServers",
                        name
                    ],
                    [
                        "NAME:ChangedProps",
                        [
                            "NAME:Solve Inside",
                            "Value:=", activate
                        ]
                    ]
                ]
            ])
        return True

    @aedt_exception_handler
    def analyse_from_zero(self):
        """ """
        self.oanalysis.ResetSetupToTimeZero(self._setup)
        self.analyse_nominal()
        return True

    @aedt_exception_handler
    def set_initial_angle(self, motion_setup, val):
        """

        Parameters
        ----------
        motion_setup :
            param val:
        val :
            

        Returns
        -------

        """
        self.odesign.ChangeProperty(
            [
                "NAME:AllTabs",
                [
                    "NAME:Maxwell2D",
                    [
                        "NAME:PropServers",
                        "ModelSetup:" + motion_setup
                    ],
                    [
                        "NAME:ChangedProps",
                        [
                            "NAME:Initial Position",
                            "Value:=", val
                        ]
                    ]
                ]
            ])
        return True

    def __enter__(self):
        return self

    def __exit__(self, ex_type, ex_value, ex_traceback):
        """ Push exit up to parent object Design """
        if ex_type:
            exception_to_desktop(self, ex_value, ex_traceback)


class Maxwell3d(Maxwell, FieldAnalysis3D, object):
    """Maxwell 3D Object

    Parameters
    ----------
    projectname : str, optional
        Name of the project to select or the full path to the project or AEDTZ archive to open. 
        The default is ``None``. If ``None``, try to get an active project and, if no projects are present, 
        create an empty project.
     designname : str, optional
         Name of the design to select. The default is ``None``. If ``None``, try to get an active design and, 
         if no designs are present, create an empty design.
     solution_type : str, optional
         Solution type to apply to the design. The default is ``None``. If ``None`, the default type is applied.
     setup_name : str, optional
         The name of the setup to use as the nominal. The default is ``None``. If ``None``, the active setup 
         is used or nothing is used.
   
    Returns
    -------

    """

    @property  # for legacy purposes
    def dim(self):
        """ """
        return '3D'

    def __init__(self, projectname=None, designname=None, solution_type=None, setup_name=None,
                 specified_version=None, NG=False, AlwaysNew=True, release_on_exit=True):
        """
        Initialize the ``Maxwell`` class.
        """
        FieldAnalysis3D.__init__(self, "Maxwell 3D", projectname, designname, solution_type, setup_name,
                                 specified_version, NG, AlwaysNew, release_on_exit)
        Maxwell.__init__(self)


class Maxwell2d(Maxwell, FieldAnalysis2D, object):
    """Maxwell 2D Object

    Parameters
    ----------
    projectname : str, optional
        Name of the project to select or the full path to the project or AEDTZ archive to open. 
        The default is ``None``. If ``None``, try to get an active project and, if no projects are present, 
        create an empty project.
     designname : str, optional
         Name of the design to select. The default is ``None``. If ``None``, try to get an active design and, 
         if no designs are present, create an empty design.
     solution_type : str, optional
         Solution type to apply to the design. The default is ``None``. If ``None`, the default type is applied.
     setup_name : str, optional
         The name of the setup to use as the nominal. The default is ``None``. If ``None``, the active setup 
         is used or nothing is used.

    Returns
    -------

    """

    @property  # for legacy purposes
    def dim(self):
        """ """
        return self.modeler.dimension

    @property
    def geometry_mode(self):
        """ """
        return self.odesign.GetGeometryMode()

    def __init__(self, projectname=None, designname=None, solution_type=None, setup_name=None,
                 specified_version=None, NG=False, AlwaysNew=True, release_on_exit=True):
        FieldAnalysis2D.__init__(self, "Maxwell 2D", projectname, designname, solution_type, setup_name,
                                 specified_version, NG, AlwaysNew, release_on_exit)
        Maxwell.__init__(self)

    def get_model_depth(self):
        """ """
        if self.modeler.dimension == '2D':
            with open(self.project_file, 'r') as fi:
                design_str = "\t$begin 'Maxwell2DModel'"
                found_design = False
                found_correct_design = False
                item_str = "\t\tModelDepth='"
                for line in fi:
                    if not found_design:
                        if line.startswith(design_str):
                            found_design = True
                    else:
                        if line.startswith("\t\tName='"):
                            if self.design_name in line:
                                found_correct_design = True
                            else:
                                found_design = False
                    if found_correct_design:
                        if line.startswith(item_str):
                            break
                if found_correct_design:
                    value_str = line.replace(item_str, "").replace("'\n", "")
                    # TODO Still messy!
                    try:
                        a = float_units(value_str)
                    except:
                        a = self.variable_manager[value_str].value
                    return a
                else:
                    raise Exception('Design data not found by get_model_depth function - inconsistency !!!')
        else:
            return None

    @aedt_exception_handler
    def generate_design_data(self, linefilter=None, objectfilter=None):
        """Generate a generic set of design data and store it in the extension directory as ``design_data.json``.

        Parameters
        ----------
        linefilter : optional
             The default is ``None``.
        objectfilter : optional
             The default is ``None``.

        Returns
        -------

        """
        solid_bodies = self.modeler.solid_bodies
        if objectfilter:
<<<<<<< HEAD
            solid_ids = [i for i,j in self.modeler.primitives.objects_names.items() if j.name in objectfilter]
=======
            solid_ids = [i for i, j in self.modeler.primitives.objects_names.items() if j.name in objectfilter]
>>>>>>> 85a0683b
        else:
            solid_ids = [i for i in list(self.modeler.primitives.objects_names.keys())]
        model_depth = self.get_model_depth()
        self.design_data = {
            "Project Directory": self.project_path,
            "Working Directory": self.working_directory,
            "Library Directories": self.library_list,
            "Dimension": self.modeler.dimension,
            "GeoMode": self.geometry_mode,
            "ModelUnits": self.modeler.model_units,
            "Symmetry": self.symmetry_multiplier,
            "ModelDepth": model_depth,
            "ObjectList": solid_ids,
            "LineList": self.modeler.vertex_data_of_lines(linefilter),
            "VarList": self.variable_manager.variable_names,
            "Setups": self.existing_analysis_setups,
            "MaterialProperties": self.get_object_material_properties(solid_bodies)
        }

        design_file = os.path.join(self.working_directory, "design_data.json")
        with open(design_file, 'w') as fps:
            json.dump(self.design_data, fps, indent=4)
        return True

    @aedt_exception_handler
    def read_design_data(self):
        """Reads back the design data as a dictionary"""
        design_file = os.path.join(self.working_directory, "design_data.json")
        with open(design_file, 'r') as fps:
            design_data = json.load(fps)
        return design_data

    @aedt_exception_handler
    def assign_balloon(self, edge_list, bound_name= None):
        """
        Assign a balloon boundary to a list of edges.

        Parameters
        ----------
        edge_list: list
            List of edges.
        bound_name: str, optional
            Name of the boundary. The default is ``None``.

        Returns
        -------
        BoundaryObject
            boundary object

        """
        edge_list = self.modeler._convert_list_to_ids(edge_list)

        if not bound_name:
            bound_name = generate_unique_name("Balloon")

        props2 = OrderedDict(
            {"Edges": edge_list})
        bound = BoundaryObject(self, bound_name, props2, "Balloon")

        if bound.create():
            self.boundaries.append(bound)
            return bound
        return False

    @aedt_exception_handler
    def assign_vector_potential(self, input_edge, vectorvalue=0, bound_name=None):
        """Assign coils to a list of objects or face IDs.

        Parameters
        ----------
        input_edge : list
            List of edges or edge IDs to input.
        vectorvalue : float, optional
            The value of the vector. The default is ``0``.
        bound_name : str, optional
            The name of the boundary. The default is ``None``.

        Returns
        -------
        BoundaryObject
            Vector Potential Object

        """
        input_edge= self.modeler._convert_list_to_ids(input_edge)

        if not bound_name:
            bound_name=generate_unique_name("Vector")
        if type(input_edge[0]) is str:
            props2 = OrderedDict(
                {"Objects": input_edge, "Value": str(vectorvalue), "CoordinateSystem": ""})
        else:
            props2 = OrderedDict(
                {"Edges": input_edge, "Value": str(vectorvalue), "CoordinateSystem": ""})
        bound = BoundaryObject(self, bound_name, props2, "VectorPotential")

        if bound.create():
            self.boundaries.append(bound)
            return bound
        return False<|MERGE_RESOLUTION|>--- conflicted
+++ resolved
@@ -185,75 +185,6 @@
         design_file = os.path.join(self.working_directory, "design_data.json")
         return design_file
 
-    @aedt_exception_handler
-    def setup_ctrlprog(self, setupname, file_str=None, keep_modifications=False, python_interpreter=None, aedt_lib_dir=None):
-        """Configure the transient design setup to run a specific control program.
-
-        Parameters
-        ----------
-        file_str : str, optional
-            The default value is ``None``.
-        keep_modifications : bool, optional
-            The default value is ``False``.
-        python_interpreter : optional
-             The default value is ``None``.
-        aedt_lib_dir : str, optional
-             The default value is ``None``.
-
-        Returns
-        -------
-<<<<<<< HEAD
-
-=======
-        bool
-            ``True`` when successful and ``False`` when failed.
->>>>>>> 85a0683b
-        """
-
-        self._py_file = setupname + ".py"
-        ctl_path = self.working_directory
-        ctl_file_compute = os.path.join(ctl_path, self._py_file)
-        ctl_file = os.path.join(self.working_directory, self._py_file)
-
-        if aedt_lib_dir:
-            source_dir = aedt_lib_dir
-        else:
-            source_dir = self.pyaedt_dir
-
-        if os.path.exists(ctl_file) and keep_modifications:
-            with open(ctl_file, "r") as fi:
-                existing_data = fi.readlines()
-            with open(ctl_file, "w") as fo:
-                first_line = True
-                for line in existing_data:
-                    if first_line:
-                        first_line = False
-                        if python_interpreter:
-                            fo.write("#!{0}\n".format(python_interpreter))
-                    if line.startswith("work_dir"):
-                        fo.write("work_dir = r'{0}'\n".format(ctl_path))
-                    elif line.startswith("lib_dir"):
-                        fo.write("lib_dir = r'{0}'\n".format(source_dir))
-                    else:
-                        fo.write(line)
-        else:
-            if file_str is not None:
-                with io.open(ctl_file, "w", newline='\n') as fo:
-                    fo.write(file_str)
-                assert os.path.exists(ctl_file), "Control Program file could not be created."
-
-        self.oanalysis_setup.EditSetup(setupname,
-                          [
-                              "NAME:" + setupname,
-                              "Enabled:=", True,
-                              "UseControlProgram:=", True,
-                              "ControlProgramName:=", ctl_file_compute,
-                              "ControlProgramArg:=", "",
-                              "CallCtrlProgAfterLastStep:=", True
-                          ])
-
-        return True
-
     # Set eddy effects
     @aedt_exception_handler
     def eddy_effects_on(self, object_list, activate=True):
@@ -747,6 +678,49 @@
         FieldAnalysis3D.__init__(self, "Maxwell 3D", projectname, designname, solution_type, setup_name,
                                  specified_version, NG, AlwaysNew, release_on_exit)
         Maxwell.__init__(self)
+
+    @aedt_exception_handler
+    def setup_ctrlprog(self, setup, py_file, file_str=None):
+        """Configure the transient design setup to run a specific control program.
+
+        Parameters
+        ----------
+        setup : str
+            Name of the solution setup of the Maxwell design. For example, ``Setup1``.
+            
+        py_file : str
+            Name of the Python file that the Maxwell solver processes to copy to the temp directory and 
+            rename to ``setup + ".ctrlprog"``.  For example, if ``py_file`` is defined as ``"my_script.py"`` and the 
+            solver setup is called ``"Setup1"``, the resulting file in the temp directory is ``"Setup1.ctrlprog"``. 
+            For this reason, it is important to instruct the operating system to use a python interpreter to 
+            run any file with the extension ``".ctrlprog"``.
+            
+        file_str : str, optional
+            Name of the python file to run at each timestep. The default is ``None``.
+
+        Returns
+        -------
+
+        """
+        py_file = os.path.join(self.working_directory, py_file).replace('\\', '\\\\')
+        exe_file = r'C:\data\userlib\Toolkits\Maxwell3D\lib\PythonLauncher.exe'
+        self._py_file = py_file
+        oModule = self._odesign.GetModule("AnalysisSetup")
+        oModule.EditSetup(setup,
+                          [
+                              "NAME:" + setup,
+                              "Enabled:=", True,
+                              "UseControlProgram:=", True,
+                              "ControlProgramName:=", exe_file,
+                              "ControlProgramArg:=", py_file,
+                              "CallCtrlProgAfterLastStep:=", True
+                          ])
+        self.save_project()
+        if file_str is not None:
+            ctl_file = os.path.join(self.working_directory, self._py_file)
+            with open(ctl_file, "w") as fo:
+                fo.write(file_str)
+        return True
 
 
 class Maxwell2d(Maxwell, FieldAnalysis2D, object):
@@ -839,11 +813,7 @@
         """
         solid_bodies = self.modeler.solid_bodies
         if objectfilter:
-<<<<<<< HEAD
             solid_ids = [i for i,j in self.modeler.primitives.objects_names.items() if j.name in objectfilter]
-=======
-            solid_ids = [i for i, j in self.modeler.primitives.objects_names.items() if j.name in objectfilter]
->>>>>>> 85a0683b
         else:
             solid_ids = [i for i in list(self.modeler.primitives.objects_names.keys())]
         model_depth = self.get_model_depth()
