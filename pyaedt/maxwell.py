"""This module contains these Maxwell classes: ``Maxwell``, ``Maxwell2d``, and ``Maxwell3d``."""

from __future__ import absolute_import
import math
import os
import json
import re
import io
from .application.Analysis2D import FieldAnalysis2D
from .application.Analysis3D import FieldAnalysis3D
from .desktop import exception_to_desktop
from .generic.general_methods import generate_unique_name, aedt_exception_handler
from .modules.Boundary import BoundaryObject
from collections import OrderedDict

unit_val = {
    "": 1.0,
    "uV": 1e-6,
    "mV": 1e-3,
    "V": 1.0,
    "kV": 1e3,
    "MegV": 1e6,
    "ns": 1e-9,
    "us": 1e-6,
    "ms": 1e-3,
    "s": 1.0,
    "min": 60,
    "hour": 3600,
    "rad": 1.0,
    "deg": math.pi / 180,
    "Hz": 1.0,
    "kHz": 1e3,
    "MHz": 1e6,
    "nm": 1e-9,
    "um": 1e-6,
    "mm": 1e-3,
    "cm": 1e-2,
    "dm": 1e-1,
    "meter": 1.0,
    "km": 1e3

}

# Utility scripts
resynch_maxwell2D_control_program_for_design = '''
from pyaedt.Desktop import Desktop
from pyaedt.Maxwell import Maxwell2D
design_name = os.getenv('design')
setup = os.getenv('setup')

with Desktop() as d:
    mxwl = Maxwell2D(designname=design_name, setup_name=setup)
    mxwl.setup_ctrlprog(keep_modifications=True )
    oDesktop.AddMessage( mxwl.project_name, mxwl.design_name, 0, "Successfully updated project definitions")
    mxwl.save_project()
'''


def float_units(val_str, units=""):
    """

    Parameters
    ----------
    val_str : str
        
    units : str, optional
         The default is ``""``.

    Returns
    -------

    """
    if not units in unit_val:
        raise Exception("Specified unit string " + units + " not known!")

    loc = re.search('[a-zA-Z]', val_str)
    try:
        b = loc.span()[0]
        var = [float(val_str[0:b]), val_str[b:]]
        val = var[0] * unit_val[var[1]]
    except:
        val = float(val_str)

    val = val / unit_val[units]
    return val


class Maxwell(object):
    """Maxwell class.
    
    .. note::
       This class contains all methods that are common to Maxwell 2D and Maxwell 3D.

    Parameters
    ----------
    projectname : str, optional
        Name of the project to select or the full path to the project
        or AEDTZ archive to open. The default is ``None``, in which
        case an attempt is made to get an active project. If no 
        projects are present, an empty project is created.
    designname : str, optional
        Name of the design to select. The default is ``None``, in 
        which case an attempt is made to get an active design. If no
        designs are present, an empty design is created.
    solution_type : str, optional
        Solution type to apply to the design. The default is
        ``None``, in which case the default type is applied.
    setup_name : str, optional
        Name of the setup to use as the nominal. The default is
        ``None``, in which case the active setup is used or 
        nothing is used.
    specified_version: str, optional
        Version of AEDT to use. The default is ``None``, in which case
        the active version or latest installed version is used.
    NG : bool, optional
        Whether to run AEDT in the non-graphical mode. The default 
        is ``False``, in which case AEDT launches in the graphical mode.  
    AlwaysNew : bool, optional
        Whether to launch an instance of AEDT in a new thread, even if
        another instance of the ``specified_version`` is active on the
        machine. The default is ``True``.
    release_on_exit : bool, optional
        Whether to release AEDT on exit. The default is ``False``.

    Returns
    -------

    """

    def __init__(self):
        pass

    @property
    def odefinition_manager(self):
        """Definition manager. """
        return self.oproject.GetDefinitionManager()

    @property
    def omaterial_manager(self):
        """Material manager."""
        return self.odefinition_manager.GetManager("Material")

    '''
    @property
    def oeditor(self):
        """Editor."""
        return self.odesign.SetActiveEditor("3D Modeler")
    '''

    @property
    def symmetry_multiplier(self):
        """Symmetry multiplier."""
        omodule = self._odesign.GetModule("ModelSetup")
        return int(omodule.GetSymmetryMultiplier())

    @property
    def windings(self):
        """Windings."""
        oModule = self.odesign.GetModule("BoundarySetup")
        windings = oModule.GetExcitationsOfType('Winding Group')
        return list(windings)

    @property
    def o_maxwell_parameters(self):
        """Maxwell parameters."""
        return self.odesign.GetModule("MaxwellParameterSetup")

    @property
    def design_file(self):
        """Design files."""
        design_file = os.path.join(self.working_directory, "design_data.json")
        return design_file

    @aedt_exception_handler
    def setup_ctrlprog(self, setupname, file_str=None, keep_modifications=False, python_interpreter=None, aedt_lib_dir=None):
        """Configure the transient design setup to run a specific control program.

        Parameters
        ----------
        setupname : str
            Name of the setup
        file_str : str, optional
            Name of the file. The default value is ``None``.
        keep_modifications : bool, optional
            Whether to save changes. The default value is ``False``.
        python_interpreter : optional
             The default value is ``None``.
        aedt_lib_dir : str, optional
             The default value is ``None``.

        Returns
        -------
        bool
            ``True`` when successful and ``False`` when failed.

        """

        self._py_file = setupname + ".py"
        ctl_path = self.working_directory
        ctl_file_compute = os.path.join(ctl_path, self._py_file)
        ctl_file = os.path.join(self.working_directory, self._py_file)

        if aedt_lib_dir:
            source_dir = aedt_lib_dir
        else:
            source_dir = self.pyaedt_dir

        if os.path.exists(ctl_file) and keep_modifications:
            with open(ctl_file, "r") as fi:
                existing_data = fi.readlines()
            with open(ctl_file, "w") as fo:
                first_line = True
                for line in existing_data:
                    if first_line:
                        first_line = False
                        if python_interpreter:
                            fo.write("#!{0}\n".format(python_interpreter))
                    if line.startswith("work_dir"):
                        fo.write("work_dir = r'{0}'\n".format(ctl_path))
                    elif line.startswith("lib_dir"):
                        fo.write("lib_dir = r'{0}'\n".format(source_dir))
                    else:
                        fo.write(line)
        else:
            if file_str is not None:
                with io.open(ctl_file, "w", newline='\n') as fo:
                    fo.write(file_str)
                assert os.path.exists(ctl_file), "Control Program file could not be created."

        self.oanalysis_setup.EditSetup(setupname,
                          [
                              "NAME:" + setupname,
                              "Enabled:=", True,
                              "UseControlProgram:=", True,
                              "ControlProgramName:=", ctl_file_compute,
                              "ControlProgramArg:=", "",
                              "CallCtrlProgAfterLastStep:=", True
                          ])

        return True

    # Set eddy effects
    @aedt_exception_handler
    def eddy_effects_on(self, object_list, activate=True):
        """Assign eddy effects on objects.

        Parameters
        ----------
        object_list : list
            List of objects.    
        activate : bool, optional
            Whether to activate. The default is ``True``.

        Returns
        -------

        """
        EddyVector = ["NAME:EddyEffectVector"]
        for obj in object_list:
            EddyVector.append([
                "NAME:Data",
                "Object Name:=", obj,
                "Eddy Effect:=", activate
            ])

        oModule = self.odesign.GetModule("BoundarySetup")
        oModule.SetEddyEffect(["NAME:Eddy Effect Setting", EddyVector])
        return True

    @aedt_exception_handler
    def assign_current(self, object_list, amplitude=1, phase="0deg", solid=True, swap_direction=False,
                       name=None):
        """Assign the source of the current.
        
        Parameters
        ----------
        object_list : list
            List of objects to assign to the source of the current.
        amplitude : float, optional
            The default is ``1``.
        phase : str, optional
            The default is ``"0deg"``.
        solid : bool, optional
            The default is ``True``.
        swap_direction : bool, optional
            The default is ``False``.
        name : str, optional
            The default is ``None``.

        Returns
        -------
        BoundaryObject
            Boundary object
            
        """

        amplitude = str(amplitude) + "A"

        if not name:
            name = generate_unique_name("Current")
        
        object_list = self.modeler._convert_list_to_ids(object_list)
        if type(object_list[0]) is int:
            props = OrderedDict(
                {"Faces": object_list, "Current": amplitude, "IsSolid": solid, "Point out of terminal": swap_direction})
        else:
            props = OrderedDict(
                {"Objects": object_list, "Current": amplitude,"Phase":phase, "IsSolid": solid, "Point out of terminal": swap_direction})
        bound = BoundaryObject(self, name, props, "Current")
        if bound.create():
            self.boundaries.append(bound)
            return bound
        return False

    @aedt_exception_handler
    def assign_voltage(self, face_list, amplitude=1, name=None):
        """Assign a voltage source to a list of faces.

        Parameters
        ----------
        face_list : list
            List of faces.
        amplitude : float, optional
            Voltage amplitude in mV. The default is ``1``.
        name : str, optional
            Name of the boundary. The default is ``None``.

        Returns
        -------
        BoundaryObject
            Boundary object.

        """

        amplitude = str(amplitude) + "mV"

        if not name:
            name = generate_unique_name("Voltage")
        face_list = self.modeler._convert_list_to_ids(face_list)

        # if type(face_list) is not list and type(face_list) is not tuple:
        #     face_list = [face_list]
        props = OrderedDict({"Faces": face_list, "Voltage": amplitude})
        bound = BoundaryObject(self, name, props, "Voltage")
        if bound.create():
            self.boundaries.append(bound)
            return bound
        return False

    @aedt_exception_handler
    def assign_voltage_drop(self, face_list, amplitude=1, swap_direction=False, name=None):
        """Assign a voltage drop to a list of faces.

        Parameters
        ----------
        face_list : list
            List of faces.
        amplitude : float, optional
            Voltage amplitude in mV. The default is ``1``.
        swap_direction : bool, optional
            The default value is ``False``.
        name : str, optional
            Name of the boundary. The default is ``None``.

        Returns
        -------
        BoundaryObject
            Boundary object.

        """

        amplitude = str(amplitude) + "mV"

        if not name:
            name = generate_unique_name("VoltageDrop")
        face_list = self.modeler._convert_list_to_ids(face_list)

        props = OrderedDict({"Faces": face_list, "Voltage Drop": amplitude, "Point out of terminal": swap_direction})
        bound = BoundaryObject(self, name, props, "VoltageDrop")
        if bound.create():
            self.boundaries.append(bound)
            return bound
        return False

    @aedt_exception_handler
    def assign_winding(self, coil_terminals=None, winding_type="Current", current_value=1, res=0, ind=0, voltage=0,
                       parallel_branches=1, name=None):
        """Assign a winding to a Maxwell design.

        Parameters
        ----------
        coil_terminals : list, optional
            List of faces to create the coil terminal on. 
            The default is ``None``.
        winding_type : str, optional
            Type of the winding. Options are ``"Current"``, ``"Voltage"``, 
            and ``"External"``. The default is ``"Current"``.
        current_value : float, optional
            Value of the current in amperes. The default is ``1``.
        res : float, optional
            Resistance in ohms. The default is ``0``.
        ind : float, optional
            Henry. The default is ``0``.
        voltage : float, optional
            Voltage. The default is ``0``.
        parallel_branches : int, optional
            The default is ``1``.
        name : str, optional
            Name to assign the winding. The default is ``None``.

        Returns
        -------
        BoundaryObject
            Bounding object for the winding; otherwise only the bounding object.

        """

        if not name:
            name = generate_unique_name("Winding")

        props = OrderedDict({"Type": winding_type, "IsSolid": True, "Current": str(current_value) + "A",
                             "Resistance": str(res) + "ohm", "Inductance": str(ind) + "H",
                             "Voltage": str(voltage) + "V", "ParallelBranchesNum": str(parallel_branches)})
        bound = BoundaryObject(self, name, props, "Winding")
        if bound.create():
            self.boundaries.append(bound)
            if type(coil_terminals) is not list:
                coil_terminals = [coil_terminals]
            coil_names=[]
            for coil in coil_terminals:
                c=self.assign_coil(coil)
                if c:
                    coil_names.append(c.name)

            self.add_winding_coils(bound.name, coil_names)
            return bound
        return False

    @aedt_exception_handler
    def add_winding_coils(self, windingname, coil_names):
        """Add coils to the winding.

        Parameters
        ----------
        windingname : str
            Name of the winding.
        coil_names : list
            List of the one or more coil names.

        Returns
        -------
        bool
            ``True`` when successful, ``False`` when failed.   

        """
        if self.modeler._is3d:
            self.oboundary.AddWindingTerminals(windingname, coil_names)
        else:
            self.oboundary.AddWindingCoils(windingname, coil_names)
        return True

    @aedt_exception_handler
    def assign_coil(self, input_object, conductor_number=1, polarity="Positive", name=None):
        """Assign coils to a list of objects or face IDs.

        Parameters
        ----------
        input_object : list
            List of objects or face IDs to input.
        conductor_number : int, optional
            Number of conductors. The default is ``1``.
        polarity : str, optional
            Type of the polarity. The default is ``"Positive"``.         
        name : str, optional
             The default is ``None``.

        Returns
        -------
        CoilObject
            Coil object.

        """
        if polarity == "Positive":
            point = False
        else:
            point = True

        input_object = self.modeler._convert_list_to_ids(input_object)

        if not name:
            name = generate_unique_name("Coil")

        if type(input_object[0]) is str:
            if self.modeler._is3d:
                props2 = OrderedDict(
                    {"Objects": input_object, "Conductor number": str(conductor_number), "Point out of terminal": point})
                bound = BoundaryObject(self, name, props2, "CoilTerminal")
            else:
                props2 = OrderedDict(
                    {"Objects": input_object, "Conductor number": str(conductor_number), "PolarityType": polarity})
                bound = BoundaryObject(self, name, props2, "Coil")
        else:
            if self.modeler._is3d:
                props2 = OrderedDict(
                    {"Faces": input_object, "Conductor number": str(conductor_number), "Point out of terminal": point})
                bound = BoundaryObject(self, name, props2, "CoilTerminal")

            else:
                self.messenger.add_warning_error("Face Selection is not allowed in Maxwell 2D. Provide a 2D object.")
                return False
        if bound.create():
            self.boundaries.append(bound)
            return bound
        return False

    @aedt_exception_handler
    def assign_force(self, input_object, reference_cs="Global", is_virtual=True, force_name=None):
        """
        Assign a force to one or more objects.

        Parameters
        ----------
        input_object : str, list
            One or more objects to assign the force to.
        reference_cs : str, optional
            The default is ``"Global"``.
        is_virtual : bool, optional
            Whether the force is virtual. The default is ``True.``
        force_name : str, optional
            Name of the force. The default is ``None``.

        Returns
        -------
        bool
            ``True`` when successful, ``False`` when failed.
        
        """

        input_object = self.modeler._convert_list_to_ids(input_object, True)
        if not force_name:
            force_name = generate_unique_name("Force")
        if self.design_type == "Maxwell 3D":
            self.o_maxwell_parameters.AssignForce(
                [
                    "NAME:"+force_name,
                    "Reference CS:=", reference_cs,
                    "Is Virtual:="	, is_virtual,
                    "Objects:="		, input_object
                ])
        else:
            self.o_maxwell_parameters.AssignForce(
                [
                    "NAME:"+force_name,
                    "Reference CS:=", reference_cs,
                    "Objects:="		, input_object
                ])
        return True

    @aedt_exception_handler
    def assign_torque(self, input_object, reference_cs="Global", is_positive=True, is_virtual=True, axis="Z", torque_name=None):
        """
        Assign a torque to one or more objects.

        Parameters
        ----------
        input_object : str or list
           One or objects to assign the torque to 
        reference_cs : str, optional
            The default is ``"Global"``.
        is_positive : bool, optional
            Whether the torque is positive. The default is ``True``. 
        is_virtual : bool, optional
            Whether the torque is virtual. The default is ``True``.
        axis : str, optional
            Axis to apply the torque to. The default is ``"Z"``.
        torque_name : str, optional
            Name of the torque. The default is ``None``.

        Returns
        -------
        bool
            ``True`` when successful, ``False`` when failed.
        
        """

        input_object = self.modeler._convert_list_to_ids(input_object, True)
        if not torque_name:
            torque_name = generate_unique_name("Torque")
        if self.design_type == "Maxwell 3D":
            self.o_maxwell_parameters.AssignTorque(
                ["NAME:" + torque_name, "Is Virtual:=", is_virtual, "Coordinate System:=", reference_cs, "Axis:=", axis,
                 "Is Positive:=", is_positive, "Objects:=", input_object])
        else:
            self.o_maxwell_parameters.AssignTorque(
                ["NAME:" + torque_name, "Coordinate System:=", reference_cs,
                 "Is Positive:=", is_positive, "Objects:=", input_object])
        return True

    @aedt_exception_handler
    def assign_force(self, input_object, reference_cs="Global", is_virtual=True, force_name=None):
        """
        Assign a force to the selection.

        Parameters
        ----------
        input_object : str, list
        reference_cs : str, optional
        is_virtual : bool, optional
            Whether the force is virtual. The default is ``True``.
        force_name : str, optional
            Name of the force. The default is ``None``.

        Returns
        -------
        bool
            ``True`` when successful, ``False`` when failed.
        
        """

        input_object = self.modeler._convert_list_to_ids(input_object, True)
        if not force_name:
            force_name = generate_unique_name("Force")
        self.o_maxwell_parameters.AssignForce(
            [
                "NAME:" + force_name,
                "Reference CS:=", reference_cs,
                "Is Virtual:=", is_virtual,
                "Objects:="	, input_object
            ])
        return True

    @aedt_exception_handler
    def solve_inside(self, name, activate=True):
        """Solve inside.

        Parameters
        ----------
        name : str
            
        activate : bool, optional
            The default value is ``True``.

        Returns
        -------

        """
        self.modeler.oeditor.ChangeProperty(
            [
                "NAME:AllTabs",
                [
                    "NAME:Geometry3DAttributeTab",
                    [
                        "NAME:PropServers",
                        name
                    ],
                    [
                        "NAME:ChangedProps",
                        [
                            "NAME:Solve Inside",
                            "Value:=", activate
                        ]
                    ]
                ]
            ])
        return True

    @aedt_exception_handler
    def analyse_from_zero(self):
        """Analyze from zero."""
        self.oanalysis.ResetSetupToTimeZero(self._setup)
        self.analyse_nominal()
        return True

    @aedt_exception_handler
    def set_initial_angle(self, motion_setup, val):
        """Set the initial angle.
        
        Parameters
        ----------
        motion_setup : str
            Name of the motion setup.
        val : 
            Value of the angle.  

        Returns
        -------

        """
        self.odesign.ChangeProperty(
            [
                "NAME:AllTabs",
                [
                    "NAME:Maxwell2D",
                    [
                        "NAME:PropServers",
                        "ModelSetup:" + motion_setup
                    ],
                    [
                        "NAME:ChangedProps",
                        [
                            "NAME:Initial Position",
                            "Value:=", val
                        ]
                    ]
                ]
            ])
        return True

    def __enter__(self):
        return self

    def __exit__(self, ex_type, ex_value, ex_traceback):
        """ Push exit up to parent object Design """
        if ex_type:
            exception_to_desktop(self, ex_value, ex_traceback)


class Maxwell3d(Maxwell, FieldAnalysis3D, object):
    """Maxwell 3D application interface.

    This class allows you to connect to an existing Maxwell 3D design or create a
    new Maxwell 3D design if one does not exist.

    Parameters
    ----------
    projectname : str, optional
        Name of the project to select or the full path to the project
        or AEDTZ archive to open. The default is ``None``, in which
        case an attempt is made to get an active project. If no 
        projects are present, an empty project is created.
    designname : str, optional
        Name of the design to select. The default is ``None``, in 
        which case an attempt is made to get an active design. If no
        designs are present, an empty design is created.
    solution_type : str, optional
        Solution type to apply to the design. The default is
        ``None``, in which case the default type is applied.
    setup_name : str, optional
        Name of the setup to use as the nominal. The default is
        ``None``, in which case the active setup is used or 
        nothing is used.
    specified_version: str, optional
        Version of AEDT to use. The default is ``None``, in which case
        the active version or latest installed version is used.
    NG : bool, optional
        Whether to run AEDT in the non-graphical mode. The default 
        is ``False``, in which case AEDT is launched in the graphical mode.  
    AlwaysNew : bool, optional
        Whether to launch an instance of AEDT in a new thread, even if
        another instance of the ``specified_version`` is active on the
<<<<<<< HEAD
        machine.  The default is ``True``.
     release_on_exit : bool, optional
        Whether to release AEDT on exit. The default is ``True``.
     student_version : bool, optional
        Whether open AEDT Student Version. The default is ``False``.
=======
        machine. The default is ``True``.
    release_on_exit : bool, optional
        Whether to release AEDT on exit. The default is ``False``.
>>>>>>> 76876f76

    Examples
    --------
    Create an instance of `Maxwell3d` and open the specified
    project, which is named ``myfile.aedt``.

    >>> from pyaedt import Maxwell3d
    >>> aedtapp = Maxwell3d("myfile.aedt")

    Create an instance of `Maxwell3d` using the 2021 R1 release and open
    the specified project, which is named ``myfile.aedt``.

    >>> aedtapp = Maxwell3d(specified_version="2021.1", projectname="myfile.aedt")

    """

    @property  # for legacy purposes
    def dim(self):
        """ """
        return '3D'

    def __init__(self, projectname=None, designname=None, solution_type=None, setup_name=None,
                 specified_version=None, NG=False, AlwaysNew=False, release_on_exit=False,student_version=False):
        """
        Initialize the ``Maxwell`` class.
        """
        FieldAnalysis3D.__init__(self, "Maxwell 3D", projectname, designname, solution_type, setup_name,
                                 specified_version, NG, AlwaysNew, release_on_exit, student_version)
        Maxwell.__init__(self)


class Maxwell2d(Maxwell, FieldAnalysis2D, object):
    """Maxwell 2D application interface.

    Allows you to connect to an existing Maxwell 2D design or create a
    new Maxwell 2D design if one does not exist.

    Parameters
    ----------
    projectname : str, optional
        Name of the project to select or the full path to the project
        or AEDTZ archive to open. The default is ``None``, in which
        case an attempt is made to get an active project. If no 
        projects are present, an empty project is created.
    designname : str, optional
        Name of the design to select. The default is ``None``, in 
        which case an attempt is made to get an active design. If no
        designs are present, an empty design is created.
    solution_type : str, optional
        Solution type to apply to the design. The default is
        ``None``, in which case the default type is applied.
    setup_name : str, optional
        Name of the setup to use as the nominal. The default is
        ``None``, in which case the active setup is used or 
        nothing is used.
    specified_version: str, optional
        Version of AEDT to use. The default is ``None``, in which case
        the active version or latest installed version is used.
    NG : bool, optional
        Whether to run AEDT in the non-graphical mode. The default 
        is ``False``, in which case AEDT is launched in the graphical mode.  
    AlwaysNew : bool, optional
        Whether to launch an instance of AEDT in a new thread, even if
        another instance of the ``specified_version`` is active on the
<<<<<<< HEAD
        machine.  The default is ``True``.
     release_on_exit : bool, optional
        Whether to release AEDT on exit. The default is ``True``.
    student_version : bool, optional
        Whether open AEDT Student Version. The default is ``False``.
=======
        machine. The default is ``True``.
    release_on_exit : bool, optional
        Whether to release AEDT on exit. The default is ``False``.
>>>>>>> 76876f76

    Examples
    --------
    Create an instance of `Maxwell2d` and connect to an existing
    Maxwell 2D design or create a new Maxwell 2D design if one does
    not exist.

    >>> from pyaedt import Maxwell2d
    >>> aedtapp = Maxwell2d()

    Create an instance of `Maxwell2d` and link to a project named
    ``projectname``. If this project does not exist, create one with
    this name.

    >>> aedtapp = Maxwell2d(projectname)

    Create an instance of `Maxwell2d` and link to a design named
    ``designname`` in a project named ``projectname``.

    >>> aedtapp = Maxwell2d(projectname,designame)

    """

    @property  # for legacy purposes
    def dim(self):
        """Dimension."""
        return self.modeler.dimension

    @property
    def geometry_mode(self):
        """Geometry mode."""
        return self.odesign.GetGeometryMode()

    def __init__(self, projectname=None, designname=None, solution_type=None, setup_name=None,
                 specified_version=None, NG=False, AlwaysNew=False, release_on_exit=False, student_version=False):
        FieldAnalysis2D.__init__(self, "Maxwell 2D", projectname, designname, solution_type, setup_name,
                                 specified_version, NG, AlwaysNew, release_on_exit, student_version)
        Maxwell.__init__(self)

    def get_model_depth(self):
        """Get model depth."""
        if self.modeler.dimension == '2D':
            with open(self.project_file, 'r') as fi:
                design_str = "\t$begin 'Maxwell2DModel'"
                found_design = False
                found_correct_design = False
                item_str = "\t\tModelDepth='"
                for line in fi:
                    if not found_design:
                        if line.startswith(design_str):
                            found_design = True
                    else:
                        if line.startswith("\t\tName='"):
                            if self.design_name in line:
                                found_correct_design = True
                            else:
                                found_design = False
                    if found_correct_design:
                        if line.startswith(item_str):
                            break
                if found_correct_design:
                    value_str = line.replace(item_str, "").replace("'\n", "")
                    # TODO Still messy!
                    try:
                        a = float_units(value_str)
                    except:
                        a = self.variable_manager[value_str].value
                    return a
                else:
                    raise RuntimeError('Design data is not found by the get_model_depth function. Find and fix the inconsistency.')
        else:
            return None

    @aedt_exception_handler
    def generate_design_data(self, linefilter=None, objectfilter=None):
        """Generate a generic set of design data and store it in the extension directory as ``design_data.json``.

        Parameters
        ----------
        linefilter : optional
             The default is ``None``.
        objectfilter : optional
             The default is ``None``.

        Returns
        -------
        bool
            ``True`` when successful, ``False`` when failed.

        """
        solid_bodies = self.modeler.solid_bodies
        if objectfilter:
            solid_ids = [i for i,j in self.modeler.primitives.objects_names.items() if j.name in objectfilter]
        else:
            solid_ids = [i for i in list(self.modeler.primitives.objects_names.keys())]
        model_depth = self.get_model_depth()
        self.design_data = {
            "Project Directory": self.project_path,
            "Working Directory": self.working_directory,
            "Library Directories": self.library_list,
            "Dimension": self.modeler.dimension,
            "GeoMode": self.geometry_mode,
            "ModelUnits": self.modeler.model_units,
            "Symmetry": self.symmetry_multiplier,
            "ModelDepth": model_depth,
            "ObjectList": solid_ids,
            "LineList": self.modeler.vertex_data_of_lines(linefilter),
            "VarList": self.variable_manager.variable_names,
            "Setups": self.existing_analysis_setups,
            "MaterialProperties": self.get_object_material_properties(solid_bodies)
        }

        design_file = os.path.join(self.working_directory, "design_data.json")
        with open(design_file, 'w') as fps:
            json.dump(self.design_data, fps, indent=4)
        return True

    @aedt_exception_handler
    def read_design_data(self):
        """Read back the design data as a dictionary."""
        design_file = os.path.join(self.working_directory, "design_data.json")
        with open(design_file, 'r') as fps:
            design_data = json.load(fps)
        return design_data

    @aedt_exception_handler
    def assign_balloon(self, edge_list, bound_name= None):
        """Assign a balloon boundary to a list of edges.

        Parameters
        ----------
        edge_list: list
            List of edges.
        bound_name: str, optional
            Name of the boundary. The default is ``None``.

        Returns
        -------
        BoundaryObject
            Boundary object.

        """
        edge_list = self.modeler._convert_list_to_ids(edge_list)

        if not bound_name:
            bound_name = generate_unique_name("Balloon")

        props2 = OrderedDict(
            {"Edges": edge_list})
        bound = BoundaryObject(self, bound_name, props2, "Balloon")

        if bound.create():
            self.boundaries.append(bound)
            return bound
        return False

    @aedt_exception_handler
    def assign_vector_potential(self, input_edge, vectorvalue=0, bound_name=None):
        """Assign coils to a list of objects or face IDs.

        Parameters
        ----------
        input_edge : list
            List of edges or edge IDs to input.
        vectorvalue : float, optional
            Value of the vector. The default is ``0``.
        bound_name : str, optional
            Name of the boundary. The default is ``None``.

        Returns
        -------
        BoundaryObject
            Vector Potential Object

        """
        input_edge= self.modeler._convert_list_to_ids(input_edge)

        if not bound_name:
            bound_name=generate_unique_name("Vector")
        if type(input_edge[0]) is str:
            props2 = OrderedDict(
                {"Objects": input_edge, "Value": str(vectorvalue), "CoordinateSystem": ""})
        else:
            props2 = OrderedDict(
                {"Edges": input_edge, "Value": str(vectorvalue), "CoordinateSystem": ""})
        bound = BoundaryObject(self, bound_name, props2, "VectorPotential")

        if bound.create():
            self.boundaries.append(bound)
            return bound
        return False<|MERGE_RESOLUTION|>--- conflicted
+++ resolved
@@ -96,10 +96,10 @@
     projectname : str, optional
         Name of the project to select or the full path to the project
         or AEDTZ archive to open. The default is ``None``, in which
-        case an attempt is made to get an active project. If no 
+        case an attempt is made to get an active project. If no
         projects are present, an empty project is created.
     designname : str, optional
-        Name of the design to select. The default is ``None``, in 
+        Name of the design to select. The default is ``None``, in
         which case an attempt is made to get an active design. If no
         designs are present, an empty design is created.
     solution_type : str, optional
@@ -107,14 +107,14 @@
         ``None``, in which case the default type is applied.
     setup_name : str, optional
         Name of the setup to use as the nominal. The default is
-        ``None``, in which case the active setup is used or 
+        ``None``, in which case the active setup is used or
         nothing is used.
     specified_version: str, optional
         Version of AEDT to use. The default is ``None``, in which case
         the active version or latest installed version is used.
     NG : bool, optional
-        Whether to run AEDT in the non-graphical mode. The default 
-        is ``False``, in which case AEDT launches in the graphical mode.  
+        Whether to run AEDT in the non-graphical mode. The default
+        is ``False``, in which case AEDT launches in the graphical mode.
     AlwaysNew : bool, optional
         Whether to launch an instance of AEDT in a new thread, even if
         another instance of the ``specified_version`` is active on the
@@ -390,7 +390,7 @@
         Parameters
         ----------
         coil_terminals : list, optional
-            List of faces to create the coil terminal on. 
+            List of faces to create the coil terminal on.
             The default is ``None``.
         winding_type : str, optional
             Type of the winding. Options are ``"Current"``, ``"Voltage"``, 
@@ -564,7 +564,7 @@
         Parameters
         ----------
         input_object : str or list
-           One or objects to assign the torque to 
+           One or objects to assign the torque to
         reference_cs : str, optional
             The default is ``"Global"``.
         is_positive : bool, optional
@@ -674,13 +674,13 @@
     @aedt_exception_handler
     def set_initial_angle(self, motion_setup, val):
         """Set the initial angle.
-        
+
         Parameters
         ----------
         motion_setup : str
             Name of the motion setup.
         val : 
-            Value of the angle.  
+            Value of the angle.
 
         Returns
         -------
@@ -726,10 +726,10 @@
     projectname : str, optional
         Name of the project to select or the full path to the project
         or AEDTZ archive to open. The default is ``None``, in which
-        case an attempt is made to get an active project. If no 
+        case an attempt is made to get an active project. If no
         projects are present, an empty project is created.
     designname : str, optional
-        Name of the design to select. The default is ``None``, in 
+        Name of the design to select. The default is ``None``, in
         which case an attempt is made to get an active design. If no
         designs are present, an empty design is created.
     solution_type : str, optional
@@ -737,28 +737,22 @@
         ``None``, in which case the default type is applied.
     setup_name : str, optional
         Name of the setup to use as the nominal. The default is
-        ``None``, in which case the active setup is used or 
+        ``None``, in which case the active setup is used or
         nothing is used.
     specified_version: str, optional
         Version of AEDT to use. The default is ``None``, in which case
         the active version or latest installed version is used.
     NG : bool, optional
-        Whether to run AEDT in the non-graphical mode. The default 
-        is ``False``, in which case AEDT is launched in the graphical mode.  
+        Whether to run AEDT in the non-graphical mode. The default
+        is ``False``, in which case AEDT is launched in the graphical mode.
     AlwaysNew : bool, optional
         Whether to launch an instance of AEDT in a new thread, even if
         another instance of the ``specified_version`` is active on the
-<<<<<<< HEAD
-        machine.  The default is ``True``.
-     release_on_exit : bool, optional
-        Whether to release AEDT on exit. The default is ``True``.
-     student_version : bool, optional
-        Whether open AEDT Student Version. The default is ``False``.
-=======
         machine. The default is ``True``.
     release_on_exit : bool, optional
         Whether to release AEDT on exit. The default is ``False``.
->>>>>>> 76876f76
+     student_version : bool, optional
+        Whether open AEDT Student Version. The default is ``False``.
 
     Examples
     --------
@@ -801,10 +795,10 @@
     projectname : str, optional
         Name of the project to select or the full path to the project
         or AEDTZ archive to open. The default is ``None``, in which
-        case an attempt is made to get an active project. If no 
+        case an attempt is made to get an active project. If no
         projects are present, an empty project is created.
     designname : str, optional
-        Name of the design to select. The default is ``None``, in 
+        Name of the design to select. The default is ``None``, in
         which case an attempt is made to get an active design. If no
         designs are present, an empty design is created.
     solution_type : str, optional
@@ -812,28 +806,22 @@
         ``None``, in which case the default type is applied.
     setup_name : str, optional
         Name of the setup to use as the nominal. The default is
-        ``None``, in which case the active setup is used or 
+        ``None``, in which case the active setup is used or
         nothing is used.
     specified_version: str, optional
         Version of AEDT to use. The default is ``None``, in which case
         the active version or latest installed version is used.
     NG : bool, optional
-        Whether to run AEDT in the non-graphical mode. The default 
-        is ``False``, in which case AEDT is launched in the graphical mode.  
+        Whether to run AEDT in the non-graphical mode. The default
+        is ``False``, in which case AEDT is launched in the graphical mode.
     AlwaysNew : bool, optional
         Whether to launch an instance of AEDT in a new thread, even if
         another instance of the ``specified_version`` is active on the
-<<<<<<< HEAD
-        machine.  The default is ``True``.
-     release_on_exit : bool, optional
-        Whether to release AEDT on exit. The default is ``True``.
-    student_version : bool, optional
-        Whether open AEDT Student Version. The default is ``False``.
-=======
         machine. The default is ``True``.
     release_on_exit : bool, optional
         Whether to release AEDT on exit. The default is ``False``.
->>>>>>> 76876f76
+    student_version : bool, optional
+        Whether open AEDT Student Version. The default is ``False``.
 
     Examples
     --------
