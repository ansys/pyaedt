--- conflicted
+++ resolved
@@ -2518,24 +2518,15 @@
     @pyaedt_function_handler
     def assign_flux_tangential(self, objects_list, flux_name=None):
         # type : (list, str = None) -> pyaedt.modules.Boundary.BoundaryObject
-<<<<<<< HEAD
-        """Assign a flux tangential boundary for a Transient A-Phi Solver.
-=======
         """Assign a flux tangential boundary for a transient A-Phi solver.
->>>>>>> 80e26fcd
 
         Parameters
         ----------
         objects_list : list
             List of objects to assign the flux tangential boundary condition to.
         flux_name : str, optional
-<<<<<<< HEAD
-            Name of the flux tangential boundary.
-            If not provided a random name will be generated.
-=======
             Name of the flux tangential boundary. The default is ``None``,
             in which case a random name is automatically generated.
->>>>>>> 80e26fcd
 
         Returns
         -------
@@ -2550,31 +2541,19 @@
         Examples
         --------
 
-<<<<<<< HEAD
-        Create a box and assign flux tangential boundary to one of its faces.
-=======
         Create a box and assign a flux tangential boundary to one of its faces.
->>>>>>> 80e26fcd
 
         >>> box = maxwell3d_app.modeler.create_box([50, 0, 50], [294, 294, 19], name="Box")
         >>> flux_tangential = maxwell3d_app.assign_flux_tangential(box.faces[0], "FluxExample")
         """
         if self.solution_type != "TransientAPhiFormulation":
-<<<<<<< HEAD
-            self.logger.error("Flux tangential can only be assigned to Transient APhi solutions type.")
-=======
             self.logger.error("Flux tangential boundary can only be assigned to a transient APhi solution type.")
->>>>>>> 80e26fcd
             return False
 
         objects_list = self.modeler.convert_to_selections(objects_list, True)
 
         if not flux_name:
-<<<<<<< HEAD
-            flux_name = generate_unique_name("Flux_Tangential")
-=======
-            flux_name = generate_unique_name("Insulation")
->>>>>>> 80e26fcd
+            flux_name = generate_unique_name("FluxTangential")
         elif flux_name in self.modeler.get_boundaries_name():
             flux_name = generate_unique_name(flux_name)
 
@@ -2584,7 +2563,6 @@
 
         return self._create_boundary(flux_name, props, "FluxTangential")
 
-<<<<<<< HEAD
     @pyaedt_function_handler
     def assign_layout_force(self, nets_layers_mapping, component_name, reference_cs="Global", force_name=None):
         # type : (dict, str, str, str) -> bool
@@ -2657,8 +2635,6 @@
             self.boundaries.append(bound)
             return bound
 
-=======
->>>>>>> 80e26fcd
 
 class Maxwell2d(Maxwell, FieldAnalysis3D, object):
     """Provides the Maxwell 2D app interface.
