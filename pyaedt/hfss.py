"""This module contains these classes: ``Hfss`` and ``BoundaryType``."""
from __future__ import absolute_import
import os
import warnings
import math
import tempfile

from pyaedt.application.Analysis3D import FieldAnalysis3D
from pyaedt.modeler.GeometryOperators import GeometryOperators
from pyaedt.modules.Boundary import BoundaryObject, NativeComponentObject, FarFieldSetup
from pyaedt.generic.general_methods import generate_unique_name, aedt_exception_handler
from collections import OrderedDict
from pyaedt.modeler.actors import Radar
from pyaedt.generic.constants import INFINITE_SPHERE_TYPE


class Hfss(FieldAnalysis3D, object):
    """Provides the HFSS application interface.

    This class allows you to create an interactive instance of HfSS and
    connect to an existing HFSS design or create a new HFSS design if
    one does not exist.

    Parameters
    ----------
    projectname : str, optional
        Name of the project to select or the full path to the project
        or AEDTZ archive to open. The default is ``None``, in which
        case an attempt is made to get an active project. If no
        projects are present, an empty project is created.
    designname : str, optional
        Name of the design to select. The default is ``None``, in
        which case an attempt is made to get an active design. If no
        designs are present, an empty design is created.
    solution_type : str, optional
        Solution type to apply to the design. The default is
        ``None``, in which case the default type is applied.
    setup_name : str, optional
        Name of the setup to use as the nominal. The default is
        ``None``, in which case the active setup is used or
        nothing is used.
    specified_version : str, optional
        Version of AEDT to use. The default is ``None``, in which case
        the active version or latest installed version is used.
        This parameter is ignored when script is launched within AEDT.
    NG : bool, optional
        Whether to run AEDT in the non-graphical mode. The default
        is ``False``, in which case AEDT is launched in the graphical mode.
        This parameter is ignored when script is launched within AEDT.
    new_desktop_session : bool, optional
        Whether to launch an instance of AEDT in a new thread, even if
        another instance of the ``specified_version`` is active on the
        machine. The default is ``True``. This parameter is ignored when
        script is launched within AEDT.
    close_on_exit : bool, optional
        Whether to release AEDT on exit. The default is ``False``.
    student_version : bool, optional
        Whether to open the AEDT student version. The default is
        ``False``. This parameter is ignored when script is launched
        within AEDT.

    Examples
    --------

    Create an instance of HFSS and connect to an existing HFSS
    design or create a new HFSS design if one does not exist.

    >>> from pyaedt import Hfss
    >>> hfss = Hfss()
    pyaedt info: No project is defined...
    pyaedt info: Active design is set to...

    Create an instance of HFSS and link to a project named
    ``HfssProject``. If this project does not exist, create one with
    this name.

    >>> hfss = Hfss("HfssProject")
    pyaedt info: Project HfssProject has been created.
    pyaedt info: No design is present. Inserting a new design.
    pyaedt info: Added design ...

    Create an instance of HFSS and link to a design named
    ``HfssDesign1`` in a project named ``HfssProject``.

    >>> hfss = Hfss("HfssProject","HfssDesign1")
    pyaedt info: Added design 'HfssDesign1' of type HFSS.

    Create an instance of HFSS and open the specified project,
    which is named ``"myfile.aedt"``.

    >>> hfss = Hfss("myfile.aedt")
    pyaedt info: Project myfile has been created.
    pyaedt info: No design is present. Inserting a new design.
    pyaedt info: Added design...

    Create an instance of HFSS using the 2021 R1 release and open
    the specified project, which is named ``"myfile2.aedt"``.

    >>> hfss = Hfss(specified_version="2021.2", projectname="myfile2.aedt")
    pyaedt info: Project myfile2 has been created.
    pyaedt info: No design is present. Inserting a new design.
    pyaedt info: Added design...

    Create an instance of HFSS using the 2021 R2 student version and open
    the specified project, which is named ``"myfile3.aedt"``.

    >>> hfss = Hfss(specified_version="2021.2", projectname="myfile3.aedt", student_version=True)
    pyaedt info: Project myfile3 has been created.
    pyaedt info: No design is present. Inserting a new design.
    pyaedt info: Added design...

    """

    # def __repr__(self):
    #     try:
    #         return "HFSS {} {}. ProjectName:{} DesignName:{} ".format(
    #             self._aedt_version, self.solution_type, self.project_name, self.design_name
    #         )
    #     except:
    #         return "HFSS Module"

    def __init__(
        self,
        projectname=None,
        designname=None,
        solution_type=None,
        setup_name=None,
        specified_version=None,
        non_graphical=False,
        new_desktop_session=False,
        close_on_exit=False,
        student_version=False,
    ):
        FieldAnalysis3D.__init__(
            self,
            "HFSS",
            projectname,
            designname,
            solution_type,
            setup_name,
            specified_version,
            non_graphical,
            new_desktop_session,
            close_on_exit,
            student_version,
        )
        self.field_setups = self._get_rad_fields()

    def __enter__(self):
        return self

    @property
    def oradfield(self):
        """AEDT Radiation Field Object.

        References
        ----------

        >>> oDesign.GetModule("RadField")
        """
        if self.solution_type not in ["EigenMode", "Characteristic Mode"]:
            return self._odesign.GetModule("RadField")
        else:
            self.logger.warning("Solution %s does not support RadField.", self.solution_type)
            return

    @property
    def omodelsetup(self):
        """AEDT Model Setup Object.

        References
        ----------

        >>> oDesign.GetModule("ModelSetup")
        """
        return self._odesign.GetModule("ModelSetup")

    class BoundaryType(object):
        """Creates and manages boundaries."""

        (PerfectE, PerfectH, Aperture, Radiation, Impedance, LayeredImp, LumpedRLC, FiniteCond) = range(0, 8)

    @property
    def hybrid(self):
        """Get/Set Hfss hybrid mode for the active solution."""
        return self.design_solutions.hybrid

    @hybrid.setter
    @aedt_exception_handler
    def hybrid(self, value):
        self.design_solutions.hybrid = value

    @property
    def composite(self):
        """Get/Set Hfss composite mode for the active solution."""
        return self.design_solutions.composite

    @composite.setter
    @aedt_exception_handler
    def composite(self, value):
        self.design_solutions.composite = value

    @aedt_exception_handler
    def set_auto_open(self, enable=True, boundary_type="Radiation"):
        """Set Hfss auto open type.

        Parameters
        ----------
        enable : bool, optional
            Either to enable or not auto open. The default is ``True``.
        boundary_type : str, optional
            Boundary Type to be used with auto open. Default is `"Radiation"`.
            Other options are `"FEBI"` and `"PML"`.

        Returns
        -------
        bool

        Examples
        --------
        Enable auto open type for PML boundary.

        >>> hfss.set_auto_open(True, "PML")
        """
        if enable and boundary_type not in ["Radiation", "FEBI", "PML"]:
            raise AttributeError("Wrong boundary type. Check Documentation for valid inputs")
        return self.design_solutions.set_auto_open(enable=enable, boundary_type=boundary_type)

    @aedt_exception_handler
    def _get_rad_fields(self):
        if not self.design_properties:
            return []
        fields = []
        if self.design_properties.get("RadField") and self.design_properties["RadField"].get("FarFieldSetups"):
            for val in self.design_properties["RadField"]["FarFieldSetups"]:
                p = self.design_properties["RadField"]["FarFieldSetups"][val]
                if isinstance(p, (dict, OrderedDict)) and p.get("Type") == "Infinite Sphere":
                    fields.append(FarFieldSetup(self, val, p, "FarFieldSphere"))
        return fields

    @aedt_exception_handler
    def _create_boundary(self, name, props, boundary_type):
        """Create a boundary.

        Parameters
        ---------
        name : str
            Name of the boundary
        props : list
            List of properties for the boundary.
        boundary_type :
            Type of the boundary.

        Returns
        -------
        :class:`pyaedt.modules.Boundary.BoundaryObject`
            Boundary object.

        """

        bound = BoundaryObject(self, name, props, boundary_type)
        result = bound.create()
        if result:
            self.boundaries.append(bound)
            self.logger.info("Boundary %s %s has been correctly created.", boundary_type, name)
            return bound
        self.logger.error("Error in boundary creation for %s %s.", boundary_type, name)

        return result

    @aedt_exception_handler
    def _create_lumped_driven(self, objectname, int_line_start, int_line_stop, impedance, portname, renorm, deemb):
        start = [str(i) + self.modeler.primitives.model_units for i in int_line_start]
        stop = [str(i) + self.modeler.primitives.model_units for i in int_line_stop]
        props = OrderedDict({})
        if isinstance(objectname, str):
            props["Objects"] = [objectname]
        else:
            props["Faces"] = [objectname]
        props["DoDeembed"] = deemb
        props["RenormalizeAllTerminals"] = renorm
        props["Modes"] = OrderedDict(
            {
                "Mode1": OrderedDict(
                    {
                        "ModeNum": 1,
                        "UseIntLine": True,
                        "IntLine": OrderedDict({"Start": start, "End": stop}),
                        "AlignmentGroup": 0,
                        "CharImp": "Zpi",
                        "RenormImp": str(impedance) + "ohm",
                    }
                )
            }
        )
        props["ShowReporterFilter"] = False
        props["ReporterFilter"] = [True]
        props["Impedance"] = str(impedance) + "ohm"
        return self._create_boundary(portname, props, "LumpedPort")

    @aedt_exception_handler
    def _create_port_terminal(self, objectname, int_line_stop, portname, iswaveport=False):
        ref_conductors = self.modeler.convert_to_selections(int_line_stop, True)
        props = OrderedDict({})
        props["Faces"] = int(objectname)
        props["IsWavePort"] = iswaveport
        props["ReferenceConductors"] = ref_conductors
        props["RenormalizeModes"] = True
        ports = list(self.oboundary.GetExcitationsOfType("Terminal"))
        boundary = self._create_boundary(portname, props, "AutoIdentify")
        if boundary:
            new_ports = list(self.oboundary.GetExcitationsOfType("Terminal"))
            terminals = [i for i in new_ports if i not in ports]
            for terminal in terminals:
                name_split = terminal.split("_")
                new_name = portname + "_" + name_split[-1]
                properties = [
                    "NAME:AllTabs",
                    [
                        "NAME:HfssTab",
                        ["NAME:PropServers", "BoundarySetup:" + terminal],
                        ["NAME:ChangedProps", ["NAME:Name", "Value:=", new_name]],
                    ],
                ]
                try:
                    self.odesign.ChangeProperty(properties)
                except:
                    self.logger.warning("Failed To rename Terminals")
        return boundary

    @aedt_exception_handler
    def _create_circuit_port(self, edgelist, impedance, name, renorm, deemb, renorm_impedance=""):
        edgelist = self.modeler._convert_list_to_ids(edgelist, False)
        props = OrderedDict(
            {
                "Edges": edgelist,
                "Impedance": str(impedance) + "ohm",
                "DoDeembed": deemb,
                "RenormalizeAllTerminals": renorm,
            }
        )

        if "Modal" in self.solution_type:

            if renorm:
                if isinstance(renorm_impedance, (int, float)) or "i" not in renorm_impedance:
                    renorm_imp = str(renorm_impedance) + "ohm"
                else:
                    renorm_imp = "(" + renorm_impedance + ") ohm"
            else:
                renorm_imp = "0ohm"
            props["RenormImp"] = renorm_imp
        else:
            props["TerminalIDList"] = []
        return self._create_boundary(name, props, "CircuitPort")

    @aedt_exception_handler
    def _create_waveport_driven(
        self,
        objectname,
        int_line_start=None,
        int_line_stop=None,
        impedance=50,
        portname="",
        renorm=True,
        nummodes=1,
        deemb_distance=0,
    ):
        start = None
        stop = None
        if int_line_start and int_line_stop:
            start = [str(i) + self.modeler.primitives.model_units for i in int_line_start]
            stop = [str(i) + self.modeler.primitives.model_units for i in int_line_stop]
            useintline = True
        else:
            useintline = False

        props = OrderedDict({})
        if isinstance(objectname, int):
            props["Faces"] = [objectname]
        else:
            props["Objects"] = [objectname]
        props["NumModes"] = nummodes
        props["UseLineModeAlignment"] = False

        if deemb_distance != 0:
            props["DoDeembed"] = True
            props["DeembedDist"] = str(deemb_distance) + self.modeler.model_units

        else:
            props["DoDeembed"] = False
        props["RenormalizeAllTerminals"] = renorm
        modes = OrderedDict({})
        arg2 = []
        arg2.append("NAME:Modes")
        i = 1
        report_filter = []
        while i <= nummodes:
            if i == 1:
                mode = OrderedDict({})
                mode["ModeNum"] = i
                mode["UseIntLine"] = useintline
                if useintline:
                    mode["IntLine"] = OrderedDict({"Start": start, "End": stop})
                mode["AlignmentGroup"] = 0
                mode["CharImp"] = "Zpi"
                mode["RenormImp"] = str(impedance) + "ohm"
                modes["Mode1"] = mode
            else:
                mode = OrderedDict({})

                mode["ModeNum"] = i
                mode["UseIntLine"] = False
                mode["AlignmentGroup"] = 0
                mode["CharImp"] = "Zpi"
                mode["RenormImp"] = str(impedance) + "ohm"
                modes["Mode" + str(i)] = mode
            report_filter.append(True)
            i += 1
        props["Modes"] = modes
        props["ShowReporterFilter"] = False
        props["ReporterFilter"] = report_filter
        props["UseAnalyticAlignment"] = False
        return self._create_boundary(portname, props, "WavePort")

    @aedt_exception_handler
    def assigncoating(
        self,
        obj,
        mat=None,
        cond=58000000,
        perm=1,
        usethickness=False,
        thickness="0.1mm",
        roughness="0um",
        isinfgnd=False,
        istwoside=False,
        isInternal=True,
        issheelElement=False,
        usehuray=False,
        radius="0.5um",
        ratio="2.9",
    ):
        """Assign finite conductivity to one or more objects of a given material.

        .. deprecated:: 0.4.5
           Use :func:`Hfss.assign_coating` instead.

        """

        warnings.warn("`assigncoating` is deprecated. Use `assign_coating` instead.", DeprecationWarning)
        self.assign_coating(
            obj,
            mat,
            cond,
            perm,
            usethickness,
            thickness,
            roughness,
            isinfgnd,
            istwoside,
            isInternal,
            issheelElement,
            usehuray,
            radius,
            ratio,
        )

    @aedt_exception_handler
    def assign_coating(
        self,
        obj,
        mat=None,
        cond=58000000,
        perm=1,
        usethickness=False,
        thickness="0.1mm",
        roughness="0um",
        isinfgnd=False,
        istwoside=False,
        isInternal=True,
        issheelElement=False,
        usehuray=False,
        radius="0.5um",
        ratio="2.9",
    ):
        """Assign finite conductivity to one or more objects of a given material.

        Parameters
        ----------
        obj : str or list
            One or more objects to assign finite conductivity to.
        mat : str, optional
            Material to use. The default is ``None``.
        cond : float, optional
            If no material is provided, a conductivity value must be supplied. The default is ``58000000``.
        perm : float, optional
            If no material is provided, a permittivity value must be supplied. The default is ``1``.
        usethickness : bool, optional
            Whether to use thickness. The default is ``False``.
        thickness : str, optional
            Thickness value if ``usethickness=True``. The default is ``"0.1mm"``.
        roughness : str, optional
            Roughness value  with units. The default is ``"0um"``.
        isinfgnd : bool, optional
            Whether the finite conductivity is an infinite ground. The default is ``False``.
        istwoside : bool, optional
            The default is ``False``.
        isInternal : bool, optional
            The default is ``True``.
        issheelElement : bool, optional
            The default is ``False``.
        usehuray : bool, optional
            Whether to use an Huray coefficient. The default is ``False``.
        radius : str, optional
            Radius value if ``usehuray=True``. The default is ``"0.5um"``.
        ratio : str, optional
            Ratio value if ``usehuray=True``. The default is ``"2.9"``.

        Returns
        -------
        :class:`pyaedt.modules.Boundary.BoundaryObject`
            Boundary object.

        References
        ----------

        >>> oModule.AssignFiniteCond

        Examples
        --------

        Create a cylinder at the XY working plane and assign a copper coating of 0.2 mm to it.

        >>> origin = hfss.modeler.Position(0, 0, 0)
        >>> inner = hfss.modeler.primitives.create_cylinder(
        ...     hfss.PLANE.XY, origin, 3, 200, 0, "inner"
        ... )
        >>> inner_id = hfss.modeler.primitives.get_obj_id("inner")
        >>> coat = hfss.assign_coating([inner_id], "copper", usethickness=True, thickness="0.2mm")

        """

        listobj = self.modeler.convert_to_selections(obj, True)
        listobjname = "_".join(listobj)
        props = {"Objects": listobj}
        if mat:
            mat = mat.lower()
            if mat in self.materials.material_keys:
                Mat = self.materials.material_keys[mat]
                Mat.update()
                props["UseMaterial"] = True
                props["Material"] = mat
                self.materials._aedmattolibrary(mat)
            elif self.materials.checkifmaterialexists(mat):
                props["UseMaterial"] = True
                props["Material"] = mat
            else:
                return False
        else:
            props["UseMaterial"] = False
            props["Conductivity"] = str(cond)
            props["Permeability"] = str(str(perm))
        props["UseThickness"] = usethickness
        if usethickness:
            props["Thickness"] = thickness
        if usehuray:
            props["Radius"] = str(radius)
            props["Ratio"] = str(ratio)
            props["InfGroundPlane"] = False
        else:
            props["Roughness"] = roughness
            props["InfGroundPlane"] = isinfgnd
        props["IsTwoSided"] = istwoside

        if istwoside:
            props["IsShellElement"] = issheelElement
        else:
            props["IsInternal"] = isInternal
        return self._create_boundary("Coating_" + listobjname[:32], props, "FiniteCond")

    @aedt_exception_handler
    def create_frequency_sweep(
        self,
        setupname,
        unit="GHz",
        freqstart=1e-3,
        freqstop=10,
        sweepname=None,
        num_of_freq_points=451,
        sweeptype="Interpolating",
        interpolation_tol=0.5,
        interpolation_max_solutions=250,
        save_fields=True,
        save_rad_fields=False,
    ):
        """Create a frequency sweep.

        .. deprecated:: 0.4.0
           Use :func:`Hfss.create_linear_count_sweep` instead.

        """
        warnings.warn(
            "`create_frequency_sweep` is deprecated. Use `create_linear_count_sweep` instead.",
            DeprecationWarning,
        )

        return self.create_linear_count_sweep(
            setupname=setupname,
            unit=unit,
            freqstart=freqstart,
            freqstop=freqstop,
            num_of_freq_points=num_of_freq_points,
            sweepname=sweepname,
            save_fields=save_fields,
            save_rad_fields=save_rad_fields,
            sweep_type=sweeptype,
            interpolation_tol=interpolation_tol,
            interpolation_max_solutions=interpolation_max_solutions,
        )

    @aedt_exception_handler
    def create_linear_count_sweep(
        self,
        setupname,
        unit,
        freqstart,
        freqstop,
        num_of_freq_points,
        sweepname=None,
        save_fields=True,
        save_rad_fields=False,
        sweep_type="Discrete",
        interpolation_tol=0.5,
        interpolation_max_solutions=250,
    ):
        """Create a sweep with the specified number of points.

        Parameters
        ----------
        setupname : str
            Name of the setup.
        unit : str
            Unit of the frequency. For example, ``"MHz`` or ``"GHz"``.
        freqstart : float
            Starting frequency of the sweep, such as ``1``.
        freqstop : float
            Stopping frequency of the sweep.
        num_of_freq_points : int
            Number of frequency points in the range.
        sweepname : str, optional
            Name of the sweep. The default is ``None``.
        save_fields : bool, optional
            Whether to save the fields. The default is ``True``.
        save_rad_fields : bool, optional
            Whether to save the radiating fields. The default is ``False``.
        sweep_type : str, optional
            Type of the sweep. Options are ``"Fast"``, ``"Interpolating"``,
            and ``"Discrete"``. The default is ``"Discrete"``.
        interpolation_tol : float, optional
            Error tolerance threshold for the interpolation
            process. The default is ``0.5``.
        interpolation_max_solutions : int, optional
            Maximum number of solutions evaluated for the interpolation process.
            The default is ``250``.

        Returns
        -------
        :class:`pyaedt.modules.SetupTemplates.SweepHFSS` or bool
            Sweep object if successful, ``False`` otherwise.

        References
        ----------

        >>> oModule.InsertFrequencySweep

        Examples
        --------

        Create a setup named ``"LinearCountSetup"`` and use it in a linear count sweep
        named ``"LinearCountSweep"``.

        >>> setup = hfss.create_setup("LinearCountSetup")
        >>> linear_count_sweep = hfss.create_linear_count_sweep(setupname="LinearCountSetup",
        ...                                                     sweepname="LinearCountSweep",
        ...                                                     unit="MHz", freqstart=1.1e3,
        ...                                                     freqstop=1200.1, num_of_freq_points=1658)
        >>> type(linear_count_sweep)
        <class 'pyaedt.modules.SetupTemplates.SweepHFSS'>

        """
        if sweep_type not in ["Discrete", "Interpolating", "Fast"]:
            raise AttributeError("Invalid in `sweep_type`. It has to be either 'Discrete', 'Interpolating', or 'Fast'")

        if sweepname is None:
            sweepname = generate_unique_name("Sweep")

        if setupname not in self.setup_names:
            return False
        for s in self.setups:
            if s.name == setupname:
                setupdata = s
                if sweepname in [sweep.name for sweep in setupdata.sweeps]:
                    oldname = sweepname
                    sweepname = generate_unique_name(oldname)
                    self.logger.warning(
                        "Sweep %s is already present. Sweep has been renamed in %s.", oldname, sweepname
                    )
                sweepdata = setupdata.add_sweep(sweepname, sweep_type)
                if not sweepdata:
                    return False
                sweepdata.props["RangeType"] = "LinearCount"
                sweepdata.props["RangeStart"] = str(freqstart) + unit
                sweepdata.props["RangeEnd"] = str(freqstop) + unit
                sweepdata.props["RangeCount"] = num_of_freq_points
                sweepdata.props["Type"] = sweep_type
                if sweep_type == "Interpolating":
                    sweepdata.props["InterpTolerance"] = interpolation_tol
                    sweepdata.props["InterpMaxSolns"] = interpolation_max_solutions
                    sweepdata.props["InterpMinSolns"] = 0
                    sweepdata.props["InterpMinSubranges"] = 1
                sweepdata.props["SaveFields"] = save_fields
                sweepdata.props["SaveRadFields"] = save_rad_fields
                sweepdata.update()
                self.logger.info("Linear count sweep {} has been correctly created".format(sweepname))
                return sweepdata
        return False

    @aedt_exception_handler
    def create_linear_step_sweep(
        self,
        setupname,
        unit,
        freqstart,
        freqstop,
        step_size,
        sweepname=None,
        save_fields=True,
        save_rad_fields=False,
        sweep_type="Discrete",
    ):
        """Create a Sweep with a specified frequency step.

        Parameters
        ----------
        setupname : str
            Name of the setup.
        unit : str
            Unit of the frequency. For example, ``"MHz`` or ``"GHz"``.
        freqstart : float
            Starting frequency of the sweep.
        freqstop : float
            Stopping frequency of the sweep.
        step_size : float
            Frequency size of the step.
        sweepname : str, optional
            Name of the sweep. The default is ``None``.
        save_fields : bool, optional
            Whether to save the fields. The default is ``True``.
        save_rad_fields : bool, optional
            Whether to save the radiating fields. The default is ``False``.
        sweep_type : str, optional
            Whether to create a ``"Discrete"``,``"Interpolating"`` or ``"Fast"`` sweep.
            The default is ``"Discrete"``.

        Returns
        -------
        :class:`pyaedt.modules.SetupTemplates.SweepHFSS` or bool
            Sweep object if successful, ``False`` otherwise.

        References
        ----------

        >>> oModule.InsertFrequencySweep

        Examples
        --------

        Create a setup named ``"LinearStepSetup"`` and use it in a linear step sweep
        named ``"LinearStepSweep"``.

        >>> setup = hfss.create_setup("LinearStepSetup")
        >>> linear_step_sweep = hfss.create_linear_step_sweep(setupname="LinearStepSetup",
        ...                                                   sweepname="LinearStepSweep",
        ...                                                   unit="MHz", freqstart=1.1e3,
        ...                                                   freqstop=1200.1, step_size=153.8)
        >>> type(linear_step_sweep)
        <class 'pyaedt.modules.SetupTemplates.SweepHFSS'>

        """
        if sweep_type not in ["Discrete", "Interpolating", "Fast"]:
            raise AttributeError("Invalid in `sweep_type`. It has to either 'Discrete', 'Interpolating', or 'Fast'")
        if sweepname is None:
            sweepname = generate_unique_name("Sweep")

        if setupname not in self.setup_names:
            return False
        for s in self.setups:
            if s.name == setupname:
                setupdata = s
                if sweepname in [sweep.name for sweep in setupdata.sweeps]:
                    oldname = sweepname
                    sweepname = generate_unique_name(oldname)
                    self.logger.warning(
                        "Sweep %s is already present. Sweep has been renamed in %s.", oldname, sweepname
                    )
                sweepdata = setupdata.add_sweep(sweepname, sweep_type)
                if not sweepdata:
                    return False
                sweepdata.props["RangeType"] = "LinearStep"
                sweepdata.props["RangeStart"] = str(freqstart) + unit
                sweepdata.props["RangeEnd"] = str(freqstop) + unit
                sweepdata.props["RangeStep"] = str(step_size) + unit
                sweepdata.props["SaveFields"] = save_fields
                sweepdata.props["SaveRadFields"] = save_rad_fields
                sweepdata.props["ExtrapToDC"] = False
                sweepdata.props["Type"] = sweep_type
                if sweep_type == "Interpolating":
                    sweepdata.props["InterpTolerance"] = 0.5
                    sweepdata.props["InterpMaxSolns"] = 250
                    sweepdata.props["InterpMinSolns"] = 0
                    sweepdata.props["InterpMinSubranges"] = 1
                sweepdata.update()
                self.logger.info("Linear step sweep {} has been correctly created".format(sweepname))
                return sweepdata
        return False

    @aedt_exception_handler
    def create_single_point_sweep(
        self,
        setupname,
        unit,
        freq,
        sweepname=None,
        save_single_field=True,
        save_fields=False,
        save_rad_fields=False,
    ):
        """Create a Sweep with a single frequency point.

        Parameters
        ----------
        setupname : str
            Name of the setup.
        unit : str
            Unit of the frequency. For example, ``"MHz`` or ``"GHz"``.
        freq : float, list
            Frequency of the single point or list of frequencies to create distinct single points.
        sweepname : str, optional
            Name of the sweep. The default is ``None``.
        save_single_field : bool, list, optional
            Whether to save the fields of the single point. The default is ``True``.
            If a list is specified, the length must be the same as freq length.
        save_fields : bool, optional
            Whether to save the fields for all points and subranges defined in the sweep. The default is ``False``.
        save_rad_fields : bool, optional
            Whether to save only the radiating fields. The default is ``False``.

        Returns
        -------
        :class:`pyaedt.modules.SetupTemplates.SweepHFSS` or bool
            Sweep object if successful, ``False`` otherwise.

        References
        ----------

        >>> oModule.InsertFrequencySweep

        Examples
        --------

        Create a setup named ``"LinearStepSetup"`` and use it in a single point sweep
        named ``"SinglePointSweep"``.

        >>> setup = hfss.create_setup("LinearStepSetup")
        >>> single_point_sweep = hfss.create_single_point_sweep(setupname="LinearStepSetup",
        ...                                                   sweepname="SinglePointSweep",
        ...                                                   unit="MHz", freq=1.1e3)
        >>> type(single_point_sweep)
        <class 'pyaedt.modules.SetupTemplates.SweepHFSS'>

        """
        if sweepname is None:
            sweepname = generate_unique_name("SinglePoint")

        if isinstance(save_single_field, list):
            if not isinstance(freq, list) or len(save_single_field) != len(freq):
                raise AttributeError("The length of save_single_field must be the same as freq length.")

        add_subranges = False
        if isinstance(freq, list):
            if not freq:
                raise AttributeError("Frequency list is empty! Specify at least one frequency point.")
            freq0 = freq.pop(0)
            if freq:
                add_subranges = True
        else:
            freq0 = freq

        if isinstance(save_single_field, list):
            save0 = save_single_field.pop(0)
        else:
            save0 = save_single_field
            if add_subranges:
                save_single_field = [save0] * len(freq)

        if setupname not in self.setup_names:
            return False
        for s in self.setups:
            if s.name == setupname:
                setupdata = s
                if sweepname in [sweep.name for sweep in setupdata.sweeps]:
                    oldname = sweepname
                    sweepname = generate_unique_name(oldname)
                    self.logger.warning(
                        "Sweep %s is already present. Sweep has been renamed in %s.", oldname, sweepname
                    )
                sweepdata = setupdata.add_sweep(sweepname, "Discrete")
                sweepdata.props["RangeType"] = "SinglePoints"
                sweepdata.props["RangeStart"] = str(freq0) + unit
                sweepdata.props["RangeEnd"] = str(freq0) + unit
                sweepdata.props["SaveSingleField"] = save0
                sweepdata.props["SaveFields"] = save_fields
                sweepdata.props["SaveRadFields"] = save_rad_fields
                sweepdata.props["SMatrixOnlySolveMode"] = "Auto"
                if add_subranges:
                    for f, s in zip(freq, save_single_field):
                        sweepdata.add_subrange(rangetype="SinglePoints", start=f, unit=unit, save_single_fields=s)
                sweepdata.update()
                self.logger.info("Single point sweep {} has been correctly created".format(sweepname))
                return sweepdata
        return False

    @aedt_exception_handler
    def create_sbr_linked_antenna(
        self,
        source_object,
        target_cs="Global",
        solution=None,
        fieldtype="nearfield",
        use_composite_ports=False,
        use_global_current=True,
        current_conformance="Disable",
        thin_sources=True,
        power_fraction="0.95",
    ):
        """Create a linked antenna.

        Parameters
        ----------
        source_object : pyaedt.Hfss
            Source object.
        target_cs : str, optional
            Target coordinate system. The default is ``"Global"``.
        solution : optional
            The default is ``None``.
        fieldtype : str, optional
            The default is ``"nearfield"``.
        use_composite_ports : bool, optional
            Whether to use composite ports. The default is ``True``.
        use_global_current : bool, optional
            Whether to use global current. The default is ``True``.
        current_conformance, str optional
            The default is ``"Disable'``.
        thin_sources : bool, optional
             The default is ``True``.
        power_fraction : str, optional
             The default is ``"0.95"``.

        References
        ----------

        >>> oEditor.InsertNativeComponent

        Examples
        --------
        >>> from pyaedt import Hfss
        >>> target_project = "my/path/to/targetProject.aedt"
        >>> source_project = "my/path/to/sourceProject.aedt"
        >>> target = Hfss(projectname=target_project, solution_type="SBR+",
        ...               specified_version="2021.2", new_desktop_session=False)  # doctest: +SKIP
        >>> source = Hfss(projectname=source_project, designname="feeder",
        ...               specified_version="2021.2", new_desktop_session=False)  # doctest: +SKIP
        >>> target.create_sbr_linked_antenna(source, target_cs="feederPosition",
        ...                                  fieldtype="farfield")  # doctest: +SKIP

        """
        if self.solution_type != "SBR+":
            self.logger.error("This Native components only applies to SBR+ Solution")
            return False
        compName = source_object.design_name
        uniquename = generate_unique_name(compName)
        if source_object.project_name == self.project_name:
            project_name = "This Project*"
        else:
            project_name = os.path.join(source_object.project_path, source_object.project_name + ".aedt")
        design_name = source_object.design_name
        if not solution:
            solution = source_object.nominal_adaptive
        params = OrderedDict({})
        pars = source_object.available_variations.nominal_w_values_dict
        for el in pars:
            params[el] = pars[el]
        native_props = OrderedDict(
            {
                "Type": "Linked Antenna",
                "Unit": self.modeler.model_units,
                "Is Parametric Array": False,
                "Project": project_name,
                "Product": "HFSS",
                "Design": design_name,
                "Soln": solution,
                "Params": params,
                "ForceSourceToSolve": True,
                "PreservePartnerSoln": True,
                "PathRelativeTo": "TargetProject",
                "FieldType": fieldtype,
                "UseCompositePort": use_composite_ports,
                "SourceBlockageStructure": OrderedDict({"NonModelObject": []}),
            }
        )
        if fieldtype == "nearfield":
            native_props["UseGlobalCurrentSrcOption"] = use_global_current
            native_props["Current Source Conformance"] = current_conformance
            native_props["Thin Sources"] = thin_sources
            native_props["Power Fraction"] = power_fraction
        return self._create_native_component(
            "Linked Antenna", target_cs, self.modeler.model_units, native_props, uniquename
        )

    @aedt_exception_handler
    def _create_native_component(
        self, antenna_type, target_cs=None, model_units=None, parameters_dict=None, antenna_name=None
    ):
        if antenna_name is None:
            antenna_name = generate_unique_name(antenna_type.replace(" ", "").replace("-", ""))
        if not model_units:
            model_units = self.modeler.model_units

        native_props = OrderedDict(
            {"NativeComponentDefinitionProvider": OrderedDict({"Type": antenna_type, "Unit": model_units})}
        )
        native_props["TargetCS"] = target_cs
        if isinstance(parameters_dict, dict):
            for el in parameters_dict:
                if (
                    el not in ["antenna_type", "offset", "rotation", "rotation_axis", "mode"]
                    and parameters_dict[el] is not None
                ):
                    native_props["NativeComponentDefinitionProvider"][el.replace("_", " ").title()] = parameters_dict[
                        el
                    ]
        native = NativeComponentObject(self, antenna_type, antenna_name, native_props)
        if native.create():
            self.native_components.append(native)
            self.logger.info("Native Component %s %s has been correctly created", antenna_type, antenna_name)
            return native
        self.logger.error("Error in Native Component creation for %s %s.", antenna_type, antenna_name)

        return None

    class SbrAntennas:
        (
            ConicalHorn,
            CrossDipole,
            HalfWaveDipole,
            HorizontalDipole,
            ParametricBeam,
            ParametricSlot,
            PyramidalHorn,
            QuarterWaveMonopole,
            ShortDipole,
            SmallLoop,
            WireDipole,
            WireMonopole,
        ) = (
            "Conical Horn",
            "Cross Dipole",
            "Half-Wave Dipole",
            "Horizontal Dipole",
            "Parametric Beam",
            "Parametric Slot",
            "Pyramidal Horn",
            "Quarter-Wave Monopole",
            "Short Dipole",
            "Small Loop",
            "Wire Dipole",
            "Wire Monopole",
        )

    class SBRAntennaDefaults:
        _conical = OrderedDict(
            {
                "Is Parametric Array": False,
                "MatchedPortImpedance": "50ohm",
                "Polarization": "Vertical",
                "Representation": "Far Field",
                "Mouth Diameter": "0.3meter",
                "Flare Half Angle": "20deg",
            }
        )
        _cross = OrderedDict(
            {
                "Is Parametric Array": False,
                "MatchedPortImpedance": "50ohm",
                "Polarization": "RHCP",
                "Representation": "Current Source",
                "Density": "1",
                "UseGlobalCurrentSrcOption": True,
                "Resonant Frequency": "0.3GHz",
                "Wire Length": "499.654096666667mm",
                "Mode": 0,
            }
        )
        _horizontal = OrderedDict(
            {
                "Is Parametric Array": False,
                "MatchedPortImpedance": "50ohm",
                "Polarization": "Vertical",
                "Representation": "Current Source",
                "Density": "1",
                "UseGlobalCurrentSrcOption": False,
                "Resonant Frequency": "0.3GHz",
                "Wire Length": "499.654096666667mm",
                "Height Over Ground Plane": "249.827048333333mm",
                "Use Default Height": True,
            }
        )
        _parametricbeam = OrderedDict(
            {
                "Is Parametric Array": False,
                "Size": "0.1meter",
                "MatchedPortImpedance": "50ohm",
                "Polarization": "Vertical",
                "Representation": "Far Field",
                "Vertical BeamWidth": "30deg",
                "Horizontal BeamWidth": "60deg",
            }
        )
        _slot = OrderedDict(
            {
                "Is Parametric Array": False,
                "MatchedPortImpedance": "50ohm",
                "Representation": "Far Field",
                "Resonant Frequency": "0.3GHz",
                "Slot Length": "499.654096666667mm",
            }
        )
        _horn = OrderedDict(
            {
                "Is Parametric Array": False,
                "MatchedPortImpedance": "50ohm",
                "Representation": "Far Field",
                "Mouth Width": "0.3meter",
                "Mouth Height": "0.5meter",
                "Waveguide Width": "0.15meter",
                "Width Flare Half Angle": "20deg",
                "Height Flare Half Angle": "35deg",
            }
        )
        _dipole = OrderedDict(
            {
                "Is Parametric Array": False,
                "Size": "1mm",
                "MatchedPortImpedance": "50ohm",
                "Representation": "Far Field",
            }
        )
        _smallloop = OrderedDict(
            {
                "Is Parametric Array": False,
                "MatchedPortImpedance": "50ohm",
                "Polarization": "Vertical",
                "Representation": "Current Source",
                "Density": "1",
                "UseGlobalCurrentSrcOption": False,
                "Current Source Conformance": "Disable",
                "Thin Sources": True,
                "Power Fraction": "0.95",
                "Mouth Diameter": "0.3meter",
                "Flare Half Angle": "20deg",
            }
        )
        _wiredipole = OrderedDict(
            {
                "Is Parametric Array": False,
                "MatchedPortImpedance": "50ohm",
                "Representation": "Far Field",
                "Resonant Frequency": "0.3GHz",
                "Wire Length": "499.654096666667mm",
            }
        )
        parameters = {
            "Conical Horn": _conical,
            "Cross Dipole": _cross,
            "Half-Wave Dipole": _dipole,
            "Horizontal Dipole": _horizontal,
            "Parametric Beam": _parametricbeam,
            "Parametric Slot": _slot,
            "Pyramidal Horn": _horn,
            "Quarter-Wave Monopole": _dipole,
            "Short Dipole": _dipole,
            "Small Loop": _dipole,
            "Wire Dipole": _wiredipole,
            "Wire Monopole": _wiredipole,
        }
        default_type_id = {
            "Conical Horn": 11,
            "Cross Dipole": 12,
            "Half-Wave Dipole": 3,
            "Horizontal Dipole": 13,
            "Parametric Beam": 0,
            "Parametric Slot": 7,
            "Pyramidal Horn": _horn,
            "Quarter-Wave Monopole": 4,
            "Short Dipole": 1,
            "Small Loop": 2,
            "Wire Dipole": 5,
            "Wire Monopole": 6,
            "File Based Antenna": 8,
        }

    @aedt_exception_handler
    def create_sbr_antenna(
        self,
        antenna_type=SbrAntennas.ConicalHorn,
        target_cs=None,
        model_units=None,
        parameters_dict=None,
        use_current_source_representation=False,
        is_array=False,
        antenna_name=None,
    ):
        """Create a parametric beam antenna in SBR+.

        Parameters
        ----------
        antenna_type : str, `SbrAntennas.ConicalHorn`
            Name of the antenna type. Enumerator SbrAntennas can also be used.
            The default is ``"Conical Horn"``.
        target_cs : str, optional
            Target coordinate system. The default is ``None``, in which case
            the active coodiantes system is used.
        model_units : str, optional
            Model units to apply to the object. The default is
            ``None`` in which case the active modeler units are applied.
        parameters_dict : dict, optional
            The default is ``None``.
        use_current_source_representation : bool, optional
            The default is ``False``.
        is_array : bool, optional
            The default is ``False``.
        antenna_name : str, optional
            Name of the 3D component. The default is ``None``, in which case the
            name is auto-generated based on the antenna type.

        Returns
        -------
        :class:`pyaedt.modules.Boundary.NativeComponentObject`
            NativeComponentObject object.

        References
        ----------

        >>> oEditor.InsertNativeComponent

        Examples
        --------
        >>> from pyaedt import Hfss
        >>> hfss = Hfss(solution_type="SBR+")  # doctest: +SKIP
        pyaedt info: Added design 'HFSS_IPO' of type HFSS.
        >>> parm = {"polarization": "Vertical"}  # doctest: +SKIP
        >>> par_beam = hfss.create_sbr_antenna(hfss.SbrAntennas.ShortDipole,
        ...                                    parameters_dict=parm,
        ...                                    antenna_name="TX1")  # doctest: +SKIP

        """
        if self.solution_type != "SBR+":
            self.logger.error("This native component only applies to a SBR+ solution.")
            return False
        if target_cs is None:
            target_cs = self.modeler.oeditor.GetActiveCoordinateSystem()
        parameters_defaults = self.SBRAntennaDefaults.parameters[antenna_type].copy()
        if use_current_source_representation and antenna_type in [
            "Conical Horn",
            "Horizontal Dipole",
            "Parametric Slot",
            "Pyramidal Horn",
            "Wire Dipole",
            "Wire Monopole",
        ]:
            parameters_defaults["Representation"] = "Current Source"
            parameters_defaults["Density"] = "1"
            parameters_defaults["UseGlobalCurrentSrcOption"] = False
            parameters_defaults["Current Source Conformance"] = "Disable"
            parameters_defaults["Thin Sources"] = False
            parameters_defaults["Power Fraction"] = "0.95"
        if is_array:
            parameters_defaults["Is Parametric Array"] = True
            parameters_defaults["Array Element Type"] = self.SBRAntennaDefaults.default_type_id[antenna_type]
            parameters_defaults["Array Element Angle Phi"] = ("0deg",)
            parameters_defaults["Array Element Angle Theta"] = ("0deg",)
            parameters_defaults["Array Element Offset X"] = "0meter"
            parameters_defaults["Array Element Offset Y"] = "0meter"
            parameters_defaults["Array Element Offset Z"] = "0meter"
            parameters_defaults["Array Element Conformance Type"] = 0
            parameters_defaults["Array Element Conformance Type"] = 0
            parameters_defaults["Array Element Conformance Type"] = 0
            parameters_defaults["Array Element Conform Orientation"] = False
            parameters_defaults["Array Design Frequency"] = "1GHz"
            parameters_defaults["Array Layout Type"] = 1
            parameters_defaults["Array Specify Design In Wavelength"] = True
            parameters_defaults["Array Element Num"] = 5
            parameters_defaults["Array Length"] = "1meter"
            parameters_defaults["Array Width"] = "1meter"
            parameters_defaults["Array Length Spacing"] = "0.1meter"
            parameters_defaults["Array Width Spacing"] = "0.1meter"
            parameters_defaults["Array Length In Wavelength"] = "3"
            parameters_defaults["Array Width In Wavelength"] = "4"
            parameters_defaults["Array Length Spacing In Wavelength"] = "0.5"
            parameters_defaults["Array Stagger Type"] = 0
            parameters_defaults["Array Stagger Angle"] = "0deg"
            parameters_defaults["Array Symmetry Type"] = 0
            parameters_defaults["Array Weight Type"] = 3
            parameters_defaults["Array Beam Angle Theta"] = "0deg"
            parameters_defaults["Array Weight Edge TaperX"] = -200
            parameters_defaults["Array Weight Edge TaperY"] = -200
            parameters_defaults["Array Weight Cosine Exp"] = 1
            parameters_defaults["Array Differential Pattern Type"] = 0
            if is_array:
                antenna_name = generate_unique_name("pAntArray")
        if parameters_dict:
            for el, value in parameters_dict.items():
                parameters_defaults[el] = value
        return self._create_native_component(antenna_type, target_cs, model_units, parameters_defaults, antenna_name)

    @aedt_exception_handler
    def create_sbr_file_based_antenna(
        self,
        ffd_full_path,
        antenna_size="1mm",
        antenna_impedance="50ohm",
        representation_type="Far Field",
        target_cs=None,
        model_units=None,
        antenna_name=None,
    ):
        """Create a linked antenna.


        Parameters
        ----------
        ffd_full_path : str
            Full path to the FFD file.
        antenna_size : str, optional
            Antenna size with units. The default is ``"1mm"``.
        antenna_impedance : str, optional
            Antenna impedance with units. The default is ``"50ohm"``.
        representation_type : str, optional
            Type of the antenna type. Options are ``"Far Field"`` or ``"Near Field"``.
            The default is ``"Far Field"``.
        target_cs : str, optional
            Target coordinate system. The default is ``None``, in which case the
            active coordinate system is used.
        model_units : str, optional
            Model units to apply to the object. The default is
            ``None``, in which case the active modeler units are applied.
        antenna_name : str, optional
            Name of the 3D component. The default is ``None``, in which case
            the name is auto-generated based on the antenna type.

        Returns
        -------
        :class:`pyaedt.modules.Boundary.NativeComponentObject`

        References
        ----------

        >>> oEditor.InsertNativeComponent

        Examples
        --------
        >>> from pyaedt import Hfss
        >>> hfss = Hfss(solution_type="SBR+")  # doctest: +SKIP
        >>> ffd_file = "full_path/to/ffdfile.ffd"
        >>> par_beam = hfss.create_sbr_file_based_antenna(ffd_file)  # doctest: +SKIP

        """
        if self.solution_type != "SBR+":
            self.logger.error("This Native component only applies to a SBR+ Solution.")
            return False
        if target_cs is None:
            target_cs = self.modeler.oeditor.GetActiveCoordinateSystem()

        par_dicts = OrderedDict(
            {
                "Size": antenna_size,
                "MatchedPortImpedance": antenna_impedance,
                "Representation": representation_type,
                "ExternalFile": ffd_full_path,
            }
        )
        if not antenna_name:
            antenna_name = generate_unique_name(os.path.basename(ffd_full_path).split(".")[0])

        return self._create_native_component("File Based Antenna", target_cs, model_units, par_dicts, antenna_name)

    @aedt_exception_handler
    def set_sbr_txrx_settings(self, txrx_settings):
        """Set Sbr+ TX RX Antenna Settings.

        Parameters
        ----------
        txrx_settings : dict
            Dictionary containing the TX as key and RX as values

        Returns
        -------
        :class:`pyaedt.modules.Boundary.BoundaryObject`
            Boundary object.

        References
        ----------

        >>> oModule.SetSBRTxRxSettings
        """
        if self.solution_type != "SBR+":
            self.logger.error("This Boundary only applies to SBR+ Solution")
            return False
        id = 0
        props = OrderedDict({})
        for el, val in txrx_settings.items():
            props["Tx/Rx List " + str(id)] = OrderedDict({"Tx Antenna": el, "Rx Antennas": txrx_settings[el]})
            id += 1
        return self._create_boundary("SBRTxRxSettings", props, "SBRTxRxSettings")

    @aedt_exception_handler
    def create_circuit_port_between_objects(
        self, startobj, endobject, axisdir=0, impedance=50, portname=None, renorm=True, renorm_impedance=50, deemb=False
    ):
        """Create a circuit port taking the closest edges of two objects.

        Parameters
        ----------
        startobj :
            First (starting) object for the integration line.
        endobject :
            Second (ending) object for the integration line.
        axisdir : int or :class:`pyaedt.application.Analysis.Analysis.AxisDir`, optional
            Position of the port. It should be one of the values for ``Application.AxisDir``,
            which are: ``XNeg``, ``YNeg``, ``ZNeg``, ``XPos``, ``YPos``, and ``ZPos``.
            The default is ``Application.AxisDir.XNeg``.
        impedance : float, optional
            Port impedance. The default is ``50``.
        portname : str, optional
            Name of the port. The default is ``None``.
        renorm : bool, optional
            Whether to renormalize the mode. The default is ``True``.
        renorm_impedance : float or str, optional
            Renormalize impedance. The default is ``50``.
        deemb : bool, optional
            Whether to deembed the port. The default is ``False``.

        Returns
        -------
        :class:`pyaedt.modules.Boundary.BoundaryObject`
            Boundary object.

        References
        ----------

        >>> oModule.AssignCircuitPort

        Examples
        --------

        Create two boxes that will be used to create a circuit port
        named ``'CircuitExample'``.

        >>> box1 = hfss.modeler.primitives.create_box([0, 0, 80], [10, 10, 5],
        ...                                           "BoxCircuit1", "copper")
        >>> box2 = hfss.modeler.primitives.create_box([0, 0, 100], [10, 10, 5],
        ...                                           "BoxCircuit2", "copper")
        >>> hfss.create_circuit_port_between_objects("BoxCircuit1", "BoxCircuit2",
        ...                                          hfss.AxisDir.XNeg, 50,
        ...                                          "CircuitExample", True, 50, False)
        'CircuitExample'

        """

        if not self.modeler.primitives.does_object_exists(startobj) or not self.modeler.primitives.does_object_exists(
            endobject
        ):
            self.logger.error("One or both objects doesn't exists. Check and retry.")
            return False
        if self.solution_type in ["Modal", "Terminal", "Transient Network"]:
            out, parallel = self.modeler.primitives.find_closest_edges(startobj, endobject, axisdir)
            port_edges = []
            if not portname:
                portname = generate_unique_name("Port")
            elif portname + ":1" in self.modeler.get_excitations_name():
                portname = generate_unique_name(portname)
            return self._create_circuit_port(out, impedance, portname, renorm, deemb, renorm_impedance=renorm_impedance)
        return False

    @aedt_exception_handler
    def create_lumped_port_between_objects(
        self, startobj, endobject, axisdir=0, impedance=50, portname=None, renorm=True, deemb=False, port_on_plane=True
    ):
        """Create a lumped port taking the closest edges of two objects.

        Parameters
        ----------
        startobj :
            First (starting) object for the integration line.
        endobject :
            Second (ending) object for the integration line.
        axisdir : int or :class:`pyaedt.application.Analysis.Analysis.AxisDir`, optional
            Position of the port. It should be one of the values for ``Application.AxisDir``,
            which are: ``XNeg``, ``YNeg``, ``ZNeg``, ``XPos``, ``YPos``, and ``ZPos``.
            The default is ``Application.AxisDir.XNeg``.
        impedance : float, optional
            Port impedance. The default is ``50``.
        portname : str, optional
            Name of the port. The default is ``None``.
        renorm : bool, optional
            Whether to renormalize the mode. The default is ``True``.
        deemb : bool, optional
            Whether to deembed the port. The default is ``False``.
        port_on_plane : bool, optional
            Whether to create the source on the plane orthogonal to ``AxisDir``.
            The default is ``True``.

        Returns
        -------
        :class:`pyaedt.modules.Boundary.BoundaryObject`
            Boundary object.

        References
        ----------

        >>> oModule.AssignLumpedPort

        Examples
        --------

        Create two boxes that will be used to create a lumped port
        named ``'LumpedPort'``.

        >>> box1 = hfss.modeler.primitives.create_box([0, 0, 50], [10, 10, 5],
        ...                                           "BoxLumped1","copper")
        >>> box2 = hfss.modeler.primitives.create_box([0, 0, 60], [10, 10, 5],
        ...                                           "BoxLumped2", "copper")
        >>> hfss.create_lumped_port_between_objects("BoxLumped1", "BoxLumped2",
        ...                                         hfss.AxisDir.XNeg, 50,
        ...                                         "LumpedPort", True, False)
        pyaedt info: Connection Correctly created
        'LumpedPort'

        """
        startobj = self.modeler.convert_to_selections(startobj)
        endobject = self.modeler.convert_to_selections(endobject)
        if not self.modeler.primitives.does_object_exists(startobj) or not self.modeler.primitives.does_object_exists(
            endobject
        ):
            self.logger.error("One or both objects do not exist. Check and retry.")
            return False

        if self.solution_type in ["Modal", "Terminal", "Transient Network"]:
            sheet_name, point0, point1 = self.modeler._create_sheet_from_object_closest_edge(
                startobj, endobject, axisdir, port_on_plane
            )

            if not portname:
                portname = generate_unique_name("Port")
            elif portname + ":1" in self.modeler.get_excitations_name():
                portname = generate_unique_name(portname)
            if "Modal" in self.solution_type:
                return self._create_lumped_driven(sheet_name, point0, point1, impedance, portname, renorm, deemb)
            else:
                faces = self.modeler.primitives.get_object_faces(sheet_name)
                return self._create_port_terminal(faces[0], endobject, portname, iswaveport=False)
        return False

    @aedt_exception_handler
    def create_spiral_lumped_port(self, start_object, end_object):
        """Created a spiral lumped port between two adjacent objects.
        The two objects needs to be two adiacent identical faces and faces have to be polygon (not circle).

        Parameters
        ----------
        start_object : str or int or :class:`pyaedt.modeler.Object3d.Object3d`
        end_object

        Returns
        -------
        :class:`pyaedt.modules.Boundary.BoundaryObject`
            Boundary object.

        """
        assert "Terminal" in self.solution_type, "This method can be used only in Terminal Solutions."
        start_object = self.modeler.convert_to_selections(start_object)
        end_object = self.modeler.convert_to_selections(end_object)
        facecenter = 1e9
        closest_faces = []
        sum = 0
        count = 0
        for face in self.modeler[start_object].faces:
            for face2 in self.modeler[end_object].faces:
                if GeometryOperators.points_distance(face.center, face2.center) <= facecenter:
                    facecenter = GeometryOperators.points_distance(face.center, face2.center)
                    closest_faces = [face, face2]
            for edge in face.edges:
                count += 1
                sum += edge.length

        plane = None

        if abs(abs(closest_faces[0].normal[0]) + abs(closest_faces[1].normal[0]) - 2.0) < 1e-6:
            plane = 0
        elif abs(abs(closest_faces[0].normal[1]) + abs(closest_faces[1].normal[1]) - 2.0) < 1e-6:
            plane = 1
        elif abs(abs(closest_faces[0].normal[2]) + abs(closest_faces[1].normal[2]) - 2.0) < 1e-6:
            plane = 2

        objects_center = [(j - i) / 2 for i, j in zip(closest_faces[0].center, closest_faces[1].center)]

        distance = sum / (10 * count)
        name= generate_unique_name("P", n=3)

        poly = self.modeler.create_spiral_on_face(closest_faces[0], distance)
        poly.name = name
        vert_position_x = []
        vert_position_y = []

        for vert in poly.vertices:
            if plane == 0:
                vert_position_x.append(vert.position[1])
                vert_position_y.append(vert.position[2])
            elif plane == 1:
                vert_position_x.append(vert.position[0])
                vert_position_y.append(vert.position[2])
            elif plane == 2:
                vert_position_x.append(vert.position[0])
                vert_position_y.append(vert.position[1])

        x, y = GeometryOperators.orient_polygon(vert_position_x, vert_position_y)
        poly.translate(objects_center)
        list_a_val = False
        x1 = []
        y1 = []
        x2 = []
        y2 = []
        for i in range(len(x) - 1):
            dist = GeometryOperators.points_distance([x[i], y[i], 0], [x[i + 1], y[i + 1], 0])
            if abs(abs(dist) - distance) < 1e-6:
                list_a_val = not list_a_val
            else:
                if list_a_val:
                    x1.append(x[i])
                    y1.append(y[i])
                else:
                    x2.append(x[i])
                    y2.append(y[i])

        if list_a_val:
            x1.append(x[i + 1])
            y1.append(y[i + 1])
        else:
            x2.append(x[i + 1])
            y2.append(y[i + 1])
        x1, y1 = GeometryOperators.orient_polygon(x1, y1)
        coords = []
        for x, y in zip(x1, y1):
            if plane == 0:
                coords.append([(closest_faces[0].center[0] + closest_faces[1].center[0]) / 2 - facecenter / 4, x, y])
            elif plane == 1:
                coords.append([x, (closest_faces[0].center[1] + closest_faces[1].center[1]) / 2 - facecenter / 4, y])
            elif plane == 2:
                coords.append([x, y, (closest_faces[0].center[2] + closest_faces[1].center[2]) / 2 - facecenter / 4])
        dx = abs(coords[0][0] - coords[1][0])
        dy = abs(coords[0][1] - coords[1][1])
        dz = abs(coords[0][2] - coords[1][2])
        v1 = GeometryOperators.v_points(coords[0], coords[1])
        v2 = GeometryOperators.v_points(coords[0], coords[2])
        norm = GeometryOperators.v_cross(v1, v2)

        if abs(norm[0]) > 1e-12:
            if dy < dz:
                orient = "Y"
            else:
                orient = "Z"
        elif abs(norm[1]) > 1e-12:
            if dx < dz:
                orient = "X"
            else:
                orient = "Z"
        else:
            if dx < dy:
                orient = "X"
            else:
                orient = "Y"
        poly1 = self.modeler.create_polyline(coords, xsection_type="Line", xsection_orient=orient,
                                             xsection_width=facecenter / 2, name=start_object+"_sheet")
        self.assign_perfecte_to_sheets(poly1, sourcename=start_object)
        x2, y2 = GeometryOperators.orient_polygon(x2, y2)
        coords = []
        for x, y in zip(x2, y2):
            if plane == 0:
                coords.append([(closest_faces[0].center[0] + closest_faces[1].center[0]) / 2 + facecenter / 4, x, y])
            elif plane == 1:
                coords.append([x, (closest_faces[0].center[1] + closest_faces[1].center[1]) / 2 + facecenter / 4, y])
            elif plane == 2:
                coords.append([x, y, (closest_faces[0].center[2] + closest_faces[1].center[2]) / 2 + facecenter / 4])
        dx = abs(coords[0][0] - coords[1][0])
        dy = abs(coords[0][1] - coords[1][1])
        dz = abs(coords[0][2] - coords[1][2])
        v1 = GeometryOperators.v_points(coords[0], coords[1])
        v2 = GeometryOperators.v_points(coords[0], coords[2])
        norm = GeometryOperators.v_cross(v1, v2)
        if abs(norm[0]) > 1e-12:
            if dy < dz:
                orient = "Y"
            else:
                orient = "Z"
        elif abs(norm[1]) > 1e-12:
            if dx < dz:
                orient = "X"
            else:
                orient = "Z"
        else:
            if dx < dy:
                orient = "X"
            else:
                orient = "Y"
        poly2 = self.modeler.create_polyline(coords, xsection_type="Line", xsection_orient=orient,
                                              xsection_width=facecenter / 2, name=end_object+"_sheet")

        self.assign_perfecte_to_sheets(poly2, sourcename=end_object)
        self.create_lumped_port_to_sheet(poly,reference_object_list=[poly2.name], portname=name)

        return closest_faces, plane

    @aedt_exception_handler
    def create_voltage_source_from_objects(self, startobj, endobject, axisdir=0, sourcename=None, source_on_plane=True):
        """Create a voltage source taking the closest edges of two objects.

        Parameters
        ----------
        startobj :
            First (starting) object for the integration line.
        endobject :
            Second (ending) object for the integration line.
        axisdir : int or :class:`pyaedt.application.Analysis.Analysis.AxisDir`, optional
            Position of the port. It should be one of the values for
            ``Application.AxisDir``, which are: ``XNeg``, ``YNeg``,
            ``ZNeg``, ``XPos``, ``YPos``, and ``ZPos``.  The default
            is ``Application.AxisDir.XNeg``.
        sourcename : str, optional
            Name of the source. The default is ``None``.
        source_on_plane : bool, optional
            Whether to create the source on the plane orthogonal to
            ``AxisDir``. The default is ``True``.

        Returns
        -------
        :class:`pyaedt.modules.Boundary.BoundaryObject`
            Boundary object.

        References
        ----------

        >>> oModule.AssignVoltage

        Examples
        --------

        Create two boxes that will be used to create a voltage source
        named ``'VoltageSource'``.

        >>> box1 = hfss.modeler.primitives.create_box([30, 0, 0], [40, 10, 5],
        ...                                           "BoxVolt1", "copper")
        >>> box2 = hfss.modeler.primitives.create_box([30, 0, 10], [40, 10, 5],
        ...                                           "BoxVolt2", "copper")
        >>> v1 = hfss.create_voltage_source_from_objects("BoxVolt1", "BoxVolt2",
        ...                                         hfss.AxisDir.XNeg,
        ...                                         "VoltageSource")
        pyaedt info: Connection Correctly created

        """

        if not self.modeler.primitives.does_object_exists(startobj) or not self.modeler.primitives.does_object_exists(
            endobject
        ):
            self.logger.error("One or both objects doesn't exists. Check and retry")
            return False
        if self.solution_type in ["Modal", "Terminal", "Transient Network"]:
            sheet_name, point0, point1 = self.modeler._create_sheet_from_object_closest_edge(
                startobj, endobject, axisdir, source_on_plane
            )
            if not sourcename:
                sourcename = generate_unique_name("Voltage")
            elif sourcename + ":1" in self.modeler.get_excitations_name():
                sourcename = generate_unique_name(sourcename)
            return self.create_source_excitation(sheet_name, point0, point1, sourcename, sourcetype="Voltage")
        return False

    @aedt_exception_handler
    def create_current_source_from_objects(self, startobj, endobject, axisdir=0, sourcename=None, source_on_plane=True):
        """Create a current source taking the closest edges of two objects.

        Parameters
        ----------
        startobj :
            First (starting) object for the integration line.
        endobject :
            Second (ending) object for the integration line.
        axisdir : int or :class:`pyaedt.application.Analysis.Analysis.AxisDir`, optional
            Position of the port. It should be one of the values for ``Application.AxisDir``,
            which are: ``XNeg``, ``YNeg``, ``ZNeg``, ``XPos``, ``YPos``, and ``ZPos``.
            The default is ``Application.AxisDir.XNeg``.
        sourcename : str, optional
            Name of the source. The default is ``None``.
        source_on_plane : bool, optional
            Whether to create the source on the plane orthogonal to ``axisdir``. The default is ``True``.

        Returns
        -------
        :class:`pyaedt.modules.Boundary.BoundaryObject`
            Boundary object.

        References
        ----------

        >>> oModule.AssignCurrent

        Examples
        --------

        Create two boxes that will be used to create a current source
        named ``'CurrentSource'``.

        >>> box1 = hfss.modeler.primitives.create_box([30, 0, 20], [40, 10, 5],
        ...                                           "BoxCurrent1", "copper")
        >>> box2 = hfss.modeler.primitives.create_box([30, 0, 30], [40, 10, 5],
        ...                                           "BoxCurrent2", "copper")
        >>> i1 = hfss.create_current_source_from_objects("BoxCurrent1", "BoxCurrent2",
        ...                                         hfss.AxisDir.XPos,
        ...                                         "CurrentSource")
        pyaedt info: Connection created 'CurrentSource' correctly.

        """

        if not self.modeler.primitives.does_object_exists(startobj) or not self.modeler.primitives.does_object_exists(
            endobject
        ):
            self.logger.error("One or both objects do not exist. Check and retry.")
            return False
        if self.solution_type in ["Modal", "Terminal", "Transient Network"]:
            sheet_name, point0, point1 = self.modeler._create_sheet_from_object_closest_edge(
                startobj, endobject, axisdir, source_on_plane
            )
            if not sourcename:
                sourcename = generate_unique_name("Current")
            elif sourcename + ":1" in self.modeler.get_excitations_name():
                sourcename = generate_unique_name(sourcename)
            return self.create_source_excitation(sheet_name, point0, point1, sourcename, sourcetype="Current")
        return False

    @aedt_exception_handler
    def create_source_excitation(self, sheet_name, point1, point2, sourcename, sourcetype="Voltage"):
        """Create a source excitation.

        Parameters
        ----------
        sheet_name : str
            Name of the sheet.
        point1 :

        point2 :

        sourcename : str
            Name of the source.

        sourcetype : str, optional
            Type of the source. The default is ``"Voltage"``.

        Returns
        -------
        :class:`pyaedt.modules.Boundary.BoundaryObject`
            Boundary object.

        References
        ----------

        >>> oModule.AssignVoltage
        >>> oModule.AssignCurrent
        """

        props = OrderedDict({"Objects": [sheet_name], "Direction": OrderedDict({"Start": point1, "End": point2})})
        return self._create_boundary(sourcename, props, sourcetype)

    @aedt_exception_handler
    def create_wave_port_between_objects(
        self,
        startobj,
        endobject,
        axisdir=0,
        impedance=50,
        nummodes=1,
        portname=None,
        renorm=True,
        deembed_dist=0,
        port_on_plane=True,
        add_pec_cap=False,
    ):
        """Create a waveport taking the closest edges of two objects.

        Parameters
        ----------
        startobj :
            First (starting) object for the integration line.
        endobject :
            Second (ending) object for the integration line.
        axisdir : int or :class:`pyaedt.application.Analysis.Analysis.AxisDir`, optional
            Position of the port. It should be one of the values for ``Application.AxisDir``,
            which are: ``XNeg``, ``YNeg``, ``ZNeg``, ``XPos``, ``YPos``, and ``ZPos``.
            The default is ``Application.AxisDir.XNeg``.
        impedance : float, optional
            Port impedance. The default is ``50``.
        nummodes : int, optional
            Number of modes. The default is ``1``.
        portname : str, optional
            Name of the port. The default is ``None``.
        renorm : bool, optional
            Whether to renormalize the mode. The default is ``True``.
        deembed_dist : float, optional
            Deembed distance in millimeters. The default is ``0``,
            in which case deembed is disabled.
        port_on_plane : bool, optional
            Whether to create the port on the plane orthogonal to ``AxisDir``. The default is ``True``.
        add_pec_cap : bool, optional
             The default is ``False``.

        Returns
        -------
        :class:`pyaedt.modules.Boundary.BoundaryObject`
            Boundary object.

        References
        ----------

        >>> oModule.AssignWavePort

        Examples
        --------

        Create two boxes that will be used to create a wave port
        named ``'WavePort'``.

        >>> box1 = hfss.modeler.primitives.create_box([0,0,0], [10,10,5],
        ...                                           "BoxWave1", "copper")
        >>> box2 = hfss.modeler.primitives.create_box([0, 0, 10], [10, 10, 5],
        ...                                           "BoxWave2", "copper")
        >>> wave_port = hfss.create_wave_port_between_objects("BoxWave1", "BoxWave2",
        ...                                                   hfss.AxisDir.XNeg, 50, 1,
        ...                                                   "WavePort", False)
        pyaedt info: Connection Correctly created

        """

        if not self.modeler.primitives.does_object_exists(startobj) or not self.modeler.primitives.does_object_exists(
            endobject
        ):
            self.logger.error("One or both objects do not exist. Check and retry.")
            return False
        if self.solution_type in ["Modal", "Terminal", "Transient Network"]:
            sheet_name, point0, point1 = self.modeler._create_sheet_from_object_closest_edge(
                startobj, endobject, axisdir, port_on_plane
            )
            if add_pec_cap:
                dist = GeometryOperators.points_distance(point0, point1)
                self._create_pec_cap(sheet_name, startobj, dist / 10)
            if not portname:
                portname = generate_unique_name("Port")
            elif portname + ":1" in self.modeler.get_excitations_name():
                portname = generate_unique_name(portname)
            if "Modal" in self.solution_type:
                return self._create_waveport_driven(
                    sheet_name, point0, point1, impedance, portname, renorm, nummodes, deembed_dist
                )
            else:
                faces = self.modeler.primitives.get_object_faces(sheet_name)
                return self._create_port_terminal(faces[0], endobject, portname, iswaveport=True)
        return False

    @aedt_exception_handler
    def create_floquet_port(
        self,
        face,
        lattice_origin=None,
        lattice_a_end=None,
        lattice_b_end=None,
        nummodes=2,
        portname=None,
        renorm=True,
        deembed_dist=0,
        reporter_filter=True,
        lattice_cs="Global",
    ):
        """Create a Floquet Port on a Face.

        Parameters
        ----------
        face :
            Face or Sheet on which apply the Floquet Port.
        lattice_origin : list
            List of `[x,y,z]` coordinates for the lattice A-B origin. If `None` the method will
            try to compute the A-B automatically.
        lattice_a_end : list
            List of `[x,y,z]` coordinates for the lattice A end point. If `None` the method will
            try to compute the A-B automatically.
        lattice_b_end : list
            List of `[x,y,z]` coordinates for the lattice B end point. If `None` the method will
            try to compute the A-B automatically.
        nummodes : int, optional
            Number of modes. The default is ``2``.
        portname : str, optional
            Name of the port. The default is ``None``.
        renorm : bool, optional
            Whether to renormalize the mode. The default is ``True``.
        deembed_dist : float, str, optional
            Deembed distance in millimeters. The default is ``0``,
            in which case deembed is disabled.
        reporter_filter : bool, list of bool
            Whether to include mode into reported. It can be a bool and applies to all modes or list of bools
            and applies to each mode. List must have `nummodes` elements.
        lattice_cs : str, optional
            Lattice A-B Vector Coordinate System Reference.

        Returns
        -------
        :class:`pyaedt.modules.Boundary.BoundaryObject`
            Boundary object.


        References
        ----------

        >>> oModule.AssignFloquetPort
        """
        face_id = self.modeler._convert_list_to_ids(face, True)
        props = OrderedDict({})
        if isinstance(face_id[0], int):
            props["Faces"] = face_id
        else:
            props["Objects"] = face_id

        props["NumModes"] = nummodes
        if deembed_dist:
            props["DoDeembed"] = True
            props["DeembedDist"] = self.modeler.primitives._arg_with_dim(deembed_dist)
        else:
            props["DoDeembed"] = False
            props["DeembedDist"] = "0mm"
        props["RenormalizeAllTerminals"] = renorm
        props["Modes"] = OrderedDict({})
        for i in range(1, 1 + nummodes):
            props["Modes"]["Mode{}".format(i)] = OrderedDict({})
            props["Modes"]["Mode{}".format(i)]["ModeNum"] = i
            props["Modes"]["Mode{}".format(i)]["UseIntLine"] = False
            props["Modes"]["Mode{}".format(i)]["CharImp"] = "Zpi"
        props["ShowReporterFilter"] = True
        if isinstance(reporter_filter, bool):
            props["ReporterFilter"] = [reporter_filter for i in range(nummodes)]
        else:
            props["ReporterFilter"] = reporter_filter
        if not lattice_a_end or not lattice_origin or not lattice_b_end:
            result, output = self.modeler._find_perpendicular_points(face_id[0])
            lattice_origin = output[0]
            lattice_a_end = output[1]
            lattice_b_end = output[2]
        props["LatticeAVector"] = OrderedDict({})
        props["LatticeAVector"]["Coordinate System"] = lattice_cs
        props["LatticeAVector"]["Start"] = lattice_origin
        props["LatticeAVector"]["End"] = lattice_a_end
        props["LatticeBVector"] = OrderedDict({})
        props["LatticeBVector"]["Coordinate System"] = lattice_cs
        props["LatticeBVector"]["Start"] = lattice_origin
        props["LatticeBVector"]["End"] = lattice_b_end
        if not portname:
            portname = generate_unique_name("Floquet")
        return self._create_boundary(portname, props, "FloquetPort")

    @aedt_exception_handler
    def assign_lattice_pair(
        self,
        face_couple,
        reverse_v=False,
        phase_delay="UseScanAngle",
        phase_delay_param1="0deg",
        phase_delay_param2="0deg",
        pair_name=None,
    ):
        """Assign Lattice Pair to a couple of faces.

        Parameters
        ----------
        face_couple : list
            List of 2 faces to assign the lattice pair to.
        reverse_v : bool, optional
            Reverse V Vector. Default is `False`.
        phase_delay : str, optional
            Define the phase delay approach. Default is `"UseScanAngle"`.
            Options are `"UseScanUV"`, `"InputPhaseDelay"`
        phase_delay_param1 : str, optional
            Phi Angle if "UseScanAngle" is used. U value if "UseScanUV" is used".
            "Phase" if "InputPhaseDelay". Default is `0deg`.
        phase_delay_param2 :  str, optional
            Theta Angle if "UseScanAngle" is used. V value if "UseScanUV" is used".
            Default is `0deg`.
        pair_name : str, optional
            Boundary name.

        Returns
        -------
        :class:`pyaedt.modules.Boundary.BoundaryObject`
            Boundary object.

        References
        ----------

        >>> oModule.AssignLatticePair
        """
        props = OrderedDict({})
        face_id = self.modeler._convert_list_to_ids(face_couple, True)
        props["Faces"] = face_id
        props["ReverseV"] = reverse_v

        props["PhaseDelay"] = phase_delay
        if phase_delay == "UseScanAngle":
            props["Phi"] = phase_delay_param1
            props["Theta"] = phase_delay_param2
        elif phase_delay == "UseScanUV":
            props["ScanU"] = phase_delay_param1
            props["ScanV"] = phase_delay_param2
        else:
            props["Phase"] = phase_delay_param1
        if not pair_name:
            pair_name = generate_unique_name("LatticePair")
        return self._create_boundary(pair_name, props, "Lattice Pair")

    @aedt_exception_handler
    def auto_assign_lattice_pairs(self, object_to_assign, coordinate_system="Global", coordinate_plane="XY"):
        """Auto Assign Lattice Pairs to geometry.

        Parameters
        ----------
        object_to_assign : str, Object3d
            Object to which assign Lattice.
        coordinate_system : str, optional
            Coordinate System on which look for lattice.
        coordinate_plane : str, optional
            Plane on which looks for lattice. Default is `"XY"`. Options are`"XZ"` and `"YZ"`.

        Returns
        -------
        list of str
            list of created pair names.

        References
        ----------

        >>> oModule.AutoIdentifyLatticePair
        """
        objectname = self.modeler._convert_list_to_ids(object_to_assign, True)
        boundaries = list(self.oboundary.GetBoundaries())
        self.oboundary.AutoIdentifyLatticePair("{}:{}".format(coordinate_system, coordinate_plane), objectname[0])
        boundaries = [i for i in list(self.oboundary.GetBoundaries()) if i not in boundaries]
        bounds = [i for i in boundaries if boundaries.index(i) % 2 == 0]
        return bounds

    @aedt_exception_handler
    def assign_secondary(
        self,
        face,
        primary_name,
        u_start,
        u_end,
        reverse_v=False,
        phase_delay="UseScanAngle",
        phase_delay_param1="0deg",
        phase_delay_param2="0deg",
        coord_name="Global",
        secondary_name=None,
    ):
        """Assign Secondary Boundary Condition.

        Parameters
        ----------
        face : int, FacePrimitive
            Face to assign the lattice pair.
        primary_name : str
            Name of the Primary boundary to couple.
        u_start : list
            List of [x,y,z] values for start point of U vector.
        u_end : list
            List of [x,y,z] values for end point of U vector.
        reverse_v : bool, optional
            Reverse V Vector. Default is `False`.
        phase_delay : str, optional
            Define the phase delay approach. Default is `"UseScanAngle"`.
            Options are `"UseScanUV"`, `"InputPhaseDelay"`
        phase_delay_param1 : str, optional
            Phi Angle if "UseScanAngle" is used. U value if "UseScanUV" is used".
            "Phase" if "InputPhaseDelay". Default is `0deg`.
        phase_delay_param2 :  str, optional
            Theta Angle if "UseScanAngle" is used. V value if "UseScanUV" is used".
            Default is `0deg`.
        coord_name : str, optional
            Name of the coordinate system for u coordinates.
        secondary_name : str, optional
            Boundary name.


        Returns
        -------
        :class:`pyaedt.modules.Boundary.BoundaryObject`
            Boundary object.

        References
        ----------

        >>> oModule.AssignSecondary
        """
        props = OrderedDict({})
        face_id = self.modeler._convert_list_to_ids(face, True)
        if isinstance(face_id[0], str):
            props["Objects"] = face_id

        else:
            props["Faces"] = face_id

        props["CoordSysVector"] = OrderedDict({})
        props["CoordSysVector"]["Coordinate System"] = coord_name
        props["CoordSysVector"]["Origin"] = u_start
        props["CoordSysVector"]["UPos"] = u_end
        props["ReverseV"] = reverse_v

        props["Primary"] = primary_name
        props["PhaseDelay"] = phase_delay
        if phase_delay == "UseScanAngle":
            props["Phi"] = phase_delay_param1
            props["Theta"] = phase_delay_param2
        elif phase_delay == "UseScanUV":
            props["ScanU"] = phase_delay_param1
            props["ScanV"] = phase_delay_param2
        else:
            props["Phase"] = phase_delay_param1
        if not secondary_name:
            secondary_name = generate_unique_name("Secondary")
        return self._create_boundary(secondary_name, props, "Secondary")

    @aedt_exception_handler
    def assign_primary(self, face, u_start, u_end, reverse_v=False, coord_name="Global", primary_name=None):
        """Assign Secondary Boundary Condition.

        Parameters
        ----------
        face : int, FacePrimitive
            Face to assign the lattice pair.
        u_start : list
            List of [x,y,z] values for start point of U vector.
        u_end : list
            List of [x,y,z] values for end point of U vector.
        reverse_v : bool, optional
            Reverse V Vector. Default is `False`.
        coord_name : str, optional
            Name of the coordinate system for u coordinates.
        primary_name : str, optional
            Boundary name.

        Returns
        -------
        :class:`pyaedt.modules.Boundary.BoundaryObject`
            Boundary object.

        References
        ----------

        >>> oModule.AssignPrimary
        """
        props = OrderedDict({})
        face_id = self.modeler._convert_list_to_ids(face, True)
        if isinstance(face_id[0], str):
            props["Objects"] = face_id

        else:
            props["Faces"] = face_id
        props["ReverseV"] = reverse_v
        props["CoordSysVector"] = OrderedDict({})
        props["CoordSysVector"]["Coordinate System"] = coord_name
        props["CoordSysVector"]["Origin"] = u_start
        props["CoordSysVector"]["UPos"] = u_end
        if not primary_name:
            primary_name = generate_unique_name("Primary")
        return self._create_boundary(primary_name, props, "Primary")

    def _create_pec_cap(self, sheet_name, obj_name, pecthick):
        # TODO check method
        obj = self.modeler.primitives[sheet_name].clone()
        out_obj = self.modeler.thicken_sheet(obj, pecthick, False)
        bounding2 = out_obj.bounding_box
        bounding1 = self.modeler.primitives[obj_name].bounding_box
        tol = 1e-9
        i = 0
        internal = False
        for a, b in zip(bounding1, bounding2):
            if i < 3:
                if (b - a) > tol:
                    internal = True
            elif (b - a) < tol:
                internal = True
            i += 1
        if internal:
            self.odesign.Undo()
            self.modeler.primitives.cleanup_objects()
            out_obj = self.modeler.thicken_sheet(obj, -pecthick, False)

        out_obj.material_name = "pec"
        return True

    @aedt_exception_handler
    def create_wave_port_microstrip_between_objects(
        self,
        startobj,
        endobject,
        axisdir=0,
        impedance=50,
        nummodes=1,
        portname=None,
        renorm=True,
        deembed_dist=0,
        vfactor=3,
        hfactor=5,
    ):
        """Create a waveport taking the closest edges of two objects.

        Parameters
        ----------
        startobj :
            First (starting) object for the integration line. This is typically the reference plane.
        endobject :
            Second (ending) object for the integration line.
        axisdir : int or :class:`pyaedt.application.Analysis.Analysis.AxisDir`, optional
            Position of the port. It should be one of the values for ``Application.AxisDir``,
            which are: ``XNeg``, ``YNeg``, ``ZNeg``, ``XPos``, ``YPos``, and ``ZPos``.
            The default is ``Application.AxisDir.XNeg``.
        impedance : float, optional
            Port impedance. The default is ``50``.
        nummodes : int, optional
            Number of modes. The default is ``1``.
        portname : str, optional
            Name of the port. The default is ``None``.
        renorm : bool, optional
            Whether to renormalize the mode. The default is ``True``.
        deembed_dist : float, optional
            Deembed distance in millimeters. The default is ``0``,
            in which case deembed is disabled.
        vfactor : int, optional
            Port vertical factor. The default is ``3``.
        hfactor : int, optional
            Port horizontal factor. The default is ``5``.

        Returns
        -------
        :class:`pyaedt.modules.Boundary.BoundaryObject`
            Port object.

        References
        ----------

        >>> oModule.AssignWavePort

        Examples
        --------

        Create a wave port supported by a microstrip line.

        >>> ms = hfss.modeler.primitives.create_box([4, 5, 0], [1, 100, 0.2],
        ...                                         name="MS1", matname="copper")
        >>> sub = hfss.modeler.primitives.create_box([0, 5, -2], [20, 100, 2],
        ...                                          name="SUB1", matname="FR4_epoxy")
        >>> gnd = hfss.modeler.primitives.create_box([0, 5, -2.2], [20, 100, 0.2],
        ...                                          name="GND1", matname="FR4_epoxy")
        >>> port = hfss.create_wave_port_microstrip_between_objects("GND1", "MS1",
        ...                                                         portname="MS1",
        ...                                                         axisdir=1)
        pyaedt info: Connection Correctly created

        """
        if not self.modeler.primitives.does_object_exists(startobj) or not self.modeler.primitives.does_object_exists(
            endobject
        ):
            self.logger.error("One or both objects do not exist. Check and retry.")
            return False
        if self.solution_type in ["Modal", "Terminal", "Transient Network"]:
            sheet_name, point0, point1 = self.modeler._create_microstrip_sheet_from_object_closest_edge(
                startobj, endobject, axisdir, vfactor, hfactor
            )
            dist = GeometryOperators.points_distance(point0, point1)
            self._create_pec_cap(sheet_name, startobj, dist / 10)
            if not portname:
                portname = generate_unique_name("Port")
            elif portname + ":1" in self.modeler.get_excitations_name():
                portname = generate_unique_name(portname)
            if "Modal" in self.solution_type:
                return self._create_waveport_driven(
                    sheet_name, point0, point1, impedance, portname, renorm, nummodes, deembed_dist
                )
            else:
                faces = self.modeler.primitives.get_object_faces(sheet_name)
                return self._create_port_terminal(faces[0], endobject, portname, iswaveport=True)
        return False

    @aedt_exception_handler
    def create_perfecte_from_objects(
        self, startobj, endobject, axisdir=0, sourcename=None, is_infinite_gnd=False, bound_on_plane=True
    ):
        """Create a Perfect E taking the closest edges of two objects.

        Parameters
        ----------
        startobj :
            First object (starting object for integration line)
        endobject :
            Second object (ending object for integration line)
        axisdir : int or :class:`pyaedt.application.Analysis.Analysis.AxisDir`, optional
            Position of the port. It should be one of the values for
            ``Application.AxisDir``, which are: ``XNeg``, ``YNeg``,
            ``ZNeg``, ``XPos``, ``YPos``, and ``ZPos``.  The default
            is ``Application.AxisDir.XNeg``.
        sourcename : str, optional
            Perfect E name. The default is ``None``.
        is_infinite_gnd : bool, optional
            Whether the Perfect E is an infinite ground. The default is ``False``.
        bound_on_plane : bool, optional
            Whether to create the Perfect E on the plane orthogonal to
            ``AxisDir``. The default is ``True``.

        Returns
        -------
        :class:`pyaedt.modules.Boundary.BoundaryObject` or bool
            Boundary object if successful, ``False`` otherwise.

        References
        ----------

        >>> oModule.AssignPerfectE

        Examples
        --------

        Create two boxes that will be used to create a Perfect E named ``'PerfectE'``.

        >>> box1 = hfss.modeler.primitives.create_box([0,0,0], [10,10,5],
        ...                                           "perfect1", "Copper")
        >>> box2 = hfss.modeler.primitives.create_box([0, 0, 10], [10, 10, 5],
        ...                                           "perfect2", "copper")
        >>> perfect_e = hfss.create_perfecte_from_objects("perfect1", "perfect2",
        ...                                               hfss.AxisDir.ZNeg, "PerfectE")
        pyaedt info: Connection Correctly created
        >>> type(perfect_e)
        <class 'pyaedt.modules.Boundary.BoundaryObject'>

        """

        if not self.modeler.primitives.does_object_exists(startobj) or not self.modeler.primitives.does_object_exists(
            endobject
        ):
            self.logger.error("One or both objects do not exist. Check and retry.")
            return False
        if self.solution_type in ["Modal", "Terminal", "Transient Network"]:
            sheet_name, point0, point1 = self.modeler._create_sheet_from_object_closest_edge(
                startobj, endobject, axisdir, bound_on_plane
            )

            if not sourcename:
                sourcename = generate_unique_name("PerfE")
            elif sourcename in self.modeler.get_boundaries_name():
                sourcename = generate_unique_name(sourcename)
            return self.create_boundary(self.BoundaryType.PerfectE, sheet_name, sourcename, is_infinite_gnd)
        return False

    @aedt_exception_handler
    def create_perfecth_from_objects(self, startobj, endobject, axisdir=0, sourcename=None, bound_on_plane=True):
        """Create a Perfect H taking the closest edges of two objects.

        Parameters
        ----------
        startobj :
            First (starting) object for the integration line.
        endobject :
            Second (ending) object for the integration line.
        axisdir : int or :class:`pyaedt.application.Analysis.Analysis.AxisDir`, optional
            Position of the port. It should be one of the values for ``Application.AxisDir``,
            which are: ``XNeg``, ``YNeg``, ``ZNeg``, ``XPos``, ``YPos``, and ``ZPos``.
            The default is ``Application.AxisDir.XNeg``.
        sourcename : str, optional
            Perfect H name. The default is ``None``.
        bound_on_plane : bool, optional
            Whether to create the Perfect H on the plane orthogonal to ``AxisDir``. The default is ``True``.

        Returns
        -------
        :class:`pyaedt.modules.Boundary.BoundaryObject` or bool
            Boundary object if successful, ``False`` otherwise.

        References
        ----------

        >>> oModule.AssignPerfectH

        Examples
        --------

        Create two boxes that will be used to create a Perfect H named ``'PerfectH'``.

        >>> box1 = hfss.modeler.primitives.create_box([0,0,20], [10,10,5],
        ...                                           "perfect1", "Copper")
        >>> box2 = hfss.modeler.primitives.create_box([0, 0, 30], [10, 10, 5],
        ...                                           "perfect2", "copper")
        >>> perfect_h = hfss.create_perfecth_from_objects("perfect1", "perfect2",
        ...                                               hfss.AxisDir.ZNeg, "PerfectH")
        pyaedt info: Connection Correctly created
        >>> type(perfect_h)
        <class 'pyaedt.modules.Boundary.BoundaryObject'>

        """

        if not self.modeler.primitives.does_object_exists(startobj) or not self.modeler.primitives.does_object_exists(
            endobject
        ):
            self.logger.error("One or both objects do not exist. Check and retry.")
            return False
        if self.solution_type in ["Modal", "Terminal", "Transient Network"]:
            sheet_name, point0, point1 = self.modeler._create_sheet_from_object_closest_edge(
                startobj, endobject, axisdir, bound_on_plane
            )

            if not sourcename:
                sourcename = generate_unique_name("PerfH")
            elif sourcename in self.modeler.get_boundaries_name():
                sourcename = generate_unique_name(sourcename)
            return self.create_boundary(self.BoundaryType.PerfectH, sheet_name, sourcename)
        return None

    @aedt_exception_handler
    def SARSetup(self, Tissue_object_List_ID, TissueMass=1, MaterialDensity=1, voxel_size=1, Average_SAR_method=0):
        """Define SAR settings.

        .. deprecated:: 0.4.5
           Use :func:`Hfss.sar_setup` instead.

        """
        warnings.warn("`SARSetup` is deprecated. Use `sar_setup` instead.", DeprecationWarning)
        self.sar_setup(Tissue_object_List_ID, TissueMass, MaterialDensity, voxel_size, Average_SAR_method)

    @aedt_exception_handler
    def sar_setup(self, Tissue_object_List_ID, TissueMass=1, MaterialDensity=1, voxel_size=1, Average_SAR_method=0):
        """Define SAR settings.

        Parameters
        ----------
        Tissue_object_List_ID : int

        TissueMass : float, optional
            The default is ``1``.
        MaterialDensity : optional
            The default is ``1``.
        voxel_size : optional
            The default is ``1``.
        Average_SAR_method : optional
            The default is ``0``.

        Returns
        -------
        bool
            ``True`` when successful, ``False`` when failed.

        References
        ----------

        >>> oDesign.SARSetup
        """
        self.odesign.SARSetup(TissueMass, MaterialDensity, Tissue_object_List_ID, voxel_size, Average_SAR_method)
        self.logger.info("SAR Settings correctly applied.")
        return True

    @aedt_exception_handler
    def create_open_region(self, Frequency="1GHz", Boundary="Radiation", ApplyInfiniteGP=False, GPAXis="-z"):
        """Create an open region on the active editor.

        Parameters
        ----------
        Frequency : str, optional
            Frequency with units. The  default is ``"1GHz"``.
        Boundary : str, optional
            Type of the boundary. The default is ``"Radiation"``.
        ApplyInfiniteGP : bool, optional
            Whether to apply an infinite ground plane. The default is ``False``.
        GPAXis : str, optional
            The default is ``"-z"``.

        Returns
        -------
        bool
            ``True`` when successful, ``False`` when failed.

        References
        ----------

        >>> oModule.CreateOpenRegion
        """
        vars = ["NAME:Settings", "OpFreq:=", Frequency, "Boundary:=", Boundary, "ApplyInfiniteGP:=", ApplyInfiniteGP]
        if ApplyInfiniteGP:
            vars.append("Direction:=")
            vars.append(GPAXis)

        self.omodelsetup.CreateOpenRegion(vars)
        self.logger.info("Open Region correctly created.")
        return True

    @aedt_exception_handler
    def create_lumped_rlc_between_objects(
        self,
        startobj,
        endobject,
        axisdir=0,
        sourcename=None,
        rlctype="Parallel",
        Rvalue=None,
        Lvalue=None,
        Cvalue=None,
        bound_on_plane=True,
    ):
        """Create a lumped RLC taking the closest edges of two objects.

        Parameters
        ----------
        startobj :
            First (starting) object for the integration line.
        endobject :
            Second (ending) object for the integration line.
        axisdir : int or :class:`pyaedt.application.Analysis.Analysis.AxisDir`, optional
            Position of the port. It should be one of the values for ``Application.AxisDir``,
            which are: ``XNeg``, ``YNeg``, ``ZNeg``, ``XPos``, ``YPos``, and ``ZPos``.
            The default is ``Application.AxisDir.XNeg``.
        sourcename : str, optional
            Perfect H name. The default is ``None``.
        rlctype : str, optional
            Type of the RLC. Options are ``"Parallel"`` or ``"Series"``.
            The default is ``"Parallel"``.
        Rvalue : optional
            Resistance value in ohms. The default is ``None``,
            in which case this parameter is disabled.
        Lvalue : optional
            Inductance value in H. The default is ``None``,
            in which case this parameter is disabled.
        Cvalue : optional
            Capacitance value in F. The default is ``None``,
            in which case this parameter is disabled.
        bound_on_plane : bool, optional
            Whether to create the boundary on the plane orthogonal
            to ``AxisDir``. The default is ``True``.

        Returns
        -------
        :class:`pyaedt.modules.Boundary.BoundaryObject` or bool
            Boundary object if successful, ``False`` otherwise.

        References
        ----------

        >>> oModule.AssignLumpedRLC

        Examples
        --------

        Create two boxes that will be used to create a lumped RLC named
        ``'LumpedRLC'``.

        >>> box1 = hfss.modeler.primitives.create_box([0, 0, 50], [10, 10, 5],
        ...                                           "rlc1", "copper")
        >>> box2 = hfss.modeler.primitives.create_box([0, 0, 60], [10, 10, 5],
        ...                                           "rlc2", "copper")
        >>> rlc = hfss.create_lumped_rlc_between_objects("rlc1", "rlc2", hfss.AxisDir.XPos,
        ...                                              "LumpedRLC", Rvalue=50,
        ...                                              Lvalue=1e-9, Cvalue = 1e-6)
        pyaedt info: Connection Correctly created

        """

        if not self.modeler.primitives.does_object_exists(startobj) or not self.modeler.primitives.does_object_exists(
            endobject
        ):
            self.logger.error("One or both objects do not exist. Check and retry.")
            return False
        if self.solution_type in ["Modal", "Terminal", "Transient Network"] and (Rvalue or Lvalue or Cvalue):
            sheet_name, point0, point1 = self.modeler._create_sheet_from_object_closest_edge(
                startobj, endobject, axisdir, bound_on_plane
            )

            if not sourcename:
                sourcename = generate_unique_name("Lump")
            elif sourcename in self.modeler.get_boundaries_name():
                sourcename = generate_unique_name(sourcename)
            start = [str(i) + self.modeler.primitives.model_units for i in point0]
            stop = [str(i) + self.modeler.primitives.model_units for i in point1]

            props = OrderedDict()
            props["Objects"] = [sheet_name]
            props["CurrentLine"] = OrderedDict({"Start": start, "End": stop})
            props["RLC Type"] = [rlctype]
            if Rvalue:
                props["UseResist"] = True
                props["Resistance"] = str(Rvalue) + "ohm"
            if Lvalue:
                props["UseInduct"] = True
                props["Inductance"] = str(Lvalue) + "H"
            if Cvalue:
                props["UseCap"] = True
                props["Capacitance"] = str(Cvalue) + "F"

            return self._create_boundary(sourcename, props, "LumpedRLC")
        return False

    @aedt_exception_handler
    def create_impedance_between_objects(
        self,
        startobj,
        endobject,
        axisdir=0,
        sourcename=None,
        resistance=50,
        reactance=0,
        is_infground=False,
        bound_on_plane=True,
    ):
        """Create an impedance taking the closest edges of two objects.

        Parameters
        ----------
        startobj :
            First (starting) object for the integration line.
        endobject :
            Second (ending) object for the integration line.
        axisdir : int or :class:`pyaedt.application.Analysis.Analysis.AxisDir`, optional
            Position of the port. It should be one of the values for ``Application.AxisDir``,
            which are: ``XNeg``, ``YNeg``, ``ZNeg``, ``XPos``, ``YPos``, and ``ZPos``.
            The default is ``Application.AxisDir.XNeg``.
        sourcename : str, optional
            Name of the impedance. The default is ``None``.
        resistance : float, optional
            Resistance value in ohms. The default is ``50``. If ``None``,
            this parameter is disabled.
        reactance : optional
            Reactance value in ohms. The default is ``0``. If ``None``,
            this parameter is disabled.
        is_infground : bool, optional
            Whether the impendance is an infinite ground. The default is ``False``.
        bound_on_plane : bool, optional
            Whether to create the impedance on the plane orthogonal to ``AxisDir``.
            The default is ``True``.

        Returns
        -------
        :class:`pyaedt.modules.Boundary.BoundaryObject` or bool
            Boundary object if successful, ``False`` otherwise.

        References
        ----------

        >>> oModule.AssignImpedance

        Examples
        --------

        Create two boxes that will be used to create an impedance named
        named ``'ImpedanceExample'``.

        >>> box1 = hfss.modeler.primitives.create_box([0, 0, 70], [10, 10, 5],
        ...                                           "box1", "copper")
        >>> box2 = hfss.modeler.primitives.create_box([0, 0, 80], [10, 10, 5],
        ...                                           "box2", "copper")
        >>> impedance = hfss.create_impedance_between_objects("box1", "box2", hfss.AxisDir.XPos,
        ...                                                   "ImpedanceExample", 100, 50)
        pyaedt info: Connection Correctly created

        """

        if not self.modeler.primitives.does_object_exists(startobj) or not self.modeler.primitives.does_object_exists(
            endobject
        ):
            self.logger.error("One or both objects do not exist. Check and retry.")
            return False
        if self.solution_type in ["Modal", "Terminal", "Transient Network"]:
            sheet_name, point0, point1 = self.modeler._create_sheet_from_object_closest_edge(
                startobj, endobject, axisdir, bound_on_plane
            )

            if not sourcename:
                sourcename = generate_unique_name("Imped")
            elif sourcename in self.modeler.get_boundaries_name():
                sourcename = generate_unique_name(sourcename)
            props = OrderedDict(
                {
                    "Objects": [sheet_name],
                    "Resistance": str(resistance),
                    "Reactance": str(reactance),
                    "InfGroundPlane": is_infground,
                }
            )
            return self._create_boundary(sourcename, props, "Impedance")
        return False

    @aedt_exception_handler
    def create_boundary(
        self, boundary_type=BoundaryType.PerfectE, sheet_name=None, boundary_name="", is_infinite_gnd=False
    ):
        """Create a boundary given specific inputs.

        Parameters
        ----------
        boundary_type : str, optional
            Boundary type object. Options are ``"PerfectE"``, ``"PerfectH"``, ``"Aperture"``, and
            ``"Radiation"``. The default is ``PerfectE``.
        sheet_name : in, str, or list, optional
            Name of the sheet. It can be an integer (face ID), a string (sheet), or a list of integers
            and strings. The default is ``None``.
        boundary_name : str, optional
            Name of the boundary. The default is ``""``.
        is_infinite_gnd : bool, optional
            Whether the boundary is an infinite ground. The default is ``False``.

        Returns
        -------
        :class:`pyaedt.modules.Boundary.BoundaryObject`
            Boundary object.

        """

        props = {}
        sheet_name = self.modeler._convert_list_to_ids(sheet_name)
        if type(sheet_name) is list:
            if type(sheet_name[0]) is str:
                props["Objects"] = sheet_name
            else:
                props["Faces"] = sheet_name

        if boundary_type == self.BoundaryType.PerfectE:
            props["InfGroundPlane"] = is_infinite_gnd
            boundary_type = "PerfectE"
        elif boundary_type == self.BoundaryType.PerfectH:
            boundary_type = "PerfectH"
        elif boundary_type == self.BoundaryType.Aperture:
            boundary_type = "Aperture"
        elif boundary_type == self.BoundaryType.Radiation:
            props["IsFssReference"] = False
            props["IsForPML"] = False
            boundary_type = "Radiation"
        else:
            return None
        return self._create_boundary(boundary_name, props, boundary_type)

    @aedt_exception_handler
    def _get_reference_and_integration_points(self, sheet, axisdir, obj_name=None):
        if isinstance(sheet, int):
            objID = [sheet]
            sheet = obj_name
        else:
            objID = self.modeler.oeditor.GetFaceIDs(sheet)
        face_edges = self.modeler.primitives.get_face_edges(objID[0])
        mid_points = [self.modeler.primitives.get_edge_midpoint(i) for i in face_edges]
        if axisdir < 3:
            min_point = [1e6, 1e6, 1e6]
            max_point = [-1e6, -1e6, -1e6]
            for el in mid_points:
                if el[axisdir] < min_point[axisdir]:
                    min_point = el
                if el[axisdir] > max_point[axisdir]:
                    max_point = el
        else:
            min_point = [-1e6, -1e6, -1e6]
            max_point = [1e6, 1e6, 1e6]
            for el in mid_points:
                if el[axisdir - 3] > min_point[axisdir - 3]:
                    min_point = el
                if el[axisdir - 3] < max_point[axisdir - 3]:
                    max_point = el

        refid = self.modeler.primitives.get_bodynames_from_position(min_point)
        refid.remove(sheet)
        diels = self.get_all_dielectrics_names()
        for el in refid:
            if el in diels:
                refid.remove(el)

        int_start = None
        int_stop = None
        if min_point != max_point:
            int_start = min_point
            int_stop = max_point
        return refid, int_start, int_stop

    @aedt_exception_handler
    def create_wave_port_from_sheet(
        self,
        sheet,
        deemb=0,
        axisdir=0,
        impedance=50,
        nummodes=1,
        portname=None,
        renorm=True,
        terminal_references=None,
    ):
        """Create a waveport on sheet objects created starting from sheets.

        Parameters
        ----------
        sheet : str or int or :class:`pyaedt.modeler.Object3d.Object3d`
            Name of the sheet.
        deemb : float, optional
            Deembedding value distance in model units. The default is ``0``.
        axisdir : int or :class:`pyaedt.application.Analysis.Analysis.AxisDir`, optional
            Position of the port. It should be one of the values for ``Application.AxisDir``,
            which are: ``XNeg``, ``YNeg``, ``ZNeg``, ``XPos``, ``YPos``, and ``ZPos``.
            The default is 0 for ``Application.AxisDir.XNeg``.
        impedance : float, optional
            Port impedance. The default is ``50``.
        nummodes : int, optional
            Number of modes. The default is ``1``.
        portname : str, optional
            Name of the port. The default is ``None``.
        renorm : bool, optional
            Whether to renormalize the mode. The default is ``True``.
        terminal_references : list, optional
            In Driven Terminal Simulation it is the list of conductors for Port Terminal Definitions.

        Returns
        -------
        :class:`pyaedt.modules.Boundary.BoundaryObject`
            Boundary object.

        References
        ----------

        >>> oModule.AssignWavePort

        Examples
        --------

        Create a circle sheet that will be used to create a wave port named
        ``'WavePortFromSheet'``.

        >>> origin_position = hfss.modeler.Position(0, 0, 0)
        >>> circle = hfss.modeler.primitives.create_circle(hfss.PLANE.YZ,
        ...                                                origin_position, 10, name="WaveCircle")
        >>> hfss.solution_type = "Modal"
        >>> port = hfss.create_wave_port_from_sheet(circle, 5, hfss.AxisDir.XNeg, 40, 2,
        ...                                         "WavePortFromSheet", True)
        >>> port[0].name
        'WavePortFromSheet'

        """

        sheet = self.modeler.convert_to_selections(sheet, True)[0]
        if terminal_references:
            terminal_references = self.modeler.convert_to_selections(terminal_references, True)
        if isinstance(sheet, int):
            try:
                oname = self.modeler.oeditor.GetObjectNameByFaceID(sheet)
            except:
                oname = ""
        else:
            oname = ""
        if "Modal" in self.solution_type:

            refid, int_start, int_stop = self._get_reference_and_integration_points(sheet, axisdir, oname)

            if not portname:
                portname = generate_unique_name("Port")
            elif portname + ":1" in self.modeler.get_excitations_name():
                portname = generate_unique_name(portname)
            return self._create_waveport_driven(
                sheet, int_start, int_stop, impedance, portname, renorm, nummodes, deemb
            )
        else:
            if isinstance(sheet, int):
                faces = sheet
            else:
                faces = self.modeler.primitives.get_object_faces(sheet)[0]
            if not faces:
                self.logger.error("Wrong Input object. it has to be a face id or a sheet.")
                return False
            if terminal_references:
                return self._create_port_terminal(faces, terminal_references, portname, iswaveport=True)
            else:
                self.logger.error("Reference Conductors are missed.")
                return False

    @aedt_exception_handler
    def create_lumped_port_to_sheet(
        self, sheet_name, axisdir=0, impedance=50, portname=None, renorm=True, deemb=False, reference_object_list=[]
    ):
        """Create a lumped port taking one sheet.

        Parameters
        ----------
        sheet_name : str
            Name of the sheet.
        axisdir : int or :class:`pyaedt.application.Analysis.Analysis.AxisDir`, optional
            Position of the port. It should be one of the values for ``Application.AxisDir``,
            which are: ``XNeg``, ``YNeg``, ``ZNeg``, ``XPos``, ``YPos``, and ``ZPos``.
            The default is ``Application.AxisDir.XNeg``.
        impedance : float, optional
            Port impedance. The default is ``50``.
        portname : str, optional
            Name of the port. The default is ``None``.
        renorm : bool, optional
            Whether to renormalize the mode. The default is ``True``.
        deemb : bool, optional
            Whether to deembed the port. The default is ``False``.
        reference_object_list : list, optional
            For a driven terminal solution only, a list of reference conductors. The default is ``[]``.

        Returns
        -------
        :class:`pyaedt.modules.Boundary.BoundaryObject`
            Boundary object.

        References
        ----------

        >>> oModule.AssignLumpedPort

        Examples
        --------

        Create a rectangle sheet that will be used to create a lumped port named
        ``'LumpedPortFromSheet'``.

        >>> rectangle = hfss.modeler.primitives.create_rectangle(hfss.PLANE.XY,
        ...                                                      [0, 0, 0], [10, 2], name="lump_port",
        ...                                                      matname="copper")
        >>> h1 = hfss.create_lumped_port_to_sheet(rectangle.name, hfss.AxisDir.XNeg, 50,
        ...                                  "LumpedPortFromSheet", True, False)

        """
<<<<<<< HEAD
        sheet_name = self.modeler.convert_to_selections(sheet_name, False)
=======
        sheet_name = self.modeler.convert_to_selections(sheet_name, True)[0]
        if isinstance(sheet_name, int):
            try:
                oname = self.modeler.oeditor.GetObjectNameByFaceID(sheet_name)
            except:
                oname = ""
        else:
            oname = ""
>>>>>>> 8fea9d7f
        if self.solution_type in ["Modal", "Terminal", "Transient Network"]:
            point0, point1 = self.modeler.primitives.get_mid_points_on_dir(sheet_name, axisdir)

            if not portname:
                portname = generate_unique_name("Port")
            elif portname + ":1" in self.modeler.get_excitations_name():
                portname = generate_unique_name(portname)
            port = False
            if "Modal" in self.solution_type:
                port = self._create_lumped_driven(sheet_name, point0, point1, impedance, portname, renorm, deemb)
            else:
                if not reference_object_list:
                    cond = self.get_all_conductors_names()
                    touching = self.modeler.primitives.get_bodynames_from_position(point0)
                    reference_object_list = []
                    for el in touching:
                        if el in cond:
                            reference_object_list.append(el)
                if isinstance(sheet_name, int):
                    faces = sheet_name
                else:
                    faces = self.modeler.primitives.get_object_faces(sheet_name)[0]
                if not faces:
                    self.logger.error("Wrong Input object. it has to be a face id or a sheet.")
                    return False
                port = self._create_port_terminal(faces, reference_object_list, portname, iswaveport=False)

            return port
        return False

    @aedt_exception_handler
    def assig_voltage_source_to_sheet(self, sheet_name, axisdir=0, sourcename=None):
        """Create a voltage source taking one sheet.

        .. deprecated:: 0.4.0
           Use :func:`Hfss.assign_voltage_source_to_sheet` instead.

        """

        warnings.warn(
            "`assig_voltage_source_to_sheet` is deprecated. Use `assign_voltage_source_to_sheet` instead.",
            DeprecationWarning,
        )
        self.assign_voltage_source_to_sheet(sheet_name, axisdir=0, sourcename=None)

    @aedt_exception_handler
    def assign_voltage_source_to_sheet(self, sheet_name, axisdir=0, sourcename=None):
        """Create a voltage source taking one sheet.

        Parameters
        ----------
        sheet_name : str
            Name of the sheet to apply the boundary to.
        axisdir : int or :class:`pyaedt.application.Analysis.Analysis.AxisDir`, optional
            Position of the port. It should be one of the values for ``Application.AxisDir``,
            which are: ``XNeg``, ``YNeg``, ``ZNeg``, ``XPos``, ``YPos``, and ``ZPos``.
            The default is ``Application.AxisDir.XNeg``.
        sourcename : str, optional
            Name of the source. The default is ``None``.

        Returns
        -------
        :class:`pyaedt.modules.Boundary.BoundaryObject`
            Boundary object.

        References
        ----------

        >>> oModule.AssignVoltage

        Examples
        --------

        Create a sheet and assign to it some voltage.

        >>> sheet = hfss.modeler.primitives.create_rectangle(hfss.PLANE.XY,
        ...                                                  [0, 0, -70], [10, 2], name="VoltageSheet",
        ...                                                  matname="copper")
        >>> v1 = hfss.assign_voltage_source_to_sheet(sheet.name, hfss.AxisDir.XNeg, "VoltageSheetExample")

        """

        if self.solution_type in ["Modal", "Terminal", "Transient Network"]:
            point0, point1 = self.modeler.primitives.get_mid_points_on_dir(sheet_name, axisdir)
            if not sourcename:
                sourcename = generate_unique_name("Voltage")
            elif sourcename + ":1" in self.modeler.get_excitations_name():
                sourcename = generate_unique_name(sourcename)
            return self.create_source_excitation(sheet_name, point0, point1, sourcename, sourcetype="Voltage")
        return False

    @aedt_exception_handler
    def assign_current_source_to_sheet(self, sheet_name, axisdir=0, sourcename=None):
        """Create a current source taking one sheet.

        Parameters
        ----------
        sheet_name : str
            Name of the sheet to apply the boundary to.
        axisdir : int or :class:`pyaedt.application.Analysis.Analysis.AxisDir`, optional
            Position of the port. It should be one of the values for ``Application.AxisDir``,
            which are: ``XNeg``, ``YNeg``, ``ZNeg``, ``XPos``, ``YPos``, and ``ZPos``.
            The default is ``Application.AxisDir.XNeg``.
        sourcename : str, optional
            Name of the source. The default is ``None``.

        Returns
        -------
        str
            Name of the source created when successful, ``False`` otherwise.

        References
        ----------

        >>> oModule.AssignCurrent

        Examples
        --------

        Create a sheet and assign to it some current.

        >>> sheet = hfss.modeler.primitives.create_rectangle(hfss.PLANE.XY, [0, 0, -50],
        ...                                                  [5, 1], name="CurrentSheet", matname="copper")
        >>> hfss.assign_current_source_to_sheet(sheet.name, hfss.AxisDir.XNeg, "CurrentSheetExample")
        'CurrentSheetExample'

        """

        if self.solution_type in ["Modal", "Terminal", "Transient Network"]:
            point0, point1 = self.modeler.primitives.get_mid_points_on_dir(sheet_name, axisdir)
            if not sourcename:
                sourcename = generate_unique_name("Current")
            elif sourcename + ":1" in self.modeler.get_excitations_name():
                sourcename = generate_unique_name(sourcename)
            status = self.create_source_excitation(sheet_name, point0, point1, sourcename, sourcetype="Current")
            if status:
                return sourcename
        return False

    @aedt_exception_handler
    def assign_perfecte_to_sheets(self, sheet_list, sourcename=None, is_infinite_gnd=False):
        """Create a Perfect E taking one sheet.

        Parameters
        ----------
        sheet_list : str or list
            Name of the sheet or list to apply the boundary to.
        sourcename : str, optional
            Name of the Perfect E source. The default is ``None``.
        is_infinite_gnd : bool, optional
            Whether the Perfect E is an infinite ground. The default is ``False``.

        Returns
        -------
        :class:`pyaedt.modules.Boundary.BoundaryObject`
            Boundary object.

        References
        ----------

        >>> oModule.AssignPerfectE

        Examples
        --------

        Create a sheet and use it to create a Perfect E.

        >>> sheet = hfss.modeler.primitives.create_rectangle(hfss.PLANE.XY, [0, 0, -90],
        ...                                                  [10, 2], name="PerfectESheet", matname="Copper")
        >>> perfect_e_from_sheet = hfss.assign_perfecte_to_sheets(sheet.name, "PerfectEFromSheet")
        >>> type(perfect_e_from_sheet)
        <class 'pyaedt.modules.Boundary.BoundaryObject'>

        """
        sheet_list = self.modeler.convert_to_selections(sheet_list)
        if self.solution_type in ["Modal", "Terminal", "Transient Network", "SBR+"]:
            if not sourcename:
                sourcename = generate_unique_name("PerfE")
            elif sourcename in self.modeler.get_boundaries_name():
                sourcename = generate_unique_name(sourcename)
            return self.create_boundary(self.BoundaryType.PerfectE, sheet_list, sourcename, is_infinite_gnd)
        return None

    @aedt_exception_handler
    def assign_perfecth_to_sheets(self, sheet_list, sourcename=None):
        """Assign a Perfect H to sheets.

        Parameters
        ----------
        sheet_list : list
            List of sheets to apply the boundary to.
        sourcename : str, optional
            Perfect H name. The default is ``None``.

        Returns
        -------
        :class:`pyaedt.modules.Boundary.BoundaryObject`
            Boundary object.

        References
        ----------

        >>> oModule.AssignPerfectH

        Examples
        --------

        Create a sheet and use it to create a Perfect H.

        >>> sheet = hfss.modeler.primitives.create_rectangle(hfss.PLANE.XY, [0, 0, -90],
        ...                                                  [10, 2], name="PerfectHSheet", matname="Copper")
        >>> perfect_h_from_sheet = hfss.assign_perfecth_to_sheets(sheet.name, "PerfectHFromSheet")
        >>> type(perfect_h_from_sheet)
        <class 'pyaedt.modules.Boundary.BoundaryObject'>

        """

        if self.solution_type in ["Modal", "Terminal", "Transient Network", "SBR+"]:

            if not sourcename:
                sourcename = generate_unique_name("PerfH")
            elif sourcename in self.modeler.get_boundaries_name():
                sourcename = generate_unique_name(sourcename)
            return self.create_boundary(self.BoundaryType.PerfectH, sheet_list, sourcename)
        return None

    @aedt_exception_handler
    def assign_lumped_rlc_to_sheet(
        self, sheet_name, axisdir=0, sourcename=None, rlctype="Parallel", Rvalue=None, Lvalue=None, Cvalue=None
    ):
        """Create a lumped RLC taking one sheet.

        Parameters
        ----------
        sheet_name : str
            Name of the sheet to apply the boundary to.
        axisdir : int or :class:`pyaedt.application.Analysis.Analysis.AxisDir`, optional
            Position of the port. It should be one of the values for ``Application.AxisDir``,
            which are: ``XNeg``, ``YNeg``, ``ZNeg``, ``XPos``, ``YPos``, and ``ZPos``.
            The default is ``Application.AxisDir.XNeg``.
        sourcename : str, optional
            Lumped RLC name. The default is ``None``.
        rlctype : str, optional
            Type of the RLC. Options are ``"Parallel"`` or ``"Series"``. The default is ``"Parallel"``.
        Rvalue : float, optional
            Resistance value in ohms. The default is ``None``, in which
            case this parameter is disabled.
        Lvalue : optional
            Inductance value in H. The default is ``None``, in which
            case this parameter is disabled.
        Cvalue : optional
            Capacitance value in F. The default is ``None``, in which
            case this parameter is disabled.

        Returns
        -------
        :class:`pyaedt.modules.Boundary.BoundaryObject`
            Boundary object if successful, ``False`` otherwise

        References
        ----------

        >>> oModule.AssignLumpedRLC

        Examples
        --------

        Create a sheet and use it to create a lumped RLC.

        >>> sheet = hfss.modeler.primitives.create_rectangle(hfss.PLANE.XY,
        ...                                                  [0, 0, -90], [10, 2], name="RLCSheet",
        ...                                                  matname="Copper")
        >>> lumped_rlc_to_sheet = hfss.assign_lumped_rlc_to_sheet(sheet.name, hfss.AxisDir.XPos,
        ...                                                       Rvalue=50, Lvalue=1e-9,
        ...                                                       Cvalue=1e-6)
        >>> type(lumped_rlc_to_sheet)
        <class 'pyaedt.modules.Boundary.BoundaryObject'>

        """

        if self.solution_type in ["Modal", "Terminal", "Transient Network", "SBR+"] and (Rvalue or Lvalue or Cvalue):
            point0, point1 = self.modeler.primitives.get_mid_points_on_dir(sheet_name, axisdir)

            if not sourcename:
                sourcename = generate_unique_name("Lump")
            elif sourcename in self.modeler.get_boundaries_name():
                sourcename = generate_unique_name(sourcename)
            start = [str(i) + self.modeler.primitives.model_units for i in point0]
            stop = [str(i) + self.modeler.primitives.model_units for i in point1]
            props = OrderedDict()
            props["Objects"] = [sheet_name]
            props["CurrentLine"] = OrderedDict({"Start": start, "End": stop})
            props["RLC Type"] = [rlctype]
            if Rvalue:
                props["UseResist"] = True
                props["Resistance"] = str(Rvalue) + "ohm"
            if Lvalue:
                props["UseInduct"] = True
                props["Inductance"] = str(Lvalue) + "H"
            if Cvalue:
                props["UseCap"] = True
                props["Capacitance"] = str(Cvalue) + "F"
            return self._create_boundary(sourcename, props, "LumpedRLC")
        return False

    @aedt_exception_handler
    def assign_impedance_to_sheet(self, sheet_name, sourcename=None, resistance=50, reactance=0, is_infground=False):
        """Create an impedance taking one sheet.

        Parameters
        ----------
        sheet_name : str
            Name of the sheet to apply the boundary to.
        sourcename : str, optional
            Name of the impedance. The default is ``None``.
        resistance : optional
            Resistance value in ohms. The default is ``50``. If ``None``,
            this parameter is disabled.
        reactance : optional
            Reactance value in ohms. The default is ``0``. If ``None``,
            this parameter is disabled.
        is_infground : bool, optional
            Whether the impedance is an infinite ground. The default is ``False``.

        Returns
        -------
        :class:`pyaedt.modules.Boundary.BoundaryObject`
            Boundary object if successful, ``False`` otherwise.

        References
        ----------

        >>> oModule.AssignImpedance

        Examples
        --------

        Create a sheet and use it to create an impedance.

        >>> sheet = hfss.modeler.primitives.create_rectangle(hfss.PLANE.XY,
        ...                                                  [0, 0, -90], [10, 2], name="ImpedanceSheet",
        ...                                                  matname="Copper")
        >>> impedance_to_sheet = hfss.assign_impedance_to_sheet(sheet.name, "ImpedanceFromSheet", 100, 50)
        >>> type(impedance_to_sheet)
        <class 'pyaedt.modules.Boundary.BoundaryObject'>

        """

        if self.solution_type in ["Modal", "Terminal", "Transient Network"]:

            if not sourcename:
                sourcename = generate_unique_name("Imped")
            elif sourcename in self.modeler.get_boundaries_name():
                sourcename = generate_unique_name(sourcename)
            props = OrderedDict(
                {
                    "Objects": [sheet_name],
                    "Resistance": str(resistance),
                    "Reactance": str(reactance),
                    "InfGroundPlane": is_infground,
                }
            )
            return self._create_boundary(sourcename, props, "Impedance")
        return False

    @aedt_exception_handler
    def create_circuit_port_from_edges(
        self,
        edge_signal,
        edge_gnd,
        port_name="",
        port_impedance="50",
        renormalize=False,
        renorm_impedance="50",
        deembed=False,
    ):
        """Create a circuit port from two edges.

        The integration line is from edge 2 to edge 1.

        Parameters
        ----------
        edge_signal : int
            Edge ID of the signal.
        edge_gnd : int
            Edge ID of the ground.
        port_name : str, optional
            Name of the port. The default is ``""``.
        port_impedance : int, str, or float, optional
            Impedance. The default is ``"50"``. You can also
            enter a string that looks like this: ``"50+1i*55"``.
        renormalize : bool, optional
            Whether to renormalize the mode. The default is ``False``.
            This parameter is ignored for a driven terminal.
        renorm_impedance :  str, optional
            Impedance. The default is ``50``
        deembed : bool. optional
            Whether to deembed the port. The default is ``False``

        Returns
        -------
        str
            Name of the port created when successful, ``False`` otherwise.

        References
        ----------

        >>> oModule.AssignCircuitPort

        Examples
        --------

        Create two rectangles in the XY plane.
        Select the first edge of each rectangle created previously.
        Create a circuit port from the first edge of the first rectangle
        toward the first edge of the second rectangle.

        >>> plane = hfss.PLANE.XY
        >>> rectangle1 = hfss.modeler.primitives.create_rectangle(plane, [10, 10, 10], [10, 10],
        ...                                                       name="rectangle1_for_port")
        >>> edges1 = hfss.modeler.primitives.get_object_edges(rectangle1.id)
        >>> first_edge = edges1[0]
        >>> rectangle2 = hfss.modeler.primitives.create_rectangle(plane, [30, 10, 10], [10, 10],
        ...                                                       name="rectangle2_for_port")
        >>> edges2 = hfss.modeler.primitives.get_object_edges(rectangle2.id)
        >>> second_edge = edges2[0]
        >>> hfss.solution_type = "Modal"
        >>> hfss.create_circuit_port_from_edges(first_edge, second_edge, port_name="PortExample",
        ...                                     port_impedance=50.1, renormalize=False,
        ...                                     renorm_impedance="50")
        'PortExample'

        """

        edge_list = [edge_signal, edge_gnd]
        if not port_name:
            port_name = generate_unique_name("Port")
        elif port_name + ":1" in self.modeler.get_excitations_name():
            port_name = generate_unique_name(port_name)

        result = self._create_circuit_port(
            edge_list, port_impedance, port_name, renormalize, deembed, renorm_impedance=renorm_impedance
        )
        if result:
            return port_name
        return False

    @aedt_exception_handler
    def edit_source(self, portandmode, powerin, phase="0deg"):
        """Set up the power loaded to the filter for thermal analysis.

        Parameters
        ----------
        portandmode : str
            Port name and mode, such as ``"Port1:1"``.
        powerin : str
            Power in Watts or the project variable to be put as stored energy in the project.
        phase : str, optional
            The default is ``"0deg"``.

        Returns
        -------
        bool
            ``True`` when successful, ``False`` when failed.

        References
        ----------

        >>> oModule.EditSources

        Examples
        --------

        Create a circle sheet and use it to create a wave port.
        Set up the thermal power for the port created above.

        >>> sheet = hfss.modeler.primitives.create_circle(hfss.PLANE.YZ,
        ...                                               [-20, 0, 0], 10,
        ...                                               name="sheet_for_source")
        >>> hfss.solution_type = "Modal"
        >>> wave_port = hfss.create_wave_port_from_sheet(sheet, 5, hfss.AxisDir.XNeg, 40,
        ...                                              2, "SheetWavePort", True)
        >>> hfss.edit_source("SheetWavePort" + ":1", "10W")
        pyaedt info: Setting up power to Eigenmode 10W
        True

        """

        self.logger.info("Setting up power to Eigenmode " + powerin)
        if self.solution_type != "Eigenmode":
            self.osolution.EditSources(
                [
                    ["IncludePortPostProcessing:=", True, "SpecifySystemPower:=", False],
                    ["Name:=", portandmode, "Magnitude:=", powerin, "Phase:=", phase],
                ]
            )
        else:
            self.osolution.EditSources(
                [["FieldType:=", "EigenStoredEnergy"], ["Name:=", "Modes", "Magnitudes:=", [powerin]]]
            )
        return True

    @aedt_exception_handler
    def thicken_port_sheets(self, inputlist, value, internalExtr=True, internalvalue=1):
        """Create thickened sheets over a list of input port sheets.

        Parameters
        ----------
        inputlist : list
            List of the sheets to thicken.
        value :
            Value in millimeters for thickening the faces.
        internalExtr : bool, optional
            Whether to extrude the sheets internally (vgoing into the model).
            The default is ``True``.
        internalvalue : optional
            Value in millimeters for thickening the sheets internally if ``internalExtr=True``.
            The default is ``1``.

        Returns
        -------
        list of int
            List of the port IDs where thickened sheets were created.

        References
        ----------

        >>> oEditor.ThickenSheet

        Examples
        --------

        Create a circle sheet and use it to create a wave port.
        Set the thickness of this circle sheet to ``"2 mm"``.

        >>> sheet_for_thickness = hfss.modeler.primitives.create_circle(hfss.PLANE.YZ,
        ...                                                             [60, 60, 60], 10,
        ...                                                             name="SheetForThickness")
        >>> port_for_thickness = hfss.create_wave_port_from_sheet(sheet_for_thickness, 5, hfss.AxisDir.XNeg,
        ...                                                       40, 2, "WavePortForThickness", True)
        >>> hfss.thicken_port_sheets(["SheetForThickness"], 2)
        pyaedt info: done
        {}

        """

        tol = 1e-6
        ports_ID = {}
        aedt_bounding_box = self.modeler.primitives.get_model_bounding_box()
        directions = {}
        for el in inputlist:
            objID = self.modeler.oeditor.GetFaceIDs(el)
            faceCenter = self.modeler.oeditor.GetFaceCenter(int(objID[0]))
            directionfound = False
            l = 10
            while not directionfound:
                self.modeler.oeditor.ThickenSheet(
                    ["NAME:Selections", "Selections:=", el, "NewPartsModelFlag:=", "Model"],
                    ["NAME:SheetThickenParameters", "Thickness:=", str(l) + "mm", "BothSides:=", False],
                )
                # aedt_bounding_box2 = self._oeditor.GetModelBoundingBox()
                aedt_bounding_box2 = self.modeler.primitives.get_model_bounding_box()
                self._odesign.Undo()
                if aedt_bounding_box != aedt_bounding_box2:
                    directions[el] = "External"
                    directionfound = True
                self.modeler.oeditor.ThickenSheet(
                    ["NAME:Selections", "Selections:=", el, "NewPartsModelFlag:=", "Model"],
                    ["NAME:SheetThickenParameters", "Thickness:=", "-" + str(l) + "mm", "BothSides:=", False],
                )
                # aedt_bounding_box2 = self._oeditor.GetModelBoundingBox()
                aedt_bounding_box2 = self.modeler.primitives.get_model_bounding_box()

                self._odesign.Undo()

                if aedt_bounding_box != aedt_bounding_box2:
                    directions[el] = "Internal"
                    directionfound = True
                else:
                    l = l + 10
        for el in inputlist:
            objID = self.modeler.oeditor.GetFaceIDs(el)
            maxarea = 0
            for f in objID:
                faceArea = self.modeler.primitives.get_face_area(int(f))
                if faceArea > maxarea:
                    maxarea = faceArea
                    faceCenter = self.modeler.oeditor.GetFaceCenter(int(f))
            if directions[el] == "Internal":
                self.modeler.oeditor.ThickenSheet(
                    ["NAME:Selections", "Selections:=", el, "NewPartsModelFlag:=", "Model"],
                    ["NAME:SheetThickenParameters", "Thickness:=", "-" + str(value) + "mm", "BothSides:=", False],
                )
            else:
                self.modeler.oeditor.ThickenSheet(
                    ["NAME:Selections", "Selections:=", el, "NewPartsModelFlag:=", "Model"],
                    ["NAME:SheetThickenParameters", "Thickness:=", str(value) + "mm", "BothSides:=", False],
                )
            if "Vacuum" in el:
                newfaces = self.modeler.oeditor.GetFaceIDs(el)
                for f in newfaces:
                    try:
                        fc2 = self.modeler.oeditor.GetFaceCenter(f)
                        fc2 = [float(i) for i in fc2]
                        fa2 = self.modeler.primitives.get_face_area(int(f))
                        faceoriginal = [float(i) for i in faceCenter]
                        # dist = mat.sqrt(sum([(a*a-b*b) for a,b in zip(faceCenter, fc2)]))
                        if abs(fa2 - maxarea) < tol ** 2 and (
                            abs(faceoriginal[2] - fc2[2]) > tol
                            or abs(faceoriginal[1] - fc2[1]) > tol
                            or abs(faceoriginal[0] - fc2[0]) > tol
                        ):
                            ports_ID[el] = int(f)

                        # if (abs(faceoriginal[0] - fc2[0]) < tol and abs(faceoriginal[1] - fc2[1]) < tol and abs(
                        #         faceoriginal[2] - fc2[2]) > tol) or (
                        #         abs(faceoriginal[0] - fc2[0]) < tol and abs(faceoriginal[1] - fc2[1]) > tol and abs(
                        #         faceoriginal[2] - fc2[2]) < tol) or (
                        #         abs(faceoriginal[0] - fc2[0]) > tol and abs(faceoriginal[1] - fc2[1]) < tol and abs(
                        #         faceoriginal[2] - fc2[2]) < tol):
                        #     ports_ID[el] = int(f)
                    except:
                        pass
            if internalExtr:
                objID2 = self.modeler.oeditor.GetFaceIDs(el)
                for fid in objID2:
                    try:
                        faceCenter2 = self.modeler.oeditor.GetFaceCenter(int(fid))
                        if faceCenter2 == faceCenter:
                            self.modeler.oeditor.MoveFaces(
                                ["NAME:Selections", "Selections:=", el, "NewPartsModelFlag:=", "Model"],
                                [
                                    "NAME:Parameters",
                                    [
                                        "NAME:MoveFacesParameters",
                                        "MoveAlongNormalFlag:=",
                                        True,
                                        "OffsetDistance:=",
                                        str(internalvalue) + "mm",
                                        "MoveVectorX:=",
                                        "0mm",
                                        "MoveVectorY:=",
                                        "0mm",
                                        "MoveVectorZ:=",
                                        "0mm",
                                        "FacesToMove:=",
                                        [int(fid)],
                                    ],
                                ],
                            )
                    except:
                        self.logger.info("done")
                        # self.modeler_oproject.ClearMessages()
        return ports_ID

    @aedt_exception_handler
    def validate_full_design(self, dname=None, outputdir=None, ports=None):
        """Validate a design based on an expected value and save information to the log file.


        Parameters
        ----------
        dname : str,  optional
            Name of the design to validate. The default is ``None``, in which case
            the current design is used.
        outputdir : str, optional
            Directory to save the log file to. The default is ``None``,
            in which case the current project path is used.
        ports : int, optional
            Number of excitations (sum of modes) that is expected. The default is ``None``.

        Returns
        -------
        list of str
            List of all the validation information for later use.
        bool
            Indicates if the validation was successful or not.

        References
        ----------

        >>> oDesign.ValidateDesign

        Examples
        --------

        Validate the current design and save the log file into
        the current project directory.

        >>> validation = hfss.validate_full_design()
        pyaedt info: Design Validation Checks
        >>> validation[1]
        False

        """

        self.logger.info("Design Validation Checks")
        validation_ok = True
        val_list = []
        if not dname:
            dname = self.design_name
        if not outputdir:
            outputdir = self.working_directory
        pname = self.project_name
        validation_log_file = os.path.join(outputdir, pname + "_" + dname + "_validation.log")

        # Desktop Messages
        msg = "Desktop Messages:"
        val_list.append(msg)
        temp_msg = list(self._desktop.GetMessages(pname, dname, 0))
        if temp_msg:
            temp2_msg = [i.strip("Project: " + pname + ", Design: " + dname + ", ").strip("\r\n") for i in temp_msg]
            val_list.extend(temp2_msg)

        # Run design validation and write out the lines to the log.
        temp_dir = tempfile.gettempdir()
        temp_val_file = os.path.join(temp_dir, "val_temp.log")
        simple_val_return = self.validate_simple(temp_val_file)
        if simple_val_return == 1:
            msg = "Design validation check PASSED."
        elif simple_val_return == 0:
            msg = "Design validation check ERROR."
            validation_ok = False
        val_list.append(msg)
        msg = "Design Validation Messages:"
        val_list.append(msg)
        if os.path.isfile(temp_val_file):
            with open(temp_val_file, "r") as df:
                temp = df.read().splitlines()
                val_list.extend(temp)
            os.remove(temp_val_file)
        else:
            msg = "** No design validation file is found. **"
            self.logger.info(msg)
            val_list.append(msg)
        msg = "** End of design validation messages. **"
        val_list.append(msg)

        # Find the excitations and check or list them out
        msg = "Excitations Check:"
        val_list.append(msg)
        if self.solution_type != "Eigenmode":
            detected_excitations = self.modeler.get_excitations_name()
            if ports:
                if "Terminal" in self.solution_type:
                    # For each port, there is terminal and reference excitations.
                    ports_t = ports * 2
                else:
                    ports_t = ports
                if ports_t != len(detected_excitations):
                    msg = "** Port number error. Check the model. **"
                    self.logger.error(msg)
                    val_list.append(msg)
                    validation_ok = False
                else:
                    msg1 = "Solution type: " + str(self.solution_type)
                    msg2 = "Ports Requested: " + str(ports)
                    msg3 = "Defined excitations number: " + str(len(detected_excitations))
                    msg4 = "Defined excitations names: " + str(detected_excitations)
                    val_list.append(msg1)
                    val_list.append(msg2)
                    val_list.append(msg3)
                    val_list.append(msg4)
        else:
            msg = "Eigen model is detected. No excitatons are defined."
            self.logger.info(msg)
            val_list.append(msg)

        # Find the number of analysis setups and output the info.
        msg = "Analysis Setup Messages:"
        val_list.append(msg)
        setups = list(self.oanalysis.GetSetups())
        if setups:
            msg = "Detected setup and sweep: "
            val_list.append(msg)
            for setup in setups:
                msg = str(setup)
                val_list.append(msg)
                if self.solution_type != "EigenMode":
                    sweepsname = self.oanalysis.GetSweeps(setup)
                    if sweepsname:
                        for sw in sweepsname:
                            msg = " |__ " + sw
                            val_list.append(msg)
        else:
            msg = "No setup is detected."
            val_list.append(msg)

        with open(validation_log_file, "w") as f:
            for item in val_list:
                f.write("%s\n" % item)
        return val_list, validation_ok  # Return all the information in a list for later use.

    @aedt_exception_handler
    def create_scattering(
        self, plot_name="S Parameter Plot Nominal", sweep_name=None, port_names=None, port_excited=None, variations=None
    ):
        """Create a scattering report.

        Parameters
        ----------
        PlotName : str, optional
             Name of the plot. The default is ``"S Parameter Plot Nominal"``.
        sweep_name : str, optional
             Name of the sweep. The default is ``None``.
        port_names : list, optional
             List of port names. The default is ``None``.
        port_excited : list or str, optional
             The default is ``None``.
        variations : str, optional
             The default is ``None``.

        Returns
        -------
        bool
            ``True`` when successful, ``False`` when failed.

        References
        ----------

        >>> oModule.CreateReport

        Examples
        --------

        Create a scattering named ``"S Parameter Plot Nominal"`` using
        the default parameters.

        >>> hfss.create_scattering()
        True

        """

        Families = ["Freq:=", ["All"]]
        if variations:
            Families += variations
        else:
            Families += self.get_nominal_variation()
        if not sweep_name:
            sweep_name = self.existing_analysis_sweeps[1]
        elif sweep_name not in self.existing_analysis_sweeps:
            self.logger.error("Setup %s doesn't exist in the Setup list.", sweep_name)
            return False
        if not port_names:
            port_names = self.modeler.get_excitations_name()
        full_matrix = False
        if not port_excited:
            port_excited = port_names
            full_matrix = True
        if type(port_names) is str:
            port_names = [port_names]
        if type(port_excited) is str:
            port_excited = [port_excited]
        list_y = []
        for p in list(port_names):
            for q in list(port_excited):
                if not full_matrix:
                    list_y.append("dB(S(" + p + "," + q + "))")
                elif port_excited.index(q) >= port_names.index(p):
                    list_y.append("dB(S(" + p + "," + q + "))")

        Trace = ["X Component:=", "Freq", "Y Component:=", list_y]
        solution_data = ""
        if "Modal" in self.solution_type:
            solution_data = "Modal Solution Data"
        elif "Terminal" in self.solution_type:
            solution_data = "Terminal Solution Data"
        if solution_data != "":
            # run CreateReport function

            self.post.oreportsetup.CreateReport(
                plot_name, solution_data, "Rectangular Plot", sweep_name, ["Domain:=", "Sweep"], Families, Trace, []
            )
            return True
        return False

    @aedt_exception_handler
    def create_qfactor_report(self, project_dir, outputlist, setupname, plotname, Xaxis="X"):
        """Export a CSV file of the EigenQ plot.

        Parameters
        ----------
        project_dir : str
            Directory to export the CSV file to.
        outputlist : list
            Output quantity, which in this case is the Q-factor.
        setupname : str
            Name of the setup to generate the report from.
        plotname : str
            Name of the plot.
        Xaxis : str, optional
            Value for the X axis. The default is ``"X"``.

        Returns
        -------
        bool
            ``True`` when successful, ``False`` when failed.

        References
        ----------

        >>> oModule.CreateReport

        """
        npath = os.path.normpath(project_dir)

        # Setup arguments list for createReport function
        args = [Xaxis + ":=", ["All"]]
        args2 = ["X Component:=", Xaxis, "Y Component:=", outputlist]

        self.post.post_oreport_setup.CreateReport(
            plotname, "Eigenmode Parameters", "Rectangular Plot", setupname + " : LastAdaptive", [], args, args2, []
        )
        return True

    @aedt_exception_handler
    def export_touchstone(self, solutionname, sweepname, filename=None, variation=[], variations_value=[]):
        """Export the Touchstone file to a local folder.

        Parameters
        ----------
        solutionname : str
             Name of the solution that has been solved.
        sweepname : str
             Name of the sweep that has been solved.
        filename : str, optional
             Full path and name for the output file.
             The default is ``None`` which export file in working_directory.

        variation : list, optional
             List of all parameter variations. For example, ``["$AmbientTemp", "$PowerIn"]``.
             The default is ``[]``.
        variations_value : list, optional
             List of all parameter variation values. For example, ``["22cel", "100"]``.
             The default is ``[]``.

        Returns
        -------
        bool
            ``True`` when successful, ``False`` when failed.
        """

        # Normalize the save path
        if not filename:
            appendix = ""
            for v, vv in zip(variation, variations_value):
                appendix += "_" + v + vv.replace("'", "")
            ext = ".S" + str(self.oboundary.GetNumExcitations()) + "p"
            filename = os.path.join(self.working_directory, solutionname + "_" + sweepname + appendix + ext)
        else:
            filename = filename.replace("//", "/").replace("\\", "/")
        print("Exporting Touchstone " + filename)
        DesignVariations = ""
        i = 0
        for el in variation:
            DesignVariations += str(variation[i]) + "='" + str(variations_value[i].replace("'", "")) + "' "
            i += 1
            # DesignVariations = "$AmbientTemp=\'22cel\' $PowerIn=\'100\'"
        # array containing "SetupName:SolutionName" pairs (note that setup and solution are separated by a colon)
        SolutionSelectionArray = [solutionname + ":" + sweepname]
        # 2=tab delimited spreadsheet (.tab), 3= touchstone (.sNp), 4= CitiFile (.cit),
        # 7=Matlab (.m), 8=Terminal Z0 spreadsheet
        FileFormat = 3
        OutFile = filename  # full path of output file
        # array containin the frequencies to export, use ["all"] for all frequencies
        FreqsArray = ["all"]
        DoRenorm = True  # perform renormalization before export
        RenormImped = 50  # Real impedance value in ohm, for renormalization
        DataType = "S"  # Type: "S", "Y", or "Z" matrix to export
        Pass = -1  # The pass to export. -1 = export all passes.
        ComplexFormat = 0  # 0=Magnitude/Phase, 1=Real/Immaginary, 2=dB/Phase
        DigitsPrecision = 15  # Touchstone number of digits precision
        IncludeGammaImpedance = True  # Include Gamma and Impedance in comments
        NonStandardExtensions = False  # Support for non-standard Touchstone extensions

        self.osolution.ExportNetworkData(
            DesignVariations,
            SolutionSelectionArray,
            FileFormat,
            OutFile,
            FreqsArray,
            DoRenorm,
            RenormImped,
            DataType,
            Pass,
            ComplexFormat,
            DigitsPrecision,
            False,
            IncludeGammaImpedance,
            NonStandardExtensions,
        )
        return True

    @aedt_exception_handler
    def set_export_touchstone(self, activate, export_dir=""):
        """Set automatic export of the Touchstone file after simulation.

        Parameters
        ----------
        activate : bool
            Whether to export the Touchstone file after the simulation finishes.
        export_dir : str, optional
            Directory to export the Touchstone file to. The default is ``""``.

        Returns
        -------
        bool
            ``True`` when successful, ``False`` when failed.

        References
        ----------

        >>> oDesign.SetDesignSettings
        """
        settings = []
        if activate:
            settings.append("NAME:Design Settings Data")
            settings.append("Export After Simulation:=")
            settings.append(True)
            settings.append("Export Dir:=")
            settings.append(export_dir)
        elif not activate:
            settings.append("NAME:Design Settings Data")
            settings.append("Export After Simulation:=")
            settings.append(False)
        self.odesign.SetDesignSettings(settings)
        return True

    @aedt_exception_handler
    def assign_radiation_boundary_to_objects(self, obj_names, boundary_name=""):
        """Assign a radiation boundary to one or more objects (usually airbox objects).

        Parameters
        ----------
        obj_names : str or list or int or :class:`pyaedt.modeler.Object3d.Object3d`
             One or more object names or IDs.
        boundary_name : str, optional
             Name of the boundary. The default is ``""``.

        Returns
        -------
        :class:`pyaedt.modules.Boundary.BoundaryObject`
            Boundary object.

        References
        ----------

        >>> oModule.AssignRadiation

        Examples
        --------

        Create a box and assign a radiation boundary to it.

        >>> radiation_box = hfss.modeler.primitives.create_box([0, -200, -200], [200, 200, 200],
        ...                                                    name="Radiation_box")
        >>> radiation = hfss.assign_radiation_boundary_to_objects("Radiation_box")
        >>> type(radiation)
        <class 'pyaedt.modules.Boundary.BoundaryObject'>

        """

        object_list = self.modeler.convert_to_selections(obj_names, return_list=True)
        if boundary_name:
            rad_name = boundary_name
        else:
            rad_name = generate_unique_name("Rad_")
        return self.create_boundary(self.BoundaryType.Radiation, object_list, rad_name)

    @aedt_exception_handler
    def assign_radiation_boundary_to_faces(self, faces_id, boundary_name=""):
        """Assign a radiation boundary to one or more faces.

        Parameters
        ----------
        faces_id :
            Face ID to assign the boundary condition to.
        boundary_name : str, optional
            Name of the boundary. The default is ``""``.

        Returns
        -------
        :class:`pyaedt.modules.Boundary.BoundaryObject`
            Boundary object.

        References
        ----------

        >>> oModule.AssignRadiation

        Examples
        --------

        Create a box. Select the faces of this box and assign a radiation
        boundary to them.

        >>> radiation_box = hfss.modeler.primitives.create_box([0 , -100, 0], [200, 200, 200],
        ...                                                    name="RadiationForFaces")
        >>> ids = [i.id for i in hfss.modeler.primitives["RadiationForFaces"].faces]
        >>> radiation = hfss.assign_radiation_boundary_to_faces(ids)
        >>> type(radiation)
        <class 'pyaedt.modules.Boundary.BoundaryObject'>

        """
        faces_list = self.modeler.convert_to_selections(faces_id, True)
        if boundary_name:
            rad_name = boundary_name
        else:
            rad_name = generate_unique_name("Rad_")
        return self.create_boundary(self.BoundaryType.Radiation, faces_list, rad_name)

    @aedt_exception_handler
    def _create_sbr_doppler_setup(
        self,
        setup_type,
        time_var,
        center_freq,
        resolution,
        period,
        velocity_resolution,
        min_velocity,
        max_velocity,
        ray_density_per_wavelenght,
        max_bounces,
        setup_name,
        include_coupling_effects=False,
        doppler_ad_sampling_rate=20,
    ):
        setup1 = self.create_setup(setup_name, "SBR+")
        setup1.props["IsSbrRangeDoppler"] = True
        del setup1.props["PTDUTDSimulationSettings"]
        del setup1.props["ComputeFarFields"]
        del setup1.props["Sweeps"]
        if setup_type == "ChirpIQ":
            setup1.props["SbrRangeDopplerWaveformType"] = "ChirpSeqFmcw"
            setup1.props["ChannelConfiguration"] = "IQChannels"
        elif setup_type == "ChirpI":
            setup1.props["SbrRangeDopplerWaveformType"] = "ChirpSeqFmcw"
            setup1.props["ChannelConfiguration"] = "IChannelOnly"
        else:
            setup1.props["SbrRangeDopplerWaveformType"] = setup_type
        setup1.props["SbrRangeDopplerTimeVariable"] = time_var
        setup1.props["SbrRangeDopplerCenterFreq"] = self.modeler.primitives._arg_with_dim(center_freq, "GHz")
        setup1.props["SbrRangeDopplerRangeResolution"] = self.modeler.primitives._arg_with_dim(resolution, "meter")
        setup1.props["SbrRangeDopplerRangePeriod"] = self.modeler.primitives._arg_with_dim(period, "meter")
        setup1.props["SbrRangeDopplerVelocityResolution"] = self.modeler.primitives._arg_with_dim(
            velocity_resolution, "m_per_sec"
        )
        setup1.props["SbrRangeDopplerVelocityMin"] = self.modeler.primitives._arg_with_dim(min_velocity, "m_per_sec")
        setup1.props["SbrRangeDopplerVelocityMax"] = self.modeler.primitives._arg_with_dim(max_velocity, "m_per_sec")
        setup1.props["DopplerRayDensityPerWavelength"] = ray_density_per_wavelenght
        setup1.props["MaxNumberOfBounces"] = max_bounces
        if setup_type != "PulseDoppler":
            setup1.props["IncludeRangeVelocityCouplingEffect"] = include_coupling_effects
            setup1.props["SbrRangeDopplerA/DSamplingRate"] = self.modeler.primitives._arg_with_dim(
                doppler_ad_sampling_rate, "MHz"
            )
        setup1.update()
        return setup1

    @aedt_exception_handler
    def _create_sbr_doppler_sweep(self, setupname, time_var, tstart, tstop, tsweep, parametric_name):
        time_start = self.modeler.primitives._arg_with_dim(tstart, "s")
        time_sweep = self.modeler.primitives._arg_with_dim(tsweep, "s")
        time_stop = self.modeler.primitives._arg_with_dim(tstop, "s")
        sweep_range = "LIN {} {} {}".format(time_start, time_stop, time_sweep)
        return self.opti_parametric.add_parametric_setup(
            time_var, sweep_range, setupname, parametricname=parametric_name
        )

    @aedt_exception_handler
    def create_sbr_chirp_i_doppler_setup(
        self,
        time_var=None,
        sweep_time_duration=0,
        center_freq=76.5,
        resolution=1,
        period=200,
        velocity_resolution=0.4,
        min_velocity=-20,
        max_velocity=20,
        ray_density_per_wavelenght=0.2,
        max_bounces=5,
        include_coupling_effects=False,
        doppler_ad_sampling_rate=20,
        setup_name=None,
    ):
        """Create an SBR+ Chirp IQ Setup.

        Parameters
        ----------
        time_var : str, optional
            Name of the time variable. Default ``None`` which will search for first
            time variable available.
        sweep_time_duration : float, optional
            Sweep Time Duration. If greater than 0, a parametric sweep will be
            created. Default ``0``.
        center_freq : float, optional
            Center frequency in GHz. Default ``76.5``.
        resolution : float, optional
            Doppler resolution in meter. Default ``1``.
        period : float, optional
            Period of analysis in meter. Default ``200``.
        velocity_resolution : float, optional
            Doppler velocity resolution in meters per second. Default ``0.4``.
        min_velocity : str, optional
            Minimum doppler velocity in meters per second. Default ``-20``.
        max_velocity : str, optional
            Maximum doppler velocity in meters per second. Default ``20``.
        ray_density_per_wavelenght : float, optional
            Doppler ray density per wavelength. Default ``0.2``.
        max_bounces : int, optional
            Maximum number of Bounces. Default ``5``.
        include_coupling_effects : float, optional
            Set if coupling effects will be included. Default ``False``.
        doppler_ad_sampling_rate : float, optional
            Doppler AD sampling rate. It works only if ``include_coupling_effects``
            is ``True``. Default ``20``.
        setup_name : str, optional
            Name of the setup. Default ``None``.

        Returns
        -------
        (:class:`pyaedt.modules.SolveSetup.Setup`,
            :class:`pyaedt.modules.DesignXPloration.ParametericsSetups.Optimetrics`)

        References
        ----------

        >>> oModule.InsertSetup

        """
        if self.solution_type != "SBR+":
            self.logger.error("Method Applies only to SBR+ Solution.")
            return False, False
        if not setup_name:
            setup_name = generate_unique_name("ChirpI")
            parametric_name = generate_unique_name("PulseSweep")
        else:
            parametric_name = generate_unique_name(setup_name)

        if not time_var:
            for var_name, var in self.variable_manager.independent_variables.items():
                if var.unit_system == "Time":
                    time_var = var_name
                    break
            if not time_var:
                self.logger.error("No Time Variable Found. Setup or explicitly assign to the method.")
                raise ValueError("No Time Variable Found")
        setup = self._create_sbr_doppler_setup(
            "ChirpI",
            time_var=time_var,
            center_freq=center_freq,
            resolution=resolution,
            period=period,
            velocity_resolution=velocity_resolution,
            min_velocity=min_velocity,
            max_velocity=max_velocity,
            ray_density_per_wavelenght=ray_density_per_wavelenght,
            max_bounces=max_bounces,
            include_coupling_effects=include_coupling_effects,
            doppler_ad_sampling_rate=doppler_ad_sampling_rate,
            setup_name=setup_name,
        )
        if sweep_time_duration > 0:
            sweeptime = math.ceil(300000000 / (2 * center_freq * 1000000000 * velocity_resolution) * 1000) / 1000
            sweep = self._create_sbr_doppler_sweep(
                setup.name, time_var, 0, sweep_time_duration, sweeptime, parametric_name
            )
            return setup, sweep
        return setup, False

    @aedt_exception_handler
    def create_sbr_chirp_iq_doppler_setup(
        self,
        time_var=None,
        sweep_time_duration=0,
        center_freq=76.5,
        resolution=1,
        period=200,
        velocity_resolution=0.4,
        min_velocity=-20,
        max_velocity=20,
        ray_density_per_wavelenght=0.2,
        max_bounces=5,
        include_coupling_effects=False,
        doppler_ad_sampling_rate=20,
        setup_name=None,
    ):
        """Create an SBR+ Chirp IQ Setup.

        Parameters
        ----------
        time_var : str, optional
            Name of the time variable. Default ``None`` which will search for first
            time variable available.
        sweep_time_duration : float, optional
            Sweep Time Duration. If greater than 0, a parametric sweep will be
            created. Default ``0``.
        center_freq : float, optional
            Center Frequency in GHz. Default ``76.5``.
        resolution : float, optional
            Doppler Resolution in meter. Default ``1``.
        period : float, optional
            Period of Analysis in meter. Default ``200``.
        velocity_resolution : float, optional
            Doppler Velocity Resolution in meters per second. Default ``0.4``.
        min_velocity : str, optional
            Minimum Doppler Velocity in meters per second. Default ``-20``.
        max_velocity : str, optional
            Maximum Doppler Velocity in meters per second. Default ``20``.
        ray_density_per_wavelenght : float, optional
            Doppler Ray Density per wavelength. Default ``0.2``.
        max_bounces : int, optional
            Maximum number of Bounces. Default ``5``.
        include_coupling_effects : float, optional
            Set if Coupling Effects will be included. Default ``False``.
        doppler_ad_sampling_rate : float, optional
            Doppler AD Sampling Rate. It works only if ``include_coupling_effects`` is
            ``True``. Default ``20``.
        setup_name : str, optional
            Name of the Setup. Default ``None``.

        Returns
        -------
        (:class:`pyaedt.modules.SolveSetup.Setup`,
            :class:`pyaedt.modules.DesignXPloration.ParametericsSetups.Optimetrics`)

        References
        ----------

        >>> oModule.InsertSetup
        """
        if self.solution_type != "SBR+":
            self.logger.error("Method Applies only to SBR+ Solution.")
            return False, False
        if not setup_name:
            setup_name = generate_unique_name("ChirpIQ")
            parametric_name = generate_unique_name("PulseSweep")
        else:
            parametric_name = generate_unique_name(setup_name)
        if not time_var:
            for var_name, var in self.variable_manager.independent_variables.items():
                if var.unit_system == "Time":
                    time_var = var_name
                    break
            if not time_var:
                raise ValueError("No Time Variable Found")
        setup = self._create_sbr_doppler_setup(
            "ChirpIQ",
            time_var=time_var,
            center_freq=center_freq,
            resolution=resolution,
            period=period,
            velocity_resolution=velocity_resolution,
            min_velocity=min_velocity,
            max_velocity=max_velocity,
            ray_density_per_wavelenght=ray_density_per_wavelenght,
            max_bounces=max_bounces,
            include_coupling_effects=include_coupling_effects,
            doppler_ad_sampling_rate=doppler_ad_sampling_rate,
            setup_name=setup_name,
        )
        if sweep_time_duration > 0:
            sweeptime = math.ceil(300000000 / (2 * center_freq * 1000000000 * velocity_resolution) * 1000) / 1000
            sweep = self._create_sbr_doppler_sweep(
                setup.name, time_var, 0, sweep_time_duration, sweeptime, parametric_name
            )
            return setup, sweep
        return setup, False

    @aedt_exception_handler
    def create_sbr_pulse_doppler_setup(
        self,
        time_var=None,
        sweep_time_duration=0,
        center_freq=76.5,
        resolution=1,
        period=200,
        velocity_resolution=0.4,
        min_velocity=-20,
        max_velocity=20,
        ray_density_per_wavelenght=0.2,
        max_bounces=5,
        setup_name=None,
    ):
        """Create an SBR+ pulse doppler setup.

        Parameters
        ----------
        time_var : str, optional
            Name of the time variable. The default is ``None``, in which case
            the first time variable available is used.
        sweep_time_duration : float, optional
            Sweep time duration. If greater than 0, a parametric sweep is
            created. The default is ``0``.
        center_freq : float, optional
            Center frequency in GHz. The default is ``76.5``.
        resolution : float, optional
            Doppler resolution in meters. The default is ``1``.
        period : float, optional
            Period of analysis in meters. The default is ``200``.
        velocity_resolution : float, optional
            Doppler velocity resolution in meters per second.
            The default is ``0.4``.
        min_velocity : str, optional
            Minimum doppler velocity in meters per second. The default
            is ``-20``.
        max_velocity : str, optional
            Maximum doppler velocity in meters per second. The default
            is ``20``.
        ray_density_per_wavelenght : float, optional
            Doppler ray density per wavelength. The default is ``0.2``.
        max_bounces : int, optional
            Maximum number of bBounces. The default is ``5``.
        setup_name : str, optional
            Name of the setup. The default is ``None``.

        Returns
        -------
        (:class:`pyaedt.modules.SolveSetup.Setup`,
            :class:`pyaedt.modules.DesignXPloration.ParametericsSetups.Optimetrics`)

        References
        ----------

        >>> oModule.InsertSetup
        """
        if self.solution_type != "SBR+":
            self.logger.error("Method Applies only to SBR+ Solution.")
            return False, False
        if not setup_name:
            setup_name = generate_unique_name("PulseSetup")
            parametric_name = generate_unique_name("PulseSweep")
        else:
            parametric_name = generate_unique_name(setup_name)

        if not time_var:
            for var_name, var in self.variable_manager.independent_variables.items():
                if var.unit_system == "Time":
                    time_var = var_name
                    break
            if not time_var:
                raise ValueError("No Time Variable Found")
        setup = self._create_sbr_doppler_setup(
            "PulseDoppler",
            time_var=time_var,
            center_freq=center_freq,
            resolution=resolution,
            period=period,
            velocity_resolution=velocity_resolution,
            min_velocity=min_velocity,
            max_velocity=max_velocity,
            ray_density_per_wavelenght=ray_density_per_wavelenght,
            max_bounces=max_bounces,
            setup_name=setup_name,
        )
        if sweep_time_duration > 0:
            sweeptime = math.ceil(300000000 / (2 * center_freq * 1000000000 * velocity_resolution) * 1000) / 1000
            sweep = self._create_sbr_doppler_sweep(
                setup.name, time_var, 0, sweep_time_duration, sweeptime, parametric_name
            )
            return setup, sweep
        return setup, False

    @aedt_exception_handler
    def create_sbr_radar_from_json(
        self, radar_file, radar_name, offset=[0, 0, 0], speed=0.0, use_relative_cs=False, relative_cs_name=None
    ):
        """Create an SBR+ radar from a JSON file.

        Example of input JSON file:

          .. code-block:: json

            {
                "name": "Example_1Tx_1Rx",
                "version": 1,
                "number_tx":"1",
                "number_rx":"1",
                "units":"mm",
                "antennas": {
                    "tx1": {
                        "antenna_type":"parametric",
                        "mode":"tx",
                        "offset":["0" ,"0" ,"0"],
                        "rotation_axis":null,
                        "rotation":null,
                        "beamwidth_elevation":"10deg",
                        "beamwidth_azimuth":"60deg",
                        "polarization":"Vertical"
                        },
                    "rx1": {
                        "antenna_type":"parametric",
                        "mode":"rx",
                        "offset":["0" ,"1.8" ,"0"],
                        "rotation_axis":null,
                        "rotation":null,
                        "beamwidth_elevation":"10deg",
                        "beamwidth_azimuth":"60deg",
                        "polarization":"Vertical"
                        }
                }
            }

        Parameters
        ----------
        radar_file : str
            Path to the directory with the radar file.
        radar_name : str
            Name of the radar file.
        offset : list, optional
            Offset relative to the global coordinate system.
        speed : float, optional
            Radar movement speed relative to the global coordinate system if greater than ``0``.
        use_relative_cs : bool, optional
            Whether the relative coordinate system must be used. The default is ``False``.
        relative_cs_name : str
            Name of the relative coordinate system to link the radar to.
            The default is ``None``, in which case the global coordinate system is used.

        Returns
        -------
        :class:`pyaedt.modeler.actors.Radar`
            Radar Class object.

        References
        ----------
        AEDT API Commands.

        >>> oEditor.CreateRelativeCS
        >>> oModule.SetSBRTxRxSettings
        >>> oEditor.CreateGroup
        """
        self.modeler.primitives._initialize_multipart()
        if self.solution_type != "SBR+":
            self.logger.error("Method Applies only to SBR+ Solution.")
            return False
        use_motion = abs(speed) > 0.0
        r = Radar(
            radar_file,
            name=radar_name,
            motion=use_motion,
            offset=offset,
            speed=speed,
            use_relative_cs=(use_relative_cs or use_motion),
            relative_cs_name=relative_cs_name,
        )
        r.insert(self, abs(speed) > 0)
        return r

    @aedt_exception_handler
    def insert_infinite_sphere(
        self,
        definition=INFINITE_SPHERE_TYPE.ThetaPhi,
        x_start=0,
        x_stop=180,
        x_step=10,
        y_start=0,
        y_stop=180,
        y_step=10,
        units="deg",
        custom_radiation_faces=None,
        custom_coordinate_system=None,
        use_slant_polarization=False,
        polarization_angle=45,
        name=None,
    ):
        """Create a new infinite Sphere.

        .. note::
           Not supported in all HFSS EigenMode and CharacteristicMode Solution Types.

        Parameters
        ----------
        definition : str
            Coordinate Definition Type. Default is "Theta-Phi".
            It can be a ``pyaedt.generic.constants.INFINITE_SPHERE_TYPE`` Enumerator value.
        x_start : float, str
            First angle start value.
        x_stop : float, str
            First angle stop value.
        x_step : float, str
            First angle step value.
        y_start : float, str
            Second angle start value.
        y_stop : float, str
            Second angle stop value.
        y_step : float, str
            Second angle step value.
        units : str
            Angle units. Default is `"deg"`.
        custom_radiation_faces : str
            Radiation Face list to be used for far field computation.
        custom_coordinate_system : str
            Local Coordinate System to be used for far field computation.
        use_slant_polarization : bool
            Define if Slant Polarization will be used. Default is `False`.
        polarization_angle : float, str
            Slant angle value.
        name : str
            Sphere Name.

        Returns
        -------
        :class:`pyaedt.modules.Boundary.FarFieldSetup`
        """
        if not self.oradfield:
            self.logger.error("Radiation Field not available in this solution.")
        if not name:
            name = generate_unique_name("Infinite")

        props = OrderedDict({"UseCustomRadiationSurface": custom_radiation_faces is not None})
        if custom_radiation_faces:
            props["CustomRadiationSurface"] = custom_radiation_faces
        else:
            props["CustomRadiationSurface"] = ""
        props["CSDefinition"] = definition
        if use_slant_polarization:
            props["Polarization"] = "Slant"
        else:
            props["Polarization"] = "Linear"
        props["SlantAngle"] = self.modeler._arg_with_dim(polarization_angle, units)

        if definition == "Theta-Phi":
            defs = ["ThetaStart", "ThetaStop", "ThetaStep", "PhiStart", "PhiStop", "PhiStep"]
        elif definition == "El Over Az":
            defs = ["AzimuthStart", "AzimuthStop", "AzimuthStep", "ElevationStart", "ElevationStop", "ElevationStep"]
        else:
            defs = ["ElevationStart", "ElevationStop", "ElevationStep", "AzimuthStart", "AzimuthStop", "AzimuthStep"]
        props[defs[0]] = self.modeler._arg_with_dim(x_start, units)
        props[defs[1]] = self.modeler._arg_with_dim(x_stop, units)
        props[defs[2]] = self.modeler._arg_with_dim(x_step, units)
        props[defs[3]] = self.modeler._arg_with_dim(y_start, units)
        props[defs[4]] = self.modeler._arg_with_dim(y_stop, units)
        props[defs[5]] = self.modeler._arg_with_dim(y_step, units)
        props["UseLocalCS"] = custom_coordinate_system is not None
        if custom_coordinate_system:
            props["CoordSystem"] = custom_coordinate_system
        else:
            props["CoordSystem"] = ""
        bound = FarFieldSetup(self, name, props, "FarFieldSphere", units)
        if bound.create():
            self.field_setups.append(bound)
            return bound
        return False

    @aedt_exception_handler
    def set_sbr_current_sources_options(self, conformance=False, thin_sources=False, power_fraction=0.95):
        """Set Current Sources SBR+ Setup Options.

        Parameters
        ----------
        conformance : bool
            ``True`` to Enable current source conformance. Default is ``False``
        thin_sources : bool
            ``True`` to Enable current Thin Sources. Default is ``False``
        power_fraction : float or str
            if thin_sources is enabled then sets the power fraction. Default is ``0.95``

        Returns
        -------
        bool

        References
        ----------

        >>> oModule.EditGlobalCurrentSourcesOption
        """
        if self.solution_type != "SBR+":
            self.logger.error("Method Applies only to SBR+ Solution.")
            return False
        current_conformance = "Disable"
        if conformance:
            current_conformance = "Enable"
        arg = [
            "NAME:CurrentSourceOption",
            "Current Source Conformance:=",
            current_conformance,
            "Thin Sources:=",
            thin_sources,
        ]
        if thin_sources:
            arg.append("Power Fraction:=")
            arg.append(str(power_fraction))
        self.oboundary.EditGlobalCurrentSourcesOption(arg)
        self.logger.info("SBR+ current source options correctly applied.")
        return True<|MERGE_RESOLUTION|>--- conflicted
+++ resolved
@@ -3058,18 +3058,7 @@
         ...                                  "LumpedPortFromSheet", True, False)
 
         """
-<<<<<<< HEAD
         sheet_name = self.modeler.convert_to_selections(sheet_name, False)
-=======
-        sheet_name = self.modeler.convert_to_selections(sheet_name, True)[0]
-        if isinstance(sheet_name, int):
-            try:
-                oname = self.modeler.oeditor.GetObjectNameByFaceID(sheet_name)
-            except:
-                oname = ""
-        else:
-            oname = ""
->>>>>>> 8fea9d7f
         if self.solution_type in ["Modal", "Terminal", "Transient Network"]:
             point0, point1 = self.modeler.primitives.get_mid_points_on_dir(sheet_name, axisdir)
 
