"""This module contains these classes: ``Hfss`` and ``BoundaryType``."""

from __future__ import absolute_import  # noreorder

import ast
from collections import OrderedDict
import math
import os
import tempfile
import warnings

from pyaedt import settings
from pyaedt.application.Analysis3D import FieldAnalysis3D
from pyaedt.generic.DataHandlers import _dict2arg
from pyaedt.generic.DataHandlers import json_to_dict
from pyaedt.generic.DataHandlers import str_to_bool
from pyaedt.generic.constants import INFINITE_SPHERE_TYPE
from pyaedt.generic.general_methods import generate_unique_name
from pyaedt.generic.general_methods import open_file
from pyaedt.generic.general_methods import parse_excitation_file
from pyaedt.generic.general_methods import pyaedt_function_handler
from pyaedt.modeler import cad
from pyaedt.modeler.cad.components_3d import UserDefinedComponent
from pyaedt.modeler.geometry_operators import GeometryOperators
from pyaedt.modules.Boundary import BoundaryObject
from pyaedt.modules.Boundary import FarFieldSetup
from pyaedt.modules.Boundary import NativeComponentObject
from pyaedt.modules.Boundary import NearFieldSetup
from pyaedt.modules.SetupTemplates import SetupKeys


class Hfss(FieldAnalysis3D, object):
    """Provides the HFSS application interface.

    This class allows you to create an interactive instance of HFSS and
    connect to an existing HFSS design or create a new HFSS design if
    one does not exist.

    Parameters
    ----------
    projectname : str, optional
        Name of the project to select or the full path to the project
        or AEDTZ archive to open. The default is ``None``, in which
        case an attempt is made to get an active project. If no
        projects are present, an empty project is created.
    designname : str, optional
        Name of the design to select. The default is ``None``, in
        which case an attempt is made to get an active design. If no
        designs are present, an empty design is created.
    solution_type : str, optional
        Solution type to apply to the design. The default is
        ``None``, in which case the user-defined
        default type is applied.
        Options are:
        - "Terminal"
        - "Modal"
        - "SBR+"
        - "Transient"
        - "Eigenmode"
    setup_name : str, optional
        Name of the setup to use as the nominal. The default is
        ``None``, in which case the active setup is used or
        nothing is used.
    specified_version : str, int, float, optional
        Version of AEDT to use. The default is ``None``, in which case
        the active version or latest installed version is used.
        This parameter is ignored when a script is launched within AEDT.
        Examples of input values are ``232``, ``23.2``,``2023.2``,``"2023.2"``.
    non_graphical : bool, optional
        Whether to run AEDT in non-graphical mode. The default
        is ``False``, in which case AEDT is launched in graphical mode.
        This parameter is ignored when a script is launched within AEDT.
    new_desktop_session : bool, optional
        Whether to launch an instance of AEDT in a new thread, even if
        another instance of the ``specified_version`` is active on the
        machine. The default is ``False``. This parameter is ignored when
        a script is launched within AEDT.
    close_on_exit : bool, optional
        Whether to release AEDT on exit. The default is ``False``.
    student_version : bool, optional
        Whether to open the AEDT student version. The default is
        ``False``. This parameter is ignored when a script is launched
        within AEDT.
    machine : str, optional
        Machine name to connect the oDesktop session to. This parameter works only on
        2022 R2 or later. The remote Server must be up and running with the command
        `"ansysedt.exe -grpcsrv portnum"`. If the machine is `"localhost"`, the server
        starts if it is not present.
    port : int, optional
        Port number on which to start the oDesktop communication on an already existing server.
        This parameter is ignored when creating a new server. It works only in 2022 R2 or later.
        The remote server must be up and running with the command `"ansysedt.exe -grpcsrv portnum"`.
    aedt_process_id : int, optional
        Process ID for the instance of AEDT to point PyAEDT at. The default is
        ``None``. This parameter is only used when ``new_desktop_session = False``.

    Examples
    --------
    Create an instance of HFSS and connect to an existing HFSS
    design or create a new HFSS design if one does not exist.

    >>> from pyaedt import Hfss
    >>> hfss = Hfss()
    PyAEDT INFO: No project is defined...
    PyAEDT INFO: Active design is set to...


    Create an instance of HFSS and link to a project named
    ``HfssProject``. If this project does not exist, create one with
    this name.

    >>> hfss = Hfss("HfssProject")
    PyAEDT INFO: Project HfssProject has been created.
    PyAEDT INFO: No design is present. Inserting a new design.
    PyAEDT INFO: Added design ...


    Create an instance of HFSS and link to a design named
    ``HfssDesign1`` in a project named ``HfssProject``.

    >>> hfss = Hfss("HfssProject","HfssDesign1")
    PyAEDT INFO: Added design 'HfssDesign1' of type HFSS.


    Create an instance of HFSS and open the specified project,
    which is named ``"myfile.aedt"``.

    >>> hfss = Hfss("myfile.aedt")
    PyAEDT INFO: Project myfile has been created.
    PyAEDT INFO: No design is present. Inserting a new design.
    PyAEDT INFO: Added design...


    Create an instance of HFSS using the 2023 R2 release and open
    the specified project, which is named ``"myfile2.aedt"``.

    >>> hfss = Hfss(specified_version=232, projectname="myfile2.aedt")
    PyAEDT INFO: Project myfile2 has been created.
    PyAEDT INFO: No design is present. Inserting a new design.
    PyAEDT INFO: Added design...


    Create an instance of HFSS using the 2023 R2 student version and open
    the specified project, which is named ``"myfile3.aedt"``.

    >>> hfss = Hfss(specified_version="2023.2", projectname="myfile3.aedt", student_version=True)
    PyAEDT INFO: Project myfile3 has been created.
    PyAEDT INFO: No design is present. Inserting a new design.
    PyAEDT INFO: Added design...

    """

    # TODO: Update solution types.
    # def __repr__(self):
    #     try:
    #         return "HFSS {} {}. ProjectName:{} DesignName:{} ".format(
    #             self._aedt_version, self.solution_type, self.project_name, self.design_name
    #         )
    #     except:
    #         return "HFSS Module"

    def __init__(
        self,
        projectname=None,
        designname=None,
        solution_type=None,
        setup_name=None,
        specified_version=None,
        non_graphical=False,
        new_desktop_session=False,
        close_on_exit=False,
        student_version=False,
        machine="",
        port=0,
        aedt_process_id=None,
    ):
        FieldAnalysis3D.__init__(
            self,
            "HFSS",
            projectname,
            designname,
            solution_type,
            setup_name,
            specified_version,
            non_graphical,
            new_desktop_session,
            close_on_exit,
            student_version,
            machine,
            port,
            aedt_process_id,
        )
        self._field_setups = []

    def _init_from_design(self, *args, **kwargs):
        self.__init__(*args, **kwargs)

    def __enter__(self):
        return self

    @property
    def field_setups(self):
        """List of AEDT radiation fields.

        Returns
        -------
        List of :class:`pyaedt.modules.Boundary.FarFieldSetup` and :class:`pyaedt.modules.Boundary.NearFieldSetup`
        """
        if not self._field_setups:
            self._field_setups = self._get_rad_fields()
        return self._field_setups

    @property
    def field_setup_names(self):
        """List of AEDT radiation field names.

        Returns
        -------
        List of str
        """
        return self.odesign.GetChildObject("Radiation").GetChildNames()

    class BoundaryType(object):
        """Creates and manages boundaries."""

        (PerfectE, PerfectH, Aperture, Radiation, Impedance, LayeredImp, LumpedRLC, FiniteCond, Hybrid) = range(0, 9)

    @property
    def hybrid(self):
        """HFSS hybrid mode for the active solution.

        For instance, it must be set to ``True`` to define the solution type as 'HFSS with Hybrid and Arrays'.

        Returns
        -------
        bool
        """
        return self.design_solutions.hybrid

    @hybrid.setter
    def hybrid(self, value):
        self.design_solutions.hybrid = value

    @property
    def composite(self):
        """HFSS composite mode for the active solution.

        Returns
        -------
        bool
        """
        return self.design_solutions.composite

    @composite.setter
    def composite(self, value):
        self.design_solutions.composite = value

    @pyaedt_function_handler()
    def set_auto_open(self, enable=True, boundary_type="Radiation"):
        """Set the HFSS auto open type.

        Parameters
        ----------
        enable : bool, optional
            Whether to enable the HFSS auto open option. The default is ``True``.
        boundary_type : str, optional
            Boundary type to use with auto open. Options are ``"Radiation"``,
            ``"FEBI"``, and ``"PML"``. The default is ``"Radiation"``.

        Returns
        -------
        bool
            ``True`` when successful, ``False`` when failed.

        Examples
        --------
        Enable auto open type for the PML boundary.

        >>> hfss.set_auto_open(True, "PML")
        """
        if enable and boundary_type not in ["Radiation", "FEBI", "PML"]:
            raise AttributeError("Wrong boundary type. Check Documentation for valid inputs")
        return self.design_solutions.set_auto_open(enable=enable, boundary_type=boundary_type)

    @pyaedt_function_handler()
    def _get_unique_source_name(self, source_name, root_name):
        if not source_name:
            source_name = generate_unique_name(root_name)
        elif source_name in self.excitations or source_name + ":1" in self.excitations:
            source_name = generate_unique_name(source_name)
        return source_name

    @pyaedt_function_handler()
    def _get_rad_fields(self):
        if not self.design_properties:
            return []
        fields = []
        if self.design_properties.get("RadField"):
            if self.design_properties["RadField"].get("FarFieldSetups"):
                for val in self.design_properties["RadField"]["FarFieldSetups"]:
                    p = self.design_properties["RadField"]["FarFieldSetups"][val]
                    if isinstance(p, (dict, OrderedDict)) and p.get("Type") == "Infinite Sphere":
                        fields.append(FarFieldSetup(self, val, p, "FarFieldSphere"))
            if self.design_properties["RadField"].get("NearFieldSetups"):
                for val in self.design_properties["RadField"]["NearFieldSetups"]:
                    p = self.design_properties["RadField"]["NearFieldSetups"][val]
                    if isinstance(p, (dict, OrderedDict)):
                        if p["Type"] == "Near Rectangle":
                            fields.append(NearFieldSetup(self, val, p, "NearFieldRectangle"))
                        elif p["Type"] == "Near Line":
                            fields.append(NearFieldSetup(self, val, p, "NearFieldLine"))
                        elif p["Type"] == "Near Box":
                            fields.append(NearFieldSetup(self, val, p, "NearFieldBox"))
                        elif p["Type"] == "Near Sphere":
                            fields.append(NearFieldSetup(self, val, p, "NearFieldSphere"))
        return fields

    @pyaedt_function_handler()
    def _create_boundary(self, name, props, boundary_type):
        """Create a boundary.

        Parameters
        ---------
        name : str
            Name of the boundary.
        props : list
            List of properties for the boundary.
        boundary_type :
            Type of the boundary.

        Returns
        -------
        :class:`pyaedt.modules.Boundary.BoundaryObject`
            Boundary object.

        """

        bound = BoundaryObject(self, name, props, boundary_type)
        result = bound.create()
        if result:
            self._boundaries[bound.name] = bound
            self.logger.info("Boundary %s %s has been correctly created.", boundary_type, name)
            return bound
        self.logger.error("Error in boundary creation for %s %s.", boundary_type, name)

        return result

    @pyaedt_function_handler()
    def _create_lumped_driven(self, objectname, int_line_start, int_line_stop, impedance, portname, renorm, deemb):
        start = [str(i) + self.modeler.model_units for i in int_line_start]
        stop = [str(i) + self.modeler.model_units for i in int_line_stop]
        props = OrderedDict({})
        if isinstance(objectname, str):
            props["Objects"] = [objectname]
        else:
            props["Faces"] = [objectname]
        props["DoDeembed"] = deemb
        props["RenormalizeAllTerminals"] = renorm
        if renorm:
            props["Modes"] = OrderedDict(
                {
                    "Mode1": OrderedDict(
                        {
                            "ModeNum": 1,
                            "UseIntLine": True,
                            "IntLine": OrderedDict({"Start": start, "End": stop}),
                            "AlignmentGroup": 0,
                            "CharImp": "Zpi",
                            "RenormImp": str(impedance) + "ohm",
                        }
                    )
                }
            )
        else:
            props["Modes"] = OrderedDict(
                {
                    "Mode1": OrderedDict(
                        {
                            "ModeNum": 1,
                            "UseIntLine": True,
                            "IntLine": OrderedDict({"Start": start, "End": stop}),
                            "AlignmentGroup": 0,
                            "CharImp": "Zpi",
                        }
                    )
                }
            )
        props["ShowReporterFilter"] = False
        props["ReporterFilter"] = [True]
        props["Impedance"] = str(impedance) + "ohm"
        return self._create_boundary(portname, props, "Lumped Port")

    @pyaedt_function_handler()
    def _create_port_terminal(
        self,
        objectname,
        int_line_stop,
        portname,
        renorm=True,
        deembed=None,
        iswaveport=False,
        impedance=None,
        terminals_rename=True,
    ):
        ref_conductors = self.modeler.convert_to_selections(int_line_stop, True)
        props = OrderedDict()
        props["Faces"] = int(objectname)
        props["IsWavePort"] = iswaveport
        props["ReferenceConductors"] = ref_conductors
        props["RenormalizeModes"] = True
        ports = list(self.oboundary.GetExcitationsOfType("Terminal"))
        boundary = self._create_boundary(portname, props, "AutoIdentify")
        if boundary:
            new_ports = list(self.oboundary.GetExcitationsOfType("Terminal"))
            terminals = [i for i in new_ports if i not in ports]
            for count, terminal in enumerate(terminals, start=1):
                props_terminal = OrderedDict()
                props_terminal["TerminalResistance"] = "50ohm"
                props_terminal["ParentBndID"] = boundary.name
                terminal_name = terminal

                if impedance:
                    props_terminal["TerminalResistance"] = str(impedance) + "ohm"
                    properties = [
                        "NAME:AllTabs",
                        [
                            "NAME:HfssTab",
                            ["NAME:PropServers", "BoundarySetup:" + terminal],
                            [
                                "NAME:ChangedProps",
                                ["NAME:Terminal Renormalizing Impedance", "Value:=", str(impedance) + "ohm"],
                            ],
                        ],
                    ]
                    try:
                        self.odesign.ChangeProperty(properties)
                    except:  # pragma: no cover
                        self.logger.warning("Failed to change terminal impedance.")
                if not renorm:
                    properties = [
                        "NAME:AllTabs",
                        [
                            "NAME:HfssTab",
                            ["NAME:PropServers", "BoundarySetup:" + boundary.name],
                            [
                                "NAME:ChangedProps",
                                ["NAME:Renorm All Terminals", "Value:=", False],
                            ],
                        ],
                    ]
                    try:
                        self.odesign.ChangeProperty(properties)
                    except:  # pragma: no cover
                        self.logger.warning("Failed to change normalization.")
                if terminals_rename:
                    new_name = portname + "_T" + str(count)
                    terminal_name = new_name
                    properties = [
                        "NAME:AllTabs",
                        [
                            "NAME:HfssTab",
                            ["NAME:PropServers", "BoundarySetup:" + terminal],
                            ["NAME:ChangedProps", ["NAME:Name", "Value:=", new_name]],
                        ],
                    ]
                    try:
                        self.odesign.ChangeProperty(properties)
                    except:  # pragma: no cover
                        self.logger.warning("Failed to rename terminal {}.".format(terminal))
                bound = BoundaryObject(self, terminal_name, props_terminal, "Terminal")
                self._boundaries[terminal_name] = bound

            if iswaveport:
                boundary.type = "Wave Port"
            else:
                boundary.type = "Lumped Port"
            props["Faces"] = [objectname]
            if iswaveport:
                props["NumModes"] = 1
                props["UseLineModeAlignment"] = 1
            if deembed is None:
                props["DoDeembed"] = False
                if iswaveport:
                    props["DeembedDist"] = self.modeler._arg_with_dim(0)
            else:
                props["DoDeembed"] = True
                if iswaveport:
                    props["DeembedDist"] = self.modeler._arg_with_dim(deembed)
            props["RenormalizeAllTerminals"] = renorm
            props["ShowReporterFilter"] = False
            props["UseAnalyticAlignment"] = False
            boundary.auto_update = False
            boundary.props.update(props)
            boundary.auto_update = True
            boundary.update()

        return boundary

    @pyaedt_function_handler()
    def _create_circuit_port(self, edgelist, impedance, name, renorm, deemb, renorm_impedance=""):
        edgelist = self.modeler.convert_to_selections(edgelist, True)
        props = OrderedDict(
            {
                "Edges": edgelist,
                "Impedance": str(impedance) + "ohm",
                "DoDeembed": deemb,
                "RenormalizeAllTerminals": renorm,
            }
        )

        if "Modal" in self.solution_type:
            if renorm:
                if isinstance(renorm_impedance, (int, float)) or "i" not in renorm_impedance:
                    renorm_imp = str(renorm_impedance) + "ohm"
                else:
                    renorm_imp = "(" + renorm_impedance + ") ohm"
            else:
                renorm_imp = "0ohm"
            props["RenormImp"] = renorm_imp
        else:
            props["TerminalIDList"] = []
        return self._create_boundary(name, props, "Circuit Port")

    @pyaedt_function_handler()
    def _create_waveport_driven(
        self,
        objectname,
        int_line_start=None,
        int_line_stop=None,
        impedance=50,
        portname="",
        renorm=True,
        nummodes=1,
        deemb_distance=0,
    ):
        start = None
        stop = None
        if int_line_start and int_line_stop:  # Allow non-numeric arguments
            start = [str(i) + self.modeler.model_units if type(i) in (int, float) else i for i in int_line_start]
            stop = [str(i) + self.modeler.model_units if type(i) in (int, float) else i for i in int_line_stop]
            useintline = True
        else:
            useintline = False

        props = OrderedDict({})  # Used to create the argument to pass to native api: oModule.AssignWavePort()
        if isinstance(objectname, int):  # Assumes a Face ID is passed in objectname
            props["Faces"] = [objectname]
        elif isinstance(objectname, list):  # Assume [x, y, z] point is passed in objectname
            props["Faces"] = self.modeler.get_faceid_from_position(objectname)
        else:
            props["Objects"] = [objectname]
        props["NumModes"] = nummodes
        props["UseLineModeAlignment"] = False

        if deemb_distance != 0:
            props["DoDeembed"] = True
            props["DeembedDist"] = self.modeler._arg_with_dim(deemb_distance)
        else:
            props["DoDeembed"] = False
        props["RenormalizeAllTerminals"] = renorm
        modes = OrderedDict({})
        arg2 = []
        arg2.append("NAME:Modes")
        i = 1
        report_filter = []
        while i <= nummodes:
            if i == 1:
                mode = OrderedDict({})
                mode["ModeNum"] = i
                mode["UseIntLine"] = useintline
                if useintline:
                    mode["IntLine"] = OrderedDict({"Start": start, "End": stop})
                mode["AlignmentGroup"] = 0
                mode["CharImp"] = "Zpi"
                if renorm:
                    mode["RenormImp"] = str(impedance) + "ohm"
                modes["Mode1"] = mode
            else:
                mode = OrderedDict({})

                mode["ModeNum"] = i
                mode["UseIntLine"] = False
                mode["AlignmentGroup"] = 0
                mode["CharImp"] = "Zpi"
                if renorm:
                    mode["RenormImp"] = str(impedance) + "ohm"
                modes["Mode" + str(i)] = mode
            report_filter.append(True)
            i += 1
        props["Modes"] = modes
        props["ShowReporterFilter"] = False
        props["ReporterFilter"] = report_filter
        props["UseAnalyticAlignment"] = False
        return self._create_boundary(portname, props, "Wave Port")

    @pyaedt_function_handler()
    def assign_coating(
        self,
        obj,
        mat=None,
        cond=58000000,
        perm=1,
        usethickness=False,
        thickness="0.1mm",
        roughness="0um",
        isinfgnd=False,
        istwoside=False,
        isInternal=True,
        issheelElement=False,
        usehuray=False,
        radius="0.5um",
        ratio="2.9",
    ):
        """Assign finite conductivity to one or more objects or faces of a given material.

        Parameters
        ----------
        obj : str or list
            One or more objects or faces to assign finite conductivity to.
        mat : str, optional
            Material to use. The default is ``None``.
        cond : float, optional
            If no material is provided, a conductivity value must be supplied. The default is ``58000000``.
        perm : float, optional
            If no material is provided, a permittivity value must be supplied. The default is ``1``.
        usethickness : bool, optional
            Whether to use thickness. The default is ``False``.
        thickness : str, optional
            Thickness value if ``usethickness=True``. The default is ``"0.1mm"``.
        roughness : str, optional
            Roughness value  with units. The default is ``"0um"``.
        isinfgnd : bool, optional
            Whether the finite conductivity is an infinite ground. The default is ``False``.
        istwoside : bool, optional
            Whether the finite conductivity is two-sided. The default is ``False``.
        isInternal : bool, optional
            Whether the finite conductivity is internal. The default is ``True``.
        issheelElement : bool, optional
            The default is ``False``.
        usehuray : bool, optional
            Whether to use an Huray coefficient. The default is ``False``.
        radius : str, optional
            Radius value if ``usehuray=True``. The default is ``"0.5um"``.
        ratio : str, optional
            Ratio value if ``usehuray=True``. The default is ``"2.9"``.

        Returns
        -------
        :class:`pyaedt.modules.Boundary.BoundaryObject`
            Boundary object.

        References
        ----------

        >>> oModule.AssignFiniteCond

        Examples
        --------

        Create two cylinders in the XY working plane and assign a copper coating of 0.2 mm to the inner cylinder and
        outer face.
        >>> from pyaedt import Hfss
        >>> hfss = Hfss()
        >>> origin = hfss.modeler.Position(0, 0, 0)
        >>> inner = hfss.modeler.create_cylinder(
        ...     hfss.PLANE.XY, origin, 3, 200, 0, "inner"
        ... )
        >>> outer = hfss.modeler.create_cylinder(
        ...     hfss.PLANE.XY, origin, 4, 200, 0, "outer"
        ... )
        >>> coat = hfss.assign_coating(["inner", outer.faces[2].id], "copper", usethickness=True, thickness="0.2mm")

        """

        userlst = self.modeler.convert_to_selections(obj, True)
        lstobj = []
        lstface = []
        for selection in userlst:
            if selection in self.modeler.model_objects:
                lstobj.append(selection)
            elif isinstance(selection, int) and self.modeler._find_object_from_face_id(selection):
                lstface.append(selection)

        if not lstface and not lstobj:
            self.logger.warning("Objects or Faces selected do not exist in the design.")
            return False
        listobjname = ""
        props = {}
        if lstobj:
            listobjname = listobjname + "_" + "_".join(lstobj)
            props["Objects"] = lstobj
        if lstface:
            props["Faces"] = lstface
            lstface = [str(i) for i in lstface]
            listobjname = listobjname + "_" + "_".join(lstface)
        if mat:
            if self.materials[mat]:
                props["UseMaterial"] = True
                props["Material"] = self.materials[mat].name
            else:
                return False
        else:
            props["UseMaterial"] = False
            props["Conductivity"] = str(cond)
            props["Permeability"] = str(str(perm))
        props["UseThickness"] = usethickness
        if usethickness:
            props["Thickness"] = thickness
        if usehuray:
            props["Radius"] = str(radius)
            props["Ratio"] = str(ratio)
            props["InfGroundPlane"] = False
        else:
            props["Roughness"] = roughness
            props["InfGroundPlane"] = isinfgnd
        props["IsTwoSided"] = istwoside

        if istwoside:
            props["IsShellElement"] = issheelElement
        else:
            props["IsInternal"] = isInternal
        return self._create_boundary("Coating_" + listobjname[1:], props, "Finite Conductivity")

    # TODO: Extract name and type from **kwargs to pass them to create_setup() as setuptype and setupname

    @pyaedt_function_handler()
    def create_setup(self, setupname="MySetupAuto", setuptype=None, **kwargs):
        """Create an analysis setup for HFSS.
        Optional arguments are passed along with ``setuptype`` and ``setupname``.  Keyword
        names correspond to the ``setuptype``
        corresponding to the native AEDT API.  The list of
        keywords here is not exhaustive.

        .. note::
           This method overrides the ``Analysis.setup()`` method for the HFSS app.

        Parameters
        ----------
        setuptype : str, optional
            Type of the setup. Based on the solution type, options are
            ``"HFSSDrivenAuto"``, ``"HFSSDrivenDefault"``, ``"HFSSEigen"``, ``"HFSSTransient"``,
            and ``"HFSSSBR"``. The default is ``"HFSSDrivenAuto"``.
        setupname : str, optional
            Name of the setup. The default is ``"Setup1"``.
        **kwargs : dict, optional
            Extra arguments to set up the circuit.
            Available keys depend on the setup chosen.
            For more information, see
            :doc:`../SetupTemplatesHFSS`.


        Returns
        -------
        :class:`pyaedt.modules.SolveSetup.SetupHFSS`, :class:`pyaedt.modules.SolveSetup.SetupHFSSAuto`
            3D Solver Setup object.

        References
        ----------

        >>> oModule.InsertSetup

        Examples
        --------

        >>> from pyaedt import Hfss
        >>> hfss = Hfss()
        >>> hfss.create_setup(setupname="Setup1", setuptype="HFSSDriven", Frequency="10GHz")

        """
        if setuptype is None:
            setuptype = self.design_solutions.default_setup
        elif setuptype in SetupKeys.SetupNames:
            setuptype = SetupKeys.SetupNames.index(setuptype)
        setup = self._create_setup(setupname=setupname, setuptype=setuptype)
        setup.auto_update = False
        for arg_name, arg_value in kwargs.items():
            if setup[arg_name] is not None:
                if arg_name == "MultipleAdaptiveFreqsSetup":
                    setup[arg_name].delete_all()
                    if isinstance(arg_value, list):
                        for i in arg_value:
                            setup[arg_name][i] = [0.02]
                    else:
                        for i, k in arg_value.items():
                            setup[arg_name][i] = [k]
                    setup.props["SolveType"] = "MultiFrequency"
                else:
                    setup[arg_name] = arg_value
        setup.auto_update = True
        setup.update()
        return setup

    @pyaedt_function_handler()
    def create_linear_count_sweep(
        self,
        setupname,
        unit,
        freqstart,
        freqstop,
        num_of_freq_points=None,
        sweepname=None,
        save_fields=True,
        save_rad_fields=False,
        sweep_type="Discrete",
        interpolation_tol=0.5,
        interpolation_max_solutions=250,
    ):
        """Create a sweep with a specified number of points.

        Parameters
        ----------
        setupname : str
            Name of the setup.
        unit : str
            Unit of the frequency. For example, ``"MHz"`` or ``"GHz"``.
        freqstart : float
            Starting frequency of the sweep, such as ``1``.
        freqstop : float
            Stopping frequency of the sweep.
        num_of_freq_points : int
            Number of frequency points in the range.
            The default is ``401`` for ``sweep_type = "Interpolating"``. The defaults
            are "Fast"`` and ``5`` for ``sweep_type = ""Discrete"``.
        sweepname : str, optional
            Name of the sweep. The default is ``None``, in which
            case the default name is automatically assigned.
        save_fields : bool, optional
            Whether to save the fields. The default is ``True``.
        save_rad_fields : bool, optional
            Whether to save the radiating fields. The default is ``False``.
        sweep_type : str, optional
            Type of the sweep. Options are ``"Fast"``, ``"Interpolating"``,
            and ``"Discrete"``. The default is ``"Discrete"``.
        interpolation_tol : float, optional
            Error tolerance threshold for the interpolation process. The default
            is ``0.5``.
        interpolation_max_solutions : int, optional
            Maximum number of solutions evaluated for the interpolation process.
            The default is ``250``.

        Returns
        -------
        :class:`pyaedt.modules.SolveSweeps.SweepHFSS` or bool
            Sweep object if successful, ``False`` otherwise.

        References
        ----------

        >>> oModule.InsertFrequencySweep

        Examples
        --------

        Create a setup named ``"LinearCountSetup"`` and use it in a linear count sweep
        named ``"LinearCountSweep"``.

        >>> setup = hfss.create_setup("LinearCountSetup")
        >>> linear_count_sweep = hfss.create_linear_count_sweep(setupname="LinearCountSetup",
        ...                                                     sweepname="LinearCountSweep",
        ...                                                     unit="MHz", freqstart=1.1e3,
        ...                                                     freqstop=1200.1, num_of_freq_points=1658)
        >>> type(linear_count_sweep)
        <class 'pyaedt.modules.SetupTemplates.SweepHFSS'>

        """
        if sweep_type in ["Interpolating", "Fast"]:
            if num_of_freq_points == None:
                num_of_freq_points = 401
        elif sweep_type == "Discrete":
            if num_of_freq_points == None:
                num_of_freq_points = 5
        else:
            raise AttributeError(
                "Invalid value for `sweep_type`. The value must be 'Discrete', 'Interpolating', or 'Fast'."
            )

        if sweepname is None:
            sweepname = generate_unique_name("Sweep")

        if setupname not in self.setup_names:
            return False
        for s in self.setups:
            if s.name == setupname:
                setupdata = s
                if sweepname in [sweep.name for sweep in setupdata.sweeps]:
                    oldname = sweepname
                    sweepname = generate_unique_name(oldname)
                    self.logger.warning(
                        "Sweep %s is already present. Sweep has been renamed in %s.", oldname, sweepname
                    )
                sweepdata = setupdata.add_sweep(sweepname, sweep_type)
                if not sweepdata:
                    return False
                sweepdata.props["RangeType"] = "LinearCount"
                sweepdata.props["RangeStart"] = str(freqstart) + unit
                sweepdata.props["RangeEnd"] = str(freqstop) + unit
                sweepdata.props["RangeCount"] = num_of_freq_points
                sweepdata.props["Type"] = sweep_type
                if sweep_type == "Interpolating":
                    sweepdata.props["InterpTolerance"] = interpolation_tol
                    sweepdata.props["InterpMaxSolns"] = interpolation_max_solutions
                    sweepdata.props["InterpMinSolns"] = 0
                    sweepdata.props["InterpMinSubranges"] = 1
                sweepdata.props["SaveFields"] = save_fields
                sweepdata.props["SaveRadFields"] = save_rad_fields
                sweepdata.update()
                self.logger.info("Linear count sweep {} has been correctly created.".format(sweepname))
                return sweepdata
        return False

    @pyaedt_function_handler()
    def create_linear_step_sweep(
        self,
        setupname,
        unit,
        freqstart,
        freqstop,
        step_size,
        sweepname=None,
        save_fields=True,
        save_rad_fields=False,
        sweep_type="Discrete",
    ):
        """Create a sweep with a specified frequency step.

        Parameters
        ----------
        setupname : str
            Name of the setup.
        unit : str
            Unit of the frequency. For example, ``"MHz"`` or ``"GHz"``.
        freqstart : float
            Starting frequency of the sweep.
        freqstop : float
            Stopping frequency of the sweep.
        step_size : float
            Frequency size of the step.
        sweepname : str, optional
            Name of the sweep. The default is ``None``.
        save_fields : bool, optional
            Whether to save fields. The default is ``True``.
        save_rad_fields : bool, optional
            Whether to save radiating fields. The default is ``False``.
        sweep_type : str, optional
            Type of the sweep. Options are ``"Discrete"``,``"Interpolating"`` and
            ``"Fast"``. The default is ``"Discrete"``.

        Returns
        -------
        :class:`pyaedt.modules.SolveSweeps.SweepHFSS` or bool
            Sweep object if successful, ``False`` otherwise.

        References
        ----------

        >>> oModule.InsertFrequencySweep

        Examples
        --------

        Create a setup named ``"LinearStepSetup"`` and use it in a linear step sweep
        named ``"LinearStepSweep"``.

        >>> setup = hfss.create_setup("LinearStepSetup")
        >>> linear_step_sweep = hfss.create_linear_step_sweep(setupname="LinearStepSetup",
        ...                                                   sweepname="LinearStepSweep",
        ...                                                   unit="MHz", freqstart=1.1e3,
        ...                                                   freqstop=1200.1, step_size=153.8)
        >>> type(linear_step_sweep)
        <class 'pyaedt.modules.SetupTemplates.SweepHFSS'>

        """
        if sweep_type not in ["Discrete", "Interpolating", "Fast"]:
            raise AttributeError(
                "Invalid value for `sweep_type`. The value must be 'Discrete', 'Interpolating', or 'Fast'."
            )
        if sweepname is None:
            sweepname = generate_unique_name("Sweep")

        if setupname not in self.setup_names:
            return False
        for s in self.setups:
            if s.name == setupname:
                return s.create_linear_step_sweep(
                    unit=unit,
                    freqstart=freqstart,
                    freqstop=freqstop,
                    step_size=step_size,
                    sweepname=sweepname,
                    save_fields=save_fields,
                    save_rad_fields=save_rad_fields,
                    sweep_type=sweep_type,
                )
        return False

    @pyaedt_function_handler()
    def create_single_point_sweep(
        self,
        setupname,
        unit,
        freq,
        sweepname=None,
        save_single_field=True,
        save_fields=False,
        save_rad_fields=False,
    ):
        """Create a sweep with a single frequency point.

        Parameters
        ----------
        setupname : str
            Name of the setup.
        unit : str
            Unit of the frequency. For example, ``"MHz"`` or ``"GHz"``.
        freq : float, list
            Frequency of the single point or list of frequencies to create distinct single points.
        sweepname : str, optional
            Name of the sweep. The default is ``None``.
        save_single_field : bool, list, optional
            Whether to save the fields of the single point. The default is ``True``.
            If a list is specified, the length must be the same as the list of frequencies.
        save_fields : bool, optional
            Whether to save fields for all points and subranges defined in the sweep.
            The default is ``False``.
        save_rad_fields : bool, optional
            Whether to save only radiating fields. The default is ``False``.

        Returns
        -------
        :class:`pyaedt.modules.SolveSweeps.SweepHFSS` or bool
            Sweep object if successful, ``False`` otherwise.

        References
        ----------

        >>> oModule.InsertFrequencySweep

        Examples
        --------

        Create a setup named ``"LinearStepSetup"`` and use it in a single point sweep
        named ``"SinglePointSweep"``.

        >>> setup = hfss.create_setup("LinearStepSetup")
        >>> single_point_sweep = hfss.create_single_point_sweep(setupname="LinearStepSetup",
        ...                                                   sweepname="SinglePointSweep",
        ...                                                   unit="MHz", freq=1.1e3)
        >>> type(single_point_sweep)
        <class 'pyaedt.modules.SetupTemplates.SweepHFSS'>

        """
        if sweepname is None:
            sweepname = generate_unique_name("SinglePoint")

        if isinstance(save_single_field, list):
            if not isinstance(freq, list) or len(save_single_field) != len(freq):
                raise AttributeError("The length of save_single_field must be the same as the frequency length.")

        add_subranges = False
        if isinstance(freq, list):
            if not freq:
                raise AttributeError("Frequency list is empty. Specify at least one frequency point.")
            freq0 = freq.pop(0)
            if freq:
                add_subranges = True
        else:
            freq0 = freq

        if isinstance(save_single_field, list):
            save0 = save_single_field.pop(0)
        else:
            save0 = save_single_field
            if add_subranges:
                save_single_field = [save0] * len(freq)

        if setupname not in self.setup_names:
            return False
        for s in self.setups:
            if s.name == setupname:
                return s.create_single_point_sweep(
                    unit=unit,
                    freq=freq,
                    sweepname=sweepname,
                    save_single_field=save_single_field,
                    save_fields=save_fields,
                    save_rad_fields=save_rad_fields,
                )
        return False

    @pyaedt_function_handler()
    def create_sbr_linked_antenna(
        self,
        source_object,
        target_cs="Global",
        solution=None,
        fieldtype="nearfield",
        use_composite_ports=False,
        use_global_current=True,
        current_conformance="Disable",
        thin_sources=True,
        power_fraction="0.95",
        visible=True,
    ):
        """Create a linked antennas.

        Parameters
        ----------
        source_object : pyaedt.Hfss
            Source object.
        target_cs : str, optional
            Target coordinate system. The default is ``"Global"``.
        solution : optional
            The default is ``None``.
        fieldtype : str, optional
            The default is ``"nearfield"``.
        use_composite_ports : bool, optional
            Whether to use composite ports. The default is ``False``.
        use_global_current : bool, optional
            Whether to use the global current. The default is ``True``.
        current_conformance, str optional
            The default is ``"Disable"``.
        thin_sources : bool, optional
             The default is ``True``.
        power_fraction : str, optional
             The default is ``"0.95"``.
        visible : bool, optional.
            Visualize source objects in target design. The default is ``True``.

        References
        ----------

        >>> oEditor.InsertNativeComponent

        Examples
        --------
        >>> from pyaedt import Hfss
        >>> target_project = "my/path/to/targetProject.aedt"
        >>> source_project = "my/path/to/sourceProject.aedt"
        >>> target = Hfss(projectname=target_project, solution_type="SBR+",
        ...               specified_version="2021.2", new_desktop_session=False)  # doctest: +SKIP
        >>> source = Hfss(projectname=source_project, designname="feeder",
        ...               specified_version="2021.2", new_desktop_session=False)  # doctest: +SKIP
        >>> target.create_sbr_linked_antenna(source, target_cs="feederPosition",
        ...                                  fieldtype="farfield")  # doctest: +SKIP

        """
        if self.solution_type != "SBR+":
            self.logger.error("Native components only apply to the SBR+ solution.")
            return False
        compName = source_object.design_name
        uniquename = generate_unique_name(compName)
        if source_object.project_name == self.project_name:
            project_name = "This Project*"
        else:
            project_name = os.path.join(source_object.project_path, source_object.project_name + ".aedt")
        design_name = source_object.design_name
        if not solution:
            solution = source_object.nominal_adaptive
        params = OrderedDict({})
        pars = source_object.available_variations.nominal_w_values_dict
        for el in pars:
            params[el] = pars[el]
        native_props = OrderedDict(
            {
                "Type": "Linked Antenna",
                "Unit": self.modeler.model_units,
                "Is Parametric Array": False,
                "Project": project_name,
                "Product": "HFSS",
                "Design": design_name,
                "Soln": solution,
                "Params": params,
                "ForceSourceToSolve": True,
                "PreservePartnerSoln": True,
                "PathRelativeTo": "TargetProject",
                "FieldType": fieldtype,
                "UseCompositePort": use_composite_ports,
                "SourceBlockageStructure": OrderedDict({"NonModelObject": []}),
            }
        )
        if fieldtype == "nearfield":
            native_props["UseGlobalCurrentSrcOption"] = use_global_current
            native_props["Current Source Conformance"] = current_conformance
            native_props["Thin Sources"] = thin_sources
            native_props["Power Fraction"] = power_fraction
        if visible:
            native_props["VisualizationObjects"] = source_object.modeler.solid_names
        return self._create_native_component(
            "Linked Antenna", target_cs, self.modeler.model_units, native_props, uniquename
        )

    @pyaedt_function_handler()
    def _create_native_component(
        self, antenna_type, target_cs=None, model_units=None, parameters_dict=None, antenna_name=None
    ):
        if antenna_name is None:
            antenna_name = generate_unique_name(antenna_type.replace(" ", "").replace("-", ""))
        if not model_units:
            model_units = self.modeler.model_units

        native_props = OrderedDict(
            {"NativeComponentDefinitionProvider": OrderedDict({"Type": antenna_type, "Unit": model_units})}
        )
        native_props["TargetCS"] = target_cs
        if isinstance(parameters_dict, dict):
            for el in parameters_dict:
                if (
                    el not in ["antenna_type", "offset", "rotation", "rotation_axis", "mode"]
                    and parameters_dict[el] is not None
                ):
                    native_props["NativeComponentDefinitionProvider"][el.replace("_", " ").title()] = parameters_dict[
                        el
                    ]
        native = NativeComponentObject(self, antenna_type, antenna_name, native_props)
        if native.create():
            user_defined_component = UserDefinedComponent(
                self.modeler, native.name, native_props["NativeComponentDefinitionProvider"], antenna_type
            )
            self.modeler.user_defined_components[native.name] = user_defined_component
            self._native_components.append(native)
            self.logger.info("Native component %s %s has been correctly created.", antenna_type, antenna_name)
            return native
        self.logger.error("Error in native component creation for %s %s.", antenna_type, antenna_name)

        return None

    class SbrAntennas:
        (
            ConicalHorn,
            CrossDipole,
            HalfWaveDipole,
            HorizontalDipole,
            ParametricBeam,
            ParametricSlot,
            PyramidalHorn,
            QuarterWaveMonopole,
            ShortDipole,
            SmallLoop,
            WireDipole,
            WireMonopole,
        ) = (
            "Conical Horn",
            "Cross Dipole",
            "Half-Wave Dipole",
            "Horizontal Dipole",
            "Parametric Beam",
            "Parametric Slot",
            "Pyramidal Horn",
            "Quarter-Wave Monopole",
            "Short Dipole",
            "Small Loop",
            "Wire Dipole",
            "Wire Monopole",
        )

    class SBRAntennaDefaults:
        _conical = OrderedDict(
            {
                "Is Parametric Array": False,
                "MatchedPortImpedance": "50ohm",
                "Polarization": "Vertical",
                "Representation": "Far Field",
                "Mouth Diameter": "0.3meter",
                "Flare Half Angle": "20deg",
            }
        )
        _cross = OrderedDict(
            {
                "Is Parametric Array": False,
                "MatchedPortImpedance": "50ohm",
                "Polarization": "RHCP",
                "Representation": "Current Source",
                "Density": "1",
                "UseGlobalCurrentSrcOption": True,
                "Resonant Frequency": "0.3GHz",
                "Wire Length": "499.654096666667mm",
                "Mode": 0,
            }
        )
        _horizontal = OrderedDict(
            {
                "Is Parametric Array": False,
                "MatchedPortImpedance": "50ohm",
                "Polarization": "Vertical",
                "Representation": "Current Source",
                "Density": "1",
                "UseGlobalCurrentSrcOption": False,
                "Resonant Frequency": "0.3GHz",
                "Wire Length": "499.654096666667mm",
                "Height Over Ground Plane": "249.827048333333mm",
                "Use Default Height": True,
            }
        )
        _parametricbeam = OrderedDict(
            {
                "Is Parametric Array": False,
                "Size": "0.1meter",
                "MatchedPortImpedance": "50ohm",
                "Polarization": "Vertical",
                "Representation": "Far Field",
                "Vertical BeamWidth": "30deg",
                "Horizontal BeamWidth": "60deg",
            }
        )
        _slot = OrderedDict(
            {
                "Is Parametric Array": False,
                "MatchedPortImpedance": "50ohm",
                "Representation": "Far Field",
                "Resonant Frequency": "0.3GHz",
                "Slot Length": "499.654096666667mm",
            }
        )
        _horn = OrderedDict(
            {
                "Is Parametric Array": False,
                "MatchedPortImpedance": "50ohm",
                "Representation": "Far Field",
                "Mouth Width": "0.3meter",
                "Mouth Height": "0.5meter",
                "Waveguide Width": "0.15meter",
                "Width Flare Half Angle": "20deg",
                "Height Flare Half Angle": "35deg",
            }
        )
        _dipole = OrderedDict(
            {
                "Is Parametric Array": False,
                "Size": "1mm",
                "MatchedPortImpedance": "50ohm",
                "Representation": "Far Field",
            }
        )
        _smallloop = OrderedDict(
            {
                "Is Parametric Array": False,
                "MatchedPortImpedance": "50ohm",
                "Polarization": "Vertical",
                "Representation": "Current Source",
                "Density": "1",
                "UseGlobalCurrentSrcOption": False,
                "Current Source Conformance": "Disable",
                "Thin Sources": True,
                "Power Fraction": "0.95",
                "Mouth Diameter": "0.3meter",
                "Flare Half Angle": "20deg",
            }
        )
        _wiredipole = OrderedDict(
            {
                "Is Parametric Array": False,
                "MatchedPortImpedance": "50ohm",
                "Representation": "Far Field",
                "Resonant Frequency": "0.3GHz",
                "Wire Length": "499.654096666667mm",
            }
        )
        parameters = {
            "Conical Horn": _conical,
            "Cross Dipole": _cross,
            "Half-Wave Dipole": _dipole,
            "Horizontal Dipole": _horizontal,
            "Parametric Beam": _parametricbeam,
            "Parametric Slot": _slot,
            "Pyramidal Horn": _horn,
            "Quarter-Wave Monopole": _dipole,
            "Short Dipole": _dipole,
            "Small Loop": _dipole,
            "Wire Dipole": _wiredipole,
            "Wire Monopole": _wiredipole,
        }
        default_type_id = {
            "Conical Horn": 11,
            "Cross Dipole": 12,
            "Half-Wave Dipole": 3,
            "Horizontal Dipole": 13,
            "Parametric Beam": 0,
            "Parametric Slot": 7,
            "Pyramidal Horn": _horn,
            "Quarter-Wave Monopole": 4,
            "Short Dipole": 1,
            "Small Loop": 2,
            "Wire Dipole": 5,
            "Wire Monopole": 6,
            "File Based Antenna": 8,
        }

    @pyaedt_function_handler()
    def create_sbr_antenna(
        self,
        antenna_type=SbrAntennas.ConicalHorn,
        target_cs=None,
        model_units=None,
        parameters_dict=None,
        use_current_source_representation=False,
        is_array=False,
        antenna_name=None,
    ):
        """Create a parametric beam antennas in SBR+.

        Parameters
        ----------
        antenna_type : str, `SbrAntennas.ConicalHorn`
            Name of the antennas type. The enumerator ``SbrAntennas`` can also be used.
            The default is ``"SbrAntennas.Conical Horn"``.
        target_cs : str, optional
            Target coordinate system. The default is ``None``, in which case
            the active coodiante system is used.
        model_units : str, optional
            Model units to apply to the object. The default is
            ``None``, in which case the active modeler units are applied.
        parameters_dict : dict, optional
            Dictionary of parameters. The default is ``None``.
        use_current_source_representation : bool, optional
            Whether to use the current source representation. The default is ``False``.
        is_array : bool, optional
            The default is ``False``.
        antenna_name : str, optional
            Name of the 3D component. The default is ``None``, in which case the
            name is auto-generated based on the antennas type.

        Returns
        -------
        :class:`pyaedt.modules.Boundary.NativeComponentObject`
            NativeComponentObject object.

        References
        ----------

        >>> oEditor.InsertNativeComponent

        Examples
        --------
        >>> from pyaedt import Hfss
        >>> hfss = Hfss(solution_type="SBR+")  # doctest: +SKIP
        PyAEDT INFO: Added design 'HFSS_IPO' of type HFSS.
        >>> parm = {"polarization": "Vertical"}  # doctest: +SKIP
        >>> par_beam = hfss.create_sbr_antenna(hfss.SbrAntennas.ShortDipole,
        ...                                    parameters_dict=parm,
        ...                                    antenna_name="TX1")  # doctest: +SKIP

        """
        if self.solution_type != "SBR+":
            self.logger.error("This native component only applies to a SBR+ solution.")
            return False
        if target_cs is None:
            target_cs = self.modeler.oeditor.GetActiveCoordinateSystem()
        parameters_defaults = self.SBRAntennaDefaults.parameters[antenna_type].copy()
        if use_current_source_representation and antenna_type in [
            "Conical Horn",
            "Horizontal Dipole",
            "Parametric Slot",
            "Pyramidal Horn",
            "Wire Dipole",
            "Wire Monopole",
        ]:
            parameters_defaults["Representation"] = "Current Source"
            parameters_defaults["Density"] = "1"
            parameters_defaults["UseGlobalCurrentSrcOption"] = False
            parameters_defaults["Current Source Conformance"] = "Disable"
            parameters_defaults["Thin Sources"] = False
            parameters_defaults["Power Fraction"] = "0.95"
        if is_array:
            parameters_defaults["Is Parametric Array"] = True
            parameters_defaults["Array Element Type"] = self.SBRAntennaDefaults.default_type_id[antenna_type]
            parameters_defaults["Array Element Angle Phi"] = ("0deg",)
            parameters_defaults["Array Element Angle Theta"] = ("0deg",)
            parameters_defaults["Array Element Offset X"] = "0meter"
            parameters_defaults["Array Element Offset Y"] = "0meter"
            parameters_defaults["Array Element Offset Z"] = "0meter"
            parameters_defaults["Array Element Conformance Type"] = 0
            parameters_defaults["Array Element Conformance Type"] = 0
            parameters_defaults["Array Element Conformance Type"] = 0
            parameters_defaults["Array Element Conform Orientation"] = False
            parameters_defaults["Array Design Frequency"] = "1GHz"
            parameters_defaults["Array Layout Type"] = 1
            parameters_defaults["Array Specify Design In Wavelength"] = True
            parameters_defaults["Array Element Num"] = 5
            parameters_defaults["Array Length"] = "1meter"
            parameters_defaults["Array Width"] = "1meter"
            parameters_defaults["Array Length Spacing"] = "0.1meter"
            parameters_defaults["Array Width Spacing"] = "0.1meter"
            parameters_defaults["Array Length In Wavelength"] = "3"
            parameters_defaults["Array Width In Wavelength"] = "4"
            parameters_defaults["Array Length Spacing In Wavelength"] = "0.5"
            parameters_defaults["Array Stagger Type"] = 0
            parameters_defaults["Array Stagger Angle"] = "0deg"
            parameters_defaults["Array Symmetry Type"] = 0
            parameters_defaults["Array Weight Type"] = 3
            parameters_defaults["Array Beam Angle Theta"] = "0deg"
            parameters_defaults["Array Weight Edge TaperX"] = -200
            parameters_defaults["Array Weight Edge TaperY"] = -200
            parameters_defaults["Array Weight Cosine Exp"] = 1
            parameters_defaults["Array Differential Pattern Type"] = 0
            if is_array:
                antenna_name = generate_unique_name("pAntArray")
        if parameters_dict:
            for el, value in parameters_dict.items():
                parameters_defaults[el] = value
        return self._create_native_component(antenna_type, target_cs, model_units, parameters_defaults, antenna_name)

    @pyaedt_function_handler()
    def create_sbr_file_based_antenna(
        self,
        ffd_full_path,
        antenna_size="1mm",
        antenna_impedance="50ohm",
        representation_type="Far Field",
        target_cs=None,
        model_units=None,
        antenna_name=None,
    ):
        """Create a linked antennas.

        Parameters
        ----------
        ffd_full_path : str
            Full path to the FFD file.
        antenna_size : str, optional
            Antenna size with units. The default is ``"1mm"``.
        antenna_impedance : str, optional
            Antenna impedance with units. The default is ``"50ohm"``.
        representation_type : str, optional
            Type of the antennas. Options are ``"Far Field"`` and ``"Near Field"``.
            The default is ``"Far Field"``.
        target_cs : str, optional
            Target coordinate system. The default is ``None``, in which case the
            active coordinate system is used.
        model_units : str, optional
            Model units to apply to the object. The default is
            ``None``, in which case the active modeler units are applied.
        antenna_name : str, optional
            Name of the 3D component. The default is ``None``, in which case
            the name is auto-generated based on the antennas type.

        Returns
        -------
        :class:`pyaedt.modules.Boundary.NativeComponentObject`

        References
        ----------

        >>> oEditor.InsertNativeComponent

        Examples
        --------
        >>> from pyaedt import Hfss
        >>> hfss = Hfss(solution_type="SBR+")  # doctest: +SKIP
        >>> ffd_file = "full_path/to/ffdfile.ffd"
        >>> par_beam = hfss.create_sbr_file_based_antenna(ffd_file)  # doctest: +SKIP

        """
        if self.solution_type != "SBR+":
            self.logger.error("This native component only applies to a SBR+ solution.")
            return False
        if target_cs is None:
            target_cs = self.modeler.oeditor.GetActiveCoordinateSystem()

        par_dicts = OrderedDict(
            {
                "Size": antenna_size,
                "MatchedPortImpedance": antenna_impedance,
                "Representation": representation_type,
                "ExternalFile": ffd_full_path,
            }
        )
        if not antenna_name:
            antenna_name = generate_unique_name(os.path.basename(ffd_full_path).split(".")[0])

        return self._create_native_component("File Based Antenna", target_cs, model_units, par_dicts, antenna_name)

    @pyaedt_function_handler()
    def set_sbr_txrx_settings(self, txrx_settings):
        """Set SBR+ TX RX antennas settings.

        Parameters
        ----------
        txrx_settings : dict
            Dictionary containing the TX as key and RX as values.

        Returns
        -------
        :class:`pyaedt.modules.Boundary.BoundaryObject`
            Boundary object.

        References
        ----------

        >>> oModule.SetSBRTxRxSettings
        """
        if self.solution_type != "SBR+":
            self.logger.error("This boundary only applies to a SBR+ solution.")
            return False
        id_ = 0
        props = OrderedDict({})
        for el, val in txrx_settings.items():
            props["Tx/Rx List " + str(id_)] = OrderedDict({"Tx Antenna": el, "Rx Antennas": txrx_settings[el]})
            id_ += 1
        return self._create_boundary("SBRTxRxSettings", props, "SBRTxRxSettings")

    @pyaedt_function_handler()
    def create_circuit_port_between_objects(
        self, startobj, endobject, axisdir=0, impedance=50, portname=None, renorm=True, renorm_impedance=50, deemb=False
    ):
        """Create a circuit port taking the closest edges of two objects.

        .. deprecated:: 0.6.70
        Use :func:`circuit_port` method instead.

        Parameters
        ----------
        startobj :
            Starting object for the integration line.
        endobject :
            Ending object for the integration line.
        axisdir : int or :class:`pyaedt.application.Analysis.Analysis.AxisDir`, optional
            Position of the port. It should be one of the values for ``Application.AxisDir``,
            which are: ``XNeg``, ``YNeg``, ``ZNeg``, ``XPos``, ``YPos``, and ``ZPos``.
            The default is ``Application.AxisDir.XNeg``.
        impedance : float, optional
            Port impedance. The default is ``50``.
        portname : str, optional
            Name of the port. The default is ``None``.
        renorm : bool, optional
            Whether to renormalize the mode. The default is ``True``.
        renorm_impedance : float or str, optional
            Renormalize impedance. The default is ``50``.
        deemb : bool, optional
            Whether to deembed the port. The default is ``False``.

        Returns
        -------
        :class:`pyaedt.modules.Boundary.BoundaryObject`
            Boundary object.

        References
        ----------

        >>> oModule.AssignCircuitPort

        Examples
        --------

        Create two boxes for creating a circuit port named ``'CircuitExample'``.

        >>> box1 = hfss.modeler.create_box([0, 0, 80], [10, 10, 5],
        ...                                "BoxCircuit1", "copper")
        >>> box2 = hfss.modeler.create_box([0, 0, 100], [10, 10, 5],
        ...                                "BoxCircuit2", "copper")
        >>> hfss.create_circuit_port_between_objects("BoxCircuit1", "BoxCircuit2",
        ...                                          hfss.AxisDir.XNeg, 50,
        ...                                          "CircuitExample", True, 50, False)
        'CircuitExample'

        """
        warnings.warn("Use :func:`circuit_port` method instead.", DeprecationWarning)
        return self.circuit_port(
            signal=startobj,
            reference=endobject,
            port_location=axisdir,
            impedance=impedance,
            name=portname,
            renormalize=renorm,
            renorm_impedance=renorm_impedance,
            deembed=deemb,
        )

    @pyaedt_function_handler()
    def create_lumped_port_between_objects(
        self, startobj, endobject, axisdir=0, impedance=50, portname=None, renorm=True, deemb=False, port_on_plane=True
    ):
        """Create a lumped port taking the closest edges of two objects.

        .. deprecated:: 0.6.70
        Use :func:`lumped_port` method instead.

        Parameters
        ----------
        startobj :
            Starting object for the integration line.
        endobject :
            Ending object for the integration line.
        axisdir : int or :class:`pyaedt.application.Analysis.Analysis.AxisDir`, optional
            Position of the port. It should be one of the values for ``Application.AxisDir``,
            which are: ``XNeg``, ``YNeg``, ``ZNeg``, ``XPos``, ``YPos``, and ``ZPos``.
            The default is ``Application.AxisDir.XNeg``.
        impedance : float, optional
            Port impedance. The default is ``50``.
        portname : str, optional
            Name of the port. The default is ``None``.
        renorm : bool, optional
            Whether to renormalize the mode. The default is ``True``.
        deemb : bool, optional
            Whether to deembed the port. The default is ``False``.
        port_on_plane : bool, optional
            Whether to create the source on the plane orthogonal to ``AxisDir``.
            The default is ``True``.

        Returns
        -------
        :class:`pyaedt.modules.Boundary.BoundaryObject`
            Boundary object.

        References
        ----------

        >>> oModule.AssignLumpedPort

        Examples
        --------

        Create two boxes that will be used to create a lumped port
        named ``'LumpedPort'``.

        >>> box1 = hfss.modeler.create_box([0, 0, 50], [10, 10, 5],
        ...                                "BoxLumped1","copper")
        >>> box2 = hfss.modeler.create_box([0, 0, 60], [10, 10, 5],
        ...                                "BoxLumped2", "copper")
        >>> hfss.create_lumped_port_between_objects("BoxLumped1", "BoxLumped2",
        ...                                         hfss.AxisDir.XNeg, 50,
        ...                                         "LumpedPort", True, False)
        PyAEDT INFO: Connection Correctly created
        'LumpedPort'

        """
        warnings.warn("Use :func:`lumped_port` method instead.", DeprecationWarning)
        return self.lumped_port(
            signal=startobj,
            reference=endobject,
            create_port_sheet=True,
            port_on_plane=port_on_plane,
            integration_line=axisdir,
            impedance=impedance,
            name=portname,
            renormalize=renorm,
            deembed=deemb,
        )

    @pyaedt_function_handler()
    def create_spiral_lumped_port(self, start_object, end_object, port_width=None):
        """Create a spiral lumped port between two adjacent objects.

        The two objects must have two adjacent, parallel, and identical faces.
        The faces must be a polygon (not a circle).
        The closest faces must be aligned with the main planes of the reference system.

        Parameters
        ----------
        start_object : str or int or :class:`pyaedt.modeler.cad.object3d.Object3d`
            First solid connected to the spiral port.

        end_object : str or int or :class:`pyaedt.modeler.cad.object3d.Object3d`
            Second object connected to the spiral port.

        port_width : float, optional
            Width of the spiral port.
            If not specified the width will be calculated based on the object dimensions.
            The default is ``None``.

        Returns
        -------
        :class:`pyaedt.modules.Boundary.BoundaryObject`
            Boundary object.

        Examples
        --------
        >>> aedtapp = Hfss()
        >>> aedtapp.insert_design("Design_Terminal_2")
        >>> aedtapp.solution_type = "Terminal"
        >>> box1 = aedtapp.modeler.create_box([-100, -100, 0], [200, 200, 5], name="gnd2z", matname="copper")
        >>> box2 = aedtapp.modeler.create_box([-100, -100, 20], [200, 200, 25], name="sig2z", matname="copper")
        >>> aedtapp.modeler.fit_all()
        >>> portz = aedtapp.create_spiral_lumped_port(box1, box2)
        """
        if not "Terminal" in self.solution_type:
            raise Exception("This method can be used only in Terminal solutions.")
        start_object = self.modeler.convert_to_selections(start_object)
        end_object = self.modeler.convert_to_selections(end_object)

        # find the closest faces (based on face center)
        closest_distance = 1e9
        closest_faces = []
        for face1 in self.modeler[start_object].faces:
            for face2 in self.modeler[end_object].faces:
                facecenter_distance = GeometryOperators.points_distance(face1.center, face2.center)
                if facecenter_distance <= closest_distance:
                    closest_distance = facecenter_distance
                    closest_faces = [face1, face2]

        # check if the faces are parallel
        if not GeometryOperators.is_collinear(closest_faces[0].normal, closest_faces[1].normal):
            raise AttributeError("The two objects must have parallel adjacent faces.")
        if GeometryOperators.is_collinear(closest_faces[0].normal, [1, 0, 0]):
            plane = "X"
        elif GeometryOperators.is_collinear(closest_faces[0].normal, [0, 1, 0]):
            plane = "Y"
        elif GeometryOperators.is_collinear(closest_faces[0].normal, [0, 0, 1]):
            plane = "Z"
        else:
            raise AttributeError(
                "The closest faces of the two objects must be aligned with the main planes of the reference system."
            )

        # check if the faces are identical (actually checking only the area, not the shape)
        if abs(closest_faces[0].area - closest_faces[1].area) > 1e-10:
            raise AttributeError("The closest faces of the two objects must be identical in shape.")

        # evaluate the vector to move from face0 to the middle distance between the faces
        move_vector = GeometryOperators.v_sub(closest_faces[1].center, closest_faces[0].center)
        move_vector_mid = GeometryOperators.v_prod(0.5, move_vector)

        # fmt: off
        if port_width:
            spiral_width = port_width
            filling = 1.5
        else:
            # get face bounding box
            face_bb = [1e15, 1e15, 1e15, -1e15, -1e15, -1e15]
            for i in range(3):
                for v in closest_faces[0].vertices:
                    face_bb[i] = min(face_bb[i], v.position[i])
                    face_bb[i+3] = max(face_bb[i+3], v.position[i])
            # get the ratio in 2D
            bb_dim = [abs(face_bb[i]-face_bb[i+3]) for i in range(3) if abs(face_bb[i]-face_bb[i+3]) > 1e-12]
            bb_ratio = max(bb_dim)/min(bb_dim)
            if bb_ratio > 2:
                spiral_width = min(bb_dim) / 12
                filling = -0.2828*bb_ratio**2 + 3.4141*bb_ratio - 4.197
                print(filling)
            else:
                vertex_coordinates = []
                for v in closest_faces[0].vertices:
                    vertex_coordinates.append(v.position)
                segments_lengths = []
                for vc in vertex_coordinates:
                    segments_lengths.append(GeometryOperators.points_distance(vc, closest_faces[0].center))
                spiral_width = min(segments_lengths) / 15
                filling = 1.5
        # fmt: on

        name = generate_unique_name("P", n=3)

        spiral = self.modeler.create_spiral_on_face(closest_faces[0], spiral_width, filling_factor=filling)
        spiral.name = name
        spiral.move(move_vector_mid)
        spiral_center = GeometryOperators.get_mid_point(closest_faces[0].center, closest_faces[1].center)

        # get the polyline center point (before width operation). They need to be moved as well.
        poly_points = [GeometryOperators.v_sum(i, move_vector_mid) for i in spiral.points]

        # get the vertices of the spiral created. These need to be divided in two lists, one following the external
        # contour (p1) and one following the internal contour (p2). We use poly_points to discern the points.
        poly_v = [[v.position[0], v.position[1], v.position[2]] for v in spiral.vertices]

        p1 = []
        p2 = []
        for p in poly_points:
            cp = GeometryOperators.find_closest_points(poly_v, p)
            if len(cp) > 2:
                raise Exception("Internal error in spiral creation, please review the port_width parameter.")
            if GeometryOperators.points_distance(cp[0], spiral_center) > GeometryOperators.points_distance(
                cp[1], spiral_center
            ):
                p1.append(cp[0])
                p2.append(cp[1])
            else:
                p1.append(cp[1])
                p2.append(cp[0])

        # move the p1 down and the p2 up
        move_vector_quarter = GeometryOperators.v_prod(0.25, move_vector)
        p1_down = [GeometryOperators.v_sub(i, move_vector_quarter) for i in p1]
        p2_up = [GeometryOperators.v_sum(i, move_vector_quarter) for i in p2]

        # create first polyline to join spiral with conductor face
        dx = abs(p1_down[0][0] - p1_down[1][0])
        dy = abs(p1_down[0][1] - p1_down[1][1])
        dz = abs(p1_down[0][2] - p1_down[1][2])
        if plane == "X":
            orient = "Y" if (dy < dz) else "Z"
        elif plane == "Y":
            orient = "X" if (dx < dz) else "Z"
        else:
            orient = "X" if (dx < dy) else "Y"

        poly1 = self.modeler.create_polyline(
            p1_down,
            xsection_type="Line",
            xsection_orient=orient,
            xsection_width=closest_distance / 2,
            name=start_object + "_sheet",
        )

        # create second polyline to join spiral with conductor face
        dx = abs(p2_up[0][0] - p2_up[1][0])
        dy = abs(p2_up[0][1] - p2_up[1][1])
        dz = abs(p2_up[0][2] - p2_up[1][2])
        if plane == "X":
            orient = "Y" if (dy < dz) else "Z"
        elif plane == "Y":
            orient = "X" if (dx < dz) else "Z"
        else:
            orient = "X" if (dx < dy) else "Y"
        poly2 = self.modeler.create_polyline(
            p2_up,
            xsection_type="Line",
            xsection_orient=orient,
            xsection_width=closest_distance / 2,
            name=end_object + "_sheet",
        )

        # assign pec to created polylines
        self.assign_perfecte_to_sheets(poly1, sourcename=start_object)
        self.assign_perfecte_to_sheets(poly2, sourcename=end_object)

        # create lumped port on spiral
        port = self.lumped_port(spiral, reference=[poly2.name], name=name)

        return port

    @pyaedt_function_handler()
    def create_voltage_source_from_objects(self, startobj, endobject, axisdir=0, sourcename=None, source_on_plane=True):
        """Create a voltage source taking the closest edges of two objects.

        Parameters
        ----------
        startobj :
            Starting object for the integration line.
        endobject :
            Ending object for the integration line.
        axisdir : int or :class:`pyaedt.application.Analysis.Analysis.AxisDir`, optional
            Position of the port. It should be one of the values for
            ``Application.AxisDir``, which are: ``XNeg``, ``YNeg``,
            ``ZNeg``, ``XPos``, ``YPos``, and ``ZPos``.  The default
            is ``Application.AxisDir.XNeg``.
        sourcename : str, optional
            Name of the source. The default is ``None``.
        source_on_plane : bool, optional
            Whether to create the source on the plane orthogonal to
            ``AxisDir``. The default is ``True``.

        Returns
        -------
        :class:`pyaedt.modules.Boundary.BoundaryObject`
            Boundary object.

        References
        ----------

        >>> oModule.AssignVoltage

        Examples
        --------

        Create two boxes for creating a voltage source named ``'VoltageSource'``.

        >>> box1 = hfss.modeler.create_box([30, 0, 0], [40, 10, 5],
        ...                                "BoxVolt1", "copper")
        >>> box2 = hfss.modeler.create_box([30, 0, 10], [40, 10, 5],
        ...                                "BoxVolt2", "copper")
        >>> v1 = hfss.create_voltage_source_from_objects("BoxVolt1", "BoxVolt2",
        ...                                         hfss.AxisDir.XNeg,
        ...                                         "VoltageSource")
        PyAEDT INFO: Connection Correctly created

        """

        if not self.modeler.does_object_exists(startobj) or not self.modeler.does_object_exists(endobject):
            self.logger.error("One or both objects doesn't exists. Check and retry")
            return False
        if self.solution_type in ["Modal", "Terminal", "Transient Network"]:
            sheet_name, point0, point1 = self.modeler._create_sheet_from_object_closest_edge(
                startobj, endobject, axisdir, source_on_plane
            )
            sourcename = self._get_unique_source_name(sourcename, "Voltage")
            return self.create_source_excitation(sheet_name, point0, point1, sourcename, sourcetype="Voltage")
        return False  # pragma: no cover

    @pyaedt_function_handler()
    def create_current_source_from_objects(self, startobj, endobject, axisdir=0, sourcename=None, source_on_plane=True):
        """Create a current source taking the closest edges of two objects.

        Parameters
        ----------
        startobj :
            Starting object for the integration line.
        endobject :
            Ending object for the integration line.
        axisdir : int or :class:`pyaedt.application.Analysis.Analysis.AxisDir`, optional
            Position of the port. It should be one of the values for ``Application.AxisDir``,
            which are: ``XNeg``, ``YNeg``, ``ZNeg``, ``XPos``, ``YPos``, and ``ZPos``.
            The default is ``Application.AxisDir.XNeg``.
        sourcename : str, optional
            Name of the source. The default is ``None``.
        source_on_plane : bool, optional
            Whether to create the source on the plane orthogonal to ``axisdir``. The default is ``True``.

        Returns
        -------
        :class:`pyaedt.modules.Boundary.BoundaryObject`
            Boundary object.

        References
        ----------

        >>> oModule.AssignCurrent

        Examples
        --------

        Create two boxes for creating a current source named ``'CurrentSource'``.

        >>> box1 = hfss.modeler.create_box([30, 0, 20], [40, 10, 5],
        ...                                "BoxCurrent1", "copper")
        >>> box2 = hfss.modeler.create_box([30, 0, 30], [40, 10, 5],
        ...                                "BoxCurrent2", "copper")
        >>> i1 = hfss.create_current_source_from_objects("BoxCurrent1", "BoxCurrent2",
        ...                                         hfss.AxisDir.XPos,
        ...                                         "CurrentSource")
        PyAEDT INFO: Connection created 'CurrentSource' correctly.

        """

        if not self.modeler.does_object_exists(startobj) or not self.modeler.does_object_exists(endobject):
            self.logger.error("One or both objects do not exist. Check and retry.")
            return False
        if self.solution_type in ["Modal", "Terminal", "Transient Network"]:
            sheet_name, point0, point1 = self.modeler._create_sheet_from_object_closest_edge(
                startobj, endobject, axisdir, source_on_plane
            )
            sourcename = self._get_unique_source_name(sourcename, "Current")
            return self.create_source_excitation(sheet_name, point0, point1, sourcename, sourcetype="Current")
        return False  # pragma: no cover

    @pyaedt_function_handler()
    def create_source_excitation(self, sheet_name, point1, point2, sourcename, sourcetype="Voltage"):
        """Create a source excitation.

        Parameters
        ----------
        sheet_name : str
            Name of the sheet.
        point1 :

        point2 :

        sourcename : str
            Name of the source.

        sourcetype : str, optional
            Type of the source. The default is ``"Voltage"``.

        Returns
        -------
        :class:`pyaedt.modules.Boundary.BoundaryObject`
            Boundary object.

        References
        ----------

        >>> oModule.AssignVoltage
        >>> oModule.AssignCurrent
        """

        props = OrderedDict({"Objects": [sheet_name], "Direction": OrderedDict({"Start": point1, "End": point2})})
        return self._create_boundary(sourcename, props, sourcetype)

    @pyaedt_function_handler()
    def create_wave_port_between_objects(
        self,
        startobj,
        endobject,
        axisdir=0,
        impedance=50,
        nummodes=1,
        portname=None,
        renorm=True,
        deembed_dist=0,
        port_on_plane=True,
        add_pec_cap=False,
    ):
        """Create a waveport taking the closest edges of two objects.

        .. deprecated:: 0.6.62
           Use :func:`wave_port` metho instead.

        Parameters
        ----------
        startobj :
            Starting object for the integration line.
        endobject :
            Ending object for the integration line.
        axisdir : int or :class:`pyaedt.application.Analysis.Analysis.AxisDir`, optional
            Position of the port. It should be one of the values for ``Application.AxisDir``,
            which are: ``XNeg``, ``YNeg``, ``ZNeg``, ``XPos``, ``YPos``, and ``ZPos``.
            The default is ``Application.AxisDir.XNeg``.
        impedance : float, optional
            Port impedance. The default is ``50``.
        nummodes : int, optional
            Number of modes. The default is ``1``.
        portname : str, optional
            Name of the port. The default is ``None``.
        renorm : bool, optional
            Whether to renormalize the mode. The default is ``True``.
        deembed_dist : float, optional
            Deembed distance in millimeters. The default is ``0``,
            in which case deembed is disabled.
        port_on_plane : bool, optional
            Whether to create the port on the plane orthogonal to ``AxisDir``. The default is ``True``.
        add_pec_cap : bool, optional
             The default is ``False``.

        Returns
        -------
        :class:`pyaedt.modules.Boundary.BoundaryObject`
            Boundary object.

        References
        ----------

        >>> oModule.AssignWavePort

        Examples
        --------

        Create two boxes that will be used to create a wave port
        named ``'Wave Port'``.

        >>> box1 = hfss.modeler.create_box([0,0,0], [10,10,5],
        ...                                           "BoxWave1", "copper")
        >>> box2 = hfss.modeler.create_box([0, 0, 10], [10, 10, 5],
        ...                                           "BoxWave2", "copper")
        >>> wave_port = hfss.create_wave_port_between_objects("BoxWave1", "BoxWave2",
        ...                                                   hfss.AxisDir.XNeg, 50, 1,
        ...                                                   "Wave Port", False)
        PyAEDT INFO: Connection Correctly created

        """
        warnings.warn(
            "`create_wave_port_between_objects` is deprecated. Use `wave_port` property instead.", DeprecationWarning
        )
        return self.wave_port(
            signal=startobj,
            reference=endobject,
            integration_line=axisdir,
            create_port_sheet=True,
            impedance=impedance,
            num_modes=nummodes,
            name=portname,
            renormalize=renorm,
            deembed=deembed_dist,
            port_on_plane=port_on_plane,
            add_pec_cap=add_pec_cap,
        )

    @pyaedt_function_handler()
    def create_floquet_port(
        self,
        face,
        lattice_origin=None,
        lattice_a_end=None,
        lattice_b_end=None,
        nummodes=2,
        portname=None,
        renorm=True,
        deembed_dist=0,
        reporter_filter=True,
        lattice_cs="Global",
    ):
        """Create a floquet port on a face.

        Parameters
        ----------
        face :
            Face or sheet to apply the floquet port to.
        lattice_origin : list
            List of ``[x,y,z]`` coordinates for the lattice A-B origin. The default is ``None``,
            in which case the method tries to compute the A-B automatically.
        lattice_a_end : list
            List of ``[x,y,z]`` coordinates for the lattice A end point. The default is ``None``,
            in which case the method tries to compute the A-B automatically.
        lattice_b_end : list
            List of ``[x,y,z]`` coordinates for the lattice B end point. The default is ``None``,
            in which case the method tries to compute the A-B automatically.
        nummodes : int, optional
            Number of modes. The default is ``2``.
        portname : str, optional
            Name of the port. The default is ``None``.
        renorm : bool, optional
            Whether to renormalize the mode. The default is ``True``.
        deembed_dist : float, str, optional
            Deembed distance in millimeters. The default is ``0``,
            in which case deembed is disabled.
        reporter_filter : bool, list of bool
            Whether to include modes in the report. The default is ``True``. If a single
            Boolean value is specified, it applies to all modes. If a list of Boolean values is specified, it applies
            to each mode in the list. A list must have ``nummodes`` elements.
        lattice_cs : str, optional
            Coordinate system for the lattice A-B vector reference. The default is ``Global``.

        Returns
        -------
        :class:`pyaedt.modules.Boundary.BoundaryObject`
            Boundary object.


        References
        ----------

        >>> oModule.AssignFloquetPort
        """
        face_id = self.modeler.convert_to_selections(face, True)
        props = OrderedDict({})
        if isinstance(face_id[0], int):
            props["Faces"] = face_id
        else:
            props["Objects"] = face_id

        props["NumModes"] = nummodes
        if deembed_dist:
            props["DoDeembed"] = True
            props["DeembedDist"] = self.modeler._arg_with_dim(deembed_dist)
        else:
            props["DoDeembed"] = False
            props["DeembedDist"] = "0mm"
        props["RenormalizeAllTerminals"] = renorm
        props["Modes"] = OrderedDict({})
        for i in range(1, 1 + nummodes):
            props["Modes"]["Mode{}".format(i)] = OrderedDict({})
            props["Modes"]["Mode{}".format(i)]["ModeNum"] = i
            props["Modes"]["Mode{}".format(i)]["UseIntLine"] = False
            props["Modes"]["Mode{}".format(i)]["CharImp"] = "Zpi"
        props["ShowReporterFilter"] = True
        if isinstance(reporter_filter, bool):
            props["ReporterFilter"] = [reporter_filter for i in range(nummodes)]
        else:
            props["ReporterFilter"] = reporter_filter
        if not lattice_a_end or not lattice_origin or not lattice_b_end:
            result, output = self.modeler._find_perpendicular_points(face_id[0])
            lattice_origin = output[0]
            lattice_a_end = output[1]
            lattice_b_end = output[2]
        props["LatticeAVector"] = OrderedDict({})
        props["LatticeAVector"]["Coordinate System"] = lattice_cs
        props["LatticeAVector"]["Start"] = lattice_origin
        props["LatticeAVector"]["End"] = lattice_a_end
        props["LatticeBVector"] = OrderedDict({})
        props["LatticeBVector"]["Coordinate System"] = lattice_cs
        props["LatticeBVector"]["Start"] = lattice_origin
        props["LatticeBVector"]["End"] = lattice_b_end
        if not portname:
            portname = generate_unique_name("Floquet")
        return self._create_boundary(portname, props, "Floquet Port")

    @pyaedt_function_handler()
    def assign_lattice_pair(
        self,
        face_couple,
        reverse_v=False,
        phase_delay="UseScanAngle",
        phase_delay_param1="0deg",
        phase_delay_param2="0deg",
        pair_name=None,
    ):
        """Assign a lattice pair to a couple of faces.

        Parameters
        ----------
        face_couple : list
            List of two faces to assign the lattice pair to.
        reverse_v : bool, optional
            Whether to reverse the V vector. The default is `False`.
        phase_delay : str, optional
            Phase delay approach. Options are ``"UseScanAngle"``,
            ``"UseScanUV"``, and ``"InputPhaseDelay"``. The default is
            ``"UseScanAngle"``.
        phase_delay_param1 : str, optional
            Value for the first phase delay parameter, which depends on the approach:

            - Phi angle if the approach is ``"UseScanAngle"``.
            - U value if the approach is ``"UseScanUV"``.
            - Phase if the approach is ``"InputPhaseDelay"``.

            The default is ``0deg``.

        phase_delay_param2 :  str, optional
            Value for the second phase delay parameter, which depends on the approach:

            - Theta angle if the approach is "``UseScanAngle"``.
            - V value if the approach is ``"UseScanUV"``.

            The default is ``0deg``.
        pair_name : str, optional
            Boundary name.

        Returns
        -------
        :class:`pyaedt.modules.Boundary.BoundaryObject`
            Boundary object.

        References
        ----------

        >>> oModule.AssignLatticePair
        """
        props = OrderedDict({})
        face_id = self.modeler.convert_to_selections(face_couple, True)
        props["Faces"] = face_id
        props["ReverseV"] = reverse_v

        props["PhaseDelay"] = phase_delay
        if phase_delay == "UseScanAngle":
            props["Phi"] = phase_delay_param1
            props["Theta"] = phase_delay_param2
        elif phase_delay == "UseScanUV":
            props["ScanU"] = phase_delay_param1
            props["ScanV"] = phase_delay_param2
        else:
            props["Phase"] = phase_delay_param1
        if not pair_name:
            pair_name = generate_unique_name("LatticePair")
        return self._create_boundary(pair_name, props, "Lattice Pair")

    @pyaedt_function_handler()
    def auto_assign_lattice_pairs(self, object_to_assign, coordinate_system="Global", coordinate_plane="XY"):
        """Assign lattice pairs to a geometry automatically.

        Parameters
        ----------
        object_to_assign : str, Object3d
            Object to assign a lattice to.
        coordinate_system : str, optional
            Coordinate system to look for the lattice on.
        coordinate_plane : str, optional
            Plane to look for the lattice on. Options are ``"XY"``, ``"XZ"``, and
            ``"YZ"``. The default is ``"XY"``.

        Returns
        -------
        list of str
            List of created pair names.

        References
        ----------

        >>> oModule.AutoIdentifyLatticePair
        """
        objectname = self.modeler.convert_to_selections(object_to_assign, True)
        boundaries = list(self.oboundary.GetBoundaries())
        self.oboundary.AutoIdentifyLatticePair("{}:{}".format(coordinate_system, coordinate_plane), objectname[0])
        boundaries = [i for i in list(self.oboundary.GetBoundaries()) if i not in boundaries]
        bounds = [i for i in boundaries if boundaries.index(i) % 2 == 0]
        return bounds

    @pyaedt_function_handler()
    def assign_secondary(
        self,
        face,
        primary_name,
        u_start,
        u_end,
        reverse_v=False,
        phase_delay="UseScanAngle",
        phase_delay_param1="0deg",
        phase_delay_param2="0deg",
        coord_name="Global",
        secondary_name=None,
    ):
        """Assign the secondary boundary condition.

        Parameters
        ----------
        face : int, FacePrimitive
            Face to assign the lattice pair to.
        primary_name : str
            Name of the primary boundary to couple.
        u_start : list
            List of ``[x,y,z]`` values for the starting point of the U vector.
        u_end : list
            List of ``[x,y,z]`` values for the ending point of the U vector.
        reverse_v : bool, optional
            Whether to reverse the V vector. The default is ``False``.
        phase_delay : str, optional
            Phase delay approach. Options are ``"UseScanAngle"``,
            ``"UseScanUV"``, and ``"InputPhaseDelay"``. The default is
            ``"UseScanAngle"``.
        phase_delay_param1 : str, optional
            Value for the first phase delay parameter, which depends on the approach:

            - Phi angle if the approach is ``"UseScanAngle"``.
            - U value if the approach is ``"UseScanUV"``.
            - Phase if the approach is ``"InputPhaseDelay"``.

            The default is ``0deg``.
        phase_delay_param2 :  str, optional
            Value for the second phase delay parameter, which depends on the approach:

            - Theta angle if the approach is "``UseScanAngle"``.
            - V value if the approach is ``"UseScanUV"``.

            The default is ``0deg``.
        coord_name : str, optional
            Name of the coordinate system for U coordinates.
        secondary_name : str, optional
            Name of the boundary. The default is ``None``.

        Returns
        -------
        :class:`pyaedt.modules.Boundary.BoundaryObject`
            Boundary object.

        References
        ----------

        >>> oModule.AssignSecondary
        """
        props = OrderedDict({})
        face_id = self.modeler.convert_to_selections(face, True)
        if isinstance(face_id[0], str):
            props["Objects"] = face_id

        else:
            props["Faces"] = face_id

        props["CoordSysVector"] = OrderedDict({})
        props["CoordSysVector"]["Coordinate System"] = coord_name
        props["CoordSysVector"]["Origin"] = u_start
        props["CoordSysVector"]["UPos"] = u_end
        props["ReverseV"] = reverse_v

        props["Primary"] = primary_name
        props["PhaseDelay"] = phase_delay
        if phase_delay == "UseScanAngle":
            props["Phi"] = phase_delay_param1
            props["Theta"] = phase_delay_param2
        elif phase_delay == "UseScanUV":
            props["ScanU"] = phase_delay_param1
            props["ScanV"] = phase_delay_param2
        else:
            props["Phase"] = phase_delay_param1
        if not secondary_name:
            secondary_name = generate_unique_name("Secondary")
        return self._create_boundary(secondary_name, props, "Secondary")

    @pyaedt_function_handler()
    def assign_primary(self, face, u_start, u_end, reverse_v=False, coord_name="Global", primary_name=None):
        """Assign the primary boundary condition.

        Parameters
        ----------
        face : int, FacePrimitive
            Face to assign the lattice pair to.
        u_start : list
            List of ``[x,y,z]`` values for the starting point of the U vector.
        u_end : list
            List of ``[x,y,z]`` values for the ending point of the U vector.
        reverse_v : bool, optional
            Whether to reverse the V vector. The default is `False`.
        coord_name : str, optional
            Name of the coordinate system for the U coordinates. The
            default is ``"Global"``.
        primary_name : str, optional
            Name of the boundary. The default is ``None``.  # TODO: Add names of allowed values to docstring.

        Returns
        -------
        :class:`pyaedt.modules.Boundary.BoundaryObject`
            Boundary object.

        References
        ----------

        >>> oModule.AssignPrimary
        """
        props = OrderedDict({})
        face_id = self.modeler.convert_to_selections(face, True)
        if isinstance(face_id[0], str):
            props["Objects"] = face_id

        else:
            props["Faces"] = face_id
        props["ReverseV"] = reverse_v
        props["CoordSysVector"] = OrderedDict({})
        props["CoordSysVector"]["Coordinate System"] = coord_name
        props["CoordSysVector"]["Origin"] = u_start
        props["CoordSysVector"]["UPos"] = u_end
        if not primary_name:
            primary_name = generate_unique_name("Primary")
        return self._create_boundary(primary_name, props, "Primary")

    def _create_pec_cap(self, sheet_name, obj_name, pecthick):
        """Create a PEC object to back a wave port.


        Parameters
        ----------
        sheet_name : str
<<<<<<< HEAD
            Name of the sheet object touching the port surface.
        obj_name : str
            Name of the 3D object touching the port surface.
=======
            Name of the 3D object touching the port surface.
        obj_name : ???
>>>>>>> fa1f111c
        pecthick : float
            Thickness of the PEC cap.

        Returns
        -------
            Boolean ``True`` if successful.

        """
        if isinstance(sheet_name, str) and isinstance(obj_name, cad.elements3d.FacePrimitive):
            obj = obj_name.create_object()  # Create face object of type cad.object3d.Object3d from FacePrimitive
            oname = obj_name._object3d.name
            bounding1 = self.modeler[oname].bounding_box
        else:
            obj = self.modeler[sheet_name].clone()
            bounding1 = self.modeler[obj_name].bounding_box
        out_obj = self.modeler.thicken_sheet(obj, pecthick, False)
        bounding2 = out_obj.bounding_box
        tol = 1e-9
        i = 0

        # Check that the pec cap is internal by comparing the bounding box
        # of the cap with the bounding box of obj_name.
        internal = False
        for a, b in zip(bounding1, bounding2):
            if i < 3:
                if (b - a) > tol:
                    internal = True
            elif (b - a) < tol:
                internal = True
            i += 1
        if internal:
            self.odesign.Undo()
            self.modeler.cleanup_objects()
            out_obj = self.modeler.thicken_sheet(obj, -pecthick, False)

        out_obj.material_name = "pec"
        return True

    @pyaedt_function_handler()
    def create_wave_port_microstrip_between_objects(
        self,
        startobj,
        endobject,
        axisdir=0,
        impedance=50,
        nummodes=1,
        portname=None,
        renorm=True,
        deembed_dist=0,
        vfactor=3,
        hfactor=5,
    ):
        """Create a waveport taking the closest edges of two objects.

        .. deprecated:: 0.6.62
            `create_wave_port_microstrip_between_objects` is deprecated. Use `wave_port` property instead.

        Parameters
        ----------
        startobj :
            Starting object for the integration line. This is typically the reference plane.
        endobject :
            Ending object for the integration line.
        axisdir : int or :class:`pyaedt.application.Analysis.Analysis.AxisDir`, optional
            Position of the port. It should be one of the values for ``Application.AxisDir``,
            which are: ``XNeg``, ``YNeg``, ``ZNeg``, ``XPos``, ``YPos``, and ``ZPos``.
            The default is ``Application.AxisDir.XNeg``.
        impedance : float, optional
            Port impedance. The default is ``50``.
        nummodes : int, optional
            Number of modes. The default is ``1``.
        portname : str, optional
            Name of the port. The default is ``None``.
        renorm : bool, optional
            Whether to renormalize the mode. The default is ``True``.
        deembed_dist : float, optional
            Deembed distance in millimeters. The default is ``0``,
            in which case deembed is disabled.
        vfactor : int, optional
            Port vertical factor. The default is ``3``.
        hfactor : int, optional
            Port horizontal factor. The default is ``5``.

        Returns
        -------
        :class:`pyaedt.modules.Boundary.BoundaryObject`
            Port object.

        References
        ----------

        >>> oModule.AssignWavePort

        Examples
        --------

        Create a wave port supported by a microstrip line.

        >>> ms = hfss.modeler.create_box([4, 5, 0], [1, 100, 0.2],
        ...                               name="MS1", matname="copper")
        >>> sub = hfss.modeler.create_box([0, 5, -2], [20, 100, 2],
        ...                               name="SUB1", matname="FR4_epoxy")
        >>> gnd = hfss.modeler.create_box([0, 5, -2.2], [20, 100, 0.2],
        ...                               name="GND1", matname="FR4_epoxy")
        >>> port = hfss.create_wave_port_microstrip_between_objects("GND1", "MS1",
        ...                                                         portname="MS1",
        ...                                                         axisdir=1)
        PyAEDT INFO: Connection correctly created.

        """
        warnings.warn(
            "`create_wave_port_microstrip_between_objects` is deprecated. Use `wave_port` property instead.",
            DeprecationWarning,
        )
        return self.wave_port(
            signal=startobj,
            reference=endobject,
            integration_line=axisdir,
            create_port_sheet=True,
            impedance=impedance,
            num_modes=nummodes,
            name=portname,
            renormalize=renorm,
            deembed=deembed_dist,
            is_microstrip=True,
            vfactor=vfactor,
            hfactor=hfactor,
        )

    @pyaedt_function_handler()
    def create_perfecte_from_objects(
        self, startobj, endobject, axisdir=0, sourcename=None, is_infinite_gnd=False, bound_on_plane=True
    ):
        """Create a Perfect E taking the closest edges of two objects.

        Parameters
        ----------
        startobj :
            Starting object for the integration line.
        endobject :
           Ending object for the integration line.
        axisdir : int or :class:`pyaedt.application.Analysis.Analysis.AxisDir`, optional
            Position of the port. It should be one of the values for
            ``Application.AxisDir``, which are: ``XNeg``, ``YNeg``,
            ``ZNeg``, ``XPos``, ``YPos``, and ``ZPos``.  The default
            is ``Application.AxisDir.XNeg``.
        sourcename : str, optional
            Perfect E name. The default is ``None``.
        is_infinite_gnd : bool, optional
            Whether the Perfect E is an infinite ground. The default is ``False``.
        bound_on_plane : bool, optional
            Whether to create the Perfect E on the plane orthogonal to
            ``AxisDir``. The default is ``True``.

        Returns
        -------
        :class:`pyaedt.modules.Boundary.BoundaryObject` or bool
            Boundary object if successful, ``False`` otherwise.

        References
        ----------

        >>> oModule.AssignPerfectE

        Examples
        --------

        Create two boxes for creating a Perfect E named ``'PerfectE'``.

        >>> box1 = hfss.modeler.create_box([0,0,0], [10,10,5],
        ...                                "perfect1", "Copper")
        >>> box2 = hfss.modeler.create_box([0, 0, 10], [10, 10, 5],
        ...                                "perfect2", "copper")
        >>> perfect_e = hfss.create_perfecte_from_objects("perfect1", "perfect2",
        ...                                               hfss.AxisDir.ZNeg, "PerfectE")
        PyAEDT INFO: Connection Correctly created
        >>> type(perfect_e)
        <class 'pyaedt.modules.Boundary.BoundaryObject'>

        """

        if not self.modeler.does_object_exists(startobj) or not self.modeler.does_object_exists(endobject):
            self.logger.error("One or both objects do not exist. Check and retry.")
            return False
        if self.solution_type in ["Modal", "Terminal", "Transient Network"]:
            sheet_name, point0, point1 = self.modeler._create_sheet_from_object_closest_edge(
                startobj, endobject, axisdir, bound_on_plane
            )

            if not sourcename:
                sourcename = generate_unique_name("PerfE")
            elif sourcename in self.modeler.get_boundaries_name():
                sourcename = generate_unique_name(sourcename)
            return self.create_boundary(self.BoundaryType.PerfectE, sheet_name, sourcename, is_infinite_gnd)
        return False

    @pyaedt_function_handler()
    def create_perfecth_from_objects(self, startobj, endobject, axisdir=0, sourcename=None, bound_on_plane=True):
        """Create a Perfect H taking the closest edges of two objects.

        Parameters
        ----------
        startobj :
            Starting object for the integration line.
        endobject :
            Ending object for the integration line.
        axisdir : int or :class:`pyaedt.application.Analysis.Analysis.AxisDir`, optional
            Position of the port. It should be one of the values for ``Application.AxisDir``,
            which are: ``XNeg``, ``YNeg``, ``ZNeg``, ``XPos``, ``YPos``, and ``ZPos``.
            The default is ``Application.AxisDir.XNeg``.
        sourcename : str, optional
            Perfect H name. The default is ``None``.
        bound_on_plane : bool, optional
            Whether to create the Perfect H on the plane orthogonal to ``AxisDir``. The default is ``True``.

        Returns
        -------
        :class:`pyaedt.modules.Boundary.BoundaryObject` or bool
            Boundary object if successful, ``False`` otherwise.

        References
        ----------

        >>> oModule.AssignPerfectH

        Examples
        --------

        Create two boxes for creating a Perfect H named ``'PerfectH'``.

        >>> box1 = hfss.modeler.create_box([0,0,20], [10,10,5],
        ...                                "perfect1", "Copper")
        >>> box2 = hfss.modeler.create_box([0, 0, 30], [10, 10, 5],
        ...                                "perfect2", "copper")
        >>> perfect_h = hfss.create_perfecth_from_objects("perfect1", "perfect2",
        ...                                               hfss.AxisDir.ZNeg, "Perfect H")
        PyAEDT INFO: Connection Correctly created
        >>> type(perfect_h)
        <class 'pyaedt.modules.Boundary.BoundaryObject'>

        """

        if not self.modeler.does_object_exists(startobj) or not self.modeler.does_object_exists(endobject):
            self.logger.error("One or both objects do not exist. Check and retry.")
            return False
        if self.solution_type in ["Modal", "Terminal", "Transient Network"]:
            sheet_name, point0, point1 = self.modeler._create_sheet_from_object_closest_edge(
                startobj, endobject, axisdir, bound_on_plane
            )

            if not sourcename:
                sourcename = generate_unique_name("PerfH")
            elif sourcename in self.modeler.get_boundaries_name():
                sourcename = generate_unique_name(sourcename)
            return self.create_boundary(self.BoundaryType.PerfectH, sheet_name, sourcename)
        return None

    @pyaedt_function_handler()
    def sar_setup(self, Tissue_object_List_ID, TissueMass=1, MaterialDensity=1, voxel_size=1, Average_SAR_method=0):
        """Define SAR settings.

        Parameters
        ----------
        Tissue_object_List_ID : int

        TissueMass : float, optional
            The default is ``1``.
        MaterialDensity : optional
            The default is ``1``.
        voxel_size : optional
            The default is ``1``.
        Average_SAR_method : optional
            The default is ``0``.

        Returns
        -------
        bool
            ``True`` when successful, ``False`` when failed.

        References
        ----------

        >>> oDesign.SARSetup
        """
        self.odesign.SARSetup(TissueMass, MaterialDensity, Tissue_object_List_ID, voxel_size, Average_SAR_method)
        self.logger.info("SAR Settings correctly applied.")
        return True

    @pyaedt_function_handler()
    def create_open_region(self, Frequency="1GHz", Boundary="Radiation", ApplyInfiniteGP=False, GPAXis="-z"):
        """Create an open region on the active editor.

        Parameters
        ----------
        Frequency : str, optional
            Frequency with units. The default is ``"1GHz"``.
        Boundary : str, optional
            Type of the boundary. The default is ``"Radiation"``.
        ApplyInfiniteGP : bool, optional
            Whether to apply an infinite ground plane. The default is ``False``.
        GPAXis : str, optional
            The default is ``"-z"``.

        Returns
        -------
        bool
            ``True`` when successful, ``False`` when failed.

        References
        ----------

        >>> oModule.CreateOpenRegion
        """
        vars = ["NAME:Settings", "OpFreq:=", Frequency, "Boundary:=", Boundary, "ApplyInfiniteGP:=", ApplyInfiniteGP]
        if ApplyInfiniteGP:
            vars.append("Direction:=")
            vars.append(GPAXis)

        self.omodelsetup.CreateOpenRegion(vars)
        self.logger.info("Open Region correctly created.")
        return True

    @pyaedt_function_handler()
    def create_lumped_rlc_between_objects(
        self,
        startobj,
        endobject,
        axisdir=0,
        sourcename=None,
        rlctype="Parallel",
        Rvalue=None,
        Lvalue=None,
        Cvalue=None,
        bound_on_plane=True,
    ):
        """Create a lumped RLC taking the closest edges of two objects.

        Parameters
        ----------
        startobj :
            Starting object for the integration line.
        endobject :
            Ending object for the integration line.
        axisdir : int or :class:`pyaedt.application.Analysis.Analysis.AxisDir`, optional
            Position of the port. It should be one of the values for ``Application.AxisDir``,
            which are: ``XNeg``, ``YNeg``, ``ZNeg``, ``XPos``, ``YPos``, and ``ZPos``.
            The default is ``Application.AxisDir.XNeg``.
        sourcename : str, optional
            Perfect H name. The default is ``None``.
        rlctype : str, optional
            Type of the RLC. Options are ``"Parallel"`` and ``"Serial"``.
            The default is ``"Parallel"``.
        Rvalue : optional
            Resistance value in ohms. The default is ``None``,
            in which case this parameter is disabled.
        Lvalue : optional
            Inductance value in H. The default is ``None``,
            in which case this parameter is disabled.
        Cvalue : optional
            Capacitance value in F. The default is ``None``,
            in which case this parameter is disabled.
        bound_on_plane : bool, optional
            Whether to create the boundary on the plane orthogonal
            to ``AxisDir``. The default is ``True``.

        Returns
        -------
        :class:`pyaedt.modules.Boundary.BoundaryObject` or bool
            Boundary object if successful, ``False`` otherwise.

        References
        ----------

        >>> oModule.AssignLumpedRLC

        Examples
        --------

        Create two boxes for creating a lumped RLC named ``'LumpedRLC'``.

        >>> box1 = hfss.modeler.create_box([0, 0, 50], [10, 10, 5],
        ...                                           "rlc1", "copper")
        >>> box2 = hfss.modeler.create_box([0, 0, 60], [10, 10, 5],
        ...                                           "rlc2", "copper")
        >>> rlc = hfss.create_lumped_rlc_between_objects("rlc1", "rlc2", hfss.AxisDir.XPos,
        ...                                              "Lumped RLC", Rvalue=50,
        ...                                              Lvalue=1e-9, Cvalue = 1e-6)
        PyAEDT INFO: Connection Correctly created

        """

        if not self.modeler.does_object_exists(startobj) or not self.modeler.does_object_exists(endobject):
            self.logger.error("One or both objects do not exist. Check and retry.")
            return False
        if self.solution_type in ["Modal", "Terminal", "Transient Network"] and (Rvalue or Lvalue or Cvalue):
            sheet_name, point0, point1 = self.modeler._create_sheet_from_object_closest_edge(
                startobj, endobject, axisdir, bound_on_plane
            )

            if not sourcename:
                sourcename = generate_unique_name("Lump")
            elif sourcename in self.modeler.get_boundaries_name():
                sourcename = generate_unique_name(sourcename)
            start = [str(i) + self.modeler.model_units for i in point0]
            stop = [str(i) + self.modeler.model_units for i in point1]

            props = OrderedDict()
            props["Objects"] = [sheet_name]
            props["CurrentLine"] = OrderedDict({"Start": start, "End": stop})
            props["RLC Type"] = rlctype
            if Rvalue:
                props["UseResist"] = True
                props["Resistance"] = str(Rvalue) + "ohm"
            if Lvalue:
                props["UseInduct"] = True
                props["Inductance"] = str(Lvalue) + "H"
            if Cvalue:
                props["UseCap"] = True
                props["Capacitance"] = str(Cvalue) + "farad"

            return self._create_boundary(sourcename, props, "Lumped RLC")
        return False

    @pyaedt_function_handler()
    def create_impedance_between_objects(
        self,
        startobj,
        endobject,
        axisdir=0,
        sourcename=None,
        resistance=50,
        reactance=0,
        is_infground=False,
        bound_on_plane=True,
    ):
        """Create an impedance taking the closest edges of two objects.

        Parameters
        ----------
        startobj :
            Starting object for the integration line.
        endobject :
            Ending object for the integration line.
        axisdir : int or :class:`pyaedt.application.Analysis.Analysis.AxisDir`, optional
            Position of the port. It should be one of the values for ``Application.AxisDir``,
            which are: ``XNeg``, ``YNeg``, ``ZNeg``, ``XPos``, ``YPos``, and ``ZPos``.
            The default is ``Application.AxisDir.XNeg``.
        sourcename : str, optional
            Name of the impedance. The default is ``None``.
        resistance : float, optional
            Resistance value in ohms. The default is ``50``. If ``None``,
            this parameter is disabled.
        reactance : optional
            Reactance value in ohms. The default is ``0``. If ``None``,
            this parameter is disabled.
        is_infground : bool, optional
            Whether the impendance is an infinite ground. The default is ``False``.
        bound_on_plane : bool, optional
            Whether to create the impedance on the plane orthogonal to ``AxisDir``.
            The default is ``True``.

        Returns
        -------
        :class:`pyaedt.modules.Boundary.BoundaryObject` or bool
            Boundary object if successful, ``False`` otherwise.

        References
        ----------

        >>> oModule.AssignImpedance

        Examples
        --------

        Create two boxes for creating an impedance named ``'ImpedanceExample'``.

        >>> box1 = hfss.modeler.create_box([0, 0, 70], [10, 10, 5],
        ...                                           "box1", "copper")
        >>> box2 = hfss.modeler.create_box([0, 0, 80], [10, 10, 5],
        ...                                           "box2", "copper")
        >>> impedance = hfss.create_impedance_between_objects("box1", "box2", hfss.AxisDir.XPos,
        ...                                                   "ImpedanceExample", 100, 50)
        PyAEDT INFO: Connection Correctly created

        """

        if not self.modeler.does_object_exists(startobj) or not self.modeler.does_object_exists(endobject):
            self.logger.error("One or both objects do not exist. Check and retry.")
            return False
        if self.solution_type in ["Modal", "Terminal", "Transient Network"]:
            sheet_name, point0, point1 = self.modeler._create_sheet_from_object_closest_edge(
                startobj, endobject, axisdir, bound_on_plane
            )

            if not sourcename:
                sourcename = generate_unique_name("Imped")
            elif sourcename in self.modeler.get_boundaries_name():
                sourcename = generate_unique_name(sourcename)
            props = OrderedDict(
                {
                    "Objects": [sheet_name],
                    "Resistance": str(resistance),
                    "Reactance": str(reactance),
                    "InfGroundPlane": is_infground,
                }
            )
            return self._create_boundary(sourcename, props, "Impedance")
        return False

    @pyaedt_function_handler()
    def create_boundary(
        self, boundary_type=BoundaryType.PerfectE, sheet_name=None, boundary_name="", is_infinite_gnd=False
    ):
        """Create a boundary given specific inputs.

        Parameters
        ----------
        boundary_type : str, optional
            Boundary type object. Options are ``"Perfect E"``, ``"Perfect H"``, ``"Aperture"``, and
            ``"Radiation"``. The default is ``PerfectE``.
        sheet_name : in, str, or list, optional
            Name of the sheet. It can be an integer (face ID), a string (sheet), or a list of integers
            and strings. The default is ``None``.
        boundary_name : str, optional
            Name of the boundary. The default is ``""``.
        is_infinite_gnd : bool, optional
            Whether the boundary is an infinite ground. The default is ``False``.

        Returns
        -------
        :class:`pyaedt.modules.Boundary.BoundaryObject`
            Boundary object.

        """

        props = {}
        sheet_name = self.modeler.convert_to_selections(sheet_name, True)
        if type(sheet_name) is list:
            if type(sheet_name[0]) is str:
                props["Objects"] = sheet_name
            else:
                props["Faces"] = sheet_name

        if boundary_type == self.BoundaryType.PerfectE:
            props["InfGroundPlane"] = is_infinite_gnd
            boundary_type = "Perfect E"
        elif boundary_type == self.BoundaryType.PerfectH:
            boundary_type = "Perfect H"
        elif boundary_type == self.BoundaryType.Aperture:
            boundary_type = "Aperture"
        elif boundary_type == self.BoundaryType.Radiation:
            props["IsFssReference"] = False
            props["IsForPML"] = False
            boundary_type = "Radiation"
        elif boundary_type == self.BoundaryType.Hybrid:
            props["IsLinkedRegion"] = False
            props["Type"] = "SBR+"
            boundary_type = "Hybrid"
        else:
            return None
        return self._create_boundary(boundary_name, props, boundary_type)

    @pyaedt_function_handler()
    def _get_reference_and_integration_points(self, sheet, axisdir, obj_name=None):
        if isinstance(sheet, int):
            objID = [sheet]
            sheet = obj_name
        else:
            objID = self.modeler.oeditor.GetFaceIDs(sheet)
        face_edges = self.modeler.get_face_edges(objID[0])
        mid_points = [self.modeler.get_edge_midpoint(i) for i in face_edges]
        if axisdir < 3:
            min_point = [1e6, 1e6, 1e6]
            max_point = [-1e6, -1e6, -1e6]
            for el in mid_points:
                if el[axisdir] < min_point[axisdir]:
                    min_point = el
                if el[axisdir] > max_point[axisdir]:
                    max_point = el
        else:
            min_point = [-1e6, -1e6, -1e6]
            max_point = [1e6, 1e6, 1e6]
            for el in mid_points:
                if el[axisdir - 3] > min_point[axisdir - 3]:
                    min_point = el
                if el[axisdir - 3] < max_point[axisdir - 3]:
                    max_point = el

        refid = self.modeler.get_bodynames_from_position(min_point)
        refid.remove(sheet)
        diels = self.get_all_dielectrics_names()
        for el in refid:
            if el in diels:
                refid.remove(el)

        int_start = None
        int_stop = None
        if min_point != max_point:
            int_start = min_point
            int_stop = max_point
        return refid, int_start, int_stop

    @pyaedt_function_handler()
    def create_wave_port_from_sheet(
        self,
        sheet,
        deemb=0,
        axisdir=None,
        impedance=50,
        nummodes=1,
        portname=None,
        renorm=True,
        terminal_references=None,
    ):
        """Create a waveport on sheet objects created starting from sheets.

        .. deprecated:: 0.6.62
            `create_wave_port_from_sheet` is deprecated. Use `wave_port` property instead.

        Parameters
        ----------
        sheet : str or int or list or :class:`pyaedt.modeler.cad.object3d.Object3d`
            Name of the sheet.
        deemb : float, optional
            Deembedding value distance in model units. The default is ``0``.
        axisdir : int or :class:`pyaedt.application.Analysis.Analysis.AxisDir`, optional
            Position of the port. It is used to auto evaluate the integration line.
            If set to ``None`` the integration line is not defined.
            It should be one of the values for ``Application.AxisDir``,
            which are: ``XNeg``, ``YNeg``, ``ZNeg``, ``XPos``, ``YPos``, and ``ZPos``.
            The default is ``None`` and no integration line is defined.
        impedance : float, optional
            Port impedance. The default is ``50``.
        nummodes : int, optional
            Number of modes. The default is ``1``.
        portname : str, optional
            Name of the port. The default is ``None``.
        renorm : bool, optional
            Whether to renormalize the mode. The default is ``True``.
        terminal_references : list, optional
            For a driven-terminal simulation, list of conductors for port terminal definitions.

        Returns
        -------
        :class:`pyaedt.modules.Boundary.BoundaryObject`
            Boundary object.

        References
        ----------

        >>> oModule.AssignWavePort

        Examples
        --------

        Create a circle sheet for creating a wave port named ``'WavePortFromSheet'``.

        >>> origin_position = hfss.modeler.Position(0, 0, 0)
        >>> circle = hfss.modeler.create_circle(hfss.PLANE.YZ,
        ...                                                origin_position, 10, name="WaveCircle")
        >>> hfss.solution_type = "Modal"
        >>> port = hfss.create_wave_port_from_sheet(circle, 5, hfss.AxisDir.XNeg, 40, 2,
        ...                                         "WavePortFromSheet", True)
        >>> port[0].name
        'WavePortFromSheet'

        """
        warnings.warn(
            "`create_wave_port_from_sheet` is deprecated. Use `wave_port` property instead.", DeprecationWarning
        )
        return self.wave_port(
            signal=sheet,
            reference=terminal_references,
            integration_line=axisdir,
            create_port_sheet=False,
            impedance=impedance,
            num_modes=nummodes,
            name=portname,
            renormalize=renorm,
            deembed=deemb,
        )

    @pyaedt_function_handler()
    def create_wave_port(
        self,
        port_item,  # Item to use for wave port creation
        int_start,
        int_stop,
        deemb=0,
        axisdir=None,
        impedance=50,
        nummodes=1,
        portname=None,
        renorm=True,
        terminal_references=None,
    ):
        """Assign a wave port to a face given a point on the face.

        .. deprecated:: 0.6.62
            `create_wave_port` is deprecated. Use `wave_port` property instead.

        Parameters
        ----------
        port_item : list, int
            Item for defining where to create the port.
            If a list is passed, then Cartesian [x,y,z] coordinates of a point on the face are
            expected. If an integer is passed, it is assumed to be a face ID.
        deemb : float, optional
            Deembedding value distance in model units. The default is ``0``.
        axisdir : int or :class:`pyaedt.application.Analysis.Analysis.AxisDir`, optional
            Position of the port. This parameter is used to automatically evaluate
            the integration line. The default is ``None``, in which case no integration
            line is defined. This parameter should be set to one of the values
            for ``Application.AxisDir``,  which are: ``XNeg``, ``YNeg``, ``ZNeg``,
            ``XPos``, ``YPos``, and ``ZPos``.

        impedance : float, optional
            Port impedance. The default is ``50``.
        nummodes : int, optional
            Number of modes. The default is ``1``.
        portname : str, optional
            Name of the port. The default is ``None``.
        renorm : bool, optional
            Whether to renormalize the mode. The default is ``True``.
        terminal_references : list, optional
            For a driven-terminal simulation, list of conductors for port terminal definitions.

        Returns
        -------
        :class:`pyaedt.modules.Boundary.BoundaryObject`
            Boundary object.

        References
        ----------

        >>> oModule.AssignWavePort

        Examples
        --------

        Create a circle sheet for creating a wave port named ``'WavePortFromSheet'``.

        >>> hfss.modeler.model_units("in")
        >>> hfss.modeler.create_box([-0.2, -0.45, -1], [0.4, 0.9, 2], name="Xband_WG", matname="vacuum")
        >>> setup = hfss.create_setup("Setup1")
        >>> setup["Frequency"] = "10GHz"
        >>> ports = [ hfss.create_wave_port([0, "a/2", "-wg_len/2"], portname="Port1", deembed=False),
        >>>  ...      hfss.create_wave_port([0, "a/2", "wg_len/2"], portname="Port2", deembed=False) ]
        >>> [print(name) for p.name in ports]

        """
        warnings.warn("`create_wave_port` is deprecated. Use `wave_port` property instead.", DeprecationWarning)
        return self.wave_port(
            signal=port_item,
            reference=terminal_references,
            integration_line=[int_start, int_stop],
            create_port_sheet=True,
            impedance=impedance,
            num_modes=nummodes,
            name=portname,
            renormalize=renorm,
            deembed=deemb,
        )

    @pyaedt_function_handler()
    def create_lumped_port_to_sheet(
        self, sheet_name, axisdir=0, impedance=50, portname=None, renorm=True, deemb=False, reference_object_list=[]
    ):
        """Create a lumped port taking one sheet.

        .. deprecated:: 0.6.62
            `create_lumped_port_to_sheet` is deprecated. Use `lumped` property instead.

        Parameters
        ----------
        sheet_name : str
            Name of the sheet.
        axisdir : int, :class:`pyaedt.application.Analysis.Analysis.AxisDir` or list, optional
            Direction of the integration line. It should be one of the values for ``Application.AxisDir``,
            which are: ``XNeg``, ``YNeg``, ``ZNeg``, ``XPos``, ``YPos``, and ``ZPos``. It also accepts the list
            of the start point and end point with the format [[xstart, ystart, zstart], [xend, yend, zend]].
            The default is ``Application.AxisDir.XNeg``.
        impedance : float, optional
            Port impedance. The default is ``50``.
        portname : str, optional
            Name of the port. The default is ``None``.
        renorm : bool, optional
            Whether to renormalize the mode. The default is ``True``.
        deemb : bool, optional
            Whether to deembed the port. The default is ``False``.
        reference_object_list : list, optional
            For a driven terminal solution only, a list of reference conductors. The default is ``[]``.

        Returns
        -------
        :class:`pyaedt.modules.Boundary.BoundaryObject`
            Boundary object.

        References
        ----------

        >>> oModule.AssignLumpedPort

        Examples
        --------

        Create a rectangle sheet for creating a lumped port named ``'LumpedPortFromSheet'``.

        >>> rectangle = hfss.modeler.create_rectangle(hfss.PLANE.XY,
        ...                                                      [0, 0, 0], [10, 2], name="lump_port",
        ...                                                      matname="copper")
        >>> h1 = hfss.create_lumped_port_to_sheet(rectangle.name, hfss.AxisDir.XNeg, 50,
        ...                                  "LumpedPortFromSheet", True, False)
        >>> h2 = hfss.create_lumped_port_to_sheet(rectangle.name, [rectangle.bottom_edge_x.midpoint,
        ...                                     rectangle.bottom_edge_y.midpoint], 50, "LumpedPortFromSheet", True,
        ...                                     False)

        """
        warnings.warn(
            "`create_lumped_port_to_sheet` is deprecated. Use `lumped_port` property instead.", DeprecationWarning
        )
        return self.lumped_port(
            signal=sheet_name,
            reference=reference_object_list,
            integration_line=axisdir,
            create_port_sheet=False,
            impedance=impedance,
            name=portname,
            renormalize=renorm,
            deembed=deemb,
        )

    @pyaedt_function_handler()
    def assign_voltage_source_to_sheet(self, sheet_name, axisdir=0, sourcename=None):
        """Create a voltage source taking one sheet.

        Parameters
        ----------
        sheet_name : str
            Name of the sheet to apply the boundary to.
        axisdir : int, :class:`pyaedt.application.Analysis.Analysis.AxisDir` or list, optional
            Direction of the integration line. It should be one of the values for ``Application.AxisDir``,
            which are: ``XNeg``, ``YNeg``, ``ZNeg``, ``XPos``, ``YPos``, and ``ZPos``. It also accepts the list
            of the start point and end point with the format [[xstart, ystart, zstart], [xend, yend, zend]]
            The default is ``Application.AxisDir.XNeg``.
        sourcename : str, optional
            Name of the source. The default is ``None``.

        Returns
        -------
        :class:`pyaedt.modules.Boundary.BoundaryObject`
            Boundary object.

        References
        ----------

        >>> oModule.AssignVoltage

        Examples
        --------

        Create a sheet and assign to it some voltage.

        >>> sheet = hfss.modeler.create_rectangle(hfss.PLANE.XY,
        ...                                                  [0, 0, -70], [10, 2], name="VoltageSheet",
        ...                                                  matname="copper")
        >>> v1 = hfss.assign_voltage_source_to_sheet(sheet.name, hfss.AxisDir.XNeg, "VoltageSheetExample")
        >>> v2 = hfss.assign_voltage_source_to_sheet(sheet.name, [sheet.bottom_edge_x.midpoint,
        ...                                     sheet.bottom_edge_y.midpoint], 50, "LumpedPortFromSheet", True,
        ...                                     False)

        """

        if self.solution_type in ["Modal", "Terminal", "Transient Network"]:
            if isinstance(axisdir, list):
                if len(axisdir) != 2 or len(axisdir[0]) != len(axisdir[1]):
                    self.logger.error("List of coordinates is not set correctly")
                    return False
                point0 = axisdir[0]
                point1 = axisdir[1]
            else:
                point0, point1 = self.modeler.get_mid_points_on_dir(sheet_name, axisdir)
            sourcename = self._get_unique_source_name(sourcename, "Voltage")
            return self.create_source_excitation(sheet_name, point0, point1, sourcename, sourcetype="Voltage")
        return False

    @pyaedt_function_handler()
    def assign_current_source_to_sheet(self, sheet_name, axisdir=0, sourcename=None):
        """Create a current source taking one sheet.

        Parameters
        ----------
        sheet_name : str
            Name of the sheet to apply the boundary to.
        axisdir : int, :class:`pyaedt.application.Analysis.Analysis.AxisDir` or list, optional
            Direction of the integration line. It should be one of the values for ``Application.AxisDir``,
            which are: ``XNeg``, ``YNeg``, ``ZNeg``, ``XPos``, ``YPos``, and ``ZPos``. It also accepts the list
            of the start point and end point with the format [[xstart, ystart, zstart], [xend, yend, zend]]
            The default is ``Application.AxisDir.XNeg``.
        sourcename : str, optional
            Name of the source. The default is ``None``.

        Returns
        -------
        :class:`pyaedt.modules.Boundary.BoundaryObject`
            Boundary object.

        References
        ----------

        >>> oModule.AssignCurrent

        Examples
        --------

        Create a sheet and assign some current to it.

        >>> sheet = hfss.modeler.create_rectangle(hfss.PLANE.XY, [0, 0, -50],
        ...                                                  [5, 1], name="CurrentSheet", matname="copper")
        >>> hfss.assign_current_source_to_sheet(sheet.name, hfss.AxisDir.XNeg, "CurrentSheetExample")
        'CurrentSheetExample'
        >>> c1 = hfss.assign_current_source_to_sheet(sheet.name, [sheet.bottom_edge_x.midpoint,
        ...                                     sheet.bottom_edge_y.midpoint])

        """

        if self.solution_type in ["Modal", "Terminal", "Transient Network"]:
            if isinstance(axisdir, list):
                if len(axisdir) != 2 or len(axisdir[0]) != len(axisdir[1]):
                    self.logger.error("List of coordinates is not set correctly")
                    return False
                point0 = axisdir[0]
                point1 = axisdir[1]
            else:
                point0, point1 = self.modeler.get_mid_points_on_dir(sheet_name, axisdir)
            sourcename = self._get_unique_source_name(sourcename, "Current")
            return self.create_source_excitation(sheet_name, point0, point1, sourcename, sourcetype="Current")
        return False

    @pyaedt_function_handler()
    def assign_perfecte_to_sheets(self, sheet_list, sourcename=None, is_infinite_gnd=False):
        """Create a Perfect E taking one sheet.

        Parameters
        ----------
        sheet_list : str or list
            Name of the sheet or list to apply the boundary to.
        sourcename : str, optional
            Name of the Perfect E source. The default is ``None``.
        is_infinite_gnd : bool, optional
            Whether the Perfect E is an infinite ground. The default is ``False``.

        Returns
        -------
        :class:`pyaedt.modules.Boundary.BoundaryObject`
            Boundary object.

        References
        ----------

        >>> oModule.AssignPerfectE

        Examples
        --------

        Create a sheet and use it to create a Perfect E.

        >>> sheet = hfss.modeler.create_rectangle(hfss.PLANE.XY, [0, 0, -90],
        ...                                       [10, 2], name="PerfectESheet", matname="Copper")
        >>> perfect_e_from_sheet = hfss.assign_perfecte_to_sheets(sheet.name, "PerfectEFromSheet")
        >>> type(perfect_e_from_sheet)
        <class 'pyaedt.modules.Boundary.BoundaryObject'>

        """
        sheet_list = self.modeler.convert_to_selections(sheet_list, True)
        if self.solution_type in ["Modal", "Terminal", "Transient Network", "SBR+", "Eigenmode"]:
            if not sourcename:
                sourcename = generate_unique_name("PerfE")
            elif sourcename in self.modeler.get_boundaries_name():
                sourcename = generate_unique_name(sourcename)
            return self.create_boundary(self.BoundaryType.PerfectE, sheet_list, sourcename, is_infinite_gnd)
        return None

    @pyaedt_function_handler()
    def assign_perfecth_to_sheets(self, sheet_list, sourcename=None):
        """Assign a Perfect H to sheets.

        Parameters
        ----------
        sheet_list : list
            List of sheets to apply the boundary to.
        sourcename : str, optional
            Perfect H name. The default is ``None``.

        Returns
        -------
        :class:`pyaedt.modules.Boundary.BoundaryObject`
            Boundary object.

        References
        ----------

        >>> oModule.AssignPerfectH

        Examples
        --------

        Create a sheet and use it to create a Perfect H.

        >>> sheet = hfss.modeler.create_rectangle(hfss.PLANE.XY, [0, 0, -90],
        ...                                       [10, 2], name="PerfectHSheet", matname="Copper")
        >>> perfect_h_from_sheet = hfss.assign_perfecth_to_sheets(sheet.name, "PerfectHFromSheet")
        >>> type(perfect_h_from_sheet)
        <class 'pyaedt.modules.Boundary.BoundaryObject'>

        """

        if self.solution_type in ["Modal", "Terminal", "Transient Network", "SBR+", "Eigenmode"]:
            if not sourcename:
                sourcename = generate_unique_name("PerfH")
            elif sourcename in self.modeler.get_boundaries_name():
                sourcename = generate_unique_name(sourcename)
            return self.create_boundary(self.BoundaryType.PerfectH, sheet_list, sourcename)
        return None

    @pyaedt_function_handler()
    def assign_lumped_rlc_to_sheet(
        self, sheet_name, axisdir=0, sourcename=None, rlctype="Parallel", Rvalue=None, Lvalue=None, Cvalue=None
    ):
        """Create a lumped RLC taking one sheet.

        Parameters
        ----------
        sheet_name : str
            Name of the sheet to apply the boundary to.
        axisdir : int, :class:`pyaedt.application.Analysis.Analysis.AxisDir` or list, optional
            Direction of the integration line. It should be one of the values for ``Application.AxisDir``,
            which are: ``XNeg``, ``YNeg``, ``ZNeg``, ``XPos``, ``YPos``, and ``ZPos``. It also accepts the list
            of the start point and end point with the format [[xstart, ystart, zstart], [xend, yend, zend]]
            The default is ``Application.AxisDir.XNeg``.
        sourcename : str, optional
            Lumped RLC name. The default is ``None``.
        rlctype : str, optional
            Type of the RLC. Options are ``"Parallel"`` and ``"Serial"``. The default is ``"Parallel"``.
        Rvalue : float, optional
            Resistance value in ohms. The default is ``None``, in which
            case this parameter is disabled.
        Lvalue : optional
            Inductance value in Henry (H). The default is ``None``, in which
            case this parameter is disabled.
        Cvalue : optional
            Capacitance value in  farads (F). The default is ``None``, in which
            case this parameter is disabled.

        Returns
        -------
        :class:`pyaedt.modules.Boundary.BoundaryObject`
            Boundary object if successful, ``False`` otherwise.

        References
        ----------

        >>> oModule.AssignLumpedRLC

        Examples
        --------

        Create a sheet and use it to create a lumped RLC.

        >>> sheet = hfss.modeler.create_rectangle(hfss.PLANE.XY,
        ...                                       [0, 0, -90], [10, 2], name="RLCSheet",
        ...                                        matname="Copper")
        >>> lumped_rlc_to_sheet = hfss.assign_lumped_rlc_to_sheet(sheet.name, hfss.AxisDir.XPos,
        ...                                                       Rvalue=50, Lvalue=1e-9,
        ...                                                       Cvalue=1e-6)
        >>> type(lumped_rlc_to_sheet)
        <class 'pyaedt.modules.Boundary.BoundaryObject'>
        >>> h2 = hfss.assign_lumped_rlc_to_sheet(sheet.name, [sheet.bottom_edge_x.midpoint,
        ...                                     sheet.bottom_edge_y.midpoint], Rvalue=50, Lvalue=1e-9, Cvalue=1e-6)

        """

        if self.solution_type in ["Eigenmode", "Modal", "Terminal", "Transient Network", "SBR+"] and (
            Rvalue or Lvalue or Cvalue
        ):
            if isinstance(axisdir, list):
                if len(axisdir) != 2 or len(axisdir[0]) != len(axisdir[1]):
                    self.logger.error("List of coordinates is not set correctly")
                    return False
                point0 = axisdir[0]
                point1 = axisdir[1]
            else:
                point0, point1 = self.modeler.get_mid_points_on_dir(sheet_name, axisdir)

            if not sourcename:
                sourcename = generate_unique_name("Lump")
            elif sourcename in self.modeler.get_boundaries_name():
                sourcename = generate_unique_name(sourcename)
            start = [str(i) + self.modeler.model_units for i in point0]
            stop = [str(i) + self.modeler.model_units for i in point1]
            props = OrderedDict()
            props["Objects"] = [sheet_name]
            props["CurrentLine"] = OrderedDict({"Start": start, "End": stop})
            props["RLC Type"] = rlctype
            if Rvalue:
                props["UseResist"] = True
                props["Resistance"] = str(Rvalue) + "ohm"
            if Lvalue:
                props["UseInduct"] = True
                props["Inductance"] = str(Lvalue) + "H"
            if Cvalue:
                props["UseCap"] = True
                props["Capacitance"] = str(Cvalue) + "F"
            return self._create_boundary(sourcename, props, "Lumped RLC")
        return False

    @pyaedt_function_handler()
    def assign_impedance_to_sheet(self, sheet_name, sourcename=None, resistance=50, reactance=0, is_infground=False):
        """Create an impedance taking one sheet.

        Parameters
        ----------
        sheet_name : str
            Name of the sheet to apply the boundary to.
        sourcename : str, optional
            Name of the impedance. The default is ``None``.
        resistance : optional
            Resistance value in ohms. The default is ``50``. If ``None``,
            this parameter is disabled.
        reactance : optional
            Reactance value in ohms. The default is ``0``. If ``None``,
            this parameter is disabled.
        is_infground : bool, optional
            Whether the impedance is an infinite ground. The default is ``False``.

        Returns
        -------
        :class:`pyaedt.modules.Boundary.BoundaryObject`
            Boundary object if successful, ``False`` otherwise.

        References
        ----------

        >>> oModule.AssignImpedance

        Examples
        --------

        Create a sheet and use it to create an impedance.

        >>> sheet = hfss.modeler.create_rectangle(hfss.PLANE.XY,
        ...                                       [0, 0, -90], [10, 2], name="ImpedanceSheet",
        ...                                        matname="Copper")
        >>> impedance_to_sheet = hfss.assign_impedance_to_sheet(sheet.name, "ImpedanceFromSheet", 100, 50)
        >>> type(impedance_to_sheet)
        <class 'pyaedt.modules.Boundary.BoundaryObject'>

        """

        if self.solution_type in ["Modal", "Terminal", "Transient Network"]:
            if not sourcename:
                sourcename = generate_unique_name("Imped")
            elif sourcename in self.modeler.get_boundaries_name():
                sourcename = generate_unique_name(sourcename)
            props = OrderedDict(
                {
                    "Objects": [sheet_name],
                    "Resistance": str(resistance),
                    "Reactance": str(reactance),
                    "InfGroundPlane": is_infground,
                }
            )
            return self._create_boundary(sourcename, props, "Impedance")
        return False

    @pyaedt_function_handler()
    def create_circuit_port_from_edges(
        self,
        edge_signal,
        edge_gnd,
        port_name="",
        port_impedance="50",
        renormalize=False,
        renorm_impedance="50",
        deembed=False,
    ):
        """Create a circuit port from two edges.
        The integration line is from edge 2 to edge 1.

        .. deprecated:: 0.6.70
        Use :func:`circuit_port` method instead.

        Parameters
        ----------
        edge_signal : int
            Edge ID of the signal.
        edge_gnd : int
            Edge ID of the ground.
        port_name : str, optional
            Name of the port. The default is ``""``.
        port_impedance : int, str, or float, optional
            Impedance. The default is ``"50"``. You can also
            enter a string that looks like this: ``"50+1i*55"``.
        renormalize : bool, optional
            Whether to renormalize the mode. The default is ``False``.
            This parameter is ignored for a driven terminal.
        renorm_impedance :  str, optional
            Impedance. The default is ``50``.
        deembed : bool, optional
            Whether to deembed the port. The default is ``False``.

        Returns
        -------
        :class:`pyaedt.modules.Boundary.BoundaryObject`
            Boundary object.

        References
        ----------

        >>> oModule.AssignCircuitPort

        Examples
        --------

        Create two rectangles in the XY plane.
        Select the first edge of each rectangle created previously.
        Create a circuit port from the first edge of the first rectangle
        toward the first edge of the second rectangle.

        >>> plane = hfss.PLANE.XY
        >>> rectangle1 = hfss.modeler.create_rectangle(plane, [10, 10, 10], [10, 10],
        ...                                            name="rectangle1_for_port")
        >>> edges1 = hfss.modeler.get_object_edges(rectangle1.id)
        >>> first_edge = edges1[0]
        >>> rectangle2 = hfss.modeler.create_rectangle(plane, [30, 10, 10], [10, 10],
        ...                                            name="rectangle2_for_port")
        >>> edges2 = hfss.modeler.get_object_edges(rectangle2.id)
        >>> second_edge = edges2[0]
        >>> hfss.solution_type = "Modal"
        >>> hfss.create_circuit_port_from_edges(first_edge, second_edge, port_name="PortExample",
        ...                                     port_impedance=50.1, renormalize=False,
        ...                                     renorm_impedance="50")
        'PortExample'

        """
        warnings.warn("Use :func:`circuit_port` method instead.", DeprecationWarning)
        return self.circuit_port(
            signal=edge_signal,
            reference=edge_gnd,
            port_location=0,
            impedance=port_impedance,
            name=port_name,
            renormalize=renormalize,
            renorm_impedance=renorm_impedance,
            deembed=deembed,
        )

    @pyaedt_function_handler()
    def edit_sources(
        self, excitations, include_port_post_processing=True, max_available_power=None, use_incident_voltage=False
    ):
        """Set up the power loaded for HFSS postprocessing in multiple sources simultaneously.

        Parameters
        ----------
        excitations : dict
            Dictionary of input sources to modify module and phase.
            Dictionary values can be:
            - 1 value to setup 0deg as default
            - 2 values tuple or list (magnitude and phase) or
            - 3 values (magnitude, phase, and termination flag) for Terminal solution in case of incident voltage usage.

        Returns
        -------
        bool

        Examples
        --------
        >>> sources = {"Port1:1": ("0W", "0deg"), "Port2:1": ("1W", "90deg")}
        >>> hfss.edit_sources(sources, include_port_post_processing=True)

        >>> sources = {"Box2_T1": ("0V", "0deg", True), "Box1_T1": ("1V", "90deg")}
        >>> hfss.edit_sources(sources, max_available_power="2W", use_incident_voltage=True)
        """
        data = {i: ("0W", "0deg", False) for i in self.excitations}
        for key, value in excitations.items():
            data[key] = value
        setting = []
        for key, vals in data.items():
            if isinstance(vals, str):
                power = vals
                phase = "0deg"
            else:
                power = vals[0]
                if len(vals) == 1:
                    phase = "0deg"
                else:
                    phase = vals[1]
            if isinstance(vals, (list, tuple)) and len(vals) == 3:
                terminated = vals[2]
            else:
                terminated = False
            if use_incident_voltage and self.solution_type == "Terminal":
                setting.append(["Name:=", key, "Terminated:=", terminated, "Magnitude:=", power, "Phase:=", phase])
            else:
                setting.append(["Name:=", key, "Magnitude:=", power, "Phase:=", phase])
        argument = []
        if self.solution_type == "Terminal":
            argument.extend(["UseIncidentVoltage:=", use_incident_voltage])

        argument.extend(
            [
                "IncludePortPostProcessing:=",
                include_port_post_processing,
                "SpecifySystemPower:=",
                True if max_available_power else False,
            ]
        )

        if max_available_power:
            argument.append("Incident Power:=")
            argument.append(max_available_power)

        args = [argument]
        args.extend(setting)
        for arg in args:
            self.osolution.EditSources(arg)
        return True

    @pyaedt_function_handler()
    def edit_source(self, portandmode=None, powerin="1W", phase="0deg"):
        """Set up the power loaded for HFSS postprocessing.

        Parameters
        ----------
        portandmode : str, optional
            Port name and mode. For example, ``"Port1:1"``.
            The port name must be defined if the solution type is other than Eigenmodal. This parameter
            is ignored if the solution type is Eigenmodal.
        powerin : str, optional
            Power in watts (W) or the project variable to put as stored energy in the project.
            The default is ``"1W"``.
        phase : str, optional
            Phase of the excitation. The default is ``"0deg"``.

        Returns
        -------
        bool
            ``True`` when successful, ``False`` when failed.

        References
        ----------

        >>> oModule.EditSources

        Examples
        --------

        Create a circle sheet and use it to create a wave port.
        Set up the thermal power for this wave port.

        >>> sheet = hfss.modeler.create_circle(hfss.PLANE.YZ,
        ...                                    [-20, 0, 0], 10,
        ...                                    name="sheet_for_source")
        >>> hfss.solution_type = "Modal"
        >>> wave_port = hfss.create_wave_port_from_sheet(sheet, 5, hfss.AxisDir.XNeg, 40,
        ...                                              2, "SheetWavePort", True)
        >>> hfss.edit_source("SheetWavePort" + ":1", "10W")
        PyAEDT INFO: Setting up power to "SheetWavePort:1" = 10W
        True

        """

        if self.solution_type != "Eigenmode":
            if portandmode is None:
                self.logger.error("Port and mode must be defined for solution type {}".format(self.solution_type))
                return False
            self.logger.info('Setting up power to "{}" = {}'.format(portandmode, powerin))
            self.osolution.EditSources(
                [
                    ["IncludePortPostProcessing:=", True, "SpecifySystemPower:=", False],
                    ["Name:=", portandmode, "Magnitude:=", powerin, "Phase:=", phase],
                ]
            )
        else:
            self.logger.info("Setting up power to Eigenmode = {}".format(powerin))
            self.osolution.EditSources(
                [["FieldType:=", "EigenStoredEnergy"], ["Name:=", "Modes", "Magnitudes:=", [powerin]]]
            )
        return True

    @pyaedt_function_handler()
    def edit_source_from_file(
        self,
        portandmode,
        file_name,
        is_time_domain=True,
        x_scale=1,
        y_scale=1,
        impedance=50,
        data_format="Power",
        encoding="utf-8",
    ):
        """Edit a source from file data.
        File data is a csv containing either frequency data or time domain data that will be converted through FFT.

        Parameters
        ----------
        portandmode : str
            Port name and mode. For example, ``"Port1:1"``.
            The port name must be defined if the solution type is other than Eigenmodal.
        file_name : str
            Full name of the input file.
        is_time_domain : bool, optional
            Either if the input data is Time based or Frequency Based. Frequency based data are Mag/Phase (deg).
        x_scale : float, optional
            Scaling factor for x axis.
        y_scale : float, optional
            Scaling factor for y axis.
        impedance : float, optional
            Excitation impedance. Default is `50`.
        data_format : str, optional
            Either `"Power"`, `"Current"` or `"Voltage"`.
        encoding : str, optional
            Csv file encoding.


        Returns
        -------
        bool
        """
        if self.solution_type == "Modal":
            out = "Power"
        else:
            out = "Voltage"
        freq, mag, phase = parse_excitation_file(
            file_name=file_name,
            is_time_domain=is_time_domain,
            x_scale=x_scale,
            y_scale=y_scale,
            impedance=impedance,
            data_format=data_format,
            encoding=encoding,
            out_mag=out,
        )
        ds_name_mag = "ds_" + portandmode.replace(":", "_mode_") + "_Mag"
        ds_name_phase = "ds_" + portandmode.replace(":", "_mode_") + "_Angle"
        if self.dataset_exists(ds_name_mag, False):
            self.design_datasets[ds_name_mag].x = freq
            self.design_datasets[ds_name_mag].y = mag
            self.design_datasets[ds_name_mag].update()
        else:
            self.create_dataset1d_design(ds_name_mag, freq, mag, xunit="Hz")
        if self.dataset_exists(ds_name_phase, False):
            self.design_datasets[ds_name_phase].x = freq
            self.design_datasets[ds_name_phase].y = phase
            self.design_datasets[ds_name_phase].update()

        else:
            self.create_dataset1d_design(ds_name_phase, freq, phase, xunit="Hz", yunit="deg")
        self.osolution.EditSources(
            [
                ["IncludePortPostProcessing:=", True, "SpecifySystemPower:=", False],
                [
                    "Name:=",
                    portandmode,
                    "Magnitude:=",
                    "pwl({}, Freq)".format(ds_name_mag),
                    "Phase:=",
                    "pwl({}, Freq)".format(ds_name_phase),
                ],
            ]
        )
        self.logger.info("Source Excitation updated with Dataset.")
        return True

    @pyaedt_function_handler()
    def thicken_port_sheets(self, inputlist, value, internalExtr=True, internalvalue=1):
        """Create thickened sheets over a list of input port sheets.

        This method is built to work with the output of ``modeler.find_port_faces``.

        Parameters
        ----------
        inputlist : list
            List of the sheets to thicken.
        value :
            Value in millimeters for thickening the faces.
        internalExtr : bool, optional
            Whether to extrude the sheets internally (vgoing into the model).
            The default is ``True``.
        internalvalue : optional
            Value in millimeters for thickening the sheets internally if ``internalExtr=True``.
            The default is ``1``.

        Returns
        -------
        Dict
            For each input sheet, returns the port IDs where thickened sheets were created
            if the name contains the word "Vacuum".

        References
        ----------

        >>> oEditor.ThickenSheet

        Examples
        --------

        Create a circle sheet and use it to create a wave port.
        Set the thickness of this circle sheet to ``"2 mm"``.

        >>> sheet_for_thickness = hfss.modeler.create_circle(hfss.PLANE.YZ,
        ...                                                  [60, 60, 60], 10,
        ...                                                  name="SheetForThickness")
        >>> port_for_thickness = hfss.create_wave_port_from_sheet(sheet_for_thickness, 5, hfss.AxisDir.XNeg,
        ...                                                       40, 2, "WavePortForThickness", True)
        >>> hfss.thicken_port_sheets(["SheetForThickness"], 2)
        PyAEDT INFO: done
        {}

        """

        tol = 1e-6
        ports_ID = {}
        aedt_bounding_box = self.modeler.get_model_bounding_box()
        aedt_bounding_dim = self.modeler.get_bounding_dimension()
        directions = {}
        for el in inputlist:
            objID = self.modeler.oeditor.GetFaceIDs(el)
            faceCenter = self.modeler.oeditor.GetFaceCenter(int(objID[0]))
            directionfound = False
            l = min(aedt_bounding_dim) / 2
            while not directionfound:
                self.modeler.oeditor.ThickenSheet(
                    ["NAME:Selections", "Selections:=", el, "NewPartsModelFlag:=", "Model"],
                    ["NAME:SheetThickenParameters", "Thickness:=", str(l) + "mm", "BothSides:=", False],
                )
                # aedt_bounding_box2 = self.oeditor.GetModelBoundingBox()
                aedt_bounding_box2 = self.modeler.get_model_bounding_box()
                self._odesign.Undo()
                if aedt_bounding_box != aedt_bounding_box2:
                    directions[el] = "External"
                    directionfound = True
                self.modeler.oeditor.ThickenSheet(
                    ["NAME:Selections", "Selections:=", el, "NewPartsModelFlag:=", "Model"],
                    ["NAME:SheetThickenParameters", "Thickness:=", "-" + str(l) + "mm", "BothSides:=", False],
                )
                # aedt_bounding_box2 = self.oeditor.GetModelBoundingBox()
                aedt_bounding_box2 = self.modeler.get_model_bounding_box()

                self._odesign.Undo()

                if aedt_bounding_box != aedt_bounding_box2:
                    directions[el] = "Internal"
                    directionfound = True
                else:
                    l = l + min(aedt_bounding_dim) / 2
        for el in inputlist:
            objID = self.modeler.oeditor.GetFaceIDs(el)
            maxarea = 0
            for f in objID:
                faceArea = self.modeler.get_face_area(int(f))
                if faceArea > maxarea:
                    maxarea = faceArea
                    faceCenter = self.modeler.oeditor.GetFaceCenter(int(f))
            if directions[el] == "Internal":
                self.modeler.oeditor.ThickenSheet(
                    ["NAME:Selections", "Selections:=", el, "NewPartsModelFlag:=", "Model"],
                    ["NAME:SheetThickenParameters", "Thickness:=", "-" + str(value) + "mm", "BothSides:=", False],
                )
            else:
                self.modeler.oeditor.ThickenSheet(
                    ["NAME:Selections", "Selections:=", el, "NewPartsModelFlag:=", "Model"],
                    ["NAME:SheetThickenParameters", "Thickness:=", str(value) + "mm", "BothSides:=", False],
                )
            if "Vacuum" in el:
                newfaces = self.modeler.oeditor.GetFaceIDs(el)
                for f in newfaces:
                    try:
                        fc2 = self.modeler.oeditor.GetFaceCenter(f)
                        fc2 = [float(i) for i in fc2]
                        fa2 = self.modeler.get_face_area(int(f))
                        faceoriginal = [float(i) for i in faceCenter]
                        # dist = mat.sqrt(sum([(a*a-b*b) for a,b in zip(faceCenter, fc2)]))
                        if abs(fa2 - maxarea) < tol**2 and (
                            abs(faceoriginal[2] - fc2[2]) > tol
                            or abs(faceoriginal[1] - fc2[1]) > tol
                            or abs(faceoriginal[0] - fc2[0]) > tol
                        ):
                            ports_ID[el] = int(f)

                        # if (abs(faceoriginal[0] - fc2[0]) < tol and abs(faceoriginal[1] - fc2[1]) < tol and abs(
                        #         faceoriginal[2] - fc2[2]) > tol) or (
                        #         abs(faceoriginal[0] - fc2[0]) < tol and abs(faceoriginal[1] - fc2[1]) > tol and abs(
                        #         faceoriginal[2] - fc2[2]) < tol) or (
                        #         abs(faceoriginal[0] - fc2[0]) > tol and abs(faceoriginal[1] - fc2[1]) < tol and abs(
                        #         faceoriginal[2] - fc2[2]) < tol):
                        #     ports_ID[el] = int(f)
                    except:
                        pass
            if internalExtr:
                objID2 = self.modeler.oeditor.GetFaceIDs(el)
                for fid in objID2:
                    try:
                        faceCenter2 = self.modeler.oeditor.GetFaceCenter(int(fid))
                        if faceCenter2 == faceCenter:
                            self.modeler.oeditor.MoveFaces(
                                ["NAME:Selections", "Selections:=", el, "NewPartsModelFlag:=", "Model"],
                                [
                                    "NAME:Parameters",
                                    [
                                        "NAME:MoveFacesParameters",
                                        "MoveAlongNormalFlag:=",
                                        True,
                                        "OffsetDistance:=",
                                        str(internalvalue) + "mm",
                                        "MoveVectorX:=",
                                        "0mm",
                                        "MoveVectorY:=",
                                        "0mm",
                                        "MoveVectorZ:=",
                                        "0mm",
                                        "FacesToMove:=",
                                        [int(fid)],
                                    ],
                                ],
                            )
                    except:
                        self.logger.info("done")
                        # self.modeler_oproject.ClearMessages()
        return ports_ID

    @pyaedt_function_handler()
    def validate_full_design(self, dname=None, outputdir=None, ports=None):
        """Validate a design based on an expected value and save information to the log file.


        Parameters
        ----------
        dname : str,  optional
            Name of the design to validate. The default is ``None``, in which case
            the current design is used.
        outputdir : str, optional
            Directory to save the log file to. The default is ``None``,
            in which case the current project path is used.
        ports : int, optional
            Number of excitations (sum of modes) that is expected. The default is ``None``.

        Returns
        -------
        list of str
            List of all the validation information for later use.
        bool
            ``True`` if the validation was successful, ``False`` otherwise.

        References
        ----------

        >>> oDesign.ValidateDesign

        Examples
        --------

        Validate the current design and save the log file in the current project directory.

        >>> validation = hfss.validate_full_design()
        PyAEDT INFO: Design Validation Checks
        >>> validation[1]
        False

        """

        self.logger.info("Design validation checks.")
        validation_ok = True
        val_list = []
        if not dname:
            dname = self.design_name
        if not outputdir:
            outputdir = self.working_directory
        pname = self.project_name
        validation_log_file = os.path.join(outputdir, pname + "_" + dname + "_validation.log")

        # Desktop Messages
        msg = "Desktop messages:"
        val_list.append(msg)
        temp_msg = list(self._desktop.GetMessages(pname, dname, 0))
        if temp_msg:
            temp2_msg = [i.strip("Project: " + pname + ", Design: " + dname + ", ").strip("\r\n") for i in temp_msg]
            val_list.extend(temp2_msg)

        # Run design validation and write out the lines to the log.
        temp_dir = tempfile.gettempdir()
        temp_val_file = os.path.join(temp_dir, "val_temp.log")
        simple_val_return = self.validate_simple(temp_val_file)
        if simple_val_return == 1:
            msg = "Design validation check PASSED."
        elif simple_val_return == 0:
            msg = "Design validation check ERROR."
            validation_ok = False
        val_list.append(msg)
        msg = "Design validation messages:"
        val_list.append(msg)
        if os.path.isfile(temp_val_file) or settings.remote_rpc_session:
            with open_file(temp_val_file, "r") as df:
                temp = df.read().splitlines()
                val_list.extend(temp)
            os.remove(temp_val_file)
        else:
            msg = "** No design validation file is found. **"
            self.logger.info(msg)
            val_list.append(msg)
        msg = "** End of design validation messages. **"
        val_list.append(msg)

        # Find the excitations and check or list them out
        msg = "Excitations check:"
        val_list.append(msg)
        if self.solution_type != "Eigenmode":
            detected_excitations = self.excitations
            if ports:
                if "Terminal" in self.solution_type:
                    # For each port, there is terminal and reference excitations.
                    ports_t = ports * 2
                else:
                    ports_t = ports
                if ports_t != len(detected_excitations):
                    msg = "** Port number error. Check the model. **"
                    self.logger.error(msg)
                    val_list.append(msg)
                    validation_ok = False
                else:
                    msg1 = "Solution type: " + str(self.solution_type)
                    msg2 = "Ports Requested: " + str(ports)
                    msg3 = "Defined excitations number: " + str(len(detected_excitations))
                    msg4 = "Defined excitations names: " + str(detected_excitations)
                    val_list.append(msg1)
                    val_list.append(msg2)
                    val_list.append(msg3)
                    val_list.append(msg4)
        else:
            msg = "Eigen model is detected. No excitatons are defined."
            self.logger.info(msg)
            val_list.append(msg)

        # Find the number of analysis setups and output the info.
        msg = "Analysis setup messages:"
        val_list.append(msg)
        setups = self.oanalysis.GetSetups()
        if setups:
            setups = list(setups)
            msg = "Detected setup and sweep: "
            val_list.append(msg)
            for setup in setups:
                msg = str(setup)
                val_list.append(msg)
                if self.solution_type.lower() != "eigenmode":
                    sweepsname = self.oanalysis.GetSweeps(setup)
                    if sweepsname:
                        for sw in sweepsname:
                            msg = " |__ " + sw
                            val_list.append(msg)
        else:
            msg = "No setup is detected."
            val_list.append(msg)

        with open_file(validation_log_file, "w") as f:
            for item in val_list:
                f.write("%s\n" % item)
        return val_list, validation_ok  # Return all the information in a list for later use.

    @pyaedt_function_handler()
    def create_scattering(
        self, plot_name="S Parameter Plot Nominal", sweep_name=None, port_names=None, port_excited=None, variations=None
    ):
        """Create an S-parameter report.

        Parameters
        ----------
        plot_name : str, optional
             Name of the plot. The default is ``"S Parameter Plot Nominal"``.
        sweep_name : str, optional
             Name of the sweep. The default is ``None``.
        port_names : list, optional
             List of port names. The first index, i, in S[i,j].
             The default is ``None``. (include only self-terms)
        port_excited : list or str, optional
             List of port names. The seconds index, j in S[i,j].
             The default is ``None``. (include only self-terms)
        variations : str, optional
             The default is ``None``.

        Returns
        -------
        bool
            ``True`` when successful, ``False`` when failed.

        References
        ----------

        >>> oModule.CreateReport

        Examples
        --------

        Create ad S-parameter plot named ``"S Parameter Plot Nominal"`` for a 3-port network.
        plotting S11, S21, S31.  The port names are ``P1``, ``P2``, and ``P3``.

        >>> hfss.create_scattering(port_names=["P1", "P2", "P3"], port_excited=["P1", "P1", "P1"])
        True

        """

        solution_data = "Standard"
        if "Modal" in self.solution_type:
            solution_data = "Modal Solution Data"
        elif "Terminal" in self.solution_type:
            solution_data = "Terminal Solution Data"
        if not port_names:
            port_names = self.excitations
        if not port_excited:
            port_excited = port_names
        traces = ["dB(S(" + p + "," + q + "))" for p, q in zip(list(port_names), list(port_excited))]
        return self.post.create_report(
            traces, sweep_name, variations=variations, report_category=solution_data, plotname=plot_name
        )

    @pyaedt_function_handler()
    def create_qfactor_report(self, project_dir, outputlist, setupname, plotname, Xaxis="X"):
        """Export a CSV file of the EigenQ plot.

        Parameters
        ----------
        project_dir : str
            Directory to export the CSV file to.
        outputlist : list
            Output quantity, which in this case is the Q-factor.
        setupname : str
            Name of the setup to generate the report from.
        plotname : str
            Name of the plot.
        Xaxis : str, optional
            Value for the X axis. The default is ``"X"``.

        Returns
        -------
        bool
            ``True`` when successful, ``False`` when failed.

        References
        ----------

        >>> oModule.CreateReport

        """
        npath = project_dir

        # Setup arguments list for createReport function
        args = [Xaxis + ":=", ["All"]]
        args2 = ["X Component:=", Xaxis, "Y Component:=", outputlist]

        self.post.post_oreport_setup.CreateReport(
            plotname, "Eigenmode Parameters", "Rectangular Plot", setupname + " : LastAdaptive", [], args, args2, []
        )
        return True

    @pyaedt_function_handler()
    def export_touchstone(
        self, solution_name=None, sweep_name=None, file_name=None, variations=None, variations_value=None
    ):
        """Export the Touchstone file to a local folder.

        Parameters
        ----------
        solution_name : str, optional
            Name of the solution that has been solved.
        sweep_name : str, optional
            Name of the sweep that has been solved.
        file_name : str, optional
            Full path and name for the Touchstone file.
            The default is ``None``, in which case the file is exported to the working directory.
        variations : list, optional
            List of all parameter variations. For example, ``["$AmbientTemp", "$PowerIn"]``.
            The default is ``None``.
        variations_value : list, optional
            List of all parameter variation values. For example, ``["22cel", "100"]``.
            The default is ``None``.

        Returns
        -------
        bool
            ``True`` when successful, ``False`` when failed.
        """
        return self._export_touchstone(
            solution_name=solution_name,
            sweep_name=sweep_name,
            file_name=file_name,
            variations=variations,
            variations_value=variations_value,
        )

    @pyaedt_function_handler()
    def set_export_touchstone(self, activate, export_dir=""):
        """Set automatic export of the Touchstone file after simulation.

        Parameters
        ----------
        activate : bool
            Whether to export the Touchstone file after simulation finishes.
        export_dir : str, optional
            Directory to export the Touchstone file to. The default is ``""``,
            in which case the Touchstone file is exported to the working directory.

        Returns
        -------
        bool
            ``True`` when successful, ``False`` when failed.

        References
        ----------

        >>> oDesign.SetDesignSettings
        """
        settings = []
        if activate:
            settings.append("NAME:Design Settings Data")
            settings.append("Export After Simulation:=")
            settings.append(True)
            settings.append("Export Dir:=")
            settings.append(export_dir)
        elif not activate:
            settings.append("NAME:Design Settings Data")
            settings.append("Export After Simulation:=")
            settings.append(False)
        self.odesign.SetDesignSettings(settings)
        return True

    @pyaedt_function_handler()
    def assign_radiation_boundary_to_objects(self, obj_names, boundary_name=""):
        """Assign a radiation boundary to one or more objects (usually airbox objects).

        Parameters
        ----------
        obj_names : str or list or int or :class:`pyaedt.modeler.cad.object3d.Object3d`
            One or more object names or IDs.
        boundary_name : str, optional
            Name of the boundary. The default is ``""``.

        Returns
        -------
        :class:`pyaedt.modules.Boundary.BoundaryObject`
            Boundary object.

        References
        ----------

        >>> oModule.AssignRadiation

        Examples
        --------

        Create a box and assign a radiation boundary to it.

        >>> radiation_box = hfss.modeler.create_box([0, -200, -200], [200, 200, 200],
        ...                                         name="Radiation_box")
        >>> radiation = hfss.assign_radiation_boundary_to_objects("Radiation_box")
        >>> type(radiation)
        <class 'pyaedt.modules.Boundary.BoundaryObject'>

        """

        object_list = self.modeler.convert_to_selections(obj_names, return_list=True)
        if boundary_name:
            rad_name = boundary_name
        else:
            rad_name = generate_unique_name("Rad_")
        return self.create_boundary(self.BoundaryType.Radiation, object_list, rad_name)

    @pyaedt_function_handler()
    def assign_hybrid_region(self, obj_names, boundary_name="", hybrid_region="SBR+"):
        """Assign a hybrid region to one or more objects.

        Parameters
        ----------
        obj_names : str or list or int or :class:`pyaedt.modeler.cad.object3d.Object3d`
            One or more object names or IDs.
        boundary_name : str, optional
            Name of the boundary. The default is ``""``.
        hybrid_region : str, optional
            Hybrid region to assign. Options are ``"SBR+"``, ``"IE"``, ``"PO"``. The default is `"SBR+"``.

        Returns
        -------
        :class:`pyaedt.modules.Boundary.BoundaryObject`
            Boundary object.

        References
        ----------

        >>> oModule.AssignHybridRegion

        Examples
        --------

        Create a box and assign a hybrid boundary to it.

        >>> box = hfss.modeler.create_box([0, -200, -200], [200, 200, 200],
        ...                                         name="Radiation_box")
        >>> sbr_box = hfss.assign_hybrid_region("Radiation_box")
        >>> type(sbr_box)
        <class 'pyaedt.modules.Boundary.BoundaryObject'>

        """

        object_list = self.modeler.convert_to_selections(obj_names, return_list=True)
        if boundary_name:
            region_name = boundary_name
        else:
            region_name = generate_unique_name("Hybrid_")
        bound = self.create_boundary(self.BoundaryType.Hybrid, object_list, region_name)
        if hybrid_region != "SBR+":
            bound.props["Type"] = hybrid_region
        return bound

    @pyaedt_function_handler()
    def assign_radiation_boundary_to_faces(self, faces_id, boundary_name=""):
        """Assign a radiation boundary to one or more faces.

        Parameters
        ----------
        faces_id :
            Face ID to assign the boundary condition to.
        boundary_name : str, optional
            Name of the boundary. The default is ``""``.

        Returns
        -------
        :class:`pyaedt.modules.Boundary.BoundaryObject`
            Boundary object.

        References
        ----------

        >>> oModule.AssignRadiation

        Examples
        --------

        Create a box. Select the faces of this box and assign a radiation
        boundary to them.

        >>> radiation_box = hfss.modeler.create_box([0 , -100, 0], [200, 200, 200],
        ...                                         name="RadiationForFaces")
        >>> ids = [i.id for i in hfss.modeler["RadiationForFaces"].faces]
        >>> radiation = hfss.assign_radiation_boundary_to_faces(ids)
        >>> type(radiation)
        <class 'pyaedt.modules.Boundary.BoundaryObject'>

        """
        faces_list = self.modeler.convert_to_selections(faces_id, True)
        if boundary_name:
            rad_name = boundary_name
        else:
            rad_name = generate_unique_name("Rad_")
        return self.create_boundary(self.BoundaryType.Radiation, faces_list, rad_name)

    @pyaedt_function_handler()
    def _create_sbr_doppler_setup(
        self,
        setup_type,
        time_var,
        center_freq,
        resolution,
        period,
        velocity_resolution,
        min_velocity,
        max_velocity,
        ray_density_per_wavelength,
        max_bounces,
        setup_name,
        include_coupling_effects=False,
        doppler_ad_sampling_rate=20,
    ):
        setup1 = self.create_setup(setup_name, 4)
        setup1.auto_update = False
        setup1.props["IsSbrRangeDoppler"] = True
        del setup1.props["PTDUTDSimulationSettings"]
        del setup1.props["ComputeFarFields"]
        del setup1.props["Sweeps"]
        if setup_type == "ChirpIQ":
            setup1.props["SbrRangeDopplerWaveformType"] = "ChirpSeqFmcw"
            setup1.props["ChannelConfiguration"] = "IQChannels"
        elif setup_type == "ChirpI":
            setup1.props["SbrRangeDopplerWaveformType"] = "ChirpSeqFmcw"
            setup1.props["ChannelConfiguration"] = "IChannelOnly"
        else:
            setup1.props["SbrRangeDopplerWaveformType"] = setup_type
        setup1.props["SbrRangeDopplerTimeVariable"] = time_var
        setup1.props["SbrRangeDopplerCenterFreq"] = self.modeler._arg_with_dim(center_freq, "GHz")
        setup1.props["SbrRangeDopplerRangeResolution"] = self.modeler._arg_with_dim(resolution, "meter")
        setup1.props["SbrRangeDopplerRangePeriod"] = self.modeler._arg_with_dim(period, "meter")
        setup1.props["SbrRangeDopplerVelocityResolution"] = self.modeler._arg_with_dim(velocity_resolution, "m_per_sec")
        setup1.props["SbrRangeDopplerVelocityMin"] = self.modeler._arg_with_dim(min_velocity, "m_per_sec")
        setup1.props["SbrRangeDopplerVelocityMax"] = self.modeler._arg_with_dim(max_velocity, "m_per_sec")
        setup1.props["DopplerRayDensityPerWavelength"] = ray_density_per_wavelength
        setup1.props["MaxNumberOfBounces"] = max_bounces
        if setup_type != "PulseDoppler":
            setup1.props["IncludeRangeVelocityCouplingEffect"] = include_coupling_effects
            setup1.props["SbrRangeDopplerA/DSamplingRate"] = self.modeler._arg_with_dim(doppler_ad_sampling_rate, "MHz")
        setup1.update()
        setup1.auto_update = True
        return setup1

    @pyaedt_function_handler()
    def _create_sbr_doppler_sweep(self, setupname, time_var, tstart, tstop, tsweep, parametric_name):
        time_start = self.modeler._arg_with_dim(tstart, "s")
        time_sweep = self.modeler._arg_with_dim(tsweep, "s")
        time_stop = self.modeler._arg_with_dim(tstop, "s")
        sweep_range = "LIN {} {} {}".format(time_start, time_stop, time_sweep)
        return self.parametrics.add(
            time_var, tstart, time_stop, tsweep, "LinearStep", setupname, parametricname=parametric_name
        )

    @pyaedt_function_handler()
    def create_sbr_chirp_i_doppler_setup(
        self,
        time_var=None,
        sweep_time_duration=0,
        center_freq=76.5,
        resolution=1,
        period=200,
        velocity_resolution=0.4,
        min_velocity=-20,
        max_velocity=20,
        ray_density_per_wavelength=0.2,
        max_bounces=5,
        include_coupling_effects=False,
        doppler_ad_sampling_rate=20,
        setup_name=None,
    ):
        """Create an SBR+ Chirp I Setup.

        Parameters
        ----------
        time_var : str, optional
            Name of the time variable. The default is ``None``, in which case
            a search for the first time variable is performed.
        sweep_time_duration : float, optional
            Duration for the sweep time. The default is ``0.`` If a value greater
            than ``0`` is specified, a parametric sweep is created.
        center_freq : float, optional
            Center frequency in gigahertz (GHz). The default is ``76.5``.
        resolution : float, optional
            Doppler resolution in meters (m). The default is ``1``.
        period : float, optional
            Period of analysis in meters (m). The default is ``200``.
        velocity_resolution : float, optional
            Doppler velocity resolution in meters per second (m/s). The default is ``0.4``.
        min_velocity : str, optional
            Minimum Doppler velocity in meters per second (m/s). The default is ``-20``.
        max_velocity : str, optional
            Maximum Doppler velocity in meters per second (m/s). The default is ``20``.
        ray_density_per_wavelength : float, optional
            Doppler ray density per wavelength. The default is ``0.2``.
        max_bounces : int, optional
            Maximum number of bounces. The default is ``5``.
        include_coupling_effects : float, optional
            Whether to include coupling effects. The default is ``False``.
        doppler_ad_sampling_rate : float, optional
            Doppler AD sampling rate to use if ``include_coupling_effects``
            is ``True``. The default is ``20``.
        setup_name : str, optional
            Name of the setup. The default is ``None``, in which case the active setup is used.

        Returns
        -------
        tuple
            The tuple contains: (:class:`pyaedt.modules.SolveSetup.Setup`,
            :class:`pyaedt.modules.DesignXPloration.ParametericsSetups.Optimetrics`).

        References
        ----------

        >>> oModule.InsertSetup

        """
        if self.solution_type != "SBR+":
            self.logger.error("Method applies only to the SBR+ solution.")
            return False, False
        if not setup_name:
            setup_name = generate_unique_name("ChirpI")
            parametric_name = generate_unique_name("PulseSweep")
        else:
            parametric_name = generate_unique_name(setup_name)

        if not time_var:
            for var_name, var in self.variable_manager.independent_variables.items():
                if var.unit_system == "Time":
                    time_var = var_name
                    break
            if not time_var:
                self.logger.error(
                    "No time variable is found. Set up or explicitly assign a time variable to the method."
                )
                raise ValueError("No time variable is found.")
        setup = self._create_sbr_doppler_setup(
            "ChirpI",
            time_var=time_var,
            center_freq=center_freq,
            resolution=resolution,
            period=period,
            velocity_resolution=velocity_resolution,
            min_velocity=min_velocity,
            max_velocity=max_velocity,
            ray_density_per_wavelength=ray_density_per_wavelength,
            max_bounces=max_bounces,
            include_coupling_effects=include_coupling_effects,
            doppler_ad_sampling_rate=doppler_ad_sampling_rate,
            setup_name=setup_name,
        )
        if sweep_time_duration > 0:
            sweeptime = math.ceil(300000000 / (2 * center_freq * 1000000000 * velocity_resolution) * 1000) / 1000
            sweep = self._create_sbr_doppler_sweep(
                setup.name, time_var, 0, sweep_time_duration, sweeptime, parametric_name
            )
            return setup, sweep
        return setup, False

    @pyaedt_function_handler()
    def create_sbr_chirp_iq_doppler_setup(
        self,
        time_var=None,
        sweep_time_duration=0,
        center_freq=76.5,
        resolution=1,
        period=200,
        velocity_resolution=0.4,
        min_velocity=-20,
        max_velocity=20,
        ray_density_per_wavelength=0.2,
        max_bounces=5,
        include_coupling_effects=False,
        doppler_ad_sampling_rate=20,
        setup_name=None,
    ):
        """Create an SBR+ Chirp IQ Setup.

        Parameters
        ----------
        time_var : str, optional
            Name of the time variable. The default is ``None``, in which case
            a search for the first time variable is performed.
        sweep_time_duration : float, optional
            Duration of the sweep time. The default is ``0``. If a value greater
            than ``0`` is specified, a parametric sweep is created.
        center_freq : float, optional
            Center frequency in gighertz (GHz). The default is ``76.5``.
        resolution : float, optional
            Doppler resolution in meters (m). The default is ``1``.
        period : float, optional
            Period of analysis in meters (m). The default is ``200``.
        velocity_resolution : float, optional
            Doppler velocity resolution in meters per second (m/s). The default is ``0.4``.
        min_velocity : str, optional
            Minimum Doppler velocity in meters per second (m/s). The default is ``-20``.
        max_velocity : str, optional
            Maximum Doppler velocity in meters per second (m/s). The default is ``20``.
        ray_density_per_wavelength : float, optional
            Doppler ray density per wavelength. The default is ``0.2``.
        max_bounces : int, optional
            Maximum number of bounces. The default is ``5``.
        include_coupling_effects : float, optional
            Whether to include coupling effects. The default is ``False``.
        doppler_ad_sampling_rate : float, optional
            Doppler AD sampling rate to use if ``include_coupling_effects`` is
            ``True``. The default is ``20``.
        setup_name : str, optional
            Name of the setup. The default is ``None``, in which case the active
            setup is used.

        Returns
        -------
        tuple
            The tuple contains: (:class:`pyaedt.modules.SolveSetup.Setup`,
            :class:`pyaedt.modules.DesignXPloration.ParametericsSetups.Optimetrics`).

        References
        ----------

        >>> oModule.InsertSetup
        """
        if self.solution_type != "SBR+":
            self.logger.error("Method applies only to the SBR+ solution.")
            return False, False
        if not setup_name:
            setup_name = generate_unique_name("ChirpIQ")
            parametric_name = generate_unique_name("PulseSweep")
        else:
            parametric_name = generate_unique_name(setup_name)
        if not time_var:
            for var_name, var in self.variable_manager.independent_variables.items():
                if var.unit_system == "Time":
                    time_var = var_name
                    break
            if not time_var:
                raise ValueError("No Time Variable Found")
        setup = self._create_sbr_doppler_setup(
            "ChirpIQ",
            time_var=time_var,
            center_freq=center_freq,
            resolution=resolution,
            period=period,
            velocity_resolution=velocity_resolution,
            min_velocity=min_velocity,
            max_velocity=max_velocity,
            ray_density_per_wavelength=ray_density_per_wavelength,
            max_bounces=max_bounces,
            include_coupling_effects=include_coupling_effects,
            doppler_ad_sampling_rate=doppler_ad_sampling_rate,
            setup_name=setup_name,
        )
        if sweep_time_duration > 0:
            sweeptime = math.ceil(300000000 / (2 * center_freq * 1000000000 * velocity_resolution) * 1000) / 1000
            sweep = self._create_sbr_doppler_sweep(
                setup.name, time_var, 0, sweep_time_duration, sweeptime, parametric_name
            )
            return setup, sweep
        return setup, False

    @pyaedt_function_handler()
    def create_sbr_pulse_doppler_setup(
        self,
        time_var=None,
        sweep_time_duration=0,
        center_freq=76.5,
        resolution=1,
        period=200,
        velocity_resolution=0.4,
        min_velocity=-20,
        max_velocity=20,
        ray_density_per_wavelength=0.2,
        max_bounces=5,
        setup_name=None,
    ):
        """Create an SBR+ pulse Doppler setup.

        Parameters
        ----------
        time_var : str, optional
            Name of the time variable. The default is ``None``, in which case
            a search for the first time variable is performed.
        sweep_time_duration : float, optional
            Duration of the sweep time. The default is ``0``. If a value greater
            than ``0`` is specified, a parametric sweep is created.
        center_freq : float, optional
            Center frequency in gigahertz (GHz). The default is ``76.5``.
        resolution : float, optional
            Doppler resolution in meters (m). The default is ``1``.
        period : float, optional
            Period of analysis in meters (m). The default is ``200``.
        velocity_resolution : float, optional
            Doppler velocity resolution in meters per second (m/s).
            The default is ``0.4``.
        min_velocity : str, optional
            Minimum Doppler velocity in meters per second (m/s). The default
            is ``-20``.
        max_velocity : str, optional
            Maximum Doppler velocity in meters per second (m/s). The default
            is ``20``.
        ray_density_per_wavelength : float, optional
            Doppler ray density per wavelength. The default is ``0.2``.
        max_bounces : int, optional
            Maximum number of bounces. The default is ``5``.
        setup_name : str, optional
            Name of the setup. The default is ``None``, in which case the active
            setup is used.

        Returns
        -------
        tuple
            The tuple contains: (:class:`pyaedt.modules.SolveSetup.Setup`,
            :class:`pyaedt.modules.DesignXPloration.ParametericsSetups.Optimetrics`).

        References
        ----------

        >>> oModule.InsertSetup
        """
        if self.solution_type != "SBR+":
            self.logger.error("Method Applies only to SBR+ Solution.")
            return False, False
        if not setup_name:
            setup_name = generate_unique_name("PulseSetup")
            parametric_name = generate_unique_name("PulseSweep")
        else:
            parametric_name = generate_unique_name(setup_name)

        if not time_var:
            for var_name, var in self.variable_manager.independent_variables.items():
                if var.unit_system == "Time":
                    time_var = var_name
                    break
            if not time_var:
                raise ValueError("No Time Variable Found")
        setup = self._create_sbr_doppler_setup(
            "PulseDoppler",
            time_var=time_var,
            center_freq=center_freq,
            resolution=resolution,
            period=period,
            velocity_resolution=velocity_resolution,
            min_velocity=min_velocity,
            max_velocity=max_velocity,
            ray_density_per_wavelength=ray_density_per_wavelength,
            max_bounces=max_bounces,
            setup_name=setup_name,
        )
        if sweep_time_duration > 0:
            sweeptime = math.ceil(300000000 / (2 * center_freq * 1000000000 * velocity_resolution) * 1000) / 1000
            sweep = self._create_sbr_doppler_sweep(
                setup.name, time_var, 0, sweep_time_duration, sweeptime, parametric_name
            )
            return setup, sweep
        return setup, False

    @pyaedt_function_handler()
    def create_sbr_radar_from_json(
        self, radar_file, radar_name, offset=[0, 0, 0], speed=0.0, use_relative_cs=False, relative_cs_name=None
    ):
        """Create an SBR+ radar from a JSON file.

        Example of input JSON file:

          .. code-block:: json

            {
                "name": "Example_1Tx_1Rx",
                "version": 1,
                "number_tx":"1",
                "number_rx":"1",
                "units":"mm",
                "antennas": {
                    "tx1": {
                        "antenna_type":"parametric",
                        "mode":"tx",
                        "offset":["0" ,"0" ,"0"],
                        "rotation_axis":null,
                        "rotation":null,
                        "beamwidth_elevation":"10deg",
                        "beamwidth_azimuth":"60deg",
                        "polarization":"Vertical"
                        },
                    "rx1": {
                        "antenna_type":"parametric",
                        "mode":"rx",
                        "offset":["0" ,"1.8" ,"0"],
                        "rotation_axis":null,
                        "rotation":null,
                        "beamwidth_elevation":"10deg",
                        "beamwidth_azimuth":"60deg",
                        "polarization":"Vertical"
                        }
                }
            }

        Parameters
        ----------
        radar_file : str
            Path to the directory with the radar file.
        radar_name : str
            Name of the radar file.
        offset : list, optional
            Offset relative to the global coordinate system.
        speed : float, optional
            Radar movement speed relative to the global coordinate system if greater than ``0``.
        use_relative_cs : bool, optional
            Whether to use the relative coordinate system. The default is ``False``.
        relative_cs_name : str
            Name of the relative coordinate system to link the radar to.
            The default is ``None``, in which case the global coordinate system is used.

        Returns
        -------
        :class:`pyaedt.modeler.actors.Radar`
            Radar  class object.

        References
        ----------
        AEDT API Commands.

        >>> oEditor.CreateRelativeCS
        >>> oModule.SetSBRTxRxSettings
        >>> oEditor.CreateGroup
        """
        from pyaedt.modeler.advanced_cad.actors import Radar

        self.modeler._initialize_multipart()
        if self.solution_type != "SBR+":
            self.logger.error("Method applies only to SBR+ solution.")
            return False
        use_motion = abs(speed) > 0.0
        r = Radar(
            radar_file,
            name=radar_name,
            motion=use_motion,
            offset=offset,
            speed=speed,
            use_relative_cs=(use_relative_cs or use_motion),
            relative_cs_name=relative_cs_name,
        )
        r.insert(self, abs(speed) > 0)
        return r

    @pyaedt_function_handler()
    def insert_infinite_sphere(
        self,
        definition=INFINITE_SPHERE_TYPE.ThetaPhi,
        x_start=0,
        x_stop=180,
        x_step=10,
        y_start=0,
        y_stop=180,
        y_step=10,
        units="deg",
        custom_radiation_faces=None,
        custom_coordinate_system=None,
        use_slant_polarization=False,
        polarization_angle=45,
        name=None,
    ):
        """Create an infinite sphere.

        .. note::
           This method is not supported by HFSS ``EigenMode`` and ``CharacteristicMode`` solution types.

        Parameters
        ----------
        definition : str
            Coordinate definition type. The default is ``"Theta-Phi"``.
            It can be a ``pyaedt.generic.constants.INFINITE_SPHERE_TYPE`` enumerator value.
        x_start : float, str, optional
            First angle start value. The default is ``0``.
        x_stop : float, str, optional
            First angle stop value. The default is ``180``.
        x_step : float, str, optional
            First angle step value. The default is ``10``.
        y_start : float, str, optional
            Second angle start value. The default is ``0``.
        y_stop : float, str, optional
            Second angle stop value. The default is ``180``.
        y_step : float, str, optional
            Second angle step value. The default is ``10``.
        units : str
            Angle units. The default is ``"deg"``.
        custom_radiation_faces : str, optional
            List of radiation faces to use for far field computation. The default is ``None``.
        custom_coordinate_system : str, optional
            Local coordinate system to use for far field computation. The default is
            ``None``.
        use_slant_polarization : bool, optional
            Whether to use slant polarization. The default is ``False``.
        polarization_angle : float, str, optional
            Slant angle value. The default is ``45``.
        name : str, optional
            Name of the sphere. The default is ``None``.

        Returns
        -------
        :class:`pyaedt.modules.Boundary.FarFieldSetup`
        """
        if not self.oradfield:
            self.logger.error("Radiation Field not available in this solution.")
        if not name:
            name = generate_unique_name("Infinite")

        props = OrderedDict({"UseCustomRadiationSurface": custom_radiation_faces is not None})
        if custom_radiation_faces:
            props["CustomRadiationSurface"] = custom_radiation_faces
        else:
            props["CustomRadiationSurface"] = ""
        props["CSDefinition"] = definition
        if use_slant_polarization:
            props["Polarization"] = "Slant"
        else:
            props["Polarization"] = "Linear"
        props["SlantAngle"] = self.modeler._arg_with_dim(polarization_angle, units)

        if definition == "Theta-Phi":
            defs = ["ThetaStart", "ThetaStop", "ThetaStep", "PhiStart", "PhiStop", "PhiStep"]
        elif definition == "El Over Az":
            defs = ["AzimuthStart", "AzimuthStop", "AzimuthStep", "ElevationStart", "ElevationStop", "ElevationStep"]
        else:
            defs = ["ElevationStart", "ElevationStop", "ElevationStep", "AzimuthStart", "AzimuthStop", "AzimuthStep"]
        props[defs[0]] = self.modeler._arg_with_dim(x_start, units)
        props[defs[1]] = self.modeler._arg_with_dim(x_stop, units)
        props[defs[2]] = self.modeler._arg_with_dim(x_step, units)
        props[defs[3]] = self.modeler._arg_with_dim(y_start, units)
        props[defs[4]] = self.modeler._arg_with_dim(y_stop, units)
        props[defs[5]] = self.modeler._arg_with_dim(y_step, units)
        props["UseLocalCS"] = custom_coordinate_system is not None
        if custom_coordinate_system:
            props["CoordSystem"] = custom_coordinate_system
        else:
            props["CoordSystem"] = ""
        bound = FarFieldSetup(self, name, props, "FarFieldSphere", units)
        if bound.create():
            self.field_setups.append(bound)
            return bound
        return False

    @pyaedt_function_handler()
    def insert_near_field_sphere(
        self,
        radius=20,
        radius_units="mm",
        x_start=0,
        x_stop=180,
        x_step=10,
        y_start=0,
        y_stop=180,
        y_step=10,
        angle_units="deg",
        custom_radiation_faces=None,
        custom_coordinate_system=None,
        name=None,
    ):
        """Create a near field sphere.

        .. note::
           This method is not supported by HFSS ``EigenMode`` and ``CharacteristicMode`` solution types.

        Parameters
        ----------
        radius : float, str, optional
            Sphere radius. The default is ``20``.
        radius_units : str
            Radius units. The default is ``"mm"``.
        x_start : float, str, optional
            First angle start value. The default is ``0``.
        x_stop : float, str, optional
            First angle stop value. The default is ``180``.
        x_step : float, str, optional
            First angle step value. The default is ``10``.
        y_start : float, str, optional
            Second angle start value. The default is ``0``.
        y_stop : float, str, optional
            Second angle stop value. The default is ``180``.
        y_step : float, str, optional
            Second angle step value. The default is ``10``.
        angle_units : str
            Angle units. The default is ``"deg"``.
        custom_radiation_faces : str, optional
            List of radiation faces to use for far field computation. The default is ``None``.
        custom_coordinate_system : str, optional
            Local coordinate system to use for far field computation. The default is ``None``.
        name : str, optional
            Name of the sphere. The default is ``None``.

        Returns
        -------
        :class:`pyaedt.modules.Boundary.NearFieldSetup`
        """
        if not self.oradfield:
            self.logger.error("Radiation Field not available in this solution.")
        if not name:
            name = generate_unique_name("Sphere")

        props = OrderedDict({"UseCustomRadiationSurface": custom_radiation_faces is not None})
        if custom_radiation_faces:
            props["CustomRadiationSurface"] = custom_radiation_faces
        else:
            props["CustomRadiationSurface"] = ""

        props["Radius"] = self.modeler._arg_with_dim(radius, radius_units)

        defs = ["ThetaStart", "ThetaStop", "ThetaStep", "PhiStart", "PhiStop", "PhiStep"]
        props[defs[0]] = self.modeler._arg_with_dim(x_start, angle_units)
        props[defs[1]] = self.modeler._arg_with_dim(x_stop, angle_units)
        props[defs[2]] = self.modeler._arg_with_dim(x_step, angle_units)
        props[defs[3]] = self.modeler._arg_with_dim(y_start, angle_units)
        props[defs[4]] = self.modeler._arg_with_dim(y_stop, angle_units)
        props[defs[5]] = self.modeler._arg_with_dim(y_step, angle_units)
        props["UseLocalCS"] = custom_coordinate_system is not None
        if custom_coordinate_system:
            props["CoordSystem"] = custom_coordinate_system
        else:
            props["CoordSystem"] = ""
        bound = NearFieldSetup(self, name, props, "NearFieldSphere")
        if bound.create():
            self.field_setups.append(bound)
            return bound
        return False

    @pyaedt_function_handler()
    def insert_near_field_box(
        self,
        u_length=20,
        u_samples=21,
        v_length=20,
        v_samples=21,
        w_length=20,
        w_samples=21,
        units="mm",
        custom_radiation_faces=None,
        custom_coordinate_system=None,
        name=None,
    ):
        """Create a near field box.

        .. note::
           This method is not supported by HFSS ``EigenMode`` and ``CharacteristicMode`` solution types.

        Parameters
        ----------
        u_length : float, str, optional
            U axis length. The default is ``20``.
        u_samples : float, str, optional
            U axis samples. The default is ``21``.
        v_length : float, str, optional
            V axis length. The default is ``20``.
        v_samples : float, str, optional
            V axis samples. The default is ``21``.
        w_length : float, str, optional
            W axis length. The default is ``20``.
        w_samples : float, str, optional
            W axis samples. The default is ``21``.
        units : str
            Length units. The default is ``"mm"``.
        custom_radiation_faces : str, optional
            List of radiation faces to use for far field computation. The default is ``None``.
        custom_coordinate_system : str, optional
            Local coordinate system to use for far field computation. The default is ``None``.
        name : str, optional
            Name of the sphere. The default is ``None``.

        Returns
        -------
        :class:`pyaedt.modules.Boundary.NearFieldSetup`
        """
        if not self.oradfield:
            self.logger.error("Radiation Field not available in this solution.")
        if not name:
            name = generate_unique_name("Box")

        props = OrderedDict({"UseCustomRadiationSurface": custom_radiation_faces is not None})
        if custom_radiation_faces:
            props["CustomRadiationSurface"] = custom_radiation_faces
        else:
            props["CustomRadiationSurface"] = ""

        defs = ["U Size", "V Size", "W Size", "U Samples", "V Samples", "W Samples"]
        props[defs[0]] = self.modeler._arg_with_dim(u_length, units)
        props[defs[1]] = self.modeler._arg_with_dim(v_length, units)
        props[defs[2]] = self.modeler._arg_with_dim(w_length, units)
        props[defs[3]] = self.modeler._arg_with_dim(u_samples, units)
        props[defs[4]] = self.modeler._arg_with_dim(v_samples, units)
        props[defs[5]] = self.modeler._arg_with_dim(w_samples, units)

        if custom_coordinate_system:
            props["CoordSystem"] = custom_coordinate_system
        else:
            props["CoordSystem"] = "Global"
        bound = NearFieldSetup(self, name, props, "NearFieldBox")
        if bound.create():
            self.field_setups.append(bound)
            return bound
        return False

    @pyaedt_function_handler()
    def insert_near_field_rectangle(
        self,
        u_length=20,
        u_samples=21,
        v_length=20,
        v_samples=21,
        units="mm",
        custom_radiation_faces=None,
        custom_coordinate_system=None,
        name=None,
    ):
        """Create a near field rectangle.

        .. note::
           This method is not supported by HFSS ``EigenMode`` and ``CharacteristicMode`` solution types.

        Parameters
        ----------
        u_length : float, str, optional
            U axis length. The default is ``20``.
        u_samples : float, str, optional
            U axis samples. The default is ``21``.
        v_length : float, str, optional
            V axis length. The default is ``20``.
        v_samples : float, str, optional
            V axis samples. The default is ``21``.
        units : str
            Length units. The default is ``"mm"``.
        custom_radiation_faces : str, optional
            List of radiation faces to use for far field computation. The default is ``None``.
        custom_coordinate_system : str, optional
            Local coordinate system to use for far field computation. The default is ``None``.
        name : str, optional
            Name of the sphere. The default is ``None``.

        Returns
        -------
        :class:`pyaedt.modules.Boundary.NearFieldSetup`
        """
        if not self.oradfield:
            self.logger.error("Radiation Field not available in this solution.")
        if not name:
            name = generate_unique_name("Rectangle")

        props = OrderedDict({"UseCustomRadiationSurface": custom_radiation_faces is not None})
        if custom_radiation_faces:
            props["CustomRadiationSurface"] = custom_radiation_faces
        else:
            props["CustomRadiationSurface"] = ""

        defs = ["Length", "Width", "LengthSamples", "WidthSamples"]
        props[defs[0]] = self.modeler._arg_with_dim(u_length, units)
        props[defs[1]] = self.modeler._arg_with_dim(v_length, units)
        props[defs[2]] = u_samples
        props[defs[3]] = v_samples

        if custom_coordinate_system:
            props["CoordSystem"] = custom_coordinate_system
        else:
            props["CoordSystem"] = "Global"
        bound = NearFieldSetup(self, name, props, "NearFieldRectangle")
        if bound.create():
            self.field_setups.append(bound)
            return bound
        return False

    @pyaedt_function_handler()
    def insert_near_field_line(
        self,
        line,
        points=1000,
        custom_radiation_faces=None,
        name=None,
    ):
        """Create a near field line.

        .. note::
           This method is not supported by HFSS ``EigenMode`` and ``CharacteristicMode`` solution types.

        Parameters
        ----------
        line : str
            Polyline name.
        points : float, str, optional
            Number of points. The default value is ``1000``.
        custom_radiation_faces : str, optional
            List of radiation faces to use for far field computation. The default is ``None``.
        name : str, optional
            Name of the sphere. The default is ``None``.

        Returns
        -------
        :class:`pyaedt.modules.Boundary.NearFieldSetup`
        """
        if not self.oradfield:
            self.logger.error("Radiation Field not available in this solution.")
        if not name:
            name = generate_unique_name("Line")

        props = OrderedDict({"UseCustomRadiationSurface": custom_radiation_faces is not None})
        if custom_radiation_faces:
            props["CustomRadiationSurface"] = custom_radiation_faces
        else:
            props["CustomRadiationSurface"] = ""

        props["NumPts"] = points
        props["Line"] = line

        bound = NearFieldSetup(self, name, props, "NearFieldLine")
        if bound.create():
            self.field_setups.append(bound)
            return bound
        return False

    @pyaedt_function_handler()
    def set_sbr_current_sources_options(self, conformance=False, thin_sources=False, power_fraction=0.95):
        """Set SBR+ setup options for the current source.

        Parameters
        ----------
        conformance : bool, optional
            Whether to enable current source conformance. The default is ``False``.
        thin_sources : bool, optional
            Whether to enable thin sources. The default is ``False``.
        power_fraction : float or str, optional
            Power fraction to use if ``thin_sources=True``. The default is ``0.95``.

        Returns
        -------
        bool
            ``True`` when successful, ``False`` when failed.

        References
        ----------

        >>> oModule.EditGlobalCurrentSourcesOption
        """
        if self.solution_type != "SBR+":
            self.logger.error("Method Applies only to SBR+ Solution.")
            return False
        current_conformance = "Disable"
        if conformance:
            current_conformance = "Enable"
        arg = [
            "NAME:CurrentSourceOption",
            "Current Source Conformance:=",
            current_conformance,
            "Thin Sources:=",
            thin_sources,
        ]
        if thin_sources:
            arg.append("Power Fraction:=")
            arg.append(str(power_fraction))
        self.oboundary.EditGlobalCurrentSourcesOption(arg)
        self.logger.info("SBR+ current source options correctly applied.")
        return True

    @pyaedt_function_handler()
    def set_differential_pair(
        self,
        positive_terminal,
        negative_terminal,
        common_name=None,
        diff_name=None,
        common_ref_z=25,
        diff_ref_z=100,
        active=True,
        matched=False,
    ):
        """Add a differential pair definition.

        Differential pairs can be defined only in Terminal and Transient solution types.
        The differential pair is created from an existing port definition having at least two
        terminals.

        Parameters
        ----------
        positive_terminal : str
            Name of the terminal to use as the positive terminal.
        negative_terminal : str
            Name of the terminal to use as the negative terminal.
        common_name : str, optional
            Name for the common mode. The default is ``None``, in which case a unique name is assigned.
        diff_name : str, optional
            Name for the differential mode. The default is ``None``, in which case a unique name is assigned.
        common_ref_z : float, optional
            Reference impedance for the common mode in ohms. The default is ``25``.
        diff_ref_z : float, optional
            Reference impedance for the differential mode in ohms. The default is ``100``.
        active : bool, optional
            Whether the differential pair is active. The default is ``True``.
        matched : bool, optional
            Whether the differential pair is matched. The default is ``False``.

        Returns
        -------
        bool
            ``True`` when successful, ``False`` when failed.

        References
        ----------
        >>> oModule.EditDiffPairs
        """

        if self.solution_type not in ["Transient Network", "Terminal"]:  # pragma: no cover
            raise AttributeError("Differential pairs can be defined only in Terminal and Transient solution types.")

        props = OrderedDict()
        props["PosBoundary"] = positive_terminal
        props["NegBoundary"] = negative_terminal
        if not common_name:
            common_name = generate_unique_name("Comm")
        props["CommonName"] = common_name
        props["CommonRefZ"] = str(common_ref_z) + "ohm"
        if not diff_name:
            diff_name = generate_unique_name("Diff")
        props["DiffName"] = diff_name
        props["DiffRefZ"] = str(diff_ref_z) + "ohm"
        props["IsActive"] = active
        props["UseMatched"] = matched
        arg = ["NAME:" + generate_unique_name("Pair")]
        _dict2arg(props, arg)

        arg2 = ["NAME:EditDiffPairs", arg]

        existing_pairs = self.oboundary.GetDiffPairs()
        # Native API returns Boolean values as strings. Therefore, map to Boolean.
        num_old_pairs = len(existing_pairs)
        if existing_pairs:
            for i, p in enumerate(existing_pairs):
                tmp_p = list(map(str_to_bool, p))
                tmp_p.insert(0, "NAME:Pair_" + str(i))
                arg2.append(tmp_p)

        self.oboundary.EditDiffPairs(arg2)

        if len(self.oboundary.GetDiffPairs()) == num_old_pairs + 1:
            return True
        else:
            return False

    @pyaedt_function_handler()
    def add_3d_component_array_from_json(self, json_file, array_name=None):
        """Add or edit a new 3D component array from a JSON file.
        The 3D component is placed in the layout if it is not present.

        Parameters
        ----------
        json_file : str, dict
            Full path to either the JSON file or dictionary containing the array information.
        array_name : str, optional
            Name of the boundary to create or edit.

        Returns
        -------
        bool
            ``True`` when successful, ``False`` when failed.

        Examples
        --------
        Add a 3D component array from a json file.
        Below is the content of a json file that will be used in the following code sample.

        >>> {
        >>> "primarylattice": "MyFirstLattice",
        >>> "secondarylattice": "MySecondLattice",
        >>> "useairobjects": true,
        >>> "rowdimension": 4,
        >>> "columndimension": 4,
        >>> "visible": true,
        >>> "showcellnumber": true,
        >>> "paddingcells": 0,
        >>> "referencecsid": 1,
        >>> "MyFirstCell": "path/to/firstcell.a3dcomp", # optional to insert 3d comp
        >>> "MySecondCell": "path/to/secondcell.a3dcomp",# optional to insert 3d comp
        >>> "MyThirdCell": "path/to/thirdcell.a3dcomp",  # optional to insert 3d comp
        >>> "cells": { "(1,1)": {
        >>>            "name" : "MyFirstCell",
        >>>            "color" : "(255,0,20)", #optional
        >>>            "active" : true, #optional
        >>>            "postprocessing" : true #optional
        >>>            "rotation" : 0.0  #optional
        >>>             },
        >>>            "(1,2)": {
        >>>            "name" : "MySecondCell",
        >>>            "rotation" : 90.0
        >>>             }
        >>>             # continue
        >>> }

        >>> from pyaedt import Hfss
        >>> from pyaedt.generic.DataHandlers import json_to_dict
        >>> hfss_app = Hfss()
        >>> dict_in = json_to_dict(path\to\json_file)
        >>> hfss_app.add_3d_component_array_from_json(dict_in)
        """

        self.hybrid = True
        if isinstance(json_file, dict):
            json_dict = json_file
        else:
            json_dict = json_to_dict(json_file)
        if not array_name and self.omodelsetup.IsArrayDefined():
            array_name = self.omodelsetup.GetArrayNames()[0]
        elif not array_name:
            array_name = generate_unique_name("Array")

        cells_names = {}
        cells_color = {}
        cells_active = []
        cells_rotation = {}
        cells_post = {}
        for k, v in json_dict["cells"].items():
            if isinstance(k, (list, tuple)):
                k1 = str(list(k))
            else:
                k1 = str(list(ast.literal_eval(k)))
            if v["name"] in cells_names:
                cells_names[v["name"]].append(k1)
            else:
                def_names = self.oeditor.Get3DComponentDefinitionNames()
                if v["name"] not in def_names and v["name"][:-1] not in def_names:
                    if v["name"] not in json_dict:
                        self.logger.error("a3comp is not present in design and not define correctly in json.")
                        return False

                    geometryparams = self.get_components3d_vars(json_dict[v["name"]])

                    self.modeler.insert_3d_component(json_dict[v["name"]], geometryparams)
                cells_names[v["name"]] = [k1]
            if v.get("color", None):
                cells_color[v["name"]] = v.get("color", None)
            if str(v.get("rotation", "0.0")) in cells_rotation:
                cells_rotation[str(v.get("rotation", "0.0"))].append(k1)
            else:
                cells_rotation[str(v.get("rotation", "0.0"))] = [k1]
            if v.get("active", True) in cells_active:
                cells_active.append(k1)

            if v.get("postprocessing", False):
                cells_post[v["name"]] = k1

        primary_lattice = json_dict.get("primarylattice", None)
        secondary_lattice = json_dict.get("secondarylattice", None)
        if not primary_lattice:
            primary_lattice = self.omodelsetup.GetLatticeVectors()[0]
        if not secondary_lattice:
            secondary_lattice = self.omodelsetup.GetLatticeVectors()[1]

        args = [
            "NAME:" + array_name,
            "Name:=",
            array_name,
            "UseAirObjects:=",
            json_dict.get("useairobjects", True),
            "RowPrimaryBnd:=",
            primary_lattice,
            "ColumnPrimaryBnd:=",
            secondary_lattice,
            "RowDimension:=",
            json_dict.get("rowdimension", 4),
            "ColumnDimension:=",
            json_dict.get("columndimension", 4),
            "Visible:=",
            json_dict.get("visible", True),
            "ShowCellNumber:=",
            json_dict.get("showcellnumber", True),
            "RenderType:=",
            0,
            "Padding:=",
            json_dict.get("paddingcells", 0),
            "ReferenceCSID:=",
            json_dict.get("referencecsid", 1),
        ]

        cells = ["NAME:Cells"]
        for k, v in cells_names.items():
            cells.append(k + ":=")
            cells.append([", ".join(v)])
        rotations = ["NAME:Rotation"]
        for k, v in cells_rotation.items():
            if float(k) != 0.0:
                rotations.append(k + " deg:=")
                rotations.append([", ".join(v)])
        args.append(cells)
        args.append(rotations)
        args.append("Active:=")
        if cells_active:
            args.append(", ".join(cells_active))
        else:
            args.append("All")
        post = ["NAME:PostProcessingCells"]
        for k, v in cells_post.items():
            post.append(k + ":=")
            post.append(str(ast.literal_eval(v)))
        args.append(post)
        args.append("Colors:=")
        col = []
        for k, v in cells_color.items():
            col.append(k)
            col.append(str(v).replace(",", " "))
        args.append(col)
        if self.omodelsetup.IsArrayDefined():
            self.omodelsetup.EditArray(args)
        else:
            self.omodelsetup.AssignArray(args)
        return True

    @pyaedt_function_handler()
    def get_antenna_ffd_solution_data(
        self,
        frequencies,
        setup_name=None,
        sphere_name=None,
        variations=None,
        overwrite=True,
        taper="flat",
    ):
        """Export antennas parameters to Far Field Data (FFD) files and return the ``FfdSolutionData`` object. For
        phased array cases, only one phased array will be calculated.

        Parameters
        ----------
        frequencies : float, list
            Frequency value or list of frequencies to compute far field data.
        setup_name : str, optional
            Name of the setup to use. The default is ``None,`` in which case ``nominal_adaptive`` is used.
        sphere_name : str, optional
            Infinite sphere to use. The default is ``None``, in which case an existing sphere is used or a new
            one is created.
        variations : ditc, optional
            Variation dictionary.
        overwrite : bool, optional
            Whether to overwrite FFD files. The default is ``True``.
        taper : str, optional
            Type of taper to apply. The default is ``"flat"``. Options are
            ``"cosine"``, ``"triangular"``, ``"hamming"``, and ``"flat"``.

        Returns
        -------
        :class:`pyaedt.modules.solutions.FfdSolutionData`
            SolutionData object.
        """
        from pyaedt.modules.solutions import FfdSolutionData

        if not variations:
            variations = self.available_variations.nominal_w_values_dict_w_dependent
        if not setup_name:
            setup_name = self.nominal_adaptive
        if sphere_name:
            names = [i.name for i in self.field_setups]
            if sphere_name in names:
                self.logger.info("Far field sphere %s is assigned", sphere_name)

            else:
                self.insert_infinite_sphere(
                    x_start=0, x_stop=180, x_step=5, y_start=-180, y_stop=180, y_step=5, name=sphere_name
                )
                self.logger.info("Far field sphere %s is created.", sphere_name)
        elif self.field_setups:
            sphere_name = self.field_setups[0].name
            self.logger.info("No far field sphere is defined. Using %s", sphere_name)
        else:
            sphere_name = "Infinite Sphere1"
            self.insert_infinite_sphere(
                x_start=0, x_stop=180, x_step=5, y_start=-180, y_stop=180, y_step=5, name=sphere_name
            )
            self.logger.info("Far field sphere %s is created.", setup_name)

        component_name = None
        if self.solution_type == "SBR+" and self.modeler.modeler.user_defined_component_names:
            antenna = self.modeler.user_defined_components[self.modeler.modeler.user_defined_component_names[0]]
            if antenna.native_properties["Type"] == "Linked Antenna":
                component_name = antenna.name

        return FfdSolutionData(
            self,
            sphere_name=sphere_name,
            setup_name=setup_name,
            frequencies=frequencies,
            variations=variations,
            overwrite=overwrite,
            taper=taper,
            sbr_3d_comp_name=component_name,
        )

    @pyaedt_function_handler()
    def set_material_threshold(self, threshold=100000):
        """Set the material conductivity threshold.

        Parameters
        ----------
        threshold : float, optional
            Conductivity threshold. The default value is ``100000``.

        Returns
        -------
        bool
            ``True`` when successful, ``False`` when failed.
        """
        try:
            self.odesign.SetSolveInsideThreshold(threshold)
            return True
        except:
            return False

    @pyaedt_function_handler()
    def assign_symmetry(self, entity_list, symmetry_name=None, is_perfect_e=True):
        """Assign symmetry to planar entities.

        Parameters
        ----------
        entity_list : list
            List of IDs or :class:`pyaedt.modeler.Object3d.FacePrimitive`.
        symmetry_name : str, optional
            Name of the boundary.
            If not provided it's automatically generated.
        is_perfect_e : bool, optional
            Type of symmetry plane the boundary represents: Perfect E or Perfect H.
            The default value is ``True`` (Perfect E).

        Returns
        -------
        :class:`pyaedt.modules.Boundary.BoundaryObject`
            Boundary object.

        References
        ----------

        >>> oModule.AssignSymmetry

        Examples
        --------

        Create a box. Select the faces of this box and assign a symmetry.

        >>> symmetry_box = hfss.modeler.create_box([0 , -100, 0], [200, 200, 200],
        ...                                         name="SymmetryForFaces")
        >>> ids = [i.id for i in hfss.modeler["SymmetryForFaces"].faces]
        >>> symmetry = hfss.assign_symmetry(ids)
        >>> type(symmetry)
        <class 'pyaedt.modules.Boundary.BoundaryObject'>

        """
        try:
            if self.solution_type not in ["Modal", "Eigenmode"]:
                self.logger.error("Symmetry is only available with 'Modal' and 'Eigenmode' solution types.")
                return False

            if symmetry_name is None:
                symmetry_name = generate_unique_name("Symmetry")

            if not isinstance(entity_list, list):
                self.logger.error("Entities have to be provided as a list.")
                return False

            entity_list = self.modeler.convert_to_selections(entity_list, True)

            props = OrderedDict({"Name": symmetry_name, "Faces": entity_list, "IsPerfectE": is_perfect_e})
            return self._create_boundary(symmetry_name, props, "Symmetry")
        except:
            return False

    @pyaedt_function_handler()
    def set_impedance_multiplier(self, multiplier):
        # type: (float) -> bool
        """Set impedance multiplier.

        Parameters
        ----------
        multiplier : float
            Impedance Multiplier.

        Returns
        -------
        bool
            ``True`` when successful, ``False`` when failed.

        References
        ----------

        >>> oModule.ChangeImpedanceMult

        Examples
        --------

        Create a box. Select the faces of this box and assign a symmetry.

        >>> symmetry_box = hfss.modeler.create_box([0 , -100, 0], [200, 200, 200],
        ...                                         name="SymmetryForFaces")
        >>> ids = [i.id for i in hfss.modeler["SymmetryForFaces"].faces]
        >>> symmetry = hfss.assign_symmetry(ids)
        >>> hfss.set_impedance_multiplier(2.0)

        """
        try:
            if self.solution_type not in ["Modal"]:
                self.logger.error("Symmetry is only available with 'Modal' solution type.")
                return False
            self.oboundary.ChangeImpedanceMult(multiplier)
            return True
        except:
            return False

    @pyaedt_function_handler()
    def get_touchstone_data(self, setup_name, sweep_name=None, variation_dict=None):
        """
        Return a Touchstone data plot.

        Parameters
        ----------
        setup_name : list
            List of the curves to plot.
        sweep_name : str, optional
            Name of the solution. The default value is ``None``.
        variation_dict : dict, optional
            Dictionary of variation names. The default value is ``None``.

        Returns
        -------
        :class:`pyaedt.generic.touchstone_parser.TouchstoneData`
           Class containing all requested data.

        References
        ----------

        >>> oModule.GetSolutionDataPerVariation
        """
        from pyaedt.generic.touchstone_parser import TouchstoneData

        if not setup_name:
            setup_name = self.setups[0].name

        if not sweep_name:
            for setup in self.setups:
                if setup.name == setup_name:
                    sweep_name = setup.sweeps[0].name
        s_parameters = []
        solution = "{} : {}".format(setup_name, sweep_name)
        expression = self.get_traces_for_plot(category="S")
        sol_data = self.post.get_solution_data(expression, solution, variations=variation_dict)
        for i in range(sol_data.number_of_variations):
            sol_data.set_active_variation(i)
            s_parameters.append(TouchstoneData(solution_data=sol_data))
        return s_parameters

    @pyaedt_function_handler()
    def parse_hdm_file(self, filename):
        """Parse an HFSS SBR+ or Creeping Waves ``hdm`` file.

        Parameters
        ----------
        filename : str
            File to parse.

        Returns
        -------
        :class:`pyaedt.modules.hdm_parser.Parser`
        """

        from pyaedt.sbrplus.hdm_parser import Parser

        if os.path.exists(filename):
            return Parser(filename).parse_message()
        return False

    @pyaedt_function_handler()
    def get_hdm_plotter(self, filename=None):
        """Get the ``HDMPlotter``.

        Parameters
        ----------
        filename : str, optional


        Returns
        -------
        :class:`pyaedt.sbrplus.plot.HDMPlotter`

        """
        from pyaedt.sbrplus.plot import HDMPlotter

        hdm = HDMPlotter()
        files = self.post.export_model_obj(
            export_as_single_objects=True,
            air_objects=False,
        )
        for file in files:
            hdm.add_cad_model(file[0], file[1], file[2], self.modeler.model_units)
        hdm.add_hdm_bundle_from_file(filename)
        return hdm

    @pyaedt_function_handler()
    def circuit_port(
        self,
        signal,
        reference,
        port_location=0,
        impedance=50,
        name=None,
        renormalize=True,
        renorm_impedance=50,
        deembed=False,
    ):
        """Create a circuit port from two objects.

        The integration line is from edge 2 to edge 1.

        Parameters
        ----------
        signal : int or :class:`pyaedt.modeler.cad.object3d.Object3d` or
         :class:`pyaedt.modeler.cad.FacePrimitive`or :class:`pyaedt.modeler.cad.EdgePrimitive`
            Signal object.
        reference : int or :class:`pyaedt.modeler.cad.object3d.Object3d` or
         :class:`pyaedt.modeler.cad.FacePrimitive`or :class:`pyaedt.modeler.cad.EdgePrimitive`
            Reference object.
        port_location : int or :class:`pyaedt.application.Analysis.Analysis.AxisDir`, optional
            Position of the port when an object different from an edge is provided.
            It should be one of the values for ``Application.AxisDir``,
            which are: ``XNeg``, ``YNeg``, ``ZNeg``, ``XPos``, ``YPos``, and ``ZPos``.
            The default is ``Application.AxisDir.XNeg``.
        name : str, optional
            Name of the port. The default is ``""``.
        impedance : int, str, or float, optional
            Impedance. The default is ``"50"``. You can also
            enter a string that looks like this: ``"50+1i*55"``.
        renormalize : bool, optional
            Whether to renormalize the mode. The default is ``False``.
            This parameter is ignored for a driven terminal.
        renorm_impedance :  str, optional
            Impedance. The default is ``50``.
        deembed : bool, optional
            Whether to deembed the port. The default is ``False``.

        Returns
        -------
        :class:`pyaedt.modules.Boundary.BoundaryObject`
            Boundary object.

        References
        ----------

        >>> oModule.AssignCircuitPort

        Examples
        --------

        Create two rectangles in the XY plane.
        Select the first edge of each rectangle created previously.
        Create a circuit port from the first edge of the first rectangle
        toward the first edge of the second rectangle.

        >>> plane = hfss.PLANE.XY
        >>> rectangle1 = hfss.modeler.create_rectangle(plane, [10, 10, 10], [10, 10],
        ...                                            name="rectangle1_for_port")
        >>> edges1 = hfss.modeler.get_object_edges(rectangle1.id)
        >>> first_edge = edges1[0]
        >>> rectangle2 = hfss.modeler.create_rectangle(plane, [30, 10, 10], [10, 10],
        ...                                            name="rectangle2_for_port")
        >>> edges2 = hfss.modeler.get_object_edges(rectangle2.id)
        >>> second_edge = edges2[0]
        >>> hfss.solution_type = "Modal"
        >>> hfss.circuit_port(first_edge, second_edge, name="PortExample",
        ...                   impedance=50.1, renormalize=False,
        ...                   renorm_impedance="50")
        'PortExample'
        """
        if self.solution_type in ["Modal", "Terminal", "Transient Network"]:
            if not self.modeler.does_object_exists(signal) or not self.modeler.does_object_exists(reference):
                out = self.modeler.convert_to_selections([signal, reference], True)
                if isinstance(out[0], str) or isinstance(out[1], str):
                    self.logger.error("Failed to create circuit port.")
                    return False
            else:
                out, parallel = self.modeler.find_closest_edges(signal, reference, port_location)
            name = self._get_unique_source_name(name, "Port")
            return self._create_circuit_port(
                out, impedance, name, renormalize, deembed, renorm_impedance=renorm_impedance
            )
        return False

    @pyaedt_function_handler()
    def lumped_port(
        self,
        signal,
        reference=None,
        create_port_sheet=False,
        port_on_plane=True,
        integration_line=0,
        impedance=50,
        name=None,
        renormalize=True,
        deembed=False,
        terminals_rename=True,
    ):
        """Create a waveport taking the closest edges of two objects.

        Parameters
        ----------
        signal : str, int, list, :class:`pyaedt.modeler.cad.object3d.Object3d` or
         :class:`pyaedt.modeler.elements3d.FacePrimitive`
            Main object for port creation or starting object for the integration line.
        reference : int, list or :class:`pyaedt.modeler.cad.object3d.Object3d`
            Ending object for the integration line or reference for Terminal solution. Can be multiple objects.
        create_port_sheet : bool, optional
            Whether to create a port sheet or use given start_object as port shee.
        integration_line : int or :class:`pyaedt.application.Analysis.Analysis.AxisDir`, optional
            Position of the port. It should be one of the values for ``Application.AxisDir``,
            which are: ``XNeg``, ``YNeg``, ``ZNeg``, ``XPos``, ``YPos``, and ``ZPos``.
            The default is ``Application.AxisDir.XNeg``.
            It can also be a list of 2 points.
        port_on_plane : bool, optional
            Whether to create the source on the plane orthogonal to ``AxisDir``.
            The default is ``True``.
        impedance : float, optional
            Port impedance. The default is ``50``.
        name : str, optional
            name of the port. The default is ``None``.
        renormalize : bool, optional
            Whether to renormalize the mode. The default is ``True``.
        deembed : float, optional
            Deembed distance in millimeters. The default is ``0``,
            in which case deembed is disabled.
        terminals_rename : bool, optional
            Modify terminals name with the port name plus the terminal number. The default value is ``True``.

        Returns
        -------
        :class:`pyaedt.modules.Boundary.BoundaryObject`
            Port object.

        Examples
        --------

        Create two boxes that will be used to create a lumped port
        named ``'LumpedPort'``.

        >>> box1 = hfss.modeler.create_box([0, 0, 50], [10, 10, 5],
        ...                                "BoxLumped1","copper")
        >>> box2 = hfss.modeler.create_box([0, 0, 60], [10, 10, 5],
        ...                                "BoxLumped2", "copper")
        >>> hfss.lumped_port("BoxLumped1", "BoxLumped2",
        ...                  hfss.AxisDir.XNeg, 50,
        ...                  "LumpedPort", True, False)
        PyAEDT INFO: Connection Correctly created
        'LumpedPort'

        """
        if create_port_sheet:
            signal = self.modeler.convert_to_selections(signal)
            reference = self.modeler.convert_to_selections(reference)
            if not self.modeler.does_object_exists(signal) or not self.modeler.does_object_exists(reference):
                self.logger.error("One or both objects do not exist. Check and retry.")
                return False
            sheet_name, point0, point1 = self.modeler._create_sheet_from_object_closest_edge(
                signal, reference, integration_line, port_on_plane
            )
        else:
            if isinstance(signal, list):
                objs = self.modeler.get_faceid_from_position(signal)
                if len(objs) == 1:
                    signal = objs[0]
                elif len(objs) > 1:
                    self.logger.warning("More than 1 face found. Getting first.")
                    signal = objs[0]
                else:
                    self.logger.error("No Faces found on given location.")
                    return False
            sheet_name = self.modeler.convert_to_selections(signal, False)
            if isinstance(integration_line, list):
                if len(integration_line) != 2 or len(integration_line[0]) != len(integration_line[1]):
                    self.logger.error("List of coordinates is not set correctly")
                    return False
                point0 = integration_line[0]
                point1 = integration_line[1]
            else:
                point0, point1 = self.modeler.get_mid_points_on_dir(sheet_name, integration_line)
        if self.solution_type in ["Modal", "Terminal", "Transient Network"]:
            name = self._get_unique_source_name(name, "Port")

            if "Modal" in self.solution_type:
                return self._create_lumped_driven(sheet_name, point0, point1, impedance, name, renormalize, deembed)
            else:
                faces = self.modeler.get_object_faces(sheet_name)
                if deembed:
                    deembed = 0
                else:
                    deembed = None
                return self._create_port_terminal(
                    faces[0],
                    reference,
                    name,
                    renorm=renormalize,
                    deembed=deembed,
                    iswaveport=False,
                    impedance=impedance,
                    terminals_rename=terminals_rename,
                )
        return False

    @pyaedt_function_handler()
    def wave_port(
        self,
        signal,
        reference=None,
        create_port_sheet=False,
        create_pec_cap=False,
        integration_line=0,
        port_on_plane=True,
        num_modes=1,
        impedance=50,
        name=None,
        renormalize=True,
        deembed=0,
        is_microstrip=False,
        vfactor=3,
        hfactor=5,
        terminals_rename=True,
    ):
        """Create a waveport from a sheet (``start_object``) or taking the closest edges of two objects.

        Parameters
        ----------
        signal : int, str, :class:`pyaedt.modeler.cad.object3d.Object3d` or
         :class:`pyaedt.modeler.elements3d.FacePrimitive`
            Main object for port creation or starting object for the integration line.
        reference : int, str, list or :class:`pyaedt.modeler.cad.object3d.Object3d`
            The ending object for the integration line or reference for Terminal solution. Can be multiple objects.
        create_port_sheet : bool, optional
            Whether to create a port sheet or use the start object as the surface
            to create the port. Default is ``False``.
        create_pec_cap : bool, False
            Whether to create a port cap or not. Default is ``False``.
        integration_line : list or int or :class:`pyaedt.application.Analysis.Analysis.AxisDir`, optional
            Position of the integration. It should be one of the values for ``Application.AxisDir``,
            which are: ``XNeg``, ``YNeg``, ``ZNeg``, ``XPos``, ``YPos``, and ``ZPos``
            Default is ``Application.AxisDir.XNeg``.
            It can also be a list of 2 points.
        port_on_plane : bool, optional
            Whether to create the source on the plane orthogonal to ``AxisDir``.
            The default is ``True``.
        impedance : float, optional
            Port impedance. Default is ``50``.
        num_modes : int, optional
            Number of modes. Default is ``1``.
        name : str, optional
            name of the port. The default is ``None``.
        renormalize : bool, optional
            Whether to renormalize the mode. Default is ``True``.
        deembed : float, optional
            Deembed distance in millimeters. The default is ``0``.
        is_microstrip : bool, optional
            Whether if the wave port will be created and is a microstrip port.
            Default is ``False``.
        vfactor : int, optional
            Port vertical factor. Only valid if ``is_microstrip`` is enabled. Default is ``3``.
        hfactor : int, optional
            Port horizontal factor. Only valid if ``is_microstrip`` is enabled. Default is ``5``.
        terminals_rename : bool, optional
            Modify terminals name with the port name plus the terminal number. Default is ``True``.

        Returns
        -------
        :class:`pyaedt.modules.Boundary.BoundaryObject`
            Port object.

        References
        ----------

        >>> oModule.AssignWavePort

        Examples
        --------

        Create a wave port supported by a microstrip line.

        >>> ms = hfss.modeler.create_box([4, 5, 0], [1, 100, 0.2],
        ...                               name="MS1", matname="copper")
        >>> sub = hfss.modeler.create_box([0, 5, -2], [20, 100, 2],
        ...                               name="SUB1", matname="FR4_epoxy")
        >>> gnd = hfss.modeler.create_box([0, 5, -2.2], [20, 100, 0.2],
        ...                               name="GND1", matname="FR4_epoxy")
        >>> port = hfss.wave_port("GND1", "MS1",
        ...                       name="MS1",
        ...                        integration_line=1)
        PyAEDT INFO: Connection correctly created.

        """
        oname = ""

        if create_port_sheet:
            if not self.modeler.does_object_exists(signal) or not self.modeler.does_object_exists(reference):
                self.logger.error("One or both objects do not exist. Check and retry.")
                return False
            elif isinstance(signal, cad.elements3d.FacePrimitive):
                port_sheet = signal.create_object()
                oname = port_sheet.name
            if is_microstrip:
                sheet_name, int_start, int_stop = self.modeler._create_microstrip_sheet_from_object_closest_edge(
                    signal, reference, integration_line, vfactor, hfactor
                )
            else:
                sheet_name, int_start, int_stop = self.modeler._create_sheet_from_object_closest_edge(
                    signal, reference, integration_line, port_on_plane
                )
        else:
            if isinstance(signal, list):
                objs = self.modeler.get_faceid_from_position(signal)
                if len(objs) == 1:
                    signal = objs[0]
                elif len(objs) > 1:
                    self.logger.warning("More than 1 face found. Getting first.")
                    signal = objs[0]
                else:
                    self.logger.error("No Faces found on given location.")
                    return False
            sheet_name = self.modeler.convert_to_selections(signal, True)[0]
            if isinstance(sheet_name, int):
                try:
                    # Note: if isinstance(sheet_name, cad.elements3d.FacePrimitive) then
                    # the name of the 3d object is returned.
                    # TODO: Need to improve the way a FacePrimitive is handled.
                    oname = self.modeler.oeditor.GetObjectNameByFaceID(sheet_name)
                except:
                    oname = ""
            if reference:
                reference = self.modeler.convert_to_selections(reference, True)
            #  TODO: integration_line == self.aedtapp.AxisDir.XNeg will be False in next line. Fix this.
            if integration_line:
                if isinstance(integration_line, list):
                    if len(integration_line) != 2 or len(integration_line[0]) != len(integration_line[1]):
                        self.logger.error("List of coordinates is not set correctly")
                        return False
                    int_start = integration_line[0]
                    int_stop = integration_line[1]
                else:
                    # Get two points on the port surface: if only the direction is given.
                    # int_start and int_stop.
                    try:
                        _, int_start, int_stop = self._get_reference_and_integration_points(
                            sheet_name, integration_line, oname
                        )
                    except (IndexError, TypeError):
                        int_start = int_stop = None
            else:
                int_start = int_stop = None
        if self.solution_type in ["Modal", "Terminal", "Transient Network"]:
            if create_pec_cap:
                if oname:
                    #  if isinstance(signal, cad.elements3d.FacePrimitive):
                    #      pec_face = signal.create_object()
                    #      face = pec_face.id
                    #  else:
                    face = oname
                else:
                    face = sheet_name
                dist = math.sqrt(self.modeler[face].faces[0].area)  # TODO: Move this into _create_pec_cap
                if settings.aedt_version > "2022.2":
                    self._create_pec_cap(face, signal, -dist / 10)
                else:
                    self._create_pec_cap(face, signal, dist / 10)
            name = self._get_unique_source_name(name, "Port")

            if "Modal" in self.solution_type:
                return self._create_waveport_driven(
                    sheet_name, int_start, int_stop, impedance, name, renormalize, num_modes, deembed
                )
            elif reference:
                if isinstance(sheet_name, int):
                    faces = [sheet_name]
                else:
                    faces = self.modeler.get_object_faces(sheet_name)
                if deembed == 0:
                    deembed = None
                else:
                    deembed = deembed

                # Draw terminal lumped port between two objects.
                return self._create_port_terminal(
                    faces[0],
                    reference,
                    name,
                    renorm=renormalize,
                    deembed=deembed,
                    iswaveport=True,
                    impedance=impedance,
                    terminals_rename=terminals_rename,
                )
            else:
                self.logger.error("Reference conductors are missing.")
                return False
        return False

    @pyaedt_function_handler()
    def set_radiated_power_calc_method(self, method="Auto"):
        """Set the radiated power calculation method in Hfss.

        method : str, optional
            Radiated power calculation method.
            The options are ``"Auto"``, ``"Radiation Surface Integral"`` and ``"Far Field Integral"``.

        Returns
        -------
        bool
            ``True`` when successful, ``False`` when failed.
        """
        self.oradfield.EditRadiatedPowerCalculationMethod(method)
        return True<|MERGE_RESOLUTION|>--- conflicted
+++ resolved
@@ -2495,14 +2495,9 @@
         Parameters
         ----------
         sheet_name : str
-<<<<<<< HEAD
             Name of the sheet object touching the port surface.
         obj_name : str
             Name of the 3D object touching the port surface.
-=======
-            Name of the 3D object touching the port surface.
-        obj_name : ???
->>>>>>> fa1f111c
         pecthick : float
             Thickness of the PEC cap.
 
