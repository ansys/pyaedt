--- conflicted
+++ resolved
@@ -5011,67 +5011,6 @@
             return False
 
     @pyaedt_function_handler()
-<<<<<<< HEAD
-    def get_antenna_ffd_solution_data(
-        self, frequencies, setup_name=None, sphere_name=None, variations=None, overwrite=True, taper="flat"
-    ):
-        """Export Antenna Parameters to ffd files and return the FfdSolutionData object.
-
-        Parameters
-        ----------
-        frequencies : float, list
-            Frequency value or list of frequencies to compute ffd.
-        setup_name : str, optional
-            Name of setup to use. Default will be None which will use nominal_adaptive.
-        sphere_name : str, optional
-            Infinite Sphere to use. Default is None which will create a new Sphere or use existing one.
-        variations : ditc, optional
-            Variation dictionary.
-        overwrite : bool, optional
-            Either if overwrite ffd files or not.
-        taper : str, optional
-            This is the type of taper we want to apply. The default is 'flat'.
-            It can be ``"cosine"``, ``"triangular"``, ``"hamming"`` or ``"flat"``.
-
-        Returns
-        -------
-        :class:`pyaedt.modules.solutions.FfdSolutionData`
-            Solution Data Object.
-        """
-        if not variations:
-            variations = self.available_variations.nominal_w_values_dict_w_dependent
-        if not setup_name:
-            setup_name = self.nominal_adaptive
-        if sphere_name:
-            names = [i.name for i in self.field_setups]
-            if sphere_name in names:
-                self.logger.info("Far Field Sphere %s assigned", sphere_name)
-
-            else:
-                self._app.insert_infinite_sphere(
-                    x_start=0, x_stop=180, x_step=5, y_start=-180, y_stop=180, y_step=5, name=sphere_name
-                )
-                self.logger.info("Far Field Sphere %s created", sphere_name)
-        elif self.field_setups:
-            sphere_name = self.field_setups[0].name
-            self.logger.info("No Far Field Sphere Defined. Using %s", sphere_name)
-        else:
-            sphere_name = "Infinite Sphere1"
-            self.insert_infinite_sphere(
-                x_start=0, x_stop=180, x_step=5, y_start=-180, y_stop=180, y_step=5, name=sphere_name
-            )
-            self.logger.info("Far Field Sphere %s created", setup_name)
-
-        return FfdSolutionData(
-            self,
-            sphere_name=sphere_name,
-            setup_name=setup_name,
-            frequencies=frequencies,
-            variations=variations,
-            overwrite=overwrite,
-            taper=taper,
-        )
-=======
     def add_3d_component_array_from_json(self, json_file, array_name=None):
         """Add/edit a new 3d Component Array from json file. 3D Component will be placed in the layout if not present.
 
@@ -5224,4 +5163,64 @@
         else:
             self.omodelsetup.AssignArray(args)
         return True
->>>>>>> c7b045fe
+
+    @pyaedt_function_handler()
+    def get_antenna_ffd_solution_data(
+        self, frequencies, setup_name=None, sphere_name=None, variations=None, overwrite=True, taper="flat"
+    ):
+        """Export Antenna Parameters to ffd files and return the FfdSolutionData object.
+
+        Parameters
+        ----------
+        frequencies : float, list
+            Frequency value or list of frequencies to compute ffd.
+        setup_name : str, optional
+            Name of setup to use. Default will be None which will use nominal_adaptive.
+        sphere_name : str, optional
+            Infinite Sphere to use. Default is None which will create a new Sphere or use existing one.
+        variations : ditc, optional
+            Variation dictionary.
+        overwrite : bool, optional
+            Either if overwrite ffd files or not.
+        taper : str, optional
+            This is the type of taper we want to apply. The default is 'flat'.
+            It can be ``"cosine"``, ``"triangular"``, ``"hamming"`` or ``"flat"``.
+
+        Returns
+        -------
+        :class:`pyaedt.modules.solutions.FfdSolutionData`
+            Solution Data Object.
+        """
+        if not variations:
+            variations = self.available_variations.nominal_w_values_dict_w_dependent
+        if not setup_name:
+            setup_name = self.nominal_adaptive
+        if sphere_name:
+            names = [i.name for i in self.field_setups]
+            if sphere_name in names:
+                self.logger.info("Far Field Sphere %s assigned", sphere_name)
+
+            else:
+                self._app.insert_infinite_sphere(
+                    x_start=0, x_stop=180, x_step=5, y_start=-180, y_stop=180, y_step=5, name=sphere_name
+                )
+                self.logger.info("Far Field Sphere %s created", sphere_name)
+        elif self.field_setups:
+            sphere_name = self.field_setups[0].name
+            self.logger.info("No Far Field Sphere Defined. Using %s", sphere_name)
+        else:
+            sphere_name = "Infinite Sphere1"
+            self.insert_infinite_sphere(
+                x_start=0, x_stop=180, x_step=5, y_start=-180, y_stop=180, y_step=5, name=sphere_name
+            )
+            self.logger.info("Far Field Sphere %s created", setup_name)
+
+        return FfdSolutionData(
+            self,
+            sphere_name=sphere_name,
+            setup_name=setup_name,
+            frequencies=frequencies,
+            variations=variations,
+            overwrite=overwrite,
+            taper=taper,
+        )