--- conflicted
+++ resolved
@@ -1601,14 +1601,9 @@
 
     @aedt_exception_handler
     def create_spiral_lumped_port(self, start_object, end_object, port_width=None):
-<<<<<<< HEAD
-        """Created a spiral lumped port between two adjacent objects.
-        The two objects needs to be two adjacent identical and parallel faces
+        """Create a spiral lumped port between two adjacent objects.
+        The two objects must have two adjacent, parallel and identical faces
         and the faces must be a polygon (not a circle).
-=======
-        """Create a spiral lumped port between two adjacent objects.
-        The two objects must be two adjacent identical faces and faces have to be polygon (not circle).
->>>>>>> 17831777
 
         Parameters
         ----------
