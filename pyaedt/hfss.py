"""This module contains these classes: ``Hfss`` and ``BoundaryType``."""

from __future__ import absolute_import  # noreorder

import ast
from collections import OrderedDict
import math
import os
import tempfile
import warnings

from pyaedt.application.Analysis3D import FieldAnalysis3D
from pyaedt.application.analysis_hf import ScatteringMethods
from pyaedt.generic.DataHandlers import _dict2arg
from pyaedt.generic.DataHandlers import str_to_bool
from pyaedt.generic.constants import INFINITE_SPHERE_TYPE
from pyaedt.generic.general_methods import generate_unique_name
from pyaedt.generic.general_methods import open_file
from pyaedt.generic.general_methods import parse_excitation_file
from pyaedt.generic.general_methods import pyaedt_function_handler
from pyaedt.generic.general_methods import read_configuration_file
from pyaedt.generic.settings import settings
from pyaedt.modeler import cad
from pyaedt.modeler.cad.component_array import ComponentArray
from pyaedt.modeler.cad.components_3d import UserDefinedComponent
from pyaedt.modeler.geometry_operators import GeometryOperators
from pyaedt.modules.Boundary import BoundaryObject
from pyaedt.modules.Boundary import FarFieldSetup
from pyaedt.modules.Boundary import NativeComponentObject
from pyaedt.modules.Boundary import NearFieldSetup
from pyaedt.modules.SetupTemplates import SetupKeys


class Hfss(FieldAnalysis3D, ScatteringMethods):
    """Provides the HFSS application interface.

    This class allows you to create an interactive instance of HFSS and
    connect to an existing HFSS design or create a new HFSS design if
    one does not exist.

    Parameters
    ----------
    projectname : str, optional
        Name of the project to select or the full path to the project
        or AEDTZ archive to open. The default is ``None``, in which
        case an attempt is made to get an active project. If no
        projects are present, an empty project is created.
    designname : str, optional
        Name of the design to select. The default is ``None``, in
        which case an attempt is made to get an active design. If no
        designs are present, an empty design is created.
    solution_type : str, optional
        Solution type to apply to the design. The default is
        ``None``, in which case the user-defined
        default type is applied.
        Options are:

        - "Terminal"
        - "Modal"
        - "SBR+"
        - "Transient"
        - "Eigenmode"

    setup_name : str, optional
        Name of the setup to use as the nominal. The default is
        ``None``, in which case the active setup is used or
        nothing is used.
    specified_version : str, int, float, optional
        Version of AEDT to use. The default is ``None``, in which case
        the active version or latest installed version is used.
        This parameter is ignored when a script is launched within AEDT.
        Examples of input values are ``232``, ``23.2``,``2023.2``,``"2023.2"``.
    non_graphical : bool, optional
        Whether to run AEDT in non-graphical mode. The default
        is ``False``, in which case AEDT is launched in graphical mode.
        This parameter is ignored when a script is launched within AEDT.
    new_desktop_session : bool, optional
        Whether to launch an instance of AEDT in a new thread, even if
        another instance of the ``specified_version`` is active on the
        machine. The default is ``False``. This parameter is ignored when
        a script is launched within AEDT.
    close_on_exit : bool, optional
        Whether to release AEDT on exit. The default is ``False``.
    student_version : bool, optional
        Whether to open the AEDT student version. The default is
        ``False``. This parameter is ignored when a script is launched
        within AEDT.
    machine : str, optional
        Machine name to connect the oDesktop session to. This parameter works only on
        2022 R2 or later. The remote Server must be up and running with the command
        `"ansysedt.exe -grpcsrv portnum"`. If the machine is `"localhost"`, the server
        starts if it is not present.
    port : int, optional
        Port number on which to start the oDesktop communication on an already existing server.
        This parameter is ignored when creating a new server. It works only in 2022 R2 or later.
        The remote server must be up and running with the command `"ansysedt.exe -grpcsrv portnum"`.
    aedt_process_id : int, optional
        Process ID for the instance of AEDT to point PyAEDT at. The default is
        ``None``. This parameter is only used when ``new_desktop_session = False``.

    Examples
    --------
    Create an instance of HFSS and connect to an existing HFSS
    design or create a new HFSS design if one does not exist.

    >>> from pyaedt import Hfss
    >>> hfss = Hfss()
    PyAEDT INFO: No project is defined...
    PyAEDT INFO: Active design is set to...


    Create an instance of HFSS and link to a project named
    ``HfssProject``. If this project does not exist, create one with
    this name.

    >>> hfss = Hfss("HfssProject")
    PyAEDT INFO: Project HfssProject has been created.
    PyAEDT INFO: No design is present. Inserting a new design.
    PyAEDT INFO: Added design ...


    Create an instance of HFSS and link to a design named
    ``HfssDesign1`` in a project named ``HfssProject``.

    >>> hfss = Hfss("HfssProject","HfssDesign1")
    PyAEDT INFO: Added design 'HfssDesign1' of type HFSS.


    Create an instance of HFSS and open the specified project,
    which is named ``"myfile.aedt"``.

    >>> hfss = Hfss("myfile.aedt")
    PyAEDT INFO: Project myfile has been created.
    PyAEDT INFO: No design is present. Inserting a new design.
    PyAEDT INFO: Added design...


    Create an instance of HFSS using the 2023 R2 release and open
    the specified project, which is named ``"myfile2.aedt"``.

    >>> hfss = Hfss(specified_version=232, projectname="myfile2.aedt")
    PyAEDT INFO: Project myfile2 has been created.
    PyAEDT INFO: No design is present. Inserting a new design.
    PyAEDT INFO: Added design...


    Create an instance of HFSS using the 2023 R2 student version and open
    the specified project, which is named ``"myfile3.aedt"``.

    >>> hfss = Hfss(specified_version="2023.2", projectname="myfile3.aedt", student_version=True)
    PyAEDT INFO: Project myfile3 has been created.
    PyAEDT INFO: No design is present. Inserting a new design.
    PyAEDT INFO: Added design...

    """

    # def __repr__(self):
    #     try:
    #         return "HFSS {} {}. ProjectName:{} DesignName:{} ".format(
    #             self._aedt_version, self.solution_type, self.project_name, self.design_name
    #         )
    #     except Exception:
    #         return "HFSS Module"

    def __init__(
        self,
        projectname=None,
        designname=None,
        solution_type=None,
        setup_name=None,
        specified_version=None,
        non_graphical=False,
        new_desktop_session=False,
        close_on_exit=False,
        student_version=False,
        machine="",
        port=0,
        aedt_process_id=None,
    ):
        FieldAnalysis3D.__init__(
            self,
            "HFSS",
            projectname,
            designname,
            solution_type,
            setup_name,
            specified_version,
            non_graphical,
            new_desktop_session,
            close_on_exit,
            student_version,
            machine,
            port,
            aedt_process_id,
        )
        ScatteringMethods.__init__(self, self)
        self._field_setups = []
        self.component_array = {}
        self.component_array_names = list(self.get_oo_name(self.odesign, "Model"))
        for component_array in self.component_array_names:
            self.component_array[component_array] = ComponentArray(self, component_array)

    def _init_from_design(self, *args, **kwargs):
        self.__init__(*args, **kwargs)

    @property
    def field_setups(self):
        """List of AEDT radiation fields.

        Returns
        -------
        List of :class:`pyaedt.modules.Boundary.FarFieldSetup` and :class:`pyaedt.modules.Boundary.NearFieldSetup`
        """
        if not self._field_setups:
            self._field_setups = self._get_rad_fields()
        return self._field_setups

    @property
    def field_setup_names(self):
        """List of AEDT radiation field names.

        Returns
        -------
        List of str
        """
        return self.odesign.GetChildObject("Radiation").GetChildNames()

    class BoundaryType(object):
        """Creates and manages boundaries."""

        (
            PerfectE,
            PerfectH,
            Aperture,
            Radiation,
            Impedance,
            LayeredImp,
            LumpedRLC,
            FiniteCond,
            Hybrid,
            FEBI,
        ) = range(0, 10)

    @property
    def hybrid(self):
        """HFSS hybrid mode for the active solution.

        For instance, it must be set to ``True`` to define the solution type as 'HFSS with Hybrid and Arrays'.

        Returns
        -------
        bool
        """
        return self.design_solutions.hybrid

    @hybrid.setter
    def hybrid(self, value):
        if value != self.design_solutions.hybrid and isinstance(value, bool):
            self.design_solutions.hybrid = value

    @property
    def composite(self):
        """HFSS composite mode for the active solution.

        Returns
        -------
        bool
        """
        return self.design_solutions.composite

    @composite.setter
    def composite(self, value):
        self.design_solutions.composite = value

    @pyaedt_function_handler(boundary_type="opening_type")
    def set_auto_open(self, enable=True, opening_type="Radiation"):
        """Set the HFSS auto open type.

        Parameters
        ----------
        enable : bool, optional
            Whether to enable the HFSS auto open option. The default is ``True``.
        opening_type : str, optional
            Boundary type to use with auto open. Options are ``"Radiation"``,
            ``"FEBI"``, and ``"PML"``. The default is ``"Radiation"``.

        Returns
        -------
        bool
            ``True`` when successful, ``False`` when failed.

        Examples
        --------
        Enable auto open type for the PML boundary.

        >>> hfss.set_auto_open(True,"PML")
        """
        if enable and opening_type not in ["Radiation", "FEBI", "PML"]:
            raise AttributeError("Wrong boundary type. Check Documentation for valid inputs")
        return self.design_solutions.set_auto_open(enable=enable, opening_type=opening_type)

    @pyaedt_function_handler()
    def _get_unique_source_name(self, source_name, root_name):
        if not source_name:
            source_name = generate_unique_name(root_name)
        elif source_name in self.excitations or source_name + ":1" in self.excitations:
            source_name = generate_unique_name(source_name)
        return source_name

    @pyaedt_function_handler()
    def _get_rad_fields(self):
        if not self.design_properties:
            return []
        fields = []
        if self.design_properties.get("RadField"):
            if self.design_properties["RadField"].get("FarFieldSetups"):
                for val in self.design_properties["RadField"]["FarFieldSetups"]:
                    p = self.design_properties["RadField"]["FarFieldSetups"][val]
                    if isinstance(p, (dict, OrderedDict)) and p.get("Type") == "Infinite Sphere":
                        fields.append(FarFieldSetup(self, val, p, "FarFieldSphere"))
            if self.design_properties["RadField"].get("NearFieldSetups"):
                for val in self.design_properties["RadField"]["NearFieldSetups"]:
                    p = self.design_properties["RadField"]["NearFieldSetups"][val]
                    if isinstance(p, (dict, OrderedDict)):
                        if p["Type"] == "Near Rectangle":
                            fields.append(NearFieldSetup(self, val, p, "NearFieldRectangle"))
                        elif p["Type"] == "Near Line":
                            fields.append(NearFieldSetup(self, val, p, "NearFieldLine"))
                        elif p["Type"] == "Near Box":
                            fields.append(NearFieldSetup(self, val, p, "NearFieldBox"))
                        elif p["Type"] == "Near Sphere":
                            fields.append(NearFieldSetup(self, val, p, "NearFieldSphere"))
        return fields

    @pyaedt_function_handler()
    def _create_boundary(self, name, props, boundary_type):
        """Create a boundary.

        Parameters
        ----------
        name : str
            Name of the boundary.
        props : list
            List of properties for the boundary.
        boundary_type :
            Type of the boundary.

        Returns
        -------
        :class:`pyaedt.modules.Boundary.BoundaryObject`
            Boundary object.

        """

        bound = BoundaryObject(self, name, props, boundary_type)
        result = bound.create()
        if result:
            self._boundaries[bound.name] = bound
            self.logger.info("Boundary %s %s has been correctly created.", boundary_type, name)
            return bound
        self.logger.error("Error in boundary creation for %s %s.", boundary_type, name)

        return result

    @pyaedt_function_handler(objectname="assignment", portname="port_name")
    def _create_lumped_driven(self, assignment, int_line_start, int_line_stop, impedance, port_name, renorm, deemb):
        assignment = self.modeler.convert_to_selections(assignment, True)
        start = [str(i) + self.modeler.model_units for i in int_line_start]
        stop = [str(i) + self.modeler.model_units for i in int_line_stop]
        props = OrderedDict({})
        if isinstance(assignment[0], str):
            props["Objects"] = assignment
        else:
            props["Faces"] = assignment
        props["DoDeembed"] = deemb
        props["RenormalizeAllTerminals"] = renorm
        if renorm:
            props["Modes"] = OrderedDict(
                {
                    "Mode1": OrderedDict(
                        {
                            "ModeNum": 1,
                            "UseIntLine": True,
                            "IntLine": OrderedDict({"Start": start, "End": stop}),
                            "AlignmentGroup": 0,
                            "CharImp": "Zpi",
                            "RenormImp": str(impedance) + "ohm",
                        }
                    )
                }
            )
        else:
            props["Modes"] = OrderedDict(
                {
                    "Mode1": OrderedDict(
                        {
                            "ModeNum": 1,
                            "UseIntLine": True,
                            "IntLine": OrderedDict({"Start": start, "End": stop}),
                            "AlignmentGroup": 0,
                            "CharImp": "Zpi",
                        }
                    )
                }
            )
        props["ShowReporterFilter"] = False
        props["ReporterFilter"] = [True]
        props["Impedance"] = str(impedance) + "ohm"
        return self._create_boundary(port_name, props, "Lumped Port")

    @pyaedt_function_handler(objectname="assignment", portname="port_name")
    def _create_port_terminal(
        self,
        assignment,
        int_line_stop,
        port_name,
        renorm=True,
        deembed=None,
        iswaveport=False,
        impedance=None,
        terminals_rename=True,
    ):
        ref_conductors = self.modeler.convert_to_selections(int_line_stop, True)
        props = OrderedDict()
        props["Faces"] = int(assignment)
        props["IsWavePort"] = iswaveport
        props["ReferenceConductors"] = ref_conductors
        props["RenormalizeModes"] = True
        ports = list(self.oboundary.GetExcitationsOfType("Terminal"))
        boundary = self._create_boundary(port_name, props, "AutoIdentify")
        if boundary:
            new_ports = list(self.oboundary.GetExcitationsOfType("Terminal"))
            terminals = [i for i in new_ports if i not in ports]
            for count, terminal in enumerate(terminals, start=1):
                props_terminal = OrderedDict()
                props_terminal["TerminalResistance"] = "50ohm"
                props_terminal["ParentBndID"] = boundary.name
                terminal_name = terminal

                if impedance:
                    props_terminal["TerminalResistance"] = str(impedance) + "ohm"
                    properties = [
                        "NAME:AllTabs",
                        [
                            "NAME:HfssTab",
                            ["NAME:PropServers", "BoundarySetup:" + terminal],
                            [
                                "NAME:ChangedProps",
                                ["NAME:Terminal Renormalizing Impedance", "Value:=", str(impedance) + "ohm"],
                            ],
                        ],
                    ]
                    try:
                        self.odesign.ChangeProperty(properties)
                    except Exception:  # pragma: no cover
                        self.logger.warning("Failed to change terminal impedance.")
                if not renorm:
                    properties = [
                        "NAME:AllTabs",
                        [
                            "NAME:HfssTab",
                            ["NAME:PropServers", "BoundarySetup:" + boundary.name],
                            [
                                "NAME:ChangedProps",
                                ["NAME:Renorm All Terminals", "Value:=", False],
                            ],
                        ],
                    ]
                    try:
                        self.odesign.ChangeProperty(properties)
                    except Exception:  # pragma: no cover
                        self.logger.warning("Failed to change normalization.")
                if terminals_rename:
                    new_name = port_name + "_T" + str(count)
                    terminal_name = new_name
                    properties = [
                        "NAME:AllTabs",
                        [
                            "NAME:HfssTab",
                            ["NAME:PropServers", "BoundarySetup:" + terminal],
                            ["NAME:ChangedProps", ["NAME:Name", "Value:=", new_name]],
                        ],
                    ]
                    try:
                        self.odesign.ChangeProperty(properties)
                    except Exception:  # pragma: no cover
                        self.logger.warning("Failed to rename terminal {}.".format(terminal))
                bound = BoundaryObject(self, terminal_name, props_terminal, "Terminal")
                self._boundaries[terminal_name] = bound

            if iswaveport:
                boundary.type = "Wave Port"
            else:
                boundary.type = "Lumped Port"
            props["Faces"] = [assignment]
            if iswaveport:
                props["NumModes"] = 1
                props["UseLineModeAlignment"] = 1
            if deembed is None:
                props["DoDeembed"] = False
                if iswaveport:
                    props["DeembedDist"] = self.modeler._arg_with_dim(0)
            else:
                props["DoDeembed"] = True
                if iswaveport:
                    props["DeembedDist"] = self.modeler._arg_with_dim(deembed)
            props["RenormalizeAllTerminals"] = renorm
            props["ShowReporterFilter"] = False
            props["UseAnalyticAlignment"] = False
            boundary.auto_update = False
            boundary.props.update(props)
            boundary.auto_update = True
            boundary.update()

        return boundary

    @pyaedt_function_handler(edgelist="assignment")
    def _create_circuit_port(self, assignment, impedance, name, renorm, deemb, renorm_impedance=""):
        edgelist = self.modeler.convert_to_selections(assignment, True)
        props = OrderedDict(
            {
                "Edges": edgelist,
                "Impedance": str(impedance) + "ohm",
                "DoDeembed": deemb,
                "RenormalizeAllTerminals": renorm,
            }
        )

        if "Modal" in self.solution_type:
            if renorm:
                if isinstance(renorm_impedance, (int, float)) or "i" not in renorm_impedance:
                    renorm_imp = str(renorm_impedance) + "ohm"
                else:
                    renorm_imp = "(" + renorm_impedance + ") ohm"
            else:
                renorm_imp = "0ohm"
            props["RenormImp"] = renorm_imp
        else:
            props["TerminalIDList"] = []
        return self._create_boundary(name, props, "Circuit Port")

    @pyaedt_function_handler(objectname="assignment", portname="port_name")
    def _create_waveport_driven(
        self,
        assignment,
        int_line_start=None,
        int_line_stop=None,
        impedance=50,
        port_name="",
        renorm=True,
        nummodes=1,
        deemb_distance=0,
    ):
        start = None
        stop = None
        if int_line_start and int_line_stop:  # Allow non-numeric arguments
            start = [str(i) + self.modeler.model_units if type(i) in (int, float) else i for i in int_line_start]
            stop = [str(i) + self.modeler.model_units if type(i) in (int, float) else i for i in int_line_stop]
            useintline = True
        else:
            useintline = False

        props = OrderedDict({})  # Used to create the argument to pass to native api: oModule.AssignWavePort()
        if isinstance(assignment, int):  # Assumes a Face ID is passed in objectname
            props["Faces"] = [assignment]
        elif isinstance(assignment, list):  # Assume [x, y, z] point is passed in objectname
            props["Faces"] = self.modeler.get_faceid_from_position(assignment)
        else:
            props["Objects"] = [assignment]
        props["NumModes"] = nummodes
        props["UseLineModeAlignment"] = False

        if deemb_distance != 0:
            props["DoDeembed"] = True
            props["DeembedDist"] = self.modeler._arg_with_dim(deemb_distance)
        else:
            props["DoDeembed"] = False
        props["RenormalizeAllTerminals"] = renorm
        modes = OrderedDict({})
        i = 1
        report_filter = []
        while i <= nummodes:
            if i == 1:
                mode = OrderedDict({})
                mode["ModeNum"] = i
                mode["UseIntLine"] = useintline
                if useintline:
                    mode["IntLine"] = OrderedDict({"Start": start, "End": stop})
                mode["AlignmentGroup"] = 0
                mode["CharImp"] = "Zpi"
                if renorm:
                    mode["RenormImp"] = str(impedance) + "ohm"
                modes["Mode1"] = mode
            else:
                mode = OrderedDict({})

                mode["ModeNum"] = i
                mode["UseIntLine"] = False
                mode["AlignmentGroup"] = 0
                mode["CharImp"] = "Zpi"
                if renorm:
                    mode["RenormImp"] = str(impedance) + "ohm"
                modes["Mode" + str(i)] = mode
            report_filter.append(True)
            i += 1
        props["Modes"] = modes
        props["ShowReporterFilter"] = False
        props["ReporterFilter"] = report_filter
        props["UseAnalyticAlignment"] = False
        return self._create_boundary(port_name, props, "Wave Port")

    @pyaedt_function_handler(
        obj="assignment",
        mat="material",
        cond="conductivity",
        perm="permittivity",
        usethickness="use_thickness",
        isinfgnd="is_infinite_ground",
        istwoside="is_two_side",
        isInternal="is_internal",
        issheelElement="is_shell_element",
        usehuray="use_huray",
    )
    def assign_coating(
        self,
        assignment,
        material=None,
        conductivity=58000000,
        permittivity=1,
        use_thickness=False,
        thickness="0.1mm",
        roughness="0um",
        is_infinite_ground=False,
        is_two_side=False,
        is_internal=True,
        is_shell_element=False,
        use_huray=False,
        radius="0.5um",
        ratio="2.9",
        name=None,
    ):
        """Assign finite conductivity to one or more objects or faces of a given material.

        Parameters
        ----------
        assignment : str or list
            One or more objects or faces to assign finite conductivity to.
        material : str, optional
            Material to use. The default is ``None``.
        conductivity : float, optional
            Conductivity. The default is ``58000000``.
            If no material is provided, a value must be supplied.
        permittivity : float, optional
            Permittivity. The default is ``1``. If no
            material is provided, a value must be supplied.
        use_thickness : bool, optional
            Whether to use thickness. The default is ``False``.
        thickness : str, optional
            Thickness value if ``usethickness=True``. The default is ``"0.1mm"``.
        roughness : str, optional
            Roughness value  with units. The default is ``"0um"``.
        is_infinite_ground : bool, optional
            Whether the finite conductivity is an infinite ground. The default is ``False``.
        is_two_side : bool, optional
            Whether the finite conductivity is two-sided. The default is ``False``.
        is_internal : bool, optional
            Whether the finite conductivity is internal. The default is ``True``.
        is_shell_element : bool, optional
            Whether the finite conductivity is a shell element.
            The default is ``False``.
        use_huray : bool, optional
            Whether to use a Huray coefficient. The default is ``False``.
        radius : str, optional
            Radius value if ``usehuray=True``. The default is ``"0.5um"``.
        ratio : str, optional
            Ratio value if ``usehuray=True``. The default is ``"2.9"``.
        name : str
            Name of the boundary.

        Returns
        -------
        :class:`pyaedt.modules.Boundary.BoundaryObject`
            Boundary object.

        References
        ----------

        >>> oModule.AssignFiniteCond

        Examples
        --------

        Create two cylinders in the XY working plane and assign a copper coating of 0.2 mm to the inner cylinder and
        outer face.

        >>> from pyaedt import Hfss
        >>> hfss = Hfss()
        >>> origin = hfss.modeler.Position(0, 0, 0)
        >>> inner = hfss.modeler.create_cylinder(
        ...     hfss.PLANE.XY, origin, 3, 200, 0, "inner"
        ... )
        >>> outer = hfss.modeler.create_cylinder(
        ...     hfss.PLANE.XY, origin, 4, 200, 0, "outer"
        ... )
        >>> coat = hfss.assign_coating(["inner", outer.faces[2].id], "copper", use_thickness=True, thickness="0.2mm")

        """

        userlst = self.modeler.convert_to_selections(assignment, True)
        lstobj = []
        lstface = []
        for selection in userlst:
            if selection in self.modeler.model_objects:
                lstobj.append(selection)
            elif isinstance(selection, int) and self.modeler._find_object_from_face_id(selection):
                lstface.append(selection)

        if not lstface and not lstobj:
            self.logger.warning("Objects or Faces selected do not exist in the design.")
            return False
        listobjname = ""
        props = {}
        if lstobj:
            listobjname = listobjname + "_" + "_".join(lstobj)
            props["Objects"] = lstobj
        if lstface:
            props["Faces"] = lstface
            lstface = [str(i) for i in lstface]
            listobjname = listobjname + "_" + "_".join(lstface)
        if material:
            if self.materials[material]:
                props["UseMaterial"] = True
                props["Material"] = self.materials[material].name
            else:
                return False
        else:
            props["UseMaterial"] = False
            props["Conductivity"] = str(conductivity)
            props["Permeability"] = str(str(permittivity))
        props["UseThickness"] = use_thickness
        if use_thickness:
            props["Thickness"] = thickness
        if use_huray:
            props["Radius"] = str(radius)
            props["Ratio"] = str(ratio)
            props["InfGroundPlane"] = False
        else:
            props["Roughness"] = roughness
            props["InfGroundPlane"] = is_infinite_ground
        props["IsTwoSided"] = is_two_side

        if is_two_side:
            props["IsShellElement"] = is_shell_element
        else:
            props["IsInternal"] = is_internal
        if not name:
            name = "Coating_" + listobjname[1:]
        return self._create_boundary(name, props, "Finite Conductivity")

    @pyaedt_function_handler(setupname="name", setuptype="setup_type")
    def create_setup(self, name="MySetupAuto", setup_type=None, **kwargs):
        """Create an analysis setup for HFSS.
        Optional arguments are passed along with ``setup_type`` and ``name``. Keyword
        names correspond to the ``setup_type`` corresponding to the native AEDT API.
        The list of keywords here is not exhaustive.

        .. note::
           This method overrides the ``Analysis.setup()`` method for the HFSS app.

        Parameters
        ----------
        name : str, optional
            Name of the setup. The default is ``"Setup1"``.
        setup_type : str, optional
            Type of the setup, which is based on the solution type. Options are
            ``"HFSSDrivenAuto"``, ``"HFSSDrivenDefault"``, ``"HFSSEigen"``, ``"HFSSTransient"``,
            and ``"HFSSSBR"``. The default is ``"HFSSDrivenAuto"``.
        **kwargs : dict, optional
            Extra arguments to set up the circuit.
            Available keys depend on the setup chosen.
            For more information, see
            :doc:`../SetupTemplatesHFSS`.

        Returns
        -------
        :class:`pyaedt.modules.SolveSetup.SetupHFSS`, :class:`pyaedt.modules.SolveSetup.SetupHFSSAuto`
            3D Solver Setup object.

        References
        ----------

        >>> oModule.InsertSetup

        Examples
        --------

        >>> from pyaedt import Hfss
        >>> hfss = Hfss()
        >>> hfss.create_setup(name="Setup1",setup_type="HFSSDriven",Frequency="10GHz")

        """
        if setup_type is None:
            setup_type = self.design_solutions.default_setup
        elif setup_type in SetupKeys.SetupNames:
            setup_type = SetupKeys.SetupNames.index(setup_type)
        setup = self._create_setup(name=name, setup_type=setup_type)
        setup.auto_update = False
        for arg_name, arg_value in kwargs.items():
            if setup[arg_name] is not None:
                if arg_name == "MultipleAdaptiveFreqsSetup":
                    setup[arg_name].delete_all()
                    if isinstance(arg_value, list):
                        for i in arg_value:
                            setup[arg_name][i] = [0.02]
                    else:
                        for i, k in arg_value.items():
                            setup[arg_name][i] = [k]
                    setup.props["SolveType"] = "MultiFrequency"
                else:
                    setup[arg_name] = arg_value
        setup.auto_update = True
        setup.update()
        return setup

    @pyaedt_function_handler(
        setupname="setup", unit="units", freqstart="start_frequency", freqstop="stop_frequency", sweepname="name"
    )
    def create_linear_count_sweep(
        self,
        setup,
        units,
        start_frequency,
        stop_frequency,
        num_of_freq_points=None,
        name=None,
        save_fields=True,
        save_rad_fields=False,
        sweep_type="Discrete",
        interpolation_tol=0.5,
        interpolation_max_solutions=250,
    ):
        """Create a sweep with a specified number of points.

        Parameters
        ----------
        setup : str
            Name of the setup.
        units : str
            Unit of the frequency. For example, ``"MHz"`` or ``"GHz"``.
        start_frequency : float
            Starting frequency of the sweep, such as ``1``.
        stop_frequency : float
            Stopping frequency of the sweep.
        num_of_freq_points : int
            Number of frequency points in the range.
            The default is ``401`` for ``sweep_type = "Interpolating"``. The defaults
            are "Fast"`` and ``5`` for ``sweep_type = ""Discrete"``.
        name : str, optional
            Name of the sweep. The default is ``None``, in which
            case a name is automatically assigned.
        save_fields : bool, optional
            Whether to save the fields. The default is ``True``.
        save_rad_fields : bool, optional
            Whether to save the radiating fields. The default is ``False``.
        sweep_type : str, optional
            Type of the sweep. Options are ``"Fast"``, ``"Interpolating"``,
            and ``"Discrete"``. The default is ``"Discrete"``.
        interpolation_tol : float, optional
            Error tolerance threshold for the interpolation process. The default
            is ``0.5``.
        interpolation_max_solutions : int, optional
            Maximum number of solutions evaluated for the interpolation process.
            The default is ``250``.

        Returns
        -------
        :class:`pyaedt.modules.SolveSweeps.SweepHFSS` or bool
            Sweep object if successful, ``False`` otherwise.

        References
        ----------

        >>> oModule.InsertFrequencySweep

        Examples
        --------

        Create a setup named ``"LinearCountSetup"`` and use it in a linear count sweep
        named ``"LinearCountSweep"``.

        >>> setup = hfss.create_setup("LinearCountSetup")
        >>> linear_count_sweep = hfss.create_linear_count_sweep(,,,
        >>> type(linear_count_sweep)
        <class 'pyaedt.modules.SetupTemplates.SweepHFSS'>

        """
        if sweep_type in ["Interpolating", "Fast"]:
            if num_of_freq_points == None:
                num_of_freq_points = 401
        elif sweep_type == "Discrete":
            if num_of_freq_points == None:
                num_of_freq_points = 5
        else:
            raise AttributeError(
                "Invalid value for `sweep_type`. The value must be 'Discrete', 'Interpolating', or 'Fast'."
            )

        if name is None:
            name = generate_unique_name("Sweep")

        if setup not in self.setup_names:
            return False
        for s in self.setups:
            if s.name == setup:
                setupdata = s
                if name in [sweep.name for sweep in setupdata.sweeps]:
                    oldname = name
                    name = generate_unique_name(oldname)
                    self.logger.warning("Sweep %s is already present. Sweep has been renamed in %s.", oldname, name)
                sweepdata = setupdata.add_sweep(name, sweep_type)
                if not sweepdata:
                    return False
                sweepdata.props["RangeType"] = "LinearCount"
                sweepdata.props["RangeStart"] = str(start_frequency) + units
                sweepdata.props["RangeEnd"] = str(stop_frequency) + units
                sweepdata.props["RangeCount"] = num_of_freq_points
                sweepdata.props["Type"] = sweep_type
                if sweep_type == "Interpolating":
                    sweepdata.props["InterpTolerance"] = interpolation_tol
                    sweepdata.props["InterpMaxSolns"] = interpolation_max_solutions
                    sweepdata.props["InterpMinSolns"] = 0
                    sweepdata.props["InterpMinSubranges"] = 1
                sweepdata.props["SaveFields"] = save_fields
                sweepdata.props["SaveRadFields"] = save_rad_fields
                sweepdata.update()
                self.logger.info("Linear count sweep {} has been correctly created.".format(name))
                return sweepdata
        return False

    @pyaedt_function_handler(
        setupname="setup", freqstart="start_frequency", freqstop="stop_frequency", sweepname="name"
    )
    def create_linear_step_sweep(
        self,
        setup,
        unit,
        start_frequency,
        stop_frequency,
        step_size,
        name=None,
        save_fields=True,
        save_rad_fields=False,
        sweep_type="Discrete",
    ):
        """Create a sweep with a specified frequency step.

        Parameters
        ----------
        setup : str
            Name of the setup.
        unit : str
            Unit of the frequency. For example, ``"MHz"`` or ``"GHz"``.
        start_frequency : float
            Starting frequency of the sweep.
        stop_frequency : float
            Stopping frequency of the sweep.
        step_size : float
            Frequency size of the step.
        name : str, optional
            Name of the sweep. The default is ``None``, in
            which case a name is automatically assigned.
        save_fields : bool, optional
            Whether to save fields. The default is ``True``.
        save_rad_fields : bool, optional
            Whether to save radiating fields. The default is ``False``.
        sweep_type : str, optional
            Type of the sweep. Options are ``"Discrete"``,``"Interpolating"`` and
            ``"Fast"``. The default is ``"Discrete"``.

        Returns
        -------
        :class:`pyaedt.modules.SolveSweeps.SweepHFSS` or bool
            Sweep object if successful, ``False`` otherwise.

        References
        ----------

        >>> oModule.InsertFrequencySweep

        Examples
        --------

        Create a setup named ``"LinearStepSetup"`` and use it in a linear step sweep
        named ``"LinearStepSweep"``.

        >>> setup = hfss.create_setup("LinearStepSetup")
        >>> linear_step_sweep = hfss.create_linear_step_sweep(setup="LinearStepSetup", unit="MHz",
        ...                                                   start_frequency=1.1e3, stop_frequency=1200.1,
        ...                                                   step_size=153.8)
        >>> type(linear_step_sweep)
        <class 'pyaedt.modules.SetupTemplates.SweepHFSS'>

        """
        if sweep_type not in ["Discrete", "Interpolating", "Fast"]:
            raise AttributeError(
                "Invalid value for `sweep_type`. The value must be 'Discrete', 'Interpolating', or 'Fast'."
            )
        if name is None:
            sweep_name = generate_unique_name("Sweep")
        else:
            sweep_name = name

        if setup not in self.setup_names:
            return False
        for s in self.setups:
            if s.name == setup:
                return s.create_linear_step_sweep(
                    unit=unit,
                    start_frequency=start_frequency,
                    stop_frequency=stop_frequency,
                    step_size=step_size,
                    name=sweep_name,
                    save_fields=save_fields,
                    save_rad_fields=save_rad_fields,
                    sweep_type=sweep_type,
                )
        return False

    @pyaedt_function_handler(setupname="setup", sweepname="name")
    def create_single_point_sweep(
        self,
        setup,
        unit,
        freq,
        name=None,
        save_single_field=True,
        save_fields=False,
        save_rad_fields=False,
    ):
        """Create a sweep with a single frequency point.

        Parameters
        ----------
        setup : str
            Name of the setup.
        unit : str
            Unit of the frequency. For example, ``"MHz"`` or ``"GHz"``.
        freq : float, list
            Frequency of the single point or list of frequencies to create distinct single points.
        name : str, optional
            Name of the sweep. The default is ``None``, in
            which case a name is automatically assigned.
        save_single_field : bool, list, optional
            Whether to save the fields of the single point. The default is ``True``.
            If a list is specified, the length must be the same as the list of frequencies.
        save_fields : bool, optional
            Whether to save fields for all points and subranges defined in the sweep.
            The default is ``False``.
        save_rad_fields : bool, optional
            Whether to save only radiating fields. The default is ``False``.

        Returns
        -------
        :class:`pyaedt.modules.SolveSweeps.SweepHFSS` or bool
            Sweep object if successful, ``False`` otherwise.

        References
        ----------

        >>> oModule.InsertFrequencySweep

        Examples
        --------

        Create a setup named ``"LinearStepSetup"`` and use it in a single point sweep
        named ``"SinglePointSweep"``.

        >>> setup = hfss.create_setup("LinearStepSetup")
        >>> single_point_sweep = hfss.create_single_point_sweep(setup="LinearStepSetup",unit="MHz",freq=1.1e3)
        >>> type(single_point_sweep)
        <class 'pyaedt.modules.SetupTemplates.SweepHFSS'>

        """
        if name is None:
            sweep_name = generate_unique_name("SinglePoint")
        else:
            sweep_name = name

        if isinstance(save_single_field, list):
            if not isinstance(freq, list) or len(save_single_field) != len(freq):
                raise AttributeError("The length of save_single_field must be the same as the frequency length.")

        add_subranges = False
        if isinstance(freq, list):
            if not freq:
                raise AttributeError("Frequency list is empty. Specify at least one frequency point.")
            _ = freq.pop(0)
            if freq:
                add_subranges = True

        if isinstance(save_single_field, list):
            _ = save_single_field.pop(0)
        else:
            save0 = save_single_field
            if add_subranges:
                save_single_field = [save0] * len(freq)

        if setup not in self.setup_names:
            return False
        for s in self.setups:
            if s.name == setup:
                return s.create_single_point_sweep(
                    unit=unit,
                    freq=freq,
                    name=sweep_name,
                    save_single_field=save_single_field,
                    save_fields=save_fields,
                    save_rad_fields=save_rad_fields,
                )
        return False

    @pyaedt_function_handler(source_object="assignment", solution="setup", fieldtype="field_type", source_name="name")
    def create_sbr_linked_antenna(
        self,
        assignment,
        target_cs="Global",
        setup=None,
        field_type="nearfield",
        use_composite_ports=False,
        use_global_current=True,
        current_conformance=False,
        thin_sources=True,
        power_fraction="0.95",
        visible=True,
        name=None,
    ):
        """Create a linked antennas.

        Parameters
        ----------
        assignment : pyaedt.Hfss
            Source object.
        target_cs : str, optional
            Target coordinate system. The default is ``"Global"``.
        setup : optional
            Name of the setup. The default is ``None``, in which
            case a name is automatically assigned.
        field_type : str, optional
            Field type. The options are ``"nearfield"`` and ``"farfield"``.
            The default is ``"nearfield"``.
        use_composite_ports : bool, optional
            Whether to use composite ports. The default is ``False``.
        use_global_current : bool, optional
            Whether to use the global current. The default is ``True``.
        current_conformance : bool, optional
            Whether to enable current conformance. The default is ``False``.
        thin_sources : bool, optional
             Whether to enable thin sources. The default is ``True``.
        power_fraction : str, optional
             The default is ``"0.95"``.
        visible : bool, optional.
            Whether to make source objects in the target design visible. The default is ``True``.
        name : str, optional
            Name of the source.
            The default is ``None`` in which case a name is automatically assigned.

        References
        ----------

        >>> oEditor.InsertNativeComponent

        Examples
        --------
        >>> from pyaedt import Hfss
        >>> target_project = "my/path/to/targetProject.aedt"
        >>> source_project = "my/path/to/sourceProject.aedt"
        >>> target = Hfss(projectname=target_project, solution_type="SBR+",
        ...               specified_version="2021.2", new_desktop_session=False)  # doctest: +SKIP
        >>> source = Hfss(projectname=source_project, designname="feeder",
        ...               specified_version="2021.2", new_desktop_session=False)  # doctest: +SKIP
        >>> target.create_sbr_linked_antenna(source,target_cs="feederPosition",field_type="farfield")  # doctest: +SKIP

        """
        if self.solution_type != "SBR+":
            self.logger.error("Native components only apply to the SBR+ solution.")
            return False

        if name is None:
            uniquename = generate_unique_name(assignment.design_name)
        else:
            uniquename = generate_unique_name(name)

        if assignment.project_name == self.project_name:
            project_name = "This Project*"
        else:
            project_name = os.path.join(assignment.project_path, assignment.project_name + ".aedt")
        design_name = assignment.design_name
        if not setup:
            setup = assignment.nominal_adaptive
        params = OrderedDict({})
        pars = assignment.available_variations.nominal_w_values_dict
        for el in pars:
            params[el] = pars[el]
        native_props = OrderedDict(
            {
                "Type": "Linked Antenna",
                "Unit": self.modeler.model_units,
                "Is Parametric Array": False,
                "Project": project_name,
                "Product": "HFSS",
                "Design": design_name,
                "Soln": setup,
                "Params": params,
                "ForceSourceToSolve": True,
                "PreservePartnerSoln": True,
                "PathRelativeTo": "TargetProject",
                "FieldType": field_type,
                "UseCompositePort": use_composite_ports,
                "SourceBlockageStructure": OrderedDict({"NonModelObject": []}),
            }
        )
        if field_type == "nearfield":
            native_props["UseGlobalCurrentSrcOption"] = use_global_current
            if current_conformance:
                native_props["Current Source Conformance"] = "Enable"
            else:
                native_props["Current Source Conformance"] = "Disable"
            native_props["Thin Sources"] = thin_sources
            native_props["Power Fraction"] = power_fraction
        if visible:
            native_props["VisualizationObjects"] = assignment.modeler.solid_names
        return self._create_native_component(
            "Linked Antenna", target_cs, self.modeler.model_units, native_props, uniquename
        )

    @pyaedt_function_handler()
    def _create_native_component(
        self, antenna_type, target_cs=None, model_units=None, parameters_dict=None, antenna_name=None
    ):
        from pyaedt.modeler.cad.Modeler import CoordinateSystem

        if antenna_name is None:
            antenna_name = generate_unique_name(antenna_type.replace(" ", "").replace("-", ""))
        if not model_units:
            model_units = self.modeler.model_units

        native_props = OrderedDict(
            {"NativeComponentDefinitionProvider": OrderedDict({"Type": antenna_type, "Unit": model_units})}
        )
        if isinstance(target_cs, CoordinateSystem):
            target_cs = target_cs.name
        native_props["TargetCS"] = target_cs
        if isinstance(parameters_dict, dict):
            for el in parameters_dict:
                if (
                    el not in ["antenna_type", "offset", "rotation", "rotation_axis", "mode"]
                    and parameters_dict[el] is not None
                ):
                    native_props["NativeComponentDefinitionProvider"][el.replace("_", " ").title()] = parameters_dict[
                        el
                    ]
        native = NativeComponentObject(self, antenna_type, antenna_name, native_props)
        if native.create():
            user_defined_component = UserDefinedComponent(
                self.modeler, native.name, native_props["NativeComponentDefinitionProvider"], antenna_type
            )
            self.modeler.user_defined_components[native.name] = user_defined_component
            self._native_components.append(native)
            self.logger.info("Native component %s %s has been correctly created.", antenna_type, antenna_name)
            return native
        self.logger.error("Error in native component creation for %s %s.", antenna_type, antenna_name)

        return None

    class SbrAntennas:
        (
            ConicalHorn,
            CrossDipole,
            HalfWaveDipole,
            HorizontalDipole,
            ParametricBeam,
            ParametricSlot,
            PyramidalHorn,
            QuarterWaveMonopole,
            ShortDipole,
            SmallLoop,
            WireDipole,
            WireMonopole,
        ) = (
            "Conical Horn",
            "Cross Dipole",
            "Half-Wave Dipole",
            "Horizontal Dipole",
            "Parametric Beam",
            "Parametric Slot",
            "Pyramidal Horn",
            "Quarter-Wave Monopole",
            "Short Dipole",
            "Small Loop",
            "Wire Dipole",
            "Wire Monopole",
        )

    class SBRAntennaDefaults:
        _conical = OrderedDict(
            {
                "Is Parametric Array": False,
                "MatchedPortImpedance": "50ohm",
                "Polarization": "Vertical",
                "Representation": "Far Field",
                "Mouth Diameter": "0.3meter",
                "Flare Half Angle": "20deg",
            }
        )
        _cross = OrderedDict(
            {
                "Is Parametric Array": False,
                "MatchedPortImpedance": "50ohm",
                "Polarization": "RHCP",
                "Representation": "Current Source",
                "Density": "1",
                "UseGlobalCurrentSrcOption": True,
                "Resonant Frequency": "0.3GHz",
                "Wire Length": "499.654096666667mm",
                "Mode": 0,
            }
        )
        _horizontal = OrderedDict(
            {
                "Is Parametric Array": False,
                "MatchedPortImpedance": "50ohm",
                "Polarization": "Vertical",
                "Representation": "Current Source",
                "Density": "1",
                "UseGlobalCurrentSrcOption": False,
                "Resonant Frequency": "0.3GHz",
                "Wire Length": "499.654096666667mm",
                "Height Over Ground Plane": "249.827048333333mm",
                "Use Default Height": True,
            }
        )
        _parametricbeam = OrderedDict(
            {
                "Is Parametric Array": False,
                "Size": "0.1meter",
                "MatchedPortImpedance": "50ohm",
                "Polarization": "Vertical",
                "Representation": "Far Field",
                "Vertical BeamWidth": "30deg",
                "Horizontal BeamWidth": "60deg",
            }
        )
        _slot = OrderedDict(
            {
                "Is Parametric Array": False,
                "MatchedPortImpedance": "50ohm",
                "Representation": "Far Field",
                "Resonant Frequency": "0.3GHz",
                "Slot Length": "499.654096666667mm",
            }
        )
        _horn = OrderedDict(
            {
                "Is Parametric Array": False,
                "MatchedPortImpedance": "50ohm",
                "Representation": "Far Field",
                "Mouth Width": "0.3meter",
                "Mouth Height": "0.5meter",
                "Waveguide Width": "0.15meter",
                "Width Flare Half Angle": "20deg",
                "Height Flare Half Angle": "35deg",
            }
        )
        _dipole = OrderedDict(
            {
                "Is Parametric Array": False,
                "Size": "1mm",
                "MatchedPortImpedance": "50ohm",
                "Representation": "Far Field",
            }
        )
        _smallloop = OrderedDict(
            {
                "Is Parametric Array": False,
                "MatchedPortImpedance": "50ohm",
                "Polarization": "Vertical",
                "Representation": "Current Source",
                "Density": "1",
                "UseGlobalCurrentSrcOption": False,
                "Current Source Conformance": "Disable",
                "Thin Sources": True,
                "Power Fraction": "0.95",
                "Mouth Diameter": "0.3meter",
                "Flare Half Angle": "20deg",
            }
        )
        _wiredipole = OrderedDict(
            {
                "Is Parametric Array": False,
                "MatchedPortImpedance": "50ohm",
                "Representation": "Far Field",
                "Resonant Frequency": "0.3GHz",
                "Wire Length": "499.654096666667mm",
            }
        )
        parameters = {
            "Conical Horn": _conical,
            "Cross Dipole": _cross,
            "Half-Wave Dipole": _dipole,
            "Horizontal Dipole": _horizontal,
            "Parametric Beam": _parametricbeam,
            "Parametric Slot": _slot,
            "Pyramidal Horn": _horn,
            "Quarter-Wave Monopole": _dipole,
            "Short Dipole": _dipole,
            "Small Loop": _dipole,
            "Wire Dipole": _wiredipole,
            "Wire Monopole": _wiredipole,
        }
        default_type_id = {
            "Conical Horn": 11,
            "Cross Dipole": 12,
            "Half-Wave Dipole": 3,
            "Horizontal Dipole": 13,
            "Parametric Beam": 0,
            "Parametric Slot": 7,
            "Pyramidal Horn": _horn,
            "Quarter-Wave Monopole": 4,
            "Short Dipole": 1,
            "Small Loop": 2,
            "Wire Dipole": 5,
            "Wire Monopole": 6,
            "File Based Antenna": 8,
        }

    @pyaedt_function_handler(model_units="units", parameters_dict="parameters", antenna_name="name")
    def create_sbr_antenna(
        self,
        antenna_type=SbrAntennas.ConicalHorn,
        target_cs=None,
        units=None,
        parameters=None,
        use_current_source_representation=False,
        is_array=False,
        name=None,
    ):
        """Create a parametric beam antennas in SBR+.

        Parameters
        ----------
        antenna_type : str, `SbrAntennas.ConicalHorn`
            Name of the antennas type. The enumerator ``SbrAntennas`` can also be used.
            The default is ``"SbrAntennas.Conical Horn"``.
        target_cs : str, optional
            Target coordinate system. The default is ``None``, in which case
            the active coodiante system is used.
        units : str, optional
            Model units to apply to the object. The default is
            ``None``, in which case the active modeler units are applied.
        parameters : dict, optional
            Dictionary of parameters. The default is ``None``.
        use_current_source_representation : bool, optional
            Whether to use the current source representation. The default is ``False``.
        is_array : bool, optional
            Whether to define an array. The default is ``False``.
        name : str, optional
            Name of the 3D component. The default is ``None``, in which case the
            name is auto-generated based on the antenna type.

        Returns
        -------
        :class:`pyaedt.modules.Boundary.NativeComponentObject`
            NativeComponentObject object.

        References
        ----------

        >>> oEditor.InsertNativeComponent

        Examples
        --------
        >>> from pyaedt import Hfss
        >>> hfss = Hfss(solution_type="SBR+")  # doctest: +SKIP
        PyAEDT INFO: Added design 'HFSS_IPO' of type HFSS.
        >>> parm = {"polarization": "Vertical"}  # doctest: +SKIP
        >>> par_beam = hfss.create_sbr_antenna(hfss.SbrAntennas.ShortDipole,parameters=parm,name="TX1")

        """
        if self.solution_type != "SBR+":
            self.logger.error("This native component only applies to a SBR+ solution.")
            return False
        if target_cs is None:
            target_cs = self.modeler.oeditor.GetActiveCoordinateSystem()
        parameters_defaults = self.SBRAntennaDefaults.parameters[antenna_type].copy()
        if use_current_source_representation and antenna_type in [
            "Conical Horn",
            "Horizontal Dipole",
            "Parametric Slot",
            "Pyramidal Horn",
            "Wire Dipole",
            "Wire Monopole",
        ]:
            parameters_defaults["Representation"] = "Current Source"
            parameters_defaults["Density"] = "1"
            parameters_defaults["UseGlobalCurrentSrcOption"] = False
            parameters_defaults["Current Source Conformance"] = "Disable"
            parameters_defaults["Thin Sources"] = False
            parameters_defaults["Power Fraction"] = "0.95"
        if is_array:
            parameters_defaults["Is Parametric Array"] = True
            parameters_defaults["Array Element Type"] = self.SBRAntennaDefaults.default_type_id[antenna_type]
            parameters_defaults["Array Element Angle Phi"] = ("0deg",)
            parameters_defaults["Array Element Angle Theta"] = ("0deg",)
            parameters_defaults["Array Element Offset X"] = "0meter"
            parameters_defaults["Array Element Offset Y"] = "0meter"
            parameters_defaults["Array Element Offset Z"] = "0meter"
            parameters_defaults["Array Element Conformance Type"] = 0
            parameters_defaults["Array Element Conformance Type"] = 0
            parameters_defaults["Array Element Conformance Type"] = 0
            parameters_defaults["Array Element Conform Orientation"] = False
            parameters_defaults["Array Design Frequency"] = "1GHz"
            parameters_defaults["Array Layout Type"] = 1
            parameters_defaults["Array Specify Design In Wavelength"] = True
            parameters_defaults["Array Element Num"] = 5
            parameters_defaults["Array Length"] = "1meter"
            parameters_defaults["Array Width"] = "1meter"
            parameters_defaults["Array Length Spacing"] = "0.1meter"
            parameters_defaults["Array Width Spacing"] = "0.1meter"
            parameters_defaults["Array Length In Wavelength"] = "3"
            parameters_defaults["Array Width In Wavelength"] = "4"
            parameters_defaults["Array Length Spacing In Wavelength"] = "0.5"
            parameters_defaults["Array Stagger Type"] = 0
            parameters_defaults["Array Stagger Angle"] = "0deg"
            parameters_defaults["Array Symmetry Type"] = 0
            parameters_defaults["Array Weight Type"] = 3
            parameters_defaults["Array Beam Angle Theta"] = "0deg"
            parameters_defaults["Array Weight Edge TaperX"] = -200
            parameters_defaults["Array Weight Edge TaperY"] = -200
            parameters_defaults["Array Weight Cosine Exp"] = 1
            parameters_defaults["Array Differential Pattern Type"] = 0
            if is_array:
                name = generate_unique_name("pAntArray")
        if parameters:
            for el, value in parameters.items():
                parameters_defaults[el] = value
        return self._create_native_component(antenna_type, target_cs, units, parameters_defaults, name)

    @pyaedt_function_handler(ffd_full_path="far_field_data", model_units="units", antenna_name="name")
    def create_sbr_file_based_antenna(
        self,
        far_field_data,
        antenna_size="1mm",
        antenna_impedance="50ohm",
        representation_type="Far Field",
        target_cs=None,
        units=None,
        name=None,
    ):
        """Create a linked antenna.

        Parameters
        ----------
        far_field_data : str
            Full path to the FFD file.
        antenna_size : str, optional
            Antenna size with units. The default is ``"1mm"``.
        antenna_impedance : str, optional
            Antenna impedance with units. The default is ``"50ohm"``.
        representation_type : str, optional
            Type of the antennas. Options are ``"Far Field"`` and ``"Near Field"``.
            The default is ``"Far Field"``.
        target_cs : str, optional
            Target coordinate system. The default is ``None``, in which case the
            active coordinate system is used.
        units : str, optional
            Model units to apply to the object. The default is
            ``None``, in which case the active modeler units are applied.
        name : str, optional
            Name of the 3D component. The default is ``None``, in which case
            the name is auto-generated based on the antenna type.

        Returns
        -------
        :class:`pyaedt.modules.Boundary.NativeComponentObject`

        References
        ----------

        >>> oEditor.InsertNativeComponent

        Examples
        --------
        >>> from pyaedt import Hfss
        >>> hfss = Hfss(solution_type="SBR+")  # doctest: +SKIP
        >>> ffd_file = "full_path/to/ffdfile.ffd"
        >>> par_beam = hfss.create_sbr_file_based_antenna(ffd_file)  # doctest: +SKIP

        """
        if self.solution_type != "SBR+":
            self.logger.error("This native component only applies to a SBR+ solution.")
            return False
        if target_cs is None:
            target_cs = self.modeler.oeditor.GetActiveCoordinateSystem()

        par_dicts = OrderedDict(
            {
                "Size": antenna_size,
                "MatchedPortImpedance": antenna_impedance,
                "Representation": representation_type,
                "ExternalFile": far_field_data,
            }
        )
        if not name:
            name = generate_unique_name(os.path.basename(far_field_data).split(".")[0])

        return self._create_native_component("File Based Antenna", target_cs, units, par_dicts, name)

    @pyaedt_function_handler()
    def set_sbr_txrx_settings(self, txrx_settings):
        """Set SBR+ TX RX antennas settings.

        Parameters
        ----------
        txrx_settings : dict
            Dictionary containing the TX as key and RX as values.

        Returns
        -------
        :class:`pyaedt.modules.Boundary.BoundaryObject`
            Boundary object.

        References
        ----------

        >>> oModule.SetSBRTxRxSettings
        """
        if self.solution_type != "SBR+":
            self.logger.error("This boundary only applies to a SBR+ solution.")
            return False
        id_ = 0
        props = OrderedDict({})
        for el, val in txrx_settings.items():
            props["Tx/Rx List " + str(id_)] = OrderedDict({"Tx Antenna": el, "Rx Antennas": txrx_settings[el]})
            id_ += 1
        return self._create_boundary("SBRTxRxSettings", props, "SBRTxRxSettings")

    @pyaedt_function_handler(start_object="assignment", end_object="reference", port_width="width")
    def create_spiral_lumped_port(self, assignment, reference, width=None, name=None):
        """Create a spiral lumped port between two adjacent objects.

        The two objects must have two adjacent, parallel, and identical faces.
        The faces must be a polygon (not a circle).
        The closest faces must be aligned with the main planes of the reference system.

        Parameters
        ----------
        assignment : str or int or :class:`pyaedt.modeler.cad.object3d.Object3d`
            First solid connected to the spiral port.
        reference : str or int or :class:`pyaedt.modeler.cad.object3d.Object3d`
            Second object connected to the spiral port.
        width : float, optional
            Width of the spiral port.
            If a width is not specified, it is calculated based on the object dimensions.
            The default is ``None``.
        name : str, optional
            Port name.  The default is ``None``.


        Returns
        -------
        :class:`pyaedt.modules.Boundary.BoundaryObject`
            Boundary object.

        Examples
        --------
        >>> aedtapp = Hfss()
        >>> aedtapp.insert_design("Design_Terminal_2")
        >>> aedtapp.solution_type = "Terminal"
        >>> box1 = aedtapp.modeler.create_box([-100, -100, 0], [200, 200, 5], name="gnd2z", matname="copper")
        >>> box2 = aedtapp.modeler.create_box([-100, -100, 20], [200, 200, 25], name="sig2z", matname="copper")
        >>> aedtapp.modeler.fit_all()
        >>> portz = aedtapp.create_spiral_lumped_port(box1,box2)
        """
        if not "Terminal" in self.solution_type:
            raise Exception("This method can be used only in Terminal solutions.")
        assignment = self.modeler.convert_to_selections(assignment)
        reference = self.modeler.convert_to_selections(reference)

        # find the closest faces (based on face center)
        closest_distance = 1e9
        closest_faces = []
        for face1 in self.modeler[assignment].faces:
            for face2 in self.modeler[reference].faces:
                facecenter_distance = GeometryOperators.points_distance(face1.center, face2.center)
                if facecenter_distance <= closest_distance:
                    closest_distance = facecenter_distance
                    closest_faces = [face1, face2]

        # check if the faces are parallel
        if not GeometryOperators.is_collinear(closest_faces[0].normal, closest_faces[1].normal):
            raise AttributeError("The two objects must have parallel adjacent faces.")
        if GeometryOperators.is_collinear(closest_faces[0].normal, [1, 0, 0]):
            plane = "X"
        elif GeometryOperators.is_collinear(closest_faces[0].normal, [0, 1, 0]):
            plane = "Y"
        elif GeometryOperators.is_collinear(closest_faces[0].normal, [0, 0, 1]):
            plane = "Z"
        else:
            raise AttributeError(
                "The closest faces of the two objects must be aligned with the main planes of the reference system."
            )

        # check if the faces are identical (actually checking only the area, not the shape)
        if abs(closest_faces[0].area - closest_faces[1].area) > 1e-10:
            raise AttributeError("The closest faces of the two objects must be identical in shape.")

        # evaluate the vector to move from face0 to the middle distance between the faces
        move_vector = GeometryOperators.v_sub(closest_faces[1].center, closest_faces[0].center)
        move_vector_mid = GeometryOperators.v_prod(0.5, move_vector)

        # fmt: off
        if width:
            spiral_width = width
            filling = 1.5
        else:
            # get face bounding box
            face_bb = [1e15, 1e15, 1e15, -1e15, -1e15, -1e15]
            for i in range(3):
                for v in closest_faces[0].vertices:
                    face_bb[i] = min(face_bb[i], v.position[i])
                    face_bb[i + 3] = max(face_bb[i + 3], v.position[i])
            # get the ratio in 2D
            bb_dim = [abs(face_bb[i] - face_bb[i + 3]) for i in range(3) if abs(face_bb[i] - face_bb[i + 3]) > 1e-12]
            bb_ratio = max(bb_dim) / min(bb_dim)
            if bb_ratio > 2:
                spiral_width = min(bb_dim) / 12
                filling = -0.2828 * bb_ratio ** 2 + 3.4141 * bb_ratio - 4.197
                print(filling)
            else:
                vertex_coordinates = []
                for v in closest_faces[0].vertices:
                    vertex_coordinates.append(v.position)
                segments_lengths = []
                for vc in vertex_coordinates:
                    segments_lengths.append(GeometryOperators.points_distance(vc, closest_faces[0].center))
                spiral_width = min(segments_lengths) / 15
                filling = 1.5
        # fmt: on
        if not name:
            name = generate_unique_name("P", n=3)

        spiral = self.modeler.create_spiral_on_face(closest_faces[0], spiral_width, filling_factor=filling)
        spiral.name = name
        spiral.move(move_vector_mid)
        spiral_center = GeometryOperators.get_mid_point(closest_faces[0].center, closest_faces[1].center)

        # get the polyline center point (before width operation). They need to be moved as well.
        poly_points = [GeometryOperators.v_sum(i, move_vector_mid) for i in spiral.points]

        # get the vertices of the spiral created. These need to be divided in two lists, one following the external
        # contour (p1) and one following the internal contour (p2). We use poly_points to discern the points.
        poly_v = [[v.position[0], v.position[1], v.position[2]] for v in spiral.vertices]

        p1 = []
        p2 = []
        for p in poly_points:
            cp = GeometryOperators.find_closest_points(poly_v, p)
            if len(cp) > 2:
                raise Exception("Internal error in spiral creation, please review the port_width parameter.")
            if GeometryOperators.points_distance(cp[0], spiral_center) > GeometryOperators.points_distance(
                cp[1], spiral_center
            ):
                p1.append(cp[0])
                p2.append(cp[1])
            else:
                p1.append(cp[1])
                p2.append(cp[0])

        # move the p1 down and the p2 up
        move_vector_quarter = GeometryOperators.v_prod(0.25, move_vector)
        p1_down = [GeometryOperators.v_sub(i, move_vector_quarter) for i in p1]
        p2_up = [GeometryOperators.v_sum(i, move_vector_quarter) for i in p2]

        # create first polyline to join spiral with conductor face
        dx = abs(p1_down[0][0] - p1_down[1][0])
        dy = abs(p1_down[0][1] - p1_down[1][1])
        dz = abs(p1_down[0][2] - p1_down[1][2])
        if plane == "X":
            orient = "Y" if (dy < dz) else "Z"
        elif plane == "Y":
            orient = "X" if (dx < dz) else "Z"
        else:
            orient = "X" if (dx < dy) else "Y"

        poly1 = self.modeler.create_polyline(
            p1_down,
            xsection_type="Line",
            xsection_orient=orient,
            xsection_width=closest_distance / 2,
            name=assignment + "_sheet",
        )

        # create second polyline to join spiral with conductor face
        dx = abs(p2_up[0][0] - p2_up[1][0])
        dy = abs(p2_up[0][1] - p2_up[1][1])
        dz = abs(p2_up[0][2] - p2_up[1][2])
        if plane == "X":
            orient = "Y" if (dy < dz) else "Z"
        elif plane == "Y":
            orient = "X" if (dx < dz) else "Z"
        else:
            orient = "X" if (dx < dy) else "Y"
        poly2 = self.modeler.create_polyline(
            p2_up,
            xsection_type="Line",
            xsection_orient=orient,
            xsection_width=closest_distance / 2,
            name=reference + "_sheet",
        )

        # assign pec to created polylines
        self.assign_perfecte_to_sheets(poly1, name=assignment)
        self.assign_perfecte_to_sheets(poly2, name=reference)

        # create lumped port on spiral
        port = self.lumped_port(spiral, reference=[poly2.name], name=name)

        return port

    @pyaedt_function_handler(startobj="assignment", endobject="reference", sourcename="name", axisdir="start_direction")
    def create_voltage_source_from_objects(
        self, assignment, reference, start_direction=0, name=None, source_on_plane=True
    ):
        """Create a voltage source taking the closest edges of two objects.

        Parameters
        ----------
        assignment : str or int or :class:`pyaedt.modeler.cad.object3d.Object3d`
            First object connected to the voltage source.
        reference : str or int or :class:`pyaedt.modeler.cad.object3d.Object3d`
            Second object connected to the voltage source.
        start_direction : int or :class:`pyaedt.application.Analysis.Analysis.AxisDir`, optional
            Start direction for the port location.
            It should be one of the values for ``Application.AxisDir``, which are: ``XNeg``, ``YNeg``,
            ``ZNeg``, ``XPos``, ``YPos``, and ``ZPos``.
             The default is ``Application.AxisDir.XNeg``.
        name : str, optional
            Name of the source. The default is ``None``.
        source_on_plane : bool, optional
            Whether to create the source on the plane orthogonal to
            ``AxisDir``. The default is ``True``.


        Returns
        -------
        :class:`pyaedt.modules.Boundary.BoundaryObject`
            Boundary object.

        References
        ----------

        >>> oModule.AssignVoltage

        Examples
        --------

        Create two boxes for creating a voltage source named ``'VoltageSource'``.

        >>> box1 = hfss.modeler.create_box([30, 0, 0], [40, 10, 5],
        ...                                "BoxVolt1", "copper")
        >>> box2 = hfss.modeler.create_box([30, 0, 10], [40, 10, 5],
        ...                                "BoxVolt2", "copper")
        >>> v1 = hfss.create_voltage_source_from_objects("BoxVolt1","BoxVolt2",hfss.AxisDir.XNeg,"VoltageSource")
        PyAEDT INFO: Connection Correctly created
        """

        if not self.modeler.does_object_exists(assignment) or not self.modeler.does_object_exists(reference):
            self.logger.error("One or both objects doesn't exists. Check and retry")
            return False
        if self.solution_type in ["Modal", "Terminal", "Transient Network"]:
            sheet_name, point0, point1 = self.modeler._create_sheet_from_object_closest_edge(
                assignment, reference, start_direction, source_on_plane
            )
            name = self._get_unique_source_name(name, "Voltage")
            return self.create_source_excitation(sheet_name, point0, point1, name, source_type="Voltage")
        return False  # pragma: no cover

    @pyaedt_function_handler(startobj="assignment", endobject="reference", sourcename="name", axisdir="start_direction")
    def create_current_source_from_objects(
        self, assignment, reference, start_direction=0, name=None, source_on_plane=True
    ):
        """Create a current source taking the closest edges of two objects.

        Parameters
        ----------
        assignment : str or int or :class:`pyaedt.modeler.cad.object3d.Object3d`
            First object connected to the current source.
        reference : str or int or :class:`pyaedt.modeler.cad.object3d.Object3d`
            Second object connected to the current source.
        start_direction : int or :class:`pyaedt.application.Analysis.Analysis.AxisDir`, optional
            Start direction for the port location.
            It should be one of the values for ``Application.AxisDir``, which are: ``XNeg``, ``YNeg``,
            ``ZNeg``, ``XPos``, ``YPos``, and ``ZPos``.
             The default is ``Application.AxisDir.XNeg``.
        name : str, optional
            Name of the source. The default is ``None``.
        source_on_plane : bool, optional
            Whether to create the source on the plane orthogonal to
            the start direction. The default is ``True``.


        Returns
        -------
        :class:`pyaedt.modules.Boundary.BoundaryObject`
            Boundary object.

        References
        ----------

        >>> oModule.AssignCurrent

        Examples
        --------

        Create two boxes for creating a current source named ``'CurrentSource'``.

        >>> box1 = hfss.modeler.create_box([30, 0, 20], [40, 10, 5],
        ...                                "BoxCurrent1", "copper")
        >>> box2 = hfss.modeler.create_box([30, 0, 30], [40, 10, 5],
        ...                                "BoxCurrent2", "copper")
        >>> i1 = hfss.create_current_source_from_objects("BoxCurrent1","BoxCurrent2",hfss.AxisDir.XPos,"CurrentSource")
        PyAEDT INFO: Connection created 'CurrentSource' correctly.
        """

        if not self.modeler.does_object_exists(assignment) or not self.modeler.does_object_exists(reference):
            self.logger.error("One or both objects do not exist. Check and retry.")
            return False
        if self.solution_type in ["Modal", "Terminal", "Transient Network"]:
            sheet_name, point0, point1 = self.modeler._create_sheet_from_object_closest_edge(
                assignment, reference, start_direction, source_on_plane
            )
            name = self._get_unique_source_name(name, "Current")
            return self.create_source_excitation(sheet_name, point0, point1, name, source_type="Current")
        return False  # pragma: no cover

    @pyaedt_function_handler(sheet_name="assignment", sourcename="name", sourcetype="source_type")
    def create_source_excitation(self, assignment, point1, point2, name, source_type="Voltage"):
        """Create a source excitation.

        Parameters
        ----------
        assignment : str
            Name of the sheet.
        point1 : list
            First point of the source excitation.
        point2 : list
            Second point of the source excitation.
        name : str
            Name of the source.
        source_type : str, optional
            Type of the source. The default is ``"Voltage"``.

        Returns
        -------
        :class:`pyaedt.modules.Boundary.BoundaryObject`
            Boundary object.

        References
        ----------

        >>> oModule.AssignVoltage
        >>> oModule.AssignCurrent
        """

        props = OrderedDict({"Objects": [assignment], "Direction": OrderedDict({"Start": point1, "End": point2})})
        return self._create_boundary(name, props, source_type)

    @pyaedt_function_handler(face="assignment", nummodes="modes", portname="name", renorm="renormalize")
    def create_floquet_port(
        self,
        assignment,
        lattice_origin=None,
        lattice_a_end=None,
        lattice_b_end=None,
        modes=2,
        name=None,
        renormalize=True,
        deembed_distance=0,
        reporter_filter=True,
        lattice_cs="Global",
    ):
        """Create a floquet port on a face.

        Parameters
        ----------
        assignment :
            Face or sheet to apply the floquet port to.
        lattice_origin : list
            List of ``[x,y,z]`` coordinates for the lattice A-B origin. The default is ``None``,
            in which case the method tries to compute the A-B automatically.
        lattice_a_end : list
            List of ``[x,y,z]`` coordinates for the lattice A end point. The default is ``None``,
            in which case the method tries to compute the A-B automatically.
        lattice_b_end : list
            List of ``[x,y,z]`` coordinates for the lattice B end point. The default is ``None``,
            in which case the method tries to compute the A-B automatically.
        modes : int, optional
            Number of modes. The default is ``2``.
        name : str, optional
            Name of the port. The default is ``None``.
        renormalize : bool, optional
            Whether to renormalize the mode. The default is ``True``.
        deembed_distance : float, str, optional
            Deembed distance in millimeters. The default is ``0``,
            in which case deembed is disabled.
        reporter_filter : bool, list of bool
            Whether to include modes in the report. The default is ``True``. If a single
            Boolean value is specified, it applies to all modes. If a list of Boolean values is specified, it applies
            to each mode in the list. A list must have ``nummodes`` elements.
        lattice_cs : str, optional
            Coordinate system for the lattice A-B vector reference. The default is ``Global``.

        Returns
        -------
        :class:`pyaedt.modules.Boundary.BoundaryObject`
            Boundary object.


        References
        ----------

        >>> oModule.AssignFloquetPort
        """
        face_id = self.modeler.convert_to_selections(assignment, True)
        props = OrderedDict({})
        if isinstance(face_id[0], int):
            props["Faces"] = face_id
        else:
            props["Objects"] = face_id

        props["NumModes"] = modes
        if deembed_distance:
            props["DoDeembed"] = True
            props["DeembedDist"] = self.modeler._arg_with_dim(deembed_distance)
        else:
            props["DoDeembed"] = False
            props["DeembedDist"] = "0mm"
        props["RenormalizeAllTerminals"] = renormalize
        props["Modes"] = OrderedDict({})
        for i in range(1, 1 + modes):
            props["Modes"]["Mode{}".format(i)] = OrderedDict({})
            props["Modes"]["Mode{}".format(i)]["ModeNum"] = i
            props["Modes"]["Mode{}".format(i)]["UseIntLine"] = False
            props["Modes"]["Mode{}".format(i)]["CharImp"] = "Zpi"
        props["ShowReporterFilter"] = True
        if isinstance(reporter_filter, bool):
            props["ReporterFilter"] = [reporter_filter for i in range(modes)]
        else:
            props["ReporterFilter"] = reporter_filter
        if not lattice_a_end or not lattice_origin or not lattice_b_end:
            result, output = self.modeler._find_perpendicular_points(face_id[0])
            lattice_origin = output[0]
            lattice_a_end = output[1]
            lattice_b_end = output[2]
        props["LatticeAVector"] = OrderedDict({})
        props["LatticeAVector"]["Coordinate System"] = lattice_cs
        props["LatticeAVector"]["Start"] = lattice_origin
        props["LatticeAVector"]["End"] = lattice_a_end
        props["LatticeBVector"] = OrderedDict({})
        props["LatticeBVector"]["Coordinate System"] = lattice_cs
        props["LatticeBVector"]["Start"] = lattice_origin
        props["LatticeBVector"]["End"] = lattice_b_end
        if not name:
            name = generate_unique_name("Floquet")
        return self._create_boundary(name, props, "Floquet Port")

    @pyaedt_function_handler(face_couple="assignment", pair_name="name")
    def assign_lattice_pair(
        self,
        assignment,
        reverse_v=False,
        phase_delay="UseScanAngle",
        phase_delay_param1="0deg",
        phase_delay_param2="0deg",
        name=None,
    ):
        """Assign a lattice pair to a couple of faces.

        Parameters
        ----------
        assignment : list
            List of two faces to assign the lattice pair to.
        reverse_v : bool, optional
            Whether to reverse the V vector. The default is `False`.
        phase_delay : str, optional
            Phase delay approach. Options are ``"UseScanAngle"``,
            ``"UseScanUV"``, and ``"InputPhaseDelay"``. The default is
            ``"UseScanAngle"``.
        phase_delay_param1 : str, optional
            Value for the first phase delay parameter, which depends on the approach:

            - Phi angle if the approach is ``"UseScanAngle"``.
            - U value if the approach is ``"UseScanUV"``.
            - Phase if the approach is ``"InputPhaseDelay"``.

            The default is ``0deg``.

        phase_delay_param2 :  str, optional
            Value for the second phase delay parameter, which depends on the approach:

            - Theta angle if the approach is "``UseScanAngle"``.
            - V value if the approach is ``"UseScanUV"``.

            The default is ``0deg``.
        name : str, optional
            Boundary name.

        Returns
        -------
        :class:`pyaedt.modules.Boundary.BoundaryObject`
            Boundary object.

        References
        ----------

        >>> oModule.AssignLatticePair
        """
        props = OrderedDict({})
        face_id = self.modeler.convert_to_selections(assignment, True)
        props["Faces"] = face_id
        props["ReverseV"] = reverse_v

        props["PhaseDelay"] = phase_delay
        if phase_delay == "UseScanAngle":
            props["Phi"] = phase_delay_param1
            props["Theta"] = phase_delay_param2
        elif phase_delay == "UseScanUV":
            props["ScanU"] = phase_delay_param1
            props["ScanV"] = phase_delay_param2
        else:
            props["Phase"] = phase_delay_param1
        if not name:
            name = generate_unique_name("LatticePair")
        return self._create_boundary(name, props, "Lattice Pair")

    @pyaedt_function_handler(object_to_assign="assignment")
    def auto_assign_lattice_pairs(self, assignment, coordinate_system="Global", coordinate_plane="XY"):
        """Assign lattice pairs to a geometry automatically.

        Parameters
        ----------
        assignment : str, :class:`pyaedt.modeler.cad.object3d.Object3d`
            Object to assign a lattice to.
        coordinate_system : str, optional
            Coordinate system to look for the lattice on.
        coordinate_plane : str, optional
            Plane to look for the lattice on. Options are ``"XY"``, ``"XZ"``, and
            ``"YZ"``. The default is ``"XY"``.

        Returns
        -------
        list of str
            List of created pair names.

        References
        ----------

        >>> oModule.AutoIdentifyLatticePair
        """
        objectname = self.modeler.convert_to_selections(assignment, True)
        boundaries = list(self.oboundary.GetBoundaries())
        self.oboundary.AutoIdentifyLatticePair("{}:{}".format(coordinate_system, coordinate_plane), objectname[0])
        boundaries = [i for i in list(self.oboundary.GetBoundaries()) if i not in boundaries]
        bounds = [i for i in boundaries if boundaries.index(i) % 2 == 0]
        return bounds

    @pyaedt_function_handler(
        face="assignment", primary_name="primary", coord_name="coordinate_system", secondary_name="name"
    )
    def assign_secondary(
        self,
        assignment,
        primary,
        u_start,
        u_end,
        reverse_v=False,
        phase_delay="UseScanAngle",
        phase_delay_param1="0deg",
        phase_delay_param2="0deg",
        coordinate_system="Global",
        name=None,
    ):
        """Assign the secondary boundary condition.

        Parameters
        ----------
        assignment : int, FacePrimitive
            Face to assign the lattice pair to.
        primary : str
            Name of the primary boundary to couple.
        u_start : list
            List of ``[x,y,z]`` values for the starting point of the U vector.
        u_end : list
            List of ``[x,y,z]`` values for the ending point of the U vector.
        reverse_v : bool, optional
            Whether to reverse the V vector. The default is ``False``.
        phase_delay : str, optional
            Phase delay approach. Options are ``"UseScanAngle"``,
            ``"UseScanUV"``, and ``"InputPhaseDelay"``. The default is
            ``"UseScanAngle"``.
        phase_delay_param1 : str, optional
            Value for the first phase delay parameter, which depends on the approach:

            - Phi angle if the approach is ``"UseScanAngle"``.
            - U value if the approach is ``"UseScanUV"``.
            - Phase if the approach is ``"InputPhaseDelay"``.

            The default is ``0deg``.
        phase_delay_param2 :  str, optional
            Value for the second phase delay parameter, which depends on the approach:

            - Theta angle if the approach is "``UseScanAngle"``.
            - V value if the approach is ``"UseScanUV"``.

            The default is ``0deg``.
        coordinate_system : str, optional
            Name of the coordinate system for U coordinates.
        name : str, optional
            Name of the boundary. The default is ``None``,
            in which case a name is automatically assigned.

        Returns
        -------
        :class:`pyaedt.modules.Boundary.BoundaryObject`
            Boundary object.

        References
        ----------

        >>> oModule.AssignSecondary
        """
        props = OrderedDict({})
        face_id = self.modeler.convert_to_selections(assignment, True)
        if isinstance(face_id[0], str):
            props["Objects"] = face_id

        else:
            props["Faces"] = face_id

        props["CoordSysVector"] = OrderedDict({})
        props["CoordSysVector"]["Coordinate System"] = coordinate_system
        props["CoordSysVector"]["Origin"] = u_start
        props["CoordSysVector"]["UPos"] = u_end
        props["ReverseV"] = reverse_v

        props["Primary"] = primary
        props["PhaseDelay"] = phase_delay
        if phase_delay == "UseScanAngle":
            props["Phi"] = phase_delay_param1
            props["Theta"] = phase_delay_param2
        elif phase_delay == "UseScanUV":
            props["ScanU"] = phase_delay_param1
            props["ScanV"] = phase_delay_param2
        else:
            props["Phase"] = phase_delay_param1
        if not name:
            name = generate_unique_name("Secondary")
        return self._create_boundary(name, props, "Secondary")

    @pyaedt_function_handler(face="assignment", coord_name="coordinate_system", primary_name="name")
    def assign_primary(self, assignment, u_start, u_end, reverse_v=False, coordinate_system="Global", name=None):
        """Assign the primary boundary condition.

        Parameters
        ----------
        assignment : int, FacePrimitive
            Face to assign the lattice pair to.
        u_start : list
            List of ``[x,y,z]`` values for the starting point of the U vector.
        u_end : list
            List of ``[x,y,z]`` values for the ending point of the U vector.
        reverse_v : bool, optional
            Whether to reverse the V vector. The default is `False`.
        coordinate_system : str, optional
            Name of the coordinate system for the U coordinates. The
            default is ``"Global"``.
        name : str, optional
            Name of the boundary. The default is ``None``,
            in which case a name is automatically assigned.

        Returns
        -------
        :class:`pyaedt.modules.Boundary.BoundaryObject`
            Boundary object.

        References
        ----------

        >>> oModule.AssignPrimary
        """
        props = OrderedDict({})
        face_id = self.modeler.convert_to_selections(assignment, True)
        if isinstance(face_id[0], str):
            props["Objects"] = face_id

        else:
            props["Faces"] = face_id
        props["ReverseV"] = reverse_v
        props["CoordSysVector"] = OrderedDict({})
        props["CoordSysVector"]["Coordinate System"] = coordinate_system
        props["CoordSysVector"]["Origin"] = u_start
        props["CoordSysVector"]["UPos"] = u_end
        if not name:
            name = generate_unique_name("Primary")
        return self._create_boundary(name, props, "Primary")

    def _create_pec_cap(self, sheet_name, obj_name, pecthick):
        """Create a PEC object to back a wave port.


        Parameters
        ----------
        sheet_name : str
            Name of the sheet object touching the port surface.
        obj_name : str
            Name of the 3D object touching the port surface.
        pecthick : float
            Thickness of the PEC cap

        Returns
        -------
        bool
           ``True`` when successful, ``False`` when failed.

        """
        if isinstance(sheet_name, str) and isinstance(obj_name, cad.elements3d.FacePrimitive):
            obj = obj_name.create_object()  # Create face object of type cad.object3d.Object3d from FacePrimitive
            oname = obj_name._object3d.name
            bounding1 = self.modeler[oname].bounding_box
        else:
            obj = self.modeler[sheet_name].clone()
            bounding1 = self.modeler[obj_name].bounding_box
        out_obj = self.modeler.thicken_sheet(obj, pecthick, False)
        bounding2 = out_obj.bounding_box
        tol = 1e-9
        i = 0

        # Check that the pec cap is internal by comparing the bounding box
        # of the cap with the bounding box of obj_name.
        internal = False
        for a, b in zip(bounding1, bounding2):
            if i < 3:
                if (b - a) > tol:
                    internal = True
            elif (b - a) < tol:
                internal = True
            i += 1
        if internal:
            self.odesign.Undo()
            self.modeler.cleanup_objects()
            out_obj = self.modeler.thicken_sheet(obj, -pecthick, False)

        out_obj.material_name = "pec"
        return True

    @pyaedt_function_handler(
        startobj="assignment",
        endobj="reference",
        sourcename="name",
        is_infinite_gnd="is_infinite_ground",
        bound_on_plane="is_boundary_on_plane",
        axisdir="start_direction",
    )
    def create_perfecte_from_objects(
        self, assignment, reference, start_direction=0, name=None, is_infinite_ground=False, is_boundary_on_plane=True
    ):
        """Create a Perfect E taking the closest edges of two objects.

        Parameters
        ----------
        assignment : str or int or :class:`pyaedt.modeler.cad.object3d.Object3d`
            Starting object for the integration line.
        reference :  str or int or :class:`pyaedt.modeler.cad.object3d.Object3d`
           Ending object for the integration line.
        start_direction : int or :class:`pyaedt.application.Analysis.Analysis.AxisDir`, optional
            Start direction for the boundary location. It should be one of the values for
            ``Application.AxisDir``, which are: ``XNeg``, ``YNeg``,
            ``ZNeg``, ``XPos``, ``YPos``, and ``ZPos``.  The default
            is ``Application.AxisDir.XNeg``.
        name : str, optional
            Perfect E name. The default is ``None``, in which
            case a name is automatically assigned.
        is_infinite_ground : bool, optional
            Whether the Perfect E is an infinite ground. The default is ``False``.
        is_boundary_on_plane : bool, optional
            Whether to create the Perfect E on the plane orthogonal to
            the axis direction. The default is ``True``.

        Returns
        -------
        :class:`pyaedt.modules.Boundary.BoundaryObject` or bool
            Boundary object if successful, ``False`` otherwise.

        References
        ----------

        >>> oModule.AssignPerfectE

        Examples
        --------

        Create two boxes for creating a Perfect E named ``'PerfectE'``.

        >>> box1 = hfss.modeler.create_box([0,0,0], [10,10,5],
        ...                                "perfect1", "Copper")
        >>> box2 = hfss.modeler.create_box([0, 0, 10], [10, 10, 5],
        ...                                "perfect2", "copper")
        >>> perfect_e = hfss.create_perfecte_from_objects("perfect1","perfect2",hfss.AxisDir.ZNeg,"PerfectE")
        PyAEDT INFO: Connection Correctly created
        >>> type(perfect_e)
        <class 'pyaedt.modules.Boundary.BoundaryObject'>

        """

        if not self.modeler.does_object_exists(assignment) or not self.modeler.does_object_exists(reference):
            self.logger.error("One or both objects do not exist. Check and retry.")
            return False
        if self.solution_type in ["Modal", "Terminal", "Transient Network"]:
            sheet_name, point0, point1 = self.modeler._create_sheet_from_object_closest_edge(
                assignment, reference, start_direction, is_boundary_on_plane
            )

            if not name:
                name = generate_unique_name("PerfE")
            elif name in self.modeler.get_boundaries_name():
                name = generate_unique_name(name)
            return self.create_boundary(self.BoundaryType.PerfectE, sheet_name, name, is_infinite_ground)
        return False

    @pyaedt_function_handler(
        startobj="assignment",
        endobject="reference",
        sourcename="name",
        bound_on_plane="is_boundary_on_plane",
        axisdir="start_direction",
    )
    def create_perfecth_from_objects(
        self, assignment, reference, start_direction=0, name=None, is_boundary_on_plane=True
    ):
        """Create a Perfect H taking the closest edges of two objects.

        Parameters
        ----------
        assignment : str or int or :class:`pyaedt.modeler.cad.object3d.Object3d`
            Starting object for the integration line.
        reference : str or int or :class:`pyaedt.modeler.cad.object3d.Object3d`
            Ending object for the integration line.
        start_direction : int or :class:`pyaedt.application.Analysis.Analysis.AxisDir`, optional
            Start direction for the boundary location. It should be one of the values for ``Application.AxisDir``,
            which are: ``XNeg``, ``YNeg``, ``ZNeg``, ``XPos``, ``YPos``, and ``ZPos``.
            The default is ``Application.AxisDir.XNeg``.
        name : str, optional
            Perfect H name. The default is ``None``,
             in which case a name is automatically assigned.
        is_boundary_on_plane : bool, optional
            Whether to create the Perfect H on the plane
            orthogonal to the axis direction. The default is ``True``.

        Returns
        -------
        :class:`pyaedt.modules.Boundary.BoundaryObject` or bool
            Boundary object if successful, ``False`` otherwise.

        References
        ----------

        >>> oModule.AssignPerfectH

        Examples
        --------

        Create two boxes for creating a Perfect H named ``'PerfectH'``.

        >>> box1 = hfss.modeler.create_box([0,0,20], [10,10,5],
        ...                                "perfect1", "Copper")
        >>> box2 = hfss.modeler.create_box([0, 0, 30], [10, 10, 5],
        ...                                "perfect2", "copper")
        >>> perfect_h = hfss.create_perfecth_from_objects("perfect1","perfect2",hfss.AxisDir.ZNeg,"Perfect H")
        PyAEDT INFO: Connection Correctly created
        >>> type(perfect_h)
        <class 'pyaedt.modules.Boundary.BoundaryObject'>

        """

        if not self.modeler.does_object_exists(assignment) or not self.modeler.does_object_exists(reference):
            self.logger.error("One or both objects do not exist. Check and retry.")
            return False
        if self.solution_type in ["Modal", "Terminal", "Transient Network"]:
            sheet_name, point0, point1 = self.modeler._create_sheet_from_object_closest_edge(
                assignment, reference, start_direction, is_boundary_on_plane
            )

            if not name:
                name = generate_unique_name("PerfH")
            elif name in self.modeler.get_boundaries_name():
                name = generate_unique_name(name)
            return self.create_boundary(self.BoundaryType.PerfectH, sheet_name, name)
        return None

    @pyaedt_function_handler(
        Tissue_object_List_ID="assignment",
        TissueMass="tissue_mass",
        MaterialDensity="material_density",
        Average_SAR_method="average_sar_method",
    )
    def sar_setup(self, assignment=-1, tissue_mass=1, material_density=1, voxel_size=1, average_sar_method=0):
        """Define SAR settings.

        Parameters
        ----------
        assignment : int, optional
           Object ID. The default is ``-1`` to not specify the object.
        tissue_mass : float, optional
            Mass of tissue in grams. The default is ``1``.
        material_density : optional
            Density of material in gram/cm^3. The default is ``1``.
        voxel_size : optional
            Size of a voxel in millimeters. The default is ``1``.
        average_sar_method : optional
            SAR method. There are two options, ``0`` for IEEE Standard 1528 and ``1`` for the standard Ansys method.
            The default is ``0``.

        Returns
        -------
        bool
            ``True`` when successful, ``False`` when failed.

        References
        ----------

        >>> oDesign.SARSetup
        """
        self.odesign.SARSetup(tissue_mass, material_density, assignment, voxel_size, average_sar_method)
        self.logger.info("SAR settings are correctly applied.")
        return True

    @pyaedt_function_handler(
        Frequency="frequency", Boundary="boundary", ApplyInfiniteGP="apply_infinite_ground", GPAXis="gp_axis"
    )
    def create_open_region(self, frequency="1GHz", boundary="Radiation", apply_infinite_ground=False, gp_axis="-z"):
        """Create an open region on the active editor.

        Parameters
        ----------
        frequency : str, optional
            Frequency with units. The default is ``"1GHz"``.
        boundary : str, optional
            Type of the boundary. The default is ``"Radiation"``.
        apply_infinite_ground : bool, optional
            Whether to apply an infinite ground plane. The default is ``False``.
        gp_axis : str, optional
            Open region direction. The default is ``"-z"``.

        Returns
        -------
        bool
            ``True`` when successful, ``False`` when failed.

        References
        ----------

        >>> oModule.CreateOpenRegion
        """
        vars = [
            "NAME:Settings",
            "OpFreq:=",
            frequency,
            "Boundary:=",
            boundary,
            "ApplyInfiniteGP:=",
            apply_infinite_ground,
        ]
        if apply_infinite_ground:
            vars.append("Direction:=")
            vars.append(gp_axis)

        self.omodelsetup.CreateOpenRegion(vars)
        self.logger.info("Open Region correctly created.")
        self.save_project()
        return True

    @pyaedt_function_handler(
        startobj="assignment",
        endobj="reference",
        sourcename="name",
        rlctype="rlc_type",
        Rvalue="resistance",
        Lvalue="inductance",
        Cvalue="capacitance",
        bound_on_plane="is_boundary_on_plane",
        axisdir="start_direction",
    )
    def create_lumped_rlc_between_objects(
        self,
        assignment,
        reference,
        start_direction=0,
        name=None,
        rlc_type="Parallel",
        resistance=None,
        inductance=None,
        capacitance=None,
        is_boundary_on_plane=True,
    ):
        """Create a lumped RLC taking the closest edges of two objects.

        Parameters
        ----------
        assignment :
            Starting object for the integration line.
        reference :
            Ending object for the integration line.
        start_direction : int or :class:`pyaedt.application.Analysis.Analysis.AxisDir`, optional
            Start direction for the boundary location.. It should be one of the values for ``Application.AxisDir``,
            which are: ``XNeg``, ``YNeg``, ``ZNeg``, ``XPos``, ``YPos``, and ``ZPos``.
            The default is ``Application.AxisDir.XNeg``.
        name : str, optional
            Perfect H name. The default is ``None``, in which
            case a name is automatically assigned.
        rlc_type : str, optional
            Type of the RLC. Options are ``"Parallel"`` and ``"Serial"``.
            The default is ``"Parallel"``.
        resistance : optional
            Resistance value in ohms. The default is ``None``,
            in which case this parameter is disabled.
        inductance : optional
            Inductance value in H. The default is ``None``,
            in which case this parameter is disabled.
        capacitance : optional
            Capacitance value in F. The default is ``None``,
            in which case this parameter is disabled.
        is_boundary_on_plane : bool, optional
            Whether to create the boundary on the plane orthogonal
            to ``AxisDir``. The default is ``True``.

        Returns
        -------
        :class:`pyaedt.modules.Boundary.BoundaryObject` or bool
            Boundary object if successful, ``False`` otherwise.

        References
        ----------

        >>> oModule.AssignLumpedRLC

        Examples
        --------

        Create two boxes for creating a lumped RLC named ``'LumpedRLC'``.

        >>> box1 = hfss.modeler.create_box([0, 0, 50], [10, 10, 5],
        ...                                           "rlc1", "copper")
        >>> box2 = hfss.modeler.create_box([0, 0, 60], [10, 10, 5],
        ...                                           "rlc2", "copper")
        >>> rlc = hfss.create_lumped_rlc_between_objects("rlc1","rlc2",hfss.AxisDir.XPos,"Lumped RLC",resistance=50,
        ...                                              inductance=1e-9, capacitance=1e-6)
        PyAEDT INFO: Connection Correctly created

        """

        if not self.modeler.does_object_exists(assignment) or not self.modeler.does_object_exists(reference):
            self.logger.error("One or both objects do not exist. Check and retry.")
            return False
        if self.solution_type in ["Modal", "Terminal", "Transient Network"] and (
            resistance or inductance or capacitance
        ):
            sheet_name, point0, point1 = self.modeler._create_sheet_from_object_closest_edge(
                assignment, reference, start_direction, is_boundary_on_plane
            )

            if not name:
                name = generate_unique_name("Lump")
            elif name in self.modeler.get_boundaries_name():
                name = generate_unique_name(name)
            start = [str(i) + self.modeler.model_units for i in point0]
            stop = [str(i) + self.modeler.model_units for i in point1]

            props = OrderedDict()
            props["Objects"] = [sheet_name]
            props["CurrentLine"] = OrderedDict({"Start": start, "End": stop})
            props["RLC Type"] = rlc_type
            if resistance:
                props["UseResist"] = True
                props["Resistance"] = str(resistance) + "ohm"
            if inductance:
                props["UseInduct"] = True
                props["Inductance"] = str(inductance) + "H"
            if capacitance:
                props["UseCap"] = True
                props["Capacitance"] = str(capacitance) + "farad"

            return self._create_boundary(name, props, "Lumped RLC")
        return False

    @pyaedt_function_handler(
        startobj="start_assignment",
        endobject="end_assignment",
        axisdir="start_direction",
        sourcename="source_name",
        is_infground="is_infinite_ground",
    )
    def create_impedance_between_objects(
        self,
        start_assignment,
        end_assignment,
        start_direction=0,
        source_name=None,
        resistance=50,
        reactance=0,
        is_infinite_ground=False,
        bound_on_plane=True,
    ):
        """Create an impedance taking the closest edges of two objects.

        Parameters
        ----------
        start_assignment : str or int or :class:`pyaedt.modeler.cad.object3d.Object3d`
            Starting object for the integration line.
        end_assignment : str or int or :class:`pyaedt.modeler.cad.object3d.Object3d`
            Ending object for the integration line.
        start_direction : int or :class:`pyaedt.application.Analysis.Analysis.AxisDir`, optional
            Start direction for the boundary location. It should be one of the values for ``Application.AxisDir``,
            which are: ``XNeg``, ``YNeg``, ``ZNeg``, ``XPos``, ``YPos``, and ``ZPos``.
            The default is ``Application.AxisDir.XNeg``.
        source_name : str, optional
            Name of the impedance. The default is ``None``.
        resistance : float, optional
            Resistance value in ohms. The default is ``50``. If ``None``,
            this parameter is disabled.
        reactance : optional
            Reactance value in ohms. The default is ``0``. If ``None``,
            this parameter is disabled.
        is_infinite_ground : bool, optional
            Whether the impendance is an infinite ground. The default is ``False``.
        bound_on_plane : bool, optional
            Whether to create the impedance on the plane orthogonal to ``AxisDir``.
            The default is ``True``.

        Returns
        -------
        :class:`pyaedt.modules.Boundary.BoundaryObject` or bool
            Boundary object if successful, ``False`` otherwise.

        References
        ----------

        >>> oModule.AssignImpedance

        Examples
        --------

        Create two boxes for creating an impedance named ``'ImpedanceExample'``.

        >>> box1 = hfss.modeler.create_box([0, 0, 70], [10, 10, 5],
        ...                                           "box1", "copper")
        >>> box2 = hfss.modeler.create_box([0, 0, 80], [10, 10, 5],
        ...                                           "box2", "copper")
        >>> impedance = hfss.create_impedance_between_objects("box1", "box2", hfss.AxisDir.XPos,
        ...                                                   "ImpedanceExample", 100, 50)
        PyAEDT INFO: Connection Correctly created

        """

        if not self.modeler.does_object_exists(start_assignment) or not self.modeler.does_object_exists(end_assignment):
            self.logger.error("One or both objects do not exist. Check and retry.")
            return False
        if self.solution_type in ["Modal", "Terminal", "Transient Network"]:
            sheet_name, point0, point1 = self.modeler._create_sheet_from_object_closest_edge(
                start_assignment, end_assignment, start_direction, bound_on_plane
            )

            if not source_name:
                source_name = generate_unique_name("Imped")
            elif source_name in self.modeler.get_boundaries_name():
                source_name = generate_unique_name(source_name)
            props = OrderedDict(
                {
                    "Objects": [sheet_name],
                    "Resistance": str(resistance),
                    "Reactance": str(reactance),
                    "InfGroundPlane": is_infinite_ground,
                }
            )
            return self._create_boundary(source_name, props, "Impedance")
        return False

    @pyaedt_function_handler(sheet_name="assignment", boundary_name="name", is_inifinite_gnd="is_inifinite_ground")
    def create_boundary(
        self, boundary_type=BoundaryType.PerfectE, assignment=None, name=None, is_inifinite_ground=False
    ):
        """Assign a boundary condition to a sheet or surface. This method is generally
           used by other methods in the ``Hfss`` class such as the :meth:``Hfss.assign_febi``
           or :meth:``Hfss.assign_radiation_boundary_to_faces`` method.

        Parameters
        ----------
        boundary_type : int, optional
            Type of boundary condition to assign to a sheet or surface. The
            default is ``Hfss.BoundaryType.PerfectE``. Options are the properties of the
            :class:``Hfss.BoundaryType`` class. For example:

                - ``Hfss.BoundaryType.PerfectE``
                - ``Hfss.BoundaryType.PerfectH``
                - ``Hfss.BoundaryType.Radiation``
                - ``Hfss.BoundaryType.Impedance``
                - ``Hfss.BoundaryType.LumpedRLC``
                - ``Hfss.BoundaryType.FEBI``

        assignment : int, str, or list, optional
            Name of the sheet or face to assign the boundary condition to. The
            default is ``None``. You can provide an integer (face ID), a string (sheet),
            or a list of integers and strings.
        name : str, optional
            Name of the boundary. The default is ``None``.
        is_inifinite_ground : bool, optional
            Whether the boundary is an infinite ground. The default is ``False``.

        Returns
        -------
        :class:`pyaedt.modules.Boundary.BoundaryObject`
            Boundary object.

        """

        props = {}
        assignment = self.modeler.convert_to_selections(assignment, True)
        if type(assignment) is list:
            if type(assignment[0]) is str:
                props["Objects"] = assignment
            else:
                props["Faces"] = assignment

        if boundary_type == self.BoundaryType.PerfectE:
            props["InfGroundPlane"] = is_inifinite_ground
            boundary_type = "Perfect E"
        elif boundary_type == self.BoundaryType.PerfectH:
            boundary_type = "Perfect H"
        elif boundary_type == self.BoundaryType.Aperture:
            boundary_type = "Aperture"
        elif boundary_type == self.BoundaryType.Radiation:
            props["IsFssReference"] = False
            props["IsForPML"] = False
            boundary_type = "Radiation"
        elif boundary_type == self.BoundaryType.Hybrid:
            props["IsLinkedRegion"] = False
            props["Type"] = "SBR+"
            boundary_type = "Hybrid"
        elif boundary_type == self.BoundaryType.FEBI:
            boundary_type = "FE-BI"
        else:
            return None
        return self._create_boundary(name, props, boundary_type)

    @pyaedt_function_handler()
    def _get_reference_and_integration_points(self, sheet, axisdir, obj_name=None):
        if isinstance(sheet, int):
            objID = [sheet]
            sheet = obj_name
        else:
            objID = self.modeler.oeditor.GetFaceIDs(sheet)
        face_edges = self.modeler.get_face_edges(objID[0])
        mid_points = [self.modeler.get_edge_midpoint(i) for i in face_edges]
        if axisdir < 3:
            min_point = [1e6, 1e6, 1e6]
            max_point = [-1e6, -1e6, -1e6]
            for el in mid_points:
                if el[axisdir] < min_point[axisdir]:
                    min_point = el
                if el[axisdir] > max_point[axisdir]:
                    max_point = el
        else:
            min_point = [-1e6, -1e6, -1e6]
            max_point = [1e6, 1e6, 1e6]
            for el in mid_points:
                if el[axisdir - 3] > min_point[axisdir - 3]:
                    min_point = el
                if el[axisdir - 3] < max_point[axisdir - 3]:
                    max_point = el

        refid = self.modeler.get_bodynames_from_position(min_point)
        refid.remove(sheet)
        diels = self.get_all_dielectrics_names()
        for el in refid:
            if el in diels:
                refid.remove(el)

        int_start = None
        int_stop = None
        if min_point != max_point:
            int_start = min_point
            int_stop = max_point
        return refid, int_start, int_stop

    @pyaedt_function_handler(sheet_name="assignment", sourcename="name", axisdir="start_direction")
    def assign_voltage_source_to_sheet(self, assignment, start_direction=0, name=None):
        """Create a voltage source taking one sheet.

        Parameters
        ----------
        assignment : str
            Name of the sheet to apply the boundary to.
        start_direction : int, :class:`pyaedt.application.Analysis.Analysis.AxisDir` or list, optional
            Direction of the integration line. It should be one of the values for ``Application.AxisDir``,
            which are: ``XNeg``, ``YNeg``, ``ZNeg``, ``XPos``, ``YPos``, and ``ZPos``. It also accepts the list
            of the start point and end point with the format [[xstart, ystart, zstart], [xend, yend, zend]]
            The default is ``Application.AxisDir.XNeg``.
        name : str, optional
            Name of the source. The default is ``None``.

        Returns
        -------
        :class:`pyaedt.modules.Boundary.BoundaryObject`
            Boundary object.

        References
        ----------

        >>> oModule.AssignVoltage

        Examples
        --------

        Create a sheet and assign to it some voltage.

        >>> sheet = hfss.modeler.create_rectangle(hfss.PLANE.XY,
        ...                                                  [0, 0, -70], [10, 2], name="VoltageSheet",
        ...                                                  matname="copper")
        >>> v1 = hfss.assign_voltage_source_to_sheet(sheet.name,hfss.AxisDir.XNeg,"VoltageSheetExample")
        >>> v2 = hfss.assign_voltage_source_to_sheet(sheet.name,[sheet.bottom_edge_x.midpoint,
        ...                                     sheet.bottom_edge_y.midpoint],50)

        """

        if self.solution_type in ["Modal", "Terminal", "Transient Network"]:
            if isinstance(start_direction, list):
                if len(start_direction) != 2 or len(start_direction[0]) != len(start_direction[1]):
                    self.logger.error("List of coordinates is not set correctly")
                    return False
                point0 = start_direction[0]
                point1 = start_direction[1]
            else:
                point0, point1 = self.modeler.get_mid_points_on_dir(assignment, start_direction)
            name = self._get_unique_source_name(name, "Voltage")
            return self.create_source_excitation(assignment, point0, point1, name, source_type="Voltage")
        return False

    @pyaedt_function_handler(sheet_name="assignment", sourcename="name", axisdir="start_direction")
    def assign_current_source_to_sheet(self, assignment, start_direction=0, name=None):
        """Create a current source taking one sheet.

        Parameters
        ----------
        assignment : str
            Name of the sheet to apply the boundary to.
        start_direction : int, :class:`pyaedt.application.Analysis.Analysis.AxisDir` or list, optional
            Direction of the integration line. It should be one of the values for ``Application.AxisDir``,
            which are: ``XNeg``, ``YNeg``, ``ZNeg``, ``XPos``, ``YPos``, and ``ZPos``. It also accepts the list
            of the start point and end point with the format [[xstart, ystart, zstart], [xend, yend, zend]]
            The default is ``Application.AxisDir.XNeg``.
        name : str, optional
            Name of the source. The default is ``None``.

        Returns
        -------
        :class:`pyaedt.modules.Boundary.BoundaryObject`
            Boundary object.

        References
        ----------

        >>> oModule.AssignCurrent

        Examples
        --------

        Create a sheet and assign some current to it.

        >>> sheet = hfss.modeler.create_rectangle(hfss.PLANE.XY, [0, 0, -50],
        ...                                                  [5, 1], name="CurrentSheet", matname="copper")
        >>> hfss.assign_current_source_to_sheet(sheet.name,hfss.AxisDir.XNeg,"CurrentSheetExample")
        'CurrentSheetExample'
        >>> c1 = hfss.assign_current_source_to_sheet(sheet.name,[sheet.bottom_edge_x.midpoint,
        ...                                     sheet.bottom_edge_y.midpoint])

        """

        if self.solution_type in ["Modal", "Terminal", "Transient Network"]:
            if isinstance(start_direction, list):
                if len(start_direction) != 2 or len(start_direction[0]) != len(start_direction[1]):
                    self.logger.error("List of coordinates is not set correctly")
                    return False
                point0 = start_direction[0]
                point1 = start_direction[1]
            else:
                point0, point1 = self.modeler.get_mid_points_on_dir(assignment, start_direction)
            name = self._get_unique_source_name(name, "Current")
            return self.create_source_excitation(assignment, point0, point1, name, source_type="Current")
        return False

    @pyaedt_function_handler(sheet_list="assignment", sourcename="name", is_infinite_gnd="is_infinite_ground")
    def assign_perfecte_to_sheets(self, assignment, name=None, is_infinite_ground=False):
        """Create a Perfect E taking one sheet.

        Parameters
        ----------
        assignment : str or list
            One or more names of the sheets to apply the boundary to.
        name : str, optional
            Name of the Perfect E source. The default is ``None``.
        is_infinite_ground : bool, optional
            Whether the Perfect E is an infinite ground. The default is ``False``.

        Returns
        -------
        :class:`pyaedt.modules.Boundary.BoundaryObject`
            Boundary object.

        References
        ----------

        >>> oModule.AssignPerfectE

        Examples
        --------

        Create a sheet and use it to create a Perfect E.

        >>> sheet = hfss.modeler.create_rectangle(hfss.PLANE.XY, [0, 0, -90],
        ...                                       [10, 2], name="PerfectESheet", matname="Copper")
        >>> perfect_e_from_sheet = hfss.assign_perfecte_to_sheets(sheet.name,"PerfectEFromSheet")
        >>> type(perfect_e_from_sheet)
        <class 'pyaedt.modules.Boundary.BoundaryObject'>

        """
        assignment = self.modeler.convert_to_selections(assignment, True)
        if self.solution_type in ["Modal", "Terminal", "Transient Network", "SBR+", "Eigenmode"]:
            if not name:
                name = generate_unique_name("PerfE")
            elif name in self.modeler.get_boundaries_name():
                name = generate_unique_name(name)
            return self.create_boundary(self.BoundaryType.PerfectE, assignment, name, is_infinite_ground)
        return None

    @pyaedt_function_handler(sheet_list="assignment", sourcename="name")
    def assign_perfecth_to_sheets(self, assignment, name=None):
        """Assign a Perfect H to sheets.

        Parameters
        ----------
        assignment : list
            List of sheets to apply the boundary to.
        name : str, optional
            Perfect H name. The default is ``None``.

        Returns
        -------
        :class:`pyaedt.modules.Boundary.BoundaryObject`
            Boundary object.

        References
        ----------

        >>> oModule.AssignPerfectH

        Examples
        --------

        Create a sheet and use it to create a Perfect H.

        >>> sheet = hfss.modeler.create_rectangle(hfss.PLANE.XY, [0, 0, -90],
        ...                                       [10, 2], name="PerfectHSheet", matname="Copper")
        >>> perfect_h_from_sheet = hfss.assign_perfecth_to_sheets(sheet.name,"PerfectHFromSheet")
        >>> type(perfect_h_from_sheet)
        <class 'pyaedt.modules.Boundary.BoundaryObject'>

        """

        if self.solution_type in ["Modal", "Terminal", "Transient Network", "SBR+", "Eigenmode"]:
            if not name:
                name = generate_unique_name("PerfH")
            elif name in self.modeler.get_boundaries_name():
                name = generate_unique_name(name)
            return self.create_boundary(self.BoundaryType.PerfectH, assignment, name)
        return None

    @pyaedt_function_handler(
        sheet_name="assignment",
        sourcename="name",
        rlctype="rlc_type",
        Rvalue="resistance",
        Lvalue="inductance",
        Cvalue="capacitance",
        axisdir="start_direction",
    )
    def assign_lumped_rlc_to_sheet(
        self,
        assignment,
        start_direction=0,
        name=None,
        rlc_type="Parallel",
        resistance=None,
        inductance=None,
        capacitance=None,
    ):
        """Create a lumped RLC taking one sheet.

        Parameters
        ----------
        assignment : str
            Name of the sheet to apply the boundary to.
        start_direction : int, :class:`pyaedt.application.Analysis.Analysis.AxisDir` or list, optional
            Direction of the integration line. It should be one of the values for ``Application.AxisDir``,
            which are: ``XNeg``, ``YNeg``, ``ZNeg``, ``XPos``, ``YPos``, and ``ZPos``. It also accepts the list
            of the start point and end point with the format [[xstart, ystart, zstart], [xend, yend, zend]]
            The default is ``Application.AxisDir.XNeg``.
        name : str, optional
            Lumped RLC name. The default is ``None``.
        rlc_type : str, optional
            Type of the RLC. Options are ``"Parallel"`` and ``"Serial"``. The default is ``"Parallel"``.
        resistance : float, optional
            Resistance value in ohms. The default is ``None``, in which
            case this parameter is disabled.
        inductance : float, optional
            Inductance value in Henry (H). The default is ``None``, in which
            case this parameter is disabled.
        capacitance : float, optional
            Capacitance value in  farads (F). The default is ``None``, in which
            case this parameter is disabled.

        Returns
        -------
        :class:`pyaedt.modules.Boundary.BoundaryObject`
            Boundary object if successful, ``False`` otherwise.

        References
        ----------

        >>> oModule.AssignLumpedRLC

        Examples
        --------

        Create a sheet and use it to create a lumped RLC.

        >>> sheet = hfss.modeler.create_rectangle(hfss.PLANE.XY,
        ...                                       [0, 0, -90], [10, 2], name="RLCSheet",
        ...                                        matname="Copper")
        >>> lumped_rlc_to_sheet = hfss.assign_lumped_rlc_to_sheet(sheet.name,hfss.AxisDir.XPos,resistance=50,
        ...                                                       inductance=1e-9,capacitance=1e-6)
        >>> type(lumped_rlc_to_sheet)
        <class 'pyaedt.modules.Boundary.BoundaryObject'>
        >>> h2 = hfss.assign_lumped_rlc_to_sheet(sheet.name,[sheet.bottom_edge_x.midpoint,
        ...                                      sheet.bottom_edge_y.midpoint],resistance=50,inductance=1e-9,
        ...                                      capacitance=1e-6)

        """

        if self.solution_type in ["Eigenmode", "Modal", "Terminal", "Transient Network", "SBR+"] and (
            resistance or inductance or capacitance
        ):
            if isinstance(start_direction, list):
                if len(start_direction) != 2 or len(start_direction[0]) != len(start_direction[1]):
                    self.logger.error("List of coordinates is not set correctly")
                    return False
                point0 = start_direction[0]
                point1 = start_direction[1]
            else:
                point0, point1 = self.modeler.get_mid_points_on_dir(assignment, start_direction)

            if not name:
                name = generate_unique_name("Lump")
            elif name in self.modeler.get_boundaries_name():
                name = generate_unique_name(name)
            start = [str(i) + self.modeler.model_units for i in point0]
            stop = [str(i) + self.modeler.model_units for i in point1]
            props = OrderedDict()
            props["Objects"] = [assignment]
            props["CurrentLine"] = OrderedDict({"Start": start, "End": stop})
            props["RLC Type"] = rlc_type
            if resistance:
                props["UseResist"] = True
                props["Resistance"] = str(resistance) + "ohm"
            if inductance:
                props["UseInduct"] = True
                props["Inductance"] = str(inductance) + "H"
            if capacitance:
                props["UseCap"] = True
                props["Capacitance"] = str(capacitance) + "F"
            return self._create_boundary(name, props, "Lumped RLC")
        return False

    @pyaedt_function_handler(sheet_name="assignment", sourcename="name", is_infground="is_inifinite_ground")
    def assign_impedance_to_sheet(self, assignment, name=None, resistance=50, reactance=0, is_inifinite_ground=False):
        """Create an impedance taking one sheet.

        Parameters
        ----------
        assignment : str or list
            One or more names of the sheets to apply the boundary to.
        name : str, optional
            Name of the impedance. The default is ``None``.
        resistance : optional
            Resistance value in ohms. The default is ``50``. If ``None``,
            this parameter is disabled.
        reactance : optional
            Reactance value in ohms. The default is ``0``. If ``None``,
            this parameter is disabled.
        is_inifinite_ground : bool, optional
            Whether the impedance is an infinite ground. The default is ``False``.

        Returns
        -------
        :class:`pyaedt.modules.Boundary.BoundaryObject`
            Boundary object if successful, ``False`` otherwise.

        References
        ----------

        >>> oModule.AssignImpedance

        Examples
        --------

        Create a sheet and use it to create an impedance.

        >>> sheet = hfss.modeler.create_rectangle(hfss.PLANE.XY,
        ...                                       [0, 0, -90], [10, 2], name="ImpedanceSheet",
        ...                                        matname="Copper")
        >>> impedance_to_sheet = hfss.assign_impedance_to_sheet(sheet.name,"ImpedanceFromSheet",100,50)
        >>> type(impedance_to_sheet)
        <class 'pyaedt.modules.Boundary.BoundaryObject'>

        """

        if self.solution_type in ["Modal", "Terminal", "Transient Network"]:
            if not name:
                name = generate_unique_name("Imped")
            elif name in self.modeler.get_boundaries_name():
                name = generate_unique_name(name)

            objects = self.modeler.convert_to_selections(assignment, True)

            props = OrderedDict(
                {
                    "Faces": objects,
                }
            )
            if isinstance(objects[0], str):
                props = OrderedDict(
                    {
                        "Objects": objects,
                    }
                )
            props["Resistance"] = str(resistance)
            props["Reactance"] = str(reactance)
            props["InfGroundPlane"] = is_inifinite_ground

            return self._create_boundary(name, props, "Impedance")
        return False

    @pyaedt_function_handler(
        sheet_name="assignment", sourcename="name", is_infground="is_infinite_ground", reference_cs="coordinate_system"
    )
    def assign_impedance_to_sheet(
        self,
        assignment,
        name=None,
        resistance=50.0,
        reactance=0.0,
        is_infinite_ground=False,
        coordinate_system="Global",
    ):
        """Create an impedance taking one sheet.

        Parameters
        ----------
        assignment : str or list
            One or more names of the sheets to apply the boundary to.
        name : str, optional
            Name of the impedance. The default is ``None``.
        resistance : float or list, optional
            Resistance value in ohms. The default is ``50.0``.
            If a list of four elements is passed, an anisotropic impedance is assigned with the following order,
            [``Zxx``, ``Zxy``, ``Zyx``, ``Zyy``].
        reactance : optional
            Reactance value in ohms. The default is ``0.0``.
            If a list of four elements is passed, an anisotropic impedance is assigned with the following order,
            [``Zxx``, ``Zxy``, ``Zyx``, ``Zyy``].
        is_infinite_ground : bool, optional
            Whether the impedance is an infinite ground. The default is ``False``.
        coordinate_system : str, optional
            Name of the coordinate system for the XY plane. The default is ``"Global"``.
            This parameter is only used for anisotropic impedance assignment.

        Returns
        -------
        :class:`pyaedt.modules.Boundary.BoundaryObject`
            Boundary object if successful, ``False`` otherwise.

        References
        ----------

        >>> oModule.AssignImpedance

        Examples
        --------

        Create a sheet and use it to create an impedance.

        >>> sheet = hfss.modeler.create_rectangle(hfss.PLANE.XY,
        ...                                       [0, 0, -90], [10, 2], name="ImpedanceSheet",
        ...                                        matname="Copper")
        >>> impedance_to_sheet = hfss.assign_impedance_to_sheet(sheet.name,"ImpedanceFromSheet",100,50)

        Create a sheet and use it to create an anisotropic impedance.

        >>> sheet = hfss.modeler.create_rectangle(hfss.PLANE.XY,
        ...                                       [0, 0, -90], [10, 2], name="ImpedanceSheet",
        ...                                        matname="Copper")
        >>> anistropic_impedance_to_sheet = hfss.assign_impedance_to_sheet(sheet.name,
        ...                                                                "ImpedanceFromSheet",
        ...                                                                [377, 0, 0, 377],
        ...                                                                [0, 50, 0, 0])

        """

        if self.solution_type in ["Modal", "Terminal", "Transient Network"]:
            if not name:
                name = generate_unique_name("Imped")
            elif name in self.modeler.get_boundaries_name():
                name = generate_unique_name(name)

            objects = self.modeler.convert_to_selections(assignment, True)

            props = OrderedDict(
                {
                    "Faces": objects,
                }
            )
            if isinstance(objects[0], str):
                props = OrderedDict(
                    {
                        "Objects": objects,
                    }
                )

            if isinstance(resistance, list) and isinstance(reactance, list):
                if len(resistance) == 4 and len(reactance) == 4:
                    props["UseInfiniteGroundPlane"] = is_infinite_ground
                    props["CoordSystem"] = coordinate_system
                    props["HasExternalLink"] = False
                    props["ZxxResistance"] = str(resistance[0])
                    props["ZxxReactance"] = str(reactance[0])
                    props["ZxyResistance"] = str(resistance[1])
                    props["ZxyReactance"] = str(reactance[1])
                    props["ZyxResistance"] = str(resistance[2])
                    props["ZyxReactance"] = str(reactance[2])
                    props["ZyyResistance"] = str(resistance[3])
                    props["ZyyReactance"] = str(reactance[3])
                else:
                    self.logger.error("Number of elements in resistance and reactance must be four.")
                    return False
                return self._create_boundary(name, props, "Anisotropic Impedance")
            else:
                props["Resistance"] = str(resistance)
                props["Reactance"] = str(reactance)
                props["InfGroundPlane"] = is_infinite_ground
                return self._create_boundary(name, props, "Impedance")
        return False

    @pyaedt_function_handler(
        edge_signale="assignment", edge_gnd="reference", port_name="name", port_impedance="impedance"
    )
    def create_circuit_port_from_edges(
        self,
        assignment,
        reference,
        name="",
        impedance="50",
        renormalize=False,
        renorm_impedance="50",
        deembed=False,
    ):
        """Create a circuit port from two edges.
        The integration line is from edge 2 to edge 1.

        .. deprecated:: 0.6.70
        Use :func:`circuit_port` method instead.

        Parameters
        ----------
        assignment : int
            Edge ID of the signal.
        reference : int
            Edge ID of the ground.
        name : str, optional
            Name of the port. The default is ``""``.
        impedance : int, str, or float, optional
            Impedance. The default is ``"50"``. You can also
            enter a string that looks like this: ``"50+1i*55"``.
        renormalize : bool, optional
            Whether to renormalize the mode. The default is ``False``.
            This parameter is ignored for a driven terminal.
        renorm_impedance :  str, optional
            Impedance. The default is ``50``.
        deembed : bool, optional
            Whether to deembed the port. The default is ``False``.

        Returns
        -------
        :class:`pyaedt.modules.Boundary.BoundaryObject`
            Boundary object.

        References
        ----------

        >>> oModule.AssignCircuitPort

        Examples
        --------

        Create two rectangles in the XY plane.
        Select the first edge of each rectangle created previously.
        Create a circuit port from the first edge of the first rectangle
        toward the first edge of the second rectangle.

        >>> plane = hfss.PLANE.XY
        >>> rectangle1 = hfss.modeler.create_rectangle(plane, [10, 10, 10], [10, 10],
        ...                                            name="rectangle1_for_port")
        >>> edges1 = hfss.modeler.get_object_edges(rectangle1.id)
        >>> first_edge = edges1[0]
        >>> rectangle2 = hfss.modeler.create_rectangle(plane, [30, 10, 10], [10, 10],
        ...                                            name="rectangle2_for_port")
        >>> edges2 = hfss.modeler.get_object_edges(rectangle2.id)
        >>> second_edge = edges2[0]
        >>> hfss.solution_type = "Modal"
        >>> hfss.create_circuit_port_from_edges(first_edge,second_edge,
        ...                                     name="PortExample",
        ...                                     impedance=50.1,
        ...                                     renormalize=False,
        ...                                     renorm_impedance="50")
        'PortExample'

        """
        warnings.warn("Use :func:`circuit_port` method instead.", DeprecationWarning)
        return self.circuit_port(
            assignment=assignment,
            reference=reference,
            port_location=0,
            impedance=impedance,
            name=name,
            renormalize=renormalize,
            renorm_impedance=renorm_impedance,
            deembed=deembed,
        )

    @pyaedt_function_handler(excitations="assignment")
    def edit_sources(
        self, assignment, include_port_post_processing=True, max_available_power=None, use_incident_voltage=False
    ):
        """Set up the power loaded for HFSS postprocessing in multiple sources simultaneously.

        Parameters
        ----------
        assignment : dict
            Dictionary of input sources to modify module and phase.
            Dictionary values can be:
            - 1 value to setup 0deg as default
            - 2 values tuple or list (magnitude and phase) or
            - 3 values (magnitude, phase, and termination flag) for Terminal solution in case of incident voltage usage.

        Returns
        -------
        bool

        Examples
        --------
        >>> sources = {"Port1:1": ("0W", "0deg"), "Port2:1": ("1W", "90deg")}
        >>> hfss.edit_sources(sources,include_port_post_processing=True)

        >>> sources = {"Box2_T1": ("0V", "0deg", True), "Box1_T1": ("1V", "90deg")}
        >>> hfss.edit_sources(sources,max_available_power="2W",use_incident_voltage=True)
        """
        data = {i: ("0W", "0deg", False) for i in self.excitations}
        for key, value in assignment.items():
            data[key] = value
        setting = []
        for key, vals in data.items():
            if isinstance(vals, str):
                power = vals
                phase = "0deg"
            else:
                power = vals[0]
                if len(vals) == 1:
                    phase = "0deg"
                else:
                    phase = vals[1]
            if isinstance(vals, (list, tuple)) and len(vals) == 3:
                terminated = vals[2]
            else:
                terminated = False
            if use_incident_voltage and self.solution_type == "Terminal":
                setting.append(["Name:=", key, "Terminated:=", terminated, "Magnitude:=", power, "Phase:=", phase])
            else:
                setting.append(["Name:=", key, "Magnitude:=", power, "Phase:=", phase])
        argument = []
        if self.solution_type == "Terminal":
            argument.extend(["UseIncidentVoltage:=", use_incident_voltage])

        argument.extend(
            [
                "IncludePortPostProcessing:=",
                include_port_post_processing,
                "SpecifySystemPower:=",
                True if max_available_power else False,
            ]
        )

        if max_available_power:
            argument.append("Incident Power:=")
            argument.append(max_available_power)

        args = [argument]
        args.extend(setting)
        for arg in args:
            self.osolution.EditSources(arg)
        return True

    @pyaedt_function_handler(portandmode="assignment", powerin="power")
    def edit_source(self, assignment=None, power="1W", phase="0deg"):
        """Set up the power loaded for HFSS postprocessing.

        Parameters
        ----------
        assignment : str, optional
            Port name and mode. For example, ``"Port1:1"``.
            The port name must be defined if the solution type is other than Eigenmodal. This parameter
            is ignored if the solution type is Eigenmodal.
        power : str, optional
            Power in watts (W) or the project variable to put as stored energy in the project.
            The default is ``"1W"``.
        phase : str, optional
            Phase of the excitation. The default is ``"0deg"``.

        Returns
        -------
        bool
            ``True`` when successful, ``False`` when failed.

        References
        ----------

        >>> oModule.EditSources

        Examples
        --------

        Create a circle sheet and use it to create a wave port.
        Set up the thermal power for this wave port.

        >>> sheet = hfss.modeler.create_circle(hfss.PLANE.YZ,
        ...                                    [-20, 0, 0], 10,
        ...                                    name="sheet_for_source")
        >>> hfss.solution_type = "Modal"
        >>> wave_port = hfss.create_wave_port_from_sheet(sheet,5,hfss.AxisDir.XNeg,40,2,"SheetWavePort",True)
        >>> hfss.edit_source("SheetWavePort" + ":1","10W")
        PyAEDT INFO: Setting up power to "SheetWavePort:1" = 10W
        True

        """

        if self.solution_type != "Eigenmode":
            if assignment is None:
                self.logger.error("Port and mode must be defined for solution type {}".format(self.solution_type))
                return False
            self.logger.info('Setting up power to "{}" = {}'.format(assignment, power))
            self.osolution.EditSources(
                [
                    ["IncludePortPostProcessing:=", True, "SpecifySystemPower:=", False],
                    ["Name:=", assignment, "Magnitude:=", power, "Phase:=", phase],
                ]
            )
        else:
            self.logger.info("Setting up power to Eigenmode = {}".format(power))
            self.osolution.EditSources(
                [["FieldType:=", "EigenStoredEnergy"], ["Name:=", "Modes", "Magnitudes:=", [power]]]
            )
        return True

    @pyaedt_function_handler(portandmode="assignment")
    def edit_source_from_file(
        self,
        assignment,
        file_name,
        is_time_domain=True,
        x_scale=1,
        y_scale=1,
        impedance=50,
        data_format="Power",
        encoding="utf-8",
    ):
        """Edit a source from file data.
        File data is a csv containing either frequency data or time domain data that will be converted through FFT.

        Parameters
        ----------
        assignment : str
            Port name and mode. For example, ``"Port1:1"``.
            The port name must be defined if the solution type is other than Eigenmodal.
        file_name : str
            Full name of the input file.
        is_time_domain : bool, optional
            Either if the input data is Time based or Frequency Based. Frequency based data are Mag/Phase (deg).
        x_scale : float, optional
            Scaling factor for x axis.
        y_scale : float, optional
            Scaling factor for y axis.
        impedance : float, optional
            Excitation impedance. Default is `50`.
        data_format : str, optional
            Either `"Power"`, `"Current"` or `"Voltage"`.
        encoding : str, optional
            Csv file encoding.


        Returns
        -------
        bool
        """
        if self.solution_type == "Modal":
            out = "Power"
        else:
            out = "Voltage"
        freq, mag, phase = parse_excitation_file(
            file_name=file_name,
            is_time_domain=is_time_domain,
            x_scale=x_scale,
            y_scale=y_scale,
            impedance=impedance,
            data_format=data_format,
            encoding=encoding,
            out_mag=out,
        )
        ds_name_mag = "ds_" + assignment.replace(":", "_mode_") + "_Mag"
        ds_name_phase = "ds_" + assignment.replace(":", "_mode_") + "_Angle"
        if self.dataset_exists(ds_name_mag, False):
            self.design_datasets[ds_name_mag].x = freq
            self.design_datasets[ds_name_mag].y = mag
            self.design_datasets[ds_name_mag].update()
        else:
            self.create_dataset1d_design(ds_name_mag, freq, mag, xunit="Hz")
        if self.dataset_exists(ds_name_phase, False):
            self.design_datasets[ds_name_phase].x = freq
            self.design_datasets[ds_name_phase].y = phase
            self.design_datasets[ds_name_phase].update()

        else:
            self.create_dataset1d_design(ds_name_phase, freq, phase, xunit="Hz", yunit="deg")
        self.osolution.EditSources(
            [
                ["IncludePortPostProcessing:=", True, "SpecifySystemPower:=", False],
                [
                    "Name:=",
                    assignment,
                    "Magnitude:=",
                    "pwl({}, Freq)".format(ds_name_mag),
                    "Phase:=",
                    "pwl({}, Freq)".format(ds_name_phase),
                ],
            ]
        )
        self.logger.info("Source Excitation updated with Dataset.")
        return True

    @pyaedt_function_handler()
    def edit_sources_from_file(self, file_name):
        """Update all sources from a csv.

        Parameters
        ----------
        file_name : str
            Filen name.

        Returns
        -------
        bool
        """
        self.osolution.LoadSourceWeights(file_name)
        return True

    @pyaedt_function_handler(
        inputlist="assignment", internalExtr="extrude_internally", internalvalue="internal_extrusion"
    )
    def thicken_port_sheets(self, assignment, value, extrude_internally=True, internal_extrusion=1):
        """Create thickened sheets over a list of input port sheets.

        This method is built to work with the output of ``modeler.find_port_faces``.

        Parameters
        ----------
        assignment : list
            List of the sheets to thicken.
        value :
            Value in millimeters for thickening the faces.
        extrude_internally : bool, optional
            Whether to extrude the sheets internally (going into the model).
            The default is ``True``.
        internal_extrusion : int, optional
            Value in millimeters for thickening the sheets internally if ``internalExtr=True``.
            The default is ``1``.

        Returns
        -------
        Dict
            For each input sheet, returns the port IDs where thickened sheets were created
            if the name contains the word "Vacuum".

        References
        ----------

        >>> oEditor.ThickenSheet

        Examples
        --------

        Create a circle sheet and use it to create a wave port.
        Set the thickness of this circle sheet to ``"2 mm"``.

        >>> sheet_for_thickness = hfss.modeler.create_circle(hfss.PLANE.YZ,
        ...                                                  [60, 60, 60], 10,
        ...                                                  name="SheetForThickness")
        >>> port_for_thickness = hfss.create_wave_port_from_sheet(sheet_for_thickness,5,
        ...                                                       hfss.AxisDir.XNeg,
        ...                                                       40,
        ...                                                       2,
        ...                                                       "WavePortForThickness",True)
        >>> hfss.thicken_port_sheets(["SheetForThickness"],2)
        PyAEDT INFO: done
        {}

        """

        tol = 1e-6
        ports_ID = {}
        aedt_bounding_box = self.modeler.get_model_bounding_box()
        aedt_bounding_dim = self.modeler.get_bounding_dimension()
        directions = {}
        for el in assignment:
            objID = self.modeler.oeditor.GetFaceIDs(el)
            faceCenter = self.modeler.oeditor.GetFaceCenter(int(objID[0]))
            directionfound = False
            thickness = min(aedt_bounding_dim) / 2
            while not directionfound:
                self.modeler.oeditor.ThickenSheet(
                    ["NAME:Selections", "Selections:=", el, "NewPartsModelFlag:=", "Model"],
                    ["NAME:SheetThickenParameters", "Thickness:=", str(thickness) + "mm", "BothSides:=", False],
                )
                # aedt_bounding_box2 = self.oeditor.GetModelBoundingBox()
                aedt_bounding_box2 = self.modeler.get_model_bounding_box()
                self._odesign.Undo()
                if aedt_bounding_box != aedt_bounding_box2:
                    directions[el] = "External"
                    directionfound = True
                self.modeler.oeditor.ThickenSheet(
                    ["NAME:Selections", "Selections:=", el, "NewPartsModelFlag:=", "Model"],
                    ["NAME:SheetThickenParameters", "Thickness:=", "-" + str(thickness) + "mm", "BothSides:=", False],
                )
                # aedt_bounding_box2 = self.oeditor.GetModelBoundingBox()
                aedt_bounding_box2 = self.modeler.get_model_bounding_box()

                self._odesign.Undo()

                if aedt_bounding_box != aedt_bounding_box2:
                    directions[el] = "Internal"
                    directionfound = True
                else:
<<<<<<< HEAD
                    thickness = thickness + min(aedt_bounding_dim) / 2
        for el in inputlist:
=======
                    l = l + min(aedt_bounding_dim) / 2
        for el in assignment:
>>>>>>> 0f891b95
            objID = self.modeler.oeditor.GetFaceIDs(el)
            maxarea = 0
            for f in objID:
                faceArea = self.modeler.get_face_area(int(f))
                if faceArea > maxarea:
                    maxarea = faceArea
                    faceCenter = self.modeler.oeditor.GetFaceCenter(int(f))
            if directions[el] == "Internal":
                self.modeler.oeditor.ThickenSheet(
                    ["NAME:Selections", "Selections:=", el, "NewPartsModelFlag:=", "Model"],
                    ["NAME:SheetThickenParameters", "Thickness:=", "-" + str(value) + "mm", "BothSides:=", False],
                )
            else:
                self.modeler.oeditor.ThickenSheet(
                    ["NAME:Selections", "Selections:=", el, "NewPartsModelFlag:=", "Model"],
                    ["NAME:SheetThickenParameters", "Thickness:=", str(value) + "mm", "BothSides:=", False],
                )
            if "Vacuum" in el:
                newfaces = self.modeler.oeditor.GetFaceIDs(el)
                for f in newfaces:
                    try:
                        fc2 = self.modeler.oeditor.GetFaceCenter(f)
                        fc2 = [float(i) for i in fc2]
                        fa2 = self.modeler.get_face_area(int(f))
                        faceoriginal = [float(i) for i in faceCenter]
                        # dist = mat.sqrt(sum([(a*a-b*b) for a,b in zip(faceCenter, fc2)]))
                        if abs(fa2 - maxarea) < tol**2 and (
                            abs(faceoriginal[2] - fc2[2]) > tol
                            or abs(faceoriginal[1] - fc2[1]) > tol
                            or abs(faceoriginal[0] - fc2[0]) > tol
                        ):
                            ports_ID[el] = int(f)

                        # if (abs(faceoriginal[0] - fc2[0]) < tol and abs(faceoriginal[1] - fc2[1]) < tol and abs(
                        #         faceoriginal[2] - fc2[2]) > tol) or (
                        #         abs(faceoriginal[0] - fc2[0]) < tol and abs(faceoriginal[1] - fc2[1]) > tol and abs(
                        #         faceoriginal[2] - fc2[2]) < tol) or (
                        #         abs(faceoriginal[0] - fc2[0]) > tol and abs(faceoriginal[1] - fc2[1]) < tol and abs(
                        #         faceoriginal[2] - fc2[2]) < tol):
                        #     ports_ID[el] = int(f)
                    except Exception:
                        pass
            if extrude_internally:
                objID2 = self.modeler.oeditor.GetFaceIDs(el)
                for fid in objID2:
                    try:
                        faceCenter2 = self.modeler.oeditor.GetFaceCenter(int(fid))
                        if faceCenter2 == faceCenter:
                            self.modeler.oeditor.MoveFaces(
                                ["NAME:Selections", "Selections:=", el, "NewPartsModelFlag:=", "Model"],
                                [
                                    "NAME:Parameters",
                                    [
                                        "NAME:MoveFacesParameters",
                                        "MoveAlongNormalFlag:=",
                                        True,
                                        "OffsetDistance:=",
                                        str(internal_extrusion) + "mm",
                                        "MoveVectorX:=",
                                        "0mm",
                                        "MoveVectorY:=",
                                        "0mm",
                                        "MoveVectorZ:=",
                                        "0mm",
                                        "FacesToMove:=",
                                        [int(fid)],
                                    ],
                                ],
                            )
                    except Exception:
                        self.logger.info("done")
        return ports_ID

    @pyaedt_function_handler(dname="design", ouputdir="ouput_dir")
    def validate_full_design(self, design=None, ouput_dir=None, ports=None):
        """Validate a design based on an expected value and save information to the log file.


        Parameters
        ----------
        design : str,  optional
            Name of the design to validate. The default is ``None``, in which case
            the current design is used.
        ouput_dir : str, optional
            Directory to save the log file to. The default is ``None``,
            in which case the current project path is used.
        ports : int, optional
            Number of excitations (sum of modes) that is expected. The default is ``None``.

        Returns
        -------
        list of str
            List of all the validation information for later use.
        bool
            ``True`` if the validation was successful, ``False`` otherwise.

        References
        ----------

        >>> oDesign.ValidateDesign

        Examples
        --------

        Validate the current design and save the log file in the current project directory.

        >>> validation = hfss.validate_full_design()
        PyAEDT INFO: Design Validation Checks
        >>> validation[1]
        False

        """

        self.logger.info("Design validation checks.")
        validation_ok = True
        val_list = []
        if not design:
            design = self.design_name
        if not ouput_dir:
            ouput_dir = self.working_directory
        pname = self.project_name
        validation_log_file = os.path.join(ouput_dir, pname + "_" + design + "_validation.log")

        # Desktop Messages
        msg = "Desktop messages:"
        val_list.append(msg)
        temp_msg = list(self._desktop.GetMessages(pname, design, 0))
        if temp_msg:
            temp2_msg = [i.strip("Project: " + pname + ", Design: " + design + ", ").strip("\r\n") for i in temp_msg]
            val_list.extend(temp2_msg)

        # Run design validation and write out the lines to the log.
        temp_dir = tempfile.gettempdir()
        temp_val_file = os.path.join(temp_dir, "val_temp.log")
        simple_val_return = self.validate_simple(temp_val_file)
        if simple_val_return == 1:
            msg = "Design validation check PASSED."
        elif simple_val_return == 0:
            msg = "Design validation check ERROR."
            validation_ok = False
        val_list.append(msg)
        msg = "Design validation messages:"
        val_list.append(msg)
        if os.path.isfile(temp_val_file) or settings.remote_rpc_session:
            with open_file(temp_val_file, "r") as df:
                temp = df.read().splitlines()
                val_list.extend(temp)
            os.remove(temp_val_file)
        else:
            msg = "** No design validation file is found. **"
            self.logger.info(msg)
            val_list.append(msg)
        msg = "** End of design validation messages. **"
        val_list.append(msg)

        # Find the excitations and check or list them out
        msg = "Excitations check:"
        val_list.append(msg)
        if self.solution_type != "Eigenmode":
            detected_excitations = self.excitations
            if ports:
                if ports != len(detected_excitations):
                    msg = "** Port number error. Check the model. **"
                    self.logger.error(msg)
                    val_list.append(msg)
                    validation_ok = False
                else:
                    msg1 = "Solution type: " + str(self.solution_type)
                    msg2 = "Ports Requested: " + str(ports)
                    msg3 = "Defined excitations number: " + str(len(detected_excitations))
                    msg4 = "Defined excitations names: " + str(detected_excitations)
                    val_list.append(msg1)
                    val_list.append(msg2)
                    val_list.append(msg3)
                    val_list.append(msg4)
        else:
            msg = "Eigen model is detected. No excitatons are defined."
            self.logger.info(msg)
            val_list.append(msg)

        # Find the number of analysis setups and output the info.
        msg = "Analysis setup messages:"
        val_list.append(msg)
        setups = self.oanalysis.GetSetups()
        if setups:
            setups = list(setups)
            msg = "Detected setup and sweep: "
            val_list.append(msg)
            for setup in setups:
                msg = str(setup)
                val_list.append(msg)
                if self.solution_type.lower() != "eigenmode":
                    sweepsname = self.oanalysis.GetSweeps(setup)
                    if sweepsname:
                        for sw in sweepsname:
                            msg = " |__ " + sw
                            val_list.append(msg)
        else:
            msg = "No setup is detected."
            val_list.append(msg)

        with open_file(validation_log_file, "w") as f:
            for item in val_list:
                f.write("%s\n" % item)
        return val_list, validation_ok  # Return all the information in a list for later use.

    @pyaedt_function_handler(plot_name="plot", sweep_name="sweep", port_names="ports", port_excited="ports_excited")
    def create_scattering(
        self, plot="S Parameter Plot Nominal", sweep=None, ports=None, ports_excited=None, variations=None
    ):
        """Create an S-parameter report.

        Parameters
        ----------
        plot : str, optional
             Name of the plot. The default is ``"S Parameter Plot Nominal"``.
        sweep : str, optional
             Name of the sweep. The default is ``None``.
        ports : list, optional
             List of port names. The first index, i, in S[i,j].
             The default is ``None``.
        ports_excited : list or str, optional
             List of port names. The seconds index, j in S[i,j].
             The default is ``None``.
        variations : str, optional
             The default is ``None``.

        Returns
        -------
        bool
            ``True`` when successful, ``False`` when failed.

        References
        ----------

        >>> oModule.CreateReport

        Examples
        --------

        Create an S-parameter plot named ``"S Parameter Plot Nominal"`` for a 3-port network.
        plotting S11, S21, S31.  The port names are ``P1``, ``P2``, and ``P3``.

        >>> hfss.create_scattering(ports=["P1", "P2", "P3"],ports_excited=["P1", "P1", "P1"])
        True

        """

        solution_data = "Standard"
        if "Modal" in self.solution_type:
            solution_data = "Modal Solution Data"
        elif "Terminal" in self.solution_type:
            solution_data = "Terminal Solution Data"
        if not ports:
            ports = self.excitations
        if not ports_excited:
            ports_excited = ports
        traces = ["dB(S(" + p + "," + q + "))" for p, q in zip(list(ports), list(ports_excited))]
        return self.post.create_report(
            traces, sweep, variations=variations, report_category=solution_data, plot_name=plot
        )

    @pyaedt_function_handler(outputlist="output", setupname="setup", plotname="name", Xaxis="x_axis")
    def create_qfactor_report(self, project_dir, output, setup, name, x_axis="X"):
        """Export a CSV file of the EigenQ plot.

        Parameters
        ----------
        project_dir : str
            Directory to export the CSV file to.
        output : list
            Output quantity, which in this case is the Q-factor.
        setup : str
            Name of the setup to generate the report from.
        name : str
            Name of the plot.
        x_axis : str, optional
            Value for the X axis. The default is ``"X"``.

        Returns
        -------
        bool
            ``True`` when successful, ``False`` when failed.

        References
        ----------

        >>> oModule.CreateReport

        """
        npath = project_dir

        # Setup arguments list for createReport function
        args = [x_axis + ":=", ["All"]]
        args2 = ["X Component:=", x_axis, "Y Component:=", output]

        self.post.post_oreport_setup.CreateReport(
            name, "Eigenmode Parameters", "Rectangular Plot", setup + " : LastAdaptive", [], args, args2, []
        )
        return True

    @pyaedt_function_handler()
    def set_export_touchstone(self, activate, export_dir=""):
        """Set automatic export of the Touchstone file after simulation.

        Parameters
        ----------
        activate : bool
            Whether to export the Touchstone file after simulation finishes.
        export_dir : str, optional
            Directory to export the Touchstone file to. The default is ``""``,
            in which case the Touchstone file is exported to the working directory.

        Returns
        -------
        bool
            ``True`` when successful, ``False`` when failed.

        References
        ----------

        >>> oDesign.SetDesignSettings
        """
        settings = []
        if activate:
            settings.append("NAME:Design Settings Data")
            settings.append("Export After Simulation:=")
            settings.append(True)
            settings.append("Export Dir:=")
            settings.append(export_dir)
        elif not activate:
            settings.append("NAME:Design Settings Data")
            settings.append("Export After Simulation:=")
            settings.append(False)
        self.odesign.SetDesignSettings(settings)
        return True

    @pyaedt_function_handler(obh_names="assignment", boundary_name="name")
    def assign_radiation_boundary_to_objects(self, assignment, name=None):
        """Assign a radiation boundary to one or more objects (usually airbox objects).

        Parameters
        ----------
        assignment : str or list or int or :class:`pyaedt.modeler.cad.object3d.Object3d`
            One or more object names or IDs.
        name : str, optional
            Name of the boundary. The default is ``None``, in which case a name is automatically assigned.

        Returns
        -------
        :class:`pyaedt.modules.Boundary.BoundaryObject`
            Boundary object.

        References
        ----------

        >>> oModule.AssignRadiation

        Examples
        --------

        Create a box and assign a radiation boundary to it.

        >>> radiation_box = hfss.modeler.create_box([0, -200, -200], [200, 200, 200],
        ...                                         name="Radiation_box")
        >>> radiation = hfss.assign_radiation_boundary_to_objects("Radiation_box")
        >>> type(radiation)
        <class 'pyaedt.modules.Boundary.BoundaryObject'>

        """

        object_list = self.modeler.convert_to_selections(assignment, return_list=True)
        if name:
            rad_name = name
        else:
            rad_name = generate_unique_name("Rad_")
        return self.create_boundary(self.BoundaryType.Radiation, object_list, rad_name)

    @pyaedt_function_handler(obj_names="assignment", boundary_name="name")
    def assign_hybrid_region(self, assignment, name=None, hybrid_region="SBR+"):
        """Assign a hybrid region to one or more objects.

        Parameters
        ----------
        assignment : str or list or int or :class:`pyaedt.modeler.cad.object3d.Object3d`
            One or more object names or IDs.
        name : str, optional
            Name of the boundary. The default is ``None``, in which case a name is automatically assigned.
        hybrid_region : str, optional
            Hybrid region to assign. The default is `"SBR+"``. Options are ``"IE"``, ``"PO"``
            and ``"SBR+"``.

        Returns
        -------
        :class:`pyaedt.modules.Boundary.BoundaryObject`
            Boundary object.

        References
        ----------

        >>> oModule.AssignHybridRegion

        Examples
        --------

        Create a box and assign a hybrid boundary to it.

        >>> box = hfss.modeler.create_box([0, -200, -200], [200, 200, 200],
        ...                                         name="Radiation_box")
        >>> sbr_box = hfss.assign_hybrid_region("Radiation_box")
        >>> type(sbr_box)
        <class 'pyaedt.modules.Boundary.BoundaryObject'>

        """

        object_list = self.modeler.convert_to_selections(assignment, return_list=True)
        if name:
            region_name = name
        else:
            region_name = generate_unique_name("Hybrid_")
        bound = self.create_boundary(self.BoundaryType.Hybrid, object_list, region_name)
        if hybrid_region != "SBR+":
            bound.props["Type"] = hybrid_region
        return bound

    @pyaedt_function_handler(obj_names="assignment", boundary_name="name")
    def assign_febi(self, assignment, name=None):
        """Assign an FE-BI region to one or more objects.

        Parameters
        ----------
        assignment : str or list or int or :class:`pyaedt.modeler.cad.object3d.Object3d`
            One or more object names or IDs.
        name : str, optional
            Name of the boundary. The default is ``None``, in which case a name is automatically assigned.

        Returns
        -------
        :class:`pyaedt.modules.Boundary.BoundaryObject`
            Boundary object.

        References
        ----------

        >>> oModule.AssignFEBI

        Examples
        --------

        Create a box and assign an FE-BI boundary to it.

        >>> box = hfss.modeler.create_box([0, -200, -200], [200, 200, 200],
        ...                                         name="Radiation_box")
        >>> febi_box = hfss.assign_febi("Radiation_box")
        >>> type(febi_box)
        <class 'pyaedt.modules.Boundary.BoundaryObject'>

        """

        object_list = self.modeler.convert_to_selections(assignment, return_list=True)
        if name:
            region_name = name
        else:
            region_name = generate_unique_name("FEBI_")
        bound = self.create_boundary(self.BoundaryType.FEBI, object_list, region_name)

        return bound

    @pyaedt_function_handler(faces_id="assignment", boundary_name="name")
    def assign_radiation_boundary_to_faces(self, assignment, name=None):
        """Assign a radiation boundary to one or more faces.

        Parameters
        ----------
        assignment :
            Face ID to assign the boundary condition to.
        name : str, optional
            Name of the boundary. The default is ``None``.

        Returns
        -------
        :class:`pyaedt.modules.Boundary.BoundaryObject`
            Boundary object.

        References
        ----------

        >>> oModule.AssignRadiation

        Examples
        --------

        Create a box. Select the faces of this box and assign a radiation
        boundary to them.

        >>> radiation_box = hfss.modeler.create_box([0 , -100, 0], [200, 200, 200],
        ...                                         name="RadiationForFaces")
        >>> ids = [i.id for i in hfss.modeler["RadiationForFaces"].faces]
        >>> radiation = hfss.assign_radiation_boundary_to_faces(ids)
        >>> type(radiation)
        <class 'pyaedt.modules.Boundary.BoundaryObject'>

        """
        faces_list = self.modeler.convert_to_selections(assignment, True)
        if name:
            rad_name = name
        else:
            rad_name = generate_unique_name("Rad_")
        return self.create_boundary(self.BoundaryType.Radiation, faces_list, rad_name)

    @pyaedt_function_handler()
    def _create_sbr_doppler_setup(
        self,
        setup_type,
        time_var,
        center_freq,
        resolution,
        period,
        velocity_resolution,
        min_velocity,
        max_velocity,
        ray_density_per_wavelength,
        max_bounces,
        setup_name,
        include_coupling_effects=False,
        doppler_ad_sampling_rate=20,
    ):
        setup1 = self.create_setup(setup_name, 4)
        setup1.auto_update = False
        setup1.props["IsSbrRangeDoppler"] = True
        del setup1.props["PTDUTDSimulationSettings"]
        del setup1.props["ComputeFarFields"]
        del setup1.props["Sweeps"]
        if setup_type == "ChirpIQ":
            setup1.props["SbrRangeDopplerWaveformType"] = "ChirpSeqFmcw"
            setup1.props["ChannelConfiguration"] = "IQChannels"
        elif setup_type == "ChirpI":
            setup1.props["SbrRangeDopplerWaveformType"] = "ChirpSeqFmcw"
            setup1.props["ChannelConfiguration"] = "IChannelOnly"
        else:
            setup1.props["SbrRangeDopplerWaveformType"] = setup_type
        setup1.props["SbrRangeDopplerTimeVariable"] = time_var
        setup1.props["SbrRangeDopplerCenterFreq"] = self.modeler._arg_with_dim(center_freq, "GHz")
        setup1.props["SbrRangeDopplerRangeResolution"] = self.modeler._arg_with_dim(resolution, "meter")
        setup1.props["SbrRangeDopplerRangePeriod"] = self.modeler._arg_with_dim(period, "meter")
        setup1.props["SbrRangeDopplerVelocityResolution"] = self.modeler._arg_with_dim(velocity_resolution, "m_per_sec")
        setup1.props["SbrRangeDopplerVelocityMin"] = self.modeler._arg_with_dim(min_velocity, "m_per_sec")
        setup1.props["SbrRangeDopplerVelocityMax"] = self.modeler._arg_with_dim(max_velocity, "m_per_sec")
        setup1.props["DopplerRayDensityPerWavelength"] = ray_density_per_wavelength
        setup1.props["MaxNumberOfBounces"] = max_bounces
        if setup_type != "PulseDoppler":
            setup1.props["IncludeRangeVelocityCouplingEffect"] = include_coupling_effects
            setup1.props["SbrRangeDopplerA/DSamplingRate"] = self.modeler._arg_with_dim(doppler_ad_sampling_rate, "MHz")
        setup1.update()
        setup1.auto_update = True
        return setup1

    @pyaedt_function_handler(setupname="setup")
    def _create_sbr_doppler_sweep(self, setup, time_var, tstart, tstop, tsweep, parametric_name):
        time_start = self.modeler._arg_with_dim(tstart, "s")
        time_sweep = self.modeler._arg_with_dim(tsweep, "s")
        time_stop = self.modeler._arg_with_dim(tstop, "s")
        sweep_range = "LIN {} {} {}".format(time_start, time_stop, time_sweep)
        return self.parametrics.add(
            time_var, tstart, time_stop, tsweep, "LinearStep", setup, parametricname=parametric_name
        )

    @pyaedt_function_handler(time_var="time_variable", setup_name="setup")
    def create_sbr_chirp_i_doppler_setup(
        self,
        time_variable=None,
        sweep_time_duration=0,
        center_freq=76.5,
        resolution=1,
        period=200,
        velocity_resolution=0.4,
        min_velocity=-20,
        max_velocity=20,
        ray_density_per_wavelength=0.2,
        max_bounces=5,
        include_coupling_effects=False,
        doppler_ad_sampling_rate=20,
        setup=None,
    ):
        """Create an SBR+ Chirp I setup.

        Parameters
        ----------
        time_variable : str, optional
            Name of the time variable. The default is ``None``, in which case
            a search for the first time variable is performed.
        sweep_time_duration : float, optional
            Duration for the sweep time. The default is ``0.`` If a value greater
            than ``0`` is specified, a parametric sweep is created.
        center_freq : float, optional
            Center frequency in gigahertz (GHz). The default is ``76.5``.
        resolution : float, optional
            Doppler resolution in meters (m). The default is ``1``.
        period : float, optional
            Period of analysis in meters (m). The default is ``200``.
        velocity_resolution : float, optional
            Doppler velocity resolution in meters per second (m/s). The default is ``0.4``.
        min_velocity : str, optional
            Minimum Doppler velocity in meters per second (m/s). The default is ``-20``.
        max_velocity : str, optional
            Maximum Doppler velocity in meters per second (m/s). The default is ``20``.
        ray_density_per_wavelength : float, optional
            Doppler ray density per wavelength. The default is ``0.2``.
        max_bounces : int, optional
            Maximum number of bounces. The default is ``5``.
        include_coupling_effects : float, optional
            Whether to include coupling effects. The default is ``False``.
        doppler_ad_sampling_rate : float, optional
            Doppler AD sampling rate to use if ``include_coupling_effects``
            is ``True``. The default is ``20``.
        setup : str, optional
            Name of the setup. The default is ``None``, in which case the active setup is used.

        Returns
        -------
        tuple
            The tuple contains: (:class:`pyaedt.modules.SolveSetup.Setup`,
            :class:`pyaedt.modules.DesignXPloration.ParametericsSetups.Optimetrics`).

        References
        ----------

        >>> oModule.InsertSetup

        """
        if self.solution_type != "SBR+":
            self.logger.error("Method applies only to the SBR+ solution.")
            return False, False
        if not setup:
            setup = generate_unique_name("ChirpI")
            parametric_name = generate_unique_name("PulseSweep")
        else:
            parametric_name = generate_unique_name(setup)

        if not time_variable:
            for var_name, var in self.variable_manager.independent_variables.items():
                if var.unit_system == "Time":
                    time_variable = var_name
                    break
            if not time_variable:
                self.logger.error(
                    "No time variable is found. Set up or explicitly assign a time variable to the method."
                )
                raise ValueError("No time variable is found.")
        setup = self._create_sbr_doppler_setup(
            "ChirpI",
            time_var=time_variable,
            center_freq=center_freq,
            resolution=resolution,
            period=period,
            velocity_resolution=velocity_resolution,
            min_velocity=min_velocity,
            max_velocity=max_velocity,
            ray_density_per_wavelength=ray_density_per_wavelength,
            max_bounces=max_bounces,
            include_coupling_effects=include_coupling_effects,
            doppler_ad_sampling_rate=doppler_ad_sampling_rate,
            setup_name=setup,
        )
        if sweep_time_duration > 0:
            sweeptime = math.ceil(300000000 / (2 * center_freq * 1000000000 * velocity_resolution) * 1000) / 1000
            sweep = self._create_sbr_doppler_sweep(
                setup.name, time_variable, 0, sweep_time_duration, sweeptime, parametric_name
            )
            return setup, sweep
        return setup, False

    @pyaedt_function_handler(time_var="time_variable", setup_name="setup")
    def create_sbr_chirp_iq_doppler_setup(
        self,
        time_variable=None,
        sweep_time_duration=0,
        center_freq=76.5,
        resolution=1,
        period=200,
        velocity_resolution=0.4,
        min_velocity=-20,
        max_velocity=20,
        ray_density_per_wavelength=0.2,
        max_bounces=5,
        include_coupling_effects=False,
        doppler_ad_sampling_rate=20,
        setup=None,
    ):
        """Create an SBR+ Chirp IQ setup.

        Parameters
        ----------
        time_variable : str, optional
            Name of the time variable. The default is ``None``, in which case
            a search for the first time variable is performed.
        sweep_time_duration : float, optional
            Duration of the sweep time. The default is ``0``. If a value greater
            than ``0`` is specified, a parametric sweep is created.
        center_freq : float, optional
            Center frequency in gighertz (GHz). The default is ``76.5``.
        resolution : float, optional
            Doppler resolution in meters (m). The default is ``1``.
        period : float, optional
            Period of analysis in meters (m). The default is ``200``.
        velocity_resolution : float, optional
            Doppler velocity resolution in meters per second (m/s). The default is ``0.4``.
        min_velocity : str, optional
            Minimum Doppler velocity in meters per second (m/s). The default is ``-20``.
        max_velocity : str, optional
            Maximum Doppler velocity in meters per second (m/s). The default is ``20``.
        ray_density_per_wavelength : float, optional
            Doppler ray density per wavelength. The default is ``0.2``.
        max_bounces : int, optional
            Maximum number of bounces. The default is ``5``.
        include_coupling_effects : float, optional
            Whether to include coupling effects. The default is ``False``.
        doppler_ad_sampling_rate : float, optional
            Doppler AD sampling rate to use if ``include_coupling_effects`` is
            ``True``. The default is ``20``.
        setup : str, optional
            Name of the setup. The default is ``None``, in which case the active
            setup is used.

        Returns
        -------
        tuple
            The tuple contains: (:class:`pyaedt.modules.SolveSetup.Setup`,
            :class:`pyaedt.modules.DesignXPloration.ParametericsSetups.Optimetrics`).

        References
        ----------

        >>> oModule.InsertSetup
        """
        if self.solution_type != "SBR+":
            self.logger.error("Method applies only to the SBR+ solution.")
            return False, False
        if not setup:
            setup = generate_unique_name("ChirpIQ")
            parametric_name = generate_unique_name("PulseSweep")
        else:
            parametric_name = generate_unique_name(setup)
        if not time_variable:
            for var_name, var in self.variable_manager.independent_variables.items():
                if var.unit_system == "Time":
                    time_variable = var_name
                    break
            if not time_variable:
                raise ValueError("No Time Variable Found")
        setup = self._create_sbr_doppler_setup(
            "ChirpIQ",
            time_var=time_variable,
            center_freq=center_freq,
            resolution=resolution,
            period=period,
            velocity_resolution=velocity_resolution,
            min_velocity=min_velocity,
            max_velocity=max_velocity,
            ray_density_per_wavelength=ray_density_per_wavelength,
            max_bounces=max_bounces,
            include_coupling_effects=include_coupling_effects,
            doppler_ad_sampling_rate=doppler_ad_sampling_rate,
            setup_name=setup,
        )
        if sweep_time_duration > 0:
            sweeptime = math.ceil(300000000 / (2 * center_freq * 1000000000 * velocity_resolution) * 1000) / 1000
            sweep = self._create_sbr_doppler_sweep(
                setup.name, time_variable, 0, sweep_time_duration, sweeptime, parametric_name
            )
            return setup, sweep
        return setup, False

    @pyaedt_function_handler(time_var="time_variable", center_freq="frequency", setup_name="setup")
    def create_sbr_pulse_doppler_setup(
        self,
        time_variable=None,
        sweep_time_duration=0,
        frequency=76.5,
        resolution=1,
        period=200,
        velocity_resolution=0.4,
        min_velocity=-20,
        max_velocity=20,
        ray_density_per_wavelength=0.2,
        max_bounces=5,
        setup=None,
    ):
        """Create an SBR+ pulse Doppler setup.

        Parameters
        ----------
        time_variable : str, optional
            Name of the time variable. The default is ``None``, in which case
            a search for the first time variable is performed.
        sweep_time_duration : float, optional
            Duration of the sweep time. The default is ``0``. If a value greater
            than ``0`` is specified, a parametric sweep is created.
        frequency : float, optional
            Center frequency in gigahertz (GHz). The default is ``76.5``.
        resolution : float, optional
            Doppler resolution in meters (m). The default is ``1``.
        period : float, optional
            Period of analysis in meters (m). The default is ``200``.
        velocity_resolution : float, optional
            Doppler velocity resolution in meters per second (m/s).
            The default is ``0.4``.
        min_velocity : str, optional
            Minimum Doppler velocity in meters per second (m/s). The default
            is ``-20``.
        max_velocity : str, optional
            Maximum Doppler velocity in meters per second (m/s). The default
            is ``20``.
        ray_density_per_wavelength : float, optional
            Doppler ray density per wavelength. The default is ``0.2``.
        max_bounces : int, optional
            Maximum number of bounces. The default is ``5``.
        setup : str, optional
            Name of the setup. The default is ``None``, in which case the active
            setup is used.

        Returns
        -------
        tuple
            The tuple contains: (:class:`pyaedt.modules.SolveSetup.Setup`,
            :class:`pyaedt.modules.DesignXPloration.ParametericsSetups.Optimetrics`).

        References
        ----------

        >>> oModule.InsertSetup
        """
        if self.solution_type != "SBR+":
            self.logger.error("Method Applies only to SBR+ Solution.")
            return False, False
        if not setup:
            setup = generate_unique_name("PulseSetup")
            parametric_name = generate_unique_name("PulseSweep")
        else:
            parametric_name = generate_unique_name(setup)

        if not time_variable:
            for var_name, var in self.variable_manager.independent_variables.items():
                if var.unit_system == "Time":
                    time_variable = var_name
                    break
            if not time_variable:
                raise ValueError("No Time Variable Found")
        setup = self._create_sbr_doppler_setup(
            "PulseDoppler",
            time_var=time_variable,
            center_freq=frequency,
            resolution=resolution,
            period=period,
            velocity_resolution=velocity_resolution,
            min_velocity=min_velocity,
            max_velocity=max_velocity,
            ray_density_per_wavelength=ray_density_per_wavelength,
            max_bounces=max_bounces,
            setup_name=setup,
        )
        if sweep_time_duration > 0:
            sweeptime = math.ceil(300000000 / (2 * frequency * 1000000000 * velocity_resolution) * 1000) / 1000
            sweep = self._create_sbr_doppler_sweep(
                setup.name, time_variable, 0, sweep_time_duration, sweeptime, parametric_name
            )
            return setup, sweep
        return setup, False

    @pyaedt_function_handler(radar_name="name")
    def create_sbr_radar_from_json(
        self, radar_file, name, offset=None, speed=0.0, use_relative_cs=False, relative_cs_name=None
    ):
        """Create an SBR+ radar setup from a JSON file.

        Example of input JSON file:

          .. code-block:: json

            {
                "name": "Example_1Tx_1Rx",
                "version": 1,
                "number_tx":"1",
                "number_rx":"1",
                "units":"mm",
                "antennas": {
                    "tx1": {
                        "antenna_type":"parametric",
                        "mode":"tx",
                        "offset":["0" ,"0" ,"0"],
                        "rotation_axis":null,
                        "rotation":null,
                        "beamwidth_elevation":"10deg",
                        "beamwidth_azimuth":"60deg",
                        "polarization":"Vertical"
                        },
                    "rx1": {
                        "antenna_type":"parametric",
                        "mode":"rx",
                        "offset":["0" ,"1.8" ,"0"],
                        "rotation_axis":null,
                        "rotation":null,
                        "beamwidth_elevation":"10deg",
                        "beamwidth_azimuth":"60deg",
                        "polarization":"Vertical"
                        }
                }
            }

        Parameters
        ----------
        radar_file : str
            Path to the directory with the radar file.
        name : str
            Name of the radar file.
        offset : list, optional
            Offset relative to the global coordinate system.
        speed : float, optional
            Radar movement speed relative to the global coordinate system if greater than ``0``.
        use_relative_cs : bool, optional
            Whether to use the relative coordinate system. The default is ``False``.
        relative_cs_name : str
            Name of the relative coordinate system to link the radar to.
            The default is ``None``, in which case the global coordinate system is used.

        Returns
        -------
        :class:`pyaedt.modeler.actors.Radar`
            Radar  class object.

        References
        ----------
        AEDT API Commands.

        >>> oEditor.CreateRelativeCS
        >>> oModule.SetSBRTxRxSettings
        >>> oEditor.CreateGroup
        """
        if offset is None:
            offset = [0, 0, 0]
        from pyaedt.modeler.advanced_cad.actors import Radar

        self.modeler._initialize_multipart()
        if self.solution_type != "SBR+":
            self.logger.error("Method applies only to SBR+ solution.")
            return False
        use_motion = abs(speed) > 0.0
        r = Radar(
            radar_file,
            name=name,
            motion=use_motion,
            offset=offset,
            speed=speed,
            use_relative_cs=(use_relative_cs or use_motion),
            relative_cs_name=relative_cs_name,
        )
        r.insert(self, abs(speed) > 0)
        return r

    @pyaedt_function_handler()
    def insert_infinite_sphere(
        self,
        definition=INFINITE_SPHERE_TYPE.ThetaPhi,
        x_start=0,
        x_stop=180,
        x_step=10,
        y_start=0,
        y_stop=180,
        y_step=10,
        units="deg",
        custom_radiation_faces=None,
        custom_coordinate_system=None,
        use_slant_polarization=False,
        polarization_angle=45,
        name=None,
    ):
        """Create an infinite sphere.

        .. note::
           This method is not supported by HFSS ``EigenMode`` and ``CharacteristicMode`` solution types.

        Parameters
        ----------
        definition : str
            Coordinate definition type. The default is ``"Theta-Phi"``.
            It can be a ``pyaedt.generic.constants.INFINITE_SPHERE_TYPE`` enumerator value.
        x_start : float, str, optional
            First angle start value. The default is ``0``.
        x_stop : float, str, optional
            First angle stop value. The default is ``180``.
        x_step : float, str, optional
            First angle step value. The default is ``10``.
        y_start : float, str, optional
            Second angle start value. The default is ``0``.
        y_stop : float, str, optional
            Second angle stop value. The default is ``180``.
        y_step : float, str, optional
            Second angle step value. The default is ``10``.
        units : str
            Angle units. The default is ``"deg"``.
        custom_radiation_faces : str, optional
            List of radiation faces to use for far field computation. The default is ``None``.
        custom_coordinate_system : str, optional
            Local coordinate system to use for far field computation. The default is
            ``None``.
        use_slant_polarization : bool, optional
            Whether to use slant polarization. The default is ``False``.
        polarization_angle : float, str, optional
            Slant angle value. The default is ``45``.
        name : str, optional
            Name of the sphere. The default is ``None``.

        Returns
        -------
        :class:`pyaedt.modules.Boundary.FarFieldSetup`
        """
        if not self.oradfield:
            self.logger.error("Radiation Field not available in this solution.")
        if not name:
            name = generate_unique_name("Infinite")

        props = OrderedDict({"UseCustomRadiationSurface": custom_radiation_faces is not None})
        if custom_radiation_faces:
            props["CustomRadiationSurface"] = custom_radiation_faces
        else:
            props["CustomRadiationSurface"] = ""
        props["CSDefinition"] = definition
        if use_slant_polarization:
            props["Polarization"] = "Slant"
        else:
            props["Polarization"] = "Linear"
        props["SlantAngle"] = self.modeler._arg_with_dim(polarization_angle, units)

        if definition == "Theta-Phi":
            defs = ["ThetaStart", "ThetaStop", "ThetaStep", "PhiStart", "PhiStop", "PhiStep"]
        elif definition == "El Over Az":
            defs = ["AzimuthStart", "AzimuthStop", "AzimuthStep", "ElevationStart", "ElevationStop", "ElevationStep"]
        else:
            defs = ["ElevationStart", "ElevationStop", "ElevationStep", "AzimuthStart", "AzimuthStop", "AzimuthStep"]
        props[defs[0]] = self.modeler._arg_with_dim(x_start, units)
        props[defs[1]] = self.modeler._arg_with_dim(x_stop, units)
        props[defs[2]] = self.modeler._arg_with_dim(x_step, units)
        props[defs[3]] = self.modeler._arg_with_dim(y_start, units)
        props[defs[4]] = self.modeler._arg_with_dim(y_stop, units)
        props[defs[5]] = self.modeler._arg_with_dim(y_step, units)
        props["UseLocalCS"] = custom_coordinate_system is not None
        if custom_coordinate_system:
            props["CoordSystem"] = custom_coordinate_system
        else:
            props["CoordSystem"] = ""
        bound = FarFieldSetup(self, name, props, "FarFieldSphere", units)
        if bound.create():
            self.field_setups.append(bound)
            return bound
        return False

    @pyaedt_function_handler()
    def insert_near_field_sphere(
        self,
        radius=20,
        radius_units="mm",
        x_start=0,
        x_stop=180,
        x_step=10,
        y_start=0,
        y_stop=180,
        y_step=10,
        angle_units="deg",
        custom_radiation_faces=None,
        custom_coordinate_system=None,
        name=None,
    ):
        """Create a near field sphere.

        .. note::
           This method is not supported by HFSS ``EigenMode`` and ``CharacteristicMode`` solution types.

        Parameters
        ----------
        radius : float, str, optional
            Sphere radius. The default is ``20``.
        radius_units : str
            Radius units. The default is ``"mm"``.
        x_start : float, str, optional
            First angle start value. The default is ``0``.
        x_stop : float, str, optional
            First angle stop value. The default is ``180``.
        x_step : float, str, optional
            First angle step value. The default is ``10``.
        y_start : float, str, optional
            Second angle start value. The default is ``0``.
        y_stop : float, str, optional
            Second angle stop value. The default is ``180``.
        y_step : float, str, optional
            Second angle step value. The default is ``10``.
        angle_units : str
            Angle units. The default is ``"deg"``.
        custom_radiation_faces : str, optional
            List of radiation faces to use for far field computation. The default is ``None``.
        custom_coordinate_system : str, optional
            Local coordinate system to use for far field computation. The default is ``None``.
        name : str, optional
            Name of the sphere. The default is ``None``.

        Returns
        -------
        :class:`pyaedt.modules.Boundary.NearFieldSetup`
        """
        if not self.oradfield:
            self.logger.error("Radiation Field not available in this solution.")
        if not name:
            name = generate_unique_name("Sphere")

        props = OrderedDict({"UseCustomRadiationSurface": custom_radiation_faces is not None})
        if custom_radiation_faces:
            props["CustomRadiationSurface"] = custom_radiation_faces
        else:
            props["CustomRadiationSurface"] = ""

        props["Radius"] = self.modeler._arg_with_dim(radius, radius_units)

        defs = ["ThetaStart", "ThetaStop", "ThetaStep", "PhiStart", "PhiStop", "PhiStep"]
        props[defs[0]] = self.modeler._arg_with_dim(x_start, angle_units)
        props[defs[1]] = self.modeler._arg_with_dim(x_stop, angle_units)
        props[defs[2]] = self.modeler._arg_with_dim(x_step, angle_units)
        props[defs[3]] = self.modeler._arg_with_dim(y_start, angle_units)
        props[defs[4]] = self.modeler._arg_with_dim(y_stop, angle_units)
        props[defs[5]] = self.modeler._arg_with_dim(y_step, angle_units)
        props["UseLocalCS"] = custom_coordinate_system is not None
        if custom_coordinate_system:
            props["CoordSystem"] = custom_coordinate_system
        else:
            props["CoordSystem"] = ""
        bound = NearFieldSetup(self, name, props, "NearFieldSphere")
        if bound.create():
            self.field_setups.append(bound)
            return bound
        return False

    @pyaedt_function_handler()
    def insert_near_field_box(
        self,
        u_length=20,
        u_samples=21,
        v_length=20,
        v_samples=21,
        w_length=20,
        w_samples=21,
        units="mm",
        custom_radiation_faces=None,
        custom_coordinate_system=None,
        name=None,
    ):
        """Create a near field box.

        .. note::
           This method is not supported by HFSS ``EigenMode`` and ``CharacteristicMode`` solution types.

        Parameters
        ----------
        u_length : float, str, optional
            U axis length. The default is ``20``.
        u_samples : float, str, optional
            U axis samples. The default is ``21``.
        v_length : float, str, optional
            V axis length. The default is ``20``.
        v_samples : float, str, optional
            V axis samples. The default is ``21``.
        w_length : float, str, optional
            W axis length. The default is ``20``.
        w_samples : float, str, optional
            W axis samples. The default is ``21``.
        units : str
            Length units. The default is ``"mm"``.
        custom_radiation_faces : str, optional
            List of radiation faces to use for far field computation. The default is ``None``.
        custom_coordinate_system : str, optional
            Local coordinate system to use for far field computation. The default is ``None``.
        name : str, optional
            Name of the sphere. The default is ``None``.

        Returns
        -------
        :class:`pyaedt.modules.Boundary.NearFieldSetup`
        """
        if not self.oradfield:
            self.logger.error("Radiation Field not available in this solution.")
        if not name:
            name = generate_unique_name("Box")

        props = OrderedDict({"UseCustomRadiationSurface": custom_radiation_faces is not None})
        if custom_radiation_faces:
            props["CustomRadiationSurface"] = custom_radiation_faces
        else:
            props["CustomRadiationSurface"] = ""

        defs = ["U Size", "V Size", "W Size", "U Samples", "V Samples", "W Samples"]
        props[defs[0]] = self.modeler._arg_with_dim(u_length, units)
        props[defs[1]] = self.modeler._arg_with_dim(v_length, units)
        props[defs[2]] = self.modeler._arg_with_dim(w_length, units)
        props[defs[3]] = self.modeler._arg_with_dim(u_samples, units)
        props[defs[4]] = self.modeler._arg_with_dim(v_samples, units)
        props[defs[5]] = self.modeler._arg_with_dim(w_samples, units)

        if custom_coordinate_system:
            props["CoordSystem"] = custom_coordinate_system
        else:
            props["CoordSystem"] = "Global"
        bound = NearFieldSetup(self, name, props, "NearFieldBox")
        if bound.create():
            self.field_setups.append(bound)
            return bound
        return False

    @pyaedt_function_handler()
    def insert_near_field_rectangle(
        self,
        u_length=20,
        u_samples=21,
        v_length=20,
        v_samples=21,
        units="mm",
        custom_radiation_faces=None,
        custom_coordinate_system=None,
        name=None,
    ):
        """Create a near field rectangle.

        .. note::
           This method is not supported by HFSS ``EigenMode`` and ``CharacteristicMode`` solution types.

        Parameters
        ----------
        u_length : float, str, optional
            U axis length. The default is ``20``.
        u_samples : float, str, optional
            U axis samples. The default is ``21``.
        v_length : float, str, optional
            V axis length. The default is ``20``.
        v_samples : float, str, optional
            V axis samples. The default is ``21``.
        units : str
            Length units. The default is ``"mm"``.
        custom_radiation_faces : str, optional
            List of radiation faces to use for far field computation. The default is ``None``.
        custom_coordinate_system : str, optional
            Local coordinate system to use for far field computation. The default is ``None``.
        name : str, optional
            Name of the sphere. The default is ``None``.

        Returns
        -------
        :class:`pyaedt.modules.Boundary.NearFieldSetup`
        """
        if not self.oradfield:
            self.logger.error("Radiation Field not available in this solution.")
        if not name:
            name = generate_unique_name("Rectangle")

        props = OrderedDict({"UseCustomRadiationSurface": custom_radiation_faces is not None})
        if custom_radiation_faces:
            props["CustomRadiationSurface"] = custom_radiation_faces
        else:
            props["CustomRadiationSurface"] = ""

        defs = ["Length", "Width", "LengthSamples", "WidthSamples"]
        props[defs[0]] = self.modeler._arg_with_dim(u_length, units)
        props[defs[1]] = self.modeler._arg_with_dim(v_length, units)
        props[defs[2]] = u_samples
        props[defs[3]] = v_samples

        if custom_coordinate_system:
            props["CoordSystem"] = custom_coordinate_system
        else:
            props["CoordSystem"] = "Global"
        bound = NearFieldSetup(self, name, props, "NearFieldRectangle")
        if bound.create():
            self.field_setups.append(bound)
            return bound
        return False

    @pyaedt_function_handler(line="assignment")
    def insert_near_field_line(
        self,
        assignment,
        points=1000,
        custom_radiation_faces=None,
        name=None,
    ):
        """Create a near field line.

        .. note::
           This method is not supported by HFSS ``EigenMode`` and ``CharacteristicMode`` solution types.

        Parameters
        ----------
        assignment : str
            Polyline name.
        points : float, str, optional
            Number of points. The default value is ``1000``.
        custom_radiation_faces : str, optional
            List of radiation faces to use for far field computation. The default is ``None``.
        name : str, optional
            Name of the sphere. The default is ``None``.

        Returns
        -------
        :class:`pyaedt.modules.Boundary.NearFieldSetup`
        """
        if not self.oradfield:
            self.logger.error("Radiation Field not available in this solution.")
        if not name:
            name = generate_unique_name("Line")

        props = OrderedDict({"UseCustomRadiationSurface": custom_radiation_faces is not None})
        if custom_radiation_faces:
            props["CustomRadiationSurface"] = custom_radiation_faces
        else:
            props["CustomRadiationSurface"] = ""

        props["NumPts"] = points
        props["Line"] = assignment

        bound = NearFieldSetup(self, name, props, "NearFieldLine")
        if bound.create():
            self.field_setups.append(bound)
            return bound
        return False

    @pyaedt_function_handler()
    def set_sbr_current_sources_options(self, conformance=False, thin_sources=False, power_fraction=0.95):
        """Set SBR+ setup options for the current source.

        Parameters
        ----------
        conformance : bool, optional
            Whether to enable current source conformance. The default is ``False``.
        thin_sources : bool, optional
            Whether to enable thin sources. The default is ``False``.
        power_fraction : float or str, optional
            Power fraction to use if ``thin_sources=True``. The default is ``0.95``.

        Returns
        -------
        bool
            ``True`` when successful, ``False`` when failed.

        References
        ----------

        >>> oModule.EditGlobalCurrentSourcesOption
        """
        if self.solution_type != "SBR+":
            self.logger.error("Method Applies only to SBR+ Solution.")
            return False
        current_conformance = "Disable"
        if conformance:
            current_conformance = "Enable"
        arg = [
            "NAME:CurrentSourceOption",
            "Current Source Conformance:=",
            current_conformance,
            "Thin Sources:=",
            thin_sources,
        ]
        if thin_sources:
            arg.append("Power Fraction:=")
            arg.append(str(power_fraction))
        self.oboundary.EditGlobalCurrentSourcesOption(arg)
        self.logger.info("SBR+ current source options correctly applied.")
        return True

    @pyaedt_function_handler(
        positive_terminal="assignment",
        negative_terminal="reference",
        common_name="common_mode",
        diff_name="differential_mode",
        common_ref="common_reference",
        diff_ref_z="differential_reference",
    )
    def set_differential_pair(
        self,
        assignment,
        reference,
        common_mode=None,
        differential_mode=None,
        common_reference=25,
        differential_reference=100,
        active=True,
        matched=False,
    ):
        """Add a differential pair definition.

        Differential pairs can be defined only in Terminal and Transient solution types.
        The differential pair is created from an existing port definition having at least two
        terminals.

        Parameters
        ----------
        assignment : str
            Name of the terminal to use as the positive terminal.
        reference : str
            Name of the terminal to use as the negative terminal.
        common_mode : str, optional
            Name for the common mode. The default is ``None``, in which case a unique name is assigned.
        differential_mode : str, optional
            Name for the differential mode. The default is ``None``, in which case a unique name is assigned.
        common_reference : float, optional
            Reference impedance for the common mode in ohms. The default is ``25``.
        differential_reference : float, optional
            Reference impedance for the differential mode in ohms. The default is ``100``.
        active : bool, optional
            Whether the differential pair is active. The default is ``True``.
        matched : bool, optional
            Whether the differential pair is matched. The default is ``False``.

        Returns
        -------
        bool
            ``True`` when successful, ``False`` when failed.

        References
        ----------
        >>> oModule.EditDiffPairs
        """

        if self.solution_type not in ["Transient Network", "Terminal"]:  # pragma: no cover
            raise AttributeError("Differential pairs can be defined only in Terminal and Transient solution types.")

        props = OrderedDict()
        props["PosBoundary"] = assignment
        props["NegBoundary"] = reference
        if not common_mode:
            common_name = generate_unique_name("Comm")
        else:
            common_name = common_mode
        props["CommonName"] = common_name
        props["CommonRefZ"] = str(common_reference) + "ohm"
        if not differential_mode:
            differential_mode = generate_unique_name("Diff")
        props["DiffName"] = differential_mode
        props["DiffRefZ"] = str(differential_reference) + "ohm"
        props["IsActive"] = active
        props["UseMatched"] = matched
        arg = ["NAME:" + generate_unique_name("Pair")]
        _dict2arg(props, arg)

        arg2 = ["NAME:EditDiffPairs", arg]

        existing_pairs = self.oboundary.GetDiffPairs()
        # Native API returns Boolean values as strings. Therefore, map to Boolean.
        num_old_pairs = len(existing_pairs)
        if existing_pairs:
            for i, p in enumerate(existing_pairs):
                tmp_p = list(map(str_to_bool, p))
                tmp_p.insert(0, "NAME:Pair_" + str(i))
                arg2.append(tmp_p)

        self.oboundary.EditDiffPairs(arg2)

        if len(self.oboundary.GetDiffPairs()) == num_old_pairs + 1:
            return True
        else:
            return False

    @pyaedt_function_handler(array_name="name", json_file="input_data")
    def add_3d_component_array_from_json(self, input_data, name=None):
        """Add or edit a 3D component array from a JSON file or TOML file.
        The 3D component is placed in the layout if it is not present.

        Parameters
        ----------
        input_data : str, dict
            Full path to either the JSON file or dictionary containing the array information.
        name : str, optional
             Name of the boundary to add or edit.

        Returns
        -------
        class:`pyaedt.modeler.cad.component_array.ComponentArray`

        Examples
        --------
        Add a 3D component array from a json file.
        Below is the content of a json file that will be used in the following code sample.

        >>> {
        >>> "primarylattice": "MyFirstLattice",
        >>> "secondarylattice": "MySecondLattice",
        >>> "useairobjects": true,
        >>> "rowdimension": 4,
        >>> "columndimension": 4,
        >>> "visible": true,
        >>> "showcellnumber": true,
        >>> "paddingcells": 0,
        >>> "referencecsid": 1,
        >>> "MyFirstCell": "path/to/firstcell.a3dcomp", # optional to insert 3d comp
        >>> "MySecondCell": "path/to/secondcell.a3dcomp",# optional to insert 3d comp
        >>> "MyThirdCell": "path/to/thirdcell.a3dcomp",  # optional to insert 3d comp
        >>> "cells": { "(1,1)": {
        >>>            "name" : "MyFirstCell",
        >>>            "color" : "(255,0,20)", #optional
        >>>            "active" : true, #optional
        >>>            "postprocessing" : true #optional
        >>>            "rotation" : 0.0  #optional
        >>>             },
        >>>            "(1,2)": {
        >>>            "name" : "MySecondCell",
        >>>            "rotation" : 90.0
        >>>             }
        >>>             # continue
        >>> }

        >>> from pyaedt import Hfss
        >>> from pyaedt.generic.general_methods import read_configuration_file
        >>> hfss_app = Hfss()
        >>> dict_in = read_configuration_file(r"path\\to\\json_file")
        >>> component_array = hfss_app.add_3d_component_array_from_json(dict_in)
        """
        self.hybrid = True
        if isinstance(input_data, dict):
            json_dict = input_data
        else:
            json_dict = read_configuration_file(input_data)
        if not name and self.omodelsetup.IsArrayDefined():
            name = self.omodelsetup.GetArrayNames()[0]
        elif not name:
            name = generate_unique_name("Array")

        cells_names = {}
        cells_color = {}
        cells_active = []
        cells_rotation = {}
        cells_post = {}
        for k, v in json_dict["cells"].items():
            if isinstance(k, (list, tuple)):
                k1 = str(list(k))
            else:
                k1 = str(list(ast.literal_eval(k)))
            if v["name"] in cells_names:
                cells_names[v["name"]].append(k1)
            else:
                def_names = self.oeditor.Get3DComponentDefinitionNames()
                if v["name"] not in def_names and v["name"][:-1] not in def_names and v["name"][:-2] not in def_names:
                    if v["name"] not in json_dict:
                        self.logger.error(
                            "3D component array is not present in design and not defined correctly in the JSON file."
                        )
                        return False

                    geometryparams = self.get_components3d_vars(json_dict[v["name"]])

                    self.modeler.insert_3d_component(json_dict[v["name"]], geometryparams)
                cells_names[v["name"]] = [k1]
            if v.get("color", None):
                cells_color[v["name"]] = v.get("color", None)
            if str(v.get("rotation", "0.0")) in cells_rotation:
                cells_rotation[str(v.get("rotation", "0.0"))].append(k1)
            else:
                cells_rotation[str(v.get("rotation", "0.0"))] = [k1]
            if v.get("active", True) in cells_active:
                cells_active.append(k1)

            if v.get("postprocessing", False):
                cells_post[v["name"]] = k1

        primary_lattice = json_dict.get("primarylattice", None)
        secondary_lattice = json_dict.get("secondarylattice", None)
        if not primary_lattice:
            primary_lattice = self.omodelsetup.GetLatticeVectors()[0]
        if not secondary_lattice:
            secondary_lattice = self.omodelsetup.GetLatticeVectors()[1]

        args = [
            "NAME:" + name,
            "Name:=",
            name,
            "UseAirObjects:=",
            json_dict.get("useairobjects", True),
            "RowPrimaryBnd:=",
            primary_lattice,
            "ColumnPrimaryBnd:=",
            secondary_lattice,
            "RowDimension:=",
            json_dict.get("rowdimension", 4),
            "ColumnDimension:=",
            json_dict.get("columndimension", 4),
            "Visible:=",
            json_dict.get("visible", True),
            "ShowCellNumber:=",
            json_dict.get("showcellnumber", True),
            "RenderType:=",
            0,
            "Padding:=",
            json_dict.get("paddingcells", 0),
            "ReferenceCSID:=",
            json_dict.get("referencecsid", 1),
        ]

        cells = ["NAME:Cells"]
        for k, v in cells_names.items():
            cells.append(k + ":=")
            cells.append([", ".join(v)])
        rotations = ["NAME:Rotation"]
        for k, v in cells_rotation.items():
            if float(k) != 0.0:
                rotations.append(k + " deg:=")
                rotations.append([", ".join(v)])
        args.append(cells)
        args.append(rotations)
        args.append("Active:=")
        if cells_active:
            args.append(", ".join(cells_active))
        else:
            args.append("All")
        post = ["NAME:PostProcessingCells"]
        for k, v in cells_post.items():
            post.append(k + ":=")
            post.append(str(ast.literal_eval(v)))
        args.append(post)
        args.append("Colors:=")
        col = []
        for k, v in cells_color.items():
            col.append(k)
            col.append(str(v).replace(",", " "))
        args.append(col)

        if self.omodelsetup.IsArrayDefined():
            # Save project, because coordinate system information can not be obtained from AEDT API
            self.save_project()
            self.omodelsetup.EditArray(args)
        else:
            self.omodelsetup.AssignArray(args)
            # Save project, because coordinate system information can not be obtained from AEDT API
            self.save_project()
            self.component_array[name] = ComponentArray(self, name)
        self.component_array_names = [name]
        return self.component_array[name]

    @pyaedt_function_handler(setup_name="setup", sphere_name="sphere")
    def get_antenna_ffd_solution_data(
        self,
        frequencies,
        setup=None,
        sphere=None,
        variations=None,
        overwrite=True,
    ):
        """Export antennas parameters to Far Field Data (FFD) files and return the ``FfdSolutionDataExporter`` object.

        For phased array cases, only one phased array is calculated.

        Parameters
        ----------
        frequencies : float, list
            Frequency value or list of frequencies to compute far field data.
        setup : str, optional
            Name of the setup to use. The default is ``None,`` in which case ``nominal_adaptive`` is used.
        sphere : str, optional
            Infinite sphere to use. The default is ``None``, in which case an existing sphere is used or a new
            one is created.
        variations : dict, optional
            Variation dictionary.
        overwrite : bool, optional
            Whether to overwrite FFD files. The default is ``True``.

        Returns
        -------
        :class:`pyaedt.modules.solutions.FfdSolutionDataExporter`
            SolutionData object.
        """
        from pyaedt.modules.solutions import FfdSolutionDataExporter

        if not variations:
            variations = self.available_variations.nominal_w_values_dict_w_dependent
        if not setup:
            setup = self.nominal_adaptive
        if sphere:
            names = [i.name for i in self.field_setups]
            if sphere in names:
                self.logger.info("Far field sphere %s is assigned", sphere)

            else:
                self.insert_infinite_sphere(
                    x_start=0, x_stop=180, x_step=5, y_start=-180, y_stop=180, y_step=5, name=sphere
                )
                self.logger.info("Far field sphere %s is created.", sphere)
        elif self.field_setups:
            sphere = self.field_setups[0].name
            self.logger.info("No far field sphere is defined. Using %s", sphere)
        else:
            sphere = "Infinite Sphere1"
            self.insert_infinite_sphere(
                x_start=0, x_stop=180, x_step=5, y_start=-180, y_stop=180, y_step=5, name=sphere
            )
            self.logger.info("Far field sphere %s is created.", setup)

        return FfdSolutionDataExporter(
            self,
            sphere_name=sphere,
            setup_name=setup,
            frequencies=frequencies,
            variations=variations,
            overwrite=overwrite,
        )

    @pyaedt_function_handler()
    def set_material_threshold(self, threshold=100000):
        """Set the material conductivity threshold.

        Parameters
        ----------
        threshold : float, optional
            Conductivity threshold. The default value is ``100000``.

        Returns
        -------
        bool
            ``True`` when successful, ``False`` when failed.
        """
        try:
            self.odesign.SetSolveInsideThreshold(threshold)
            return True
        except Exception:
            return False

    @pyaedt_function_handler(entity_list="assignment", simmetry_name="name")
    def assign_symmetry(self, assignment, name=None, is_perfect_e=True):
        """Assign symmetry to planar entities.

        Parameters
        ----------
        assignment : list
            List of IDs or :class:`pyaedt.modeler.Object3d.FacePrimitive`.
        name : str, optional
            Name of the boundary.
            If a name is not provided, one is automatically generated.
        is_perfect_e : bool, optional
            Type of symmetry plane the boundary represents: Perfect E or Perfect H.
            The default value is ``True`` (Perfect E).

        Returns
        -------
        :class:`pyaedt.modules.Boundary.BoundaryObject`
            Boundary object.

        References
        ----------

        >>> oModule.AssignSymmetry

        Examples
        --------

        Create a box. Select the faces of this box and assign a symmetry.

        >>> symmetry_box = hfss.modeler.create_box([0 , -100, 0], [200, 200, 200],
        ...                                         name="SymmetryForFaces")
        >>> ids = [i.id for i in hfss.modeler["SymmetryForFaces"].faces]
        >>> symmetry = hfss.assign_symmetry(ids)
        >>> type(symmetry)
        <class 'pyaedt.modules.Boundary.BoundaryObject'>

        """
        try:
            if self.solution_type not in ["Modal", "Eigenmode"]:
                self.logger.error("Symmetry is only available with 'Modal' and 'Eigenmode' solution types.")
                return False

            if name is None:
                name = generate_unique_name("Symmetry")

            if not isinstance(assignment, list):
                self.logger.error("Entities have to be provided as a list.")
                return False

            assignment = self.modeler.convert_to_selections(assignment, True)

            props = OrderedDict({"Name": name, "Faces": assignment, "IsPerfectE": is_perfect_e})
            return self._create_boundary(name, props, "Symmetry")
        except Exception:
            return False

    @pyaedt_function_handler()
    def set_impedance_multiplier(self, multiplier):
        # type: (float) -> bool
        """Set impedance multiplier.

        Parameters
        ----------
        multiplier : float
            Impedance Multiplier.

        Returns
        -------
        bool
            ``True`` when successful, ``False`` when failed.

        References
        ----------

        >>> oModule.ChangeImpedanceMult

        Examples
        --------

        Create a box. Select the faces of this box and assign a symmetry.

        >>> symmetry_box = hfss.modeler.create_box([0 , -100, 0], [200, 200, 200],
        ...                                         name="SymmetryForFaces")
        >>> ids = [i.id for i in hfss.modeler["SymmetryForFaces"].faces]
        >>> symmetry = hfss.assign_symmetry(ids)
        >>> hfss.set_impedance_multiplier(2.0)

        """
        try:
            if self.solution_type not in ["Modal"]:
                self.logger.error("Symmetry is only available with 'Modal' solution type.")
                return False
            self.oboundary.ChangeImpedanceMult(multiplier)
            return True
        except Exception:
            return False

    @pyaedt_function_handler()
    def set_phase_center_per_port(self, coordinate_system=None):
        # type: (list) -> bool
        """Set phase center per port.

        Parameters
        ----------
        coordinate_system : list
            List of the coordinate system per port. The default is ``None``, in which case the
            default port location is assigned.

        Returns
        -------
        bool
            ``True`` when successful, ``False`` when failed.

        References
        ----------

        >>> oModule.SetPhaseCenterPerPort

        Examples
        --------

        Set phase center of an antenna with two ports.

        >>> hfss.set_phase_center_per_port(["Global", "Global"])

        """

        if not self.desktop_class.is_grpc_api:  # pragma: no cover
            self.logger.warning("Set phase center is not supported by AEDT COM API. Set phase center manually.")
            return False

        port_names = self.ports[::]
        # for exc in self.design_excitations:
        #     port_names.append(exc.name)

        if not port_names:  # pragma: no cover
            return False

        if not coordinate_system:
            coordinate_system = ["<-Port Location->"] * len(port_names)
        elif not isinstance(coordinate_system, list):
            return False
        elif len(coordinate_system) != len(port_names):
            return False

        cont = 0
        arg = []
        for port in port_names:
            arg.append(["NAME:" + port, "Coordinate System:=", coordinate_system[cont]])
            cont += 1

        try:
            self.oboundary.SetPhaseCenterPerPort(arg)
        except Exception:
            return False
        return True

    @pyaedt_function_handler(filename="file_name")
    def parse_hdm_file(self, file_name):
        """Parse an HFSS SBR+ or Creeping Waves ``hdm`` file.

        Parameters
        ----------
        file_name : str
            Name of the file to parse.

        Returns
        -------
        :class:`pyaedt.modules.hdm_parser.Parser`
        """

        from pyaedt.sbrplus.hdm_parser import Parser

        if os.path.exists(file_name):
            return Parser(file_name).parse_message()
        return False

    @pyaedt_function_handler(filename="file_name")
    def get_hdm_plotter(self, file_name=None):
        """Get the  HDM plotter``.

        Parameters
        ----------
        file_name : str, optional


        Returns
        -------
        :class:`pyaedt.sbrplus.plot.HDMPlotter`

        """
        from pyaedt.sbrplus.plot import HDMPlotter

        hdm = HDMPlotter()
        files = self.post.export_model_obj(export_as_single_objects=True, air_objects=False)
        for file in files:
            hdm.add_cad_model(file[0], file[1], file[2], self.modeler.model_units)
        hdm.add_hdm_bundle_from_file(file_name)
        return hdm

    @pyaedt_function_handler(signal="assignment")
    def circuit_port(
        self,
        assignment,
        reference,
        port_location=0,
        impedance=50,
        name=None,
        renormalize=True,
        renorm_impedance=50,
        deembed=False,
    ):
        """Create a circuit port from two objects.

        The integration line is from edge 2 to edge 1.

        Parameters
        ----------
        assignment : int or :class:`pyaedt.modeler.cad.object3d.Object3d` or
         :class:`pyaedt.modeler.cad.FacePrimitive`or :class:`pyaedt.modeler.cad.EdgePrimitive`
            Signal object.
        reference : int or :class:`pyaedt.modeler.cad.object3d.Object3d` or
         :class:`pyaedt.modeler.cad.FacePrimitive`or :class:`pyaedt.modeler.cad.EdgePrimitive`
            Reference object.
        port_location : int or :class:`pyaedt.application.Analysis.Analysis.AxisDir`, optional
            Position of the port when an object different from an edge is provided.
            It should be one of the values for ``Application.AxisDir``,
            which are: ``XNeg``, ``YNeg``, ``ZNeg``, ``XPos``, ``YPos``, and ``ZPos``.
            The default is ``Application.AxisDir.XNeg``.
        name : str, optional
            Name of the port. The default is ``""``.
        impedance : int, str, or float, optional
            Impedance. The default is ``"50"``. You can also
            enter a string that looks like this: ``"50+1i*55"``.
        renormalize : bool, optional
            Whether to renormalize the mode. The default is ``False``.
            This parameter is ignored for a driven terminal.
        renorm_impedance :  str, optional
            Impedance. The default is ``50``.
        deembed : bool, optional
            Whether to deembed the port. The default is ``False``.

        Returns
        -------
        :class:`pyaedt.modules.Boundary.BoundaryObject`
            Boundary object.

        References
        ----------

        >>> oModule.AssignCircuitPort

        Examples
        --------

        Create two rectangles in the XY plane.
        Select the first edge of each rectangle created previously.
        Create a circuit port from the first edge of the first rectangle
        toward the first edge of the second rectangle.

        >>> plane = hfss.PLANE.XY
        >>> rectangle1 = hfss.modeler.create_rectangle(plane, [10, 10, 10], [10, 10],
        ...                                            name="rectangle1_for_port")
        >>> edges1 = hfss.modeler.get_object_edges(rectangle1.id)
        >>> first_edge = edges1[0]
        >>> rectangle2 = hfss.modeler.create_rectangle(plane, [30, 10, 10], [10, 10],
        ...                                            name="rectangle2_for_port")
        >>> edges2 = hfss.modeler.get_object_edges(rectangle2.id)
        >>> second_edge = edges2[0]
        >>> hfss.solution_type = "Modal"
        >>> hfss.circuit_port(first_edge,second_edge,
        ...                   impedance=50.1,
        ...                   name="PortExample",
        ...                   renormalize=False,
        ...                   renorm_impedance="50")
        'PortExample'
        """
        if self.solution_type in ["Modal", "Terminal", "Transient Network"]:
            if not self.modeler.does_object_exists(assignment) or not self.modeler.does_object_exists(reference):
                out = self.modeler.convert_to_selections([assignment, reference], True)
                if isinstance(out[0], str) or isinstance(out[1], str):
                    self.logger.error("Failed to create circuit port.")
                    return False
            else:
                out, parallel = self.modeler.find_closest_edges(assignment, reference, port_location)
            name = self._get_unique_source_name(name, "Port")
            return self._create_circuit_port(
                out, impedance, name, renormalize, deembed, renorm_impedance=renorm_impedance
            )
        return False

    @pyaedt_function_handler(signal="assignment")
    def lumped_port(
        self,
        assignment,
        reference=None,
        create_port_sheet=False,
        port_on_plane=True,
        integration_line=0,
        impedance=50,
        name=None,
        renormalize=True,
        deembed=False,
        terminals_rename=True,
    ):
        """Create a waveport taking the closest edges of two objects.

        Parameters
        ----------
        assignment : str, int, list, :class:`pyaedt.modeler.cad.object3d.Object3d` or
            :class:`pyaedt.modeler.elements3d.FacePrimitive`
            Main object for port creation or starting object for the integration line.
        reference : int, list or :class:`pyaedt.modeler.cad.object3d.Object3d`
            Ending object for the integration line or reference for Terminal solution. Can be multiple objects.
        create_port_sheet : bool, optional
            Whether to create a port sheet or use given start_object as port sheet.
        integration_line : int or :class:`pyaedt.application.Analysis.Analysis.AxisDir`, optional
            Position of the port. It should be one of the values for ``Application.AxisDir``,
            which are: ``XNeg``, ``YNeg``, ``ZNeg``, ``XPos``, ``YPos``, and ``ZPos``.
            The default is ``Application.AxisDir.XNeg``.
            It can also be a list of 2 points.
        port_on_plane : bool, optional
            Whether to create the source on the plane orthogonal to ``AxisDir``.
            The default is ``True``.
        impedance : float, optional
            Port impedance. The default is ``50``.
        name : str, optional
            Name of the port. The default is ``None``.
        renormalize : bool, optional
            Whether to renormalize the mode. The default is ``True``.
        deembed : float, optional
            Deembed distance in millimeters. The default is ``0``, in which case deembed is disabled.
        terminals_rename : bool, optional
            Modify terminals name with the port name plus the terminal number. The default value is ``True``.

        Returns
        -------
        :class:`pyaedt.modules.Boundary.BoundaryObject`
            Port object.

        Examples
        --------

        Create two boxes that will be used to create a lumped port
        named ``'LumpedPort'``.

        >>> box1 = hfss.modeler.create_box([0, 0, 50], [10, 10, 5],
        ...                                "BoxLumped1","copper")
        >>> box2 = hfss.modeler.create_box([0, 0, 60], [10, 10, 5],
        ...                                "BoxLumped2", "copper")
        >>> hfss.lumped_port("BoxLumped1","BoxLumped2",hfss.AxisDir.XNeg,50,"LumpedPort",True,False)
        PyAEDT INFO: Connection Correctly created
        'LumpedPort'

        """
        if create_port_sheet:
            assignment = self.modeler.convert_to_selections(assignment)
            reference = self.modeler.convert_to_selections(reference)
            if not self.modeler.does_object_exists(assignment) or not self.modeler.does_object_exists(reference):
                self.logger.error("One or both objects do not exist. Check and retry.")
                return False
            sheet_name, point0, point1 = self.modeler._create_sheet_from_object_closest_edge(
                assignment, reference, integration_line, port_on_plane
            )
        else:
            if isinstance(assignment, list):
                objs = self.modeler.get_faceid_from_position(assignment)
                if len(objs) == 1:
                    assignment = objs[0]
                elif len(objs) > 1:
                    self.logger.warning("More than one face was found. Getting the first one.")
                    assignment = objs[0]
                else:
                    self.logger.error("No Faces found on given location.")
                    return False
            sheet_name = self.modeler.convert_to_selections(assignment, False)
            if isinstance(integration_line, list):
                if len(integration_line) != 2 or len(integration_line[0]) != len(integration_line[1]):
                    self.logger.error("List of coordinates is not set correctly.")
                    return False
                point0 = integration_line[0]
                point1 = integration_line[1]
            else:
                point0, point1 = self.modeler.get_mid_points_on_dir(sheet_name, integration_line)
        if self.solution_type in ["Modal", "Terminal", "Transient Network"]:
            name = self._get_unique_source_name(name, "Port")

            if "Modal" in self.solution_type:
                return self._create_lumped_driven(sheet_name, point0, point1, impedance, name, renormalize, deembed)
            else:
                faces = self.modeler.get_object_faces(sheet_name)
                if deembed:
                    deembed = 0
                else:
                    deembed = None
                return self._create_port_terminal(
                    faces[0],
                    reference,
                    name,
                    renorm=renormalize,
                    deembed=deembed,
                    iswaveport=False,
                    impedance=impedance,
                    terminals_rename=terminals_rename,
                )
        return False

    @pyaedt_function_handler(signal="assignment", num_modes="modes")
    def wave_port(
        self,
        assignment,
        reference=None,
        create_port_sheet=False,
        create_pec_cap=False,
        integration_line=0,
        port_on_plane=True,
        modes=1,
        impedance=50,
        name=None,
        renormalize=True,
        deembed=0,
        is_microstrip=False,
        vfactor=3,
        hfactor=5,
        terminals_rename=True,
    ):
        """Create a waveport from a sheet (``start_object``) or taking the closest edges of two objects.

        Parameters
        ----------
        assignment : int, str, :class:`pyaedt.modeler.cad.object3d.Object3d` or
         :class:`pyaedt.modeler.elements3d.FacePrimitive`
            Main object for port creation or starting object for the integration line.
        reference : int, str, list or :class:`pyaedt.modeler.cad.object3d.Object3d`
            Ending object for the integration line or reference for Terminal solution. Can be multiple objects.
        create_port_sheet : bool, optional
            Whether to create a port sheet or use the start object as the surface
            to create the port. The default is ``False``.
        create_pec_cap : bool, False
            Whether to create a port cap. The default is ``False``.
        integration_line : list or int or :class:`pyaedt.application.Analysis.Analysis.AxisDir`, optional
            Position of the integration. It should be one of the values for ``Application.AxisDir``,
            which are: ``XNeg``, ``YNeg``, ``ZNeg``, ``XPos``, ``YPos``, and ``ZPos``
            The default is ``Application.AxisDir.XNeg``.
            It can also be a list of 2 points.
        port_on_plane : bool, optional
            Whether to create the source on the plane orthogonal to ``AxisDir``.
            The default is ``True``.
        impedance : float, optional
            Port impedance. The default is ``50``.
        modes : int, optional
            Number of modes. The default is ``1``.
        name : str, optional
            Name of the port. The default is ``None``, in which
            case a name is automatically assigned.
        renormalize : bool, optional
            Whether to renormalize the mode. The default is ``True``.
        deembed : float, optional
            Deembed distance in millimeters. The default is ``0``.
        is_microstrip : bool, optional
            Whether if the wave port will be created and is a microstrip port.
            The default is ``False``.
        vfactor : int, optional
            Port vertical factor. Only valid if ``is_microstrip`` is enabled. The default is ``3``.
        hfactor : int, optional
            Port horizontal factor. Only valid if ``is_microstrip`` is enabled. The default is ``5``.
        terminals_rename : bool, optional
            Modify terminals name with the port name plus the terminal number. The default is ``True``.

        Returns
        -------
        :class:`pyaedt.modules.Boundary.BoundaryObject`
            Port object.

        References
        ----------

        >>> oModule.AssignWavePort

        Examples
        --------

        Create a wave port supported by a microstrip line.

        >>> ms = hfss.modeler.create_box([4, 5, 0], [1, 100, 0.2],
        ...                               name="MS1", matname="copper")
        >>> sub = hfss.modeler.create_box([0, 5, -2], [20, 100, 2],
        ...                               name="SUB1", matname="FR4_epoxy")
        >>> gnd = hfss.modeler.create_box([0, 5, -2.2], [20, 100, 0.2],
        ...                               name="GND1", matname="FR4_epoxy")
        >>> port = hfss.wave_port("GND1","MS1",integration_line=1,name="MS1")
        PyAEDT INFO: Connection correctly created.

        """
        oname = ""

        if create_port_sheet:
            if not self.modeler.does_object_exists(assignment) or not self.modeler.does_object_exists(reference):
                self.logger.error("One or both objects do not exist. Check and retry.")
                return False
            elif isinstance(assignment, cad.elements3d.FacePrimitive):
                port_sheet = assignment.create_object()
                oname = port_sheet.name
            if is_microstrip:
                sheet_name, int_start, int_stop = self.modeler._create_microstrip_sheet_from_object_closest_edge(
                    assignment, reference, integration_line, vfactor, hfactor
                )
            else:
                sheet_name, int_start, int_stop = self.modeler._create_sheet_from_object_closest_edge(
                    assignment, reference, integration_line, port_on_plane
                )
        else:
            if isinstance(assignment, list):
                objs = self.modeler.get_faceid_from_position(assignment)
                if len(objs) == 1:
                    assignment = objs[0]
                elif len(objs) > 1:
                    self.logger.warning("More than one face found. Getting first.")
                    assignment = objs[0]
                else:
                    self.logger.error("No faces were found on given location.")
                    return False
            sheet_name = self.modeler.convert_to_selections(assignment, True)[0]
            if isinstance(sheet_name, int):
                try:
                    # NOte: if isinstance(sheet_name, cad.elements3d.FacePrimitive) then
                    # the name of the 3d object is returned.
                    # TODO: Need to improve the way a FacePrimitive is handled.
                    oname = self.modeler.oeditor.GetObjectNameByFaceID(sheet_name)
                except Exception:
                    oname = ""
            if reference:
                reference = self.modeler.convert_to_selections(reference, True)
            #  TODO: integration_line == self.aedtapp.AxisDir.XNeg will be False in next line. Fix this.
            if integration_line:
                if isinstance(integration_line, list):
                    if len(integration_line) != 2 or len(integration_line[0]) != len(integration_line[1]):
                        self.logger.error("List of coordinates is not set correctly")
                        return False
                    int_start = integration_line[0]
                    int_stop = integration_line[1]
                else:
                    # Get two points on the port surface: if only the direction is given.
                    # int_start and int_stop.
                    try:
                        _, int_start, int_stop = self._get_reference_and_integration_points(
                            sheet_name, integration_line, oname
                        )
                    except (IndexError, TypeError):
                        int_start = int_stop = None
            else:
                int_start = int_stop = None
        if self.solution_type in ["Modal", "Terminal", "Transient Network"]:
            if create_pec_cap:
                if oname:
                    #  if isinstance(signal, cad.elements3d.FacePrimitive):
                    #      pec_face = signal.create_object()
                    #      face = pec_face.id
                    #  else:
                    face = oname
                else:
                    face = sheet_name
                dist = math.sqrt(self.modeler[face].faces[0].area)  # TODO: Move this into _create_pec_cap
                if settings.aedt_version > "2022.2":
                    self._create_pec_cap(face, assignment, -dist / 10)
                else:
                    self._create_pec_cap(face, assignment, dist / 10)
            name = self._get_unique_source_name(name, "Port")

            if "Modal" in self.solution_type:
                return self._create_waveport_driven(
                    sheet_name, int_start, int_stop, impedance, name, renormalize, modes, deembed
                )
            elif reference:
                if isinstance(sheet_name, int):
                    faces = [sheet_name]
                else:
                    faces = self.modeler.get_object_faces(sheet_name)
                if deembed == 0:
                    deembed = None
                else:
                    deembed = deembed

                # Draw terminal lumped port between two objects.
                return self._create_port_terminal(
                    faces[0],
                    reference,
                    name,
                    renorm=renormalize,
                    deembed=deembed,
                    iswaveport=True,
                    impedance=impedance,
                    terminals_rename=terminals_rename,
                )
            else:
                self.logger.error("Reference conductors are missing.")
                return False
        return False

    @pyaedt_function_handler()
    def set_radiated_power_calc_method(self, method="Auto"):
        """Set the radiated power calculation method in Hfss.

        method : str, optional
            Radiated power calculation method.
            The options are ``"Auto"``, ``"Radiation Surface Integral"`` and ``"Far Field Integral"``.

        Returns
        -------
        bool
            ``True`` when successful, ``False`` when failed.
        """
        self.oradfield.EditRadiatedPowerCalculationMethod(method)
        return True

    @pyaedt_function_handler(component="assignment")
    def set_mesh_fusion_settings(self, assignment=None, volume_padding=None, priority=None):
        # type: (list|str, list, list) -> bool

        """Set mesh fusion settings in HFSS.

        component : list, optional
            List of active 3D Components.
            The default is ``None``, in which case components are disabled.
        volume_padding : list, optional
            List of mesh envelope padding, the format is ``[+x, -x, +y, -y, +z, -z]``.
            The default is ``None``, in which case all zeros are applied.
        priority : list, optional
            List of components with the priority flag enabled. The default is ``None``.

        Returns
        -------
        bool
            ``True`` when successful, ``False`` when failed.

        References
        ----------

        >>> oDesign.SetDoMeshAssembly

        Examples
        --------

        >>> import pyaedt
        >>> app = pyaedt.Hfss()
        >>> app.set_mesh_fusion_settings(assignment=["Comp1", "Comp2"],
        >>>                              volume_padding=[[0,0,0,0,0,0], [0,0,5,0,0,0]],priority=["Comp1"])
        """
        arg = ["NAME:AllSettings"]
        arg2 = ["NAME:MeshAssembly"]
        arg3 = ["NAME:Priority Components"]

        if assignment and not isinstance(assignment, list):
            assignment = [assignment]

        if not volume_padding and assignment:
            for comp in assignment:
                if comp in self.modeler.user_defined_component_names:
                    mesh_assembly_arg = ["NAME:" + comp]
                    mesh_assembly_arg.append("MeshAssemblyBoundingVolumePadding:=")
                    mesh_assembly_arg.append(["0", "0", "0", "0", "0", "0"])
                    arg2.append(mesh_assembly_arg)
                else:
                    self.logger.warning(comp + " does not exist.")

        elif assignment and isinstance(volume_padding, list) and len(volume_padding) == len(assignment):
            count = 0
            for comp in assignment:
                padding = [str(pad) for pad in volume_padding[count]]
                if comp in self.modeler.user_defined_component_names:
                    mesh_assembly_arg = ["NAME:" + comp]
                    mesh_assembly_arg.append("MeshAssemblyBoundingVolumePadding:=")
                    mesh_assembly_arg.append(padding)
                    arg2.append(mesh_assembly_arg)
                else:
                    self.logger.warning("{0} does not exist".format(str(comp)))
                count += 1
        elif assignment and isinstance(volume_padding, list) and len(volume_padding) != len(assignment):
            self.logger.error("Volume padding length is different than component list length.")
            return False

        if priority and not isinstance(priority, list):
            priority = [priority]

        if assignment and priority:
            for p in priority:
                if p in self.modeler.user_defined_component_names:
                    arg3.append(p)
                else:
                    self.logger.warning("{0} does not exist".format(str(p)))

        arg.append(arg2)
        arg.append(arg3)
        self.odesign.SetDoMeshAssembly(arg)
        return True<|MERGE_RESOLUTION|>--- conflicted
+++ resolved
@@ -3784,13 +3784,8 @@
                     directions[el] = "Internal"
                     directionfound = True
                 else:
-<<<<<<< HEAD
-                    thickness = thickness + min(aedt_bounding_dim) / 2
-        for el in inputlist:
-=======
                     l = l + min(aedt_bounding_dim) / 2
         for el in assignment:
->>>>>>> 0f891b95
             objID = self.modeler.oeditor.GetFaceIDs(el)
             maxarea = 0
             for f in objID:
