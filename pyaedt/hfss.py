"""This module contains these classes: `Hfss` and 'BoundaryType`."""
from __future__ import absolute_import
import os
import warnings
from .application.Analysis3D import FieldAnalysis3D
from .desktop import exception_to_desktop
from .modeler.GeometryOperators import GeometryOperators
from .modules.Boundary import BoundaryObject, NativeComponentObject
from .generic.general_methods import generate_unique_name, aedt_exception_handler
from collections import OrderedDict
from .application.DataHandlers import random_string


class Hfss(FieldAnalysis3D, object):
    """Provides the HFSS application interface.

    This class allows you to create an interactive instance of HfSS and
    connect to an existing HFSS design or create a new HFSS design if
    one does not exist.

    Parameters
    ----------
    projectname : str, optional
        Name of the project to select or the full path to the project
        or AEDTZ archive to open. The default is ``None``, in which
        case an attempt is made to get an active project. If no
        projects are present, an empty project is created.
    designname : str, optional
        Name of the design to select. The default is ``None``, in
        which case an attempt is made to get an active design. If no
        designs are present, an empty design is created.
    solution_type : str, optional
        Solution type to apply to the design. The default is
        ``None``, in which case the default type is applied.
    setup_name : str, optional
        Name of the setup to use as the nominal. The default is
        ``None``, in which case the active setup is used or
        nothing is used.
    specified_version: str, optional
        Version of AEDT to use. The default is ``None``, in which case
        the active version or latest installed version is used. This parameter is ignored when Script is launched within AEDT.
    NG : bool, optional
        Whether to run AEDT in the non-graphical mode. The default
        is ``False``, in which case AEDT is launched in the graphical mode. This parameter is ignored when Script is launched within AEDT.
    AlwaysNew : bool, optional
        Whether to launch an instance of AEDT in a new thread, even if
        another instance of the ``specified_version`` is active on the
        machine. The default is ``True``. This parameter is ignored when Script is launched within AEDT.
    release_on_exit : bool, optional
        Whether to release AEDT on exit. The default is ``False``.
    student_version : bool, optional
        Whether to open the AEDT student version. The default is
        ``False``. This parameter is ignored when Script is launched within AEDT.

    Examples
    --------

    Create an instance of HFSS and connect to an existing HFSS
    design or create a new HFSS design if one does not exist.

    >>> from pyaedt import Hfss
    >>> hfss = Hfss()

    Create an instance of HFSS and link to a project named
    ``HfssProject``. If this project does not exist, create one with
    this name.

    >>> hfss = Hfss("HfssProject")
    pyaedt Info: Added design 'HFSS_...' of type HFSS.

    Create an instance of HFSS and link to a design named
    ``HfssDesign1`` in a project named ``HfssProject``.

    >>> hfss = Hfss("HfssProject","HfssDesign1")
    pyaedt Info: Added design 'HfssDesign1' of type HFSS.

    Create an instance of HFSS and open the specified project,
    which is named ``"myfile.aedt"``.

    >>> hfss = Hfss("myfile.aedt")
    pyaedt Info: Added design 'HFSS_...' of type HFSS.

    Create an instance of HFSS using the 2021 R1 release and open
    the specified project, which is named ``"myfile2.aedt"``.

    >>> hfss = Hfss(specified_version="2021.1", projectname="myfile2.aedt")
    pyaedt Info: Added design 'HFSS_...' of type HFSS.

    Create an instance of HFSS using the 2021 R2 student version and open
    the specified project, which is named ``"myfile3.aedt"``.

    >>> hfss = Hfss(specified_version="2021.2", projectname="myfile3.aedt", student_version=True)
    pyaedt Info: Added design 'HFSS_...' of type HFSS.

    """

    def __repr__(self):
        try:
            return "HFSS {} {}. ProjectName:{} DesignName:{} ".format(
                self._aedt_version, self.solution_type, self.project_name, self.design_name
            )
        except:
            return "HFSS Module"

    def __init__(
        self,
        projectname=None,
        designname=None,
        solution_type=None,
        setup_name=None,
        specified_version=None,
        NG=False,
        AlwaysNew=False,
        release_on_exit=False,
        student_version=False,
    ):
        FieldAnalysis3D.__init__(
            self,
            "HFSS",
            projectname,
            designname,
            solution_type,
            setup_name,
            specified_version,
            NG,
            AlwaysNew,
            release_on_exit,
            student_version,
        )

    def __enter__(self):
        return self

    def __exit__(self, ex_type, ex_value, ex_traceback):
        """Push exit up to the parent object ``Design``."""
        if ex_type:
            exception_to_desktop(self, ex_value, ex_traceback)

    class BoundaryType(object):
        """Creates and manages boundaries.

        Parameters
        ----------
        PerfectE :
        PerfectH :
        Aperture :
        Radiation :
        Impedance :
        LayeredImp :
        LumpedRLC :
        FiniteCond :
        """

        (PerfectE, PerfectH, Aperture, Radiation, Impedance, LayeredImp, LumpedRLC, FiniteCond) = range(0, 8)

    @aedt_exception_handler
    def _create_boundary(self, name, props, boundary_type):
        """Create a boundary.

        Parameters
        ---------
        name : str
            Name of the boundary
        props : list
            List of properties for the boundary.
        boundary_type :
            Type of the boundary.

        Returns
        -------
        :class:`pyaedt.modules.Boundary.BoundaryObject`
            Boundary object.

        """

        bound = BoundaryObject(self, name, props, boundary_type)
        result = bound.create()
        if result:
            self.boundaries.append(bound)
            return bound
        return result

    @aedt_exception_handler
    def _create_lumped_driven(
        self, objectname, int_line_start, int_line_stop, impedance, portname, renorm, deemb
    ):
        start = [str(i) + self.modeler.primitives.model_units for i in int_line_start]
        stop = [str(i) + self.modeler.primitives.model_units for i in int_line_stop]
        props = OrderedDict(
            {
                "Objects": [objectname],
                "DoDeembed": deemb,
                "RenormalizeAllTerminals": renorm,
                "Modes": OrderedDict(
                    {
                        "Mode1": OrderedDict(
                            {
                                "ModeNum": 1,
                                "UseIntLine": True,
                                "IntLine": OrderedDict({"Start": start, "End": stop}),
                                "AlignmentGroup": 0,
                                "CharImp": "Zpi",
                                "RenormImp": str(impedance) + "ohm",
                            }
                        )
                    }
                ),
                "ShowReporterFilter": False,
                "ReporterFilter": [True],
                "Impedance": str(impedance) + "ohm",
            }
        )
        return self._create_boundary(portname, props, "LumpedPort")

    @aedt_exception_handler
    def _create_port_terminal(self, objectname, int_line_stop, portname, iswaveport=False):
        ref_conductors = self.modeler.convert_to_selections(int_line_stop, False)
        props = OrderedDict({})
        props["Faces"] = int(objectname)
        props["IsWavePort"] = iswaveport
        props["ReferenceConductors"] = ref_conductors
        props["RenormalizeModes"] = True
        return self._create_boundary(portname, props, "AutoIdentify")

    @aedt_exception_handler
    def _create_circuit_port(self, edgelist, impedance, name, renorm, deemb, renorm_impedance=""):
        edgelist = self.modeler._convert_list_to_ids(edgelist, False)
        props = OrderedDict(
            {
                "Edges": edgelist,
                "Impedance": str(impedance) + "ohm",
                "DoDeembed": deemb,
                "RenormalizeAllTerminals": renorm,
            }
        )

        if self.solution_type == "DrivenModal":

            if renorm:
                if type(renorm_impedance) is int or type(renorm_impedance) is float or "i" not in renorm_impedance:
                    renorm_imp = str(renorm_impedance) + "ohm"
                else:
                    renorm_imp = "(" + renorm_impedance + ") ohm"
            else:
                renorm_imp = "0ohm"
            props["RenormImp"] = renorm_imp
        else:
            props["TerminalIDList"] = []
        return self._create_boundary(name, props, "CircuitPort")

    @aedt_exception_handler
    def _create_waveport_driven(
        self,
        objectname,
        int_line_start=None,
        int_line_stop=None,
        impedance=50,
        portname="",
        renorm=True,
        nummodes=1,
        deemb_distance=0,
    ):
        start = None
        stop = None
        if int_line_start and int_line_stop:
            start = [str(i) + self.modeler.primitives.model_units for i in int_line_start]
            stop = [str(i) + self.modeler.primitives.model_units for i in int_line_stop]
            useintline = True
        else:
            useintline = False

        props = OrderedDict({})
        props["Objects"] = [objectname]
        props["NumModes"] = nummodes
        props["UseLineModeAlignment"] = False

        if deemb_distance != 0:
            props["DoDeembed"] = True
            props["DeembedDist"] = str(deemb_distance) + self.modeler.model_units

        else:
            props["DoDeembed"] = False
        props["RenormalizeAllTerminals"] = renorm
        modes = OrderedDict({})
        arg2 = []
        arg2.append("NAME:Modes")
        i = 1
        report_filter = []
        while i <= nummodes:
            if i == 1:
                mode = OrderedDict({})
                mode["ModeNum"] = i
                mode["UseIntLine"] = useintline
                if useintline:
                    mode["IntLine"] = OrderedDict({"Start": start, "End": stop})
                mode["AlignmentGroup"] = 0
                mode["CharImp"] = "Zpi"
                mode["RenormImp"] = str(impedance) + "ohm"
                modes["Mode1"] = mode
            else:
                mode = OrderedDict({})

                mode["ModeNum"] = i
                mode["UseIntLine"] = False
                mode["AlignmentGroup"] = 0
                mode["CharImp"] = "Zpi"
                mode["RenormImp"] = str(impedance) + "ohm"
                modes["Mode" + str(i)] = mode
            report_filter.append(True)
            i += 1
        props["Modes"] = modes
        props["ShowReporterFilter"] = False
        props["ReporterFilter"] = report_filter
        props["UseAnalyticAlignment"] = False
        return self._create_boundary(portname, props, "WavePort")

    @aedt_exception_handler
    def assigncoating(
        self,
        obj,
        mat=None,
        cond=58000000,
        perm=1,
        usethickness=False,
        thickness="0.1mm",
        roughness="0um",
        isinfgnd=False,
        istwoside=False,
        isInternal=True,
        issheelElement=False,
        usehuray=False,
        radius="0.5um",
        ratio="2.9",
    ):
        """Assign finite conductivity to one or more objects of a given material.

        Parameters
        ----------
        obj : str or list
            One or more objects to assign finite conductivity to.
        mat : str, optional
            Material to use. The default is ``None``.
        cond : float, optional
            If no material is provided, a conductivity value must be supplied. The default is ``58000000``.
        perm : float, optional
            If no material is provided, a permittivity value must be supplied. The default is ``1``.
        usethickness : bool, optional
            Whether to use thickness. The default is ``False``.
        thickness : str, optional
            Thickness value if ``usethickness=True``. The default is ``"0.1mm"``.
        roughness : str, optional
            Roughness value  with units. The default is ``"0um"``.
        isinfgnd : bool, optional
            Whether the finite conductivity is an infinite ground. The default is ``False``.
        istwoside : bool, optional
            The default is ``False``.
        isInternal : bool, optional
            The default is ``True``.
        issheelElement : bool, optional
            The default is ``False``.
        usehuray : bool, optional
            Whether to use an Huray coefficient. The default is ``False``.
        radius : str, optional
            Radius value if ``usehuray=True``. The default is ``"0.5um"``.
        ratio : str, optional
            Ratio value if ``usehuray=True``. The default is ``"2.9"``.

        Returns
        -------
        :class:`pyaedt.modules.Boundary.BoundaryObject`
            Boundary object.

        Examples
        --------

        Create a cylinder at the XY working plane and assign a copper coating of 0.2 mm to it.

        >>> origin = hfss.modeler.Position(0, 0, 0)
        >>> inner = hfss.modeler.primitives.create_cylinder(hfss.CoordinateSystemPlane.XYPlane, origin, 3, 200, 0, "inner")
        >>> inner_id = hfss.modeler.primitives.get_obj_id("inner")
        >>> coat = hfss.assigncoating([inner_id], "copper", usethickness=True, thickness="0.2mm")

        """

        listobj = self.modeler.convert_to_selections(obj, True)
        listobjname = "_".join(listobj)
        props = {"Objects": listobj}
        if mat:
            mat = mat.lower()
            if mat in self.materials.material_keys:
                Mat = self.materials.material_keys[mat]
                Mat.update()
                props["UseMaterial"] = True
                props["Material"] = mat
                self.materials._aedmattolibrary(mat)
            elif self.materials.checkifmaterialexists(mat):
                props["UseMaterial"] = True
                props["Material"] = mat
            else:
                return False
        else:
            props["UseMaterial"] = False
            props["Conductivity"] = str(cond)
            props["Permeability"] = str(str(perm))
        props["UseThickness"] = usethickness
        if usethickness:
            props["Thickness"] = thickness
        if usehuray:
            props["Radius"] = str(radius)
            props["Ratio"] = str(ratio)
            props["InfGroundPlane"] = False
        else:
            props["Roughness"] = roughness
            props["InfGroundPlane"] = isinfgnd
        props["IsTwoSided"] = istwoside

        if istwoside:
            props["IsShellElement"] = issheelElement
        else:
            props["IsInternal"] = isInternal
        return self._create_boundary("Coating_" + listobjname[:32], props, "FiniteCond")

    @aedt_exception_handler
    def create_frequency_sweep(
        self,
        setupname,
        unit="GHz",
        freqstart=1e-3,
        freqstop=10,
        sweepname=None,
        num_of_freq_points=451,
        sweeptype="Interpolating",
        interpolation_tol=0.5,
        interpolation_max_solutions=250,
    ):
        """Create a frequency sweep.

        Parameters
        ----------
        setupname : str
            Name of the setup that is attached to the sweep.
        unit : str, optional
            Unit of the frequency. For example, ``"MHz"`` or
            ``"GHz"``. The default is ``"GHz"``.
        freqstart : float, optional
            Starting frequency of the sweep. The default is ``1e-3``.
        freqstop : float, optional
            Stopping frequency of the sweep. The default is ``10``.
        sweepname : str, optional
            Name of the sweep. The default is ``None``.
        num_of_freq_points : int, optional
            Number of frequency points in the range. The default is ``451``.
        sweeptype : str, optional
            Type of the sweep. Options are ``"Fast"``, ``"Interpolating"``,
            and ``"Discrete"``. The default is ``"Interpolating"``.
        interpolation_tol : float, optional
            Error tolerance threshold for the interpolation
            process. The default is ``0.5``.
        interpolation_max_solutions : int, optional
            Maximum number of solutions evaluated for the
            interpolation process. The default is ``250``.

        Returns
        -------
        pyaedt.modules.SetupTemplates.SweepHFSS, pyaedt.modules.SetupTemplates.SweepQ3D, or bool
            Sweep object if successful. ``False`` if unsuccessful.

        Examples
        --------

        Create a setup named ``'FrequencySweepSetup'`` and use it in a
        frequency sweep named ``'MySweepFast'``.

        >>> setup = hfss.create_setup("FrequencySweepSetup")
        >>> setup.props["Frequency"] = "1GHz"
        >>> setup.props["BasisOrder"] = 2
        >>> setup.props["MaximumPasses"] = 1
        >>> frequency_sweep = hfss.create_frequency_sweep(setupname="FrequencySweepSetup", sweepname="MySweepFast",
        ...                                               unit="MHz", freqstart=1.1e3, freqstop=1200.1,
        ...                                               num_of_freq_points=1234, sweeptype="Fast")
        >>> type(frequency_sweep)
        <class 'pyaedt.modules.SetupTemplates.SweepHFSS'>

        """

        if sweepname is None:
            sweepname = generate_unique_name("Sweep")

        if setupname not in self.setup_names:
            return False
        for i in self.setups:
            if i.name == setupname:
                setupdata = i
                for sw in setupdata.sweeps:
                    if sweepname == sw.name:
                        self._messenger.add_warning_message(
                            "Sweep {} is already present. Rename and retry.".format(sweepname)
                        )
                        return False
                sweepdata = setupdata.add_sweep(sweepname, sweeptype)
                sweepdata.props["RangeStart"] = str(freqstart) + unit
                sweepdata.props["RangeEnd"] = str(freqstop) + unit
                sweepdata.props["RangeCount"] = num_of_freq_points
                sweepdata.props["Type"] = sweeptype
                if sweeptype == "Interpolating":
                    sweepdata.props["InterpTolerance"] = interpolation_tol
                    sweepdata.props["InterpMaxSolns"] = interpolation_max_solutions
                    sweepdata.props["InterpMinSolns"] = 0
                    sweepdata.props["InterpMinSubranges"] = 1

                sweepdata.props["RangeStart"] = str(freqstart) + unit
                sweepdata.update()
                return sweepdata
        return False

    @aedt_exception_handler
    def create_linear_count_sweep(
        self,
        setupname,
        unit,
        freqstart,
        freqstop,
        num_of_freq_points,
        sweepname=None,
        save_fields=True,
        save_rad_fields=False,
    ):
        """Create a discrete sweep with the specified number of points.

        Parameters
        ----------
        setupname : str
            Name of the setup.
        unit : str
            Unit of the frequency. For example, ``"MHz`` or ``"GHz"``. The default is ``"GHz"``.
        freqstart : float
            Starting frequency of the sweep, such as ``1``.
        freqstop : float
            Stopping frequency of the sweep.
        num_of_freq_points : int
            Number of frequency points in the range.
        sweepname : str, optional
            Name of the sweep. The default is ``None``.
        save_fields : bool, optional
            Whether to save the fields. The default is ``True``.
        save_rad_fields : bool, optional
            Whether to save the radiating fields. The default is ``False``.

        Returns
        -------
        :class:`pyaedt.modules.SetupTemplates.SweepHFSS` or bool
            Sweep object if successful. ``False`` if unsuccessful.

        Examples
        --------

        Create a setup named ``"LinearCountSetup"`` and use it in a linear count sweep
        named ``"LinearCountSweep"``.

        >>> setup = hfss.create_setup("LinearCountSetup")
        >>> linear_count_sweep = hfss.create_linear_count_sweep(setupname="LinearCountSetup",
        ...                                                     sweepname="LinearCountSweep",
        ...                                                     unit="MHz", freqstart=1.1e3,
        ...                                                     freqstop=1200.1, num_of_freq_points=1658)
        >>> type(linear_count_sweep)
        <class 'pyaedt.modules.SetupTemplates.SweepHFSS'>

        """

        if sweepname is None:
            sweepname = generate_unique_name("Sweep")

        if setupname not in self.setup_names:
            return False
        for i in self.setups:
            if i.name == setupname:
                setupdata = i
                for sw in setupdata.sweeps:
                    if sweepname == sw.name:
                        self._messenger.add_warning_message(
                            "Sweep {} is already present. Rename and retry.".format(sweepname)
                        )
                        return False
                sweepdata = setupdata.add_sweep(sweepname, "Discrete")
                sweepdata.props["RangeStart"] = (str(freqstart) + unit,)
                sweepdata.props["RangeEnd"] = (str(freqstop) + unit,)
                sweepdata.props["RangeCount"] = (num_of_freq_points,)
                sweepdata.props["SaveFields"] = save_fields
                sweepdata.props["SaveRadFields"] = save_rad_fields
                sweepdata.props["Type"] = "Discrete"
                sweepdata.props["RangeType"] = "LinearCount"
                sweepdata.props["ExtrapToDC"] = False
                sweepdata.update()
                return sweepdata
        return False

    @aedt_exception_handler
    def create_linear_step_sweep(
        self, setupname, unit, freqstart, freqstop, step_size, sweepname=None, save_fields=True, save_rad_fields=False
    ):
        """Create a discrete sweep with a specified number of points.

        Parameters
        ----------
        setupname : str
            Name of the setup.
        unit : str
            Unit of the frequency. For example, ``"MHz`` or ``"GHz"``. The default is ``"GHz"``.
        freqstart : float
            Starting frequency of the sweep.
        freqstop : float
            Stopping frequency of the sweep.
        step_size : float
            Frequency size of the step.
        sweepname : str, optional
            Name of the sweep. The default is ``None``.
        save_fields : bool, optional
            Whether to save the fields. The default is ``True``.
        save_rad_fields : bool, optional
            Whether to save the radiating fields. The default is ``False``.

        Returns
        -------
        :class:`pyaedt.modules.SetupTemplates.SweepHFSS` or bool
            Sweep object if successful. ``False`` if unsuccessful.

        Examples
        --------

        Create a setup named ``"LinearStepSetup"`` and use it in a linear step sweep
        named ``"LinearStepSweep"``.

        >>> setup = hfss.create_setup("LinearStepSetup")
        >>> linear_step_sweep = hfss.create_linear_step_sweep(setupname="LinearStepSetup",
        ...                                                   sweepname="LinearStepSweep",
        ...                                                   unit="MHz", freqstart=1.1e3,
        ...                                                   freqstop=1200.1, step_size=153.8)
        >>> type(linear_step_sweep)
        <class 'pyaedt.modules.SetupTemplates.SweepHFSS'>

        """

        if sweepname is None:
            sweepname = generate_unique_name("Sweep")

        if setupname not in self.setup_names:
            return False
        for i in self.setups:
            if i.name == setupname:
                setupdata = i
                for sw in setupdata.sweeps:
                    if sweepname == sw.name:
                        self._messenger.add_warning_message(
                            "Sweep {} is already present. Rename and retry.".format(sweepname)
                        )
                        return False
                sweepdata = setupdata.add_sweep(sweepname, "Discrete")
                sweepdata.props["RangeStart"] = str(freqstart) + unit
                sweepdata.props["RangeEnd"] = str(freqstop) + unit
                sweepdata.props["RangeStep"] = str(step_size) + unit
                sweepdata.props["SaveFields"] = save_fields
                sweepdata.props["SaveRadFields"] = save_rad_fields
                sweepdata.props["ExtrapToDC"] = False
                sweepdata.props["Type"] = "Discrete"
                sweepdata.props["RangeType"] = "LinearStep"
                sweepdata.update()
                return sweepdata
        return False

    @aedt_exception_handler
    def create_sbr_linked_antenna(
        self,
        source_object,
        target_cs="Global",
        solution=None,
        fieldtype="nearfield",
        use_composite_ports=False,
        use_global_current=True,
        current_conformance="Disable",
        thin_sources=True,
        power_fraction="0.95",
    ):
        """Create a linked antenna.

        Parameters
        ----------
        source_object : pyaedt.Hfss
            Source object.
        target_cs : str, optional
            Target coordinate system. The default is ``"Global"``.
        solution : optional
            The default is ``None``.
        fieldtype : str, optional
            The default is ``"nearfield"``.
        use_composite_ports : bool, optional
            Whether to use composite ports. The default is ``True``.
        use_global_current : bool, optional
            Whether to use global current. The default is ``True``.
        current_conformance, str optional
            The default is ``"Disable'``.
        thin_sources : bool, optional
             The default is ``True``.
        power_fraction : str, optional
             The default is ``"0.95"``.

        Returns
        -------
        pyaedt.modules.Boundary.NativeComponentObject
            NativeComponentObject object.

        Examples
        --------
        >>> from pyaedt import Hfss
        >>> target_project = "my/path/to/targetProject.aedt"
        >>> source_project = "my/path/to/sourceProject.aedt"
        >>> target = Hfss(projectname=target_project, solution_type="SBR+",
        ...               specified_version="2021.1", AlwaysNew=False)  # doctest: +SKIP
        >>> source = Hfss(projectname=source_project, designname="feeder",
        ...               specified_version="2021.1", AlwaysNew=False)  # doctest: +SKIP
        >>> target.create_sbr_linked_antenna(source, target_cs="feederPosition",
        ...                                  fieldtype="farfield")  # doctest: +SKIP

        """
        if self.solution_type != "SBR+":
            self.add_error_message("This Native components only applies to SBR+ Solution")
            return False
        compName = source_object.design_name
        uniquename = generate_unique_name(compName)
        if source_object.project_name == self.project_name:
            project_name = "This Project*"
        else:
            project_name = os.path.join(source_object.project_path, source_object.project_name + ".aedt")
        design_name = source_object.design_name
        if not solution:
            solution = source_object.nominal_adaptive
        params = OrderedDict({})
        pars = source_object.available_variations.nominal_w_values_dict
        for el in pars:
            params[el] = pars[el]
        native_props = OrderedDict(
            {
                "Type": "Linked Antenna",
                "Unit": self.modeler.model_units,
                "Is Parametric Array": False,
                "Project": project_name,
                "Product": "HFSS",
                "Design": design_name,
                "Soln": solution,
                "Params": params,
                "ForceSourceToSolve": True,
                "PreservePartnerSoln": True,
                "PathRelativeTo": "TargetProject",
                "FieldType": fieldtype,
                "UseCompositePort": use_composite_ports,
                "SourceBlockageStructure": OrderedDict({"NonModelObject": []}),
            }
        )
        if fieldtype == "nearfield":
            native_props["UseGlobalCurrentSrcOption"] = use_global_current
            native_props["Current Source Conformance"] = current_conformance
            native_props["Thin Sources"] = thin_sources
            native_props["Power Fraction"] = power_fraction
        return self._create_native_component(
            "Linked Antenna", target_cs, self.modeler.model_units, native_props, uniquename
        )

    @aedt_exception_handler
    def _create_native_component(
        self, antenna_type, target_cs=None, model_units=None, parameters_dict=None, antenna_name=None
    ):
        if antenna_name is None:
            antenna_name = generate_unique_name(antenna_type.replace(" ", "").replace("-", ""))
        if not model_units:
            model_units = self.modeler.model_units

        native_props = OrderedDict(
            {"NativeComponentDefinitionProvider": OrderedDict({"Type": antenna_type, "Unit": model_units})}
        )
        native_props["TargetCS"] = target_cs
        if isinstance(parameters_dict, dict):
            for el in parameters_dict:
                if (
                    el not in ["antenna_type", "offset", "rotation", "rotation_axis", "mode"]
                    and parameters_dict[el] is not None
                ):
                    native_props["NativeComponentDefinitionProvider"][el.replace("_", " ").title()] = parameters_dict[
                        el
                    ]
        native = NativeComponentObject(self, antenna_type, antenna_name, native_props)
        if native.create():
            self.native_components.append(native)
            return native
        return None

    class SbrAntennas:
        (
            ConicalHorn,
            CrossDipole,
            HalfWaveDipole,
            HorizontalDipole,
            ParametricBeam,
            ParametricSlot,
            PyramidalHorn,
            QuarterWaveMonopole,
            ShortDipole,
            SmallLoop,
            WireDipole,
            WireMonopole,
        ) = (
            "Conical Horn",
            "Cross Dipole",
            "Half-Wave Dipole",
            "Horizontal Dipole",
            "Parametric Beam",
            "Parametric Slot",
            "Pyramidal Horn",
            "Quarter-Wave Monopole",
            "Short Dipole",
            "Small Loop",
            "Wire Dipole",
            "Wire Monopole",
        )

    class SBRAntennaDefaults:
        _conical = OrderedDict(
            {
                "Is Parametric Array": False,
                "MatchedPortImpedance": "50ohm",
                "Polarization": "Vertical",
                "Representation": "Far Field",
                "Mouth Diameter": "0.3meter",
                "Flare Half Angle": "20deg",
            }
        )
        _cross = OrderedDict(
            {
                "Is Parametric Array": False,
                "MatchedPortImpedance": "50ohm",
                "Polarization": "RHCP",
                "Representation": "Current Source",
                "Density": "1",
                "UseGlobalCurrentSrcOption": True,
                "Resonant Frequency": "0.3GHz",
                "Wire Length": "499.654096666667mm",
                "Mode": 0,
            }
        )
        _horizontal = OrderedDict(
            {
                "Is Parametric Array": False,
                "MatchedPortImpedance": "50ohm",
                "Polarization": "Vertical",
                "Representation": "Current Source",
                "Density": "1",
                "UseGlobalCurrentSrcOption": False,
                "Resonant Frequency": "0.3GHz",
                "Wire Length": "499.654096666667mm",
                "Height Over Ground Plane": "249.827048333333mm",
                "Use Default Height": True,
            }
        )
        _parametricbeam = OrderedDict(
            {
                "Is Parametric Array": False,
                "Size": "0.1mm",
                "MatchedPortImpedance": "50ohm",
                "Polarization": "Vertical",
                "Representation": "Far Field",
                "Vertical BeamWidth": "30deg",
                "Horizontal BeamWidth": "60deg",
            }
        )
        _slot = OrderedDict(
            {
                "Is Parametric Array": False,
                "MatchedPortImpedance": "50ohm",
                "Representation": "Far Field",
                "Resonant Frequency": "0.3GHz",
                "Slot Length": "499.654096666667mm",
            }
        )
        _horn = OrderedDict(
            {
                "Is Parametric Array": False,
                "MatchedPortImpedance": "50ohm",
                "Representation": "Far Field",
                "Mouth Width": "0.3meter",
                "Mouth Height": "0.5meter",
                "Waveguide Width": "0.15meter",
                "Width Flare Half Angle": "20deg",
                "Height Flare Half Angle": "35deg",
            }
        )
        _dipole = OrderedDict(
            {
                "Is Parametric Array": False,
                "Size": "1mm",
                "MatchedPortImpedance": "50ohm",
                "Representation": "Far Field",
            }
        )
        _smallloop = OrderedDict(
            {
                "Is Parametric Array": False,
                "MatchedPortImpedance": "50ohm",
                "Polarization": "Vertical",
                "Representation": "Current Source",
                "Density": "1",
                "UseGlobalCurrentSrcOption": False,
                "Current Source Conformance": "Disable",
                "Thin Sources": True,
                "Power Fraction": "0.95",
                "Mouth Diameter": "0.3meter",
                "Flare Half Angle": "20deg",
            }
        )
        _wiredipole = OrderedDict(
            {
                "Is Parametric Array": False,
                "MatchedPortImpedance": "50ohm",
                "Representation": "Far Field",
                "Resonant Frequency": "0.3GHz",
                "Wire Length": "499.654096666667mm",
            }
        )
        parameters = {
            "Conical Horn": _conical,
            "Cross Dipole": _cross,
            "Half-Wave Dipole": _dipole,
            "Horizontal Dipole": _horizontal,
            "Parametric Beam": _parametricbeam,
            "Parametric Slot": _slot,
            "Pyramidal Horn": _horn,
            "Quarter-Wave Monopole": _dipole,
            "Short Dipole": _dipole,
            "Small Loop": _dipole,
            "Wire Dipole": _wiredipole,
            "Wire Monopole": _wiredipole,
        }
        default_type_id = {
            "Conical Horn": 11,
            "Cross Dipole": 12,
            "Half-Wave Dipole": 3,
            "Horizontal Dipole": 13,
            "Parametric Beam": 0,
            "Parametric Slot": 7,
            "Pyramidal Horn": _horn,
            "Quarter-Wave Monopole": 4,
            "Short Dipole": 1,
            "Small Loop": 2,
            "Wire Dipole": 5,
            "Wire Monopole": 6,
            "File Based Antenna": 8,
        }

    @aedt_exception_handler
    def create_sbr_antenna(
        self,
        antenna_type=SbrAntennas.ConicalHorn,
        target_cs=None,
        model_units=None,
        parameters_dict=None,
        use_current_source_representation=False,
        is_array=False,
        antenna_name=None,
    ):
        """Create a Parametric Beam antenna in SBR+.

        Parameters
        ----------
        antenna_type: str, `SbrAntennas.ConicalHorn`
            Name of the Antenna type. Enumerator SbrAntennas can also be used.
        target_cs : str, optional
            Target coordinate system. The default is the active one.
        model_units: str, optional
            Model units to be applied to the object. Default is
            ``None`` which is the active modeler units.
        parameters_dict : dict, optional
            The default is ``"nearfield"``.
        antenna_name : str, optional
            3D component name. The default is auto-generated based on the antenna type.

        Returns
        -------
        pyaedt.modules.Boundary.NativeComponentObject
            NativeComponentObject object.

        Examples
        --------
        >>> from pyaedt import Hfss
        >>> hfss = Hfss(solution_type="SBR+")  # doctest: +SKIP
        pyaedt Info: Added design 'HFSS_IPO' of type HFSS.
        >>> parm = {"polarization": "Vertical"}  # doctest: +SKIP
        >>> par_beam = hfss.create_sbr_antenna(hfss.SbrAntennas.ShortDipole,
        ...                                    parameters_dict=parm,
        ...                                    antenna_name="TX1")  # doctest: +SKIP

        """
        if self.solution_type != "SBR+":
            self.add_error_message("This Native component only applies to a SBR+ Solution.")
            return False
        if target_cs is None:
            target_cs = self.modeler.oeditor.GetActiveCoordinateSystem()
        parameters_defaults = self.SBRAntennaDefaults.parameters[antenna_type].copy()
        if use_current_source_representation and antenna_type in [
            "Conical Horn",
            "Horizontal Dipole",
            "Parametric Slot",
            "Pyramidal Horn",
            "Wire Dipole",
            "Wire Monopole",
        ]:
            parameters_defaults["Representation"] = "Current Source"
            parameters_defaults["Density"] = "1"
            parameters_defaults["UseGlobalCurrentSrcOption"] = False
            parameters_defaults["Current Source Conformance"] = "Disable"
            parameters_defaults["Thin Sources"] = False
            parameters_defaults["Power Fraction"] = "0.95"
        if is_array:
            parameters_defaults["Is Parametric Array"] = True
            parameters_defaults["Array Element Type"] = self.SBRAntennaDefaults.default_type_id[antenna_type]
            parameters_defaults["Array Element Angle Phi"] = ("0deg",)
            parameters_defaults["Array Element Angle Theta"] = ("0deg",)
            parameters_defaults["Array Element Offset X"] = "0meter"
            parameters_defaults["Array Element Offset Y"] = "0meter"
            parameters_defaults["Array Element Offset Z"] = "0meter"
            parameters_defaults["Array Element Conformance Type"] = 0
            parameters_defaults["Array Element Conformance Type"] = 0
            parameters_defaults["Array Element Conformance Type"] = 0
            parameters_defaults["Array Element Conform Orientation"] = False
            parameters_defaults["Array Design Frequency"] = "1GHz"
            parameters_defaults["Array Layout Type"] = 1
            parameters_defaults["Array Specify Design In Wavelength"] = True
            parameters_defaults["Array Element Num"] = 5
            parameters_defaults["Array Length"] = "1meter"
            parameters_defaults["Array Width"] = "1meter"
            parameters_defaults["Array Length Spacing"] = "0.1meter"
            parameters_defaults["Array Width Spacing"] = "0.1meter"
            parameters_defaults["Array Length In Wavelength"] = "3"
            parameters_defaults["Array Width In Wavelength"] = "4"
            parameters_defaults["Array Length Spacing In Wavelength"] = "0.5"
            parameters_defaults["Array Stagger Type"] = 0
            parameters_defaults["Array Stagger Angle"] = "0deg"
            parameters_defaults["Array Symmetry Type"] = 0
            parameters_defaults["Array Weight Type"] = 3
            parameters_defaults["Array Beam Angle Theta"] = "0deg"
            parameters_defaults["Array Weight Edge TaperX"] = -200
            parameters_defaults["Array Weight Edge TaperY"] = -200
            parameters_defaults["Array Weight Cosine Exp"] = 1
            parameters_defaults["Array Differential Pattern Type"] = 0
            if is_array:
                antenna_name = generate_unique_name("pAntArray")
        if parameters_dict:
            for el, value in parameters_dict.items():
                parameters_defaults[el] = value
        return self._create_native_component(antenna_type, target_cs, model_units, parameters_defaults, antenna_name)

    @aedt_exception_handler
    def create_sbr_file_based_antenna(
        self,
        ffd_full_path,
        antenna_size="1mm",
        antenna_impedance="50ohm",
        representation_type="Far Field",
        target_cs=None,
        model_units=None,
        antenna_name=None,
    ):
        """Create a linked antenna.

        Parameters
        ----------
        ffd_full_path: str
            Full path to the ffd file.
        antenna_size: str, optional
            Antenna size with units.
        antenna_impedance: str, optional
            Antenna impedance with units.
        representation_type: str, optional
            Antenna type.  Either ``"Far Field"`` or ``"Near Field"``.
        target_cs : str, optional
            Target coordinate system. The default is the active coordinate system.
        model_units: str, optional
            Model units to be applied to the object. Default is
            ``None`` which is the active modeler units.
        antenna_name : str, optional
            3D component name. The default is the auto-generated based
            on the antenna type.

        Returns
        -------
        pyaedt.modules.Boundary.NativeComponentObject
            NativeComponentObject object.

        Examples
        --------
        >>> from pyaedt import Hfss
        >>> hfss = Hfss(solution_type="SBR+")  # doctest: +SKIP
        >>> ffd_file = "full_path/to/ffdfile.ffd"
        >>> par_beam = hfss.create_sbr_file_based_antenna(ffd_file)  # doctest: +SKIP

        """
        if self.solution_type != "SBR+":
            self.add_error_message("This Native component only applies to a SBR+ Solution.")
            return False
        if target_cs is None:
            target_cs = self.modeler.oeditor.GetActiveCoordinateSystem()

        par_dicts = OrderedDict(
            {
                "Size": antenna_size,
                "MatchedPortImpedance": antenna_impedance,
                "Representation": representation_type,
                "ExternalFile": ffd_full_path,
            }
        )
        if not antenna_name:
            antenna_name = generate_unique_name(os.path.basename(ffd_full_path).split(".")[0])

        return self._create_native_component("File Based Antenna", target_cs, model_units, par_dicts, antenna_name)

    @aedt_exception_handler
    def set_sbr_txrx_settings(self, txrx_settings):
        """Set Sbr+ TX RX Antenna Settings.

        Parameters
        ----------
        txrx_settings : dict
            Dictionary containing the TX as key and RX as values

        Returns
        -------
        pyaedt.modules.Boundary.BoundaryObject
            Boundary object.

        Examples
        --------

        """
        if self.solution_type != "SBR+":
            self.add_error_message("This Boundary only applies to SBR+ Solution")
            return False
        id = 0
        props = OrderedDict({})
        for el, val in txrx_settings.items():
            props["Tx/Rx List " + str(id)] = OrderedDict({"Tx Antenna": el, "Rx Antennas": txrx_settings[el]})
            id += 1
        return self._create_boundary("SBRTxRxSettings", props, "SBRTxRxSettings")

    @aedt_exception_handler
    def create_discrete_sweep(
        self, setupname, sweepname="SinglePoint", freq="1GHz", save_field=True, save_radiating_field=False
    ):
        """Create a discrete sweep with a single frequency value.

        Parameters
        ----------
        setupname : str
            Name of the setup.
        sweepname : str, optional
            Name of the sweep. The default is ``"SinglePoint"``.
        freq : str, optional
            Sweep frequency with units. The default is ``"1GHz"``.
        save_field : bool, optional
            Whether to save the field. The default is ``True``.
        save_radiating_field : bool, optional
            Whether to save the radiating field. The default is ``False``.

        Returns
        -------
        :class:`pyaedt.modules.SetupTemplates.SweepHFSS` or bool
            Sweep object if successful. ``False`` if unsuccessful.

        Examples
        --------

        Create a setup named ``"DiscreteSweepSetup"`` and use it in a discrete sweep
        named ``"DiscreteSweep"``.

        >>> setup = hfss.create_setup("DiscreteSweepSetup")
        >>> discrete_sweep = hfss.create_discrete_sweep(setupname="DiscreteSweepSetup",
        ...                                             sweepname="DiscreteSweep", freq="2GHz")
        pyaedt Info: Sweep was created correctly.

        """

        if sweepname is None:
            sweepname = generate_unique_name("Sweep")

        if setupname not in self.setup_names:
            return False
        for i in self.setups:
            if i.name == setupname:
                setupdata = i
                for sw in setupdata.sweeps:
                    if sweepname == sw.name:
                        self._messenger.add_warning_message(
                            "Sweep {} is already present. Rename and retry.".format(sweepname)
                        )
                        return False
                sweepdata = setupdata.add_sweep(sweepname, "Discrete")
                sweepdata.props["RangeStart"] = freq
                sweepdata.props["RangeEnd"] = freq
                sweepdata.props["SaveSingleField"] = save_field
                sweepdata.props["SaveFields"] = save_field
                sweepdata.props["SaveRadFields"] = save_radiating_field
                sweepdata.props["ExtrapToDC"] = False
                sweepdata.props["Type"] = "Discrete"
                sweepdata.props["RangeType"] = "SinglePoints"
                sweepdata.update()
                self._messenger.add_info_message("Sweep was created correctly.")
                return sweepdata
        return False

    @aedt_exception_handler
    def create_circuit_port_between_objects(
        self,
        startobj,
        endobject,
        axisdir="XYNeg",
        impedance=50,
        portname=None,
        renorm=True,
        renorm_impedance=50,
        deemb=False,
    ):
        """Create a circuit port taking the closest edges of two objects.

        Parameters
        ----------
        startobj :
            First (starting) object for the integration line.
        endobject :
            Second (ending) object for the integration line.
        axisdir : str, optional
            Position of the port. It should be one of the values for ``Application.AxisDir``,
            which are: ``"XNeg"``, ``"YNeg"``, ``"ZNeg"``, ``"XPos"``, ``"YPos"``, and ``"ZPos"``.
            The default is ``"XYNeg"``.
        impedance : float, optional
            Port impedance. The default is ``50``.
        portname : str, optional
            Name of the port. The default is ``None``.
        renorm : bool, optional
            Whether to renormalize the mode. The default is ``True``.
        renorm_impedance : float or str, optional
            Renormalize impedance. The default is ``50``.
        deemb : bool, optional
            Whether to deembed the port. The default is ``False``.

        Returns
        -------
        str
            Name of port created when successful, ``False`` otherwise.

        Examples
        --------

        Create two boxes that will be used to create a circuit port
        named ``'CircuitExample'``.

        >>> box1 = hfss.modeler.primitives.create_box([0, 0, 80], [10, 10, 5],
        ...                                           "BoxCircuit1", "copper")
        >>> box2 = hfss.modeler.primitives.create_box([0, 0, 100], [10, 10, 5],
        ...                                           "BoxCircuit2", "copper")
        >>> hfss.create_circuit_port_between_objects("BoxCircuit1", "BoxCircuit2",
        ...                                          hfss.AxisDir.XNeg, 50,
        ...                                          "CircuitExample", True, 50, False)
        'CircuitExample'

        """

        if not self.modeler.primitives.does_object_exists(startobj) or not self.modeler.primitives.does_object_exists(
            endobject
        ):
            self._messenger.add_error_message("One or both objects doesn't exists. Check and retry")
            return False
        if self.solution_type in ["DrivenModal", "DrivenTerminal", "Transient Network"]:
            out, parallel = self.modeler.primitives.find_closest_edges(startobj, endobject, axisdir)
            port_edges = []
            if not portname:
                portname = generate_unique_name("Port")
            elif portname + ":1" in self.modeler.get_excitations_name():
                portname = generate_unique_name(portname)
            if self._create_circuit_port(out, impedance, portname, renorm, deemb, renorm_impedance=renorm_impedance):
                return portname
        return False

    @aedt_exception_handler
    def create_lumped_port_between_objects(
        self, startobj, endobject, axisdir=0, impedance=50, portname=None, renorm=True, deemb=False, port_on_plane=True
    ):
        """Create a lumped port taking the closest edges of two objects.

        Parameters
        ----------
        startobj :
            First (starting) object for the integration line.
        endobject :
            Second (ending) object for the integration line.
        axisdir :
            Position of the port. It should be one of the values for ``Application.AxisDir``, which are:
            ``"XNeg"``, ``"YNeg"``, ``"ZNeg"``, ``"XPos"``, ``"YPos"``, and ``"ZPos"``. The default is ``"0"``.
        impedance : float, optional
            Port impedance. The default is ``50``.
        portname : str, optional
            Name of the port. The default is ``None``.
        renorm : bool, optional
            Whether to renormalize the mode. The default is ``True``.
        deemb : bool, optional
            Whether to deembed the port. The default is ``False``.
        port_on_plane : bool, optional
            Whether to create the source on the plane orthogonal to ``AxisDir``.
            The default is ``True``.

        Returns
        -------
        str
            Name of port created when successful, ``False`` otherwise.

        Examples
        --------

        Create two boxes that will be used to create a lumped port
        named ``'LumpedPort'``.

        >>> box1 = hfss.modeler.primitives.create_box([0, 0, 50], [10, 10, 5],
        ...                                           "BoxLumped1","copper")
        >>> box2 = hfss.modeler.primitives.create_box([0, 0, 60], [10, 10, 5],
        ...                                           "BoxLumped2", "copper")
        >>> hfss.create_lumped_port_between_objects("BoxLumped1", "BoxLumped2",
        ...                                         hfss.AxisDir.XNeg, 50,
        ...                                         "LumpedPort", True, False)
        pyaedt Info: Connection Correctly created
        'LumpedPort'

        """

        if not self.modeler.primitives.does_object_exists(startobj) or not self.modeler.primitives.does_object_exists(
            endobject
        ):
            self._messenger.add_error_message("One or both objects do not exist. Check and retry.")
            return False

        if self.solution_type in ["DrivenModal", "DrivenTerminal", "Transient Network"]:
            sheet_name, point0, point1 = self.modeler._create_sheet_from_object_closest_edge(
                startobj, endobject, axisdir, port_on_plane
            )

            if not portname:
                portname = generate_unique_name("Port")
            elif portname + ":1" in self.modeler.get_excitations_name():
                portname = generate_unique_name(portname)
            if self.solution_type == "DrivenModal":
                self._create_lumped_driven(sheet_name, point0, point1, impedance, portname, renorm, deemb)
            else:
                faces = self.modeler.primitives.get_object_faces(sheet_name)
                self._create_port_terminal(faces[0], endobject, portname, iswaveport=False)
            return portname
        return False

    @aedt_exception_handler
    def create_voltage_source_from_objects(self, startobj, endobject, axisdir=0, sourcename=None, source_on_plane=True):
        """Create a voltage source taking the closest edges of two objects.

        Parameters
        ----------
        startobj :
            First (starting) object for the integration line.
        endobject :
            Second (ending) object for the integration line.
        axisdir : str, optional
            Position of the port. It should be one of the values for ``Application.AxisDir``,
            which are: ``"XNeg"``, ``"YNeg"``, ``"ZNeg"``, ``"XPos"``, ``"YPos"``, and ``"ZPos"``.
            The default value is ``"0"``.
        sourcename : str, optional
            Name of the source. The default is ``None``.
        source_on_plane : bool, optional
            Whether to create the source on the plane orthogonal to ``AxisDir``. The default is ``True``.

        Returns
        -------
        str
           Name of source created when successful, ``False`` otherwise.

        Examples
        --------

        Create two boxes that will be used to create a voltage source
        named ``'VoltageSource'``.

        >>> box1 = hfss.modeler.primitives.create_box([30, 0, 0], [40, 10, 5],
        ...                                           "BoxVolt1", "copper")
        >>> box2 = hfss.modeler.primitives.create_box([30, 0, 10], [40, 10, 5],
        ...                                           "BoxVolt2", "copper")
        >>> hfss.create_voltage_source_from_objects("BoxVolt1", "BoxVolt2",
        ...                                         hfss.AxisDir.XNeg,
        ...                                         "VoltageSource")
        pyaedt Info: Connection Correctly created
        'VoltageSource'

        """

        if not self.modeler.primitives.does_object_exists(startobj) or not self.modeler.primitives.does_object_exists(
            endobject
        ):
            self._messenger.add_error_message("One or both objects doesn't exists. Check and retry")
            return False
        if self.solution_type in ["DrivenModal", "DrivenTerminal", "Transient Network"]:
            sheet_name, point0, point1 = self.modeler._create_sheet_from_object_closest_edge(
                startobj, endobject, axisdir, source_on_plane
            )
            if not sourcename:
                sourcename = generate_unique_name("Voltage")
            elif sourcename + ":1" in self.modeler.get_excitations_name():
                sourcename = generate_unique_name(sourcename)
            status = self.create_source_excitation(sheet_name, point0, point1, sourcename, sourcetype="Voltage")
            if status:
                return sourcename
            else:
                return False
        return False

    @aedt_exception_handler
    def create_current_source_from_objects(self, startobj, endobject, axisdir=0, sourcename=None, source_on_plane=True):
        """Create a current source taking the closest edges of two objects.

        Parameters
        ----------
        startobj :
            First (starting) object for the integration line.
        endobject :
            Second (ending) object for the integration line.
        axisdir : optional
            Position of the current source. It should be one of the values for ``Application.AxisDir``, which are:
            ``"XNeg"``, ``"YNeg"``, ``"ZNeg"``, ``"XPos"``, ``"YPos"``, and ``"ZPos"``. The default is ``"0"``.
        sourcename : str, optional
            Name of the source. The default is ``None``.
        source_on_plane : bool, optional
            Whether to create the source on the plane orthogonal to ``axisdir``. The default is ``True``.

        Returns
        -------
        str
            Name of the source created when successful, ``False`` otherwise.

        Examples
        --------

        Create two boxes that will be used to create a current source
        named ``'CurrentSource'``.

        >>> box1 = hfss.modeler.primitives.create_box([30, 0, 20], [40, 10, 5],
        ...                                           "BoxCurrent1", "copper")
        >>> box2 = hfss.modeler.primitives.create_box([30, 0, 30], [40, 10, 5],
        ...                                           "BoxCurrent2", "copper")
        >>> hfss.create_current_source_from_objects("BoxCurrent1", "BoxCurrent2",
        ...                                         hfss.AxisDir.XPos,
        ...                                         "CurrentSource")
        pyaedt Info: Connection Correctly created
        'CurrentSource'

        """

        if not self.modeler.primitives.does_object_exists(startobj) or not self.modeler.primitives.does_object_exists(
            endobject
        ):
            self._messenger.add_error_message("One or both objects do not exist. Check and retry.")
            return False
        if self.solution_type in ["DrivenModal", "DrivenTerminal", "Transient Network"]:
            sheet_name, point0, point1 = self.modeler._create_sheet_from_object_closest_edge(
                startobj, endobject, axisdir, source_on_plane
            )
            if not sourcename:
                sourcename = generate_unique_name("Current")
            elif sourcename + ":1" in self.modeler.get_excitations_name():
                sourcename = generate_unique_name(sourcename)
            status = self.create_source_excitation(sheet_name, point0, point1, sourcename, sourcetype="Current")
            if status:
                return sourcename
            else:
                return False
        return False

    @aedt_exception_handler
    def create_source_excitation(self, sheet_name, point1, point2, sourcename, sourcetype="Voltage"):
        """Create a source excitation.

        Parameters
        ----------
        sheet_name : str
            Name of the sheet.
        point1 :

        point2 :

        sourcename : str
            Name of the source.

        sourcetype : str, optional
            Type of the source. The default is ``"Voltage"``.

        Returns
        -------
        :class:`pyaedt.modules.Boundary.BoundaryObject`
            Boundary object.

        """

        props = OrderedDict({"Objects": [sheet_name], "Direction": OrderedDict({"Start": point1, "End": point2})})
        return self._create_boundary(sourcename, props, sourcetype)

    @aedt_exception_handler
    def create_wave_port_between_objects(
        self,
        startobj,
        endobject,
        axisdir=0,
        impedance=50,
        nummodes=1,
        portname=None,
        renorm=True,
        deembed_dist=0,
        port_on_plane=True,
        add_pec_cap=False,
    ):
        """Create a waveport taking the closest edges of two objects.

        Parameters
        ----------
        startobj :
            First (starting) object for the integration line.
        endobject :
            Second (ending) object for the integration line.
        axisdir : str, optional
            Position of the port. It should be one of the values for ``Application.AxisDir``,
            which are: ``"XNeg"``, ``"YNeg"``, ``"ZNeg"``, ``"XPos"``, ``"YPos"``, and ``"ZPos"``.
            The default is ``"0"``.
        impedance : float, optional
            Port impedance. The default is ``50``.
        nummodes : int, optional
            Number of modes. The default is ``1``.
        portname : str, optional
            Name of the port. The default is ``None``.
        renorm : bool, optional
            Whether to renormalize the mode. The default is ``True``.
        deembed_dist : float, optional
            Deembed distance in millimeters. The default is ``0``,
            in which case deembed is disabled.
        port_on_plane : bool, optional
            Whether to create the port on the plane orthogonal to ``AxisDir``. The default is ``True``.
        add_pec_cap : bool, optional
             The default is ``False``.

        Returns
        -------
        :class:`pyaedt.modules.Boundary.BoundaryObject`
            Boundary object.

        Examples
        --------

        Create two boxes that will be used to create a wave port
        named ``'WavePort'``.

        >>> box1 = hfss.modeler.primitives.create_box([0,0,0], [10,10,5],
        ...                                           "BoxWave1", "copper")
        >>> box2 = hfss.modeler.primitives.create_box([0, 0, 10], [10, 10, 5],
        ...                                           "BoxWave2", "copper")
        >>> wave_port = hfss.create_wave_port_between_objects("BoxWave1", "BoxWave2",
        ...                                                   hfss.AxisDir.XNeg, 50, 1,
        ...                                                   "WavePort", False)
        pyaedt Info: Connection Correctly created

        """

        if not self.modeler.primitives.does_object_exists(startobj) or not self.modeler.primitives.does_object_exists(
            endobject
        ):
            self._messenger.add_error_message("One or both objects do not exist. Check and retry.")
            return False
        if self.solution_type in ["DrivenModal", "DrivenTerminal", "Transient Network"]:
            sheet_name, point0, point1 = self.modeler._create_sheet_from_object_closest_edge(
                startobj, endobject, axisdir, port_on_plane
            )
            if add_pec_cap:
                dist = GeometryOperators.points_distance(point0, point1)
                self._create_pec_cap(sheet_name, startobj, dist / 10)
            if not portname:
                portname = generate_unique_name("Port")
            elif portname + ":1" in self.modeler.get_excitations_name():
                portname = generate_unique_name(portname)
            if self.solution_type == "DrivenModal":
                return self._create_waveport_driven(
                    sheet_name, point0, point1, impedance, portname, renorm, nummodes, deembed_dist
                )
            else:
                faces = self.modeler.primitives.get_object_faces(sheet_name)
                return self._create_port_terminal(faces[0], endobject, portname, iswaveport=True)
        return False

    def _create_pec_cap(self, sheet_name, obj_name, pecthick):
        # TODO check method
        obj = self.modeler.primitives[sheet_name].clone()
        out_obj = self.modeler.thicken_sheet(obj, pecthick, False)
        bounding2 = out_obj.bounding_box
        bounding1 = self.modeler.primitives[obj_name].bounding_box
        tol = 1e-9
        i = 0
        internal = False
        for a, b in zip(bounding1, bounding2):
            if i < 3:
                if (b - a) > tol:
                    internal = True
            elif (b - a) < tol:
                internal = True
            i += 1
        if internal:
            self.odesign.Undo()
            self.modeler.primitives.cleanup_objects()
            out_obj = self.modeler.thicken_sheet(obj, -pecthick, False)

        out_obj.material_name = "pec"
        return True

    @aedt_exception_handler
    def create_wave_port_microstrip_between_objects(
        self,
        startobj,
        endobject,
        axisdir=0,
        impedance=50,
        nummodes=1,
        portname=None,
        renorm=True,
        deembed_dist=0,
        vfactor=3,
        hfactor=5,
    ):
        """Create a waveport taking the closest edges of two objects.

        Parameters
        ----------
        startobj :
            First (starting) object for the integration line. This is typically the reference plane.
        endobject :
            Second (ending) object for the integration line.
        axisdir : int, optional
            Position of the port. It should be one of the values for ``Application.AxisDir``,
            which are: ``0`` for ``"XNeg"``,``1`` for ``"YNeg"``,``2`` for ``"ZNeg"``, ``3`` for``"XPos"``,
            ``4`` for``"YPos"``, and ``5`` for``"ZPos"``.
            The default is ``0``.
        impedance : float, optional
            Port impedance. The default is ``50``.
        nummodes : int, optional
            Number of modes. The default is ``1``.
        portname : str, optional
            Name of the port. The default is ``None``.
        renorm : bool, optional
            Whether to renormalize the mode. The default is ``True``.
        deembed_dist : float, optional
            Deembed distance in millimeters. The default is ``0``,
            in which case deembed is disabled.
        vfactor : int, optional
            Port vertical factor. The default is ``3``.
        hfactor : int, optional
            Port horizontal factor. The default is ``5``.

        Returns
        -------
        :class:`pyaedt.modules.Boundary.BoundaryObject`
            Port object.

        Examples
        --------

        Create a wave port supported by a microstrip line.

        >>> ms = hfss.modeler.primitives.create_box([4, 5, 0], [1, 100, 0.2],
        ...                                         name="MS1", matname="copper")
        >>> sub = hfss.modeler.primitives.create_box([0, 5, -2], [20, 100, 2],
        ...                                          name="SUB1", matname="FR4_epoxy")
        >>> gnd = hfss.modeler.primitives.create_box([0, 5, -2.2], [20, 100, 0.2],
        ...                                          name="GND1", matname="FR4_epoxy")
        >>> port = hfss.create_wave_port_microstrip_between_objects("GND1", "MS1",
        ...                                                         portname="MS1",
        ...                                                         axisdir=1)
        pyaedt Info: Connection Correctly created

        """
        if not self.modeler.primitives.does_object_exists(startobj) or not self.modeler.primitives.does_object_exists(
            endobject
        ):
            self._messenger.add_error_message("One or both objects do not exist. Check and retry.")
            return False
        if self.solution_type in ["DrivenModal", "DrivenTerminal", "Transient Network"]:
            sheet_name, point0, point1 = self.modeler._create_microstrip_sheet_from_object_closest_edge(
                startobj, endobject, axisdir, vfactor, hfactor
            )
            dist = GeometryOperators.points_distance(point0, point1)
            self._create_pec_cap(sheet_name, startobj, dist / 10)
            if not portname:
                portname = generate_unique_name("Port")
            elif portname + ":1" in self.modeler.get_excitations_name():
                portname = generate_unique_name(portname)
            if self.solution_type == "DrivenModal":
                return self._create_waveport_driven(
                    sheet_name, point0, point1, impedance, portname, renorm, nummodes, deembed_dist
                )
            else:
                faces = self.modeler.primitives.get_object_faces(sheet_name)
                return self._create_port_terminal(faces[0], endobject, portname, iswaveport=True)
        return False

    @aedt_exception_handler
    def create_perfecte_from_objects(
        self, startobj, endobject, axisdir=0, sourcename=None, is_infinite_gnd=False, bound_on_plane=True
    ):
        """Create a Perfect E taking the closest edges of two objects.

        Parameters
        ----------
        startobj :
            First object (starting object for integration line)
        endobject :
            Second object (ending object for integration line)
        axisdir : str, optional
            Position of the port. It should be one of the values for ``Application.AxisDir``,
            which are: ``"XNeg"``, ``"YNeg"``, ``"ZNeg"``, ``"XPos"``, ``"YPos"``, and ``"ZPos"``.
            The default is ``"0"``.
        sourcename : str, optional
            Perfect E name. The default is ``None``.
        is_infinite_gnd : bool, optional
            Whether the Perfect E is an infinite ground. The default is ``False``.
        bound_on_plane : bool, optional
            Whether to create the Perfect E on the plane orthogonal to ``AxisDir``. The default is ``True``.

        Returns
        -------
        :class:`pyaedt.modules.Boundary.BoundaryObject` or bool
            Boundary object if successful. ``False`` if unsuccessful.

        Examples
        --------

        Create two boxes that will be used to create a Perfect E named ``'PerfectE'``.

        >>> box1 = hfss.modeler.primitives.create_box([0,0,0], [10,10,5],
        ...                                           "perfect1", "Copper")
        >>> box2 = hfss.modeler.primitives.create_box([0, 0, 10], [10, 10, 5],
        ...                                           "perfect2", "copper")
        >>> perfect_e = hfss.create_perfecte_from_objects("perfect1", "perfect2",
        ...                                               hfss.AxisDir.ZNeg, "PerfectE")
        pyaedt Info: Connection Correctly created
        >>> type(perfect_e)
        <class 'pyaedt.modules.Boundary.BoundaryObject'>

        """

        if not self.modeler.primitives.does_object_exists(startobj) or not self.modeler.primitives.does_object_exists(
            endobject
        ):
            self._messenger.add_error_message("One or both objects do not exist. Check and retry.")
            return False
        if self.solution_type in ["DrivenModal", "DrivenTerminal", "Transient Network"]:
            sheet_name, point0, point1 = self.modeler._create_sheet_from_object_closest_edge(
                startobj, endobject, axisdir, bound_on_plane
            )

            if not sourcename:
                sourcename = generate_unique_name("PerfE")
            elif sourcename in self.modeler.get_boundaries_name():
                sourcename = generate_unique_name(sourcename)
            return self.create_boundary(self.BoundaryType.PerfectE, sheet_name, sourcename, is_infinite_gnd)
        return False

    @aedt_exception_handler
    def create_perfecth_from_objects(self, startobj, endobject, axisdir=0, sourcename=None, bound_on_plane=True):
        """Create a Perfect H taking the closest edges of two objects.

        Parameters
        ----------
        startobj :
            First (starting) object for the integration line.
        endobject :
            Second (ending) object for the integration line.
        axisdir : str, optional
            Position of the port. It should be one of the values for ``Application.AxisDir``,
            which are: ``"XNeg"``, ``"YNeg"``, ``"ZNeg"``, ``"XPos"``, ``"YPos"``, and ``"ZPos"``.
            The default is ``"0"``.
        sourcename : str, optional
            Perfect H name. The default is ``None``.
        bound_on_plane : bool, optional
            Whether to create the Perfect H on the plane orthogonal to ``AxisDir``. The default is ``True``.

        Returns
        -------
        :class:`pyaedt.modules.Boundary.BoundaryObject` or bool
            Boundary object if successful. ``False`` if unsuccessful.

        Examples
        --------

        Create two boxes that will be used to create a Perfect H named ``'PerfectH'``.

        >>> box1 = hfss.modeler.primitives.create_box([0,0,20], [10,10,5],
        ...                                           "perfect1", "Copper")
        >>> box2 = hfss.modeler.primitives.create_box([0, 0, 30], [10, 10, 5],
        ...                                           "perfect2", "copper")
        >>> perfect_h = hfss.create_perfecth_from_objects("perfect1", "perfect2",
        ...                                               hfss.AxisDir.ZNeg, "PerfectH")
        pyaedt Info: Connection Correctly created
        >>> type(perfect_h)
        <class 'pyaedt.modules.Boundary.BoundaryObject'>

        """

        if not self.modeler.primitives.does_object_exists(startobj) or not self.modeler.primitives.does_object_exists(
            endobject
        ):
            self._messenger.add_error_message("One or both objects do not exist. Check and retry.")
            return False
        if self.solution_type in ["DrivenModal", "DrivenTerminal", "Transient Network"]:
            sheet_name, point0, point1 = self.modeler._create_sheet_from_object_closest_edge(
                startobj, endobject, axisdir, bound_on_plane
            )

            if not sourcename:
                sourcename = generate_unique_name("PerfH")
            elif sourcename in self.modeler.get_boundaries_name():
                sourcename = generate_unique_name(sourcename)
            return self.create_boundary(self.BoundaryType.PerfectH, sheet_name, sourcename)
        return None

    @aedt_exception_handler
    def SARSetup(self, Tissue_object_List_ID, TissueMass=1, MaterialDensity=1, voxel_size=1, Average_SAR_method=0):
        """Define SAR settings.

        Parameters
        ----------
        Tissue_object_List_ID : int

        TissueMass : float, optional
            The default is ``1``.
        MaterialDensity : optional
            The default is ``1``.
        voxel_size : optional
            The default is ``1``.
        Average_SAR_method : optional
            The default is ``0``.

        Returns
        -------
        :class:`pyaedt.hfss.SARSetup`
            SARSetup object.

        """
        self.odesign.SARSetup(TissueMass, MaterialDensity, Tissue_object_List_ID, voxel_size, Average_SAR_method)
        return True

    @aedt_exception_handler
    def create_open_region(self, Frequency="1GHz", Boundary="Radiation", ApplyInfiniteGP=False, GPAXis="-z"):
        """Create an open region on the active editor.

        Parameters
        ----------
        Frequency : str, optional
            Frequency with units. The  default is ``"1GHz"``.
        Boundary : str, optional
            Type of the boundary. The default is ``"Radition"``.
        ApplyInfiniteGP : bool, optional
            Whether to apply an infinite ground plane. The default is ``False``.
        GPAXis : str, optional
            The default is ``"-z"``.

        Returns
        -------
        bool
            ``True`` when successful, ``False`` when failed.

        """
        vars = ["NAME:Settings", "OpFreq:=", Frequency, "Boundary:=", Boundary, "ApplyInfiniteGP:=", ApplyInfiniteGP]
        if ApplyInfiniteGP:
            vars.append("Direction:=")
            vars.append(GPAXis)

        self.omodelsetup.CreateOpenRegion(vars)
        return True

    @aedt_exception_handler
<<<<<<< HEAD
    def create_lumped_rlc_between_objects(
        self,
        startobj,
        endobject,
        axisdir=0,
        sourcename=None,
        rlctype="Parallel",
        Rvalue=None,
        Lvalue=None,
        Cvalue=None,
        bound_on_plane=True,
    ):
        """Creates a lumped RLC taking the closest edges of two objects.
=======
    def create_lumped_rlc_between_objects(self, startobj, endobject, axisdir=0, sourcename=None, rlctype="Parallel",
                                          Rvalue=None, Lvalue=None, Cvalue=None, bound_on_plane=True):
        """Create a lumped RLC taking the closest edges of two objects.
>>>>>>> a7dc1553

        Parameters
        ----------
        startobj :
            First (starting) object for the integration line.
        endobject :
            Second (ending) object for the integration line.
        axisdir : str, optional
            Position of the port. It should be one of the values for ``Application.AxisDir``,
            which are: ``"XNeg"``, ``"YNeg"``, ``"ZNeg"``, ``"XPos"``, ``"YPos"``, and ``"ZPos"``.
            The default is ``"0"``.
        sourcename : str, optional
            Perfect H name. The default is ``None``.
        rlctype : str, optional
            Type of the RLC. Options are ``"Parallel"`` or ``"Series"``.
            The default is ``"Parallel"``.
        Rvalue : optional
            Resistance value in ohms. The default is ``None``,
            in which case this parameter is disabled.
        Lvalue : optional
            Inductance value in H. The default is ``None``,
            in which case this parameter is disabled.
        Cvalue : optional
            Capacitance value in F. The default is ``None``,
            in which case this parameter is disabled.
        bound_on_plane : bool, optional
            Whether to create the boundary on the plane orthogonal
            to ``AxisDir``. The default is ``True``.

        Returns
        -------
        :class:`pyaedt.modules.Boundary.BoundaryObject` or bool
            Boundary object if successful. ``False`` if unsuccessful.

        Examples
        --------

        Create two boxes that will be used to create a lumped RLC named
        ``'LumpedRLC'``.

        >>> box1 = hfss.modeler.primitives.create_box([0, 0, 50], [10, 10, 5],
        ...                                           "rlc1", "copper")
        >>> box2 = hfss.modeler.primitives.create_box([0, 0, 60], [10, 10, 5],
        ...                                           "rlc2", "copper")
        >>> rlc = hfss.create_lumped_rlc_between_objects("rlc1", "rlc2", hfss.AxisDir.XPos,
        ...                                              "LumpedRLC", Rvalue=50,
        ...                                              Lvalue=1e-9, Cvalue = 1e-6)
        pyaedt Info: Connection Correctly created

        """

        if not self.modeler.primitives.does_object_exists(startobj) or not self.modeler.primitives.does_object_exists(
            endobject
        ):
            self._messenger.add_error_message("One or both objects do not exist. Check and retry.")
            return False
        if self.solution_type in ["DrivenModal", "DrivenTerminal", "Transient Network"] and (
            Rvalue or Lvalue or Cvalue
        ):
            sheet_name, point0, point1 = self.modeler._create_sheet_from_object_closest_edge(
                startobj, endobject, axisdir, bound_on_plane
            )

            if not sourcename:
                sourcename = generate_unique_name("Lump")
            elif sourcename in self.modeler.get_boundaries_name():
                sourcename = generate_unique_name(sourcename)
            start = [str(i) + self.modeler.primitives.model_units for i in point0]
            stop = [str(i) + self.modeler.primitives.model_units for i in point1]

            props = OrderedDict()
            props["Objects"] = [sheet_name]
            props["CurrentLine"] = OrderedDict({"Start": start, "End": stop})
            props["RLC Type"] = [rlctype]
            if Rvalue:
                props["UseResist"] = True
                props["Resistance"] = str(Rvalue) + "ohm"
            if Lvalue:
                props["UseInduct"] = True
                props["Inductance"] = str(Lvalue) + "H"
            if Cvalue:
                props["UseCap"] = True
                props["Capacitance"] = str(Cvalue) + "F"

            return self._create_boundary(sourcename, props, "LumpedRLC")
        return False

    @aedt_exception_handler
    def create_impedance_between_objects(
        self,
        startobj,
        endobject,
        axisdir=0,
        sourcename=None,
        resistance=50,
        reactance=0,
        is_infground=False,
        bound_on_plane=True,
    ):
        """Create an impedance taking the closest edges of two objects.

        Parameters
        ----------
        startobj :
            First (starting) object for the integration line.
        endobject :
            Second (ending) object for the integration line.
        axisdir : str, optional
            Position of the impedance. It should be one of the values
            for ``Application.AxisDir``, which are: ``"XNeg"``,
            ``"YNeg"``, ``"ZNeg"``, ``"XPos"``, ``"YPos"``, and
            ``"ZPos"``.  The default is ``"0"``.
        sourcename : str, optional
            Name of the impedance. The default is ``None``.
        resistance : float, optional
            Resistance value in ohms. The default is ``50``. If ``None``,
            this parameter is disabled.
        reactance : optional
            Reactance value in ohms. The default is ``0``. If ``None``,
            this parameter is disabled.
        is_infground : bool, optional
            Whether the impendance is an infinite ground. The default is ``False``.
        bound_on_plane : bool, optional
            Whether to create the impedance on the plane orthogonal to ``AxisDir``.
            The default is ``True``.

        Returns
        -------
        :class:`pyaedt.modules.Boundary.BoundaryObject` or bool
            Boundary object if successful. ``False`` if unsuccessful.

        Examples
        --------

        Create two boxes that will be used to create an impedance named
        named ``'ImpedanceExample'``.

        >>> box1 = hfss.modeler.primitives.create_box([0, 0, 70], [10, 10, 5],
        ...                                           "box1", "copper")
        >>> box2 = hfss.modeler.primitives.create_box([0, 0, 80], [10, 10, 5],
        ...                                           "box2", "copper")
        >>> impedance = hfss.create_impedance_between_objects("box1", "box2", hfss.AxisDir.XPos,
        ...                                                   "ImpedanceExample", 100, 50)
        pyaedt Info: Connection Correctly created

        """

        if not self.modeler.primitives.does_object_exists(startobj) or not self.modeler.primitives.does_object_exists(
            endobject
        ):
            self._messenger.add_error_message("One or both objects do not exist. Check and retry.")
            return False
        if self.solution_type in ["DrivenModal", "DrivenTerminal", "Transient Network"]:
            sheet_name, point0, point1 = self.modeler._create_sheet_from_object_closest_edge(
                startobj, endobject, axisdir, bound_on_plane
            )

            if not sourcename:
                sourcename = generate_unique_name("Imped")
            elif sourcename in self.modeler.get_boundaries_name():
                sourcename = generate_unique_name(sourcename)
            props = OrderedDict(
                {
                    "Objects": [sheet_name],
                    "Resistance": str(resistance),
                    "Reactance": str(reactance),
                    "InfGroundPlane": is_infground,
                }
            )
            return self._create_boundary(sourcename, props, "Impedance")
        return False

    @aedt_exception_handler
    def create_boundary(
        self, boundary_type=BoundaryType.PerfectE, sheet_name=None, boundary_name="", is_infinite_gnd=False
    ):
        """Create a boundary given specific inputs.

        Parameters
        ----------
        boundary_type : str, optional
            Boundary type object. Options are ``"PerfectE"``, ``"PerfectH"``, ``"Aperture"``, and
            ``"Radiation"``. The default is ``PerfectE``.
        sheet_name : in, str, or list, optional
            Name of the sheet. It can be an integer (face ID), a string (sheet), or a list of integers
            and strings. The default is ``None``.
        boundary_name : str, optional
            Name of the boundary. The default is ``""``.
        is_infinite_gnd : bool, optional
            Whether the boundary is an infinite ground. The default is ``False``.

        Returns
        -------
        :class:`pyaedt.modules.Boundary.BoundaryObject`
            Boundary object.

        """

        props = {}
        sheet_name = self.modeler._convert_list_to_ids(sheet_name)
        if type(sheet_name) is list:
            if type(sheet_name[0]) is str:
                props["Objects"] = sheet_name
            else:
                props["Faces"] = sheet_name

        if boundary_type == self.BoundaryType.PerfectE:
            props["InfGroundPlane"] = is_infinite_gnd
            boundary_type = "PerfectE"
        elif boundary_type == self.BoundaryType.PerfectH:
            boundary_type = "PerfectH"
        elif boundary_type == self.BoundaryType.Aperture:
            boundary_type = "Aperture"
        elif boundary_type == self.BoundaryType.Radiation:
            props["IsFssReference"] = False
            props["IsForPML"] = False
            boundary_type = "Radiation"
        else:
            return None
        return self._create_boundary(boundary_name, props, boundary_type)

    @aedt_exception_handler
    def _get_reference_and_integration_points(self, sheet, axisdir):
        objID = self.modeler.oeditor.GetFaceIDs(sheet)
        face_edges = self.modeler.primitives.get_face_edges(objID[0])
        mid_points = [self.modeler.primitives.get_edge_midpoint(i) for i in face_edges]
        if axisdir < 3:
            min_point = [1e6, 1e6, 1e6]
            max_point = [-1e6, -1e6, -1e6]
            for el in mid_points:
                if el[axisdir] < min_point[axisdir]:
                    min_point = el
                if el[axisdir] > max_point[axisdir]:
                    max_point = el
        else:
            min_point = [-1e6, -1e6, -1e6]
            max_point = [1e6, 1e6, 1e6]
            for el in mid_points:
                if el[axisdir - 3] > min_point[axisdir - 3]:
                    min_point = el
                if el[axisdir - 3] < max_point[axisdir - 3]:
                    max_point = el

        refid = self.modeler.primitives.get_bodynames_from_position(min_point)
        refid.remove(sheet)
        diels = self.get_all_dielectrics_names()
        for el in refid:
            if el in diels:
                refid.remove(el)

        int_start = None
        int_stop = None
        if min_point != max_point:
            int_start = min_point
            int_stop = max_point
        return refid, int_start, int_stop

    @aedt_exception_handler
    def create_wave_port_from_sheet(
        self, sheet, deemb=0, axisdir=0, impedance=50, nummodes=1, portname=None, renorm=True
    ):
        """Create a waveport on sheet objects created starting from sheets.

        Parameters
        ----------
        sheet : list
            List of input sheets to create the waveport from.
        deemb : float, optional
            Deembedding value distance in model units. The default is ``0``.
        axisdir : str, optional
            Position of the reference object. It should be one of the values for ``Application.AxisDir``,
            which are: ``"XNeg"``, ``"YNeg"``, ``"ZNeg"``, ``"XPos"``, ``"YPos"``, and ``"ZPos"``.
            The default is ``"0"``.
        impedance : float, optional
            Port impedance. The default is ``50``.
        nummodes : int, optional
            Number of modes. The default is ``1``.
        portname : str, optional
            Name of the port. The default is ``None``.
        renorm : bool, optional
            Whether to renormalize the mode. The default is ``True``.
        deembed_dist : float, optional
            Deembed distance in millimeters. The default is ``0``,
            in which case deembed is disabled.

        Returns
        -------
        list
            List of names for the ports created when successful, ``False`` otherwise.

        Examples
        --------

        Create a circle sheet that will be used to create a wave port named
        ``'WavePortFromSheet'``.

        >>> origin_position = hfss.modeler.Position(0, 0, 0)
        >>> circle = hfss.modeler.primitives.create_circle(hfss.CoordinateSystemPlane.YZPlane,
        ...                                                origin_position, 10, name="WaveCircle")
        >>> hfss.solution_type = "DrivenModal"
        >>> port = hfss.create_wave_port_from_sheet(circle, 5, hfss.AxisDir.XNeg, 40, 2,
        ...                                         "WavePortFromSheet", True)
        >>> port[0].name
        'WavePortFromSheet'

        """

        sheet = self.modeler.convert_to_selections(sheet, True)
        portnames = []
        for obj in sheet:
            refid, int_start, int_stop = self._get_reference_and_integration_points(obj, axisdir)

            if not portname:
                portname = generate_unique_name("Port")
            elif portname + ":1" in self.modeler.get_excitations_name():
                portname = generate_unique_name(portname)
            if self.solution_type == "DrivenModal":
                b = self._create_waveport_driven(obj, int_start, int_stop, impedance, portname, renorm, nummodes, deemb)
                if b:
                    portnames.append(b)
            else:
                faces = self.modeler.primitives.get_object_faces(obj)
                if len(refid) > 0:
                    b = self._create_port_terminal(faces[0], refid, portname, iswaveport=True)
                    if b:
                        portnames.append(b)

                else:
                    return False
        return portnames

    @aedt_exception_handler
    def create_lumped_port_to_sheet(
        self, sheet_name, axisdir=0, impedance=50, portname=None, renorm=True, deemb=False, reference_object_list=[]
    ):
        """Create a lumped port taking one sheet.

        Parameters
        ----------
        sheet_name : str
            Name of the sheet.
        axisdir : optional
            Direction of the port. It should be one of the values for ``Application.AxisDir``,
            which are: ``"XNeg"``, ``"YNeg"``, ``"ZNeg"``, ``"XPos"``, ``"YPos"``, and ``"ZPos"``.
            The default is ``"0"``.
        impedance : float, optional
            Port impedance. The default is ``50``.
        portname : str, optional
            Name of the port. The default is ``None``.
        renorm : bool, optional
            Whether to renormalize the mode. The default is ``True``.
        deemb : bool, optional
            Whether to deembed the port. The default is ``False``.
        reference_object_list : list, optional
            For a driven terminal solution only, a list of reference conductors. The default is ``[]``.

        Returns
        -------
        str
            Name of the port created when successful, ``False`` otherwise.

        Examples
        --------

        Create a rectangle sheet that will be used to create a lumped port named
        ``'LumpedPortFromSheet'``.

        >>> rectangle = hfss.modeler.primitives.create_rectangle(hfss.CoordinateSystemPlane.XYPlane,
        ...                                                      [0, 0, 0], [10, 2], name="lump_port",
        ...                                                      matname="copper")
        >>> hfss.create_lumped_port_to_sheet(rectangle.name, hfss.AxisDir.XNeg, 50,
        ...                                  "LumpedPortFromSheet", True, False)
        'LumpedPortFromSheet'

        """

        if self.solution_type in ["DrivenModal", "DrivenTerminal", "Transient Network"]:
            point0, point1 = self.modeler.primitives.get_mid_points_on_dir(sheet_name, axisdir)

            cond = self.get_all_conductors_names()
            touching = self.modeler.primitives.get_bodynames_from_position(point0)
            listcond = []
            for el in touching:
                if el in cond:
                    listcond.append(el)

            if not portname:
                portname = generate_unique_name("Port")
            elif portname + ":1" in self.modeler.get_excitations_name():
                portname = generate_unique_name(portname)
            if self.solution_type == "DrivenModal":
                self._create_lumped_driven(sheet_name, point0, point1, impedance, portname, renorm, deemb)
            else:
                if not reference_object_list:
                    cond = self.get_all_conductors_names()
                    touching = self.modeler.primitives.get_bodynames_from_position(point0)
                    reference_object_list = []
                    for el in touching:
                        if el in cond:
                            reference_object_list.append(el)
                faces = self.modeler.primitives.get_object_faces(sheet_name)
                self._create_port_terminal(faces[0], reference_object_list, portname, iswaveport=False)
            return portname
        return False

    @aedt_exception_handler
    def assig_voltage_source_to_sheet(self, sheet_name, axisdir=0, sourcename=None):
        """Create a voltage source taking one sheet.

        .. deprecated:: 0.4.0
           Use :func:`Hfss.assign_voltage_source_to_sheet` instead.

        """

        warnings.warn(
            "`assig_voltage_source_to_sheet is deprecated`. Use `assign_voltage_source_to_sheet` instead.",
            DeprecationWarning,
        )
        self.assign_voltage_source_to_sheet(sheet_name, axisdir=0, sourcename=None)

    @aedt_exception_handler
    def assign_voltage_source_to_sheet(self, sheet_name, axisdir=0, sourcename=None):
        """Create a voltage source taking one sheet.

        Parameters
        ----------
        sheet_name : str
            Name of the sheet to apply the boundary to.
        axisdir : str, optional
            Position of the voltage source. It should be one of the values for ``Application.AxisDir``,
            which are: ``"XNeg"``, ``"YNeg"``, ``"ZNeg"``, ``"XPos"``, ``"YPos"``, and ``"ZPos"``.
            The default is ``"0"``.
        sourcename : str, optional
            Name of the source. The default is ``None``.

        Returns
        -------
        str
            Name of the source created when successful, ``False`` otherwise.

        Examples
        --------

        Create a sheet and assign to it some voltage.

        >>> sheet = hfss.modeler.primitives.create_rectangle(hfss.CoordinateSystemPlane.XYPlane,
        ...                                                  [0, 0, -70], [10, 2], name="VoltageSheet",
        ...                                                  matname="copper")
        >>> hfss.assign_voltage_source_to_sheet(sheet.name, hfss.AxisDir.XNeg, "VoltageSheetExample")
        'VoltageSheetExample'

        """

        if self.solution_type in ["DrivenModal", "DrivenTerminal", "Transient Network"]:
            point0, point1 = self.modeler.primitives.get_mid_points_on_dir(sheet_name, axisdir)
            if not sourcename:
                sourcename = generate_unique_name("Voltage")
            elif sourcename + ":1" in self.modeler.get_excitations_name():
                sourcename = generate_unique_name(sourcename)
            status = self.create_source_excitation(sheet_name, point0, point1, sourcename, sourcetype="Voltage")
            if status:
                return sourcename
        return False

    @aedt_exception_handler
    def assign_current_source_to_sheet(self, sheet_name, axisdir=0, sourcename=None):
        """Create a current source taking one sheet.

        Parameters
        ----------
        sheet_name : str
            Name of the sheet to apply the boundary to.
        axisdir : str, optional
            Position of the current source. It should be one of the values for ``Application.AxisDir``,
            which are: ``"XNeg"``, ``"YNeg"``, ``"ZNeg"``, ``"XPos"``, ``"YPos"``, and ``"ZPos"``.
            The default is ``"0"``.
        sourcename : str, optional
            Name of the source. The default is ``None``.

        Returns
        -------
        str
            Name of the source created when successful, ``False`` otherwise.

        Examples
        --------

        Create a sheet and assign to it some current.

        >>> sheet = hfss.modeler.primitives.create_rectangle(hfss.CoordinateSystemPlane.XYPlane, [0, 0, -50],
        ...                                                  [5, 1], name="CurrentSheet", matname="copper")
        >>> hfss.assign_current_source_to_sheet(sheet.name, hfss.AxisDir.XNeg, "CurrentSheetExample")
        'CurrentSheetExample'

        """

        if self.solution_type in ["DrivenModal", "DrivenTerminal", "Transient Network"]:
            point0, point1 = self.modeler.primitives.get_mid_points_on_dir(sheet_name, axisdir)
            if not sourcename:
                sourcename = generate_unique_name("Current")
            elif sourcename + ":1" in self.modeler.get_excitations_name():
                sourcename = generate_unique_name(sourcename)
            status = self.create_source_excitation(sheet_name, point0, point1, sourcename, sourcetype="Current")
            if status:
                return sourcename
        return False

    @aedt_exception_handler
    def assign_perfecte_to_sheets(self, sheet_list, sourcename=None, is_infinite_gnd=False):
        """Create a Perfect E taking one sheet.

        Parameters
        ----------
        sheet_list : str or list
            Name of the sheet or list to apply the boundary to.
        sourcename : str, optional
            Name of the Perfect E source. The default is ``None``.
        is_infinite_gnd : bool, optional
            Whether the Perfect E is an infinite ground. The default is ``False``.

        Returns
        -------
        :class:`pyaedt.modules.Boundary.BoundaryObject`
            Boundary object.

        Examples
        --------

        Create a sheet and use it to create a Perfect E.

        >>> sheet = hfss.modeler.primitives.create_rectangle(hfss.CoordinateSystemPlane.XYPlane, [0, 0, -90],
        ...                                                  [10, 2], name="PerfectESheet", matname="Copper")
        >>> perfect_e_from_sheet = hfss.assign_perfecte_to_sheets(sheet.name, "PerfectEFromSheet")
        >>> type(perfect_e_from_sheet)
        <class 'pyaedt.modules.Boundary.BoundaryObject'>

        """

        if self.solution_type in ["DrivenModal", "DrivenTerminal", "Transient Network", "SBR+"]:
            if not sourcename:
                sourcename = generate_unique_name("PerfE")
            elif sourcename in self.modeler.get_boundaries_name():
                sourcename = generate_unique_name(sourcename)
            return self.create_boundary(self.BoundaryType.PerfectE, sheet_list, sourcename, is_infinite_gnd)
        return None

    @aedt_exception_handler
    def assign_perfecth_to_sheets(self, sheet_list, sourcename=None):
        """Assign a Perfect H to sheets.

        Parameters
        ----------
        sheet_list : list
            List of sheets to apply the boundary to.
        sourcename : str, optional
            Perfect H name. The default is ``None``.

        Returns
        -------
        :class:`pyaedt.modules.Boundary.BoundaryObject`
            Boundary object.

        Examples
        --------

        Create a sheet and use it to create a Perfect H.

        >>> sheet = hfss.modeler.primitives.create_rectangle(hfss.CoordinateSystemPlane.XYPlane, [0, 0, -90],
        ...                                                  [10, 2], name="PerfectHSheet", matname="Copper")
        >>> perfect_h_from_sheet = hfss.assign_perfecth_to_sheets(sheet.name, "PerfectHFromSheet")
        >>> type(perfect_h_from_sheet)
        <class 'pyaedt.modules.Boundary.BoundaryObject'>

        """

        if self.solution_type in ["DrivenModal", "DrivenTerminal", "Transient Network", "SBR+"]:

            if not sourcename:
                sourcename = generate_unique_name("PerfH")
            elif sourcename in self.modeler.get_boundaries_name():
                sourcename = generate_unique_name(sourcename)
            return self.create_boundary(self.BoundaryType.PerfectH, sheet_list, sourcename)
        return None

    @aedt_exception_handler
    def assign_lumped_rlc_to_sheet(
        self, sheet_name, axisdir=0, sourcename=None, rlctype="Parallel", Rvalue=None, Lvalue=None, Cvalue=None
    ):
        """Create a lumped RLC taking one sheet.

        Parameters
        ----------
        sheet_name : str
            Name of the sheet to apply the boundary to.
        axisdir : str, optional
            Position of the port. It should be one of the values for ``Application.AxisDir``,
            which are: ``"XNeg"``, ``"YNeg"``, ``"ZNeg"``, ``"XPos"``, ``"YPos"``, and ``"ZPos"``.
            The default is ``"0"``.
        sourcename : str, optional
            Lumped RLC name. The default is ``None``.
        rlctype : str, optional
            Type of the RLC. Options are ``"Parallel"`` or ``"Series"``. The default is ``"Parallel"``.
        Rvalue : float, optional
            Resistance value in ohms. The default is ``None``, in which
            case this parameter is disabled.
        Lvalue : optional
            Inductance value in H. The default is ``None``, in which
            case this parameter is disabled.
        Cvalue : optional
            Capacitance value in F. The default is ``None``, in which
            case this parameter is disabled.

        Returns
        -------
        :class:`pyaedt.modules.Boundary.BoundaryObject`
            Boundary object if successful. ``False`` if unsuccessful.

        Examples
        --------

        Create a sheet and use it to create a lumped RLC.

        >>> sheet = hfss.modeler.primitives.create_rectangle(hfss.CoordinateSystemPlane.XYPlane,
        ...                                                  [0, 0, -90], [10, 2], name="RLCSheet",
        ...                                                  matname="Copper")
        >>> lumped_rlc_to_sheet = hfss.assign_lumped_rlc_to_sheet(sheet.name, hfss.AxisDir.XPos,
        ...                                                       Rvalue=50, Lvalue=1e-9,
        ...                                                       Cvalue=1e-6)
        >>> type(lumped_rlc_to_sheet)
        <class 'pyaedt.modules.Boundary.BoundaryObject'>

        """

        if self.solution_type in ["DrivenModal", "DrivenTerminal", "Transient Network", "SBR+"] and (
            Rvalue or Lvalue or Cvalue
        ):
            point0, point1 = self.modeler.primitives.get_mid_points_on_dir(sheet_name, axisdir)

            if not sourcename:
                sourcename = generate_unique_name("Lump")
            elif sourcename in self.modeler.get_boundaries_name():
                sourcename = generate_unique_name(sourcename)
            start = [str(i) + self.modeler.primitives.model_units for i in point0]
            stop = [str(i) + self.modeler.primitives.model_units for i in point1]
            props = OrderedDict()
            props["Objects"] = [sheet_name]
            props["CurrentLine"] = OrderedDict({"Start": start, "End": stop})
            props["RLC Type"] = [rlctype]
            if Rvalue:
                props["UseResist"] = True
                props["Resistance"] = str(Rvalue) + "ohm"
            if Lvalue:
                props["UseInduct"] = True
                props["Inductance"] = str(Lvalue) + "H"
            if Cvalue:
                props["UseCap"] = True
                props["Capacitance"] = str(Cvalue) + "F"
            return self._create_boundary(sourcename, props, "LumpedRLC")
        return False

    @aedt_exception_handler
    def assign_impedance_to_sheet(self, sheet_name, sourcename=None, resistance=50, reactance=0, is_infground=False):
        """Create an impedance taking one sheet.

        Parameters
        ----------
        sheet_name : str
            Name of the sheet to apply the boundary to.
        sourcename : str, optional
            Name of the impedance. The default is ``None``.
        resistance : optional
            Resistance value in ohms. The default is ``50``. If ``None``,
            this parameter is disabled.
        reactance : optional
            Reactance value in ohms. The default is ``0``. If ``None``,
            this parameter is disabled.
        is_infground : bool, optional
            Whether the impedance is an infinite ground. The default is ``False``.

        Returns
        -------
        :class:`pyaedt.modules.Boundary.BoundaryObject`
            Boundary object if successful. ``False`` if unsuccessful.

        Examples
        --------

        Create a sheet and use it to create an impedance.

        >>> sheet = hfss.modeler.primitives.create_rectangle(hfss.CoordinateSystemPlane.XYPlane,
        ...                                                  [0, 0, -90], [10, 2], name="ImpedanceSheet",
        ...                                                  matname="Copper")
        >>> impedance_to_sheet = hfss.assign_impedance_to_sheet(sheet.name, "ImpedanceFromSheet", 100, 50)
        >>> type(impedance_to_sheet)
        <class 'pyaedt.modules.Boundary.BoundaryObject'>

        """

        if self.solution_type in ["DrivenModal", "DrivenTerminal", "Transient Network"]:

            if not sourcename:
                sourcename = generate_unique_name("Imped")
            elif sourcename in self.modeler.get_boundaries_name():
                sourcename = generate_unique_name(sourcename)
            props = OrderedDict(
                {
                    "Objects": [sheet_name],
                    "Resistance": str(resistance),
                    "Reactance": str(reactance),
                    "InfGroundPlane": is_infground,
                }
            )
            return self._create_boundary(sourcename, props, "Impedance")
        return False

    @aedt_exception_handler
    def create_circuit_port_from_edges(
        self,
        edge_signal,
        edge_gnd,
        port_name="",
        port_impedance="50",
        renormalize=False,
        renorm_impedance="50",
        deembed=False,
    ):
        """Create a circuit port from two edges.

        The integration line is from edge 2 to edge 1.

        Parameters
        ----------
        edge_signal : int
            Edge ID of the signal.
        edge_gnd : int
            Edge ID of the ground.
        port_name : str, optional
            Name of the port. The default is ``""``.
        port_impedance : int, str, or float, optional
            Impedance. The default is ``"50"``. You can also
            enter a string that looks like this: ``"50+1i*55"``.
        renormalize : bool, optional
            Whether to renormalize the mode. The default is ``False``.
            This parameter is ignored for a driven terminal.
        renorm_impedance :  str, optional
            Impedance. The default is ``50``
        deembed : bool. optional
            Whether to deembed the port. The default is ``False``

        Returns
        -------
        str
            Name of the port created when successful, ``False`` otherwise.

        Examples
        --------

        Create two rectangles in the XY plane.
        Select the first edge of each rectangle created previously.
        Create a circuit port from the first edge of the first rectangle
        toward the first edge of the second rectangle.

        >>> plane = hfss.CoordinateSystemPlane.XYPlane
        >>> rectangle1 = hfss.modeler.primitives.create_rectangle(plane, [10, 10, 10], [10, 10],
        ...                                                       name="rectangle1_for_port")
        >>> edges1 = hfss.modeler.primitives.get_object_edges(rectangle1.id)
        >>> first_edge = edges1[0]
        >>> rectangle2 = hfss.modeler.primitives.create_rectangle(plane, [30, 10, 10], [10, 10],
        ...                                                       name="rectangle2_for_port")
        >>> edges2 = hfss.modeler.primitives.get_object_edges(rectangle2.id)
        >>> second_edge = edges2[0]
        >>> hfss.solution_type = "DrivenModal"
        >>> hfss.create_circuit_port_from_edges(first_edge, second_edge, port_name="PortExample",
        ...                                     port_impedance=50.1, renormalize=False,
        ...                                     renorm_impedance="50")
        'PortExample'

        """

        edge_list = [edge_signal, edge_gnd]
        if not port_name:
            port_name = generate_unique_name("Port")
        elif port_name + ":1" in self.modeler.get_excitations_name():
            port_name = generate_unique_name(port_name)

        result = self._create_circuit_port(
            edge_list, port_impedance, port_name, renormalize, deembed, renorm_impedance=renorm_impedance
        )
        if result:
            return port_name
        return False

    @aedt_exception_handler
    def edit_source(self, portandmode, powerin, phase="0deg"):
        """Set up the power loaded to the filter for thermal analysis.

        Parameters
        ----------
        portandmode : str
            Port name and mode, such as ``"Port1:1"``.
        powerin : str
            Power in Watts or the project variable to be put as stored energy in the project.
        phase : str, optional
            The default is ``"0deg"``.

        Returns
        -------
        bool
            ``True`` when successful, ``False`` when failed.

        Examples
        --------

        Create a circle sheet and use it to create a wave port.
        Set up the thermal power for the port created above.

        >>> sheet = hfss.modeler.primitives.create_circle(hfss.CoordinateSystemPlane.YZPlane,
        ...                                               [-20, 0, 0], 10,
        ...                                               name="sheet_for_source")
        >>> hfss.solution_type = "DrivenModal"
        >>> wave_port = hfss.create_wave_port_from_sheet(sheet, 5, hfss.AxisDir.XNeg, 40,
        ...                                              2, "SheetWavePort", True)
        >>> hfss.edit_source("SheetWavePort" + ":1", "10W")
        pyaedt Info: Setting up power to Eigenmode 10W
        True

        """

        self._messenger.add_info_message("Setting up power to Eigenmode " + powerin)
        if self.solution_type != "Eigenmode":
            self.osolution.EditSources(
                [
                    ["IncludePortPostProcessing:=", True, "SpecifySystemPower:=", False],
                    ["Name:=", portandmode, "Magnitude:=", powerin, "Phase:=", phase],
                ]
            )
        else:
            self.osolution.EditSources(
                [["FieldType:=", "EigenStoredEnergy"], ["Name:=", "Modes", "Magnitudes:=", [powerin]]]
            )
        return True

    @aedt_exception_handler
    def thicken_port_sheets(self, inputlist, value, internalExtr=True, internalvalue=1):
        """Create thickened sheets over a list of input port sheets.

        Parameters
        ----------
        inputlist : list
            List of the sheets to thicken.
        value :
            Value in millimeters for thickening the faces.
        internalExtr : bool, optional
            Whether to extrude the sheets internally (vgoing into the model).
            The default is ``True``.
        internalvalue : optional
            Value in millimeters for thickening the sheets internally if ``internalExtr=True``.
            The default is ``1``.

        Returns
        -------
        list
            List of the port IDs where thickened sheets were created.

        Examples
        --------

        Create a circle sheet and use it to create a wave port.
        Set the thickness of this circle sheet to ``"2 mm"``.

        >>> sheet_for_thickness = hfss.modeler.primitives.create_circle(hfss.CoordinateSystemPlane.YZPlane,
        ...                                                             [60, 60, 60], 10,
        ...                                                             name="SheetForThickness")
        >>> port_for_thickness = hfss.create_wave_port_from_sheet(sheet_for_thickness, 5, hfss.AxisDir.XNeg,
        ...                                                       40, 2, "WavePortForThickness", True)
        >>> hfss.thicken_port_sheets(["SheetForThickness"], 2)
        pyaedt Info: done
        {}

        """

        tol = 1e-6
        ports_ID = {}
        aedt_bounding_box = self.modeler.primitives.get_model_bounding_box()
        directions = {}
        for el in inputlist:
            objID = self.modeler.oeditor.GetFaceIDs(el)
            faceCenter = self.modeler.oeditor.GetFaceCenter(int(objID[0]))
            directionfound = False
            l = 10
            while not directionfound:
                self.modeler.oeditor.ThickenSheet(
                    ["NAME:Selections", "Selections:=", el, "NewPartsModelFlag:=", "Model"],
                    ["NAME:SheetThickenParameters", "Thickness:=", str(l) + "mm", "BothSides:=", False],
                )
                # aedt_bounding_box2 = self._oeditor.GetModelBoundingBox()
                aedt_bounding_box2 = self.modeler.primitives.get_model_bounding_box()
                self._odesign.Undo()
                if aedt_bounding_box != aedt_bounding_box2:
                    directions[el] = "External"
                    directionfound = True
                self.modeler.oeditor.ThickenSheet(
                    ["NAME:Selections", "Selections:=", el, "NewPartsModelFlag:=", "Model"],
                    ["NAME:SheetThickenParameters", "Thickness:=", "-" + str(l) + "mm", "BothSides:=", False],
                )
                # aedt_bounding_box2 = self._oeditor.GetModelBoundingBox()
                aedt_bounding_box2 = self.modeler.primitives.get_model_bounding_box()

                self._odesign.Undo()

                if aedt_bounding_box != aedt_bounding_box2:
                    directions[el] = "Internal"
                    directionfound = True
                else:
                    l = l + 10
        for el in inputlist:
            objID = self.modeler.oeditor.GetFaceIDs(el)
            maxarea = 0
            for f in objID:
                faceArea = self.modeler.primitives.get_face_area(int(f))
                if faceArea > maxarea:
                    maxarea = faceArea
                    faceCenter = self.modeler.oeditor.GetFaceCenter(int(f))
            if directions[el] == "Internal":
                self.modeler.oeditor.ThickenSheet(
                    ["NAME:Selections", "Selections:=", el, "NewPartsModelFlag:=", "Model"],
                    ["NAME:SheetThickenParameters", "Thickness:=", "-" + str(value) + "mm", "BothSides:=", False],
                )
            else:
                self.modeler.oeditor.ThickenSheet(
                    ["NAME:Selections", "Selections:=", el, "NewPartsModelFlag:=", "Model"],
                    ["NAME:SheetThickenParameters", "Thickness:=", str(value) + "mm", "BothSides:=", False],
                )
            if "Vacuum" in el:
                newfaces = self.modeler.oeditor.GetFaceIDs(el)
                for f in newfaces:
                    try:
                        fc2 = self.modeler.oeditor.GetFaceCenter(f)
                        fc2 = [float(i) for i in fc2]
                        fa2 = self.modeler.primitives.get_face_area(int(f))
                        faceoriginal = [float(i) for i in faceCenter]
                        # dist = mat.sqrt(sum([(a*a-b*b) for a,b in zip(faceCenter, fc2)]))
                        if abs(fa2 - maxarea) < tol ** 2 and (
                            abs(faceoriginal[2] - fc2[2]) > tol
                            or abs(faceoriginal[1] - fc2[1]) > tol
                            or abs(faceoriginal[0] - fc2[0]) > tol
                        ):
                            ports_ID[el] = int(f)

                        # if (abs(faceoriginal[0] - fc2[0]) < tol and abs(faceoriginal[1] - fc2[1]) < tol and abs(
                        #         faceoriginal[2] - fc2[2]) > tol) or (
                        #         abs(faceoriginal[0] - fc2[0]) < tol and abs(faceoriginal[1] - fc2[1]) > tol and abs(
                        #         faceoriginal[2] - fc2[2]) < tol) or (
                        #         abs(faceoriginal[0] - fc2[0]) > tol and abs(faceoriginal[1] - fc2[1]) < tol and abs(
                        #         faceoriginal[2] - fc2[2]) < tol):
                        #     ports_ID[el] = int(f)
                    except:
                        pass
            if internalExtr:
                objID2 = self.modeler.oeditor.GetFaceIDs(el)
                for fid in objID2:
                    try:
                        faceCenter2 = self.modeler.oeditor.GetFaceCenter(int(fid))
                        if faceCenter2 == faceCenter:
                            self.modeler.oeditor.MoveFaces(
                                ["NAME:Selections", "Selections:=", el, "NewPartsModelFlag:=", "Model"],
                                [
                                    "NAME:Parameters",
                                    [
                                        "NAME:MoveFacesParameters",
                                        "MoveAlongNormalFlag:=",
                                        True,
                                        "OffsetDistance:=",
                                        str(internalvalue) + "mm",
                                        "MoveVectorX:=",
                                        "0mm",
                                        "MoveVectorY:=",
                                        "0mm",
                                        "MoveVectorZ:=",
                                        "0mm",
                                        "FacesToMove:=",
                                        [int(fid)],
                                    ],
                                ],
                            )
                    except:
                        self._messenger.add_debug_message("done")
                        # self.modeler_oproject.ClearMessages()
        return ports_ID

    @aedt_exception_handler
    def validate_full_design(self, dname=None, outputdir=None, ports=None):
        """Validate a design based on an expected value and save information to the log file.

        Parameters
        ----------
        dname : str,  optional
            Name of the design to validate. The default is ``None``, in which case
            the current design is used.
        outputdir : str, optional
            Directory to save the log file to. The default is ``None``,
            in which case the current project path is used.
        ports : int, optional
            Number of excitations (sum of modes) that is expected. The default is ``None``.

        Returns
        -------
        list
            List of all the validation information for later use.
        bool
            Indicates if the validation was successful or not.

        Examples
        --------

        Validate the current design and save the log file into
        the current project directory.

        >>> validation = hfss.validate_full_design()
        pyaedt Info: Design Validation Checks
        >>> validation[1]
        False

        """

        self._messenger.add_debug_message("Design Validation Checks")
        validation_ok = True
        val_list = []
        if not dname:
            dname = self.design_name
        if not outputdir:
            outputdir = self.project_path
        pname = self.project_name
        validation_log_file = os.path.join(outputdir, pname + "_" + dname + "_validation.log")

        # Desktop Messages
        msg = "Desktop Messages:"
        val_list.append(msg)
        temp_msg = list(self._desktop.GetMessages(pname, dname, 0))
        if temp_msg:
            temp2_msg = [i.strip("Project: " + pname + ", Design: " + dname + ", ").strip("\r\n") for i in temp_msg]
            val_list.extend(temp2_msg)

        # Run design validation and write out the lines to the log.
        temp_val_file = os.path.join(os.environ["TEMP"], "\\val_temp.log")
        simple_val_return = self.validate_simple(temp_val_file)
        if simple_val_return == 1:
            msg = "Design validation check PASSED."
        elif simple_val_return == 0:
            msg = "Design validation check ERROR."
            validation_ok = False
        val_list.append(msg)
        msg = "Design Validation Messages:"
        val_list.append(msg)
        if os.path.isfile(temp_val_file):
            with open(temp_val_file, "r") as df:
                temp = df.read().splitlines()
                val_list.extend(temp)
            os.remove(temp_val_file)
        else:
            msg = "** No design validation file is found. **"
            self._messenger.add_debug_message(msg)
            val_list.append(msg)
        msg = "** End of design validation messages. **"
        val_list.append(msg)

        # Find the excitations and check or list them out
        msg = "Excitations Check:"
        val_list.append(msg)
        if self.solution_type != "Eigenmode":
            detected_excitations = self.modeler.get_excitations_name()
            if ports:
                if self.solution_type == "DrivenTerminal":
                    # For each port, there is terminal and reference excitations.
                    ports_t = ports * 2
                else:
                    ports_t = ports
                if ports_t != len(detected_excitations):
                    msg = "** Port number error. Check the model. **"
                    self._messenger.add_error_message(msg)
                    val_list.append(msg)
                    validation_ok = False
                else:
                    msg1 = "Solution type: " + str(self.solution_type)
                    msg2 = "Ports Requested: " + str(ports)
                    msg3 = "Defined excitations number: " + str(len(detected_excitations))
                    msg4 = "Defined excitations names: " + str(detected_excitations)
                    val_list.append(msg1)
                    val_list.append(msg2)
                    val_list.append(msg3)
                    val_list.append(msg4)
        else:
            msg = "Eigen model is detected. No excitatons are defined."
            self._messenger.add_debug_message(msg)
            val_list.append(msg)

        # Find the number of analysis setups and output the info.
        msg = "Analysis Setup Messages:"
        val_list.append(msg)
        setups = list(self.oanalysis.GetSetups())
        if setups:
            msg = "Detected setup and sweep: "
            val_list.append(msg)
            for setup in setups:
                msg = str(setup)
                val_list.append(msg)
                if self.solution_type != "EigenMode":
                    sweepsname = self.oanalysis.GetSweeps(setup)
                    if sweepsname:
                        for sw in sweepsname:
                            msg = " |__ " + sw
                            val_list.append(msg)
        else:
            msg = "No setup is detected."
            val_list.append(msg)

        with open(validation_log_file, "w") as f:
            for item in val_list:
                f.write("%s\n" % item)
        return val_list, validation_ok  # Return all the information in a list for later use.

    @aedt_exception_handler
    def create_scattering(
        self, plot_name="S Parameter Plot Nominal", sweep_name=None, port_names=None, port_excited=None, variations=None
    ):
        """Create a scattering report.

        Parameters
        ----------
        PlotName : str, optional
             Name of the plot. The default is ``"S Parameter Plot Nominal"``.
        sweep_name : str, optional
             Name of the sweep. The default is ``None``.
        port_names : list, optional
             List of port names. The default is ``None``.
        port_excited : list or str, optional
             The default is ``None``.
        variations : str, optional
             The default is ``None``.

        Returns
        -------
        bool
            ``True`` when successful, ``False`` when failed.

        Examples
        --------

        Create a scattering named ``"S Parameter Plot Nominal"`` using
        the default parameters.

        >>> hfss.create_scattering()
        True

        """

        Families = ["Freq:=", ["All"]]
        if variations:
            Families += variations
        else:
            Families += self.get_nominal_variation()
        if not sweep_name:
            sweep_name = self.existing_analysis_sweeps[1]
        elif sweep_name not in self.existing_analysis_sweeps:
            self._messenger.add_error_message("Setup {} doesn't exist in the Setup list.".format(sweep_name))
            return False
        if not port_names:
            port_names = self.modeler.get_excitations_name()
        full_matrix = False
        if not port_excited:
            port_excited = port_names
            full_matrix = True
        if type(port_names) is str:
            port_names = [port_names]
        if type(port_excited) is str:
            port_excited = [port_excited]
        list_y = []
        for p in list(port_names):
            for q in list(port_excited):
                if not full_matrix:
                    list_y.append("dB(S(" + p + "," + q + "))")
                elif port_excited.index(q) >= port_names.index(p):
                    list_y.append("dB(S(" + p + "," + q + "))")

        Trace = ["X Component:=", "Freq", "Y Component:=", list_y]
        solution_data = ""
        if self.solution_type == "DrivenModal":
            solution_data = "Modal Solution Data"
        elif self.solution_type == "DrivenTerminal":
            solution_data = "Terminal Solution Data"
        if solution_data != "":
            # run CreateReport function

            self.post.oreportsetup.CreateReport(
                plot_name, solution_data, "Rectangular Plot", sweep_name, ["Domain:=", "Sweep"], Families, Trace, []
            )
            return True
        return False

    @aedt_exception_handler
    def create_qfactor_report(self, project_dir, outputlist, setupname, plotname, Xaxis="X"):
        """Export a CSV file of the EigenQ plot.

        Parameters
        ----------
        project_dir : str
            Directory to export the CSV file to.
        outputlist : list
            Output quantity, which in this case is the Q-factor.
        setupname : str
            Name of the setup to generate the report from.
        plotname : str
            Name of the plot.
        Xaxis : str, optional
            Value for the X axis. The default is ``"X"``.

        Returns
        -------
        bool
            ``True`` when successful, ``False`` when failed.

        """
        npath = os.path.normpath(project_dir)

        # Setup arguments list for createReport function
        args = [Xaxis + ":=", ["All"]]
        args2 = ["X Component:=", Xaxis, "Y Component:=", outputlist]

        self.post.post_oreport_setup.CreateReport(
            plotname, "Eigenmode Parameters", "Rectangular Plot", setupname + " : LastAdaptive", [], args, args2, []
        )
        return True

    @aedt_exception_handler
    def export_touchstone(self, solutionname, sweepname, filename=None, variation=[], variations_value=[]):
        """Export the Touchstone file to a local folder.

        Parameters
        ----------
        solutionname : str
             Name of the solution that has been solved.
        sweepname : str
             Name of the sweep that has been solved.
        filename : str, optional
             Full path and name for the output file. The default is ``None``.
        variation : list, optional
             List of all parameter variations. For example, ``["$AmbientTemp", "$PowerIn"]``.
             The default is ``[]``.
        variations_value : list, optional
             List of all parameter variation values. For example, ``["22cel", "100"]``.
             The default is ``[]``.

        Returns
        -------
        bool
            ``True`` when successful, ``False`` when failed.
        """

        # Normalize the save path
        if not filename:
            appendix = ""
            for v, vv in zip(variation, variations_value):
                appendix += "_" + v + vv.replace("'", "")
            ext = ".S" + str(self.oboundary.GetNumExcitations()) + "p"
            filename = os.path.join(self.project_path, solutionname + "_" + sweepname + appendix + ext)
        else:
            filename = filename.replace("//", "/").replace("\\", "/")
        print("Exporting Touchstone " + filename)
        DesignVariations = ""
        i = 0
        for el in variation:
            DesignVariations += str(variation[i]) + "='" + str(variations_value[i].replace("'", "")) + "' "
            i += 1
            # DesignVariations = "$AmbientTemp=\'22cel\' $PowerIn=\'100\'"
        # array containing "SetupName:SolutionName" pairs (note that setup and solution are separated by a colon)
        SolutionSelectionArray = [solutionname + ":" + sweepname]
        # 2=tab delimited spreadsheet (.tab), 3= touchstone (.sNp), 4= CitiFile (.cit),
        # 7=Matlab (.m), 8=Terminal Z0 spreadsheet
        FileFormat = 3
        OutFile = filename  # full path of output file
        # array containin the frequencies to export, use ["all"] for all frequencies
        FreqsArray = ["all"]
        DoRenorm = True  # perform renormalization before export
        RenormImped = 50  # Real impedance value in ohm, for renormalization
        DataType = "S"  # Type: "S", "Y", or "Z" matrix to export
        Pass = -1  # The pass to export. -1 = export all passes.
        ComplexFormat = 0  # 0=Magnitude/Phase, 1=Real/Immaginary, 2=dB/Phase
        DigitsPrecision = 15  # Touchstone number of digits precision
        IncludeGammaImpedance = True  # Include Gamma and Impedance in comments
        NonStandardExtensions = False  # Support for non-standard Touchstone extensions

        self.osolution.ExportNetworkData(
            DesignVariations,
            SolutionSelectionArray,
            FileFormat,
            OutFile,
            FreqsArray,
            DoRenorm,
            RenormImped,
            DataType,
            Pass,
            ComplexFormat,
            DigitsPrecision,
            False,
            IncludeGammaImpedance,
            NonStandardExtensions,
        )
        return True

    @aedt_exception_handler
    def set_export_touchstone(self, activate, export_dir=""):
        """Set automatic export of the Touchstone file after simulation.

        Parameters
        ----------
        activate : bool
            Whether to export the Touchstone file after the simulation finishes.
        export_dir : str, optional
            Directory to export the Touchstone file to. The default is ``""``.

        Returns
        -------
        bool
            ``True`` when successful, ``False`` when failed.

        """
        settings = []
        if activate:
            settings.append("NAME:Design Settings Data")
            settings.append("Export After Simulation:=")
            settings.append(True)
            settings.append("Export Dir:=")
            settings.append(export_dir)
        elif not activate:
            settings.append("NAME:Design Settings Data")
            settings.append("Export After Simulation:=")
            settings.append(False)
        self.odesign.SetDesignSettings(settings)
        return True

    @aedt_exception_handler
    def assign_radiation_boundary_to_objects(self, obj_names, boundary_name=""):
        """Assign a radiation boundary to one or more objects (usually airbox objects).

        Parameters
        ----------
        obj_names : str or list
             One or more object names.
        boundary_name : str, optional
             Name of the boundary. The default is ``""``.

        Returns
        -------
        :class:`pyaedt.modules.Boundary.BoundaryObject`
            Boundary object.

        Examples
        --------

        Create a box and assign a radiation boundary to it.

        >>> radiation_box = hfss.modeler.primitives.create_box([0, -200, -200], [200, 200, 200],
        ...                                                    name="Radiation_box")
        >>> radiation = hfss.assign_radiation_boundary_to_objects("Radiation_box")
        >>> type(radiation)
        <class 'pyaedt.modules.Boundary.BoundaryObject'>

        """

        object_list = self.modeler.convert_to_selections(obj_names, return_list=True)
        if boundary_name:
            rad_name = boundary_name
        else:
            rad_name = generate_unique_name("Rad_")
        return self.create_boundary(self.BoundaryType.Radiation, object_list, rad_name)

    @aedt_exception_handler
    def assign_radiation_boundary_to_faces(self, faces_id, boundary_name=""):
        """Assign a radiation boundary to one or more faces.

        Parameters
        ----------
        faces_id :
            Face ID to assign the boundary condition to.
        boundary_name : str, optional
            Name of the boundary. The default is ``""``.

        Returns
        -------
        :class:`pyaedt.modules.Boundary.BoundaryObject`
            Boundary object.

        Examples
        --------

        Create a box. Select the faces of this box and assign a radiation
        boundary to them.

        >>> radiation_box = hfss.modeler.primitives.create_box([0 , -100, 0], [200, 200, 200],
        ...                                                    name="RadiationForFaces")
        >>> ids = [i.id for i in hfss.modeler.primitives["RadiationForFaces"].faces]
        >>> radiation = hfss.assign_radiation_boundary_to_faces(ids)
        >>> type(radiation)
        <class 'pyaedt.modules.Boundary.BoundaryObject'>

        """

        if type(faces_id) is not list:
            faces_list = [int(faces_id)]
        else:
            faces_list = [int(i) for i in faces_id]
        if boundary_name:
            rad_name = boundary_name
        else:
            rad_name = generate_unique_name("Rad_")
        return self.create_boundary(self.BoundaryType.Radiation, faces_list, rad_name)<|MERGE_RESOLUTION|>--- conflicted
+++ resolved
@@ -1887,7 +1887,6 @@
         return True
 
     @aedt_exception_handler
-<<<<<<< HEAD
     def create_lumped_rlc_between_objects(
         self,
         startobj,
@@ -1900,12 +1899,7 @@
         Cvalue=None,
         bound_on_plane=True,
     ):
-        """Creates a lumped RLC taking the closest edges of two objects.
-=======
-    def create_lumped_rlc_between_objects(self, startobj, endobject, axisdir=0, sourcename=None, rlctype="Parallel",
-                                          Rvalue=None, Lvalue=None, Cvalue=None, bound_on_plane=True):
         """Create a lumped RLC taking the closest edges of two objects.
->>>>>>> a7dc1553
 
         Parameters
         ----------
