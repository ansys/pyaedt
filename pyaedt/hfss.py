--- conflicted
+++ resolved
@@ -1,5 +1,5 @@
 """
-This module contains all HFSS functionalities in the ``Hfss`` class.
+This module contains all HFSS functionalities in the ``hfss`` class.
 
 
 Examples
@@ -17,11 +17,11 @@
 
 >>> hfss = Hfss(projectname,designame)
 
-Create an instance of ``Hfss`` and open the specified project, which is named ``"myfile.aedt"``.
+Create an instance of ``Hfss`` and open the specified project:
 
 >>> hfss = Hfss("myfile.aedt")
 
-Create an instance of ``Hfss`` using the 2021 R1 release and open the specified project, which is named ``"myfile.aedt"``.
+Create an instance of ``Hfss`` using the 2021 R1 release and open the specified project, which is ``"myfile.aedt"``.
 
 >>> hfss = Hfss(specified_version="2021.1", projectname="myfile.aedt")
 
@@ -48,13 +48,8 @@
             return "HFSS Module"
 
     def __init__(self, projectname=None, designname=None, solution_type=None, setup_name=None,
-<<<<<<< HEAD
                  specified_version=None, NG=False, AlwaysNew=False, release_on_exit=False):
         """HFSS Object
-=======
-                 specified_version=None, NG=False, AlwaysNew=True, release_on_exit=True):
-        """HFSS class.
->>>>>>> b2275631
 
             Parameters
             ----------
@@ -79,7 +74,7 @@
                 The default is ``True``.
             release_on_exit : bool, optional
                 Whether to release AEDT on exit. The default is ``True``.
-              
+
         """
         FieldAnalysis3D.__init__(self, "HFSS", projectname, designname, solution_type, setup_name,
                                  specified_version, NG, AlwaysNew, release_on_exit)
@@ -254,8 +249,8 @@
 
         Returns
         -------
-        BoundaryObject
-            Boundary object.
+        :class: BoundaryObject
+            Boundary object
 
         Examples
         --------
@@ -339,7 +334,7 @@
         Returns
         -------
         SweepHFSS
-            Sweep object.
+            Sweep object
 
         """
 
@@ -399,7 +394,7 @@
         Returns
         -------
         SweepHFSS
-            Sweep object.
+            Sweep object
 
         """
         if sweepname is None:
@@ -455,7 +450,7 @@
         Returns
         -------
         SweepHFSS
-            Sweep object.
+            Sweep object
 
         """
         if sweepname is None:
@@ -557,7 +552,7 @@
         Returns
         -------
         SweepHFSS
-            Sweep object.
+            Sweep object
 
         """
         if sweepname is None:
@@ -616,7 +611,7 @@
         Returns
         -------
         str
-            Port name.
+            Port name
 
         """
         if not self.modeler.primitives.does_object_exists(startobj) or not self.modeler.primitives.does_object_exists(
@@ -662,8 +657,8 @@
 
         Returns
         -------
-        str
-            Port name.
+        type
+            Port name
 
         """
         if not self.modeler.primitives.does_object_exists(startobj) or not self.modeler.primitives.does_object_exists(
@@ -708,8 +703,8 @@
 
         Returns
         -------
-        str
-           Source name.
+        type
+           Source name
 
         """
         if not self.modeler.primitives.does_object_exists(startobj) or not self.modeler.primitives.does_object_exists(
@@ -750,8 +745,8 @@
 
         Returns
         -------
-        str
-            Source name.
+        type
+            Source name
 
         """
         if not self.modeler.primitives.does_object_exists(startobj) or not self.modeler.primitives.does_object_exists(
@@ -837,8 +832,8 @@
 
         Returns
         -------
-        BoundaryObject
-            Boundary object.
+        :class: BoundaryObject
+            Port name
 
         """
         if not self.modeler.primitives.does_object_exists(startobj) or not self.modeler.primitives.does_object_exists(
@@ -911,7 +906,7 @@
         Returns
         -------
         BoundaryObject
-            Port object.
+            Port object
 
         Examples
         --------
@@ -971,8 +966,8 @@
         
         Returns
         -------
-        BoundaryObject
-            Boundary object.
+        :class: BoundaryObject
+            Boundary object
 
         """
         if not self.modeler.primitives.does_object_exists(startobj) or not self.modeler.primitives.does_object_exists(
@@ -1011,8 +1006,8 @@
 
         Returns
         -------
-        BoundaryObject
-            Boundary object.
+        :class: BoundaryObject
+            Boundary object
 
         """
         if not self.modeler.primitives.does_object_exists(startobj) or not self.modeler.primitives.does_object_exists(
@@ -1032,7 +1027,7 @@
 
     @aedt_exception_handler
     def SARSetup(self, Tissue_object_List_ID, TissueMass=1, MaterialDensity=1, voxel_size=1, Average_SAR_method=0):
-        """Define SAR settings.
+        """Set SAR settings.
 
         Parameters
         ----------
@@ -1049,9 +1044,7 @@
 
         Returns
         -------
-        bool
-            ``True`` when successful, ``False`` when failed.
-        
+        Boolean
         """
         self.odesign.SARSetup(TissueMass, MaterialDensity, Tissue_object_List_ID, voxel_size, Average_SAR_method)
         return True
@@ -1068,7 +1061,7 @@
             Type of boundary. The default is ``"Radition"``.
         ApplyInfiniteGP : bool, optional
             Whether to apply an infinite ground plane. The default is ``False``.
-        GPAXis : str, optional
+        GPAXis : st, optional
             The default is``"-z"``.
 
         Returns
@@ -1121,8 +1114,8 @@
 
         Returns
         -------
-        BoundaryObject
-            Boundary object.
+        :class: BoundaryObject
+            Boundary name
 
         """
         if not self.modeler.primitives.does_object_exists(startobj) or not self.modeler.primitives.does_object_exists(
@@ -1189,8 +1182,8 @@
 
         Returns
         -------
-        BoundaryObject
-            Boundary object.
+        :class: BoundaryObject
+            Boundary name
 
         """
         if not self.modeler.primitives.does_object_exists(startobj) or not self.modeler.primitives.does_object_exists(
@@ -1234,8 +1227,8 @@
 
         Returns
         -------
-        BoundaryObject
-            Boundary object.
+        :class: BoundaryObject
+            Boundary object if successful
 
         """
 
@@ -1383,8 +1376,8 @@
 
         Returns
         -------
-        str
-            Object name.
+        type
+            Object name
 
         """
 
@@ -1434,7 +1427,7 @@
 
         Returns
         -------
-        str
+        type
             Object name
 
         """
@@ -1469,7 +1462,7 @@
 
         Returns
         -------
-        str
+        type
             Object name
 
         """
@@ -1502,8 +1495,8 @@
 
         Returns
         -------
-        BoundaryObject
-            Boundary object.
+        type
+            Boundary object
 
         """
         if self.solution_type in ["DrivenModal", "DrivenTerminal", "Transient Network", "SBR+"]:
@@ -1528,7 +1521,7 @@
         Returns
         -------
         BoundaryObject
-            Boundary object.
+            Boundary object
 
         """
         if self.solution_type in ["DrivenModal", "DrivenTerminal", "Transient Network", "SBR+"]:
@@ -1566,8 +1559,8 @@
        
         Returns
         -------
-        str
-            Object name.
+        type
+            Object name
 
         """
 
@@ -1619,7 +1612,7 @@
 
         Returns
         -------
-        str
+        type
             Object name
 
         """
@@ -1669,8 +1662,8 @@
 
         Returns
         -------
-        bool
-            ``True`` when successful, ``False`` when failed.
+        type
+            Boolean
 
         """
         edge_list = [edge_signal, edge_gnd]
@@ -1879,7 +1872,7 @@
 
         Returns
         -------
-        list
+        type
             All the information in a list for later use.
 
         """
@@ -2061,13 +2054,13 @@
         project_dir : str
             Directory in which to export the file.
         outputlist : list
-            Output quantity, which in this case is the Q-factor.
+            Output quantity. In this case, the Q-factor.
         setupname : str
             Name of the setup from which to generate the report.
         plotname : str
             Name of the plot.
         Xaxis : str, optional
-            Value for the X axis. The default is ``"X"``.
+            X-axis value. The default is ``"X"``.
 
         Returns
         -------
@@ -2210,8 +2203,8 @@
 
         Returns
         -------
-        bool
-             ``True`` when successful, ``False`` when failed.
+        Type
+            ``True`` if correctly assigned.
 
         """
         if type(faces_id) is not list:
