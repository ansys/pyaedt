"""This module contains these classes: `Hfss` and 'BoundaryType`."""
from __future__ import absolute_import
import os
import warnings
from .application.Analysis3D import FieldAnalysis3D
from .desktop import exception_to_desktop
from .modeler.GeometryOperators import GeometryOperators
from .modules.Boundary import BoundaryObject, NativeComponentObject
from .generic.general_methods import generate_unique_name, aedt_exception_handler
from collections import OrderedDict
from .application.DataHandlers import random_string


class Hfss(FieldAnalysis3D, object):
    """Provides the HFSS application interface.

    This class allows you to create an interactive instance of HfSS and
    connect to an existing HFSS design or create a new HFSS design if
    one does not exist.

    Parameters
    ----------
    projectname : str, optional
        Name of the project to select or the full path to the project
        or AEDTZ archive to open. The default is ``None``, in which
        case an attempt is made to get an active project. If no
        projects are present, an empty project is created.
    designname : str, optional
        Name of the design to select. The default is ``None``, in
        which case an attempt is made to get an active design. If no
        designs are present, an empty design is created.
    solution_type : str, optional
        Solution type to apply to the design. The default is
        ``None``, in which case the default type is applied.
    setup_name : str, optional
        Name of the setup to use as the nominal. The default is
        ``None``, in which case the active setup is used or
        nothing is used.
    specified_version: str, optional
        Version of AEDT to use. The default is ``None``, in which case
        the active version or latest installed version is used. This parameter is ignored when Script is launched within AEDT.
    NG : bool, optional
        Whether to run AEDT in the non-graphical mode. The default
        is ``False``, in which case AEDT is launched in the graphical mode. This parameter is ignored when Script is launched within AEDT.
    AlwaysNew : bool, optional
        Whether to launch an instance of AEDT in a new thread, even if
        another instance of the ``specified_version`` is active on the
        machine. The default is ``True``. This parameter is ignored when Script is launched within AEDT.
    release_on_exit : bool, optional
        Whether to release AEDT on exit. The default is ``False``.
    student_version : bool, optional
        Whether to open the AEDT student version. The default is
        ``False``. This parameter is ignored when Script is launched within AEDT.

    Examples
    --------

    Create an instance of HFSS and connect to an existing HFSS
    design or create a new HFSS design if one does not exist.

    >>> from pyaedt import Hfss
    >>> hfss = Hfss()

    Create an instance of HFSS and link to a project named
    ``HfssProject``. If this project does not exist, create one with
    this name.

    >>> hfss = Hfss("HfssProject")
    pyaedt Info: Added design 'HFSS_...' of type HFSS.

    Create an instance of HFSS and link to a design named
    ``HfssDesign1`` in a project named ``HfssProject``.

    >>> hfss = Hfss("HfssProject","HfssDesign1")
    pyaedt Info: Added design 'HfssDesign1' of type HFSS.

    Create an instance of HFSS and open the specified project,
    which is named ``"myfile.aedt"``.

    >>> hfss = Hfss("myfile.aedt")
    pyaedt Info: Added design 'HFSS_...' of type HFSS.

    Create an instance of HFSS using the 2021 R1 release and open
    the specified project, which is named ``"myfile2.aedt"``.

    >>> hfss = Hfss(specified_version="2021.1", projectname="myfile2.aedt")
    pyaedt Info: Added design 'HFSS_...' of type HFSS.

    Create an instance of HFSS using the 2021 R2 student version and open
    the specified project, which is named ``"myfile3.aedt"``.

    >>> hfss = Hfss(specified_version="2021.2", projectname="myfile3.aedt", student_version=True)
    pyaedt Info: Added design 'HFSS_...' of type HFSS.

    """

    def __repr__(self):
        try:
            return "HFSS {} {}. ProjectName:{} DesignName:{} ".format(
                self._aedt_version, self.solution_type, self.project_name, self.design_name
            )
        except:
            return "HFSS Module"

    def __init__(
        self,
        projectname=None,
        designname=None,
        solution_type=None,
        setup_name=None,
        specified_version=None,
        NG=False,
        AlwaysNew=False,
        release_on_exit=False,
        student_version=False,
    ):
        FieldAnalysis3D.__init__(
            self,
            "HFSS",
            projectname,
            designname,
            solution_type,
            setup_name,
            specified_version,
            NG,
            AlwaysNew,
            release_on_exit,
            student_version,
        )

    def __enter__(self):
        return self

    def __exit__(self, ex_type, ex_value, ex_traceback):
        """Push exit up to the parent object ``Design``."""
        if ex_type:
            exception_to_desktop(self, ex_value, ex_traceback)

    class BoundaryType(object):
        """Creates and manages boundaries.

        Parameters
        ----------
        PerfectE :
        PerfectH :
        Aperture :
        Radiation :
        Impedance :
        LayeredImp :
        LumpedRLC :
        FiniteCond :
        """

        (PerfectE, PerfectH, Aperture, Radiation, Impedance, LayeredImp, LumpedRLC, FiniteCond) = range(0, 8)

    @aedt_exception_handler
    def _create_boundary(self, name, props, boundary_type):
        """Create a boundary.

        Parameters
        ---------
        name : str
            Name of the boundary
        props : list
            List of properties for the boundary.
        boundary_type :
            Type of the boundary.

        Returns
        -------
        :class: `pyaedt.modules.Boundary.BoundaryObject`
            Boundary object.

        """

        bound = BoundaryObject(self, name, props, boundary_type)
        result = bound.create()
        if result:
            self.boundaries.append(bound)
            return bound
        return result

    @aedt_exception_handler
    def _create_lumped_driven(
        self, objectname, int_line_start, int_line_stop, impedance, portname, renorm, deemb
    ):
        start = [str(i) + self.modeler.primitives.model_units for i in int_line_start]
        stop = [str(i) + self.modeler.primitives.model_units for i in int_line_stop]
        props = OrderedDict(
            {
                "Objects": [objectname],
                "DoDeembed": deemb,
                "RenormalizeAllTerminals": renorm,
                "Modes": OrderedDict(
                    {
                        "Mode1": OrderedDict(
                            {
                                "ModeNum": 1,
                                "UseIntLine": True,
                                "IntLine": OrderedDict({"Start": start, "End": stop}),
                                "AlignmentGroup": 0,
                                "CharImp": "Zpi",
                                "RenormImp": str(impedance) + "ohm",
                            }
                        )
                    }
                ),
                "ShowReporterFilter": False,
                "ReporterFilter": [True],
                "Impedance": str(impedance) + "ohm",
            }
        )
        return self._create_boundary(portname, props, "LumpedPort")

    @aedt_exception_handler
    def _create_port_terminal(self, objectname, int_line_stop, portname, iswaveport=False):
        ref_conductors = self.modeler.convert_to_selections(int_line_stop, False)
        props = OrderedDict({})
        props["Faces"] = int(objectname)
        props["IsWavePort"] = iswaveport
        props["ReferenceConductors"] = ref_conductors
        props["RenormalizeModes"] = True
        return self._create_boundary(portname, props, "AutoIdentify")

    @aedt_exception_handler
    def _create_circuit_port(self, edgelist, impedance, name, renorm, deemb, renorm_impedance=""):
        edgelist = self.modeler._convert_list_to_ids(edgelist, False)
        props = OrderedDict(
            {
                "Edges": edgelist,
                "Impedance": str(impedance) + "ohm",
                "DoDeembed": deemb,
                "RenormalizeAllTerminals": renorm,
            }
        )

        if self.solution_type == "DrivenModal":

            if renorm:
                if type(renorm_impedance) is int or type(renorm_impedance) is float or "i" not in renorm_impedance:
                    renorm_imp = str(renorm_impedance) + "ohm"
                else:
                    renorm_imp = "(" + renorm_impedance + ") ohm"
            else:
                renorm_imp = "0ohm"
            props["RenormImp"] = renorm_imp
        else:
            props["TerminalIDList"] = []
        return self._create_boundary(name, props, "CircuitPort")

    @aedt_exception_handler
    def _create_waveport_driven(
        self,
        objectname,
        int_line_start=None,
        int_line_stop=None,
        impedance=50,
        portname="",
        renorm=True,
        nummodes=1,
        deemb_distance=0,
    ):
        start = None
        stop = None
        if int_line_start and int_line_stop:
            start = [str(i) + self.modeler.primitives.model_units for i in int_line_start]
            stop = [str(i) + self.modeler.primitives.model_units for i in int_line_stop]
            useintline = True
        else:
            useintline = False

        props = OrderedDict({})
        props["Objects"] = [objectname]
        props["NumModes"] = nummodes
        props["UseLineModeAlignment"] = False

        if deemb_distance != 0:
            props["DoDeembed"] = True
            props["DeembedDist"] = str(deemb_distance) + self.modeler.model_units

        else:
            props["DoDeembed"] = False
        props["RenormalizeAllTerminals"] = renorm
        modes = OrderedDict({})
        arg2 = []
        arg2.append("NAME:Modes")
        i = 1
        report_filter = []
        while i <= nummodes:
            if i == 1:
                mode = OrderedDict({})
                mode["ModeNum"] = i
                mode["UseIntLine"] = useintline
                if useintline:
                    mode["IntLine"] = OrderedDict({"Start": start, "End": stop})
                mode["AlignmentGroup"] = 0
                mode["CharImp"] = "Zpi"
                mode["RenormImp"] = str(impedance) + "ohm"
                modes["Mode1"] = mode
            else:
                mode = OrderedDict({})

                mode["ModeNum"] = i
                mode["UseIntLine"] = False
                mode["AlignmentGroup"] = 0
                mode["CharImp"] = "Zpi"
                mode["RenormImp"] = str(impedance) + "ohm"
                modes["Mode" + str(i)] = mode
            report_filter.append(True)
            i += 1
        props["Modes"] = modes
        props["ShowReporterFilter"] = False
        props["ReporterFilter"] = report_filter
        props["UseAnalyticAlignment"] = False
        return self._create_boundary(portname, props, "WavePort")

    @aedt_exception_handler
    def assigncoating(
        self,
        obj,
        mat=None,
        cond=58000000,
        perm=1,
        usethickness=False,
        thickness="0.1mm",
        roughness="0um",
        isinfgnd=False,
        istwoside=False,
        isInternal=True,
        issheelElement=False,
        usehuray=False,
        radius="0.5um",
        ratio="2.9",
    ):
        """Assign finite conductivity to one or more objects of a given material.

        Parameters
        ----------
        obj : str or list
            One or more objects to assign finite conductivity to.
        mat : str, optional
            Material to use. The default is ``None``.
        cond : float, optional
            If no material is provided, a conductivity value must be supplied. The default is ``58000000``.
        perm : float, optional
            If no material is provided, a permittivity value must be supplied. The default is ``1``.
        usethickness : bool, optional
            Whether to use thickness. The default is ``False``.
        thickness : str, optional
            Thickness value if ``usethickness=True``. The default is ``"0.1mm"``.
        roughness : str, optional
            Roughness value  with units. The default is ``"0um"``.
        isinfgnd : bool, optional
            Whether the finite conductivity is an infinite ground. The default is ``False``.
        istwoside : bool, optional
            The default is ``False``.
        isInternal : bool, optional
            The default is ``True``.
        issheelElement : bool, optional
            The default is ``False``.
        usehuray : bool, optional
            Whether to use an Huray coefficient. The default is ``False``.
        radius : str, optional
            Radius value if ``usehuray=True``. The default is ``"0.5um"``.
        ratio : str, optional
            Ratio value if ``usehuray=True``. The default is ``"2.9"``.

        Returns
        -------
        :class: `pyaedt.modules.Boundary.BoundaryObject`
            Boundary object.

        Examples
        --------

        Create a cylinder at the XY working plane and assign a copper coating of 0.2 mm to it.

        >>> origin = hfss.modeler.Position(0, 0, 0)
        >>> inner = hfss.modeler.primitives.create_cylinder(hfss.CoordinateSystemPlane.XYPlane, origin, 3, 200, 0, "inner")
        >>> inner_id = hfss.modeler.primitives.get_obj_id("inner")
        >>> coat = hfss.assigncoating([inner_id], "copper", usethickness=True, thickness="0.2mm")

        """

        listobj = self.modeler.convert_to_selections(obj, True)
        listobjname = "_".join(listobj)
        props = {"Objects": listobj}
        if mat:
            mat = mat.lower()
            if mat in self.materials.material_keys:
                Mat = self.materials.material_keys[mat]
                Mat.update()
                props["UseMaterial"] = True
                props["Material"] = mat
                self.materials._aedmattolibrary(mat)
            elif self.materials.checkifmaterialexists(mat):
                props["UseMaterial"] = True
                props["Material"] = mat
            else:
                return False
        else:
            props["UseMaterial"] = False
            props["Conductivity"] = str(cond)
            props["Permeability"] = str(str(perm))
        props["UseThickness"] = usethickness
        if usethickness:
            props["Thickness"] = thickness
        if usehuray:
            props["Radius"] = str(radius)
            props["Ratio"] = str(ratio)
            props["InfGroundPlane"] = False
        else:
            props["Roughness"] = roughness
            props["InfGroundPlane"] = isinfgnd
        props["IsTwoSided"] = istwoside

        if istwoside:
            props["IsShellElement"] = issheelElement
        else:
            props["IsInternal"] = isInternal
        return self._create_boundary("Coating_" + listobjname[:32], props, "FiniteCond")

    @aedt_exception_handler
<<<<<<< HEAD
    def create_frequency_sweep(
        self,
        setupname,
        unit="GHz",
        freqstart=1e-3,
        freqstop=10,
        sweepname=None,
        num_of_freq_points=451,
        sweeptype="Interpolating",
        interpolation_tol=0.5,
        interpolation_max_solutions=250,
    ):
=======
    def create_frequency_sweep(self, setupname, unit="GHz", freqstart=1e-3, freqstop=10, sweepname=None,
                               num_of_freq_points=451, sweeptype="Interpolating",
                               interpolation_tol=0.5, interpolation_max_solutions=250, save_fields=True, save_rad_fields=False):
>>>>>>> 7731f7c2
        """Create a frequency sweep.

        Parameters
        ----------
        setupname : str
            Name of the setup that is attached to the sweep.
        unit : str, optional
            Unit of the frequency. For example, ``"MHz"`` or
            ``"GHz"``. The default is ``"GHz"``.
        freqstart : float, optional
            Starting frequency of the sweep. The default is ``1e-3``.
        freqstop : float, optional
            Stopping frequency of the sweep. The default is ``10``.
        sweepname : str, optional
            Name of the sweep. The default is ``None``.
        num_of_freq_points : int, optional
            Number of frequency points in the range. The default is ``451``.
        sweeptype : str, optional
            Type of the sweep. Options are ``"Fast"``, ``"Interpolating"``,
            and ``"Discrete"``. The default is ``"Interpolating"``.
        interpolation_tol : float, optional
            Error tolerance threshold for the interpolation
            process. The default is ``0.5``.
        interpolation_max_solutions : int, optional
            Maximum number of solutions evaluated for the interpolation process. The default is
            ``250``.
        save_fields : bool, optional
            Whether to save the fields. The default is ``True``.
        save_rad_fields : bool, optional
            Whether to save the radiating fields. The default is ``False``.

        Returns
        -------
        pyaedt.modules.SetupTemplates.SweepHFSS, pyaedt.modules.SetupTemplates.SweepQ3D, or bool
            Sweep object if successful. ``False`` if unsuccessful.

        Examples
        --------

        Create a setup named ``'FrequencySweepSetup'`` and use it in a
        frequency sweep named ``'MySweepFast'``.

        >>> setup = hfss.create_setup("FrequencySweepSetup")
        >>> setup.props["Frequency"] = "1GHz"
        >>> setup.props["BasisOrder"] = 2
        >>> setup.props["MaximumPasses"] = 1
        >>> frequency_sweep = hfss.create_frequency_sweep(setupname="FrequencySweepSetup", sweepname="MySweepFast",
        ...                                               unit="MHz", freqstart=1.1e3, freqstop=1200.1,
        ...                                               num_of_freq_points=1234, sweeptype="Fast")
        >>> type(frequency_sweep)
        <class 'pyaedt.modules.SetupTemplates.SweepHFSS'>

        """

        if sweepname is None:
            sweepname = generate_unique_name("Sweep")

        if setupname not in self.setup_names:
            return False
        for i in self.setups:
            if i.name == setupname:
                setupdata = i
                for sw in setupdata.sweeps:
                    if sweepname == sw.name:
                        self._messenger.add_warning_message(
                            "Sweep {} is already present. Rename and retry.".format(sweepname)
                        )
                        return False
                sweepdata = setupdata.add_sweep(sweepname, sweeptype)
                sweepdata.props["RangeStart"] = str(freqstart) + unit
                sweepdata.props["RangeEnd"] = str(freqstop) + unit
                sweepdata.props["RangeCount"] = num_of_freq_points
                sweepdata.props["Type"] = sweeptype
                if sweeptype == "Interpolating":
                    sweepdata.props["InterpTolerance"] = interpolation_tol
                    sweepdata.props["InterpMaxSolns"] = interpolation_max_solutions
                    sweepdata.props["InterpMinSolns"] = 0
                    sweepdata.props["InterpMinSubranges"] = 1
                sweepdata.props["SaveFields"] = save_fields
                sweepdata.props["SaveRadFields"] = save_rad_fields
                sweepdata.update()
                return sweepdata
        return False

    @aedt_exception_handler
<<<<<<< HEAD
    def create_linear_count_sweep(
        self,
        setupname,
        unit,
        freqstart,
        freqstop,
        num_of_freq_points,
        sweepname=None,
        save_fields=True,
        save_rad_fields=False,
    ):
=======
    def create_linear_count_sweep(self, setupname, unit, freqstart, freqstop, num_of_freq_points,
                                  sweepname=None, save_fields=True, save_rad_fields=False, sweep_type="Discrete"):
>>>>>>> 7731f7c2
        """Create a discrete sweep with the specified number of points.

        Parameters
        ----------
        setupname : str
            Name of the setup.
        unit : str
            Unit of the frequency. For example, ``"MHz`` or ``"GHz"``. The default is ``"GHz"``.
        freqstart : float
            Starting frequency of the sweep, such as ``1``.
        freqstop : float
            Stopping frequency of the sweep.
        num_of_freq_points : int
            Number of frequency points in the range.
        sweepname : str, optional
            Name of the sweep. The default is ``None``.
        save_fields : bool, optional
            Whether to save the fields. The default is ``True``.
        save_rad_fields : bool, optional
            Whether to save the radiating fields. The default is ``False``.
        sweep_type: str, optional

        Returns
        -------
        :class: `pyaedt.modules.SetupTemplates.SweepHFSS` or bool
            Sweep object if successful. ``False`` if unsuccessful.

        Examples
        --------

        Create a setup named ``"LinearCountSetup"`` and use it in a linear count sweep
        named ``"LinearCountSweep"``.

        >>> setup = hfss.create_setup("LinearCountSetup")
        >>> linear_count_sweep = hfss.create_linear_count_sweep(setupname="LinearCountSetup",
        ...                                                     sweepname="LinearCountSweep",
        ...                                                     unit="MHz", freqstart=1.1e3,
        ...                                                     freqstop=1200.1, num_of_freq_points=1658)
        >>> type(linear_count_sweep)
        <class 'pyaedt.modules.SetupTemplates.SweepHFSS'>

        """
        if sweep_type not in ["Discrete", "Interpolating", "Fast"]:
            self.add_error_message("Invalid in `sweep_type`. It has to either 'Discrete', 'Interpolating', or 'Fast'")
            return False
<<<<<<< HEAD
        for i in self.setups:
            if i.name == setupname:
                setupdata = i
                for sw in setupdata.sweeps:
                    if sweepname == sw.name:
                        self._messenger.add_warning_message(
                            "Sweep {} is already present. Rename and retry.".format(sweepname)
                        )
                        return False
                sweepdata = setupdata.add_sweep(sweepname, "Discrete")
                sweepdata.props["RangeStart"] = (str(freqstart) + unit,)
                sweepdata.props["RangeEnd"] = (str(freqstop) + unit,)
                sweepdata.props["RangeCount"] = (num_of_freq_points,)
                sweepdata.props["SaveFields"] = save_fields
                sweepdata.props["SaveRadFields"] = save_rad_fields
                sweepdata.props["Type"] = "Discrete"
                sweepdata.props["RangeType"] = "LinearCount"
                sweepdata.props["ExtrapToDC"] = False
                sweepdata.update()
                return sweepdata
        return False

    @aedt_exception_handler
    def create_linear_step_sweep(
        self, setupname, unit, freqstart, freqstop, step_size, sweepname=None, save_fields=True, save_rad_fields=False
    ):
        """Create a discrete sweep with a specified number of points.
=======
        return self.create_frequency_sweep(setupname, unit, freqstart, freqstop, sweepname, num_of_freq_points,
                                           sweep_type, interpolation_tol=0.5, interpolation_max_solutions=250,
                                           save_fields=save_fields, save_rad_fields=save_rad_fields)

    @aedt_exception_handler
    def create_linear_step_sweep(self, setupname, unit, freqstart, freqstop, step_size,
                                 sweepname=None, save_fields=True, save_rad_fields=False, sweep_type="Discrete"):
        """Create a Sweep with a specified number of points.
>>>>>>> 7731f7c2

        Parameters
        ----------
        setupname : str
            Name of the setup.
        unit : str
            Unit of the frequency. For example, ``"MHz`` or ``"GHz"``. The default is ``"GHz"``.
        freqstart : float
            Starting frequency of the sweep.
        freqstop : float
            Stopping frequency of the sweep.
        step_size : float
            Frequency size of the step.
        sweepname : str, optional
            Name of the sweep. The default is ``None``.
        save_fields : bool, optional
            Whether to save the fields. The default is ``True``.
        save_rad_fields : bool, optional
            Whether to save the radiating fields. The default is ``False``.
        sweep_type : str, optional
            Whether to create a ``"Discrete"``,``"Interpolating"`` or ``"Fast"`` sweep.
            The default is ``"Discrete"``.

        Returns
        -------
        :class: `pyaedt.modules.SetupTemplates.SweepHFSS` or bool
            Sweep object if successful. ``False`` if unsuccessful.

        Examples
        --------

        Create a setup named ``"LinearStepSetup"`` and use it in a linear step sweep
        named ``"LinearStepSweep"``.

        >>> setup = hfss.create_setup("LinearStepSetup")
        >>> linear_step_sweep = hfss.create_linear_step_sweep(setupname="LinearStepSetup",
        ...                                                   sweepname="LinearStepSweep",
        ...                                                   unit="MHz", freqstart=1.1e3,
        ...                                                   freqstop=1200.1, step_size=153.8)
        >>> type(linear_step_sweep)
        <class 'pyaedt.modules.SetupTemplates.SweepHFSS'>

        """
        if sweep_type not in ["Discrete", "Interpolating", "Fast"]:
            self.add_error_message("Invalid in `sweep_type`. It has to either 'Discrete', 'Interpolating', or 'Fast'")
        if sweepname is None:
            sweepname = generate_unique_name("Sweep")

        if setupname not in self.setup_names:
            return False
        for i in self.setups:
            if i.name == setupname:
                setupdata = i
                for sw in setupdata.sweeps:
                    if sweepname == sw.name:
                        self._messenger.add_warning_message(
                            "Sweep {} is already present. Rename and retry.".format(sweepname)
                        )
                        return False
                sweepdata = setupdata.add_sweep(sweepname, sweep_type)
                sweepdata.props["RangeStart"] = str(freqstart) + unit
                sweepdata.props["RangeEnd"] = str(freqstop) + unit
                sweepdata.props["RangeStep"] = str(step_size) + unit
                sweepdata.props["SaveFields"] = save_fields
                sweepdata.props["SaveRadFields"] = save_rad_fields
                sweepdata.props["ExtrapToDC"] = False
                sweepdata.props["Type"] = sweep_type
                sweepdata.props["RangeType"] = "LinearStep"
                if sweep_type == "Interpolating":
                    sweepdata.props["InterpTolerance"] = 0.5
                    sweepdata.props["InterpMaxSolns"] = 250
                    sweepdata.props["InterpMinSolns"] = 0
                    sweepdata.props["InterpMinSubranges"] = 1
                sweepdata.update()
                return sweepdata
        return False

    @aedt_exception_handler
    def create_sbr_linked_antenna(
        self,
        source_object,
        target_cs="Global",
        solution=None,
        fieldtype="nearfield",
        use_composite_ports=False,
        use_global_current=True,
        current_conformance="Disable",
        thin_sources=True,
        power_fraction="0.95",
    ):
        """Create a linked antenna.

        Parameters
        ----------
        source_object : pyaedt.Hfss
            Source object.
        target_cs : str, optional
            Target coordinate system. The default is ``"Global"``.
        solution : optional
            The default is ``None``.
        fieldtype : str, optional
            The default is ``"nearfield"``.
        use_composite_ports : bool, optional
            Whether to use composite ports. The default is ``True``.
        use_global_current : bool, optional
            Whether to use global current. The default is ``True``.
        current_conformance, str optional
            The default is ``"Disable'``.
        thin_sources : bool, optional
             The default is ``True``.
        power_fraction : str, optional
             The default is ``"0.95"``.

        Examples
        --------
        >>> from pyaedt import Hfss
        >>> target_project = "my/path/to/targetProject.aedt"
        >>> source_project = "my/path/to/sourceProject.aedt"
        >>> target = Hfss(projectname=target_project, solution_type="SBR+",
        ...               specified_version="2021.1", AlwaysNew=False)  # doctest: +SKIP
        >>> source = Hfss(projectname=source_project, designname="feeder",
        ...               specified_version="2021.1", AlwaysNew=False)  # doctest: +SKIP
        >>> target.create_sbr_linked_antenna(source, target_cs="feederPosition",
        ...                                  fieldtype="farfield")  # doctest: +SKIP

        """
        if self.solution_type != "SBR+":
            self.add_error_message("This Native components only applies to SBR+ Solution")
            return False
        compName = source_object.design_name
        uniquename = generate_unique_name(compName)
        if source_object.project_name == self.project_name:
            project_name = "This Project*"
        else:
            project_name = os.path.join(source_object.project_path, source_object.project_name + ".aedt")
        design_name = source_object.design_name
        if not solution:
            solution = source_object.nominal_adaptive
        params = OrderedDict({})
        pars = source_object.available_variations.nominal_w_values_dict
        for el in pars:
            params[el] = pars[el]
        native_props = OrderedDict(
            {
                "Type": "Linked Antenna",
                "Unit": self.modeler.model_units,
                "Is Parametric Array": False,
                "Project": project_name,
                "Product": "HFSS",
                "Design": design_name,
                "Soln": solution,
                "Params": params,
                "ForceSourceToSolve": True,
                "PreservePartnerSoln": True,
                "PathRelativeTo": "TargetProject",
                "FieldType": fieldtype,
                "UseCompositePort": use_composite_ports,
                "SourceBlockageStructure": OrderedDict({"NonModelObject": []}),
            }
        )
        if fieldtype == "nearfield":
            native_props["UseGlobalCurrentSrcOption"] = use_global_current
            native_props["Current Source Conformance"] = current_conformance
            native_props["Thin Sources"] = thin_sources
            native_props["Power Fraction"] = power_fraction
        return self._create_native_component(
            "Linked Antenna", target_cs, self.modeler.model_units, native_props, uniquename
        )

    @aedt_exception_handler
    def _create_native_component(
        self, antenna_type, target_cs=None, model_units=None, parameters_dict=None, antenna_name=None
    ):
        if antenna_name is None:
            antenna_name = generate_unique_name(antenna_type.replace(" ", "").replace("-", ""))
        if not model_units:
            model_units = self.modeler.model_units

        native_props = OrderedDict(
            {"NativeComponentDefinitionProvider": OrderedDict({"Type": antenna_type, "Unit": model_units})}
        )
        native_props["TargetCS"] = target_cs
        if isinstance(parameters_dict, dict):
            for el in parameters_dict:
                if (
                    el not in ["antenna_type", "offset", "rotation", "rotation_axis", "mode"]
                    and parameters_dict[el] is not None
                ):
                    native_props["NativeComponentDefinitionProvider"][el.replace("_", " ").title()] = parameters_dict[
                        el
                    ]
        native = NativeComponentObject(self, antenna_type, antenna_name, native_props)
        if native.create():
            self.native_components.append(native)
            return native
        return None

    class SbrAntennas:
        (
            ConicalHorn,
            CrossDipole,
            HalfWaveDipole,
            HorizontalDipole,
            ParametricBeam,
            ParametricSlot,
            PyramidalHorn,
            QuarterWaveMonopole,
            ShortDipole,
            SmallLoop,
            WireDipole,
            WireMonopole,
        ) = (
            "Conical Horn",
            "Cross Dipole",
            "Half-Wave Dipole",
            "Horizontal Dipole",
            "Parametric Beam",
            "Parametric Slot",
            "Pyramidal Horn",
            "Quarter-Wave Monopole",
            "Short Dipole",
            "Small Loop",
            "Wire Dipole",
            "Wire Monopole",
        )

    class SBRAntennaDefaults:
        _conical = OrderedDict(
            {
                "Is Parametric Array": False,
                "MatchedPortImpedance": "50ohm",
                "Polarization": "Vertical",
                "Representation": "Far Field",
                "Mouth Diameter": "0.3meter",
                "Flare Half Angle": "20deg",
            }
        )
        _cross = OrderedDict(
            {
                "Is Parametric Array": False,
                "MatchedPortImpedance": "50ohm",
                "Polarization": "RHCP",
                "Representation": "Current Source",
                "Density": "1",
                "UseGlobalCurrentSrcOption": True,
                "Resonant Frequency": "0.3GHz",
                "Wire Length": "499.654096666667mm",
                "Mode": 0,
            }
        )
        _horizontal = OrderedDict(
            {
                "Is Parametric Array": False,
                "MatchedPortImpedance": "50ohm",
                "Polarization": "Vertical",
                "Representation": "Current Source",
                "Density": "1",
                "UseGlobalCurrentSrcOption": False,
                "Resonant Frequency": "0.3GHz",
                "Wire Length": "499.654096666667mm",
                "Height Over Ground Plane": "249.827048333333mm",
                "Use Default Height": True,
            }
        )
        _parametricbeam = OrderedDict(
            {
                "Is Parametric Array": False,
                "Size": "0.1mm",
                "MatchedPortImpedance": "50ohm",
                "Polarization": "Vertical",
                "Representation": "Far Field",
                "Vertical BeamWidth": "30deg",
                "Horizontal BeamWidth": "60deg",
            }
        )
        _slot = OrderedDict(
            {
                "Is Parametric Array": False,
                "MatchedPortImpedance": "50ohm",
                "Representation": "Far Field",
                "Resonant Frequency": "0.3GHz",
                "Slot Length": "499.654096666667mm",
            }
        )
        _horn = OrderedDict(
            {
                "Is Parametric Array": False,
                "MatchedPortImpedance": "50ohm",
                "Representation": "Far Field",
                "Mouth Width": "0.3meter",
                "Mouth Height": "0.5meter",
                "Waveguide Width": "0.15meter",
                "Width Flare Half Angle": "20deg",
                "Height Flare Half Angle": "35deg",
            }
        )
        _dipole = OrderedDict(
            {
                "Is Parametric Array": False,
                "Size": "1mm",
                "MatchedPortImpedance": "50ohm",
                "Representation": "Far Field",
            }
        )
        _smallloop = OrderedDict(
            {
                "Is Parametric Array": False,
                "MatchedPortImpedance": "50ohm",
                "Polarization": "Vertical",
                "Representation": "Current Source",
                "Density": "1",
                "UseGlobalCurrentSrcOption": False,
                "Current Source Conformance": "Disable",
                "Thin Sources": True,
                "Power Fraction": "0.95",
                "Mouth Diameter": "0.3meter",
                "Flare Half Angle": "20deg",
            }
        )
        _wiredipole = OrderedDict(
            {
                "Is Parametric Array": False,
                "MatchedPortImpedance": "50ohm",
                "Representation": "Far Field",
                "Resonant Frequency": "0.3GHz",
                "Wire Length": "499.654096666667mm",
            }
        )
        parameters = {
            "Conical Horn": _conical,
            "Cross Dipole": _cross,
            "Half-Wave Dipole": _dipole,
            "Horizontal Dipole": _horizontal,
            "Parametric Beam": _parametricbeam,
            "Parametric Slot": _slot,
            "Pyramidal Horn": _horn,
            "Quarter-Wave Monopole": _dipole,
            "Short Dipole": _dipole,
            "Small Loop": _dipole,
            "Wire Dipole": _wiredipole,
            "Wire Monopole": _wiredipole,
        }
        default_type_id = {
            "Conical Horn": 11,
            "Cross Dipole": 12,
            "Half-Wave Dipole": 3,
            "Horizontal Dipole": 13,
            "Parametric Beam": 0,
            "Parametric Slot": 7,
            "Pyramidal Horn": _horn,
            "Quarter-Wave Monopole": 4,
            "Short Dipole": 1,
            "Small Loop": 2,
            "Wire Dipole": 5,
            "Wire Monopole": 6,
            "File Based Antenna": 8,
        }

    @aedt_exception_handler
    def create_sbr_antenna(
        self,
        antenna_type=SbrAntennas.ConicalHorn,
        target_cs=None,
        model_units=None,
        parameters_dict=None,
        use_current_source_representation=False,
        is_array=False,
        antenna_name=None,
    ):
        """Create a Parametric Beam antenna in SBR+.

        Parameters
        ----------
        antenna_type: str, `SbrAntennas.ConicalHorn`
            Name of the Antenna type. Enumerator SbrAntennas can also be used.
        target_cs : str, optional
            Target coordinate system. The default is the active one.
        model_units: str, optional
            Model units to be applied to the object. Default is
            ``None`` which is the active modeler units.
        parameters_dict : dict, optional
            The default is ``"nearfield"``.
        antenna_name : str, optional
            3D component name. The default is auto-generated based on the antenna type.

        Returns
        -------
        pyaedt.modules.Boundary.NativeComponentObject
            NativeComponentObject object.

        Examples
        --------
        >>> from pyaedt import Hfss
        >>> hfss = Hfss(solution_type="SBR+")  # doctest: +SKIP
        pyaedt Info: Added design 'HFSS_IPO' of type HFSS.
        >>> parm = {"polarization": "Vertical"}  # doctest: +SKIP
        >>> par_beam = hfss.create_sbr_antenna(hfss.SbrAntennas.ShortDipole,
        ...                                    parameters_dict=parm,
        ...                                    antenna_name="TX1")  # doctest: +SKIP

        """
        if self.solution_type != "SBR+":
            self.add_error_message("This Native component only applies to a SBR+ Solution.")
            return False
        if target_cs is None:
            target_cs = self.modeler.oeditor.GetActiveCoordinateSystem()
        parameters_defaults = self.SBRAntennaDefaults.parameters[antenna_type].copy()
        if use_current_source_representation and antenna_type in [
            "Conical Horn",
            "Horizontal Dipole",
            "Parametric Slot",
            "Pyramidal Horn",
            "Wire Dipole",
            "Wire Monopole",
        ]:
            parameters_defaults["Representation"] = "Current Source"
            parameters_defaults["Density"] = "1"
            parameters_defaults["UseGlobalCurrentSrcOption"] = False
            parameters_defaults["Current Source Conformance"] = "Disable"
            parameters_defaults["Thin Sources"] = False
            parameters_defaults["Power Fraction"] = "0.95"
        if is_array:
            parameters_defaults["Is Parametric Array"] = True
            parameters_defaults["Array Element Type"] = self.SBRAntennaDefaults.default_type_id[antenna_type]
            parameters_defaults["Array Element Angle Phi"] = ("0deg",)
            parameters_defaults["Array Element Angle Theta"] = ("0deg",)
            parameters_defaults["Array Element Offset X"] = "0meter"
            parameters_defaults["Array Element Offset Y"] = "0meter"
            parameters_defaults["Array Element Offset Z"] = "0meter"
            parameters_defaults["Array Element Conformance Type"] = 0
            parameters_defaults["Array Element Conformance Type"] = 0
            parameters_defaults["Array Element Conformance Type"] = 0
            parameters_defaults["Array Element Conform Orientation"] = False
            parameters_defaults["Array Design Frequency"] = "1GHz"
            parameters_defaults["Array Layout Type"] = 1
            parameters_defaults["Array Specify Design In Wavelength"] = True
            parameters_defaults["Array Element Num"] = 5
            parameters_defaults["Array Length"] = "1meter"
            parameters_defaults["Array Width"] = "1meter"
            parameters_defaults["Array Length Spacing"] = "0.1meter"
            parameters_defaults["Array Width Spacing"] = "0.1meter"
            parameters_defaults["Array Length In Wavelength"] = "3"
            parameters_defaults["Array Width In Wavelength"] = "4"
            parameters_defaults["Array Length Spacing In Wavelength"] = "0.5"
            parameters_defaults["Array Stagger Type"] = 0
            parameters_defaults["Array Stagger Angle"] = "0deg"
            parameters_defaults["Array Symmetry Type"] = 0
            parameters_defaults["Array Weight Type"] = 3
            parameters_defaults["Array Beam Angle Theta"] = "0deg"
            parameters_defaults["Array Weight Edge TaperX"] = -200
            parameters_defaults["Array Weight Edge TaperY"] = -200
            parameters_defaults["Array Weight Cosine Exp"] = 1
            parameters_defaults["Array Differential Pattern Type"] = 0
            if is_array:
                antenna_name = generate_unique_name("pAntArray")
        if parameters_dict:
            for el, value in parameters_dict.items():
                parameters_defaults[el] = value
        return self._create_native_component(antenna_type, target_cs, model_units, parameters_defaults, antenna_name)

    @aedt_exception_handler
    def create_sbr_file_based_antenna(
        self,
        ffd_full_path,
        antenna_size="1mm",
        antenna_impedance="50ohm",
        representation_type="Far Field",
        target_cs=None,
        model_units=None,
        antenna_name=None,
    ):
        """Create a linked antenna.

        Parameters
        ----------
        ffd_full_path: str
            Full path to the ffd file.
        antenna_size: str, optional
            Antenna size with units.
        antenna_impedance: str, optional
            Antenna impedance with units.
        representation_type: str, optional
            Antenna type.  Either ``"Far Field"`` or ``"Near Field"``.
        target_cs : str, optional
            Target coordinate system. The default is the active coordinate system.
        model_units: str, optional
            Model units to be applied to the object. Default is
            ``None`` which is the active modeler units.
        antenna_name : str, optional
            3D component name. The default is the auto-generated based
            on the antenna type.

        Returns
        -------
        pyaedt.modules.Boundary.NativeComponentObject
            NativeComponentObject object.

        Examples
        --------
        >>> from pyaedt import Hfss
        >>> hfss = Hfss(solution_type="SBR+")  # doctest: +SKIP
        >>> ffd_file = "full_path/to/ffdfile.ffd"
        >>> par_beam = hfss.create_sbr_file_based_antenna(ffd_file)  # doctest: +SKIP

        """
        if self.solution_type != "SBR+":
            self.add_error_message("This Native component only applies to a SBR+ Solution.")
            return False
        if target_cs is None:
            target_cs = self.modeler.oeditor.GetActiveCoordinateSystem()

        par_dicts = OrderedDict(
            {
                "Size": antenna_size,
                "MatchedPortImpedance": antenna_impedance,
                "Representation": representation_type,
                "ExternalFile": ffd_full_path,
            }
        )
        if not antenna_name:
            antenna_name = generate_unique_name(os.path.basename(ffd_full_path).split(".")[0])

        return self._create_native_component("File Based Antenna", target_cs, model_units, par_dicts, antenna_name)

    @aedt_exception_handler
    def set_sbr_txrx_settings(self, txrx_settings):
        """Set Sbr+ TX RX Antenna Settings.

        Parameters
        ----------
        txrx_settings : dict
            Dictionary containing the TX as key and RX as values

        Returns
        -------
        pyaedt.modules.Boundary.BoundaryObject
            Boundary object.

        Examples
        --------

        """
        if self.solution_type != "SBR+":
            self.add_error_message("This Boundary only applies to SBR+ Solution")
            return False
        id = 0
        props = OrderedDict({})
        for el, val in txrx_settings.items():
            props["Tx/Rx List " + str(id)] = OrderedDict({"Tx Antenna": el, "Rx Antennas": txrx_settings[el]})
            id += 1
        return self._create_boundary("SBRTxRxSettings", props, "SBRTxRxSettings")

    @aedt_exception_handler
<<<<<<< HEAD
    def create_discrete_sweep(
        self, setupname, sweepname="SinglePoint", freq="1GHz", save_field=True, save_radiating_field=False
    ):
=======
    def create_single_point_sweep(self, setupname, sweepname="SinglePoint", freq_start="1GHz", save_field=True,
                              save_radiating_field=False):
>>>>>>> 7731f7c2
        """Create a discrete sweep with a single frequency value.

        Parameters
        ----------
        setupname : str
            Name of the setup.
        sweepname : str, optional
            Name of the sweep. The default is ``"SinglePoint"``.
        freq_start : str, optional
            Sweep frequency point with units. The default is ``"1GHz"``.
        save_field : bool, optional
            Whether to save the field. The default is ``True``.
        save_radiating_field : bool, optional
            Whether to save the radiating field. The default is ``False``.


        Returns
        -------
        :class: `pyaedt.modules.SetupTemplates.SweepHFSS` or bool
            Sweep object if successful. ``False`` if unsuccessful.

        Examples
        --------

        Create a setup named ``"DiscreteSweepSetup"`` and use it in a discrete sweep
        named ``"DiscreteSweep"``.

        >>> setup = hfss.create_setup("DiscreteSweepSetup")
        >>> discrete_sweep = hfss.create_single_point_sweep(setupname="DiscreteSweepSetup",
        ...                                             sweepname="DiscreteSweep", freq_start="2GHz")
        pyaedt Info: Sweep was created correctly.

        """

        if sweepname is None:
            sweepname = generate_unique_name("Sweep")

        if setupname not in self.setup_names:
            return False
        for i in self.setups:
            if i.name == setupname:
                setupdata = i
                for sw in setupdata.sweeps:
                    if sweepname == sw.name:
                        self._messenger.add_warning_message(
                            "Sweep {} is already present. Rename and retry.".format(sweepname)
                        )
                        return False
                sweepdata = setupdata.add_sweep(sweepname, "Discrete")
                sweepdata.props["RangeStart"] = freq_start
                sweepdata.props["SaveSingleField"] = save_field
                sweepdata.props["SaveFields"] = save_field
                sweepdata.props["SaveRadFields"] = save_radiating_field
                sweepdata.props["ExtrapToDC"] = False
                sweepdata.props["Type"] = "Discrete"
                sweepdata.props["RangeType"] = "LinearCount"
                sweepdata.update()
                self._messenger.add_info_message("Sweep was created correctly.")
                return sweepdata
        return False

    @aedt_exception_handler
    def create_circuit_port_between_objects(
        self,
        startobj,
        endobject,
        axisdir="XYNeg",
        impedance=50,
        portname=None,
        renorm=True,
        renorm_impedance=50,
        deemb=False,
    ):
        """Create a circuit port taking the closest edges of two objects.

        Parameters
        ----------
        startobj :
            First (starting) object for the integration line.
        endobject :
            Second (ending) object for the integration line.
        axisdir : str, optional
            Position of the port. It should be one of the values for ``Application.AxisDir``,
            which are: ``"XNeg"``, ``"YNeg"``, ``"ZNeg"``, ``"XPos"``, ``"YPos"``, and ``"ZPos"``.
            The default is ``"XYNeg"``.
        impedance : float, optional
            Port impedance. The default is ``50``.
        portname : str, optional
            Name of the port. The default is ``None``.
        renorm : bool, optional
            Whether to renormalize the mode. The default is ``True``.
        renorm_impedance : float or str, optional
            Renormalize impedance. The default is ``50``.
        deemb : bool, optional
            Whether to deembed the port. The default is ``False``.

        Returns
        -------
        str
            Name of port created when successful, ``False`` otherwise.

        Examples
        --------

        Create two boxes that will be used to create a circuit port
        named ``'CircuitExample'``.

        >>> box1 = hfss.modeler.primitives.create_box([0, 0, 80], [10, 10, 5],
        ...                                           "BoxCircuit1", "copper")
        >>> box2 = hfss.modeler.primitives.create_box([0, 0, 100], [10, 10, 5],
        ...                                           "BoxCircuit2", "copper")
        >>> hfss.create_circuit_port_between_objects("BoxCircuit1", "BoxCircuit2",
        ...                                          hfss.AxisDir.XNeg, 50,
        ...                                          "CircuitExample", True, 50, False)
        'CircuitExample'

        """

        if not self.modeler.primitives.does_object_exists(startobj) or not self.modeler.primitives.does_object_exists(
            endobject
        ):
            self._messenger.add_error_message("One or both objects doesn't exists. Check and retry")
            return False
        if self.solution_type in ["DrivenModal", "DrivenTerminal", "Transient Network"]:
            out, parallel = self.modeler.primitives.find_closest_edges(startobj, endobject, axisdir)
            port_edges = []
            if not portname:
                portname = generate_unique_name("Port")
            elif portname + ":1" in self.modeler.get_excitations_name():
                portname = generate_unique_name(portname)
            if self._create_circuit_port(out, impedance, portname, renorm, deemb, renorm_impedance=renorm_impedance):
                return portname
        return False

    @aedt_exception_handler
    def create_lumped_port_between_objects(
        self, startobj, endobject, axisdir=0, impedance=50, portname=None, renorm=True, deemb=False, port_on_plane=True
    ):
        """Create a lumped port taking the closest edges of two objects.

        Parameters
        ----------
        startobj :
            First (starting) object for the integration line.
        endobject :
            Second (ending) object for the integration line.
        axisdir :
            Position of the port. It should be one of the values for ``Application.AxisDir``, which are:
            ``"XNeg"``, ``"YNeg"``, ``"ZNeg"``, ``"XPos"``, ``"YPos"``, and ``"ZPos"``. The default is ``"0"``.
        impedance : float, optional
            Port impedance. The default is ``50``.
        portname : str, optional
            Name of the port. The default is ``None``.
        renorm : bool, optional
            Whether to renormalize the mode. The default is ``True``.
        deemb : bool, optional
            Whether to deembed the port. The default is ``False``.
        port_on_plane : bool, optional
            Whether to create the source on the plane orthogonal to ``AxisDir``.
            The default is ``True``.

        Returns
        -------
        str
            Name of port created when successful, ``False`` otherwise.

        Examples
        --------

        Create two boxes that will be used to create a lumped port
        named ``'LumpedPort'``.

        >>> box1 = hfss.modeler.primitives.create_box([0, 0, 50], [10, 10, 5],
        ...                                           "BoxLumped1","copper")
        >>> box2 = hfss.modeler.primitives.create_box([0, 0, 60], [10, 10, 5],
        ...                                           "BoxLumped2", "copper")
        >>> hfss.create_lumped_port_between_objects("BoxLumped1", "BoxLumped2",
        ...                                         hfss.AxisDir.XNeg, 50,
        ...                                         "LumpedPort", True, False)
        pyaedt Info: Connection Correctly created
        'LumpedPort'

        """

        if not self.modeler.primitives.does_object_exists(startobj) or not self.modeler.primitives.does_object_exists(
            endobject
        ):
            self._messenger.add_error_message("One or both objects do not exist. Check and retry.")
            return False

        if self.solution_type in ["DrivenModal", "DrivenTerminal", "Transient Network"]:
            sheet_name, point0, point1 = self.modeler._create_sheet_from_object_closest_edge(
                startobj, endobject, axisdir, port_on_plane
            )

            if not portname:
                portname = generate_unique_name("Port")
            elif portname + ":1" in self.modeler.get_excitations_name():
                portname = generate_unique_name(portname)
            if self.solution_type == "DrivenModal":
                self._create_lumped_driven(sheet_name, point0, point1, impedance, portname, renorm, deemb)
            else:
                faces = self.modeler.primitives.get_object_faces(sheet_name)
                self._create_port_terminal(faces[0], endobject, portname, iswaveport=False)
            return portname
        return False

    @aedt_exception_handler
    def create_voltage_source_from_objects(self, startobj, endobject, axisdir=0, sourcename=None, source_on_plane=True):
        """Create a voltage source taking the closest edges of two objects.

        Parameters
        ----------
        startobj :
            First (starting) object for the integration line.
        endobject :
            Second (ending) object for the integration line.
        axisdir : str, optional
            Position of the port. It should be one of the values for ``Application.AxisDir``,
            which are: ``"XNeg"``, ``"YNeg"``, ``"ZNeg"``, ``"XPos"``, ``"YPos"``, and ``"ZPos"``.
            The default value is ``"0"``.
        sourcename : str, optional
            Name of the source. The default is ``None``.
        source_on_plane : bool, optional
            Whether to create the source on the plane orthogonal to ``AxisDir``. The default is ``True``.

        Returns
        -------
        str
           Name of source created when successful, ``False`` otherwise.

        Examples
        --------

        Create two boxes that will be used to create a voltage source
        named ``'VoltageSource'``.

        >>> box1 = hfss.modeler.primitives.create_box([30, 0, 0], [40, 10, 5],
        ...                                           "BoxVolt1", "copper")
        >>> box2 = hfss.modeler.primitives.create_box([30, 0, 10], [40, 10, 5],
        ...                                           "BoxVolt2", "copper")
        >>> hfss.create_voltage_source_from_objects("BoxVolt1", "BoxVolt2",
        ...                                         hfss.AxisDir.XNeg,
        ...                                         "VoltageSource")
        pyaedt Info: Connection Correctly created
        'VoltageSource'

        """

        if not self.modeler.primitives.does_object_exists(startobj) or not self.modeler.primitives.does_object_exists(
            endobject
        ):
            self._messenger.add_error_message("One or both objects doesn't exists. Check and retry")
            return False
        if self.solution_type in ["DrivenModal", "DrivenTerminal", "Transient Network"]:
            sheet_name, point0, point1 = self.modeler._create_sheet_from_object_closest_edge(
                startobj, endobject, axisdir, source_on_plane
            )
            if not sourcename:
                sourcename = generate_unique_name("Voltage")
            elif sourcename + ":1" in self.modeler.get_excitations_name():
                sourcename = generate_unique_name(sourcename)
            status = self.create_source_excitation(sheet_name, point0, point1, sourcename, sourcetype="Voltage")
            if status:
                return sourcename
            else:
                return False
        return False

    @aedt_exception_handler
    def create_current_source_from_objects(self, startobj, endobject, axisdir=0, sourcename=None, source_on_plane=True):
        """Create a current source taking the closest edges of two objects.

        Parameters
        ----------
        startobj :
            First (starting) object for the integration line.
        endobject :
            Second (ending) object for the integration line.
        axisdir : optional
            Position of the current source. It should be one of the values for ``Application.AxisDir``, which are:
            ``"XNeg"``, ``"YNeg"``, ``"ZNeg"``, ``"XPos"``, ``"YPos"``, and ``"ZPos"``. The default is ``"0"``.
        sourcename : str, optional
            Name of the source. The default is ``None``.
        source_on_plane : bool, optional
            Whether to create the source on the plane orthogonal to ``axisdir``. The default is ``True``.

        Returns
        -------
        str
            Name of the source created when successful, ``False`` otherwise.

        Examples
        --------

        Create two boxes that will be used to create a current source
        named ``'CurrentSource'``.

        >>> box1 = hfss.modeler.primitives.create_box([30, 0, 20], [40, 10, 5],
        ...                                           "BoxCurrent1", "copper")
        >>> box2 = hfss.modeler.primitives.create_box([30, 0, 30], [40, 10, 5],
        ...                                           "BoxCurrent2", "copper")
        >>> hfss.create_current_source_from_objects("BoxCurrent1", "BoxCurrent2",
        ...                                         hfss.AxisDir.XPos,
        ...                                         "CurrentSource")
        pyaedt Info: Connection Correctly created
        'CurrentSource'

        """

        if not self.modeler.primitives.does_object_exists(startobj) or not self.modeler.primitives.does_object_exists(
            endobject
        ):
            self._messenger.add_error_message("One or both objects do not exist. Check and retry.")
            return False
        if self.solution_type in ["DrivenModal", "DrivenTerminal", "Transient Network"]:
            sheet_name, point0, point1 = self.modeler._create_sheet_from_object_closest_edge(
                startobj, endobject, axisdir, source_on_plane
            )
            if not sourcename:
                sourcename = generate_unique_name("Current")
            elif sourcename + ":1" in self.modeler.get_excitations_name():
                sourcename = generate_unique_name(sourcename)
            status = self.create_source_excitation(sheet_name, point0, point1, sourcename, sourcetype="Current")
            if status:
                return sourcename
            else:
                return False
        return False

    @aedt_exception_handler
    def create_source_excitation(self, sheet_name, point1, point2, sourcename, sourcetype="Voltage"):
        """Create a source excitation.

        Parameters
        ----------
        sheet_name : str
            Name of the sheet.
        point1 :

        point2 :

        sourcename : str
            Name of the source.

        sourcetype : str, optional
            Type of the source. The default is ``"Voltage"``.

        Returns
        -------
        :class: `pyaedt.modules.Boundary.BoundaryObject`
            Boundary object.

        """

        props = OrderedDict({"Objects": [sheet_name], "Direction": OrderedDict({"Start": point1, "End": point2})})
        return self._create_boundary(sourcename, props, sourcetype)

    @aedt_exception_handler
    def create_wave_port_between_objects(
        self,
        startobj,
        endobject,
        axisdir=0,
        impedance=50,
        nummodes=1,
        portname=None,
        renorm=True,
        deembed_dist=0,
        port_on_plane=True,
        add_pec_cap=False,
    ):
        """Create a waveport taking the closest edges of two objects.

        Parameters
        ----------
        startobj :
            First (starting) object for the integration line.
        endobject :
            Second (ending) object for the integration line.
        axisdir : str, optional
            Position of the port. It should be one of the values for ``Application.AxisDir``,
            which are: ``"XNeg"``, ``"YNeg"``, ``"ZNeg"``, ``"XPos"``, ``"YPos"``, and ``"ZPos"``.
            The default is ``"0"``.
        impedance : float, optional
            Port impedance. The default is ``50``.
        nummodes : int, optional
            Number of modes. The default is ``1``.
        portname : str, optional
            Name of the port. The default is ``None``.
        renorm : bool, optional
            Whether to renormalize the mode. The default is ``True``.
        deembed_dist : float, optional
            Deembed distance in millimeters. The default is ``0``,
            in which case deembed is disabled.
        port_on_plane : bool, optional
            Whether to create the port on the plane orthogonal to ``AxisDir``. The default is ``True``.
        add_pec_cap : bool, optional
             The default is ``False``.

        Returns
        -------
        :class: `pyaedt.modules.Boundary.BoundaryObject`
            Boundary object.

        Examples
        --------

        Create two boxes that will be used to create a wave port
        named ``'WavePort'``.

        >>> box1 = hfss.modeler.primitives.create_box([0,0,0], [10,10,5],
        ...                                           "BoxWave1", "copper")
        >>> box2 = hfss.modeler.primitives.create_box([0, 0, 10], [10, 10, 5],
        ...                                           "BoxWave2", "copper")
        >>> wave_port = hfss.create_wave_port_between_objects("BoxWave1", "BoxWave2",
        ...                                                   hfss.AxisDir.XNeg, 50, 1,
        ...                                                   "WavePort", False)
        pyaedt Info: Connection Correctly created

        """

        if not self.modeler.primitives.does_object_exists(startobj) or not self.modeler.primitives.does_object_exists(
            endobject
        ):
            self._messenger.add_error_message("One or both objects do not exist. Check and retry.")
            return False
        if self.solution_type in ["DrivenModal", "DrivenTerminal", "Transient Network"]:
            sheet_name, point0, point1 = self.modeler._create_sheet_from_object_closest_edge(
                startobj, endobject, axisdir, port_on_plane
            )
            if add_pec_cap:
                dist = GeometryOperators.points_distance(point0, point1)
                self._create_pec_cap(sheet_name, startobj, dist / 10)
            if not portname:
                portname = generate_unique_name("Port")
            elif portname + ":1" in self.modeler.get_excitations_name():
                portname = generate_unique_name(portname)
            if self.solution_type == "DrivenModal":
                return self._create_waveport_driven(
                    sheet_name, point0, point1, impedance, portname, renorm, nummodes, deembed_dist
                )
            else:
                faces = self.modeler.primitives.get_object_faces(sheet_name)
                return self._create_port_terminal(faces[0], endobject, portname, iswaveport=True)
        return False

    def _create_pec_cap(self, sheet_name, obj_name, pecthick):
        # TODO check method
        obj = self.modeler.primitives[sheet_name].clone()
        out_obj = self.modeler.thicken_sheet(obj, pecthick, False)
        bounding2 = out_obj.bounding_box
        bounding1 = self.modeler.primitives[obj_name].bounding_box
        tol = 1e-9
        i = 0
        internal = False
        for a, b in zip(bounding1, bounding2):
            if i < 3:
                if (b - a) > tol:
                    internal = True
            elif (b - a) < tol:
                internal = True
            i += 1
        if internal:
            self.odesign.Undo()
            self.modeler.primitives.cleanup_objects()
            out_obj = self.modeler.thicken_sheet(obj, -pecthick, False)

        out_obj.material_name = "pec"
        return True

    @aedt_exception_handler
    def create_wave_port_microstrip_between_objects(
        self,
        startobj,
        endobject,
        axisdir=0,
        impedance=50,
        nummodes=1,
        portname=None,
        renorm=True,
        deembed_dist=0,
        vfactor=3,
        hfactor=5,
    ):
        """Create a waveport taking the closest edges of two objects.

        Parameters
        ----------
        startobj :
            First (starting) object for the integration line. This is typically the reference plane.
        endobject :
            Second (ending) object for the integration line.
        axisdir : int, optional
            Position of the port. It should be one of the values for ``Application.AxisDir``,
            which are: ``0`` for ``"XNeg"``,``1`` for ``"YNeg"``,``2`` for ``"ZNeg"``, ``3`` for``"XPos"``,
            ``4`` for``"YPos"``, and ``5`` for``"ZPos"``.
            The default is ``0``.
        impedance : float, optional
            Port impedance. The default is ``50``.
        nummodes : int, optional
            Number of modes. The default is ``1``.
        portname : str, optional
            Name of the port. The default is ``None``.
        renorm : bool, optional
            Whether to renormalize the mode. The default is ``True``.
        deembed_dist : float, optional
            Deembed distance in millimeters. The default is ``0``,
            in which case deembed is disabled.
        vfactor : int, optional
            Port vertical factor. The default is ``3``.
        hfactor : int, optional
            Port horizontal factor. The default is ``5``.

        Returns
        -------
        :class: `pyaedt.modules.Boundary.BoundaryObject`
            Port object.

        Examples
        --------

        Create a wave port supported by a microstrip line.

        >>> ms = hfss.modeler.primitives.create_box([4, 5, 0], [1, 100, 0.2],
        ...                                         name="MS1", matname="copper")
        >>> sub = hfss.modeler.primitives.create_box([0, 5, -2], [20, 100, 2],
        ...                                          name="SUB1", matname="FR4_epoxy")
        >>> gnd = hfss.modeler.primitives.create_box([0, 5, -2.2], [20, 100, 0.2],
        ...                                          name="GND1", matname="FR4_epoxy")
        >>> port = hfss.create_wave_port_microstrip_between_objects("GND1", "MS1",
        ...                                                         portname="MS1",
        ...                                                         axisdir=1)
        pyaedt Info: Connection Correctly created

        """
        if not self.modeler.primitives.does_object_exists(startobj) or not self.modeler.primitives.does_object_exists(
            endobject
        ):
            self._messenger.add_error_message("One or both objects do not exist. Check and retry.")
            return False
        if self.solution_type in ["DrivenModal", "DrivenTerminal", "Transient Network"]:
            sheet_name, point0, point1 = self.modeler._create_microstrip_sheet_from_object_closest_edge(
                startobj, endobject, axisdir, vfactor, hfactor
            )
            dist = GeometryOperators.points_distance(point0, point1)
            self._create_pec_cap(sheet_name, startobj, dist / 10)
            if not portname:
                portname = generate_unique_name("Port")
            elif portname + ":1" in self.modeler.get_excitations_name():
                portname = generate_unique_name(portname)
            if self.solution_type == "DrivenModal":
                return self._create_waveport_driven(
                    sheet_name, point0, point1, impedance, portname, renorm, nummodes, deembed_dist
                )
            else:
                faces = self.modeler.primitives.get_object_faces(sheet_name)
                return self._create_port_terminal(faces[0], endobject, portname, iswaveport=True)
        return False

    @aedt_exception_handler
    def create_perfecte_from_objects(
        self, startobj, endobject, axisdir=0, sourcename=None, is_infinite_gnd=False, bound_on_plane=True
    ):
        """Create a Perfect E taking the closest edges of two objects.

        Parameters
        ----------
        startobj :
            First object (starting object for integration line)
        endobject :
            Second object (ending object for integration line)
        axisdir : str, optional
            Position of the port. It should be one of the values for ``Application.AxisDir``,
            which are: ``"XNeg"``, ``"YNeg"``, ``"ZNeg"``, ``"XPos"``, ``"YPos"``, and ``"ZPos"``.
            The default is ``"0"``.
        sourcename : str, optional
            Perfect E name. The default is ``None``.
        is_infinite_gnd : bool, optional
            Whether the Perfect E is an infinite ground. The default is ``False``.
        bound_on_plane : bool, optional
            Whether to create the Perfect E on the plane orthogonal to ``AxisDir``. The default is ``True``.

        Returns
        -------
        :class: `pyaedt.modules.Boundary.BoundaryObject` or bool
            Boundary object if successful. ``False`` if unsuccessful.

        Examples
        --------

        Create two boxes that will be used to create a Perfect E named ``'PerfectE'``.

        >>> box1 = hfss.modeler.primitives.create_box([0,0,0], [10,10,5],
        ...                                           "perfect1", "Copper")
        >>> box2 = hfss.modeler.primitives.create_box([0, 0, 10], [10, 10, 5],
        ...                                           "perfect2", "copper")
        >>> perfect_e = hfss.create_perfecte_from_objects("perfect1", "perfect2",
        ...                                               hfss.AxisDir.ZNeg, "PerfectE")
        pyaedt Info: Connection Correctly created
        >>> type(perfect_e)
        <class 'pyaedt.modules.Boundary.BoundaryObject'>

        """

        if not self.modeler.primitives.does_object_exists(startobj) or not self.modeler.primitives.does_object_exists(
            endobject
        ):
            self._messenger.add_error_message("One or both objects do not exist. Check and retry.")
            return False
        if self.solution_type in ["DrivenModal", "DrivenTerminal", "Transient Network"]:
            sheet_name, point0, point1 = self.modeler._create_sheet_from_object_closest_edge(
                startobj, endobject, axisdir, bound_on_plane
            )

            if not sourcename:
                sourcename = generate_unique_name("PerfE")
            elif sourcename in self.modeler.get_boundaries_name():
                sourcename = generate_unique_name(sourcename)
            return self.create_boundary(self.BoundaryType.PerfectE, sheet_name, sourcename, is_infinite_gnd)
        return False

    @aedt_exception_handler
    def create_perfecth_from_objects(self, startobj, endobject, axisdir=0, sourcename=None, bound_on_plane=True):
        """Create a Perfect H taking the closest edges of two objects.

        Parameters
        ----------
        startobj :
            First (starting) object for the integration line.
        endobject :
            Second (ending) object for the integration line.
        axisdir : str, optional
            Position of the port. It should be one of the values for ``Application.AxisDir``,
            which are: ``"XNeg"``, ``"YNeg"``, ``"ZNeg"``, ``"XPos"``, ``"YPos"``, and ``"ZPos"``.
            The default is ``"0"``.
        sourcename : str, optional
            Perfect H name. The default is ``None``.
        bound_on_plane : bool, optional
            Whether to create the Perfect H on the plane orthogonal to ``AxisDir``. The default is ``True``.

        Returns
        -------
        :class: `pyaedt.modules.Boundary.BoundaryObject` or bool
            Boundary object if successful. ``False`` if unsuccessful.

        Examples
        --------

        Create two boxes that will be used to create a Perfect H named ``'PerfectH'``.

        >>> box1 = hfss.modeler.primitives.create_box([0,0,20], [10,10,5],
        ...                                           "perfect1", "Copper")
        >>> box2 = hfss.modeler.primitives.create_box([0, 0, 30], [10, 10, 5],
        ...                                           "perfect2", "copper")
        >>> perfect_h = hfss.create_perfecth_from_objects("perfect1", "perfect2",
        ...                                               hfss.AxisDir.ZNeg, "PerfectH")
        pyaedt Info: Connection Correctly created
        >>> type(perfect_h)
        <class 'pyaedt.modules.Boundary.BoundaryObject'>

        """

        if not self.modeler.primitives.does_object_exists(startobj) or not self.modeler.primitives.does_object_exists(
            endobject
        ):
            self._messenger.add_error_message("One or both objects do not exist. Check and retry.")
            return False
        if self.solution_type in ["DrivenModal", "DrivenTerminal", "Transient Network"]:
            sheet_name, point0, point1 = self.modeler._create_sheet_from_object_closest_edge(
                startobj, endobject, axisdir, bound_on_plane
            )

            if not sourcename:
                sourcename = generate_unique_name("PerfH")
            elif sourcename in self.modeler.get_boundaries_name():
                sourcename = generate_unique_name(sourcename)
            return self.create_boundary(self.BoundaryType.PerfectH, sheet_name, sourcename)
        return None

    @aedt_exception_handler
    def SARSetup(self, Tissue_object_List_ID, TissueMass=1, MaterialDensity=1, voxel_size=1, Average_SAR_method=0):
        """Define SAR settings.

        Parameters
        ----------
        Tissue_object_List_ID : int

        TissueMass : float, optional
            The default is ``1``.
        MaterialDensity : optional
            The default is ``1``.
        voxel_size : optional
            The default is ``1``.
        Average_SAR_method : optional
            The default is ``0``.

        Returns
        -------
        :class: `pyaedt.hfss.SARSetup`
            SARSetup object.

        """
        self.odesign.SARSetup(TissueMass, MaterialDensity, Tissue_object_List_ID, voxel_size, Average_SAR_method)
        return True

    @aedt_exception_handler
    def create_open_region(self, Frequency="1GHz", Boundary="Radiation", ApplyInfiniteGP=False, GPAXis="-z"):
        """Create an open region on the active editor.

        Parameters
        ----------
        Frequency : str, optional
            Frequency with units. The  default is ``"1GHz"``.
        Boundary : str, optional
            Type of the boundary. The default is ``"Radition"``.
        ApplyInfiniteGP : bool, optional
            Whether to apply an infinite ground plane. The default is ``False``.
        GPAXis : str, optional
            The default is ``"-z"``.

        Returns
        -------
        bool
            ``True`` when successful, ``False`` when failed.

        """
        vars = ["NAME:Settings", "OpFreq:=", Frequency, "Boundary:=", Boundary, "ApplyInfiniteGP:=", ApplyInfiniteGP]
        if ApplyInfiniteGP:
            vars.append("Direction:=")
            vars.append(GPAXis)

        self.omodelsetup.CreateOpenRegion(vars)
        return True

    @aedt_exception_handler
    def create_lumped_rlc_between_objects(
        self,
        startobj,
        endobject,
        axisdir=0,
        sourcename=None,
        rlctype="Parallel",
        Rvalue=None,
        Lvalue=None,
        Cvalue=None,
        bound_on_plane=True,
    ):
        """Create a lumped RLC taking the closest edges of two objects.

        Parameters
        ----------
        startobj :
            First (starting) object for the integration line.
        endobject :
            Second (ending) object for the integration line.
        axisdir : str, optional
            Position of the port. It should be one of the values for ``Application.AxisDir``,
            which are: ``"XNeg"``, ``"YNeg"``, ``"ZNeg"``, ``"XPos"``, ``"YPos"``, and ``"ZPos"``.
            The default is ``"0"``.
        sourcename : str, optional
            Perfect H name. The default is ``None``.
        rlctype : str, optional
            Type of the RLC. Options are ``"Parallel"`` or ``"Series"``.
            The default is ``"Parallel"``.
        Rvalue : optional
            Resistance value in ohms. The default is ``None``,
            in which case this parameter is disabled.
        Lvalue : optional
            Inductance value in H. The default is ``None``,
            in which case this parameter is disabled.
        Cvalue : optional
            Capacitance value in F. The default is ``None``,
            in which case this parameter is disabled.
        bound_on_plane : bool, optional
            Whether to create the boundary on the plane orthogonal
            to ``AxisDir``. The default is ``True``.

        Returns
        -------
        :class: `pyaedt.modules.Boundary.BoundaryObject` or bool
            Boundary object if successful. ``False`` if unsuccessful.

        Examples
        --------

        Create two boxes that will be used to create a lumped RLC named
        ``'LumpedRLC'``.

        >>> box1 = hfss.modeler.primitives.create_box([0, 0, 50], [10, 10, 5],
        ...                                           "rlc1", "copper")
        >>> box2 = hfss.modeler.primitives.create_box([0, 0, 60], [10, 10, 5],
        ...                                           "rlc2", "copper")
        >>> rlc = hfss.create_lumped_rlc_between_objects("rlc1", "rlc2", hfss.AxisDir.XPos,
        ...                                              "LumpedRLC", Rvalue=50,
        ...                                              Lvalue=1e-9, Cvalue = 1e-6)
        pyaedt Info: Connection Correctly created

        """

        if not self.modeler.primitives.does_object_exists(startobj) or not self.modeler.primitives.does_object_exists(
            endobject
        ):
            self._messenger.add_error_message("One or both objects do not exist. Check and retry.")
            return False
        if self.solution_type in ["DrivenModal", "DrivenTerminal", "Transient Network"] and (
            Rvalue or Lvalue or Cvalue
        ):
            sheet_name, point0, point1 = self.modeler._create_sheet_from_object_closest_edge(
                startobj, endobject, axisdir, bound_on_plane
            )

            if not sourcename:
                sourcename = generate_unique_name("Lump")
            elif sourcename in self.modeler.get_boundaries_name():
                sourcename = generate_unique_name(sourcename)
            start = [str(i) + self.modeler.primitives.model_units for i in point0]
            stop = [str(i) + self.modeler.primitives.model_units for i in point1]

            props = OrderedDict()
            props["Objects"] = [sheet_name]
            props["CurrentLine"] = OrderedDict({"Start": start, "End": stop})
            props["RLC Type"] = [rlctype]
            if Rvalue:
                props["UseResist"] = True
                props["Resistance"] = str(Rvalue) + "ohm"
            if Lvalue:
                props["UseInduct"] = True
                props["Inductance"] = str(Lvalue) + "H"
            if Cvalue:
                props["UseCap"] = True
                props["Capacitance"] = str(Cvalue) + "F"

            return self._create_boundary(sourcename, props, "LumpedRLC")
        return False

    @aedt_exception_handler
    def create_impedance_between_objects(
        self,
        startobj,
        endobject,
        axisdir=0,
        sourcename=None,
        resistance=50,
        reactance=0,
        is_infground=False,
        bound_on_plane=True,
    ):
        """Create an impedance taking the closest edges of two objects.

        Parameters
        ----------
        startobj :
            First (starting) object for the integration line.
        endobject :
            Second (ending) object for the integration line.
        axisdir : str, optional
            Position of the impedance. It should be one of the values
            for ``Application.AxisDir``, which are: ``"XNeg"``,
            ``"YNeg"``, ``"ZNeg"``, ``"XPos"``, ``"YPos"``, and
            ``"ZPos"``.  The default is ``"0"``.
        sourcename : str, optional
            Name of the impedance. The default is ``None``.
        resistance : float, optional
            Resistance value in ohms. The default is ``50``. If ``None``,
            this parameter is disabled.
        reactance : optional
            Reactance value in ohms. The default is ``0``. If ``None``,
            this parameter is disabled.
        is_infground : bool, optional
            Whether the impendance is an infinite ground. The default is ``False``.
        bound_on_plane : bool, optional
            Whether to create the impedance on the plane orthogonal to ``AxisDir``.
            The default is ``True``.

        Returns
        -------
        :class: `pyaedt.modules.Boundary.BoundaryObject` or bool
            Boundary object if successful. ``False`` if unsuccessful.

        Examples
        --------

        Create two boxes that will be used to create an impedance named
        named ``'ImpedanceExample'``.

        >>> box1 = hfss.modeler.primitives.create_box([0, 0, 70], [10, 10, 5],
        ...                                           "box1", "copper")
        >>> box2 = hfss.modeler.primitives.create_box([0, 0, 80], [10, 10, 5],
        ...                                           "box2", "copper")
        >>> impedance = hfss.create_impedance_between_objects("box1", "box2", hfss.AxisDir.XPos,
        ...                                                   "ImpedanceExample", 100, 50)
        pyaedt Info: Connection Correctly created

        """

        if not self.modeler.primitives.does_object_exists(startobj) or not self.modeler.primitives.does_object_exists(
            endobject
        ):
            self._messenger.add_error_message("One or both objects do not exist. Check and retry.")
            return False
        if self.solution_type in ["DrivenModal", "DrivenTerminal", "Transient Network"]:
            sheet_name, point0, point1 = self.modeler._create_sheet_from_object_closest_edge(
                startobj, endobject, axisdir, bound_on_plane
            )

            if not sourcename:
                sourcename = generate_unique_name("Imped")
            elif sourcename in self.modeler.get_boundaries_name():
                sourcename = generate_unique_name(sourcename)
            props = OrderedDict(
                {
                    "Objects": [sheet_name],
                    "Resistance": str(resistance),
                    "Reactance": str(reactance),
                    "InfGroundPlane": is_infground,
                }
            )
            return self._create_boundary(sourcename, props, "Impedance")
        return False

    @aedt_exception_handler
    def create_boundary(
        self, boundary_type=BoundaryType.PerfectE, sheet_name=None, boundary_name="", is_infinite_gnd=False
    ):
        """Create a boundary given specific inputs.

        Parameters
        ----------
        boundary_type : str, optional
            Boundary type object. Options are ``"PerfectE"``, ``"PerfectH"``, ``"Aperture"``, and
            ``"Radiation"``. The default is ``PerfectE``.
        sheet_name : in, str, or list, optional
            Name of the sheet. It can be an integer (face ID), a string (sheet), or a list of integers
            and strings. The default is ``None``.
        boundary_name : str, optional
            Name of the boundary. The default is ``""``.
        is_infinite_gnd : bool, optional
            Whether the boundary is an infinite ground. The default is ``False``.

        Returns
        -------
        :class: `pyaedt.modules.Boundary.BoundaryObject`
            Boundary object.

        """

        props = {}
        sheet_name = self.modeler._convert_list_to_ids(sheet_name)
        if type(sheet_name) is list:
            if type(sheet_name[0]) is str:
                props["Objects"] = sheet_name
            else:
                props["Faces"] = sheet_name

        if boundary_type == self.BoundaryType.PerfectE:
            props["InfGroundPlane"] = is_infinite_gnd
            boundary_type = "PerfectE"
        elif boundary_type == self.BoundaryType.PerfectH:
            boundary_type = "PerfectH"
        elif boundary_type == self.BoundaryType.Aperture:
            boundary_type = "Aperture"
        elif boundary_type == self.BoundaryType.Radiation:
            props["IsFssReference"] = False
            props["IsForPML"] = False
            boundary_type = "Radiation"
        else:
            return None
        return self._create_boundary(boundary_name, props, boundary_type)

    @aedt_exception_handler
    def _get_reference_and_integration_points(self, sheet, axisdir):
        objID = self.modeler.oeditor.GetFaceIDs(sheet)
        face_edges = self.modeler.primitives.get_face_edges(objID[0])
        mid_points = [self.modeler.primitives.get_edge_midpoint(i) for i in face_edges]
        if axisdir < 3:
            min_point = [1e6, 1e6, 1e6]
            max_point = [-1e6, -1e6, -1e6]
            for el in mid_points:
                if el[axisdir] < min_point[axisdir]:
                    min_point = el
                if el[axisdir] > max_point[axisdir]:
                    max_point = el
        else:
            min_point = [-1e6, -1e6, -1e6]
            max_point = [1e6, 1e6, 1e6]
            for el in mid_points:
                if el[axisdir - 3] > min_point[axisdir - 3]:
                    min_point = el
                if el[axisdir - 3] < max_point[axisdir - 3]:
                    max_point = el

        refid = self.modeler.primitives.get_bodynames_from_position(min_point)
        refid.remove(sheet)
        diels = self.get_all_dielectrics_names()
        for el in refid:
            if el in diels:
                refid.remove(el)

        int_start = None
        int_stop = None
        if min_point != max_point:
            int_start = min_point
            int_stop = max_point
        return refid, int_start, int_stop

    @aedt_exception_handler
    def create_wave_port_from_sheet(
        self, sheet, deemb=0, axisdir=0, impedance=50, nummodes=1, portname=None, renorm=True
    ):
        """Create a waveport on sheet objects created starting from sheets.

        Parameters
        ----------
        sheet : list
            List of input sheets to create the waveport from.
        deemb : float, optional
            Deembedding value distance in model units. The default is ``0``.
        axisdir : str, optional
            Position of the reference object. It should be one of the values for ``Application.AxisDir``,
            which are: ``"XNeg"``, ``"YNeg"``, ``"ZNeg"``, ``"XPos"``, ``"YPos"``, and ``"ZPos"``.
            The default is ``"0"``.
        impedance : float, optional
            Port impedance. The default is ``50``.
        nummodes : int, optional
            Number of modes. The default is ``1``.
        portname : str, optional
            Name of the port. The default is ``None``.
        renorm : bool, optional
            Whether to renormalize the mode. The default is ``True``.
        deembed_dist : float, optional
            Deembed distance in millimeters. The default is ``0``,
            in which case deembed is disabled.

        Returns
        -------
        list
            List of names for the ports created when successful, ``False`` otherwise.

        Examples
        --------

        Create a circle sheet that will be used to create a wave port named
        ``'WavePortFromSheet'``.

        >>> origin_position = hfss.modeler.Position(0, 0, 0)
        >>> circle = hfss.modeler.primitives.create_circle(hfss.CoordinateSystemPlane.YZPlane,
        ...                                                origin_position, 10, name="WaveCircle")
        >>> hfss.solution_type = "DrivenModal"
        >>> port = hfss.create_wave_port_from_sheet(circle, 5, hfss.AxisDir.XNeg, 40, 2,
        ...                                         "WavePortFromSheet", True)
        >>> port[0].name
        'WavePortFromSheet'

        """

        sheet = self.modeler.convert_to_selections(sheet, True)
        portnames = []
        for obj in sheet:
            refid, int_start, int_stop = self._get_reference_and_integration_points(obj, axisdir)

            if not portname:
                portname = generate_unique_name("Port")
            elif portname + ":1" in self.modeler.get_excitations_name():
                portname = generate_unique_name(portname)
            if self.solution_type == "DrivenModal":
                b = self._create_waveport_driven(obj, int_start, int_stop, impedance, portname, renorm, nummodes, deemb)
                if b:
                    portnames.append(b)
            else:
                faces = self.modeler.primitives.get_object_faces(obj)
                if len(refid) > 0:
                    b = self._create_port_terminal(faces[0], refid, portname, iswaveport=True)
                    if b:
                        portnames.append(b)

                else:
                    return False
        return portnames

    @aedt_exception_handler
    def create_lumped_port_to_sheet(
        self, sheet_name, axisdir=0, impedance=50, portname=None, renorm=True, deemb=False, reference_object_list=[]
    ):
        """Create a lumped port taking one sheet.

        Parameters
        ----------
        sheet_name : str
            Name of the sheet.
        axisdir : optional
            Direction of the port. It should be one of the values for ``Application.AxisDir``,
            which are: ``"XNeg"``, ``"YNeg"``, ``"ZNeg"``, ``"XPos"``, ``"YPos"``, and ``"ZPos"``.
            The default is ``"0"``.
        impedance : float, optional
            Port impedance. The default is ``50``.
        portname : str, optional
            Name of the port. The default is ``None``.
        renorm : bool, optional
            Whether to renormalize the mode. The default is ``True``.
        deemb : bool, optional
            Whether to deembed the port. The default is ``False``.
        reference_object_list : list, optional
            For a driven terminal solution only, a list of reference conductors. The default is ``[]``.

        Returns
        -------
        str
            Name of the port created when successful, ``False`` otherwise.

        Examples
        --------

        Create a rectangle sheet that will be used to create a lumped port named
        ``'LumpedPortFromSheet'``.

        >>> rectangle = hfss.modeler.primitives.create_rectangle(hfss.CoordinateSystemPlane.XYPlane,
        ...                                                      [0, 0, 0], [10, 2], name="lump_port",
        ...                                                      matname="copper")
        >>> hfss.create_lumped_port_to_sheet(rectangle.name, hfss.AxisDir.XNeg, 50,
        ...                                  "LumpedPortFromSheet", True, False)
        'LumpedPortFromSheet'

        """

        if self.solution_type in ["DrivenModal", "DrivenTerminal", "Transient Network"]:
            point0, point1 = self.modeler.primitives.get_mid_points_on_dir(sheet_name, axisdir)

            cond = self.get_all_conductors_names()
            touching = self.modeler.primitives.get_bodynames_from_position(point0)
            listcond = []
            for el in touching:
                if el in cond:
                    listcond.append(el)

            if not portname:
                portname = generate_unique_name("Port")
            elif portname + ":1" in self.modeler.get_excitations_name():
                portname = generate_unique_name(portname)
            if self.solution_type == "DrivenModal":
                self._create_lumped_driven(sheet_name, point0, point1, impedance, portname, renorm, deemb)
            else:
                if not reference_object_list:
                    cond = self.get_all_conductors_names()
                    touching = self.modeler.primitives.get_bodynames_from_position(point0)
                    reference_object_list = []
                    for el in touching:
                        if el in cond:
                            reference_object_list.append(el)
                faces = self.modeler.primitives.get_object_faces(sheet_name)
                self._create_port_terminal(faces[0], reference_object_list, portname, iswaveport=False)
            return portname
        return False

    @aedt_exception_handler
    def assig_voltage_source_to_sheet(self, sheet_name, axisdir=0, sourcename=None):
        """Create a voltage source taking one sheet.

        .. deprecated:: 0.4.0
           Use :func:`Hfss.assign_voltage_source_to_sheet` instead.

        """

        warnings.warn(
            "`assig_voltage_source_to_sheet is deprecated`. Use `assign_voltage_source_to_sheet` instead.",
            DeprecationWarning,
        )
        self.assign_voltage_source_to_sheet(sheet_name, axisdir=0, sourcename=None)

    @aedt_exception_handler
    def assign_voltage_source_to_sheet(self, sheet_name, axisdir=0, sourcename=None):
        """Create a voltage source taking one sheet.

        Parameters
        ----------
        sheet_name : str
            Name of the sheet to apply the boundary to.
        axisdir : str, optional
            Position of the voltage source. It should be one of the values for ``Application.AxisDir``,
            which are: ``"XNeg"``, ``"YNeg"``, ``"ZNeg"``, ``"XPos"``, ``"YPos"``, and ``"ZPos"``.
            The default is ``"0"``.
        sourcename : str, optional
            Name of the source. The default is ``None``.

        Returns
        -------
        str
            Name of the source created when successful, ``False`` otherwise.

        Examples
        --------

        Create a sheet and assign to it some voltage.

        >>> sheet = hfss.modeler.primitives.create_rectangle(hfss.CoordinateSystemPlane.XYPlane,
        ...                                                  [0, 0, -70], [10, 2], name="VoltageSheet",
        ...                                                  matname="copper")
        >>> hfss.assign_voltage_source_to_sheet(sheet.name, hfss.AxisDir.XNeg, "VoltageSheetExample")
        'VoltageSheetExample'

        """

        if self.solution_type in ["DrivenModal", "DrivenTerminal", "Transient Network"]:
            point0, point1 = self.modeler.primitives.get_mid_points_on_dir(sheet_name, axisdir)
            if not sourcename:
                sourcename = generate_unique_name("Voltage")
            elif sourcename + ":1" in self.modeler.get_excitations_name():
                sourcename = generate_unique_name(sourcename)
            status = self.create_source_excitation(sheet_name, point0, point1, sourcename, sourcetype="Voltage")
            if status:
                return sourcename
        return False

    @aedt_exception_handler
    def assign_current_source_to_sheet(self, sheet_name, axisdir=0, sourcename=None):
        """Create a current source taking one sheet.

        Parameters
        ----------
        sheet_name : str
            Name of the sheet to apply the boundary to.
        axisdir : str, optional
            Position of the current source. It should be one of the values for ``Application.AxisDir``,
            which are: ``"XNeg"``, ``"YNeg"``, ``"ZNeg"``, ``"XPos"``, ``"YPos"``, and ``"ZPos"``.
            The default is ``"0"``.
        sourcename : str, optional
            Name of the source. The default is ``None``.

        Returns
        -------
        str
            Name of the source created when successful, ``False`` otherwise.

        Examples
        --------

        Create a sheet and assign to it some current.

        >>> sheet = hfss.modeler.primitives.create_rectangle(hfss.CoordinateSystemPlane.XYPlane, [0, 0, -50],
        ...                                                  [5, 1], name="CurrentSheet", matname="copper")
        >>> hfss.assign_current_source_to_sheet(sheet.name, hfss.AxisDir.XNeg, "CurrentSheetExample")
        'CurrentSheetExample'

        """

        if self.solution_type in ["DrivenModal", "DrivenTerminal", "Transient Network"]:
            point0, point1 = self.modeler.primitives.get_mid_points_on_dir(sheet_name, axisdir)
            if not sourcename:
                sourcename = generate_unique_name("Current")
            elif sourcename + ":1" in self.modeler.get_excitations_name():
                sourcename = generate_unique_name(sourcename)
            status = self.create_source_excitation(sheet_name, point0, point1, sourcename, sourcetype="Current")
            if status:
                return sourcename
        return False

    @aedt_exception_handler
    def assign_perfecte_to_sheets(self, sheet_list, sourcename=None, is_infinite_gnd=False):
        """Create a Perfect E taking one sheet.

        Parameters
        ----------
        sheet_list : str or list
            Name of the sheet or list to apply the boundary to.
        sourcename : str, optional
            Name of the Perfect E source. The default is ``None``.
        is_infinite_gnd : bool, optional
            Whether the Perfect E is an infinite ground. The default is ``False``.

        Returns
        -------
        :class: `pyaedt.modules.Boundary.BoundaryObject`
            Boundary object.

        Examples
        --------

        Create a sheet and use it to create a Perfect E.

        >>> sheet = hfss.modeler.primitives.create_rectangle(hfss.CoordinateSystemPlane.XYPlane, [0, 0, -90],
        ...                                                  [10, 2], name="PerfectESheet", matname="Copper")
        >>> perfect_e_from_sheet = hfss.assign_perfecte_to_sheets(sheet.name, "PerfectEFromSheet")
        >>> type(perfect_e_from_sheet)
        <class 'pyaedt.modules.Boundary.BoundaryObject'>

        """

        if self.solution_type in ["DrivenModal", "DrivenTerminal", "Transient Network", "SBR+"]:
            if not sourcename:
                sourcename = generate_unique_name("PerfE")
            elif sourcename in self.modeler.get_boundaries_name():
                sourcename = generate_unique_name(sourcename)
            return self.create_boundary(self.BoundaryType.PerfectE, sheet_list, sourcename, is_infinite_gnd)
        return None

    @aedt_exception_handler
    def assign_perfecth_to_sheets(self, sheet_list, sourcename=None):
        """Assign a Perfect H to sheets.

        Parameters
        ----------
        sheet_list : list
            List of sheets to apply the boundary to.
        sourcename : str, optional
            Perfect H name. The default is ``None``.

        Returns
        -------
        :class: `pyaedt.modules.Boundary.BoundaryObject`
            Boundary object.

        Examples
        --------

        Create a sheet and use it to create a Perfect H.

        >>> sheet = hfss.modeler.primitives.create_rectangle(hfss.CoordinateSystemPlane.XYPlane, [0, 0, -90],
        ...                                                  [10, 2], name="PerfectHSheet", matname="Copper")
        >>> perfect_h_from_sheet = hfss.assign_perfecth_to_sheets(sheet.name, "PerfectHFromSheet")
        >>> type(perfect_h_from_sheet)
        <class 'pyaedt.modules.Boundary.BoundaryObject'>

        """

        if self.solution_type in ["DrivenModal", "DrivenTerminal", "Transient Network", "SBR+"]:

            if not sourcename:
                sourcename = generate_unique_name("PerfH")
            elif sourcename in self.modeler.get_boundaries_name():
                sourcename = generate_unique_name(sourcename)
            return self.create_boundary(self.BoundaryType.PerfectH, sheet_list, sourcename)
        return None

    @aedt_exception_handler
    def assign_lumped_rlc_to_sheet(
        self, sheet_name, axisdir=0, sourcename=None, rlctype="Parallel", Rvalue=None, Lvalue=None, Cvalue=None
    ):
        """Create a lumped RLC taking one sheet.

        Parameters
        ----------
        sheet_name : str
            Name of the sheet to apply the boundary to.
        axisdir : str, optional
            Position of the port. It should be one of the values for ``Application.AxisDir``,
            which are: ``"XNeg"``, ``"YNeg"``, ``"ZNeg"``, ``"XPos"``, ``"YPos"``, and ``"ZPos"``.
            The default is ``"0"``.
        sourcename : str, optional
            Lumped RLC name. The default is ``None``.
        rlctype : str, optional
            Type of the RLC. Options are ``"Parallel"`` or ``"Series"``. The default is ``"Parallel"``.
        Rvalue : float, optional
            Resistance value in ohms. The default is ``None``, in which
            case this parameter is disabled.
        Lvalue : optional
            Inductance value in H. The default is ``None``, in which
            case this parameter is disabled.
        Cvalue : optional
            Capacitance value in F. The default is ``None``, in which
            case this parameter is disabled.

        Returns
        -------
        :class: `pyaedt.modules.Boundary.BoundaryObject`
            Boundary object if successful. ``False`` if unsuccessful.

        Examples
        --------

        Create a sheet and use it to create a lumped RLC.

        >>> sheet = hfss.modeler.primitives.create_rectangle(hfss.CoordinateSystemPlane.XYPlane,
        ...                                                  [0, 0, -90], [10, 2], name="RLCSheet",
        ...                                                  matname="Copper")
        >>> lumped_rlc_to_sheet = hfss.assign_lumped_rlc_to_sheet(sheet.name, hfss.AxisDir.XPos,
        ...                                                       Rvalue=50, Lvalue=1e-9,
        ...                                                       Cvalue=1e-6)
        >>> type(lumped_rlc_to_sheet)
        <class 'pyaedt.modules.Boundary.BoundaryObject'>

        """

        if self.solution_type in ["DrivenModal", "DrivenTerminal", "Transient Network", "SBR+"] and (
            Rvalue or Lvalue or Cvalue
        ):
            point0, point1 = self.modeler.primitives.get_mid_points_on_dir(sheet_name, axisdir)

            if not sourcename:
                sourcename = generate_unique_name("Lump")
            elif sourcename in self.modeler.get_boundaries_name():
                sourcename = generate_unique_name(sourcename)
            start = [str(i) + self.modeler.primitives.model_units for i in point0]
            stop = [str(i) + self.modeler.primitives.model_units for i in point1]
            props = OrderedDict()
            props["Objects"] = [sheet_name]
            props["CurrentLine"] = OrderedDict({"Start": start, "End": stop})
            props["RLC Type"] = [rlctype]
            if Rvalue:
                props["UseResist"] = True
                props["Resistance"] = str(Rvalue) + "ohm"
            if Lvalue:
                props["UseInduct"] = True
                props["Inductance"] = str(Lvalue) + "H"
            if Cvalue:
                props["UseCap"] = True
                props["Capacitance"] = str(Cvalue) + "F"
            return self._create_boundary(sourcename, props, "LumpedRLC")
        return False

    @aedt_exception_handler
    def assign_impedance_to_sheet(self, sheet_name, sourcename=None, resistance=50, reactance=0, is_infground=False):
        """Create an impedance taking one sheet.

        Parameters
        ----------
        sheet_name : str
            Name of the sheet to apply the boundary to.
        sourcename : str, optional
            Name of the impedance. The default is ``None``.
        resistance : optional
            Resistance value in ohms. The default is ``50``. If ``None``,
            this parameter is disabled.
        reactance : optional
            Reactance value in ohms. The default is ``0``. If ``None``,
            this parameter is disabled.
        is_infground : bool, optional
            Whether the impedance is an infinite ground. The default is ``False``.

        Returns
        -------
        :class: `pyaedt.modules.Boundary.BoundaryObject`
            Boundary object if successful. ``False`` if unsuccessful.

        Examples
        --------

        Create a sheet and use it to create an impedance.

        >>> sheet = hfss.modeler.primitives.create_rectangle(hfss.CoordinateSystemPlane.XYPlane,
        ...                                                  [0, 0, -90], [10, 2], name="ImpedanceSheet",
        ...                                                  matname="Copper")
        >>> impedance_to_sheet = hfss.assign_impedance_to_sheet(sheet.name, "ImpedanceFromSheet", 100, 50)
        >>> type(impedance_to_sheet)
        <class 'pyaedt.modules.Boundary.BoundaryObject'>

        """

        if self.solution_type in ["DrivenModal", "DrivenTerminal", "Transient Network"]:

            if not sourcename:
                sourcename = generate_unique_name("Imped")
            elif sourcename in self.modeler.get_boundaries_name():
                sourcename = generate_unique_name(sourcename)
            props = OrderedDict(
                {
                    "Objects": [sheet_name],
                    "Resistance": str(resistance),
                    "Reactance": str(reactance),
                    "InfGroundPlane": is_infground,
                }
            )
            return self._create_boundary(sourcename, props, "Impedance")
        return False

    @aedt_exception_handler
    def create_circuit_port_from_edges(
        self,
        edge_signal,
        edge_gnd,
        port_name="",
        port_impedance="50",
        renormalize=False,
        renorm_impedance="50",
        deembed=False,
    ):
        """Create a circuit port from two edges.

        The integration line is from edge 2 to edge 1.

        Parameters
        ----------
        edge_signal : int
            Edge ID of the signal.
        edge_gnd : int
            Edge ID of the ground.
        port_name : str, optional
            Name of the port. The default is ``""``.
        port_impedance : int, str, or float, optional
            Impedance. The default is ``"50"``. You can also
            enter a string that looks like this: ``"50+1i*55"``.
        renormalize : bool, optional
            Whether to renormalize the mode. The default is ``False``.
            This parameter is ignored for a driven terminal.
        renorm_impedance :  str, optional
            Impedance. The default is ``50``
        deembed : bool. optional
            Whether to deembed the port. The default is ``False``

        Returns
        -------
        str
            Name of the port created when successful, ``False`` otherwise.

        Examples
        --------

        Create two rectangles in the XY plane.
        Select the first edge of each rectangle created previously.
        Create a circuit port from the first edge of the first rectangle
        toward the first edge of the second rectangle.

        >>> plane = hfss.CoordinateSystemPlane.XYPlane
        >>> rectangle1 = hfss.modeler.primitives.create_rectangle(plane, [10, 10, 10], [10, 10],
        ...                                                       name="rectangle1_for_port")
        >>> edges1 = hfss.modeler.primitives.get_object_edges(rectangle1.id)
        >>> first_edge = edges1[0]
        >>> rectangle2 = hfss.modeler.primitives.create_rectangle(plane, [30, 10, 10], [10, 10],
        ...                                                       name="rectangle2_for_port")
        >>> edges2 = hfss.modeler.primitives.get_object_edges(rectangle2.id)
        >>> second_edge = edges2[0]
        >>> hfss.solution_type = "DrivenModal"
        >>> hfss.create_circuit_port_from_edges(first_edge, second_edge, port_name="PortExample",
        ...                                     port_impedance=50.1, renormalize=False,
        ...                                     renorm_impedance="50")
        'PortExample'

        """

        edge_list = [edge_signal, edge_gnd]
        if not port_name:
            port_name = generate_unique_name("Port")
        elif port_name + ":1" in self.modeler.get_excitations_name():
            port_name = generate_unique_name(port_name)

        result = self._create_circuit_port(
            edge_list, port_impedance, port_name, renormalize, deembed, renorm_impedance=renorm_impedance
        )
        if result:
            return port_name
        return False

    @aedt_exception_handler
    def edit_source(self, portandmode, powerin, phase="0deg"):
        """Set up the power loaded to the filter for thermal analysis.

        Parameters
        ----------
        portandmode : str
            Port name and mode, such as ``"Port1:1"``.
        powerin : str
            Power in Watts or the project variable to be put as stored energy in the project.
        phase : str, optional
            The default is ``"0deg"``.

        Returns
        -------
        bool
            ``True`` when successful, ``False`` when failed.

        Examples
        --------

        Create a circle sheet and use it to create a wave port.
        Set up the thermal power for the port created above.

        >>> sheet = hfss.modeler.primitives.create_circle(hfss.CoordinateSystemPlane.YZPlane,
        ...                                               [-20, 0, 0], 10,
        ...                                               name="sheet_for_source")
        >>> hfss.solution_type = "DrivenModal"
        >>> wave_port = hfss.create_wave_port_from_sheet(sheet, 5, hfss.AxisDir.XNeg, 40,
        ...                                              2, "SheetWavePort", True)
        >>> hfss.edit_source("SheetWavePort" + ":1", "10W")
        pyaedt Info: Setting up power to Eigenmode 10W
        True

        """

        self._messenger.add_info_message("Setting up power to Eigenmode " + powerin)
        if self.solution_type != "Eigenmode":
            self.osolution.EditSources(
                [
                    ["IncludePortPostProcessing:=", True, "SpecifySystemPower:=", False],
                    ["Name:=", portandmode, "Magnitude:=", powerin, "Phase:=", phase],
                ]
            )
        else:
            self.osolution.EditSources(
                [["FieldType:=", "EigenStoredEnergy"], ["Name:=", "Modes", "Magnitudes:=", [powerin]]]
            )
        return True

    @aedt_exception_handler
    def thicken_port_sheets(self, inputlist, value, internalExtr=True, internalvalue=1):
        """Create thickened sheets over a list of input port sheets.

        Parameters
        ----------
        inputlist : list
            List of the sheets to thicken.
        value :
            Value in millimeters for thickening the faces.
        internalExtr : bool, optional
            Whether to extrude the sheets internally (vgoing into the model).
            The default is ``True``.
        internalvalue : optional
            Value in millimeters for thickening the sheets internally if ``internalExtr=True``.
            The default is ``1``.

        Returns
        -------
        list
            List of the port IDs where thickened sheets were created.

        Examples
        --------

        Create a circle sheet and use it to create a wave port.
        Set the thickness of this circle sheet to ``"2 mm"``.

        >>> sheet_for_thickness = hfss.modeler.primitives.create_circle(hfss.CoordinateSystemPlane.YZPlane,
        ...                                                             [60, 60, 60], 10,
        ...                                                             name="SheetForThickness")
        >>> port_for_thickness = hfss.create_wave_port_from_sheet(sheet_for_thickness, 5, hfss.AxisDir.XNeg,
        ...                                                       40, 2, "WavePortForThickness", True)
        >>> hfss.thicken_port_sheets(["SheetForThickness"], 2)
        pyaedt Info: done
        {}

        """

        tol = 1e-6
        ports_ID = {}
        aedt_bounding_box = self.modeler.primitives.get_model_bounding_box()
        directions = {}
        for el in inputlist:
            objID = self.modeler.oeditor.GetFaceIDs(el)
            faceCenter = self.modeler.oeditor.GetFaceCenter(int(objID[0]))
            directionfound = False
            l = 10
            while not directionfound:
                self.modeler.oeditor.ThickenSheet(
                    ["NAME:Selections", "Selections:=", el, "NewPartsModelFlag:=", "Model"],
                    ["NAME:SheetThickenParameters", "Thickness:=", str(l) + "mm", "BothSides:=", False],
                )
                # aedt_bounding_box2 = self._oeditor.GetModelBoundingBox()
                aedt_bounding_box2 = self.modeler.primitives.get_model_bounding_box()
                self._odesign.Undo()
                if aedt_bounding_box != aedt_bounding_box2:
                    directions[el] = "External"
                    directionfound = True
                self.modeler.oeditor.ThickenSheet(
                    ["NAME:Selections", "Selections:=", el, "NewPartsModelFlag:=", "Model"],
                    ["NAME:SheetThickenParameters", "Thickness:=", "-" + str(l) + "mm", "BothSides:=", False],
                )
                # aedt_bounding_box2 = self._oeditor.GetModelBoundingBox()
                aedt_bounding_box2 = self.modeler.primitives.get_model_bounding_box()

                self._odesign.Undo()

                if aedt_bounding_box != aedt_bounding_box2:
                    directions[el] = "Internal"
                    directionfound = True
                else:
                    l = l + 10
        for el in inputlist:
            objID = self.modeler.oeditor.GetFaceIDs(el)
            maxarea = 0
            for f in objID:
                faceArea = self.modeler.primitives.get_face_area(int(f))
                if faceArea > maxarea:
                    maxarea = faceArea
                    faceCenter = self.modeler.oeditor.GetFaceCenter(int(f))
            if directions[el] == "Internal":
                self.modeler.oeditor.ThickenSheet(
                    ["NAME:Selections", "Selections:=", el, "NewPartsModelFlag:=", "Model"],
                    ["NAME:SheetThickenParameters", "Thickness:=", "-" + str(value) + "mm", "BothSides:=", False],
                )
            else:
                self.modeler.oeditor.ThickenSheet(
                    ["NAME:Selections", "Selections:=", el, "NewPartsModelFlag:=", "Model"],
                    ["NAME:SheetThickenParameters", "Thickness:=", str(value) + "mm", "BothSides:=", False],
                )
            if "Vacuum" in el:
                newfaces = self.modeler.oeditor.GetFaceIDs(el)
                for f in newfaces:
                    try:
                        fc2 = self.modeler.oeditor.GetFaceCenter(f)
                        fc2 = [float(i) for i in fc2]
                        fa2 = self.modeler.primitives.get_face_area(int(f))
                        faceoriginal = [float(i) for i in faceCenter]
                        # dist = mat.sqrt(sum([(a*a-b*b) for a,b in zip(faceCenter, fc2)]))
                        if abs(fa2 - maxarea) < tol ** 2 and (
                            abs(faceoriginal[2] - fc2[2]) > tol
                            or abs(faceoriginal[1] - fc2[1]) > tol
                            or abs(faceoriginal[0] - fc2[0]) > tol
                        ):
                            ports_ID[el] = int(f)

                        # if (abs(faceoriginal[0] - fc2[0]) < tol and abs(faceoriginal[1] - fc2[1]) < tol and abs(
                        #         faceoriginal[2] - fc2[2]) > tol) or (
                        #         abs(faceoriginal[0] - fc2[0]) < tol and abs(faceoriginal[1] - fc2[1]) > tol and abs(
                        #         faceoriginal[2] - fc2[2]) < tol) or (
                        #         abs(faceoriginal[0] - fc2[0]) > tol and abs(faceoriginal[1] - fc2[1]) < tol and abs(
                        #         faceoriginal[2] - fc2[2]) < tol):
                        #     ports_ID[el] = int(f)
                    except:
                        pass
            if internalExtr:
                objID2 = self.modeler.oeditor.GetFaceIDs(el)
                for fid in objID2:
                    try:
                        faceCenter2 = self.modeler.oeditor.GetFaceCenter(int(fid))
                        if faceCenter2 == faceCenter:
                            self.modeler.oeditor.MoveFaces(
                                ["NAME:Selections", "Selections:=", el, "NewPartsModelFlag:=", "Model"],
                                [
                                    "NAME:Parameters",
                                    [
                                        "NAME:MoveFacesParameters",
                                        "MoveAlongNormalFlag:=",
                                        True,
                                        "OffsetDistance:=",
                                        str(internalvalue) + "mm",
                                        "MoveVectorX:=",
                                        "0mm",
                                        "MoveVectorY:=",
                                        "0mm",
                                        "MoveVectorZ:=",
                                        "0mm",
                                        "FacesToMove:=",
                                        [int(fid)],
                                    ],
                                ],
                            )
                    except:
                        self._messenger.add_debug_message("done")
                        # self.modeler_oproject.ClearMessages()
        return ports_ID

    @aedt_exception_handler
    def validate_full_design(self, dname=None, outputdir=None, ports=None):
        """Validate a design based on an expected value and save information to the log file.

        Parameters
        ----------
        dname : str,  optional
            Name of the design to validate. The default is ``None``, in which case
            the current design is used.
        outputdir : str, optional
            Directory to save the log file to. The default is ``None``,
            in which case the current project path is used.
        ports : int, optional
            Number of excitations (sum of modes) that is expected. The default is ``None``.

        Returns
        -------
        list
            List of all the validation information for later use.
        bool
            Indicates if the validation was successful or not.

        Examples
        --------

        Validate the current design and save the log file into
        the current project directory.

        >>> validation = hfss.validate_full_design()
        pyaedt Info: Design Validation Checks
        >>> validation[1]
        False

        """

        self._messenger.add_debug_message("Design Validation Checks")
        validation_ok = True
        val_list = []
        if not dname:
            dname = self.design_name
        if not outputdir:
            outputdir = self.project_path
        pname = self.project_name
        validation_log_file = os.path.join(outputdir, pname + "_" + dname + "_validation.log")

        # Desktop Messages
        msg = "Desktop Messages:"
        val_list.append(msg)
        temp_msg = list(self._desktop.GetMessages(pname, dname, 0))
        if temp_msg:
            temp2_msg = [i.strip("Project: " + pname + ", Design: " + dname + ", ").strip("\r\n") for i in temp_msg]
            val_list.extend(temp2_msg)

        # Run design validation and write out the lines to the log.
        temp_val_file = os.path.join(os.environ["TEMP"], "\\val_temp.log")
        simple_val_return = self.validate_simple(temp_val_file)
        if simple_val_return == 1:
            msg = "Design validation check PASSED."
        elif simple_val_return == 0:
            msg = "Design validation check ERROR."
            validation_ok = False
        val_list.append(msg)
        msg = "Design Validation Messages:"
        val_list.append(msg)
        if os.path.isfile(temp_val_file):
            with open(temp_val_file, "r") as df:
                temp = df.read().splitlines()
                val_list.extend(temp)
            os.remove(temp_val_file)
        else:
            msg = "** No design validation file is found. **"
            self._messenger.add_debug_message(msg)
            val_list.append(msg)
        msg = "** End of design validation messages. **"
        val_list.append(msg)

        # Find the excitations and check or list them out
        msg = "Excitations Check:"
        val_list.append(msg)
        if self.solution_type != "Eigenmode":
            detected_excitations = self.modeler.get_excitations_name()
            if ports:
                if self.solution_type == "DrivenTerminal":
                    # For each port, there is terminal and reference excitations.
                    ports_t = ports * 2
                else:
                    ports_t = ports
                if ports_t != len(detected_excitations):
                    msg = "** Port number error. Check the model. **"
                    self._messenger.add_error_message(msg)
                    val_list.append(msg)
                    validation_ok = False
                else:
                    msg1 = "Solution type: " + str(self.solution_type)
                    msg2 = "Ports Requested: " + str(ports)
                    msg3 = "Defined excitations number: " + str(len(detected_excitations))
                    msg4 = "Defined excitations names: " + str(detected_excitations)
                    val_list.append(msg1)
                    val_list.append(msg2)
                    val_list.append(msg3)
                    val_list.append(msg4)
        else:
            msg = "Eigen model is detected. No excitatons are defined."
            self._messenger.add_debug_message(msg)
            val_list.append(msg)

        # Find the number of analysis setups and output the info.
        msg = "Analysis Setup Messages:"
        val_list.append(msg)
        setups = list(self.oanalysis.GetSetups())
        if setups:
            msg = "Detected setup and sweep: "
            val_list.append(msg)
            for setup in setups:
                msg = str(setup)
                val_list.append(msg)
                if self.solution_type != "EigenMode":
                    sweepsname = self.oanalysis.GetSweeps(setup)
                    if sweepsname:
                        for sw in sweepsname:
                            msg = " |__ " + sw
                            val_list.append(msg)
        else:
            msg = "No setup is detected."
            val_list.append(msg)

        with open(validation_log_file, "w") as f:
            for item in val_list:
                f.write("%s\n" % item)
        return val_list, validation_ok  # Return all the information in a list for later use.

    @aedt_exception_handler
    def create_scattering(
        self, plot_name="S Parameter Plot Nominal", sweep_name=None, port_names=None, port_excited=None, variations=None
    ):
        """Create a scattering report.

        Parameters
        ----------
        PlotName : str, optional
             Name of the plot. The default is ``"S Parameter Plot Nominal"``.
        sweep_name : str, optional
             Name of the sweep. The default is ``None``.
        port_names : list, optional
             List of port names. The default is ``None``.
        port_excited : list or str, optional
             The default is ``None``.
        variations : str, optional
             The default is ``None``.

        Returns
        -------
        bool
            ``True`` when successful, ``False`` when failed.

        Examples
        --------

        Create a scattering named ``"S Parameter Plot Nominal"`` using
        the default parameters.

        >>> hfss.create_scattering()
        True

        """

        Families = ["Freq:=", ["All"]]
        if variations:
            Families += variations
        else:
            Families += self.get_nominal_variation()
        if not sweep_name:
            sweep_name = self.existing_analysis_sweeps[1]
        elif sweep_name not in self.existing_analysis_sweeps:
            self._messenger.add_error_message("Setup {} doesn't exist in the Setup list.".format(sweep_name))
            return False
        if not port_names:
            port_names = self.modeler.get_excitations_name()
        full_matrix = False
        if not port_excited:
            port_excited = port_names
            full_matrix = True
        if type(port_names) is str:
            port_names = [port_names]
        if type(port_excited) is str:
            port_excited = [port_excited]
        list_y = []
        for p in list(port_names):
            for q in list(port_excited):
                if not full_matrix:
                    list_y.append("dB(S(" + p + "," + q + "))")
                elif port_excited.index(q) >= port_names.index(p):
                    list_y.append("dB(S(" + p + "," + q + "))")

        Trace = ["X Component:=", "Freq", "Y Component:=", list_y]
        solution_data = ""
        if self.solution_type == "DrivenModal":
            solution_data = "Modal Solution Data"
        elif self.solution_type == "DrivenTerminal":
            solution_data = "Terminal Solution Data"
        if solution_data != "":
            # run CreateReport function

            self.post.oreportsetup.CreateReport(
                plot_name, solution_data, "Rectangular Plot", sweep_name, ["Domain:=", "Sweep"], Families, Trace, []
            )
            return True
        return False

    @aedt_exception_handler
    def create_qfactor_report(self, project_dir, outputlist, setupname, plotname, Xaxis="X"):
        """Export a CSV file of the EigenQ plot.

        Parameters
        ----------
        project_dir : str
            Directory to export the CSV file to.
        outputlist : list
            Output quantity, which in this case is the Q-factor.
        setupname : str
            Name of the setup to generate the report from.
        plotname : str
            Name of the plot.
        Xaxis : str, optional
            Value for the X axis. The default is ``"X"``.

        Returns
        -------
        bool
            ``True`` when successful, ``False`` when failed.

        """
        npath = os.path.normpath(project_dir)

        # Setup arguments list for createReport function
        args = [Xaxis + ":=", ["All"]]
        args2 = ["X Component:=", Xaxis, "Y Component:=", outputlist]

        self.post.post_oreport_setup.CreateReport(
            plotname, "Eigenmode Parameters", "Rectangular Plot", setupname + " : LastAdaptive", [], args, args2, []
        )
        return True

    @aedt_exception_handler
    def export_touchstone(self, solutionname, sweepname, filename=None, variation=[], variations_value=[]):
        """Export the Touchstone file to a local folder.

        Parameters
        ----------
        solutionname : str
             Name of the solution that has been solved.
        sweepname : str
             Name of the sweep that has been solved.
        filename : str, optional
             Full path and name for the output file. The default is ``None``.
        variation : list, optional
             List of all parameter variations. For example, ``["$AmbientTemp", "$PowerIn"]``.
             The default is ``[]``.
        variations_value : list, optional
             List of all parameter variation values. For example, ``["22cel", "100"]``.
             The default is ``[]``.

        Returns
        -------
        bool
            ``True`` when successful, ``False`` when failed.
        """

        # Normalize the save path
        if not filename:
            appendix = ""
            for v, vv in zip(variation, variations_value):
                appendix += "_" + v + vv.replace("'", "")
            ext = ".S" + str(self.oboundary.GetNumExcitations()) + "p"
            filename = os.path.join(self.project_path, solutionname + "_" + sweepname + appendix + ext)
        else:
            filename = filename.replace("//", "/").replace("\\", "/")
        print("Exporting Touchstone " + filename)
        DesignVariations = ""
        i = 0
        for el in variation:
            DesignVariations += str(variation[i]) + "='" + str(variations_value[i].replace("'", "")) + "' "
            i += 1
            # DesignVariations = "$AmbientTemp=\'22cel\' $PowerIn=\'100\'"
        # array containing "SetupName:SolutionName" pairs (note that setup and solution are separated by a colon)
        SolutionSelectionArray = [solutionname + ":" + sweepname]
        # 2=tab delimited spreadsheet (.tab), 3= touchstone (.sNp), 4= CitiFile (.cit),
        # 7=Matlab (.m), 8=Terminal Z0 spreadsheet
        FileFormat = 3
        OutFile = filename  # full path of output file
        # array containin the frequencies to export, use ["all"] for all frequencies
        FreqsArray = ["all"]
        DoRenorm = True  # perform renormalization before export
        RenormImped = 50  # Real impedance value in ohm, for renormalization
        DataType = "S"  # Type: "S", "Y", or "Z" matrix to export
        Pass = -1  # The pass to export. -1 = export all passes.
        ComplexFormat = 0  # 0=Magnitude/Phase, 1=Real/Immaginary, 2=dB/Phase
        DigitsPrecision = 15  # Touchstone number of digits precision
        IncludeGammaImpedance = True  # Include Gamma and Impedance in comments
        NonStandardExtensions = False  # Support for non-standard Touchstone extensions

        self.osolution.ExportNetworkData(
            DesignVariations,
            SolutionSelectionArray,
            FileFormat,
            OutFile,
            FreqsArray,
            DoRenorm,
            RenormImped,
            DataType,
            Pass,
            ComplexFormat,
            DigitsPrecision,
            False,
            IncludeGammaImpedance,
            NonStandardExtensions,
        )
        return True

    @aedt_exception_handler
    def set_export_touchstone(self, activate, export_dir=""):
        """Set automatic export of the Touchstone file after simulation.

        Parameters
        ----------
        activate : bool
            Whether to export the Touchstone file after the simulation finishes.
        export_dir : str, optional
            Directory to export the Touchstone file to. The default is ``""``.

        Returns
        -------
        bool
            ``True`` when successful, ``False`` when failed.

        """
        settings = []
        if activate:
            settings.append("NAME:Design Settings Data")
            settings.append("Export After Simulation:=")
            settings.append(True)
            settings.append("Export Dir:=")
            settings.append(export_dir)
        elif not activate:
            settings.append("NAME:Design Settings Data")
            settings.append("Export After Simulation:=")
            settings.append(False)
        self.odesign.SetDesignSettings(settings)
        return True

    @aedt_exception_handler
    def assign_radiation_boundary_to_objects(self, obj_names, boundary_name=""):
        """Assign a radiation boundary to one or more objects (usually airbox objects).

        Parameters
        ----------
        obj_names : str or list
             One or more object names.
        boundary_name : str, optional
             Name of the boundary. The default is ``""``.

        Returns
        -------
        :class: `pyaedt.modules.Boundary.BoundaryObject`
            Boundary object.

        Examples
        --------

        Create a box and assign a radiation boundary to it.

        >>> radiation_box = hfss.modeler.primitives.create_box([0, -200, -200], [200, 200, 200],
        ...                                                    name="Radiation_box")
        >>> radiation = hfss.assign_radiation_boundary_to_objects("Radiation_box")
        >>> type(radiation)
        <class 'pyaedt.modules.Boundary.BoundaryObject'>

        """

        object_list = self.modeler.convert_to_selections(obj_names, return_list=True)
        if boundary_name:
            rad_name = boundary_name
        else:
            rad_name = generate_unique_name("Rad_")
        return self.create_boundary(self.BoundaryType.Radiation, object_list, rad_name)

    @aedt_exception_handler
    def assign_radiation_boundary_to_faces(self, faces_id, boundary_name=""):
        """Assign a radiation boundary to one or more faces.

        Parameters
        ----------
        faces_id :
            Face ID to assign the boundary condition to.
        boundary_name : str, optional
            Name of the boundary. The default is ``""``.

        Returns
        -------
        :class: `pyaedt.modules.Boundary.BoundaryObject`
            Boundary object.

        Examples
        --------

        Create a box. Select the faces of this box and assign a radiation
        boundary to them.

        >>> radiation_box = hfss.modeler.primitives.create_box([0 , -100, 0], [200, 200, 200],
        ...                                                    name="RadiationForFaces")
        >>> ids = [i.id for i in hfss.modeler.primitives["RadiationForFaces"].faces]
        >>> radiation = hfss.assign_radiation_boundary_to_faces(ids)
        >>> type(radiation)
        <class 'pyaedt.modules.Boundary.BoundaryObject'>

        """

        if type(faces_id) is not list:
            faces_list = [int(faces_id)]
        else:
            faces_list = [int(i) for i in faces_id]
        if boundary_name:
            rad_name = boundary_name
        else:
            rad_name = generate_unique_name("Rad_")
        return self.create_boundary(self.BoundaryType.Radiation, faces_list, rad_name)<|MERGE_RESOLUTION|>--- conflicted
+++ resolved
@@ -421,24 +421,9 @@
         return self._create_boundary("Coating_" + listobjname[:32], props, "FiniteCond")
 
     @aedt_exception_handler
-<<<<<<< HEAD
-    def create_frequency_sweep(
-        self,
-        setupname,
-        unit="GHz",
-        freqstart=1e-3,
-        freqstop=10,
-        sweepname=None,
-        num_of_freq_points=451,
-        sweeptype="Interpolating",
-        interpolation_tol=0.5,
-        interpolation_max_solutions=250,
-    ):
-=======
     def create_frequency_sweep(self, setupname, unit="GHz", freqstart=1e-3, freqstop=10, sweepname=None,
                                num_of_freq_points=451, sweeptype="Interpolating",
                                interpolation_tol=0.5, interpolation_max_solutions=250, save_fields=True, save_rad_fields=False):
->>>>>>> 7731f7c2
         """Create a frequency sweep.
 
         Parameters
@@ -524,22 +509,8 @@
         return False
 
     @aedt_exception_handler
-<<<<<<< HEAD
-    def create_linear_count_sweep(
-        self,
-        setupname,
-        unit,
-        freqstart,
-        freqstop,
-        num_of_freq_points,
-        sweepname=None,
-        save_fields=True,
-        save_rad_fields=False,
-    ):
-=======
     def create_linear_count_sweep(self, setupname, unit, freqstart, freqstop, num_of_freq_points,
                                   sweepname=None, save_fields=True, save_rad_fields=False, sweep_type="Discrete"):
->>>>>>> 7731f7c2
         """Create a discrete sweep with the specified number of points.
 
         Parameters
@@ -585,35 +556,6 @@
         if sweep_type not in ["Discrete", "Interpolating", "Fast"]:
             self.add_error_message("Invalid in `sweep_type`. It has to either 'Discrete', 'Interpolating', or 'Fast'")
             return False
-<<<<<<< HEAD
-        for i in self.setups:
-            if i.name == setupname:
-                setupdata = i
-                for sw in setupdata.sweeps:
-                    if sweepname == sw.name:
-                        self._messenger.add_warning_message(
-                            "Sweep {} is already present. Rename and retry.".format(sweepname)
-                        )
-                        return False
-                sweepdata = setupdata.add_sweep(sweepname, "Discrete")
-                sweepdata.props["RangeStart"] = (str(freqstart) + unit,)
-                sweepdata.props["RangeEnd"] = (str(freqstop) + unit,)
-                sweepdata.props["RangeCount"] = (num_of_freq_points,)
-                sweepdata.props["SaveFields"] = save_fields
-                sweepdata.props["SaveRadFields"] = save_rad_fields
-                sweepdata.props["Type"] = "Discrete"
-                sweepdata.props["RangeType"] = "LinearCount"
-                sweepdata.props["ExtrapToDC"] = False
-                sweepdata.update()
-                return sweepdata
-        return False
-
-    @aedt_exception_handler
-    def create_linear_step_sweep(
-        self, setupname, unit, freqstart, freqstop, step_size, sweepname=None, save_fields=True, save_rad_fields=False
-    ):
-        """Create a discrete sweep with a specified number of points.
-=======
         return self.create_frequency_sweep(setupname, unit, freqstart, freqstop, sweepname, num_of_freq_points,
                                            sweep_type, interpolation_tol=0.5, interpolation_max_solutions=250,
                                            save_fields=save_fields, save_rad_fields=save_rad_fields)
@@ -622,7 +564,6 @@
     def create_linear_step_sweep(self, setupname, unit, freqstart, freqstop, step_size,
                                  sweepname=None, save_fields=True, save_rad_fields=False, sweep_type="Discrete"):
         """Create a Sweep with a specified number of points.
->>>>>>> 7731f7c2
 
         Parameters
         ----------
@@ -1176,14 +1117,8 @@
         return self._create_boundary("SBRTxRxSettings", props, "SBRTxRxSettings")
 
     @aedt_exception_handler
-<<<<<<< HEAD
-    def create_discrete_sweep(
-        self, setupname, sweepname="SinglePoint", freq="1GHz", save_field=True, save_radiating_field=False
-    ):
-=======
     def create_single_point_sweep(self, setupname, sweepname="SinglePoint", freq_start="1GHz", save_field=True,
                               save_radiating_field=False):
->>>>>>> 7731f7c2
         """Create a discrete sweep with a single frequency value.
 
         Parameters
