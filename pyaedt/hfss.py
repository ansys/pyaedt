--- conflicted
+++ resolved
@@ -1600,7 +1600,6 @@
                 return self._create_lumped_driven(sheet_name, point0, point1, impedance, portname, renorm, deemb)
             else:
                 faces = self.modeler.get_object_faces(sheet_name)
-<<<<<<< HEAD
                 if deemb:
                     deembed = 0
                 else:
@@ -1608,11 +1607,7 @@
                 return self._create_port_terminal(
                     faces[0], endobject, portname, renorm=renorm, deembed=deembed, iswaveport=False
                 )
-        return False
-=======
-                return self._create_port_terminal(faces[0], endobject, portname, renorm=renorm, iswaveport=False)
         return False  # pragma: no cover
->>>>>>> 92aaf307
 
     @aedt_exception_handler
     def create_spiral_lumped_port(self, start_object, end_object, port_width=None):
@@ -2052,7 +2047,6 @@
                 )
             else:
                 faces = self.modeler.get_object_faces(sheet_name)
-<<<<<<< HEAD
                 if deembed_dist == 0:
                     deembed = None
                 else:
@@ -2060,11 +2054,7 @@
                 return self._create_port_terminal(
                     faces[0], endobject, portname, renorm=renorm, deembed=deembed, iswaveport=True
                 )
-        return False
-=======
-                return self._create_port_terminal(faces[0], endobject, portname, renorm=renorm, iswaveport=True)
         return False  # pragma: no cover
->>>>>>> 92aaf307
 
     @aedt_exception_handler
     def create_floquet_port(
