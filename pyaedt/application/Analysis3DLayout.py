--- conflicted
+++ resolved
@@ -81,23 +81,15 @@
             close_on_exit,
             student_version,
         )
-<<<<<<< HEAD
         self.osolution = self._odesign.GetModule("SolveSetups")
         self.oexcitation = self._odesign.GetModule("Excitations")
         self.oboundary = self._odesign.GetModule("Excitations")
-        self._messenger.add_info_message("Analysis Loaded")
-        self._modeler = Modeler3DLayout(self)
-        self._modeler.primitives.init_padstacks()
-        self._messenger.add_info_message("Modeler Loaded")
-        self._mesh = Mesh3d(self)
-        self._post = PostProcessor(self)
-=======
         self.logger.glb.info("Analysis Loaded")
         self._modeler = Modeler3DLayout(self)
         self._modeler.primitives.init_padstacks()
         self.logger.glb.info("Modeler Loaded")
-        self._mesh = Mesh(self)
->>>>>>> a3485f8c
+        self._mesh = Mesh3d(self)
+        self._post = PostProcessor(self)
         # self._post = PostProcessor(self)
 
     @property
