--- conflicted
+++ resolved
@@ -282,11 +282,7 @@
 
         >>> from pyaedt import Hfss3dLayout
         >>> app = Hfss3dLayout()
-<<<<<<< HEAD
         >>> app.create_setup(name="Setup1", MeshSizeFactor=2,SingleFrequencyDataList__AdaptiveFrequency="5GHZ")
-=======
-        >>> app.create_setup(name="Setup1",MeshSizeFactor=2,SingleFrequencyDataList__AdaptiveFrequency="5GHZ")
->>>>>>> 7680ef4f
         """
         if setup_type is None:
             setup_type = self.design_solutions.default_setup
@@ -364,7 +360,7 @@
         >>> import pyaedt
         >>> hfss3dlayout = pyaedt.Hfss3dLayout()
         >>> setup1 = hfss3dlayout.create_setup(name='Setup1')
-        >>> hfss3dlayout.delete_setup(setupname='Setup1')
+        >>> hfss3dlayout.delete_setup(name='Setup1')
         ...
         PyAEDT INFO: Sweep was deleted correctly.
         """
