import csv
import ntpath
import os
import warnings

from pyaedt import settings
from pyaedt.application.Analysis import Analysis
from pyaedt.generic.configurations import Configurations

# from pyaedt.generic.general_methods import property
from pyaedt.generic.general_methods import generate_unique_name
from pyaedt.generic.general_methods import is_ironpython
from pyaedt.generic.general_methods import open_file
from pyaedt.generic.general_methods import pyaedt_function_handler


class FieldAnalysis3D(Analysis, object):
    """Manages 3D field analysis setup in HFSS, Maxwell 3D, and Q3D.

    This class is automatically initialized by an application call from one of
    the 3D tools. See the application function for parameter definitions.

    Parameters
    ----------
    application : str
        3D application that is to initialize the call.
    projectname : str, optional
        Name of the project to select or the full path to the project
        or AEDTZ archive to open. The default is ``None``, in which
        case an attempt is made to get an active project. If no
        projects are present, an empty project is created.
    designname : str, optional
        Name of the design to select. The default is ``None``, in
        which case an attempt is made to get an active design. If no
        designs are present, an empty design is created.
    solution_type : str, optional
        Solution type to apply to the design. The default is
        ``None``, in which case the default type is applied.
    setup_name : str, optional
        Name of the setup to use as the nominal. The default is
        ``None``, in which case the active setup is used or
        nothing is used.
    specified_version : str, optional
        Version of AEDT  to use. The default is ``None``, in which case
        the active version or latest installed version is used.
    non_graphical : bool, optional
        Whether to run AEDT in non-graphical mode. The default
        is ``False``, in which case AEDT is launched in the graphical mode.
    new_desktop_session : bool, optional
        Whether to launch an instance of AEDT in a new thread, even if
        another instance of the ``specified_version`` is active on the
        machine. The default is ``True``.
    close_on_exit : bool, optional
        Whether to release AEDT on exit. The default is ``False``.
    student_version : bool, optional
        Whether to enable the student version of AEDT. The default
        is ``False``.
    aedt_process_id : int, optional
        Only used when ``new_desktop_session = False``, specifies by process ID which instance
        of Electronics Desktop to point PyAEDT at.
    """

    def __init__(
        self,
        application,
        projectname,
        designname,
        solution_type,
        setup_name=None,
        specified_version=None,
        non_graphical=False,
        new_desktop_session=False,
        close_on_exit=False,
        student_version=False,
        machine="",
        port=0,
        aedt_process_id=None,
    ):
        Analysis.__init__(
            self,
            application,
            projectname,
            designname,
            solution_type,
            setup_name,
            specified_version,
            non_graphical,
            new_desktop_session,
            close_on_exit,
            student_version,
            machine,
            port,
            aedt_process_id,
        )
        self._post = None
        self._modeler = None
        self._mesh = None
        self._configurations = Configurations(self)

    @property
    def configurations(self):
        """Property to import and export configuration files.

        Returns
        -------
        :class:`pyaedt.generic.configurations.Configurations`
        """
        return self._configurations

    @property
    def modeler(self):
        """Modeler.

        Returns
        -------
        :class:`pyaedt.modeler.modeler3d.Modeler3D` or :class:`pyaedt.modeler.modeler2d.Modeler2D`
            Modeler object.
        """
        if self._modeler is None:
            from pyaedt.modeler.modeler2d import Modeler2D
            from pyaedt.modeler.modeler3d import Modeler3D

            self._modeler = Modeler2D(self) if self.design_type in ["Maxwell 2D", "2D Extractor"] else Modeler3D(self)

        return self._modeler

    @property
    def mesh(self):
        """Mesh.

        Returns
        -------
        :class:`pyaedt.modules.Mesh.Mesh` or :class:`pyaedt.modules.MeshIcepak.IcepakMesh`
            Mesh object.
        """
        if self._mesh is None:
            from pyaedt.modules.Mesh import Mesh
            from pyaedt.modules.MeshIcepak import IcepakMesh

            self._mesh = IcepakMesh(self) if self.design_type == "Icepak" else Mesh(self)
        return self._mesh

    @property
    def post(self):
        """PostProcessor.

        Returns
        -------
        :class:`pyaedt.modules.AdvancedPostProcessing.PostProcessor`
            PostProcessor object.
        """
        if self._post is None:
            if is_ironpython:  # pragma: no cover
                from pyaedt.modules.PostProcessor import PostProcessor
            else:
                from pyaedt.modules.AdvancedPostProcessing import PostProcessor
            self._post = PostProcessor(self)
        return self._post

    @property
    def components3d(self):
        """3D components.

        Returns
        -------
        dict
            Dictionary of 3D components with their absolute paths.

        """
        components_dict = {}

        # Define libraries where 3d components may exist.
        # libs = [syslib, userlib]

        libs = [
            os.path.join(self.syslib, "3DComponents", self._design_type),
            os.path.join(self.userlib, "3DComponents", self._design_type),
        ]

        for lib in libs:
            if os.path.exists(lib):
                listfiles = []
                for root, _, files in os.walk(lib):
                    for file in files:
                        if file.endswith(".a3dcomp"):
                            listfiles.append(os.path.join(root, file))
                for el in listfiles:
                    head, tail = ntpath.split(el)
                    components_dict[tail[:-8]] = el
        return components_dict

    @pyaedt_function_handler()
    def plot(
        self,
        objects=None,
        show=True,
        export_path=None,
        plot_as_separate_objects=True,
        plot_air_objects=True,
        force_opacity_value=None,
        clean_files=False,
        view="isometric",
        show_legend=True,
    ):
        """Plot the model or a subset of objects.

        Parameters
        ----------
        objects : list, optional
            List of objects to plot. The default is ``None``, in which case all objects
            are exported.
        show : bool, optional
            Whether to show the plot after generation. The default is ``True``. If
            ``False``, the generated class is returned for more customization before
            plot generation.
        export_path : str, optional
            If available, an image is saved to file. If ``None`` no image will be saved.
        plot_as_separate_objects : bool, optional
            Whether to plot each object separately. The default is ``True``, which may
            require more time to export from AEDT.
        plot_air_objects : bool, optional
            Whether to also plot air and vacuum objects. The default is ``True``.
        force_opacity_value : float, optional
            Opacity value between 0 and 1 to applied to all of the model. The
            default is ``None``, which means the AEDT opacity is applied to each object.
        clean_files : bool, optional
            Whether to clean created files after plot generation. The default is ``False``,
            which means that the cache is maintained in the model object that is returned.
        view : str, optional
           View to export. Options are ``"isometric"``, ``"xy"``, ``"xz"``, ``"yz"``.
           The default is ``"isometric"``.
        show_legend : bool, optional
            Whether to display the legend or not. The default is ``True``.

        Returns
        -------
        :class:`pyaedt.generic.plot.ModelPlotter`
            Model Object.
        """
        if is_ironpython:
            self.logger.warning("Plot is available only on CPython")
        elif self._aedt_version < "2021.2":
            self.logger.warning("Plot is supported from AEDT 2021 R2.")
        else:
            return self.post.plot_model_obj(
                objects=objects,
                show=show,
                export_path=export_path,
                plot_as_separate_objects=plot_as_separate_objects,
                plot_air_objects=plot_air_objects,
                force_opacity_value=force_opacity_value,
                clean_files=clean_files,
                view=view,
                show_legend=show_legend,
            )

    @pyaedt_function_handler()
    def export_mesh_stats(self, setup_name, variation_string="", mesh_path=None):
        """Export mesh statistics to a file.

        Parameters
        ----------
        setup_name : str
            Setup name.
        variation_string : str, optional
            Variation list. The default is ``""``.
        mesh_path : str, optional
            Full path to the mesh statistics file. The default is ``None``, in which
            caswe the working directory is used.

        Returns
        -------
        str
            File path.

        References
        ----------
        >>> oDesign.ExportMeshStats
        """
        if not mesh_path:
            mesh_path = os.path.join(self.working_directory, "meshstats.ms")
        self.odesign.ExportMeshStats(setup_name, variation_string, mesh_path)
        return mesh_path

    @pyaedt_function_handler()
    def get_components3d_vars(self, component3dname):
        """Read the A3DCOMP file and check for variables.

        Parameters
        ----------
        component3dname :
            Name of the 3D component, which must be in the ``syslib`` or ``userlib`` directory. Otherwise,
            you must specify the full absolute path to the AEDCOMP file with the file name and the extension.

        Returns
        -------
        dict
            Dictionary of variables in the A3DCOMP file.

        """
        vars = {}
        if component3dname not in self.components3d:
            aedt_fh = open_file(component3dname, "rb")
            if aedt_fh:
                temp = aedt_fh.read().splitlines()
                _all_lines = []
                for line in temp:
                    try:
                        _all_lines.append(line.decode("utf-8").lstrip("\t"))
                    except UnicodeDecodeError:
                        break
                for line in _all_lines:
                    if "VariableProp(" in line:
                        line_list = line.split("'")
                        vars[line_list[1]] = line_list[len(line_list) - 2]
                aedt_fh.close()
                return vars
            else:
                return False
        with open_file(self.components3d[component3dname], "rb") as aedt_fh:
            temp = aedt_fh.read().splitlines()
        _all_lines = []
        for line in temp:
            try:
                _all_lines.append(line.decode("utf-8").lstrip("\t"))
            except UnicodeDecodeError:
                break
        for line in _all_lines:
            if "VariableProp(" in line:
                line_list = line.split("'")
                vars[line_list[1]] = line_list[len(line_list) - 2]
        return vars

    @pyaedt_function_handler()
    def get_property_value(self, objectname, property, type=None):
        """Retrieve a property value.

        Parameters
        ----------
        objectname : str
            Name of the object.
        property : str
            Name of the property.
        type : str, optional
            Type of the property. Options are ``"boundary"``, ``"excitation"``,
            ``"setup",`` and ``"mesh"``. The default is ``None``.

        Returns
        -------
        type
            Value of the property.

        References
        ----------

        >>> oDesign.GetPropertyValue
        """

        boundary = {"HFSS": "HfssTab", "Icepak": "Icepak", "Q3D": "Q3D", "Maxwell3D": "Maxwell3D"}
        excitation = {"HFSS": "HfssTab", "Icepak": "Icepak", "Q3D": "Q3D", "Maxwell3D": "Maxwell3D"}
        setup = {"HFSS": "HfssTab", "Icepak": "Icepak", "Q3D": "General", "Maxwell3D": "General"}
        mesh = {"HFSS": "MeshSetupTab", "Icepak": "Icepak", "Q3D": "Q3D", "Maxwell3D": "Maxwell3D"}
        all = {
            "HFSS": ["HfssTab", "MeshSetupTab"],
            "Icepak": ["Icepak"],
            "Q3D": ["Q3D", "General"],
            "Maxwell3D": ["Maxwell3D", "General"],
        }
        if type == "Boundary":
            propserv = boundary[self._design_type]
            val = self.odesign.GetPropertyValue(propserv, objectname, property)
            return val
        elif type == "Setup":
            propserv = setup[self._design_type]
            val = self.odesign.GetPropertyValue(propserv, objectname, property)
            return val

        elif type == "Excitation":
            propserv = excitation[self._design_type]
            val = self.odesign.GetPropertyValue(propserv, objectname, property)
            return val

        elif type == "Mesh":
            propserv = mesh[self._design_type]
            val = self.odesign.GetPropertyValue(propserv, objectname, property)
            return val
        else:
            propservs = all[self._design_type]
            for propserv in propservs:
                properties = list(self.odesign.GetProperties(propserv, objectname))
                if property in properties:
                    val = self.odesign.GetPropertyValue(propserv, objectname, property)
                    return val
        return None

    @pyaedt_function_handler()
    def copy_solid_bodies_from(self, design, object_list=None, no_vacuum=True, no_pec=True, include_sheets=False):
        """Copy a list of objects and user defined models from one design to the active design.
        If user defined models are selected, the project will be saved automatically.

        Parameters
        ----------
        design :
            Starting application object. For example, ``hfss1= HFSS3DLayout``.
        object_list : list, optional
            List of objects and user defined components to copy. The default is ``None``.
        no_vacuum : bool, optional
            Whether to include vacuum objects for the copied objects.
            The default is ``True``.
        no_pec :
            Whether to include pec objects for the copied objects. The
            default is ``True``.
        include_sheets :
            Whether to include sheets for the copied objects. The
            default is ``False``.

        Returns
        -------
        bool
            ``True`` when successful, ``False`` when failed.

        References
        ----------
        >>> oEditor.Copy
        >>> oEditor.Paste
        """
        body_list = design.modeler.solid_names
        udc_list = design.modeler.user_defined_component_names
        original_design_type = design.design_type
        dest_design_type = self.design_type
        new_udc_list = []
        if include_sheets:
            body_list += design.modeler.sheet_names
        if udc_list:
            for udc in udc_list:
                if (
                    original_design_type != dest_design_type
                    and not design.modeler.user_defined_components[udc].is3dcomponent
                    or original_design_type == dest_design_type
                ):
                    new_udc_list.append(udc)
                for part_id in design.modeler.user_defined_components[udc].parts:
                    if design.modeler.user_defined_components[udc].parts[part_id].name in body_list:
                        body_list.remove(design.modeler.user_defined_components[udc].parts[part_id].name)

        selection_list = []
        udc_selection = []
        material_properties = design.modeler.objects
        selections = self.modeler.convert_to_selections(object_list, True)

        if selections:
            selection_list = [i for i in selections if i in body_list]
            for udc in new_udc_list:
                if udc in selections:
                    udc_selection.append(udc)
        else:
            for body in body_list:
                include_object = True
                for key, val in material_properties.items():
                    if val.name == body:
                        if no_vacuum and val.material_name.lower() == "vacuum":
                            include_object = False
                        if no_pec and val.material_name == "pec":
                            include_object = False
                if include_object:
                    selection_list.append(body)
            for udm in new_udc_list:
                udc_selection.append(udm)
        selection_list = selection_list + udc_selection
        design.modeler.oeditor.Copy(["NAME:Selections", "Selections:=", ",".join(selection_list)])
        self.modeler.oeditor.Paste()
        if udc_selection:
            self.save_project()
            self._project_dictionary = None
        self.modeler.refresh_all_ids()
        return True

    @pyaedt_function_handler()
    def export_3d_model(
        self, file_name="", file_path="", file_format=".step", object_list=None, removed_objects=None, **kwargs
    ):
        """Export the 3D model.

        Parameters
        ----------
        file_name : str, optional
            Name of the file.
        file_path : str, optional
            Path for the file.
        file_format : str, optional
            Format of the file. The default is ``".step"``.
        object_list : list, optional
            List of objects to export. The default is ``None``.
        removed_objects : list, optional
            The default is ``None``.

        Returns
        -------
        bool
            ``True`` when successful, ``False`` when failed.

        References
        ----------

        >>> oEditor.Export
        """
        if "fileName" in kwargs:
            warnings.warn(
                "`fileName` is deprecated. Use `file_name` instead.",
                DeprecationWarning,
            )

            file_name = kwargs["fileName"]
        if "filePath" in kwargs:
            warnings.warn(
                "`filePath` is deprecated. Use `file_path` instead.",
                DeprecationWarning,
            )

            file_path = kwargs["filePath"]
        if "fileFormat" in kwargs:
            warnings.warn(
                "`fileFormat` is deprecated. Use `file_format` instead.",
                DeprecationWarning,
            )

            file_format = kwargs["fileFormat"]
        if not file_name:
            file_name = self.project_name + "_" + self.design_name
        if not file_path:
            file_path = self.working_directory
        if object_list is None:
            object_list = []
        if removed_objects is None:
            removed_objects = []

        if not object_list:
            allObjects = self.modeler.object_names
            if removed_objects:
                for rem in removed_objects:
                    allObjects.remove(rem)
            else:
                if "Region" in allObjects:
                    allObjects.remove("Region")
        else:
            allObjects = object_list[:]

        self.logger.debug("Exporting {} objects".format(len(allObjects)))
        major = -1
        minor = -1
        # actual version supported by AEDT is 29.0
        if file_format in [".sm3", ".sat", ".sab"]:
            major = 29
            minor = 0
        stringa = ",".join(allObjects)
        arg = [
            "NAME:ExportParameters",
            "AllowRegionDependentPartSelectionForPMLCreation:=",
            True,
            "AllowRegionSelectionForPMLCreation:=",
            True,
            "Selections:=",
            stringa,
            "File Name:=",
            os.path.join(file_path, file_name + file_format).replace("\\", "/"),
            "Major Version:=",
            major,
            "Minor Version:=",
            minor,
        ]

        self.modeler.oeditor.Export(arg)
        return True

    @pyaedt_function_handler()
    def get_all_sources(self):
        """Retrieve all setup sources.

        Returns
        -------
        list of str
            List of all setup sources.

        References
        ----------

        >>> oModule.GetAllSources
        """
        return list(self.osolution.GetAllSources())

    @pyaedt_function_handler()
    def set_source_context(self, sources, number_of_modes=1):
        """Set the source context.

        Parameters
        ----------
        sources : list
            List of source names.
        number_of_modes : int, optional
            Number of modes. The default is ``1``.

        Returns
        -------
        bool
            ``True`` when successful, ``False`` when failed.

        References
        ----------

        >>> oModule.SetSourceContexts
        """

        contexts = []
        for s in sources:
            value = s
            if number_of_modes > 0:
                for i in range(number_of_modes):
                    value += ":" + str(i + 1)
            contexts.append(value)  # use one based indexing
        self.osolution.SetSourceContexts(contexts)
        return True

    @pyaedt_function_handler()
    def assign_material(self, obj, mat):
        """Assign a material to one or more objects.

        Parameters
        ----------
        obj : str, list
            One or more objects to assign materials to.
        mat : str
            Material to assign. If this material is not present, it is
            created.

        Returns
        -------
        bool
            ``True`` when successful, ``False`` when failed.

        References
        ----------

        >>> oEditor.AssignMaterial

        Examples
        --------
        The method :func:`assign_material` is used to assign a material to a list of objects.

        Open a design and create the objects.

        >>> from pyaedt import Hfss
        >>> hfss = Hfss()
        >>> box1 = hfss.modeler.create_box([10, 10, 10], [4, 5, 5])
        >>> box2 = hfss.modeler.create_box([0, 0, 0], [2, 3, 4])
        >>> cylinder1 = hfss.modeler.create_cylinder(cs_axis="X", position=[5, 0, 0], radius=1, height=20)
        >>> cylinder2 = hfss.modeler.create_cylinder(cs_axis="Z", position=[0, 0, 5], radius=1, height=10)

        Assign the material ``"copper"`` to all the objects.

        >>> objects_list = [box1, box2, cylinder1, cylinder2]
        >>> hfss.assign_material(objects_list, "copper")

        The method also accepts a list of object names.

        >>> obj_names_list = [box1.name, box2.name, cylinder1.name, cylinder2.name]
        >>> hfss.assign_material(obj_names_list, "aluminum")
        """
        matobj = None
        selections = self.modeler.convert_to_selections(obj, True)

        if mat.lower() in self.materials.material_keys:
            matobj = self.materials.material_keys[mat.lower()]
        elif self.materials._get_aedt_case_name(mat) or settings.remote_api:
            matobj = self.materials._aedmattolibrary(mat)
        if matobj:
            if self.design_type == "HFSS":
                solve_inside = matobj.is_dielectric()
            else:
                solve_inside = True
            slice_sel = min(50, len(selections))
            num_objects = len(selections)
            remaining = num_objects
            while remaining >= 1:
                objs = selections[:slice_sel]
                szSelections = self.modeler.convert_to_selections(objs)
                vArg1 = [
                    "NAME:Selections",
                    "AllowRegionDependentPartSelectionForPMLCreation:=",
                    True,
                    "AllowRegionSelectionForPMLCreation:=",
                    True,
                    "Selections:=",
                    szSelections,
                ]
                vArg2 = [
                    "NAME:Attributes",
                    "MaterialValue:=",
                    '"{}"'.format(matobj.name),
                    "SolveInside:=",
                    solve_inside,
                    "ShellElement:=",
                    False,
                    "ShellElementThickness:=",
                    "nan ",
                    "IsMaterialEditable:=",
                    True,
                    "UseMaterialAppearance:=",
                    True,
                    "IsLightweight:=",
                    False,
                ]
                self.oeditor.AssignMaterial(vArg1, vArg2)
                for el in objs:
                    self.modeler[el]._material_name = matobj.name
                    self.modeler[el]._color = matobj.material_appearance
                    self.modeler[el]._solve_inside = solve_inside
                remaining -= slice_sel
                if remaining > 0:
                    selections = selections[slice_sel:]

            return True
        else:
            self.logger.error("Material does not exist.")
            return False

    @pyaedt_function_handler()
    def get_all_conductors_names(self):
        """Retrieve all conductors in the active design.

        Returns
        -------
        list of str
            List of all conductors.

        References
        ----------

        >>> oEditor.GetObjectsByMaterial
        """
        if len(self.modeler.objects) != len(self.modeler.object_names):
            self.modeler.refresh_all_ids()
        obj_names = []
        for _, val in self.modeler.objects.items():
            try:
                if val.material_name and self.materials[val.material_name].is_conductor():
                    obj_names.append(val.name)
            except KeyError:
                pass
        return obj_names

    @pyaedt_function_handler()
    def get_all_dielectrics_names(self):
        """Retrieve all dielectrics in the active design.

        Returns
        -------
        list of str
           List of all dielectrics.

        References
        ----------
        >>> oEditor.GetObjectsByMaterial
        """
        if len(self.modeler.objects) != len(self.modeler.object_names):
            self.modeler.refresh_all_ids()
        diel = self.materials.dielectrics
        obj_names = []
        for _, val in self.modeler.objects.items():
            try:
                if val.material_name and self.materials[val.material_name].is_dielectric():
                    obj_names.append(val.name)
            except KeyError:
                pass
        return obj_names

    @pyaedt_function_handler()
    def _create_dataset_from_sherlock(self, material_string, property_name="Mass_Density"):
        mats = material_string.split(",")
        mat_temp = [[i.split("@")[0], i.split("@")[1]] for i in mats]
        nominal_id = int(len(mat_temp) / 2)
        nominal_val = float(mat_temp[nominal_id - 1][0])
        ds_name = generate_unique_name(property_name)
        self.create_dataset(
            ds_name,
            [float(i[1].replace("C", "").replace("K", "").replace("F", "")) for i in mat_temp],
            [float(i[0]) / nominal_val for i in mat_temp],
        )
        return nominal_val, "$" + ds_name

    @pyaedt_function_handler()
    def assignmaterial_from_sherlock_files(self, csv_component, csv_material):
        """Assign material to objects in a design based on a CSV file obtained from Sherlock.

        Parameters
        ----------
        csv_component :  str
            Name of the CSV file containing the component properties, including the
            material name.
        csv_material : str
            Name of the CSV file containing the material properties.

        Returns
        -------
        bool
            ``True`` when successful, ``False`` when failed.

        References
        ----------

        >>> oEditor.AssignMaterial
        """
        with open_file(csv_material) as csvfile:
            csv_input = csv.reader(csvfile)
            material_header = next(csv_input)
            data = list(csv_input)
            k = 0
            material_data = {}
            for el in material_header:
                material_data[el] = [i[k] for i in data]
                k += 1
        with open_file(csv_component) as csvfile:
            csv_input = csv.reader(csvfile)
            component_header = next(csv_input)
            data = list(csv_input)
            k = 0
            component_data = {}
            for el in component_header:
                component_data[el] = [i[k] for i in data]
                k += 1
        all_objs = self.modeler.object_names
        i = 0
        for mat in material_data["Name"]:
            list_mat_obj = [
                "COMP_" + rd for rd, md in zip(component_data["Ref Des"], component_data["Material"]) if md == mat
            ]
            list_mat_obj += [rd for rd, md in zip(component_data["Ref Des"], component_data["Material"]) if md == mat]
            list_mat_obj = [mo for mo in list_mat_obj if mo in all_objs]
            if list_mat_obj:
                newmat = self.materials.checkifmaterialexists(mat)
                if not newmat:
                    newmat = self.materials.add_material(mat.lower())
                if "Material Density" in material_data:
                    if "@" in material_data["Material Density"][i] and "," in material_data["Material Density"][i]:
                        nominal_val, dataset_name = self._create_dataset_from_sherlock(
                            material_data["Material Density"][i], "Mass_Density"
                        )
                        newmat.mass_density = nominal_val
                        newmat.mass_density.thermalmodifier = "pwl({}, Temp)".format(dataset_name)
                    else:
                        value = material_data["Material Density"][i]
                        newmat.mass_density = value
                if "Thermal Conductivity" in material_data:
                    if (
                        "@" in material_data["Thermal Conductivity"][i]
                        and "," in material_data["Thermal Conductivity"][i]
                    ):
                        nominal_val, dataset_name = self._create_dataset_from_sherlock(
                            material_data["Thermal Conductivity"][i], "Thermal_Conductivity"
                        )
                        newmat.thermal_conductivity = nominal_val
                        newmat.thermal_conductivity.thermalmodifier = "pwl({}, Temp)".format(dataset_name)
                    else:
                        value = material_data["Thermal Conductivity"][i]
                        newmat.thermal_conductivity = value
                if "Material CTE" in material_data:
                    if "@" in material_data["Material CTE"][i] and "," in material_data["Material CTE"][i]:
                        nominal_val, dataset_name = self._create_dataset_from_sherlock(
                            material_data["Material CTE"][i], "CTE"
                        )
                        newmat.thermal_expansion_coefficient = nominal_val
                        newmat.thermal_expansion_coefficient.thermalmodifier = "pwl({}, Temp)".format(dataset_name)
                    else:
                        value = material_data["Material CTE"][i]
                        newmat.thermal_expansion_coefficient = value
                if "Poisson Ratio" in material_data:
                    if "@" in material_data["Poisson Ratio"][i] and "," in material_data["Poisson Ratio"][i]:
                        nominal_val, dataset_name = self._create_dataset_from_sherlock(
                            material_data["Poisson Ratio"][i], "Poisson_Ratio"
                        )
                        newmat.poissons_ratio = nominal_val
                        newmat.poissons_ratio.thermalmodifier = "pwl({}, Temp)".format(dataset_name)
                    else:
                        value = material_data["Poisson Ratio"][i]
                        newmat.poissons_ratio = value
                if "Elastic Modulus" in material_data:
                    if "@" in material_data["Elastic Modulus"][i] and "," in material_data["Elastic Modulus"][i]:
                        nominal_val, dataset_name = self._create_dataset_from_sherlock(
                            material_data["Elastic Modulus"][i], "Youngs_Modulus"
                        )
                        newmat.youngs_modulus = nominal_val
                        newmat.youngs_modulus.thermalmodifier = "pwl({}, Temp)".format(dataset_name)
                    else:
                        value = material_data["Elastic Modulus"][i]
                        newmat.youngs_modulus = value
                self.assign_material(list_mat_obj, mat)

                for obj_name in list_mat_obj:
                    if not self.modeler[obj_name].surface_material_name:
                        self.modeler[obj_name].surface_material_name = "Steel-oxidised-surface"
            i += 1
            all_objs = [ao for ao in all_objs if ao not in list_mat_obj]
        return True

    @pyaedt_function_handler()
    def cleanup_solution(self, variations="All", entire_solution=True, field=True, mesh=True, linked_data=True):
        """Delete a set of Solution Variations or part of them.

        Parameters
        ----------
        variations : List, str, optional
            All variations to delete. Default is `"All"` which deletes all available solutions.
        entire_solution : bool, optional
            Either if delete entire Solution or part of it. If `True` other booleans will be ignored
            as solution will be entirely deleted.
        field : bool, optional
            Either if delete entire Fields of variation or not. Default is `True`.
        mesh : bool, optional
            Either if delete entire Mesh of variation or not. Default is `True`.
        linked_data : bool, optional
            Either if delete entire Linked Data of variation or not. Default is `True`.

        Returns
        -------
        bool
            `True` if Delete operation succeeded.
        """
        if isinstance(variations, str):
            variations = [variations]
        if entire_solution:
            self.odesign.DeleteFullVariation(variations, linked_data)
        elif field:
            self.odesign.DeleteFieldVariation(variations, mesh, linked_data)
        elif linked_data:
            self.odesign.DeleteLinkedDataVariation(variations)
        return True

    @pyaedt_function_handler
    def add_stackup_3d(self):
        """Create a stackup 3D object.

        Returns
        -------
        :class:`pyaedt.modeler.stackup_3d.Stackup3D`
            Stackup class.
        """
        from pyaedt.modeler.advanced_cad.stackup_3d import Stackup3D

        return Stackup3D(self)

    @pyaedt_function_handler()
    def flatten_3d_components(self, component_name=None, purge_history=True, password=""):
        """Flatten one or multiple 3d components in the actual layout. Each 3d Component is replaced with objects.
        This function will work only if the reference coordinate system of the 3d component is the global one.

        Parameters
        ----------
        component_name : str, list, optional
            List of user defined components. Default is `None` for all 3d Components.
        purge_history : bool, optional
            Define if the 3D Component will be purged before copied.
            This is needed when more than 1 component with the same definition is present.
        password : str, optional
            Password for encrypted 3d component.

        Returns
        -------
        bool
            `True` if succeeded.
        """
        native_comp_names = [nc.component_name for _, nc in self.native_components.items()]
        if not component_name:
            component_name = [
                key
                for key, val in self.modeler.user_defined_components.items()
                if val.definition_name not in native_comp_names
            ]
        else:
            if isinstance(component_name, str):
                component_name = [component_name]
            for cmp in component_name:
                assert cmp in self.modeler.user_defined_component_names, "Component Definition not found."

        for cmp in component_name:
            comp = self.modeler.user_defined_components[cmp]
            target_cs = self.modeler._create_reference_cs_from_3dcomp(comp, password=password)
            app = comp.edit_definition(password=password)
            for var, val in comp.parameters.items():
                app[var] = val
            if purge_history:
                app.modeler.purge_history(app.modeler._all_object_names)
            monitor_cache = {}
            if self.design_type == "Icepak":
                objs_monitors = [part.name for _, part in comp.parts.items()]
                for mon_name, mon_obj in self.monitor.all_monitors.items():
                    obj_name = mon_obj.properties["Geometry Assignment"]
                    if obj_name in objs_monitors:
                        monitor_cache.update({mon_obj.name: mon_obj.properties})
                        monitor_cache[mon_obj.name]["Native Assignment"] = "placeholder"
                        if monitor_cache[mon_obj.name]["Type"] == "Face":
                            monitor_cache[mon_obj.name]["Area Assignment"] = self.modeler.get_face_area(
                                monitor_cache[mon_obj.name]["ID"]
                            )
                        elif monitor_cache[mon_obj.name]["Type"] == "Surface":
                            monitor_cache[mon_obj.name]["Area Assignment"] = self.modeler.get_face_area(
                                self.modeler.get_object_from_name(monitor_cache[mon_obj.name]["ID"]).faces[0].id
                            )
                        elif monitor_cache[mon_obj.name]["Type"] == "Object":
                            monitor_cache[mon_obj.name]["Volume Assignment"] = self.modeler.get_object_from_name(
                                monitor_cache[mon_obj.name]["ID"]
                            ).volume
                for _, mon_dict in monitor_cache.items():
                    del mon_dict["Object"]
            oldcs = self.oeditor.GetActiveCoordinateSystem()
            self.modeler.set_working_coordinate_system(target_cs)
            comp.delete()
            obj_set = set(self.modeler.objects.values())
            self.copy_solid_bodies_from(app, no_vacuum=False, no_pec=False, include_sheets=True)
            self.modeler.refresh_all_ids()
            self.modeler.set_working_coordinate_system(oldcs)
            if self.design_type == "Icepak":
                for monitor_obj, mon_dict in monitor_cache.items():
                    if not self.monitor.insert_monitor_object_from_dict(mon_dict, mode=1):
                        dict_in = {"monitor": {monitor_obj: mon_dict}}
                        self.configurations._monitor_assignment_finder(dict_in, monitor_obj, obj_set)
                        m_type = dict_in["monitor"][monitor_obj]["Type"]
                        m_obj = dict_in["monitor"][monitor_obj]["ID"]
                        if not self.configurations.update_monitor(
                            m_type, m_obj, dict_in["monitor"][monitor_obj]["Quantity"], monitor_obj
                        ):  # pragma: no cover
                            return False
            app.oproject.Close()

        if not self.design_type == "Icepak":
            self.mesh._refresh_mesh_operations()
        return True

    def identify_touching_conductors(self, object_name=None):
        # type: (str) -> dict
        """Identify all touching components and group in a dictionary. This method requires that
        the ``pyvista`` package is installed.

        Parameters
        ----------
        object_name : str, optional
            Starting object to check for touching elements. The default is ``None``.

        Returns
        -------
        dict

        """
        if is_ironpython and settings.aedt_version < "2023.2":  # pragma: no cover
            self.logger.error("This method requires CPython and PyVista.")
            return {}
        if settings.aedt_version >= "2023.2" and self.design_type == "HFSS":  # pragma: no cover
            nets_aedt = self.oboundary.IdentifyNets(True)
            nets = {}
            for net in nets_aedt[1:]:
                nets[net[0].split(":")[1]] = list(net[1][1:])
            if object_name:
                for net, net_vals in nets.items():
                    if object_name in net_vals:
                        output = {"Net1": net_vals}
                        return output
            return nets
        plt_obj = self.plot(show=False, objects=self.get_all_conductors_names())
        import pyvista as pv

        nets = {}
        inputs = []
        for cad in plt_obj.objects:
            # if (self.modeler[cad.name].is_conductor):
            filedata = pv.read(cad.path)
            cad._cached_polydata = filedata
            inputs.append(cad)

        if object_name:
            cad_to_investigate = [i for i in inputs if i.name == object_name][0]
            inputs = [i for i in inputs if i.name != object_name]

        else:
            cad_to_investigate = inputs[0]
            inputs = inputs[1:]
        if not inputs:
            self.logger.error("At least one conductor is needed.")
            return {}

        def check_intersections(output, input_list, cad_in=None):
            if cad_in is None:
                cad_in = output[-1]
            temp_out = []
            for cad in input_list:
                if cad != cad_in and cad not in output:
                    col, n_contacts = cad_in._cached_polydata.collision(cad._cached_polydata, 1)
                    if n_contacts > 0:
                        output.append(cad)
                        temp_out.append(cad)
                        input_list = [i for i in input_list if i != cad]
            for cad in temp_out:
                check_intersections(output, input_list, cad)
                list(set(output))
            return output

        k = 1
        while len(inputs) > 0:
            net = [cad_to_investigate]
            check_intersections(net, inputs)
            inputs = [i for i in inputs if i not in net]
            nets["Net{}".format(k)] = [i.name for i in net]
            if object_name:
                break
            if inputs:
                cad_to_investigate = inputs[0]
                inputs = inputs[1:]
                k += 1
                if len(inputs) == 0:
                    nets["Net{}".format(k)] = [cad_to_investigate.name]
                    break
        return nets

    @pyaedt_function_handler()
    def get_dxf_layers(self, file_path):
        # type: (str) -> list[str]
        """Read a DXF file and return all layer names.

        Parameters
        ----------
        file_path : str
            Full path to the DXF file.

        Returns
        -------
        list
            List of layers in the DXF file.
        """
        layer_names = []
        with open_file(file_path) as f:
            lines = f.readlines()
            indices = self._find_indices(lines, "AcDbLayerTableRecord\n")
            for idx in indices:
                if "2" in lines[idx + 1]:
                    layer_names.append(lines[idx + 2].replace("\n", ""))
            return layer_names

    @pyaedt_function_handler
    def import_dxf(
        self,
        file_path,
        layers_list,
        auto_detect_close=True,
        self_stitch=True,
        self_stitch_tolerance=0,
        scale=0.001,
        defeature_geometry=False,
        defeature_distance=0,
        round_coordinates=False,
        round_num_digits=4,
        write_poly_with_width_as_filled_poly=False,
        import_method=1,
        sheet_bodies_2d=True,
    ):  # pragma: no cover
        # type: (str, list, bool, bool, float, float, bool, float, bool, int, bool, int, bool) -> bool
        """Import a DXF file.

        Parameters
        ----------
        file_path : str
            Path to the DXF file.
        layers_list : list
            List of layer names to import. To get the layers in the DXF file,
            you can call the ``get_dxf_layers`` method.
        auto_detect_close : bool, optional
            Whether to check polylines to see if they are closed.
            The default is ``True``. If a polyline is closed, the modeler
            creates a polygon in the design.
        self_stitch : bool, optional
            Whether to join multiple straight line segments to form polylines.
            The default is ``True``.
        self_stitch_tolerance : float, optional
            Self stitch tolerance value. The default is ``0``.
        scale : float, optional
            Scaling factor. The default is ``0.001``. The units are ``mm``.
        defeature_geometry : bool, optional
            Whether to defeature the geometry to reduce complexity.
            The default is ``False``.
        defeature_distance : float, optional
            Defeature tolerance distance. The default is ``0``.
        round_coordinates : bool, optional
            Whether to rounds all imported data to the number
            of decimal points specified by the next parameter.
            The default is ``False``.
        round_num_digits : int, optional
            Number of digits to which to round all imported data.
            The default is ``4``.
        write_poly_with_width_as_filled_poly : bool, optional
            Imports wide polylines as polygons. The default is ``False``.
        import_method : int, bool
            Whether the import method is ``Script`` or ``Acis``.
            The default is ``1``, which means that the ``Acis`` is used.
        sheet_bodies_2d : bool, optional
            Whether importing as 2D sheet bodies causes imported objects to
            be organized in terms of 2D sheets. The default is ``True``.

        Returns
        -------
        bool
            ``True`` when successful, ``False`` when failed.

        References
        ----------

        >>> oEditor.ImportDXF

        """
        if self.desktop_class.non_graphical:
<<<<<<< HEAD
            self.logger.error("Method is supported only in graphical mode")
=======
            self.logger.error("Method is supported only in graphical mode.")
>>>>>>> 4cacb5fb
            return False
        layers = self.get_dxf_layers(file_path)
        for layer in layers_list:
            if layer not in layers:
                self.logger.error("{} does not exist in specified dxf.".format(layer))
                return False

        if self.is3d:
            sheet_bodies_2d = False

        vArg1 = ["NAME:options"]
        vArg1.append("FileName:="), vArg1.append(file_path.replace(os.sep, "/"))
        vArg1.append("Scale:="), vArg1.append(scale)
        vArg1.append("AutoDetectClosed:="), vArg1.append(auto_detect_close)
        vArg1.append("SelfStitch:="), vArg1.append(self_stitch)
        vArg1.append("SelfStitchTolerance:="), vArg1.append(self_stitch_tolerance)
        vArg1.append("DefeatureGeometry:="), vArg1.append(defeature_geometry)
        vArg1.append("DefeatureDistance:="), vArg1.append(defeature_distance)
        vArg1.append("RoundCoordinates:="), vArg1.append(round_coordinates)
        vArg1.append("RoundNumDigits:="), vArg1.append(round_num_digits)
        vArg1.append("WritePolyWithWidthAsFilledPoly:="), vArg1.append(write_poly_with_width_as_filled_poly)
        vArg1.append("ImportMethod:="), vArg1.append(import_method)
        vArg1.append("2DSheetBodies:="), vArg1.append(sheet_bodies_2d)
        vArg2 = ["NAME:LayerInfo"]
        for layer in layers_list:
            vArg3 = ["Name:" + layer]
            vArg3.append("source:="), vArg3.append(layer)
            vArg3.append("display_source:="), vArg3.append(layer)
            vArg3.append("import:="), vArg3.append(True)
            vArg3.append("dest:="), vArg3.append(layer)
            vArg3.append("dest_selected:="), vArg3.append(False)
            vArg3.append("layer_type:="), vArg3.append("signal")
            vArg2.append(vArg3)
        vArg1.append(vArg2)
        self.oeditor.ImportDXF(vArg1)
        return True

    @pyaedt_function_handler()
    def _find_indices(self, list_to_check, item_to_find):
        # type: (list, str|int) -> list
        """Given a list, returns the list of indices for all occurrences of a given element.

        Parameters
        ----------
        list_to_check: list
            List to check.
        item_to_find: str, int
            Element to search for in the list.

        Returns
        -------
        list
            Indices of the occurrences of a given element.
        """
        indices = []
        for idx, value in enumerate(list_to_check):
            if value == item_to_find:
                indices.append(idx)
        return indices<|MERGE_RESOLUTION|>--- conflicted
+++ resolved
@@ -1213,11 +1213,7 @@
 
         """
         if self.desktop_class.non_graphical:
-<<<<<<< HEAD
-            self.logger.error("Method is supported only in graphical mode")
-=======
             self.logger.error("Method is supported only in graphical mode.")
->>>>>>> 4cacb5fb
             return False
         layers = self.get_dxf_layers(file_path)
         for layer in layers_list:
