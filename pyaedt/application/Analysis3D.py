--- conflicted
+++ resolved
@@ -1035,7 +1035,90 @@
             self.mesh._refresh_mesh_operations()
         return True
 
-<<<<<<< HEAD
+    def identify_touching_conductors(self, object_name=None):
+        # type: (str) -> dict
+        """Identify all touching components and group in a dictionary. This method requires that
+        the ``pyvista`` package is installed.
+
+        Parameters
+        ----------
+        object_name : str, optional
+            Starting object to check for touching elements. The default is ``None``.
+
+        Returns
+        -------
+        dict
+
+        """
+        if is_ironpython and settings.aedt_version < "2023.2":  # pragma: no cover
+            self.logger.error("This method requires CPython and PyVista.")
+            return False
+        if settings.aedt_version >= "2023.2" and self.design_type == "HFSS":  # pragma: no cover
+            nets_aedt = self.oboundary.IdentifyNets(True)
+            nets = {}
+            for net in nets_aedt[1:]:
+                nets[net[0].split(":")[1]] = list(net[1][1:])
+            if object_name:
+                for net, net_vals in nets.items():
+                    if object_name in net_vals:
+                        output = {"Net1": net_vals}
+                        return output
+            return nets
+        plt_obj = self.plot(show=False, objects=self.get_all_conductors_names())
+        import pyvista as pv
+
+        nets = {}
+        inputs = []
+        for cad in plt_obj.objects:
+            # if (self.modeler[cad.name].is_conductor):
+            filedata = pv.read(cad.path)
+            cad._cached_polydata = filedata
+            inputs.append(cad)
+
+        if object_name:
+            cad_to_investigate = [i for i in inputs if i.name == object_name][0]
+            inputs = [i for i in inputs if i.name != object_name]
+
+        else:
+            cad_to_investigate = inputs[0]
+            inputs = inputs[1:]
+        if not inputs:
+            self.logger.error("At least one conductor is needed.")
+            return {}
+
+        def check_intersections(output, input_list, cad_in=None):
+            if cad_in is None:
+                cad_in = output[-1]
+            temp_out = []
+            for cad in input_list:
+                if cad != cad_in and cad not in output:
+                    col, n_contacts = cad_in._cached_polydata.collision(cad._cached_polydata, 1)
+                    if n_contacts > 0:
+                        output.append(cad)
+                        temp_out.append(cad)
+                        input_list = [i for i in input_list if i != cad]
+            for cad in temp_out:
+                check_intersections(output, input_list, cad)
+                list(set(output))
+            return output
+
+        k = 1
+        while len(inputs) > 0:
+            net = [cad_to_investigate]
+            check_intersections(net, inputs)
+            inputs = [i for i in inputs if i not in net]
+            nets["Net{}".format(k)] = [i.name for i in net]
+            if object_name:
+                break
+            if inputs:
+                cad_to_investigate = inputs[0]
+                inputs = inputs[1:]
+                k += 1
+                if len(inputs) == 0:
+                    nets["Net{}".format(k)] = [cad_to_investigate.name]
+                    break
+        return nets
+
     @pyaedt_function_handler()
     def get_dxf_layers(self, file_path):
         # type: (str) -> list
@@ -1194,89 +1277,4 @@
         for idx, value in enumerate(list_to_check):
             if value == item_to_find:
                 indices.append(idx)
-        return indices
-=======
-    def identify_touching_conductors(self, object_name=None):
-        # type: (str) -> dict
-        """Identify all touching components and group in a dictionary. This method requires that
-        the ``pyvista`` package is installed.
-
-        Parameters
-        ----------
-        object_name : str, optional
-            Starting object to check for touching elements. The default is ``None``.
-
-        Returns
-        -------
-        dict
-
-        """
-        if is_ironpython and settings.aedt_version < "2023.2":  # pragma: no cover
-            self.logger.error("This method requires CPython and PyVista.")
-            return False
-        if settings.aedt_version >= "2023.2" and self.design_type == "HFSS":  # pragma: no cover
-            nets_aedt = self.oboundary.IdentifyNets(True)
-            nets = {}
-            for net in nets_aedt[1:]:
-                nets[net[0].split(":")[1]] = list(net[1][1:])
-            if object_name:
-                for net, net_vals in nets.items():
-                    if object_name in net_vals:
-                        output = {"Net1": net_vals}
-                        return output
-            return nets
-        plt_obj = self.plot(show=False, objects=self.get_all_conductors_names())
-        import pyvista as pv
-
-        nets = {}
-        inputs = []
-        for cad in plt_obj.objects:
-            # if (self.modeler[cad.name].is_conductor):
-            filedata = pv.read(cad.path)
-            cad._cached_polydata = filedata
-            inputs.append(cad)
-
-        if object_name:
-            cad_to_investigate = [i for i in inputs if i.name == object_name][0]
-            inputs = [i for i in inputs if i.name != object_name]
-
-        else:
-            cad_to_investigate = inputs[0]
-            inputs = inputs[1:]
-        if not inputs:
-            self.logger.error("At least one conductor is needed.")
-            return {}
-
-        def check_intersections(output, input_list, cad_in=None):
-            if cad_in is None:
-                cad_in = output[-1]
-            temp_out = []
-            for cad in input_list:
-                if cad != cad_in and cad not in output:
-                    col, n_contacts = cad_in._cached_polydata.collision(cad._cached_polydata, 1)
-                    if n_contacts > 0:
-                        output.append(cad)
-                        temp_out.append(cad)
-                        input_list = [i for i in input_list if i != cad]
-            for cad in temp_out:
-                check_intersections(output, input_list, cad)
-                list(set(output))
-            return output
-
-        k = 1
-        while len(inputs) > 0:
-            net = [cad_to_investigate]
-            check_intersections(net, inputs)
-            inputs = [i for i in inputs if i not in net]
-            nets["Net{}".format(k)] = [i.name for i in net]
-            if object_name:
-                break
-            if inputs:
-                cad_to_investigate = inputs[0]
-                inputs = inputs[1:]
-                k += 1
-                if len(inputs) == 0:
-                    nets["Net{}".format(k)] = [cad_to_investigate.name]
-                    break
-        return nets
->>>>>>> c82d1e53
+        return indices