import copy
<<<<<<< HEAD

from pyaedt.generic.general_methods import aedt_exception_handler
=======
from pyaedt.generic.general_methods import pyaedt_function_handler
>>>>>>> ff960edc

solutions_defaults = {
    "Maxwell 2D": "Magnetostatic",
    "Maxwell 3D": "Magnetostatic",
    "Twin Builder": "TR",
    "Circuit Design": "NexximLNA",
    "Maxwell Circuit": "",
    "2D Extractor": "Open",
    "Q3D Extractor": "Q3D Extractor",
    "HFSS": "HFSS Modal Network",
    "Icepak": "SteadyState",
    "RMxprtSolution": "GRM",
    "ModelCreation": "GRM",
    "HFSS 3D Layout Design": "HFSS3DLayout",
    "Mechanical": "Thermal",
    "EMIT": "EMIT",
}

solutions_types = {
    "Maxwell 2D": {
        "Magnetostatic": {
            "name": "Magnetostatic",
            "options": "XY",
            "report_type": "Magnetostatic",
            "default_setup": 6,
            "default_adaptive": "LastAdaptive",
        },
        "EddyCurrent": {
            "name": "EddyCurrent",
            "options": "XY",
            "report_type": "EddyCurrent",
            "default_setup": 7,
            "default_adaptive": "LastAdaptive",
        },
        "Transient": {
            "name": "Transient",
            "options": "XY",
            "report_type": "Transient",
            "default_setup": 5,
            "default_adaptive": "Transient",
        },
        "Electrostatic": {
            "name": "Electrostatic",
            "options": "XY",
            "report_type": "Electrostatic",
            "default_setup": 8,
            "default_adaptive": "LastAdaptive",
        },
        "ElectricTransient": {
            "name": "ElectricTransient",
            "options": "XY",
            "report_type": None,
            "default_setup": 10,
            "default_adaptive": "Transient",
        },
        "ElectroDCConduction": {
            "name": "ElectroDCConduction",
            "options": "XY",
            "report_type": None,
            "default_setup": 9,
            "default_adaptive": "LastAdaptive",
        },
    },
    "Maxwell 3D": {
        "Magnetostatic": {
            "name": "Magnetostatic",
            "options": None,
            "report_type": "Magnetostatic",
            "default_setup": 6,
            "default_adaptive": "LastAdaptive",
        },
        "EddyCurrent": {
            "name": "EddyCurrent",
            "options": None,
            "report_type": "EddyCurrent",
            "default_setup": 7,
            "default_adaptive": "LastAdaptive",
        },
        "Transient": {
            "name": "Transient",
            "options": None,
            "report_type": "Transient",
            "default_setup": 5,
            "default_adaptive": "Transient",
        },
        "Electrostatic": {
            "name": "Electrostatic",
            "options": None,
            "report_type": "Electrostatic",
            "default_setup": 8,
            "default_adaptive": "LastAdaptive",
        },
        "DCConduction": {
            "name": None,
            "options": None,
            "report_type": None,
            "default_setup": None,
            "default_adaptive": None,
        },
        "ElectroDCConduction": {
            "name": "ElectroDCConduction",
            "options": None,
            "report_type": None,
            "default_setup": 9,
            "default_adaptive": "LastAdaptive",
        },
        "ElectricTransient": {
            "name": "ElectricTransient",
            "options": None,
            "report_type": None,
            "default_setup": 10,
            "default_adaptive": "Transient",
        },
    },
    "Twin Builder": {
        "TR": {"name": None, "options": None, "report_type": "Standard", "default_setup": 35, "default_adaptive": None},
        "AC": {
            "name": None,
            "options": None,
            "report_type": "Standard",
            "default_setup": None,
            "default_adaptive": None,
        },
        "DC": {
            "name": None,
            "options": None,
            "report_type": "Standard",
            "default_setup": None,
            "default_adaptive": None,
        },
    },
    "Circuit Design": {
        "NexximLNA": {
            "name": None,
            "options": None,
            "report_type": "Standard",
            "default_setup": 15,
            "default_adaptive": None,
        },
        "NexximDC": {
            "name": None,
            "options": None,
            "report_type": "Standard",
            "default_setup": 16,
            "default_adaptive": None,
        },
        "NexximTransient": {
            "name": None,
            "options": None,
            "report_type": "Standard",
            "default_setup": 17,
            "default_adaptive": None,
        },
        "NexximVerifEye": {
            "name": None,
            "options": None,
            "report_type": "Standard",
            "default_setup": 19,
            "default_adaptive": None,
        },
        "NexximQuickEye": {
            "name": None,
            "options": None,
            "report_type": "Standard",
            "default_setup": 18,
            "default_adaptive": None,
        },
        "NexximAMI": {
            "name": None,
            "options": None,
            "report_type": "Standard",
            "default_setup": 20,
            "default_adaptive": None,
        },
        "NexximOscillatorRSF": {
            "name": None,
            "options": None,
            "report_type": "Standard",
            "default_setup": 21,
            "default_adaptive": None,
        },
        "NexximOscillator1T": {
            "name": None,
            "options": None,
            "report_type": "Standard",
            "default_setup": 22,
            "default_adaptive": None,
        },
        "NexximOscillatorNT": {
            "name": None,
            "options": None,
            "report_type": "Standard",
            "default_setup": 23,
            "default_adaptive": None,
        },
        "NexximHarmonicBalance1T": {
            "name": None,
            "options": None,
            "report_type": "Standard",
            "default_setup": 24,
            "default_adaptive": None,
        },
        "NexximHarmonicBalanceNT": {
            "name": None,
            "options": None,
            "report_type": "Standard",
            "default_setup": 25,
            "default_adaptive": None,
        },
        "NexximSystem": {
            "name": None,
            "options": None,
            "report_type": "Standard",
            "default_setup": 26,
            "default_adaptive": None,
        },
        "NexximTVNoise": {
            "name": None,
            "options": None,
            "report_type": "Standard",
            "default_setup": 27,
            "default_adaptive": None,
        },
        "HSPICE": {
            "name": None,
            "options": None,
            "report_type": "Standard",
            "default_setup": 28,
            "default_adaptive": None,
        },
        "TR": {"name": None, "options": None, "report_type": "Standard", "default_setup": 17, "default_adaptive": None},
    },
    "2D Extractor": {
        "Open": {
            "name": "Open",
            "options": None,
            "report_type": "Matrix",
            "default_setup": 30,
            "default_adaptive": "LastAdaptive",
        },
        "Closed": {
            "name": "Closed",
            "options": None,
            "report_type": "Matrix",
            "default_setup": 31,
            "default_adaptive": "LastAdaptive",
        },
    },
    "Q3D Extractor": {
        "Q3D Extractor": {
            "name": None,
            "options": None,
            "report_type": "Matrix",
            "default_setup": 14,
            "default_adaptive": "LastAdaptive",
        }
    },
    "HFSS": {
        "Modal": {
            "name": "HFSS Modal Network",
            "options": None,
            "report_type": "Modal Solution Data",
            "default_setup": 1,
            "default_adaptive": "LastAdaptive",
        },
        "Terminal": {
            "name": "HFSS Hybrid Terminal Network",
            "options": None,
            "report_type": "Terminal Solution Data",
            "default_setup": 1,
            "default_adaptive": "LastAdaptive",
        },
        "DrivenModal": {
            "name": "DrivenModal",
            "options": None,
            "report_type": "Modal Solution Data",
            "default_setup": 1,
            "default_adaptive": "LastAdaptive",
        },
        "DrivenTerminal": {
            "name": "DrivenTerminal",
            "options": None,
            "report_type": "Terminal Solution Data",
            "default_setup": 1,
            "default_adaptive": "LastAdaptive",
        },
        "Transient Network": {
            "name": "Transient Network",
            "options": None,
            "report_type": "Terminal Solution Data",
            "default_setup": 3,
            "default_adaptive": "Transient",
        },
        "Transient": {
            "name": "Transient",
            "options": None,
            "report_type": "Terminal Solution Data",
            "default_setup": 3,
            "default_adaptive": "Transient",
        },
        "Eigenmode": {
            "name": "Eigenmode",
            "options": None,
            "report_type": "EigenMode Parameters",
            "default_setup": 2,
            "default_adaptive": "LastAdaptive",
        },
        "Characteristic": {
            "name": "Characteristic Mode",
            "options": None,
            "report_type": None,
            "default_setup": None,
            "default_adaptive": None,
        },
        "SBR+": {
            "name": "SBR+",
            "options": None,
            "report_type": "Modal Solution Data",
            "default_setup": 4,
            "default_adaptive": None,
        },
    },
    "Icepak": {
        "SteadyState": {
            "name": "SteadyState",
            "options": "TemperatureAndFlow",
            "report_type": "Monitor",
            "default_setup": 11,
            "default_adaptive": None,
        },
        "Transient": {
            "name": "Transient",
            "options": "TemperatureAndFlow",
            "report_type": "Monitor",
            "default_setup": 36,
            "default_adaptive": None,
        },
    },
    "RMxprtSolution": {
        "GRM": {"name": "GRM", "options": None, "report_type": None, "default_setup": 34, "default_adaptive": None},
        "IRIM": {"name": "IRIM", "options": None, "report_type": None, "default_setup": 34, "default_adaptive": None},
        "ORIM": {"name": "ORIM", "options": None, "report_type": None, "default_setup": 34, "default_adaptive": None},
        "SRIM": {"name": "SRIM", "options": None, "report_type": None, "default_setup": 34, "default_adaptive": None},
        "WRIM": {"name": "WRIM", "options": None, "report_type": None, "default_setup": 34, "default_adaptive": None},
        "DFIG": {"name": "DFIG", "options": None, "report_type": None, "default_setup": 34, "default_adaptive": None},
        "AFIM": {"name": "AFIM", "options": None, "report_type": None, "default_setup": 34, "default_adaptive": None},
        "HM": {"name": "HM", "options": None, "report_type": None, "default_setup": 34, "default_adaptive": None},
        "RFSM": {"name": "RFSM", "options": None, "report_type": None, "default_setup": 34, "default_adaptive": None},
        "RASM": {"name": "RASM", "options": None, "report_type": None, "default_setup": 34, "default_adaptive": None},
        "RSM": {"name": "RSM", "options": None, "report_type": None, "default_setup": 34, "default_adaptive": None},
        "ISM": {"name": "ISM", "options": None, "report_type": None, "default_setup": 34, "default_adaptive": None},
        "APSM": {"name": "APSM", "options": None, "report_type": None, "default_setup": 34, "default_adaptive": None},
        "IBDM": {"name": "IBDM", "options": None, "report_type": None, "default_setup": 34, "default_adaptive": None},
        "ABDM": {"name": "ABDM", "options": None, "report_type": None, "default_setup": 34, "default_adaptive": None},
        "TPIM": {"name": "TPIM", "options": None, "report_type": None, "default_setup": 34, "default_adaptive": None},
        "SPIM": {"name": "SPIM", "options": None, "report_type": None, "default_setup": 34, "default_adaptive": None},
        "TPSM": {"name": "TPSM", "options": None, "report_type": None, "default_setup": 34, "default_adaptive": None},
        "BLDC": {"name": "BLDC", "options": None, "report_type": None, "default_setup": 34, "default_adaptive": None},
        "ASSM": {"name": "ASSM", "options": None, "report_type": None, "default_setup": 34, "default_adaptive": None},
        "PMDC": {"name": "PMDC", "options": None, "report_type": None, "default_setup": 34, "default_adaptive": None},
        "SRM": {"name": "SRM", "options": None, "report_type": None, "default_setup": 34, "default_adaptive": None},
        "LSSM": {"name": "LSSM", "options": None, "report_type": None, "default_setup": 34, "default_adaptive": None},
        "UNIM": {"name": "UNIM", "options": None, "report_type": None, "default_setup": 34, "default_adaptive": None},
        "DCM": {"name": "DCM", "options": None, "report_type": None, "default_setup": 34, "default_adaptive": None},
        "CPSM": {"name": "CPSM", "options": None, "report_type": None, "default_setup": 34, "default_adaptive": None},
        "NSSM": {"name": "NSSM", "options": None, "report_type": None, "default_setup": 34, "default_adaptive": None},
    },
    "ModelCreation": {
        "GRM": {"name": "GRM", "options": None, "report_type": None, "default_setup": 34, "default_adaptive": None},
        "IRIM": {"name": "IRIM", "options": None, "report_type": None, "default_setup": 34, "default_adaptive": None},
        "ORIM": {"name": "ORIM", "options": None, "report_type": None, "default_setup": 34, "default_adaptive": None},
        "SRIM": {"name": "SRIM", "options": None, "report_type": None, "default_setup": 34, "default_adaptive": None},
        "WRIM": {"name": "WRIM", "options": None, "report_type": None, "default_setup": 34, "default_adaptive": None},
        "DFIG": {"name": "DFIG", "options": None, "report_type": None, "default_setup": 34, "default_adaptive": None},
        "AFIM": {"name": "AFIM", "options": None, "report_type": None, "default_setup": 34, "default_adaptive": None},
        "HM": {"name": "HM", "options": None, "report_type": None, "default_setup": 34, "default_adaptive": None},
        "RFSM": {"name": "RFSM", "options": None, "report_type": None, "default_setup": 34, "default_adaptive": None},
        "RASM": {"name": "RASM", "options": None, "report_type": None, "default_setup": 34, "default_adaptive": None},
        "RSM": {"name": "RSM", "options": None, "report_type": None, "default_setup": 34, "default_adaptive": None},
        "ISM": {"name": "ISM", "options": None, "report_type": None, "default_setup": 34, "default_adaptive": None},
        "APSM": {"name": "APSM", "options": None, "report_type": None, "default_setup": 34, "default_adaptive": None},
        "IBDM": {"name": "IBDM", "options": None, "report_type": None, "default_setup": 34, "default_adaptive": None},
        "ABDM": {"name": "ABDM", "options": None, "report_type": None, "default_setup": 34, "default_adaptive": None},
    },
    "HFSS 3D Layout Design": {
        "HFSS3DLayout": {
            "name": None,
            "options": None,
            "report_type": "Standard",
            "default_setup": 29,
            "default_adaptive": None,
        },
        "SiwaveDC3DLayout": {
            "name": None,
            "options": None,
            "report_type": "Standard",
            "default_setup": 40,
            "default_adaptive": None,
        },
        "SiwaveAC3DLayout": {
            "name": None,
            "options": None,
            "report_type": "Standard",
            "default_setup": 41,
            "default_adaptive": None,
        },
        "LNA3DLayout": {
            "name": None,
            "options": None,
            "report_type": "Standard",
            "default_setup": 42,
            "default_adaptive": None,
        },
    },
    "Mechanical": {
        "Thermal": {
            "name": "Thermal",
            "options": None,
            "report_type": None,
            "default_setup": 32,
            "default_adaptive": None,
        },
        "Modal": {"name": "Modal", "options": None, "report_type": None, "default_setup": 33, "default_adaptive": None},
        "Structural": {
            "name": "Structural",
            "options": None,
            "report_type": None,
            "default_setup": 39,
            "default_adaptive": "Solution",
        },
    },
    "EMIT": {
        "EMIT": {"name": None, "options": None, "report_type": None, "default_setup": None, "default_adaptive": None}
    },
    # Maxwell Circuit has no solution type
    "Maxwell Circuit": {},
}

model_names = {
    "Maxwell 2D": "Maxwell2DModel",
    "Maxwell 3D": "Maxwell3DModel",
    "Twin Builder": "SimplorerCircuit",
    "Circuit Design": "NexximCircuit",
    "Maxwell Circuit": "MaxCirCircuit",
    "2D Extractor": "2DExtractorModel",
    "Q3D Extractor": "Q3DModel",
    "HFSS": "HFSSModel",
    "Mechanical": "MechanicalModel",
    "Icepak": "IcepakModel",
    "RMxprtSolution": "RMxprtDesign",
    "ModelCreation": "RMxprtDesign",
    "HFSS 3D Layout Design": "PlanarEMCircuit",
    "EMIT Design": "EMIT Design",
    "EMIT": "EMIT",
}


class DesignSolution(object):
    def __init__(self, odesign, design_type, aedt_version):
        self._odesign = odesign
        self._aedt_version = aedt_version
        self.model_name = model_names[design_type]
        assert design_type in solutions_types, "Wrong Design Type"
        # deepcopy doesn't work on remote
        self._solution_options = copy.deepcopy(solutions_types[design_type])
        self._design_type = design_type
        if design_type == "HFSS" and aedt_version >= "2021.2":
            self._solution_options["Modal"]["name"] = "HFSS Hybrid Modal Network"
            self._solution_options["Terminal"]["name"] = "HFSS Hybrid Terminal Network"
        self._solution_type = None

    @property
    def solution_type(self):
        """Get/Set the Solution Type of the active Design."""
        if self._odesign:
            try:
                self._solution_type = self._odesign.GetSolutionType()
            except:
                self._solution_type = solutions_defaults[self._design_type]
        elif self._solution_type is None:
            self._solution_type = solutions_defaults[self._design_type]
        return self._solution_type

    @solution_type.setter
    @pyaedt_function_handler()
    def solution_type(self, value):
        if value is None:
            if self._odesign:
                try:
                    self._solution_type = self._odesign.GetSolutionType()
                except:
                    self._solution_type = solutions_defaults[self._design_type]
            else:
                self._solution_type = solutions_defaults[self._design_type]
        elif value and value in self._solution_options and self._solution_options[value]["name"]:
            self._solution_type = value
            if self._solution_options[value]["options"]:
                self._odesign.SetSolutionType(
                    self._solution_options[value]["name"], self._solution_options[value]["options"]
                )
            else:
                try:
                    self._odesign.SetSolutionType(self._solution_options[value]["name"])
                except:
                    self._odesign.SetSolutionType(self._solution_options[value]["name"], "")

    @property
    def report_type(self):
        """Return the default report type of the selected solution if present."""
        return self._solution_options[self.solution_type]["report_type"]

    @property
    def default_setup(self):
        """Return the default setup id of the selected solution if present."""
        return self._solution_options[self.solution_type]["default_setup"]

    @property
    def default_adaptive(self):
        """Return the default adaptive name of the selected solution if present."""
        return self._solution_options[self.solution_type]["default_adaptive"]

    @property
    def solution_types(self):
        """Return the list of all available solutions."""
        return list(self._solution_options.keys())

    @property
    def design_types(self):
        """Return the list of all available designs."""
        return list(solutions_types.keys())


class HFSSDesignSolution(DesignSolution, object):
    def __init__(self, odesign, design_type, aedt_version):
        DesignSolution.__init__(self, odesign, design_type, aedt_version)
        self._composite = None
        self._hybrid = None

    @property
    def solution_type(self):
        """Get/Set the Solution Type of the active Design."""
        if self._odesign:
            try:
                self._solution_type = self._odesign.GetSolutionType()
                if "Modal" in self._solution_type:
                    self._solution_type = "Modal"
                elif "Terminal" in self._solution_type:
                    self._solution_type = "Terminal"
            except:
                self._solution_type = solutions_defaults[self._design_type]
        elif self._solution_type is None:
            self._solution_type = solutions_defaults[self._design_type]
        return self._solution_type

    @solution_type.setter
    @pyaedt_function_handler()
    def solution_type(self, value):
        if self._aedt_version < "2021.2":
            if not value:
                self._solution_type = "DrivenModal"
                self._odesign.SetSolutionType(self._solution_type)
            elif "Modal" in value:
                self._solution_type = "DrivenModal"
                self._odesign.SetSolutionType(self._solution_type)
            elif "Terminal" in value:
                self._solution_type = "DrivenTerminal"
                self._odesign.SetSolutionType(self._solution_type)
            else:
                try:
                    self._odesign.SetSolutionType(self._solution_options[value]["name"])
                except:
                    self._odesign.SetSolutionType(self._solution_options[value]["name"], "")
        elif value is None:
            if self._odesign:
                try:
                    self._solution_type = self._odesign.GetSolutionType()
                    if "Modal" in self._solution_type:
                        self._solution_type = "Modal"
                    elif "Terminal" in self._solution_type:
                        self._solution_type = "Terminal"
                except:
                    self._solution_type = solutions_defaults[self._design_type]
            else:
                self._solution_type = solutions_defaults[self._design_type]
        elif value and value in self._solution_options and self._solution_options[value]["name"]:
            if value == "Transient":
                value = "Transient Network"
                self._solution_type = "Transient Network"
            elif value == "DrivenModal":
                value = "Modal"
                self._solution_type = "Modal"
            elif value == "DrivenTerminal":
                value = "Terminal"
                self._solution_type = "Terminal"
            else:
                self._solution_type = value
            if self._solution_options[value]["options"]:
                self._odesign.SetSolutionType(
                    self._solution_options[value]["name"], self._solution_options[value]["options"]
                )
            else:
                try:
                    self._odesign.SetSolutionType(self._solution_options[value]["name"])
                except:
                    self._odesign.SetSolutionType(self._solution_options[value]["name"], "")

    @property
    def hybrid(self):
        """HFSS hybrid mode for the active solution."""
        if self._aedt_version < "2021.2":
            return False
        if self._hybrid is None and self.solution_type is not None:
            self._hybrid = "Hybrid" in self._solution_options[self.solution_type]["name"]
        return self._hybrid

    @hybrid.setter
    @pyaedt_function_handler()
    def hybrid(self, value):
        if self._aedt_version < "2021.2":
            return
        if value and "Hybrid" not in self._solution_options[self.solution_type]["name"]:
            self._solution_options[self.solution_type]["name"] = self._solution_options[self.solution_type][
                "name"
            ].replace("HFSS", "HFSS Hybrid")
        else:
            self._solution_options[self.solution_type]["name"] = self._solution_options[self.solution_type][
                "name"
            ].replace("HFSS Hybrid", "HFSS")
        self._hybrid = value
        self.solution_type = self.solution_type

    @property
    def composite(self):
        """HFSS composite mode for the active solution."""
        if self._aedt_version < "2021.2":
            return False
        if self._composite is None and self.solution_type is not None:
            self._composite = "Composite" in self._solution_options[self.solution_type]["name"]
        return self._composite

    @composite.setter
    @pyaedt_function_handler()
    def composite(self, val):
        if self._aedt_version < "2021.2":
            return
        if val:
            self._solution_options[self.solution_type]["name"] = self._solution_options[self.solution_type][
                "name"
            ].replace("Network", "Composite")
        else:
            self._solution_options[self.solution_type]["name"] = self._solution_options[self.solution_type][
                "name"
            ].replace("Composite", "Network")
        self._composite = val
        self.solution_type = self.solution_type

    @pyaedt_function_handler()
    def set_auto_open(self, enable=True, boundary_type="Radiation"):
        """Set Hfss auto open type.

        Parameters
        ----------
        enable : bool, optional
            Either to enable or not auto open. The default is ``True``.
        boundary_type : str, optional
            Boundary Type to be used with auto open. Default is `"Radiation"`.

        Returns
        -------
        bool
        """
        if self._aedt_version < "2021.2":
            return False
        options = ["NAME:Options", "EnableAutoOpen:=", enable]
        if enable:
            options.append("BoundaryType:=")
            options.append(boundary_type)
        self._solution_options[self.solution_type]["options"] = options
        self.solution_type = self.solution_type
        return True


class Maxwell2DDesignSolution(DesignSolution, object):
    def __init__(self, odesign, design_type, aedt_version):
        DesignSolution.__init__(self, odesign, design_type, aedt_version)
        self._geometry_mode = "XY"

    @property
    def xy_plane(self):
        """Get/Set Maxwell 2d plane between `"XY"` and `"about Z"`."""
        return self._geometry_mode == "XY"

    @xy_plane.setter
    @pyaedt_function_handler()
    def xy_plane(self, value=True):
        if value:
            self._geometry_mode = "XY"
        else:
            self._geometry_mode = "about Z"
        self._solution_options[self.solution_type]["options"] = self._geometry_mode
        self.solution_type = self.solution_type

    @property
    def solution_type(self):
        """Get/Set the Solution Type of the active Design."""
        if self._odesign and "GetSolutionType":
            try:
                self._solution_type = self._odesign.GetSolutionType()
            except:
                self._solution_type = solutions_defaults[self._design_type]
        return self._solution_type

    @solution_type.setter
    @pyaedt_function_handler()
    def solution_type(self, value):
        if value is None:
            if self._odesign and "GetSolutionType" in dir(self._odesign):
                self._solution_type = self._odesign.GetSolutionType()
                if "Modal" in self._solution_type:
                    self._solution_type = "Modal"
                elif "Terminal" in self._solution_type:
                    self._solution_type = "Terminal"
            return
        elif value[-1:] == "Z":
            self._solution_type = value[:-1]
            self._solution_options[self._solution_type]["options"] = "about Z"
            self._geometry_mode = "about Z"
        elif value[-2:] == "XY":
            self._solution_type = value[:-2]
            self._solution_options[self._solution_type]["options"] = "XY"
            self._geometry_mode = "XY"
        else:
            self._solution_type = value
        if self._solution_type in self._solution_options and self._solution_options[self._solution_type]["name"]:
            try:
                if self._solution_options[self._solution_type]["options"]:
                    opts = self._solution_options[self._solution_type]["options"]
                else:
                    opts = ""
                self._odesign.SetSolutionType(self._solution_options[self._solution_type]["name"], opts)
            except:
                pass


class IcepakDesignSolution(DesignSolution, object):
    def __init__(self, odesign, design_type, aedt_version):
        DesignSolution.__init__(self, odesign, design_type, aedt_version)
        self._problem_type = "TemperatureAndFlow"

    @property
    def problem_type(self):
        """Get/Set the problem type of the icepak Design.
        It can be any of`"TemperatureAndFlow"`, `"TemperatureOnly"`,`"FlowOnly"`.
        """
        if self._odesign:
            self._problem_type = self._odesign.GetProblemType()
        return self._problem_type

    @problem_type.setter
    @pyaedt_function_handler()
    def problem_type(self, value="TemperatureAndFlow"):
        if value == "TemperatureAndFlow":
            self._problem_type = value
            self._solution_options[self.solution_type]["options"] = self._problem_type
            if self.solution_type == "SteadyState":
                self._solution_options[self.solution_type]["default_setup"] = 11
            else:
                self._solution_options[self.solution_type]["default_setup"] = 36
        elif value == "TemperatureOnly":
            self._problem_type = value
            self._solution_options[self.solution_type]["options"] = self._problem_type
            if self.solution_type == "SteadyState":
                self._solution_options[self.solution_type]["default_setup"] = 12
            else:
                self._solution_options[self.solution_type]["default_setup"] = 37
        elif value == "FlowOnly":
            self._problem_type = value
            self._solution_options[self.solution_type]["options"] = self._problem_type
            if self.solution_type == "SteadyState":
                self._solution_options[self.solution_type]["default_setup"] = 13
            else:
                self._solution_options[self.solution_type]["default_setup"] = 38
        else:
            raise AttributeError("Wrong input. Expected values are TemperatureAndFlow, TemperatureOnly and FlowOnly.")
        self.solution_type = self.solution_type

    @property
    def solution_type(self):
        """Get/Set the Solution Type of the active Design."""
        if self._odesign:
            try:
                self._solution_type = self._odesign.GetSolutionType()
            except:
                self._solution_type = solutions_defaults[self._design_type]
        return self._solution_type

    @solution_type.setter
    @pyaedt_function_handler()
    def solution_type(self, solution_type):
        if solution_type:
            if "SteadyState" in solution_type:
                self._solution_type = "SteadyState"
            else:
                self._solution_type = "Transient"
            if "TemperatureAndFlow" in solution_type:
                self._problem_type = "TemperatureAndFlow"
            elif "TemperatureOnly" in solution_type:
                self._problem_type = "TemperatureOnly"
            elif "FlowOnly" in solution_type:
                self._problem_type = "FlowOnly"
            if self._solution_options[self._solution_type]["name"]:
                options = [
                    "NAME:SolutionTypeOption",
                    "SolutionTypeOption:=",
                    self._solution_type,
                    "ProblemOption:=",
                    self._problem_type,
                ]
                try:
                    self._odesign.SetSolutionType(options)
                except:
                    pass


class RmXprtDesignSolution(DesignSolution, object):
    def __init__(self, odesign, design_type, aedt_version):
        DesignSolution.__init__(self, odesign, design_type, aedt_version)

    @property
    def solution_type(self):
        """Get/Set the Machine Type of the active Design."""
        if self._solution_type is None and "GetMachineType" in dir(self._odesign):
            self._solution_type = self._odesign.GetMachineType()
        return self._solution_type

    @solution_type.setter
    @pyaedt_function_handler()
    def solution_type(self, solution_type):
        if solution_type:
            try:
                self._odesign.SetDesignFlow(self._design_type, solution_type)
                self._solution_type = solution_type
            except:
                pass

    @property
    def design_type(self):
        """Get/Set the Machine Design Type."""
        return self._design_type

    @design_type.setter
    @pyaedt_function_handler()
    def design_type(self, value):
        if value:
            self._design_type = value
            self.solution_type = self._solution_type<|MERGE_RESOLUTION|>--- conflicted
+++ resolved
@@ -1,10 +1,5 @@
 import copy
-<<<<<<< HEAD
-
-from pyaedt.generic.general_methods import aedt_exception_handler
-=======
 from pyaedt.generic.general_methods import pyaedt_function_handler
->>>>>>> ff960edc
 
 solutions_defaults = {
     "Maxwell 2D": "Magnetostatic",
