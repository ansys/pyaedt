"""
This module contains the ``analysis`` class.

It includes common classes for file management and messaging and all
calls to AEDT modules like the modeler, mesh, postprocessing, and setup.
"""

from __future__ import absolute_import  # noreorder

from collections import OrderedDict
import os
import shutil
import tempfile
import time
import warnings

from pyaedt import is_ironpython
from pyaedt import is_linux
from pyaedt import is_windows
from pyaedt import settings
from pyaedt.application.Design import Design
from pyaedt.application.JobManager import update_hpc_option
from pyaedt.application.Variables import Variable
from pyaedt.application.Variables import decompose_variable_value
from pyaedt.generic.constants import AXIS
from pyaedt.generic.constants import GRAVITY
from pyaedt.generic.constants import PLANE
from pyaedt.generic.constants import SETUPS
from pyaedt.generic.constants import SOLUTIONS
from pyaedt.generic.constants import VIEW

# from pyaedt.generic.general_methods import property
from pyaedt.generic.general_methods import filter_tuple
from pyaedt.generic.general_methods import generate_unique_name
from pyaedt.generic.general_methods import open_file
from pyaedt.generic.general_methods import pyaedt_function_handler
from pyaedt.modules.Boundary import MaxwellParameters
from pyaedt.modules.Boundary import NativeComponentObject
from pyaedt.modules.DesignXPloration import OptimizationSetups
from pyaedt.modules.DesignXPloration import ParametricSetups
from pyaedt.modules.SolveSetup import Setup
from pyaedt.modules.SolveSetup import SetupHFSS
from pyaedt.modules.SolveSetup import SetupHFSSAuto
from pyaedt.modules.SolveSetup import SetupMaxwell
from pyaedt.modules.SolveSetup import SetupQ3D
from pyaedt.modules.SolveSetup import SetupSBR
from pyaedt.modules.SolveSweeps import SetupProps

if is_linux and is_ironpython:
    import subprocessdotnet as subprocess
else:
    import subprocess


class Analysis(Design, object):
    """Contains all common analysis functions.

    This class is inherited in the caller application and is accessible through it ( eg. ``hfss.method_name``).


    It is automatically initialized by a call from an application, such as HFSS or Q3D.
    See the application function for its parameter descriptions.

    Parameters
    ----------
    application : str
        Application that is to initialize the call.
    projectname : str
        Name of the project to select or the full path to the project
        or AEDTZ archive to open.
    designname : str
        Name of the design to select.
    solution_type : str
        Solution type to apply to the design.
    setup_name : str
        Name of the setup to use as the nominal.
    specified_version : str
        Version of AEDT  to use.
    NG : bool
        Whether to run AEDT in the non-graphical mode.
    new_desktop_session : bool
        Whether to launch an instance of AEDT in a new thread, even if
        another instance of the ``specified_version`` is active on the
        machine.
    close_on_exit : bool
        Whether to release  AEDT on exit.
    student_version : bool
        Whether to enable the student version of AEDT.
    aedt_process_id : int, optional
        Only used when ``new_desktop_session = False``, specifies by process ID which instance
        of Electronics Desktop to point PyAEDT at.

    """

    def __init__(
        self,
        application,
        projectname,
        designname,
        solution_type,
        setup_name,
        specified_version,
        non_graphical,
        new_desktop_session,
        close_on_exit,
        student_version,
        machine="",
        port=0,
        aedt_process_id=None,
    ):
        self.setups = []
        Design.__init__(
            self,
            application,
            projectname,
            designname,
            solution_type,
            specified_version,
            non_graphical,
            new_desktop_session,
            close_on_exit,
            student_version,
            machine,
            port,
            aedt_process_id,
        )
        self.logger.info("Design Loaded")
        self._setup = None
        if setup_name:
            self.active_setup = setup_name
        self._materials = None
        self.logger.info("Materials Loaded")
        self._available_variations = self.AvailableVariations(self)

        if self.design_type != "Maxwell Circuit":
            self.setups = [self.get_setup(setup_name) for setup_name in self.setup_names]

        self.parametrics = ParametricSetups(self)
        self.optimizations = OptimizationSetups(self)
        self._native_components = []
        self.SOLUTIONS = SOLUTIONS()
        self.SETUPS = SETUPS()
        self.AXIS = AXIS()
        self.PLANE = PLANE()
        self.VIEW = VIEW()
        self.GRAVITY = GRAVITY()

    @property
    def native_components(self):
        """Native Component dictionary.

        Returns
        -------
        dict[str, :class:`pyaedt.modules.Boundaries.NativeComponentObject`]
        """
        if not self._native_components:
            self._native_components = self._get_native_data()
        return {nc.component_name: nc for nc in self._native_components}

    @property
    def output_variables(self):
        """List of output variables.

        Returns
        -------
        list of str

        References
        ----------

        >>> oModule.GetOutputVariables()
        """
        return self.ooutput_variable.GetOutputVariables()

    @property
    def materials(self):
        """Materials in the project.

        Returns
        -------
        :class:`pyaedt.modules.MaterialLib.Materials`
           Materials in the project.

        """
        if not self._materials:
            from pyaedt.modules.MaterialLib import Materials

            self._materials = Materials(self)
        return self._materials

    @property
    def Position(self):
        """Position of the object.

        Returns
        -------
        type
            Position object.

        """
        return self.modeler.Position

    @property
    def available_variations(self):
        """Available variation object.

        Returns
        -------
        :class:`pyaedt.application.Analysis.Analysis.AvailableVariations`
            Available variation object.

        """
        return self._available_variations

    @property
    def active_setup(self):
        """Get or Set the name of the active setup. If not set it will be the first analysis setup.

        Returns
        -------
        str
            Name of the active or first analysis setup.

        References
        ----------

        >>> oModule.GetAllSolutionSetups()
        """
        if self._setup:
            return self._setup
        elif self.existing_analysis_setups:
            return self.existing_analysis_setups[0]
        else:
            self._setup = None
            return self._setup

    @active_setup.setter
    def active_setup(self, setup_name):
        setup_list = self.existing_analysis_setups
        if setup_list:
            assert setup_name in setup_list, "Invalid setup name {}".format(setup_name)
            self._setup = setup_name
        else:
            raise AttributeError("No setup defined")

    @property
    def analysis_setup(self):
        """Analysis setup.

        .. deprecated:: 0.6.53
           Use :func:`active_setup` property instead.

        Returns
        -------
        str
            Name of the active or first analysis setup.

        References
        ----------

        >>> oModule.GetAllSolutionSetups()
        """
        warnings.warn("`analysis_setup` is deprecated. Use `active_setup` property instead.", DeprecationWarning)
        return self.active_setup

    @analysis_setup.setter
    def analysis_setup(self, setup_name):
        self.active_setup = setup_name

    @property
    def existing_analysis_sweeps(self):
        """Existing analysis sweeps.

        Returns
        -------
        list of str
            List of all analysis sweeps in the design.

        References
        ----------

        >>> oModule.GelAllSolutionNames
        >>> oModule.GetSweeps
        """
        setup_list = self.existing_analysis_setups
        sweep_list = []
        if self.solution_type == "HFSS3DLayout" or self.solution_type == "HFSS 3D Layout Design":
            sweep_list = self.oanalysis.GetAllSolutionNames()
            sweep_list = [i for i in sweep_list if "Adaptive Pass" not in i]
            sweep_list.reverse()
        else:
            for el in setup_list:
                sweeps = []
                setuptype = self.design_solutions.default_adaptive
                if setuptype:
                    sweep_list.append(el + " : " + setuptype)
                else:
                    sweep_list.append(el)
                if self.design_type in ["HFSS 3D Layout Design"]:
                    sweeps = self.oanalysis.GelAllSolutionNames()
                elif self.solution_type not in ["Eigenmode"]:
                    try:
                        sweeps = list(self.oanalysis.GetSweeps(el))
                    except:
                        sweeps = []
                for sw in sweeps:
                    if el + " : " + sw not in sweep_list:
                        sweep_list.append(el + " : " + sw)
        return sweep_list

    @property
    def nominal_adaptive(self):
        """Nominal adaptive sweep.

        Returns
        -------
        str
            Name of the nominal adaptive sweep.

        References
        ----------

        >>> oModule.GelAllSolutionNames
        >>> oModule.GetSweeps
        """
        if len(self.existing_analysis_sweeps) > 0:
            return self.existing_analysis_sweeps[0]
        else:
            return ""

    @property
    def nominal_sweep(self):
        """Nominal sweep.

        Returns
        -------
        str
            Name of the last adaptive sweep if a sweep is available or
            the name of the nominal adaptive sweep if present.

        References
        ----------

        >>> oModule.GelAllSolutionNames
        >>> oModule.GetSweeps
        """

        if len(self.existing_analysis_sweeps) > 1:
            return self.existing_analysis_sweeps[1]
        else:
            return self.nominal_adaptive

    @property
    def existing_analysis_setups(self):
        """Existing analysis setups.

        Returns
        -------
        list of str
            List of all analysis setups in the design.

        References
        ----------

        >>> oModule.GetSetups
        """
        setups = self.oanalysis.GetSetups()
        if setups:
            return list(setups)
        return []

    @property
    def setup_names(self):
        """Setup names.

        Returns
        -------
        list of str
            List of names of all analysis setups in the design.

        References
        ----------

        >>> oModule.GetSetups
        """
        return self.oanalysis.GetSetups()

    @property
    def SimulationSetupTypes(self):
        """Simulation setup types.

        Returns
        -------
        SETUPS
            List of all simulation setup types categorized by application.
        """
        return SETUPS()

    @property
    def SolutionTypes(self):
        """Solution types.

        Returns
        -------
        SOLUTIONS
            List of all solution type categorized by application.
        """
        return SOLUTIONS()

    @property
    def excitations(self):
        """Get all excitation names.

        Returns
        -------
        list
            List of excitation names. Excitations with multiple modes will return one
            excitation for each mode.

        References
        ----------

        >>> oModule.GetExcitations
        """
        try:
            list_names = list(self.oboundary.GetExcitations())
            del list_names[1::2]
            return list_names
        except:
            return []

    @pyaedt_function_handler()
    def get_traces_for_plot(
        self,
        get_self_terms=True,
        get_mutual_terms=True,
        first_element_filter=None,
        second_element_filter=None,
        category="dB(S",
        differential_pairs=[],
    ):
        # type: (bool, bool, str, str, str, list) -> list
        """Retrieve a list of traces of specified designs ready to use in plot reports.

        Parameters
        ----------
        get_self_terms : bool, optional
            Whether to return self terms. The default is ``True``.
        get_mutual_terms : bool, optional
            Whether to return mutual terms. The default is ``True``.
        first_element_filter : str, optional
            Filter to apply to the first element of the equation.
            This parameter accepts ``*`` and ``?`` as special characters. The default is ``None``.
        second_element_filter : str, optional
            Filter to apply to the second element of the equation.
            This parameter accepts ``*`` and ``?`` as special characters. The default is ``None``.
        category : str, optional
            Plot category name as in the report (including operator).
            The default is ``"dB(S"``,  which is the plot category name for capacitance.
        differential_pairs : list, optional
            Differential pairs defined. The default is ``[]``.

        Returns
        -------
        list
            List of traces of specified designs ready to use in plot reports.

        Examples
        --------
        >>> from pyaedt import Hfss3dLayout
        >>> hfss = Hfss3dLayout(project_path)
        >>> hfss.get_traces_for_plot(first_element_filter="Bo?1",
        ...                          second_element_filter="GND*", category="dB(S")
        >>> hfss.get_traces_for_plot(differential_pairs=['Diff_U0_data0','Diff_U1_data0','Diff_U1_data1'],
        ...                          first_element_filter="*_U1_data?",
        ...                          second_element_filter="*_U0_*", category="dB(S")
        """
        if not first_element_filter:
            first_element_filter = "*"
        if not second_element_filter:
            second_element_filter = "*"
        list_output = []
        end_str = ")" * (category.count("(") + 1)
        if differential_pairs:
            excitations = differential_pairs
        else:
            excitations = self.excitations
        if get_self_terms:
            for el in excitations:
                value = "{}({},{}{}".format(category, el, el, end_str)
                if filter_tuple(value, first_element_filter, second_element_filter):
                    list_output.append(value)
        if get_mutual_terms:
            for el1 in excitations:
                for el2 in excitations:
                    if el1 != el2:
                        value = "{}({},{}{}".format(category, el1, el2, end_str)
                        if filter_tuple(value, first_element_filter, second_element_filter):
                            list_output.append(value)
        return list_output

    @pyaedt_function_handler()
    def list_of_variations(self, setup_name=None, sweep_name=None):
        """Retrieve a list of active variations for input setup.

        Parameters
        ----------
        setup_name : str, optional
            Setup name. The default is ``None``, in which case the nominal adaptive
            is used.
        sweep_name : str, optional
            Sweep name. The default is``None``, in which case the nominal adaptive
            is used.

        Returns
        -------
        list
            List of active variations for input setup.

        References
        ----------

        >>> oModule.ListVariations
        """

        if not setup_name and ":" in self.nominal_sweep:
            setup_name = self.nominal_adaptive.split(":")[0].strip()
        elif not setup_name:
            self.logger.warning("No Setup defined.")
            return False
        if not sweep_name and ":" in self.nominal_sweep:
            sweep_name = self.nominal_adaptive.split(":")[1].strip()
        elif not sweep_name:
            self.logger.warning("No Sweep defined.")
            return False
        if (
            self.solution_type == "HFSS3DLayout"
            or self.solution_type == "HFSS 3D Layout Design"
            or self.design_type == "2D Extractor"
        ):
            try:
                return list(self.osolution.ListVariations("{0} : {1}".format(setup_name, sweep_name)))
            except:
                return [""]
        else:
            try:
                return list(self.odesign.ListVariations("{0} : {1}".format(setup_name, sweep_name)))
            except:
                return [""]

    @pyaedt_function_handler()
    def export_results(
        self,
        analyze=False,
        export_folder=None,
        matrix_name="Original",
        matrix_type="S",
        touchstone_format="MagPhase",
        touchstone_number_precision=15,
        length="1meter",
        impedance=50,
        include_gamma_comment=True,
        support_non_standard_touchstone_extension=False,
    ):
        """Export all available reports to a file, including profile, and convergence and sNp when applicable.

        Parameters
        ----------
        analyze : bool
            Whether to analyze before export. Solutions must be present for the design.
        export_folder : str, optional
            Full path to the project folder. The default is ``None``, in which case the
            working directory is used.
        matrix_name : str, optional
            Matrix to specify to export touchstone file.
            The default is ``Original``, in which case default matrix is taken.
            This argument applies only to 2DExtractor and Q3D setups where Matrix reduction is computed
            and needed to export touchstone file.
        matrix_type : str, optional
            Type of matrix to export. The default is ``S`` to export a touchstone file.
            Available values are ``S``, ``Y``, ``Z``.  ``Y`` and ``Z`` matrices will be exported as tab file.
        touchstone_format : str, optional
            Touchstone format. The default is ``MagPahse``.
            Available values are: ``MagPahse``, ``DbPhase``, ``RealImag``.
        length : str, optional
            Length of the model to export. The default is ``1meter``.
        impedance : float, optional
            Real impedance value in ohms, for renormalization. The default is ``50``.
        touchstone_number_precision : int, optional
            Touchstone number of digits precision. The default is ``15``.
        include_gamma_comment : bool, optional
            Specifies whether to include Gamma and Impedance comments. The default is ``True``.
        support_non_standard_touchstone_extension : bool, optional
            Specifies whether to support non-standard Touchstone extensions for mixed reference impedance.
            The default is ``False``.

        Returns
        -------
        list
            List of all exported files.

        References
        ----------

        >>> oModule.GetAllPortsList
        >>> oDesign.ExportProfile
        >>> oModule.ExportToFile
        >>> oModule.ExportConvergence
        >>> oModule.ExportNetworkData

        Examples
        --------
        >>> from pyaedt import Hfss
        >>> aedtapp = Hfss()
        >>> aedtapp.analyze()
        >>> exported_files = self.aedtapp.export_results()
        """
        exported_files = []
        if not export_folder:
            export_folder = self.working_directory
        if analyze:
            self.analyze()
        # excitations
        if self.design_type == "HFSS3DLayout" or self.design_type == "HFSS 3D Layout Design":
            excitations = len(self.oexcitation.GetAllPortsList())
        elif self.design_type == "2D Extractor":
            excitations = self.oboundary.GetNumExcitations("SignalLine")
        elif self.design_type == "Q3D Extractor":
            excitations = self.oboundary.GetNumExcitations("Source")
        elif self.design_type == "Circuit Design":
            excitations = len(self.excitations)
        else:
            excitations = len(self.osolution.GetAllSources())
        # reports
        for report_name in self.post.all_report_names:
            name_no_space = report_name.replace(" ", "_")
            self.post.oreportsetup.UpdateReports([str(report_name)])
            export_path = os.path.join(
                export_folder, "{0}_{1}_{2}.csv".format(self.project_name, self.design_name, name_no_space)
            )
            try:
                self.post.oreportsetup.ExportToFile(str(report_name), export_path)
                self.logger.info("Export Data: {}".format(export_path))
            except:
                pass
            exported_files.append(export_path)

        if touchstone_format == "MagPhase":
            touchstone_format_value = 0
        elif touchstone_format == "RealImag":
            touchstone_format_value = 1
        elif touchstone_format == "DbPhase":
            touchstone_format_value = 2
        else:
            self.logger.warning("Touchstone format not valid. ``MagPhase`` will be set as default")
            touchstone_format_value = 0

        # setups
        setups = self.setups
        for s in setups:
            if self.design_type == "Circuit Design":
                exported_files.append(self.browse_log_file(export_folder))
            else:
                if s.is_solved:
                    setup_name = s.name
                    sweeps = s.sweeps
                    if len(sweeps) == 0:
                        sweeps = ["LastAdaptive"]
                    # variations
                    variations_list = []
                    if not self.available_variations.nominal_w_values_dict:
                        variations_list.append("")
                    else:
                        for x in range(0, len(self.available_variations.nominal_w_values_dict)):
                            variation = "{}='{}'".format(
                                list(self.available_variations.nominal_w_values_dict.keys())[x],
                                list(self.available_variations.nominal_w_values_dict.values())[x],
                            )
                            variations_list.append(variation)
                    # sweeps
                    for sweep in sweeps:
                        if sweep == "LastAdaptive":
                            sweep_name = sweep
                        else:
                            sweep_name = sweep.name
                        varCount = 0
                        for variation in variations_list:
                            varCount += 1
                            export_path = os.path.join(
                                export_folder, "{0}_{1}.prof".format(self.project_name, varCount)
                            )
                            result = self.export_profile(setup_name, variation, export_path)
                            if result:
                                exported_files.append(export_path)
                            export_path = os.path.join(
                                export_folder, "{0}_{1}.conv".format(self.project_name, varCount)
                            )
                            self.logger.info("Export Convergence: %s", export_path)
                            result = self.export_convergence(setup_name, variation, export_path)
                            if result:
                                exported_files.append(export_path)

                            freq_array = []
                            if self.design_type in ["2D Extractor", "Q3D Extractor"]:
                                freq_model_unit = decompose_variable_value(s.props["AdaptiveFreq"])[1]
                                if sweep == "LastAdaptive":
                                    # If sweep is Last Adaptive for Q2D and Q3D
                                    # the default range freq is [10MHz, 100MHz, step: 10MHz]
                                    # Q2D and Q3D don't accept in ExportNetworkData ["All"]
                                    # as frequency array
                                    freq_range = range(10, 100, 10)
                                    for freq in freq_range:
                                        v = Variable("{}{}".format(freq, "MHz"))
                                        freq_array.append(v.rescale_to("Hz").numeric_value)
                                else:
                                    for freq in sweep.frequencies:
                                        v = Variable("{}{}".format("{0:.12f}".format(freq), freq_model_unit))
                                        freq_array.append(v.rescale_to("Hz").numeric_value)

                            # export touchstone as .sNp file
                            if self.design_type in ["HFSS3DLayout", "HFSS 3D Layout Design", "HFSS"]:
                                if matrix_type != "S":
                                    export_path = os.path.join(
                                        export_folder, "{0}_{1}.tab".format(self.project_name, varCount)
                                    )
                                else:
                                    export_path = os.path.join(
                                        export_folder, "{0}_{1}.s{2}p".format(self.project_name, varCount, excitations)
                                    )
                                self.logger.info("Export SnP: {}".format(export_path))
                                if self.design_type == "HFSS 3D Layout Design":
                                    module = self.odesign
                                else:
                                    module = self.osolution
                                try:
                                    self.logger.info("Export SnP: {}".format(export_path))
                                    module.ExportNetworkData(
                                        variation,
                                        ["{0}:{1}".format(setup_name, sweep_name)],
                                        3 if matrix_type == "S" else 2,
                                        export_path,
                                        ["All"],
                                        True,
                                        impedance,
                                        matrix_type,
                                        -1,
                                        touchstone_format_value,
                                        touchstone_number_precision,
                                        True,
                                        include_gamma_comment,
                                        support_non_standard_touchstone_extension,
                                    )
                                    exported_files.append(export_path)
                                    self.logger.info("Exported Touchstone: %s", export_path)
                                except:
                                    self.logger.warning("Export SnP failed: no solutions found")
                            elif self.design_type == "2D Extractor":
                                export_path = os.path.join(
                                    export_folder, "{0}_{1}.s{2}p".format(self.project_name, varCount, 2 * excitations)
                                )
                                self.logger.info("Export SnP: {}".format(export_path))
                                try:
                                    self.logger.info("Export SnP: {}".format(export_path))
                                    self.odesign.ExportNetworkData(
                                        variation,
                                        "{0}:{1}".format(setup_name, sweep_name),
                                        export_path,
                                        matrix_name,
                                        impedance,
                                        freq_array,
                                        touchstone_format,
                                        length,
                                        0,
                                    )
                                    exported_files.append(export_path)
                                    self.logger.info("Exported Touchstone: %s", export_path)
                                except:
                                    self.logger.warning("Export SnP failed: no solutions found")
                            elif self.design_type == "Q3D Extractor":
                                export_path = os.path.join(
                                    export_folder, "{0}_{1}.s{2}p".format(self.project_name, varCount, 2 * excitations)
                                )
                                self.logger.info("Export SnP: {}".format(export_path))
                                try:
                                    self.logger.info("Export SnP: {}".format(export_path))
                                    self.odesign.ExportNetworkData(
                                        variation,
                                        "{0}:{1}".format(setup_name, sweep_name),
                                        export_path,
                                        matrix_name,
                                        impedance,
                                        freq_array,
                                        touchstone_format,
                                        0,
                                    )
                                    exported_files.append(export_path)
                                    self.logger.info("Exported Touchstone: %s", export_path)
                                except:
                                    self.logger.warning("Export SnP failed: no solutions found")
                else:
                    self.logger.warning("Setup is not solved. To export results please analyze setup first.")
        return exported_files

    @pyaedt_function_handler()
    def export_convergence(self, setup_name, variation_string="", file_path=None):
        """Export a solution convergence to a file.

        Parameters
        ----------
        setup_name : str
            Setup name. For example, ``'Setup1'``.
        variation_string : str
            Variation string with values. For example, ``'radius=3mm'``.
        file_path : str, optional
            Full path to the PROF file. The default is ``None``, in which
            case the working directory is used.


        Returns
        -------
        str
            File path if created.

        References
        ----------

        >>> oModule.ExportConvergence
        """
        if " : " in setup_name:
            setup_name = setup_name.split(" : ")[0]
        if not file_path:
            file_path = os.path.join(self.working_directory, generate_unique_name("Convergence") + ".prop")
        if not variation_string:
            val_str = []
            for el, val in self.available_variations.nominal_w_values_dict.items():
                val_str.append("{}={}".format(el, val))
            variation_string = ",".join(val_str)
        if self.design_type == "2D Extractor":
            for setup in self.setups:
                if setup.name == setup_name:
                    if "CGDataBlock" in setup.props:
                        file_path = os.path.splitext(file_path)[0] + "CG" + os.path.splitext(file_path)[1]
                        self.odesign.ExportConvergence(setup_name, variation_string, "CG", file_path, True)
                        self.logger.info("Export Convergence to  %s", file_path)
                    if "RLDataBlock" in setup.props:
                        file_path = os.path.splitext(file_path)[0] + "RL" + os.path.splitext(file_path)[1]
                        self.odesign.ExportConvergence(setup_name, variation_string, "RL", file_path, True)
                        self.logger.info("Export Convergence to  %s", file_path)

                    break
        elif self.design_type == "Q3D Extractor":
            for setup in self.setups:
                if setup.name == setup_name:
                    if "Cap" in setup.props:
                        file_path = os.path.splitext(file_path)[0] + "CG" + os.path.splitext(file_path)[1]
                        self.odesign.ExportConvergence(setup_name, variation_string, "CG", file_path, True)
                        self.logger.info("Export Convergence to  %s", file_path)
                    if "AC" in setup.props:
                        file_path = os.path.splitext(file_path)[0] + "ACRL" + os.path.splitext(file_path)[1]
                        self.odesign.ExportConvergence(setup_name, variation_string, "AC RL", file_path, True)
                        self.logger.info("Export Convergence to  %s", file_path)
                    if "DC" in setup.props:
                        file_path = os.path.splitext(file_path)[0] + "DC" + os.path.splitext(file_path)[1]
                        self.odesign.ExportConvergence(setup_name, variation_string, "DC RL", file_path, True)
                        self.logger.info("Export Convergence to  %s", file_path)
                    break
        else:
            self.odesign.ExportConvergence(setup_name, variation_string, file_path)
            self.logger.info("Export Convergence to  %s", file_path)
        return file_path

    @pyaedt_function_handler()
    def _get_native_data(self):
        """Retrieve Native Components data."""
        boundaries = []
        try:
            data_vals = self.design_properties["ModelSetup"]["GeometryCore"]["GeometryOperations"][
                "SubModelDefinitions"
            ]["NativeComponentDefinition"]
            if not isinstance(data_vals, list) and isinstance(data_vals, (OrderedDict, dict)):
                data_vals = list(data_vals)
            for ds in data_vals:
                try:
                    if isinstance(ds, (OrderedDict, dict)):
                        boundaries.append(
                            NativeComponentObject(
                                self,
                                ds["NativeComponentDefinitionProvider"]["Type"],
                                ds["BasicComponentInfo"]["ComponentName"],
                                ds,
                            )
                        )
                except:
                    pass
        except:
            pass
        return boundaries

    class AvailableVariations(object):
        def __init__(self, app):
            """Contains available variations.

            Parameters
            ----------
            app :
                Inherited parent object.

            Returns
            -------
            object
                Parent object.

            """
            self._app = app

        @property
        def variables(self):
            """Variables.

            Returns
            -------
            list of str
                List of names of independent variables.
            """
            return [i for i in self._app.variable_manager.independent_variables]

        @pyaedt_function_handler()
        def variations(self, setup_sweep=None):
            """Variations.

            Parameters
            ----------
            setup_sweep : str, optional
                Setup name with the sweep to search for variations on. The default is ``None``.

            Returns
            -------
            list of lists
                List of variation families.

            References
            ----------

            >>> oModule.GetAvailableVariations
            """
            vs = self.get_variation_strings(setup_sweep)
            families = []
            if vs:
                for v in vs:
                    variations = v.split(" ")
                    family = []
                    for el in self.variables:
                        family.append(el + ":=")
                        i = 0
                        while i < len(variations):
                            if variations[i][0 : len(el)] == el:
                                family.append([variations[i][len(el) + 2 : -1]])
                            i += 1
                    families.append(family)
            return families

        @pyaedt_function_handler()
        def get_variation_strings(self, setup_sweep=None):
            """Return variation strings.

            Parameters
            ----------
            setup_sweep : str, optional
                Setup name with the sweep to search for variations on. The default is ``None``.

            Returns
            -------
            list of str
                List of variation families.

            References
            ----------

            >>> oModule.GetAvailableVariations
            """
            if not setup_sweep:
                setup_sweep = self._app.existing_analysis_sweeps[0]
            return self._app.osolution.GetAvailableVariations(setup_sweep)

        @property
        def nominal(self):
            """Nominal."""
            families = []
            for el in self.variables:
                families.append(el + ":=")
                families.append(["Nominal"])
            return families

        @property
        def nominal_w_values(self):
            """Nominal with values.

            References
            ----------

            >>> oDesign.GetChildObject('Variables').GetChildNames
            >>> oDesign.GetVariables
            >>> oDesign.GetVariableValue
            >>> oDesign.GetNominalVariation"""
            families = []
            for k, v in list(self._app.variable_manager.independent_variables.items()):
                families.append(k + ":=")
                families.append([v.expression])
            return families

        @property
        def nominal_w_values_dict(self):
            """Nominal independent with values in a dictionary.

            References
            ----------

            >>> oDesign.GetChildObject('Variables').GetChildNames
            >>> oDesign.GetVariables
            >>> oDesign.GetVariableValue
            >>> oDesign.GetNominalVariation"""
            families = {}
            for k, v in list(self._app.variable_manager.independent_variables.items()):
                families[k] = v.expression

            return families

        @property
        def nominal_w_values_dict_w_dependent(self):
            """Nominal  with values in a dictionary.

            References
            ----------

            >>> oDesign.GetChildObject('Variables').GetChildNames
            >>> oDesign.GetVariables
            >>> oDesign.GetVariableValue
            >>> oDesign.GetNominalVariation"""
            families = {}
            for k, v in list(self._app.variable_manager.variables.items()):
                families[k] = v.expression

            return families

        @property
        def all(self):
            """List of all independent variables with `["All"]` value."""
            families = []
            for el in self.variables:
                families.append(el + ":=")
                families.append(["All"])
            return families

    class AxisDir(object):
        """Contains constants for the axis directions."""

        (XNeg, YNeg, ZNeg, XPos, YPos, ZPos) = range(0, 6)

    @pyaedt_function_handler()
    def get_setups(self):
        """Retrieve setups.

        Returns
        -------
        list of str
            List of names of all setups.

        References
        ----------

        >>> oModule.GetSetups
        """
        setups = self.oanalysis.GetSetups()
        return list(setups)

    @pyaedt_function_handler()
    def get_nominal_variation(self):
        """Retrieve the nominal variation.

        Returns
        -------
        list of str
            List of nominal variations.
        """
        return self.available_variations.nominal

    @pyaedt_function_handler()
    def get_sweeps(self, name):
        """Retrieve all sweeps for a setup.

        Parameters
        ----------
        name : str
            Name of the setup.

        Returns
        -------
        list of str
            List of names of all sweeps for the setup.

        References
        ----------

        >>> oModule.GetSweeps
        """
        sweeps = self.oanalysis.GetSweeps(name)
        return list(sweeps)

    @pyaedt_function_handler()
    def export_parametric_results(self, sweepname, filename, exportunits=True):
        """Export a list of all parametric variations solved for a sweep to a CSV file.

        Parameters
        ----------
        sweepname : str
            Name of the optimetrics sweep.
        filename : str
            Full path and name for the CSV file.
        exportunits : bool, optional
            Whether to export units with the value. The default is ``True``. When ``False``,
            only the value is exported.

        Returns
        -------
        bool
            ``True`` when successful, ``False`` when failed.

        References
        ----------

        >>> oModule.ExportParametricResults
        """

        self.ooptimetrics.ExportParametricResults(sweepname, filename, exportunits)
        return True

    @pyaedt_function_handler()
    def generate_unique_setup_name(self, setup_name=None):
        """Generate a new setup with an unique name.

        Parameters
        ----------
        setup_name : str, optional
            Name of the setup. The default is ``None``.

        Returns
        -------
        str
            Name of the setup.

        """
        if not setup_name:
            setup_name = "Setup"
        index = 2
        while setup_name in self.existing_analysis_setups:
            setup_name = setup_name + "_{}".format(index)
            index += 1
        return setup_name

    @pyaedt_function_handler()
    def _create_setup(self, setupname="MySetupAuto", setuptype=None, props=None):
        if props is None:
            props = {}

        if setuptype is None:
            setuptype = self.design_solutions.default_setup
        name = self.generate_unique_setup_name(setupname)
        if setuptype == 0:
            setup = SetupHFSSAuto(self, setuptype, name)
        elif setuptype == 4:
            setup = SetupSBR(self, setuptype, name)
        elif setuptype in [5, 6, 7, 8, 9, 10]:
            setup = SetupMaxwell(self, setuptype, name)
        elif setuptype in [14]:
            setup = SetupQ3D(self, setuptype, name)
        else:
            setup = SetupHFSS(self, setuptype, name)

        if self.design_type == "HFSS":
            # Handle the situation when ports have not been defined.

            if not self.excitations and "MaxDeltaS" in setup.props:
                new_dict = OrderedDict()
                setup.auto_update = False
                for k, v in setup.props.items():
                    if k == "MaxDeltaS":
                        new_dict["MaxDeltaE"] = 0.01
                    else:
                        new_dict[k] = v
                setup.props = SetupProps(setup, new_dict)
                setup.auto_update = True

            if self.solution_type == "SBR+":
                setup.auto_update = False
                default_sbr_setup = {
                    "RayDensityPerWavelength": 4,
                    "MaxNumberOfBounces": 5,
                    "EnableCWRays": False,
                    "EnableSBRSelfCoupling": False,
                    "UseSBRAdvOptionsGOBlockage": False,
                    "UseSBRAdvOptionsWedges": False,
                    "PTDUTDSimulationSettings": "None",
                    "SkipSBRSolveDuringAdaptivePasses": True,
                    "UseSBREnhancedRadiatedPowerCalculation": False,
                    "AdaptFEBIWithRadiation": False,
                }
                user_domain = None
                if props:
                    if "RadiationSetup" in props:
                        user_domain = props["RadiationSetup"]
                if self.field_setups:
                    for field_setup in self.field_setups:
                        if user_domain and user_domain in field_setup.name:
                            domain = user_domain
                            default_sbr_setup["RadiationSetup"] = domain
                            break
                    if not user_domain and self.field_setups:
                        domain = self.field_setups[0].name
                        default_sbr_setup["RadiationSetup"] = domain

                elif user_domain:
                    domain = user_domain
                    default_sbr_setup["RadiationSetup"] = domain

                else:
                    self.logger.warning("Field Observation Domain not defined")
                    default_sbr_setup["RadiationSetup"] = ""
                    default_sbr_setup["ComputeFarFields"] = False

                new_dict = setup.props
                for k, v in default_sbr_setup.items():
                    new_dict[k] = v
                setup.props = SetupProps(setup, new_dict)
                setup.auto_update = True

        setup.create()
        if props:
            for el in props:
                setup.props[el] = props[el]
            setup.update()

        self.active_setup = name
        self.setups.append(setup)
        return setup

    @pyaedt_function_handler()
    def delete_setup(self, setupname):
        """Delete a setup.

        Parameters
        ----------
        setupname : str
            Name of the setup.

        Returns
        -------
        bool
            ``True`` when successful, ``False`` when failed.

        References
        ----------

        >>> oModule.DeleteSetups

        Examples
        --------
        Create a setup and then delete it.

        >>> import pyaedt
        >>> hfss = pyaedt.Hfss()
        >>> setup1 = hfss.create_setup(setupname='Setup1')
        >>> hfss.delete_setup(setupname='Setup1')
        ...
        PyAEDT INFO: Sweep was deleted correctly.
        """
        if setupname in self.existing_analysis_setups:
            self.oanalysis.DeleteSetups([setupname])
            for s in self.setups:
                if s.name == setupname:
                    self.setups.remove(s)
            return True
        return False

    @pyaedt_function_handler()
    def edit_setup(self, setupname, properties_dict):
        """Modify a setup.

        Parameters
        ----------
        setupname : str
            Name of the setup.
        properties_dict : dict
            Dictionary containing the property to update with the value.

        Returns
        -------
        :class:`pyaedt.modules.SolveSetup.Setup`

        References
        ----------

        >>> oModule.EditSetup
        """

        setuptype = self.design_solutions.default_setup
        setup = Setup(self, setuptype, setupname, isnewsetup=False)
        setup.update(properties_dict)
        self.active_setup = setupname
        return setup

    @pyaedt_function_handler()
    def get_setup(self, setupname):
        """Get the setup from the current design.

        Parameters
        ----------
        setupname : str
            Name of the setup.

        Returns
        -------
        :class:`pyaedt.modules.SolveSetup.Setup`

        """
        setuptype = self.design_solutions.default_setup

        if self.solution_type == "SBR+":
            setuptype = 4
            setup = SetupSBR(self, setuptype, setupname, isnewsetup=False)
        elif self.design_type in ["Q3D Extractor", "2D Extractor", "HFSS"]:
            setup = SetupHFSS(self, setuptype, setupname, isnewsetup=False)
            if setup.props and setup.props.get("SetupType", "") == "HfssDrivenAuto":
                setup = SetupHFSSAuto(self, 0, setupname, isnewsetup=False)
        elif self.design_type in ["Maxwell 2D", "Maxwell 3D"]:
            setup = SetupMaxwell(self, setuptype, setupname, isnewsetup=False)
        else:
            setup = Setup(self, setuptype, setupname, isnewsetup=False)
        if setup.props:
            self.active_setup = setupname
        return setup

    @pyaedt_function_handler()
    def create_output_variable(self, variable, expression, solution=None):
        """Create or modify an output variable.


        Parameters
        ----------
        variable : str
            Name of the variable.
        expression :
            Value for the variable.
        solution :
            Name of the solution in the format `"setup_name : sweep_name"`.
            If `None`, the first available solution is used. Default is `None`.

        Returns
        -------
        bool
           ``True`` when successful, ``False`` when failed.

        References
        ----------

        >>> oModule.CreateOutputVariable
        """
        oModule = self.ooutput_variable
        if solution is None:
            solution = self.existing_analysis_sweeps[0]
        if variable in self.output_variables:
            oModule.EditOutputVariable(variable, expression, variable, solution, self.solution_type, [])
        else:
            oModule.CreateOutputVariable(variable, expression, solution, self.solution_type, [])
        return True

    @pyaedt_function_handler()
    def get_output_variable(self, variable, solution=None):
        """Retrieve the value of the output variable.

        Parameters
        ----------
        variable : str
            Name of the variable.
        solution :
            Name of the solution in the format `"setup_name : sweep_name"`.
            If `None`, the first available solution is used. Default is `None`.

        Returns
        -------
        type
            Value of the output variable.

        References
        ----------

        >>> oDesign.GetNominalVariation
        >>> oModule.GetOutputVariableValue
        """
        assert variable in self.output_variables, "Output variable {} does not exist.".format(variable)
        nominal_variation = self.odesign.GetNominalVariation()
        if solution is None:
            solution = self.existing_analysis_sweeps[0]
        value = self.ooutput_variable.GetOutputVariableValue(
            variable, nominal_variation, solution, self.solution_type, []
        )
        return value

    @pyaedt_function_handler()
    def get_object_material_properties(self, object_list=None, prop_names=None):
        """Retrieve the material properties for a list of objects and return them in a dictionary.

        This high-level function ignores objects with no defined material properties.

        Parameters
        ----------
        object_list : list, optional
            List of objects to get material properties for. The default is ``None``,
            in which case material properties are retrieved for all objects.
        prop_names : str or list
            Property or list of properties to export. The default is ``None``, in
            which case all properties are exported.

        Returns
        -------
        dict
            Dictionary of objects with material properties.
        """
        if object_list:
            if not isinstance(object_list, list):
                object_list = [object_list]
        else:
            object_list = self.modeler.object_names

        if prop_names:
            if not isinstance(prop_names, list):
                prop_names = [prop_names]

        dict = {}
        for entry in object_list:
            mat_name = self.modeler[entry].material_name
            mat_props = self._materials[mat_name]
            if prop_names is None:
                dict[entry] = mat_props._props
            else:
                dict[entry] = {}
                for prop_name in prop_names:
                    dict[entry][prop_name] = mat_props._props[prop_name]
        return dict

    @pyaedt_function_handler()
    def analyze_all(self):
        """Analyze all setups in a design.

        .. deprecated:: 0.6.52
           Use :func:`analyze` method instead.

        Returns
        -------
        bool
            ``True`` when simulation is finished.
        """
        warnings.warn("`analyze_all` is deprecated. Use `analyze` method instead.", DeprecationWarning)
        self.odesign.AnalyzeAll()
        return True

    @pyaedt_function_handler()
    def analyze_from_initial_mesh(self):
        """Revert the solution to the initial mesh and re-run the solve.

        .. deprecated:: 0.6.52
           Use :func:`analyze` method instead.

        Returns
        -------
        bool
           ``True`` when successful, ``False`` when failed.

        References
        ----------

        >>> oModule.RevertSetupToInitial
        >>> oDesign.Analyze
        """
        warnings.warn("`analyze_from_initial_mesh` is deprecated. Use `analyze` method instead.", DeprecationWarning)

        self.oanalysis.RevertSetupToInitial(self._setup)
        self.analyze(self.active_setup)
        return True

    @pyaedt_function_handler()
    def analyze_nominal(self, num_cores=1, num_tasks=1, num_gpu=0, acf_file=None, use_auto_settings=True):
        """Solve the nominal design.

        .. deprecated:: 0.6.52
           Use :func:`analyze` method instead.

        Parameters
        ----------
        num_cores : int, optional
            Number of simulation cores. Default is ``1``.
        num_tasks : int, optional
            Number of simulation tasks. Default is ``1``.
        num_gpu : int, optional
            Number of simulation graphic processing units to use. Default is ``0``.
        acf_file : str, optional
            Full path to the custom ACF file.
        use_auto_settings : bool, optional
            Set ``True`` to use automatic settings for HPC. The option is only considered for setups
            that support automatic settings.

        Returns
        -------
        bool
            ``True`` when successful, ``False`` when failed.

        References
        ----------

        >>> oDesign.Analyze
        """
        warnings.warn("`analyze_nominal` is deprecated. Use `analyze` method instead.", DeprecationWarning)

        return self.analyze(self.active_setup, num_cores, num_tasks, num_gpu, acf_file, use_auto_settings)

    @pyaedt_function_handler()
    def analyze(
        self,
        setup_name=None,
        num_cores=4,
        num_tasks=1,
        num_gpu=1,
        acf_file=None,
        use_auto_settings=True,
        solve_in_batch=False,
        machine="localhost",
        run_in_thread=False,
        revert_to_initial_mesh=False,
        blocking=True,
    ):
        """Solve the active design.

        Parameters
        ----------
        setup_name : str, optional
            Setup to analyze. Default is ``None`` which solves all the setups.
        num_cores : int, optional
            Number of simulation cores. Default is ``4`` which is the number of cores available in license.
        num_tasks : int, optional
            Number of simulation tasks. Default is ``1``.
            In bach solve, set num_tasks to ``-1`` to apply auto settings and distributed mode.
        num_gpu : int, optional
            Number of simulation graphic processing units to use. Default is ``0``.
        acf_file : str, optional
            Full path to the custom ACF file.
        use_auto_settings : bool, optional
            Set ``True`` to use automatic settings for HPC. The option is only considered for setups
            that support automatic settings.
        solve_in_batch : bool, optional
            Whether to solve the project in batch or not.
            If ``True`` the project will be saved, closed, solved and repened.
        machine : str, optional
            Name of the machine if remote.  The default is ``"localhost"``.
        run_in_thread : bool, optional
            Whether to submit the batch command as a thread. The default is
            ``False``.
        revert_to_initial_mesh : bool, optional
            Whether to revert to initial mesh before solving or not. Default is ``False``.
        blocking : bool, optional
            Whether to block script while analysis is completed or not. It works from AEDT 2023 R2.
            Default is ``True``.

        Returns
        -------
        bool
            ``True`` when successful, ``False`` when failed.

        References
        ----------

        >>> oDesign.Analyze
        """
        if solve_in_batch:
            return self.solve_in_batch(
                filename=None,
                machine=machine,
                run_in_thread=run_in_thread,
                num_cores=num_cores,
                num_tasks=num_tasks,
                revert_to_initial_mesh=revert_to_initial_mesh,
            )
        else:
            return self.analyze_setup(
                setup_name,
                num_cores,
                num_tasks,
                num_gpu,
                acf_file,
                use_auto_settings,
                revert_to_initial_mesh=revert_to_initial_mesh,
                blocking=blocking,
            )

    @pyaedt_function_handler()
    def analyze_setup(
        self,
        name,
        num_cores=4,
        num_tasks=1,
        num_gpu=0,
        acf_file=None,
        use_auto_settings=True,
        num_variations_to_distribute=None,
        allowed_distribution_types=None,
        revert_to_initial_mesh=False,
        blocking=True,
    ):
        """Analyze a design setup.

        Parameters
        ----------
        name : str
            Name of the setup, which can be an optimetric setup or a simple setup.
            If ``None`` all setups will be solved.
        num_cores : int, optional
            Number of simulation cores.  Default is ``1``.
        num_tasks : int, optional
            Number of simulation tasks.  Default is ``1``.
        num_gpu : int, optional
            Number of simulation graphics processing units.  Default is ``0``.
        acf_file : str, optional
            Full path to custom ACF file. The default is ``None.``
        use_auto_settings : bool, optional
            Either if use or not auto settings in task/cores. It is not supported by all Setup.
        num_variations_to_distribute : int, optional
            Number of variations to distribute. For this to take effect ``use_auto_settings`` must be set to ``True``.
        allowed_distribution_types : list, optional
            List of strings. Each string represents a distribution type. The default value ``None`` does nothing.
            An empty list ``[]`` disables all types.
        revert_to_initial_mesh : bool, optional
            Whether to revert to initial mesh before solving or not. Default is ``False``.
        blocking : bool, optional
            Whether to block script while analysis is completed or not. It works from AEDT 2023 R2.
            Default is ``True``.

        Returns
        -------
        bool
           ``True`` when successful, ``False`` when failed.

        References
        ----------

        >>> oDesign.Analyze
        """
        start = time.time()
        set_custom_dso = False
        active_config = self._desktop.GetRegistryString(r"Desktop/ActiveDSOConfigurations/" + self.design_type)
        if acf_file:
            self._desktop.SetRegistryFromFile(acf_file)
            name = ""
            with open_file(acf_file, "r") as f:
                lines = f.readlines()
                for line in lines:
                    if "ConfigName" in line:
                        name = line.strip().split("=")[1]
                        break
            if name:
                try:
                    self.set_registry_key(r"Desktop/ActiveDSOConfigurations/" + self.design_type, name)
                    set_custom_dso = True
                except:
                    pass
        elif num_gpu or num_tasks or num_cores:
            config_name = "pyaedt_config"
            source_name = os.path.join(self.pyaedt_dir, "misc", "pyaedt_local_config.acf")
            if settings.remote_rpc_session:
                target_name = os.path.join(tempfile.gettempdir(), generate_unique_name("config") + ".acf")
            else:
                target_name = (
                    os.path.join(self.working_directory, config_name + ".acf").replace("\\", "/")
                    if self.working_directory[0] != "\\"
                    else os.path.join(self.working_directory, config_name + ".acf")
                )
            try:
                shutil.copy2(source_name, target_name)

            # If source and destination are same
            except shutil.SameFileError:
                self.logger.warning("Source and destination represents the same file.")
            # If there is any permission issue
            except PermissionError:
                self.logger.error("Permission denied.")
            # For other errors
            except:
                self.logger.error("Error occurred while copying file.")

            if num_cores:
                update_hpc_option(target_name, "NumCores", num_cores, False)
            if num_gpu:
                update_hpc_option(target_name, "NumGPUs", num_gpu, False)
            if num_tasks:
                update_hpc_option(target_name, "NumEngines", num_tasks, False)
            update_hpc_option(target_name, "ConfigName", config_name, True)
            update_hpc_option(target_name, "DesignType", self.design_type, True)
            if self.design_type == "Icepak":
                use_auto_settings = False
            update_hpc_option(target_name, "UseAutoSettings", use_auto_settings, False)
            if num_variations_to_distribute:
                update_hpc_option(target_name, "NumVariationsToDistribute", num_variations_to_distribute, False)
            if isinstance(allowed_distribution_types, list):
                num_adt = len(allowed_distribution_types)
                adt_string = "', '".join(allowed_distribution_types)
                adt_string = "[{}: '{}']".format(num_adt, adt_string)
                update_hpc_option(target_name, "AllowedDistributionTypes", adt_string, False, separator="")

            if settings.remote_rpc_session:
                remote_name = (
                    os.path.join(self.working_directory, config_name + ".acf").replace("\\", "/")
                    if self.working_directory[0] != "\\"
                    else os.path.join(self.working_directory, config_name + ".acf")
                )
                settings.remote_rpc_session.filemanager.upload(target_name, remote_name)
                target_name = remote_name

            try:
                self._desktop.SetRegistryFromFile(target_name)
                self.set_registry_key(r"Desktop/ActiveDSOConfigurations/" + self.design_type, config_name)
                set_custom_dso = True
            except:
                pass
        if not name:
            try:
                self.logger.info("Solving all design setups")
                if self.desktop_class.aedt_version_id > "2023.1":
                    self.odesign.AnalyzeAll(blocking)
                else:
                    self.odesign.AnalyzeAll()
            except:
                if set_custom_dso:
                    self.set_registry_key(r"Desktop/ActiveDSOConfigurations/" + self.design_type, active_config)
<<<<<<< HEAD
                self.logger.error("Error in Solving All Setups")
=======
                self.logger.error("Error in solving all setups (AnalyzeAll).")
>>>>>>> 4cacb5fb
                return False
        elif name in self.existing_analysis_setups:
            try:
                if revert_to_initial_mesh:
                    self.oanalysis.RevertSetupToInitial(name)
                self.logger.info("Solving design setup %s", name)
                if self.desktop_class.aedt_version_id > "2023.1":
                    self.odesign.Analyze(name, blocking)
                else:
                    self.odesign.Analyze(name)
            except:
                if set_custom_dso:
                    self.set_registry_key(r"Desktop/ActiveDSOConfigurations/" + self.design_type, active_config)
                self.logger.error("Error in Solving Setup %s", name)
                return False
        else:
            try:
                self.logger.info("Solving Optimetrics")
                self.ooptimetrics.SolveSetup(name)
            except:
                if set_custom_dso:
                    self.set_registry_key(r"Desktop/ActiveDSOConfigurations/" + self.design_type, active_config)
                self.logger.error("Error in Solving or Missing Setup  %s", name)
                return False
        if set_custom_dso:
            self.set_registry_key(r"Desktop/ActiveDSOConfigurations/" + self.design_type, active_config)
        m, s = divmod(time.time() - start, 60)
        h, m = divmod(m, 60)
        self.logger.info(
            "Design setup {} solved correctly in {}h {}m {}s".format(name, round(h, 0), round(m, 0), round(s, 0))
        )
        return True

    @property
    def are_there_simulations_running(self):
        """Check if there are simulation running.

        .. note::
           It works only for AEDT >= ``"2023.2"``.

        Returns
        -------
        float

        """
        return self.desktop_class.are_there_simulations_running

    @pyaedt_function_handler()
    def get_monitor_data(self):
        """Check and get monitor data of an existing analysis.

        .. note::
           It works only for AEDT >= ``"2023.2"``.

        Returns
        -------
        dict

        """
        return self.desktop_class.get_monitor_data()

    @pyaedt_function_handler()
    def stop_simulations(self, clean_stop=True):
        """Check if there are simulation running and stops them.

        .. note::
           It works only for AEDT >= ``"2023.2"``.

        Returns
        -------
        str

        """
        return self.desktop_class.stop_simulations(clean_stop=clean_stop)

    @pyaedt_function_handler()
    def solve_in_batch(
        self,
        filename=None,
        machine="localhost",
        run_in_thread=False,
        num_cores=4,
        num_tasks=1,
        setup_name=None,
        revert_to_initial_mesh=False,
    ):  # pragma: no cover
        """Analyze a design setup in batch mode.

        .. note::
           To use this function, the project must be closed.

        Parameters
        ----------
        filename : str, optional
            Name of the setup. The default is ``None``, which means that the active project
            is to be solved.
        machine : str, optional
            Name of the machine if remote.  The default is ``"localhost"``.
        run_in_thread : bool, optional
            Whether to submit the batch command as a thread. The default is
            ``False``.
        num_cores : int, optional
            Number of cores to use in simulation.
        num_tasks : int, optional
            Number of tasks to use in simulation. Set num_tasks to ``-1`` to apply auto settings and distributed mode.
        setup_name : str
            Name of the setup, which can be an optimetric setup or a simple setup. If ``None`` all setup will be solved.
        revert_to_initial_mesh : bool, optional
            Whether to revert to initial mesh before solving or not. Default is ``False``.

        Returns
        -------
         bool
           ``True`` when successful, ``False`` when failed.
        """
        inst_dir = self.desktop_install_dir
        self.last_run_log = ""
        self.last_run_job = ""
        design_name = None
        if not filename:
            filename = self.project_file
            project_name = self.project_name
            design_name = self.design_name
            if revert_to_initial_mesh:
                for setup in self.setup_names:
                    self.oanalysis.RevertSetupToInitial(setup)
            self.close_project()
        else:
            project_name = os.path.splitext(os.path.split(filename)[-1])[0]
        queue_file = filename + ".q"
        queue_file_completed = filename + ".q.completed"
        if os.path.exists(queue_file):
            os.unlink(queue_file)
        if os.path.exists(queue_file_completed):
            os.unlink(queue_file_completed)

        if is_linux and settings.use_lsf_scheduler:
            options = [
                "-ng",
                "-BatchSolve",
                "-machinelist",
                "list={}:{}:{}:90%:1".format(machine, num_tasks, num_cores),
                "-Monitor",
            ]
            if num_tasks == -1:
                options.append("-distributed")
                options.append("-auto")
        else:
            options = [
                "-ng",
                "-BatchSolve",
                "-machinelist",
                "list={}:{}:{}:90%:1".format(machine, num_tasks, num_cores),
                "-Monitor",
            ]
        if setup_name and design_name:
            options.append(
                "{}:{}:{}".format(
                    design_name, "Nominal" if setup_name in self.setup_names else "Optimetrics", setup_name
                )
            )
        if is_linux and not settings.use_lsf_scheduler:
            batch_run = [inst_dir + "/ansysedt"]
        elif is_linux and settings.use_lsf_scheduler:  # pragma: no cover
            if settings.lsf_queue:
                batch_run = [
                    "bsub",
                    "-n",
                    str(num_cores),
                    "-R",
                    "span[ptile={}]".format(num_cores),
                    "-R",
                    "rusage[mem={}]".format(settings.lsf_ram),
                    "-queue {}".format(settings.lsf_queue),
                    settings.lsf_aedt_command,
                ]
            else:
                batch_run = [
                    "bsub",
                    "-n",
                    str(num_cores),
                    "-R",
                    "span[ptile={}]".format(num_cores),
                    "-R",
                    "rusage[mem={}]".format(settings.lsf_ram),
                    settings.lsf_aedt_command,
                ]
        else:
            batch_run = [inst_dir + "/ansysedt.exe"]
        batch_run.extend(options)
        batch_run.append(filename)

        """
        check for existing solution directory and delete if present so we
        dont have old .asol files etc
        """
        self.logger.info("Solving model in batch mode on " + machine)
        if run_in_thread and is_windows:
            DETACHED_PROCESS = 0x00000008
            subprocess.Popen(batch_run, creationflags=DETACHED_PROCESS)
            self.logger.info("Batch job launched.")

        else:
            subprocess.Popen(batch_run)
            self.logger.info("Batch job finished.")

        if machine == "localhost":
            while not os.path.exists(queue_file):
                time.sleep(0.5)
            with open(queue_file, "r") as f:
                lines = f.readlines()
                for line in lines:
                    if "JobID" in line:
                        ls = line.split("=")[1].strip().strip("'")
                        self.last_run_job = ls
                        self.last_run_log = os.path.join(filename + ".batchinfo", project_name + "-" + ls + ".log")
            while not os.path.exists(queue_file_completed):
                time.sleep(0.5)
        return True

    @pyaedt_function_handler()
    def submit_job(
        self, clustername, aedt_full_exe_path=None, numnodes=1, numcores=32, wait_for_license=True, setting_file=None
    ):  # pragma: no cover
        """Submit a job to be solved on a cluster.

        Parameters
        ----------
        clustername : str
            Name of the cluster to submit the job to.
        aedt_full_exe_path : str, optional
            Full path to the AEDT executable file. The default is ``None``, in which
            case ``"/clustername/AnsysEM/AnsysEM2x.x/Win64/ansysedt.exe"`` is used.
        numnodes : int, optional
            Number of nodes. The default is ``1``.
        numcores : int, optional
            Number of cores. The default is ``32``.
        wait_for_license : bool, optional
             Whether to wait for the license to be validated. The default is ``True``.
        setting_file : str, optional
            Name of the file to use as a template. The default value is ``None``.

        Returns
        -------
        type
            ID of the job.

        References
        ----------

        >>> oDesktop.SubmitJob
        """
        return self.desktop_class.submit_job(
            self.project_file, clustername, aedt_full_exe_path, numnodes, numcores, wait_for_license, setting_file
        )

    @pyaedt_function_handler()
    def _export_touchstone(
        self, solution_name=None, sweep_name=None, file_name=None, variations=None, variations_value=None
    ):
        """Export the Touchstone file to a local folder.

        Parameters
        ----------
        solution_name : str, optional
            Name of the solution that has been solved.
        sweep_name : str, optional
            Name of the sweep that has been solved.
            This parameter has to be ignored or set with same value as solution_name
        file_name : str, optional
            Full path and name for the Touchstone file. The default is ``None``,
            which exports the file to the working directory.
        variations : list, optional
            List of all parameter variations. For example, ``["$AmbientTemp", "$PowerIn"]``.
            The default is ``None``.
        variations_value : list, optional
            List of all parameter variation values. For example, ``["22cel", "100"]``.
            The default is ``None``.

        Returns
        -------
        bool
            ``True`` when successful, ``False`` when failed.
        """
        if variations is None:
            variations = list(self.available_variations.nominal_w_values_dict.keys())
            if variations_value is None:
                variations_value = [str(x) for x in list(self.available_variations.nominal_w_values_dict.values())]

        if solution_name is None:
            nominal_sweep_list = [x.strip() for x in self.nominal_sweep.split(":")]
            solution_name = nominal_sweep_list[0]
        if self.design_type == "Circuit Design":
            sweep_name = solution_name
        else:
            if sweep_name is None:
                for sol in self.existing_analysis_sweeps:
                    if solution_name == sol.split(":")[0].strip():
                        sweep_name = sol.split(":")[1].strip()
                        break

        if self.design_type == "HFSS 3D Layout Design":
            n = str(len(self.port_list))
        else:
            n = str(len(self.excitations))
        # Normalize the save path
        if not file_name:
            appendix = ""
            for v, vv in zip(variations, variations_value):
                appendix += "_" + v + vv.replace("'", "")
            ext = ".S" + n + "p"
            filename = os.path.join(self.working_directory, solution_name + "_" + sweep_name + appendix + ext)
        else:
            filename = file_name.replace("//", "/").replace("\\", "/")
        self.logger.info("Exporting Touchstone " + filename)
        DesignVariations = ""
        for i in range(len(variations)):
            DesignVariations += str(variations[i]) + "='" + str(variations_value[i].replace("'", "")) + "' "
            # DesignVariations = "$AmbientTemp=\'22cel\' $PowerIn=\'100\'"
        # array containing "SetupName:SolutionName" pairs (note that setup and solution are separated by a colon)
        SolutionSelectionArray = [solution_name + ":" + sweep_name]
        # 2=tab delimited spreadsheet (.tab), 3= touchstone (.sNp), 4= CitiFile (.cit),
        # 7=Matlab (.m), 8=Terminal Z0 spreadsheet
        FileFormat = 3
        OutFile = filename  # full path of output file
        # array containing the frequencies to export, use ["all"] for all frequencies
        FreqsArray = ["all"]
        DoRenorm = True  # perform renormalization before export
        RenormImped = 50  # Real impedance value in ohm, for renormalization
        DataType = "S"  # Type: "S", "Y", or "Z" matrix to export
        Pass = -1  # The pass to export. -1 = export all passes.
        ComplexFormat = 0  # 0=Magnitude/Phase, 1=Real/Immaginary, 2=dB/Phase
        DigitsPrecision = 15  # Touchstone number of digits precision
        IncludeGammaImpedance = True  # Include Gamma and Impedance in comments
        NonStandardExtensions = False  # Support for non-standard Touchstone extensions

        if self.design_type == "HFSS":
            self.osolution.ExportNetworkData(
                DesignVariations,
                SolutionSelectionArray,
                FileFormat,
                OutFile,
                FreqsArray,
                DoRenorm,
                RenormImped,
                DataType,
                Pass,
                ComplexFormat,
                DigitsPrecision,
                False,
                IncludeGammaImpedance,
                NonStandardExtensions,
            )
        else:
            self.odesign.ExportNetworkData(
                DesignVariations,
                SolutionSelectionArray,
                FileFormat,
                OutFile,
                FreqsArray,
                DoRenorm,
                RenormImped,
                DataType,
                Pass,
                ComplexFormat,
                DigitsPrecision,
                False,
                IncludeGammaImpedance,
                NonStandardExtensions,
            )
        self.logger.info("Touchstone correctly exported to %s", filename)
        return True

    @pyaedt_function_handler()
    def value_with_units(self, value, units=None):
        """Combine a number and a string containing the modeler length unit in a single
        string e.g. "1.2mm".
        If the units are not specified, the model units are used.
        If value is a string (like containing an expression), it is returned as is.

        Parameters
        ----------
        value : float, int, str
            Value of the number or string containing an expression.
        units : str, optional
            Units to combine with value. Valid values are defined in the native API documentation.
            Some common examples are:
            "in": inches
            "cm": centimeter
            "um":  micron
            "mm": millimeter
            "meter": meters
            "mil": 0.001 inches (mils)
            "km": kilometer
            "ft": feet


        Returns
        -------
        str
            String that combines the value and the units (e.g. "1.2mm").
        """
        if isinstance(value, str):
            val = value
        else:
            if units is None:
                units = self.modeler.model_units
            val = "{0}{1}".format(value, units)
        return val

    @pyaedt_function_handler()
    def export_rl_matrix(
        self,
        matrix_name,
        file_path,
        is_format_default=True,
        width=8,
        precision=2,
        is_exponential=False,
        setup_name=None,
        default_adaptive=None,
        is_post_processed=False,
    ):
        """Export R/L matrix after solving.

        Parameters
        ----------
        matrix_name : str
            Matrix name to be exported.
        file_path : str
            File path to export R/L matrix file.
        is_format_default : bool, optional
            Whether the exported format is default or not.
            If False the custom format is set (no exponential).
        width : int, optional
            Column width in exported .txt file.
        precision : int, optional
            Decimal precision number in exported \\*.txt file.
        is_exponential : bool, optional
            Whether the format number is exponential or not.
        setup_name : str, optional
            Name of the setup.
        default_adaptive : str, optional
            Adaptive type.
        is_post_processed : bool, optional
            Boolean to check if it is post processed. Default value is ``False``.

        Returns
        -------
        bool
            ``True`` when successful, ``False`` when failed.
        """
        if not self.solution_type == "EddyCurrent":
            self.logger.error("RL Matrix can only be exported if solution type is Eddy Current.")
            return False
        matrix_list = [bound for bound in self.boundaries if isinstance(bound, MaxwellParameters)]
        if matrix_name is None:
            self.logger.error("Matrix name to be exported must be provided.")
            return False
        if matrix_list:
            if not [
                matrix
                for matrix in matrix_list
                if matrix.name == matrix_name or [x for x in matrix.available_properties if matrix_name in x]
            ]:
                self.logger.error("Matrix name doesn't exist, provide and existing matrix name.")
                return False
        else:
            self.logger.error("Matrix list parameters is empty, can't export a valid matrix.")
            return False

        if file_path is None:
            self.logger.error("File path to export R/L matrix must be provided.")
            return False
        elif os.path.splitext(file_path)[1] != ".txt":
            self.logger.error("File extension must be .txt")
            return False

        if setup_name is None:
            setup_name = self.active_setup
        if default_adaptive is None:
            default_adaptive = self.design_solutions.default_adaptive
        analysis_setup = setup_name + " : " + default_adaptive

        if not self.available_variations.nominal_w_values_dict:
            variations = ""
        else:
            variations = " ".join(
                "{}=\\'{}\\'".format(key, value)
                for key, value in self.available_variations.nominal_w_values_dict.items()
            )

        if not is_format_default:
            try:
                self.oanalysis.ExportSolnData(
                    analysis_setup,
                    matrix_name,
                    is_post_processed,
                    variations,
                    file_path,
                    -1,
                    is_format_default,
                    width,
                    precision,
                    is_exponential,
                )
            except:
                self.logger.error("Solutions are empty. Solve before exporting.")
                return False
        else:
            try:
                self.oanalysis.ExportSolnData(analysis_setup, matrix_name, is_post_processed, variations, file_path)
            except:
                self.logger.error("Solutions are empty. Solve before exporting.")
                return False

        return True

    @pyaedt_function_handler()
    def change_property(self, aedt_object, tab_name, property_object, property_name, property_value):
        """Change a property.

        Parameters
        ----------
        aedt_object :
            Aedt object. It can be oproject, odesign, oeditor or any of the objects to which the property belongs.
        tab_name : str
            Name of the tab to update. Options are ``BaseElementTab``, ``EM Design``, and
            ``FieldsPostProcessorTab``. The default is ``BaseElementTab``.
        property_object : str
            Name of the property object. It can be the name of an excitation or field reporter.
            For example, ``Excitations:Port1`` or ``FieldsReporter:Mag_H``.
        property_name : str
            Name of the property. For example, ``Rotation Angle``.
        property_value : str, list
            Value of the property. It is a string for a single value and a list of three elements for
            ``[x,y,z]`` coordianates.


        Returns
        -------
        bool
            ``True`` when successful, ``False`` when failed.

        References
        ----------

        >>> oEditor.ChangeProperty
        """
        if isinstance(property_value, list) and len(property_value) == 3:
            xpos, ypos, zpos = self.modeler._pos_with_arg(property_value)
            aedt_object.ChangeProperty(
                [
                    "NAME:AllTabs",
                    [
                        "NAME:" + tab_name,
                        ["NAME:PropServers", property_object],
                        ["NAME:ChangedProps", ["NAME:" + property_name, "X:=", xpos, "Y:=", ypos, "Z:=", zpos]],
                    ],
                ]
            )
        elif isinstance(property_value, bool):
            aedt_object.ChangeProperty(
                [
                    "NAME:AllTabs",
                    [
                        "NAME:" + tab_name,
                        ["NAME:PropServers", property_object],
                        ["NAME:ChangedProps", ["NAME:" + property_name, "Value:=", property_value]],
                    ],
                ]
            )
        elif isinstance(property_value, (str, float, int)):
            xpos = self.modeler._arg_with_dim(property_value, self.modeler.model_units)
            aedt_object.ChangeProperty(
                [
                    "NAME:AllTabs",
                    [
                        "NAME:" + tab_name,
                        ["NAME:PropServers", property_object],
                        ["NAME:ChangedProps", ["NAME:" + property_name, "Value:=", xpos]],
                    ],
                ]
            )
        else:
            self.logger.error("Wrong Property Value")
            return False
        self.logger.info("Property {} Changed correctly.".format(property_name))
        return True

    @pyaedt_function_handler()
    def number_with_units(self, value, units=None):
        """Convert a number to a string with units. If value is a string, it's returned as is.

        Parameters
        ----------
        value : float, int, str
            Input  number or string.
        units : optional
            Units for formatting. The default is ``None`` which uses modeler units.

        Returns
        -------
        str
           String concatenating the value and unit.

        """
        return self.modeler._arg_with_dim(value, units)<|MERGE_RESOLUTION|>--- conflicted
+++ resolved
@@ -1738,11 +1738,7 @@
             except:
                 if set_custom_dso:
                     self.set_registry_key(r"Desktop/ActiveDSOConfigurations/" + self.design_type, active_config)
-<<<<<<< HEAD
-                self.logger.error("Error in Solving All Setups")
-=======
                 self.logger.error("Error in solving all setups (AnalyzeAll).")
->>>>>>> 4cacb5fb
                 return False
         elif name in self.existing_analysis_setups:
             try:
