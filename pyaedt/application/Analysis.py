"""
This module contains the ``analysis`` class.

It includes common classes for file management and messaging and all
calls to AEDT modules like the modeler, mesh, postprocessing, and setup.
"""
from __future__ import absolute_import

import os
import shutil
import threading
import warnings
from collections import OrderedDict

from ..generic.general_methods import aedt_exception_handler
from ..modeler.modeler_constants import CoordinateSystemAxis, CoordinateSystemPlane, GravityDirection, Plane
from ..modules.Boundary import NativeComponentObject
from ..modules.DesignXPloration import (
    DOESetups,
    DXSetups,
    OptimizationSetups,
    ParametericsSetups,
    SensitivitySetups,
    StatisticalSetups,
)
from ..modules.MaterialLib import Materials
from ..modules.SetupTemplates import SetupKeys
from ..modules.SolutionType import SetupTypes, SolutionType
from ..modules.SolveSetup import Setup
from .Design import Design


class Analysis(Design, object):
    """Contains all common analysis functions.

    This class is inherited in the caller application and is accessible through it ( eg. ``hfss.method_name``).


    It is automatically initialized by a call from an application, such as HFSS or Q3D.
    See the application function for its parameter descriptions.

    Parameters
    ----------
    application : str
        Application that is to initialize the call.
    projectname : str
        Name of the project to select or the full path to the project
        or AEDTZ archive to open.
    designname : str
        Name of the design to select.
    solution_type : str
        Solution type to apply to the design.
    setup_name : str
        Name of the setup to use as the nominal.
    specified_version : str
        Version of AEDT  to use.
    NG : bool
        Whether to run AEDT in the non-graphical mode.
    new_desktop_session : bool
        Whether to launch an instance of AEDT in a new thread, even if
        another instance of the ``specified_version`` is active on the
        machine.
    close_on_exit : bool
        Whether to release  AEDT on exit.
    student_version : bool
        Whether to enable the student version of AEDT.

    """

    def __init__(
        self,
        application,
        projectname,
        designname,
        solution_type,
        setup_name,
        specified_version,
        non_graphical,
        new_desktop_session,
        close_on_exit,
        student_version,
    ):
        self.setups = []
        Design.__init__(
            self,
            application,
            projectname,
            designname,
            solution_type,
            specified_version,
            non_graphical,
            new_desktop_session,
            close_on_exit,
            student_version,
        )
<<<<<<< HEAD
        self.ooptimetrics = self._odesign.GetModule("Optimetrics")
        self.ooutput_variable = self._odesign.GetModule("OutputVariable")
        self.logger.info("Design Loaded")
=======
        self.logger.glb.info("Design Loaded")
>>>>>>> a3485f8c
        self._setup = None
        if setup_name:
            self.analysis_setup = setup_name
        self.solution_type = solution_type
        self._materials = Materials(self)
<<<<<<< HEAD
        self.logger.info("Materials Loaded")
=======
        self.logger.glb.info("Materials Loaded")
        self._post = PostProcessor(self)
>>>>>>> a3485f8c
        self._available_variations = self.AvailableVariations(self)
        if "HFSS 3D Layout Design" in self.design_type:
            self.oanalysis = self._odesign.GetModule("SolveSetups")
        elif "EMIT" in self.design_type:
            self.oanalysis = None
        elif "Circuit Design" in self.design_type or "Twin Builder" in self.design_type:
            self.oanalysis = self._odesign.GetModule("SimSetup")
        else:
            self.oanalysis = self._odesign.GetModule("AnalysisSetup")
        self.setups = [self.get_setup(setup_name) for setup_name in self.setup_names]
        self.opti_parametric = ParametericsSetups(self)
        self.opti_optimization = OptimizationSetups(self)
        self.opti_doe = DOESetups(self)
        self.opti_designxplorer = DXSetups(self)
        self.opti_sensitivity = SensitivitySetups(self)
        self.opti_statistical = StatisticalSetups(self)
        self.native_components = self._get_native_data()

    @property
    def output_variables(self):
        """List of Output variables.

        Returns
        -------
        list of str
        """
        return self.ooutput_variable.GetOutputVariables()

    @property
    def materials(self):
        """Manages materials in the project.

        Returns
        -------
        :class:`pyaedt.modules.MaterialLib.Materials`
            Manages materials in the project.

        """
        return self._materials

    @property
    def Position(self):
        """Position of the object.

        Returns
        -------
        type
            Position object.

        """
        return self.modeler.Position

    @property
    def available_variations(self):
        """Available variation object.

        Returns
        -------
        :class:`pyaedt.application.Analysis.Analysis.AvailableVariations`
            Available variation object.

        """
        return self._available_variations

    @property
    def CoordinateSystemAxis(self):
        """Coordinate system axis constant.

        Returns
        -------
        tuple
            Coordinate system axis constants tuple (.X, .Y, .Z).

        """
        return CoordinateSystemAxis()

    @property
    def CoordinateSystemPlane(self):
        """Coordinate system plane constants.

        Returns
        -------
        tuple
            Coordinate system plane constants tuple (.XY, .YZ, .XZ).

        """
        return CoordinateSystemPlane()

    @property
    def View(self):
        """Planes. (To check if redundant to CoordinateSystemPlane.)


        Returns
        -------
        tuple
            Coordinate system plane string tuple ("XY", "YZ", "XZ").

        """
        return Plane()

    @property
    def GravityDirection(self):
        """Gravity direction. (To check if redundant.)

        Returns
        -------
        tuple
            Gravity direction tuple (XNeg, YNeg, ZNeg, XPos, YPos, ZPos).

        """
        return GravityDirection()

    @property
    def modeler(self):
        """Modeler.

        Returns
        -------
        :class:`pyaedt.modeler.Modeler.Modeler`
            Modeler object.
        """
        return self._modeler

    @property
    def mesh(self):
        """Mesh.

        Returns
        -------
        :class:`pyaedt.modules.Mesh.Mesh`
            Mesh object.
        """
        return self._mesh

    @property
    def post(self):
        """PostProcessor.

        Returns
        -------
        :class:`pyaedt.modules.AdvancedPostProcessing.PostProcessor`
            PostProcessor object.
        """
        return self._post

    @property
    def analysis_setup(self):
        """Analysis setup.

        Returns
        -------
        str
            Name of the active or first analysis setup.

        """
        if self._setup:
            return self._setup
        elif self.existing_analysis_setups:
            return self.existing_analysis_setups[0]
        else:
            self._setup = None
            return self._setup

    @analysis_setup.setter
    def analysis_setup(self, setup_name):
        setup_list = self.existing_analysis_setups
        if setup_list:
            assert setup_name in setup_list, "Invalid setup name {}".format(setup_name)
            self._setup = setup_name
        else:
            self._setup = setup_list[0]
        # return self._setup

    @property
    def existing_analysis_sweeps(self):
        """Existing analysis sweeps.

        Returns
        -------
        list of str
            List of all analysis sweeps in the design.

        """
        setup_list = self.existing_analysis_setups
        sweep_list = []
        if self.solution_type == "HFSS3DLayout" or self.solution_type == "HFSS 3D Layout Design":
            sweep_list = self.oanalysis.GetAllSolutionNames()
            sweep_list = [i for i in sweep_list if "Adaptive Pass" not in i]
            sweep_list.reverse()
        else:
            for el in setup_list:
                if self.solution_type == "HFSS3DLayout" or self.solution_type == "HFSS 3D Layout Design":
                    sweeps = self.oanalysis.GelAllSolutionNames()
                elif self.solution_type in SetupKeys.defaultAdaptive.keys():
                    setuptype = SetupKeys.defaultAdaptive[self.solution_type]
                    if setuptype:
                        sweep_list.append(el + " : " + setuptype)
                try:
                    sweeps = list(self.oanalysis.GetSweeps(el))
                except:
                    sweeps = []
                for sw in sweeps:
                    sweep_list.append(el + " : " + sw)
        return sweep_list

    @property
    def nominal_adaptive(self):
        """Nominal adaptive sweep.

        Returns
        -------
        str
            Name of the nominal adaptive sweep.

        """
        if len(self.existing_analysis_sweeps) > 0:
            return self.existing_analysis_sweeps[0]
        else:
            return ""

    @property
    def nominal_sweep(self):
        """Nominal sweep.

        Returns
        -------
        str
            Name of the last adaptive sweep if a sweep is available or
            the name of the nominal adaptive sweep if present.
        """

        if len(self.existing_analysis_sweeps) > 1:
            return self.existing_analysis_sweeps[1]
        else:
            return self.nominal_adaptive

    @property
    def existing_analysis_setups(self):
        """Existing analysis setups.

        Returns
        -------
        list of str
            List of all analysis setups in the design.

        """
        setups = list(self.oanalysis.GetSetups())
        return setups

    @property
    def setup_names(self):
        """Setup names.

        Returns
        -------
        list of str
            List of names of all analysis setups in the design.

        """
        return self.oanalysis.GetSetups()

    @property
    def SimulationSetupTypes(self):
        """Simulation setup types.

        Returns
        -------
        SetupTypes
            List of all simulation setup types categorized by application.
        """
        return SetupTypes()

    @property
    def SolutionTypes(self):
        """Solution types.

        Returns
        -------
        SolutionType
            List of all solution type categorized by application.
        """
        return SolutionType()

    @aedt_exception_handler
    def _get_native_data(self):
        """Retrieve Native Components data."""
        boundaries = []
        try:
            data_vals = self.design_properties["ModelSetup"]["GeometryCore"]["GeometryOperations"][
                "SubModelDefinitions"
            ]["NativeComponentDefinition"]
            if not isinstance(data_vals, list) and isinstance(data_vals, (OrderedDict, dict)):
                boundaries.append(
                    NativeComponentObject(
                        self,
                        data_vals["NativeComponentDefinitionProvider"]["Type"],
                        data_vals["BasicComponentInfo"]["ComponentName"],
                        data_vals,
                    )
                )
            for ds in data_vals:
                try:
                    if isinstance(ds, (OrderedDict, dict)):
                        boundaries.append(
                            NativeComponentObject(
                                self,
                                ds["NativeComponentDefinitionProvider"]["Type"],
                                ds["BasicComponentInfo"]["ComponentName"],
                                ds,
                            )
                        )
                except:
                    pass
        except:
            pass
        return boundaries

    class AvailableVariations(object):
        def __init__(self, app):
            """Contains available variations.

            Parameters
            ----------
            app :
                Inherited parent object.

            Returns
            -------
            object
                Parent object.

            """
            self._p_app = app

        @property
        def variables(self):
            """Variables.

            Returns
            -------
            list of str
                List of names of independent variables.
            """
            return [i for i in self._p_app.variable_manager.independent_variables]

        @aedt_exception_handler
        def variations(self, setup_sweep=None):
            """Variations.

            Parameters
            ----------
            setup_sweep : str, optional
                Setup name with the sweep to search for variations on. The default is ``None``.

            Returns
            -------
            list of str
                List of variation families.

            """
            if not setup_sweep:
                setup_sweep = self._p_app.existing_analysis_sweeps[0]
            vs = self._p_app.osolution.GetAvailableVariations(setup_sweep)
            families = []
            for v in vs:
                variations = v.split(" ")
                family = []
                for el in self.variables:
                    family.append(el + ":=")
                    i = 0
                    while i < len(variations):
                        if variations[i][0 : len(el)] == el:
                            family.append([variations[i][len(el) + 2 : -1]])
                        i += 1
                families.append(family)
            return families

        @property
        def nominal(self):
            """Nominal."""
            families = []
            for el in self.variables:
                families.append(el + ":=")
                families.append(["Nominal"])
            return families

        @property
        def nominal_w_values(self):
            """Nominal with values."""
            families = []
            if self._p_app.design_type == "HFSS 3D Layout Design":
                listvar = list(self._p_app._odesign.GetVariables())
                for el in listvar:
                    families.append(el + ":=")
                    families.append([self._p_app._odesign.GetVariableValue(el)])
            else:
                variation = self._p_app._odesign.GetNominalVariation()
                for el in self.variables:
                    families.append(el + ":=")
                    families.append([self._p_app._odesign.GetVariationVariableValue(variation, el)])
            return families

        @property
        def nominal_w_values_dict(self):
            """Nominal with values in a dictionary."""
            families = {}
            if self._p_app.design_type == "HFSS 3D Layout Design":
                listvar = list(self._p_app._odesign.GetVariables())
                for el in listvar:
                    families[el] = self._p_app._odesign.GetVariableValue(el)
            else:
                variation = self._p_app._odesign.GetNominalVariation()
                for el in self.variables:
                    families[el] = self._p_app._odesign.GetVariationVariableValue(variation, el)
            return families

        @property
        def all(self):
            """All."""
            families = []
            for el in self.variables:
                families.append(el + ":=")
                families.append(["All"])
            return families

    class AxisDir(object):
        """Contains constants for the axis directions."""

        (XNeg, YNeg, ZNeg, XPos, YPos, ZPos) = range(0, 6)

    @aedt_exception_handler
    def get_setups(self):
        """Retrieve setups.

        Returns
        -------
        list of str
            List of names of all setups.

        """
        setups = self.oanalysis.GetSetups()
        return list(setups)

    @aedt_exception_handler
    def get_nominal_variation(self):
        """Retrieve the nominal variation.

        Returns
        -------
        list of str
            List of nominal variations.
        """
        return self.available_variations.nominal

    @aedt_exception_handler
    def get_sweeps(self, name):
        """Retrieve all sweep for a setup.

        Parameters
        ----------
        name : str
            Name of the setup.

        Returns
        -------
        list of str
            List of names of all sweeps for the setup.

        """
        sweeps = self.oanalysis.GetSweeps(name)
        return list(sweeps)

    @aedt_exception_handler
    def export_parametric_results(self, sweepname, filename, exportunits=True):
        """Export a list of all parametric variations solved for a sweep to a CSV file.

        Parameters
        ----------
        sweepname : str
            Name of the optimetrics sweep.
        filename : str
            Full path and name for the CSV file.
        exportunits : bool, optional
            Whether to export units with the value. The default is ``True``. When ``False``,
            only the value is exported.

        Returns
        -------
        bool
            ``True`` when successful, ``False`` when failed.
        """

        self.ooptimetrics.ExportParametricResults(sweepname, filename, exportunits)
        return True

    @aedt_exception_handler
    def analyze_from_initial_mesh(self):
        """Revert the solution to the initial mesh and re-run the solve.

        Returns
        -------
        bool
           ``True`` when successful, ``False`` when failed.
        """
        self.oanalysis.RevertSetupToInitial(self._setup)
        self.analyze_nominal()
        return True

    @aedt_exception_handler
    def analyse_nominal(self):
        """Solve the nominal design.

        .. deprecated:: 0.4.0
           Use :func:`Analysis.analyze_nominal` instead.
        """
        warnings.warn("`analyse_nominal` is deprecated. Use `analyze_nominal` instead.", DeprecationWarning)
        self.analyze_nominal()

    @aedt_exception_handler
    def analyze_nominal(self):
        """Solve the nominal design.

        Returns
        -------
        bool
            ``True`` when successful, ``False`` when failed.
        """
        self.odesign.Analyze(self.analysis_setup)
        return True

    @aedt_exception_handler
    def generate_unique_setup_name(self, setup_name=None):
        """Generate a new setup with an unique name.

        Parameters
        ----------
        setup_name : str, optional
            Name of the setup. The default is ``None``.

        Returns
        -------
        str
            Name of the setup.

        """
        if not setup_name:
            setup_name = "Setup"
        index = 2
        while setup_name in self.existing_analysis_setups:
            setup_name = setup_name + "_{}".format(index)
            index += 1
        return setup_name

    @aedt_exception_handler
    def create_setup(self, setupname="MySetupAuto", setuptype=None, props={}):
        """Create a setup.

        Parameters
        ----------
        setupname : str, optional
            Name of the setup. The default is ``"MySetupAuto"``.
        setuptype : optional
            Type of the setup. The default is ``None``, in which case
            the default type is applied.
        props : dict, optional
            Dictionary of analysis properties appropriate for the design and analysis.
            If no values are passed, default values will be used.

        Returns
        -------
        :class:`pyaedt.modules.SolveSetup.Setup`

        Examples
        --------
        Create a setup for SBR+ setup using advanced Doppler
        processing for automotive radar.

        >>> import pyaedt
        >>> hfss = pyaedt.Hfss(solution_type='SBR+')
        >>> setup1 = hfss.create_setup(setupname='Setup1')
        >>> setup1.props["IsSbrRangeDoppler"] = True
        >>> setup1.props["SbrRangeDopplerTimeVariable"] = "time_var"
        >>> setup1.props["SbrRangeDopplerCenterFreq"] = "76.5GHz"
        >>> setup1.props["SbrRangeDopplerRangeResolution"] = "0.15meter"
        >>> setup1.props["SbrRangeDopplerRangePeriod"] = "100meter"
        >>> setup1.props["SbrRangeDopplerVelocityResolution"] = "0.2m_per_sec"
        >>> setup1.props["SbrRangeDopplerVelocityMin"] = "-30m_per_sec"
        >>> setup1.props["SbrRangeDopplerVelocityMax"] = "30m_per_sec"
        >>> setup1.props["DopplerRayDensityPerWavelength"] = "0.2"
        >>> setup1.props["MaxNumberOfBounces"] = "3"
        >>> setup1.update()
        ...
        pyaedt Info: Sweep was created correctly.
        """
        if setuptype is None:
            if self.design_type == "Icepak" and self.solution_type == "Transient":
                setuptype = SetupKeys.defaultSetups["TransientTemperatureAndFlow"]
            else:
                setuptype = SetupKeys.defaultSetups[self.solution_type]
        name = self.generate_unique_setup_name(setupname)
        setup = Setup(self, setuptype, name)
        setup.create()
        if props:
            for el in props:
                setup.props[el] = props[el]
            setup.update()

        self.analysis_setup = name
        self.setups.append(setup)
        return setup

    @aedt_exception_handler
    def delete_setup(self, setupname):
        """Delete a setup.

        Parameters
        ----------
        setupname : str
            Name of the setup.

        Returns
        -------
        bool
            ``True`` when successful, ``False`` when failed.

        Examples
        --------
        Create a setup and then delete it.

        >>> import pyaedt
        >>> hfss = pyaedt.Hfss()
        >>> setup1 = hfss.create_setup(setupname='Setup1')
        >>> hfss.delete_setup(setupname='Setup1')
        ...
        pyaedt Info: Sweep was deleted correctly.
        """
        if setupname in self.existing_analysis_setups:
            self.oanalysis.DeleteSetups([setupname])
            for s in self.setups:
                if s.name == setupname:
                    self.setups.remove(s)
            return True
        return False

    @aedt_exception_handler
    def edit_setup(self, setupname, properties_dict):
        """Modify a setup.

        Parameters
        ----------
        setupname : str
            Name of the setup.
        properties_dict : dict
            Dictionary containing the property to update with the value.

        Returns
        -------
        :class:`pyaedt.modules.SolveSetup.Setup`

        """
        setuptype = SetupKeys.defaultSetups[self.solution_type]
        setup = Setup(self, setuptype, setupname, isnewsetup=False)
        setup.update(properties_dict)
        self.analysis_setup = setupname
        return setup

    @aedt_exception_handler
    def get_setup(self, setupname):
        """Get the setup from the current design.

        Parameters
        ----------
        setupname : str
            Name of the setup.

        Returns
        -------
        :class:`pyaedt.modules.SolveSetup.Setup`

        """

        setuptype = SetupKeys.defaultSetups[self.solution_type]
        setup = Setup(self, setuptype, setupname, isnewsetup=False)
        if setup.props:
            self.analysis_setup = setupname
        return setup

    @aedt_exception_handler
    def create_output_variable(self, variable, expression):
        """Create or modify an output variable.

        Parameters
        ----------
        variable : str
            Name of the variable.
        expression :
            Value for the variable.

        Returns
        -------
        bool
           ``True`` when successful, ``False`` when failed.
        """
        oModule = self.ooutput_variable
        if variable in self.output_variables:
            oModule.EditOutputVariable(
                variable, expression, variable, self.existing_analysis_sweeps[0], self.solution_type, []
            )
        else:
            oModule.CreateOutputVariable(variable, expression, self.existing_analysis_sweeps[0], self.solution_type, [])
        return True

    @aedt_exception_handler
    def get_output_variable(self, variable):
        """Retrieve the value of the output variable.

        Parameters
        ----------
        variable : str
            Name of the variable.

        Returns
        -------
        type
            Value of the output variable.
        """
        assert variable in self.output_variables, "Output variable {} does not exist.".format(variable)
        nominal_variation = self.odesign.GetNominalVariation()
        sol_type = self.solution_type
        value = self.ooutput_variable.GetOutputVariableValue(
            variable, nominal_variation, self.existing_analysis_sweeps[0], self.solution_type, []
        )
        return value

    @aedt_exception_handler
    def get_object_material_properties(self, object_list=None, prop_names=None):
        """Retrieve the material properties for a list of given objects and return them in a dictionary.

        This high-level function ignores objects with no defined material properties.

        Parameters
        ----------
        object_list : list, optional
            List of objects for which to get material_properties. The default is ``None``,
            in which case all objects are considered.
        prop_names : str or list
            The property or list of properties to export.  The default is ``None``, in
            which case all properties are exported.

        Returns
        -------
        dict
            Dictionary of objects with material properties.
        """
        if object_list:
            if not isinstance(object_list, list):
                object_list = [object_list]
        else:
            object_list = self.modeler.primitives.object_names

        if prop_names:
            if not isinstance(prop_names, list):
                prop_names = [prop_names]

        dict = {}
        for entry in object_list:
            mat_name = self.modeler.primitives[entry].material_name
            mat_props = self._materials[mat_name]
            if prop_names is None:
                dict[entry] = mat_props._props
            else:
                dict[entry] = {}
                for prop_name in prop_names:
                    dict[entry][prop_name] = mat_props._props[prop_name]
        return dict

    @aedt_exception_handler
    def analyze_setup(self, name):
        """Analyze a specific design setup.

        Parameters
        ----------
        name : str
            Name of the setup, which can be an optimetric setup or a simple setup.

        Returns
        -------
        bool
           ``True`` when successful, ``False`` when failed.
        """
        if name in self.existing_analysis_setups:
            self.logger.glb.info("Solving design setup %s", name)
            self.odesign.Analyze(name)
        else:
            try:
                self.logger.glb.info("Solving Optimetrics")
                self.ooptimetrics.SolveSetup(name)
            except:
                self.logger.glb.error("Setup Not found %s", name)
                return False
        return True

    @aedt_exception_handler
    def solve_in_batch(self, filename=None, machine="local", run_in_thread=False):
        """Analyze a design setup in batch mode.

        .. note::
           To use this function, the AEDT project must be closed.

        Parameters
        ----------
        filename : str, optional
            Name of the setup. The default is ``None``, which means that the active project
            is to be solved.
        machine : str, optional
            Name of the machine if remote.  The default is ``"local"``.
        run_in_thread : bool, optional
            Whether the batch command is to be submitted as a thread. The default is
            ``False``.

        Returns
        -------
         bool
           ``True`` when successful, ``False`` when failed.
        """
        if not filename:
            filename = self.project_file
            self.close_project()
        if machine == "local":
            # -Monitor option used as workaround for R2 BatchSolve not exiting properly at the end of the Batch job
            options = " -ng -BatchSolve -Monitor "
        else:
            options = " -ng -distribute -machinelist list=" + machine + " -Batchsolve "

        self.add_info_message("Batch Solve Options: " + options)
        if os.name == "posix":
            batch_run = os.path.join(
                self.desktop_install_dir + "/ansysedt" + chr(34) + options + chr(34) + filename + chr(34)
            )
        else:
            batch_run = (
                chr(34) + self.desktop_install_dir + "/ansysedt.exe" + chr(34) + options + chr(34) + filename + chr(34)
            )

        """
        check for existing solution directory and delete if present so we
        dont have old .asol files etc
        """

        self.add_info_message("Solving model in batch mode on " + machine)
        self.add_info_message("Batch Job command:" + batch_run)
        if run_in_thread:

            def thread_run():
                """ """
                os.system(batch_run)

            x = threading.Thread(target=thread_run)
            x.start()
        else:
            os.system(batch_run)
        self.add_info_message("Batch job finished.")
        return True

    @aedt_exception_handler
    def submit_job(
        self, clustername, aedt_full_exe_path=None, numnodes=1, numcores=32, wait_for_license=True, setting_file=None
    ):
        """Submit a job to be solved on a cluster.

        Parameters
        ----------
        clustername : str
            Name of the cluster to submit the job to.
        aedt_full_exe_path : str, optional
            Full path to the AEDT executable file. The default is ``None``, in which
            case ``"/clustername/AnsysEM/AnsysEM2x.x/Win64/ansysedt.exe"`` is used.
        numnodes : int, optional
            Number of nodes. The default is ``1``.
        numcores : int, optional
            Number of cores. The default is ``32``.
        wait_for_license : bool, optional
             Whether to wait for the license to be validated. The default is ``True``.
        setting_file : str, optional
            Name of the file to use as a template. The default value is ``None``.

        Returns
        -------
        type
            ID of the job.

        """
        project_file = self.project_file
        project_path = self.project_path
        if not aedt_full_exe_path:
            version = self.odesktop.GetVersion()[2:6]
            if os.path.exists(r"\\" + clustername + r"\AnsysEM\AnsysEM{}\Win64\ansysedt.exe".format(version)):
                aedt_full_exe_path = (
                    r"\\\\\\\\" + clustername + r"\\\\AnsysEM\\\\AnsysEM{}\\\\Win64\\\\ansysedt.exe".format(version)
                )
            elif os.path.exists(r"\\" + clustername + r"\AnsysEM\AnsysEM{}\Linux64\ansysedt".format(version)):
                aedt_full_exe_path = (
                    r"\\\\\\\\" + clustername + r"\\\\AnsysEM\\\\AnsysEM{}\\\\Linux64\\\\ansysedt".format(version)
                )
            else:
                self.logger.glb.error("AEDT path does not exist. Please provide a full path.")
                return False
        else:
            if not os.path.exists(aedt_full_exe_path):
                self.logger.glb.error("Aedt Path doesn't exists. Please provide a full path")
                return False
            aedt_full_exe_path.replace("\\", "\\\\")

        self.close_project()
        path_file = os.path.dirname(__file__)
        destination_reg = os.path.join(project_path, "Job_settings.areg")
        if not setting_file:
            setting_file = os.path.join(path_file, "..", "misc", "Job_Settings.areg")
        shutil.copy(setting_file, destination_reg)

        f1 = open(destination_reg, "w")
        with open(setting_file) as f:
            lines = f.readlines()
            for line in lines:
                if "\\	$begin" == line[:8]:
                    lin = "\\	$begin \\'{}\\'\\\n".format(clustername)
                    f1.write(lin)
                elif "\\	$end" == line[:6]:
                    lin = "\\	$end \\'{}\\'\\\n".format(clustername)
                    f1.write(lin)
                elif "NumCores" in line:
                    lin = "\\	\\	\\	\\	NumCores={}\\\n".format(numcores)
                    f1.write(lin)
                elif "NumNodes=1" in line:
                    lin = "\\	\\	\\	\\	NumNodes={}\\\n".format(numnodes)
                    f1.write(lin)
                elif "ProductPath" in line:
                    lin = "\\	\\	ProductPath =\\'{}\\'\\\n".format(aedt_full_exe_path)
                    f1.write(lin)
                elif "WaitForLicense" in line:
                    lin = "\\	\\	WaitForLicense={}\\\n".format(str(wait_for_license).lower())
                    f1.write(lin)
                else:
                    f1.write(line)
        f1.close()
        return self.odesktop.SubmitJob(os.path.join(project_path, "Job_settings.areg"), project_file)<|MERGE_RESOLUTION|>--- conflicted
+++ resolved
@@ -93,24 +93,15 @@
             close_on_exit,
             student_version,
         )
-<<<<<<< HEAD
         self.ooptimetrics = self._odesign.GetModule("Optimetrics")
         self.ooutput_variable = self._odesign.GetModule("OutputVariable")
-        self.logger.info("Design Loaded")
-=======
         self.logger.glb.info("Design Loaded")
->>>>>>> a3485f8c
         self._setup = None
         if setup_name:
             self.analysis_setup = setup_name
         self.solution_type = solution_type
         self._materials = Materials(self)
-<<<<<<< HEAD
-        self.logger.info("Materials Loaded")
-=======
         self.logger.glb.info("Materials Loaded")
-        self._post = PostProcessor(self)
->>>>>>> a3485f8c
         self._available_variations = self.AvailableVariations(self)
         if "HFSS 3D Layout Design" in self.design_type:
             self.oanalysis = self._odesign.GetModule("SolveSetups")
