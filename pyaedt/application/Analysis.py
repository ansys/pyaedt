--- conflicted
+++ resolved
@@ -940,18 +940,11 @@
         else:
             options = " -ng -distribute -machinelist list=" + machine + " -Batchsolve "
 
-<<<<<<< HEAD
         self.add_info_message("Batch Solve Options: " + options)
-        if os.name == 'posix':
-            batch_run = os.path.join(self.desktop_install_dir + "/ansysedt" + chr(34) + options + chr(
-                34) + filename + chr(34))
-=======
-        print("Batch Solve Options: " + options)
         if os.name == "posix":
             batch_run = os.path.join(
                 self.desktop_install_dir + "/ansysedt" + chr(34) + options + chr(34) + filename + chr(34)
             )
->>>>>>> 98bb0a1b
         else:
             batch_run = (
                 chr(34) + self.desktop_install_dir + "/ansysedt.exe" + chr(34) + options + chr(34) + filename + chr(34)
