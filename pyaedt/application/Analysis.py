--- conflicted
+++ resolved
@@ -1878,18 +1878,6 @@
             os.unlink(queue_file_completed)
 
         if os.name == "posix" and settings.use_lsf_scheduler:
-<<<<<<< HEAD
-            options = ["-ng", "-BatchSolve", "-distributed", "-machinelist", '"numcores={}"'.format(num_cores), "-auto"]
-        elif num_tasks == -1:
-            options = [
-                "-ng",
-                "-BatchSolve",
-                "-ditributed",
-                "-machinelist",
-                '"numcores={}"'.format(num_cores),
-                "-auto" "-Monitor",
-            ]
-=======
             options = [
                 "-ng",
                 "-BatchSolve",
@@ -1900,7 +1888,6 @@
             if num_tasks == -1:
                 options.append("-distributed")
                 options.append("-auto")
->>>>>>> 58a77953
         else:
             options = [
                 "-ng",
@@ -2399,11 +2386,7 @@
 
     @pyaedt_function_handler()
     def number_with_units(self, value, units=None):
-<<<<<<< HEAD
-        """Convert a number to a string with units. If value is a string it's returned as is.
-=======
         """Convert a number to a string with units. If value is a string, it's returned as is.
->>>>>>> 58a77953
 
         Parameters
         ----------
