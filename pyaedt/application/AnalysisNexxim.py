--- conflicted
+++ resolved
@@ -312,21 +312,6 @@
         dict
             List of port objects.
         """
-<<<<<<< HEAD
-=======
-        return [self.excitations[name] for name in self.excitations]
-
-    @property
-    def excitations(self):
-        """Get all ports.
-
-        Returns
-        -------
-        dict
-            Ports dictionary.
-
-        """
->>>>>>> b54f0565
         props = {}
         if not self._internal_excitations:
             for port in self.excitations:
@@ -445,15 +430,7 @@
         if rx_prefix:
             reclist = [i for i in reclist if i.startswith(rx_prefix)]
         spar = []
-<<<<<<< HEAD
-        if not trlist:
-            trlist = [i for i in list(self.excitations) if tx_prefix in i]
-        if not reclist:
-            reclist = [i for i in list(self.excitations) if rx_prefix in i]
-        if len(trlist) != len(reclist):
-=======
         if not net_list and len(trlist) != len(reclist):
->>>>>>> b54f0565
             self.logger.error("The TX and RX lists should be the same length.")
             return False
         if net_list:
