--- conflicted
+++ resolved
@@ -1095,12 +1095,8 @@
                 if ".aedt" in proj_name:
                     self._oproject.Rename(proj_name, True)
                 else:
-<<<<<<< HEAD
-                    self._oproject.Rename(os.path.join(self.project_path, proj_name+".aedt"), True)
+                    self._oproject.Rename(os.path.join(self.project_path, proj_name + ".aedt"), True)
                 self.add_info_message("Project {} has been created.".format(proj_name))
-=======
-                    self._oproject.Rename(os.path.join(self.project_path, proj_name + ".aedt"), True)
->>>>>>> 98bb0a1b
         if not self._oproject:
             self._oproject = self._desktop.NewProject()
             self.add_info_message("Project {} has been created.".format(self._oproject.GetName()))
