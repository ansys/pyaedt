"""
This module contains these classes: `Design` and `DesignCache`.

This module provides all functionalities for basic project information and objects.
These classes are inherited in the main tool class.

"""
from __future__ import absolute_import

import os
import re
import csv
import shutil
import sys
import json
import string
import random
import time
import logging
import gc
import warnings
from collections import OrderedDict
from .MessageManager import AEDTMessageManager
from .Variables import VariableManager, DataSet, AEDT_units, unit_system
from ..desktop import exception_to_desktop, Desktop, force_close_desktop, release_desktop, get_version_env_variable
from ..generic.LoadAEDTFile import load_entire_aedt_file
from ..generic.general_methods import aedt_exception_handler
from ..generic.DataHandlers import variation_string_to_dict
from ..modules.Boundary import BoundaryObject
from ..generic.general_methods import generate_unique_name


if sys.version_info.major > 2:
    import base64

design_solutions = {
    "Maxwell 2D": [
        "MagnetostaticXY",
        "MagnetostaticZ",
        "EddyCurrentXY",
        "EddyCurrentZ",
        "TransientXY",
        "TransientZ",
        "ElectrostaticXY",
        "ElectrostaticZ",
        "ElectricTransientXY",
        "ElectricTransientZ",
        "ElectroDCConductionXY",
        "ElectroDCConductionZ",
    ],
    "Maxwell 3D": [
        "Magnetostatic",
        "EddyCurrent",
        "Transient",
        "Electrostatic",
        "DCConduction",
        "ElectroDCConduction",
        "ElectricTransient",
    ],
    "Twin Builder": ["TR", "AC", "DC"],
    "Circuit Design": ["NexximLNA"],
    "2D Extractor": ["Open", "Closed"],
    "Q3D Extractor": ["Q3D Extractor"],
    "HFSS": ["DrivenModal", "DrivenTerminal", "Transient Network", "Eigenmode", "Characteristic Mode", "SBR+"],
    "Icepak": [
        "SteadyTemperatureAndFlow",
        "SteadyTemperatureOnly",
        "SteadyFlowOnly",
        "TransientTemperatureAndFlow",
        "TransientTemperatureOnly",
        "TransientFlowOnly",
    ],
    "RMxprtSolution": [
        "IRIM",
        "ORIM",
        "SRIM",
        "WRIM",
        "DFIG",
        "AFIM",
        "HM",
        "RFSM",
        "RASM",
        "RSM",
        "ISM",
        "APSM",
        "IBDM",
        "ABDM",
        "TPIM",
        "SPIM",
        "TPSM",
        "BLDC",
        "ASSM",
        "PMDC",
        "SRM",
        "LSSM",
        "UNIM",
        "DCM",
        "CPSM",
        "NSSM",
    ],
    "ModelCreation": [
        "IRIM",
        "ORIM",
        "SRIM",
        "WRIM",
        "DFIG",
        "AFIM",
        "HM",
        "RFSM",
        "RASM",
        "RSM",
        "ISM",
        "APSM",
        "IBDM",
        "ABDM",
    ],
    "HFSS 3D Layout Design": [""],
    "Mechanical": ["Thermal", "Modal", "Structural"],
    "EMIT": ["EMIT"],
}

solutions_settings = {
    "DrivenModal": "DrivenModal",
    "DrivenTerminal": "DrivenTerminal",
    "EigenMode": "EigenMode",
    "Transient Network": "Transient Network",
    "SBR+": "SBR+",
    "Transient": "Transient",
    "Magnetostatic": "Magnetostatic",
    "EddyCurrent": "EddyCurrent",
    "Electrostatic": "Electrostatic",
    "ElectroDCConduction": "ElectroDCConduction",
    "ElectricTransient": "ElectricTransient",
    "Matrix": "Matrix",
    "SteadyTemperatureAndFlow": [
        "NAME:SolutionTypeOption",
        "SolutionTypeOption:=",
        "SteadyState",
        "ProblemOption:=",
        "SteadyTemperatureAndFlow",
    ],
    "SteadyTemperatureOnly": [
        "NAME:SolutionTypeOption",
        "SolutionTypeOption:=",
        "SteadyState",
        "ProblemOption:=",
        "SteadyTemperatureOnly",
    ],
    "SteadyFlowOnly": [
        "NAME:SolutionTypeOption",
        "SolutionTypeOption:=",
        "SteadyState",
        "ProblemOption:=",
        "SteadyFlowOnly",
    ],
    "TransientTemperatureAndFlow": [
        "NAME:SolutionTypeOption",
        "SolutionTypeOption:=",
        "Transient",
        "ProblemOption:=",
        "SteadyTemperatureAndFlow",
    ],
    "TransientTemperatureOnly": [
        "NAME:SolutionTypeOption",
        "SolutionTypeOption:=",
        "Transient",
        "ProblemOption:=",
        "SteadyTemperatureOnly",
    ],
    "TransientFlowOnly": [
        "NAME:SolutionTypeOption",
        "SolutionTypeOption:=",
        "Transient",
        "ProblemOption:=",
        "SteadyFlowOnly",
    ],
    "NexximLNA": "NexximLNA",
    "NexximDC": "NexximDC",
    "NexximTransient": "NexximTransient",
    "NexximQuickEye": "NexximQuickEye",
    "NexximVerifEye": "NexximVerifEye",
    "NexximAMI": "NexximAMI",
    "NexximOscillatorRSF": "NexximOscillatorRSF",
    "NexximOscillator1T": "NexximOscillator1T",
    "NexximOscillatorNT": "NexximOscillatorNT",
    "NexximHarmonicBalance1T": "NexximHarmonicBalance1T",
    "NexximHarmonicBalanceNT": "NexximHarmonicBalanceNT",
    "NexximSystem": "NexximSystem",
    "NexximTVNoise": "NexximTVNoise",
    "HSPICE": "HSPICE",
    "TR": "TR",
    "Open": "Open",
    "Closed": "Closed",
    "TransientXY": ["Transient", "XY"],
    "TransientZ": ["Transient", "about Z"],
    "MagnetostaticXY": ["Magnetostatic", "XY"],
    "MagnetostaticZ": ["Magnetostatic", "about Z"],
    "EddyCurrentXY": ["EddyCurrent", "XY"],
    "EddyCurrentZ": ["EddyCurrent", "about Z"],
    "ElectrostaticXY": ["Electrostatic", "XY"],
    "ElectrostaticZ": ["Electrostatic", "about Z"],
    "ElectroDCConductionXY": ["ElectroDCConduction", "XY"],
    "ElectroDCConductionZ": ["ElectroDCConduction", "about Z"],
    "ElectricTransientXY": ["ElectricTransient", "XY"],
    "ElectricTransientZ": ["ElectricTransient", "about Z"],
    "Modal": "Modal",
    "Thermal": "Thermal",
    "Structural": "Structural",
    "IRIM": "IRIM",
    "ORIM": "ORIM",
    "SRIM": "SRIM",
    "WRIM": "WRIM",
    "DFIG": "DFIG",
    "AFIM": "AFIM",
    "HM": "HM",
    "RFSM": "RFSM",
    "RASM": "RASM",
    "RSM": "RSM",
    "ISM": "ISM",
    "APSM": "APSM",
    "IBDM": "IBDM",
    "ABDM": "ABDM",
    "TPIM": "TPIM",
    "SPIM": "SPIM",
    "TPSM": "TPSM",
    "BLDC": "BLDC",
    "ASSM": "ASSM",
    "PMDC": "PMDC",
    "SRM": "SRM",
    "LSSM": "LSSM",
    "UNIM": "UNIM",
    "DCM": "DCM",
    "CPSM": "CPSM",
    "NSSM": "NSSM",
}

model_names = {
    "Maxwell 2D": "Maxwell2DModel",
    "Maxwell 3D": "Maxwell3DModel",
    "Twin Builder": "SimplorerCircuit",
    "Circuit Design": "NexximCircuit",
    "2D Extractor": "2DExtractorModel",
    "Q3D Extractor": "Q3DModel",
    "HFSS": "HFSSModel",
    "Mechanical": "MechanicalModel",
    "Icepak": "IcepakModel",
    "RMxprtSolution": "RMxprtDesign",
    "ModelCreation": "RMxprtDesign",
    "HFSS 3D Layout Design": "PlanarEMCircuit",
    "EMIT Design": "EMIT Design",
}


def list_difference(list1, list2):
    return list(set(list1) - set(list2))


class DesignCache(object):
    """Analyzes the differences in the state of a design between two points in time.

    The contents of the design tracked in the Message Manager currently are:

        * global-level messages
        * project-level messages
        * design-level messages

    Parameters
    ----------
    parent : str
        Name of the parent object.

    """

    def __init__(self, app):
        self._app = app
        self._allow_errors_local = []
        self._allow_errors_global = []
        self.clear()
        self._snapshot = self.design_snapshot()

    @property
    def allowed_error_messages(self):
        """Add this error message to the ignored error messages."""
        return self._allow_errors_global + self._allow_errors_local

    def ignore_error_message_local(self, msg):
        """Add this error message to the ignored local error messages."""
        self._allow_errors_local.append("[error] {}".format(msg))

    def ignore_error_message_global(self, msg):
        """Add this error message to the ignored global error messages."""
        self._allow_errors_global.append("[error] {}".format(msg))

    @property
    def no_change(self):
        """Check if the design snapshot is unchanged since the last update.

        Returns
        --------
        bool
            ``True`` when the design snapshot is unchanged since the
            last update, ``False`` otherwise.
        """
        return self._no_change

    @property
    def delta_global_messages(self):
        """Check for any new or missing global-level messages since the last update.

        Returns
        -------
        list of str
            List of any new or missing global-level messages since the last update.
        """
        return self._delta_global_messages

    @property
    def delta_project_messages(self):
        """Check for any new or missing project-level messages since the last update.

        Returns
        -------
        list of str
            List of any new or missing project-level messages since the last update.
        """
        return self._delta_global_messages

    @property
    def delta_design_messages(self):
        """Check for any new or missing design-level messages since the last update.

        Returns
        -------
        list of str
            List of any new or missing design-level messages since the last update.
        """
        return self._delta_design_messages

    @property
    def delta_error_messages(self):
        """Check for any new or missing error messages since the last update.

        Returns
        -------
        list of str
            List of any new or missing error messages since the last update.
        """
        return self._new_error_messages

    @property
    def no_new_messages(self):
        """Check for any new messages that have appeared since the last update or since the Message Manager was cleared.

        Returns
        -------
        bool
            ``True`` if new messages have appeared since the last
            update or since the Message Manager was cleared, ``False``
            otherwise.
        """
        return not bool(self._delta_messages)

    @property
    def no_new_errors(self):
        """Check for any new error messages that have appeared since the last uodate.

        Returns
        -------
        bool
            ``True`` if new error messages have appeared since the
            last update, ``False`` otherwise.
        """
        return not bool(self._new_error_messages)

    @property
    def no_new_warnings(self):
        """Check for any new warning messages that have appeared since the last uodate.

        Returns
        -------
        bool
            ``True`` if new error messages have appeared since the
            last update, ``False`` otherwise.
        """
        return not bool(self._new_warning_messages)

    @property
    def no_change(self):
        """Check if cache elements are unchanged since the last update.

        Returns
        -------
        bool
            ``True`` if the cache elements are unchanged since the last update.
        """
        return self.no_new_messages

    def design_snapshot(self):
        """Retrieve the design snapshot.

        Returns
        -------
        type
            Snapshot object.
        """
        snapshot = {
            "Solids:": self._app.modeler.primitives.solid_names,
            "Lines:": self._app.modeler.primitives.line_names,
            "Sheets": self._app.modeler.primitives.sheet_names,
            "DesignName": self._app.design_name,
        }
        return snapshot

    def clear(self):
        """Clear cached values."""
        self._messages_global_level = []
        self._messages_project_level = []
        self._messages_design_level = []

    def update(self):
        """Update the current state.

        Retrieve the current state values from the design and perform
        a delta calculation with the cached values.  Then replace the
        cached values with the current values.

        .. note::
           The update is done automatically when the property
           ``'no_change'`` is accessed.
        """

        messages = self._app._messenger.messages

        # Check whether the design snapshot has changed since the last update
        new_snapshot = self.design_snapshot()
        if new_snapshot == self._snapshot:
            self._no_change = True
        else:
            self._no_change = False

        self._snapshot = new_snapshot

        self._delta_global_messages = list_difference(messages.global_level, self._messages_global_level)
        self._delta_project_messages = list_difference(messages.project_level, self._messages_project_level)
        self._delta_design_messages = list_difference(messages.design_level, self._messages_design_level)
        self._delta_messages_unfiltered = (
            self._delta_global_messages + self._delta_project_messages + self._delta_design_messages
        )

        # filter out allowed messages
        self._delta_messages = []
        for msg in self._delta_messages_unfiltered:
            mask = False
            allowed_errors = self._allow_errors_local + self._allow_errors_global
            for allowed in allowed_errors:
                if msg.find(allowed) == 0:
                    mask = True
                    break
            if not mask:
                self._delta_messages.append(msg)

        self._new_error_messages = [msg for msg in self._delta_messages if msg.find("[error]") == 0]
        self._new_warning_messages = [msg for msg in self._delta_messages if msg.find("[warning]") == 0]

        self._messages_global_level = messages.global_level
        self._messages_project_level = messages.project_level
        self._messages_design_level = messages.design_level

        self._allow_errors_local = []

        return self


class Design(object):
    """Contains all functions and objects connected to the active project and design.

    This class is inherited in the caller application and is accessible through it ( eg. ``hfss.method_name``).

    Parameters
    ----------
    design_type : str
        Type of the design.
    project_name : str, optional
        Name of the project to select or the full path to the project
        or AEDTZ archive to open. The default is ``None``, in which
        case an attempt is made to get an active project. If no
        projects are present, an empty project is created.
    design_name : str, optional
        Name of the design to select. The default is ``None``, in
        which case an attempt is made to get an active design. If no
        designs are present, an empty design is created.
    solution_type : str, optional
        Solution type to apply to the design. The default is
        ``None``, in which case the default type is applied.
    specified_version : str, optional
        Version of AEDT to use. The default is ``None``, in which case
        the active version or latest installed version is used.
    NG : bool, optional
        Whether to run AEDT in the non-graphical mode. The default
        is ``False``, in which case AEDT launches in the graphical mode.
    new_desktop_session : bool, optional
        Whether to launch an instance of AEDT in a new thread, even if
        another instance of the ``specified_version`` is active on the
        machine. The default is ``True``.
    close_on_exit : bool, optional
        Whether to release AEDT on exit. The default is ``False``.
    student_version : bool, optional
        Whether to enable the student version of AEDT. The default
        is ``False``.

    """

    def __str__(self):
        pyaedt_details = "      pyaedt API\n"
        pyaedt_details += "pyaedt running AEDT Version {} \n".format(self._aedt_version)
        pyaedt_details += "Running {} tool in AEDT\n".format(self.design_type)
        pyaedt_details += "Solution Type: {} \n".format(self.solution_type)
        pyaedt_details += "Project Name: {}    Design Name{} \n".format(self.project_name, self.design_name)
        pyaedt_details += 'Project Path: "{}" \n'.format(self.project_path)
        return pyaedt_details

    def __exit__(self, ex_type, ex_value, ex_traceback):
        if ex_type:
            exception_to_desktop(ex_value, ex_traceback)
        if self.release_on_exit:
            self.release_desktop(self.close_on_exit, self.close_on_exit)

    def __enter__(self):
        pass

    @aedt_exception_handler
    def __getitem__(self, variable_name):
        return self.variable_manager[variable_name].string_value

    @aedt_exception_handler
    def __setitem__(self, variable_name, variable_value):
        self.variable_manager[variable_name] = variable_value
        return True

    def __init__(
        self,
        design_type,
        project_name=None,
        design_name=None,
        solution_type=None,
        specified_version=None,
        non_graphical=False,
        new_desktop_session=False,
        close_on_exit=False,
        student_version=False,
    ):
        self._init_variables()
        # Get Desktop from global Desktop Environment
        self._project_dictionary = OrderedDict()
        self.boundaries = []
        self.project_datasets = {}
        self.design_datasets = {}
        main_module = sys.modules["__main__"]
        self.close_on_exit = close_on_exit

        if "pyaedt_initialized" not in dir(main_module):
            desktop = Desktop(specified_version, non_graphical, new_desktop_session, close_on_exit, student_version)
            self._logger = desktop.logger
            self.release_on_exit = True
        else:
            self._logger = main_module.aedt_logger
            self.release_on_exit = False

        self._mttime = None
        self._desktop = main_module.oDesktop
        self._aedt_version = main_module.AEDTVersion
        self._desktop_install_dir = main_module.sDesktopinstallDirectory
        self._messenger = AEDTMessageManager(self)
        assert design_type in design_solutions, "Invalid design type is specified: {}.".format(design_type)
        self._design_type = design_type
        if solution_type:
            assert (
                solution_type in design_solutions[design_type]
            ), "Invalid solution type {0} exists for design type {1}.".format(solution_type, design_type)
        self._solution_type = solution_type
        self._odesign = None
        self._oproject = None
        self._design_type = design_type
        self.oproject = project_name
        self.odesign = design_name
        self.oimport_export = self._desktop.GetTool("ImportExport")
        self.odefinition_manager = self._oproject.GetDefinitionManager()
        self.omaterial_manager = self.odefinition_manager.GetManager("Material")
        self.odesktop = self._desktop
        self._variable_manager = VariableManager(self)
        self.solution_type = self._solution_type
        self.project_datasets = self._get_project_datasets()
        self.design_datasets = self._get_design_datasets()

    @aedt_exception_handler
    def __delitem__(self, key):
        """Implement destructor with array name or index."""
        del self._variable_manager[key]

    @aedt_exception_handler
    def _init_variables(self):
        self.oboundary = None
        self.omodelsetup = None
        self.oimport_export = None
        self.ooptimetrics = None
        self.ooutput_variable = None
        self.oanalysis = None
        self._modeler = None
        self._post = None
        self._materials = None
        self._variable_manager = None
        self.opti_parametric = None
        self.opti_optimization = None
        self.opti_doe = None
        self.opti_designxplorer = None
        self.opti_sensitivity = None
        self.opti_statistical = None
        self.native_components = None
        self._mesh = None

    @property
    def logger(self):
        """Logger for the Design.

        Returns
        -------
        :class:`pyaedt.aedt_logger.AedtLogger`
        """
        return self._logger

    @property
    def project_properies(self):
        """Project properties.

        Returns
        -------
        dict
            Dictionary of the project properties.
        """
        start = time.time()
        if not self._project_dictionary:
            self._project_dictionary = load_entire_aedt_file(self.project_file)
<<<<<<< HEAD
            self._messenger.add_info_message("AEDT Load time %s", (time.time() - start))
=======
            self._logger.info("AEDT Load time {}".format(time.time() - start))
>>>>>>> 0226a33f
        return self._project_dictionary

    @property
    def design_properties(self, design_name=None):
        """Design properties.

        Parameters
        ----------
        design_name : str, optional
            Name of the design to select. The default is ``None``, in
            which case an attempt is made to get an active design. If no
            designs are present, an empty design is created.

        Returns
        -------
        dict
           Dictionary of the design properties.

        """
        if not design_name:
            design_name = self.design_name
        try:
            if model_names[self._design_type] in self.project_properies["AnsoftProject"]:
                designs = self.project_properies["AnsoftProject"][model_names[self._design_type]]
                if type(designs) is list:
                    for design in designs:
                        if design["Name"] == design_name:
                            return design
                else:
                    if designs["Name"] == design_name:
                        return designs
        except:
            return OrderedDict()

    @property
    def aedt_version_id(self):
        """AEDT version.

        Returns
        -------
        str
            Version of AEDT.

        """
        version = self.odesktop.GetVersion()
        return get_version_env_variable(version)

    @property
    def design_name(self):
        """Design name.

        Returns
        -------
        str
            Name of the parent AEDT design.

        Examples
        --------
        Set the design name.

        >>> from pyaedt import Hfss
        >>> hfss = Hfss()
        >>> hfss.design_name = 'new_design'

        """
        if not self.odesign:
            return None
        name = self.odesign.GetName()
        if ";" in name:
            return name.split(";")[1]
        else:
            return name

    @design_name.setter
    def design_name(self, new_name):
        if ";" in new_name:
            new_name = new_name.split(";")[1]

        self.odesign.RenameDesignInstance(self.design_name, new_name)
        timeout = 5.0
        timestep = 0.1
        while new_name not in [i.GetName() for i in list(self._oproject.GetDesigns())]:
            time.sleep(timestep)
            timeout -= timestep
            assert timeout >= 0

    @property
    def design_list(self):
        """Design list.

        Returns
        -------
        list
            List of the designs.

        """
        deslist = list(self.oproject.GetTopDesignList())
        updateddeslist = []
        for el in deslist:
            m = re.search(r"[^;]+$", el)
            updateddeslist.append(m.group(0))
        return updateddeslist

    @property
    def design_type(self):
        """Design type.

        Options are ``"Circuit Design"``, ``"Emit"``, ``"HFSS"``,
        ``"HFSS 3D Layout Design"``, ``"Icepak"``, ``"Maxwell 2D"``,
        ``"Maxwell 3D"``, ``"Mechanical"``, ``"ModelCreation"``,
        ``"Q2D Extractor"``, ``"Q3D Extractor"``, ``"RMxprtSolution"``,
        and ``"Twin Builder"``.

        Returns
        -------
        str
            Type of the design. See above for a list of possible return values.

        """
        return self._design_type

    @property
    def project_name(self):
        """Project name.

        Returns
        -------
        str
            Name of the project.

        """
        if self._oproject:
            return self._oproject.GetName()
        else:
            return None

    @property
    def project_list(self):
        """Project list.

        Returns
        -------
        list
            List of projects.

        """
        return list(self._desktop.GetProjectList())

    @property
    def project_path(self):
        """Project path.

        Returns
        -------
        str
            Path to the project file.

        """
        return os.path.normpath(self._oproject.GetPath())

    @property
    def project_file(self):
        """Project file.

        Returns
        -------
        str
            Full absolute name and path for the project file.

        """
        return os.path.join(self.project_path, self.project_name + ".aedt")

    @property
    def lock_file(self):
        """Lock file.

        Returns
        -------
        str
            Full absolute name and path for the project lock file.

        """
        return os.path.join(self.project_path, self.project_name + ".aedt.lock")

    @property
    def results_directory(self):
        """Results directory.

        Returns
        -------
        str
            Full absolute path for the ``aedtresults`` directory.

        """
        return os.path.join(self.project_path, self.project_name + ".aedtresults")

    @property
    def solution_type(self):
        """Solution type.

        Returns
        -------
        str
            Type of the solution.

        """
        try:
            return self._odesign.GetSolutionType()
        except:
            if self.design_type == "Q3D Extractor":
                return "Matrix"
            elif self.design_type == "HFSS 3D Layout Design":
                return "HFSS3DLayout"
            else:
                return None

    @solution_type.setter
    def solution_type(self, soltype):
        if soltype:
            sol = solutions_settings[soltype]
            try:
                if self.design_type == "Maxwell 2D":
                    self.odesign.SetSolutionType(sol[0], sol[1])
                else:
                    self.odesign.SetSolutionType(sol)
            except:
                pass

    @property
    def valid_design(self):
        """Valid design.

        Returns
        -------
        bool
            ``True`` when the project and design exists, ``False`` otherwise.

        """
        if self._oproject and self._odesign:
            return True
        else:
            return False

    @property
    def personallib(self):
        """PersonalLib directory.

        Returns
        -------
        str
            Full absolute path for the ``PersonalLib`` directory.

        """
        return os.path.normpath(self._desktop.GetPersonalLibDirectory())

    @property
    def userlib(self):
        """UserLib directory.

        Returns
        -------
        str
            Full absolute path for the ``UserLib`` directory.

        """
        return os.path.normpath(self._desktop.GetUserLibDirectory())

    @property
    def syslib(self):
        """SysLib directory.

        Returns
        -------
        str
            Full absolute path for the ``SysLib`` directory.

        """
        return os.path.normpath(self._desktop.GetLibraryDirectory())

    @property
    def src_dir(self):
        """Source directory for Python.

        Returns
        -------
        str
            Full absolute path for the ``python`` directory.

        """
        return os.path.dirname(os.path.realpath(__file__))

    @property
    def pyaedt_dir(self):
        """PyAEDT directory.

        Returns
        -------
        str
           Full absolute path for the ``pyaedt`` directory.

        """
        return os.path.realpath(os.path.join(self.src_dir, ".."))

    @property
    def library_list(self):
        """Library list.

        Returns
        -------
        list
            List of libraries: ``[syslib, userlib, personallib]``.

        """
        return [self.syslib, self.userlib, self.personallib]

    @property
    def temp_directory(self):
        """Path to the temporary directory.

        Returns
        -------
        str
            Full absolute path for the ``temp`` directory.

        """
        return os.path.normpath(self._desktop.GetTempDirectory())

    @property
    def toolkit_directory(self):
        """Path to the toolkit directory.

        Returns
        -------
        str
            Full absolute path for the ``toolkit`` directory for this project.
            If this directory does not exist, it is created.

        """
        toolkit_directory = os.path.join(self.project_path, self.project_name + ".toolkit")
        if not os.path.isdir(toolkit_directory):
            os.mkdir(toolkit_directory)
        return toolkit_directory

    @property
    def working_directory(self):
        """Path to the working directory.

        Returns
        -------
        str
             Full absolute path for the project's working directory.
             If this directory does not exist, it is created.

        """
        working_directory = os.path.join(self.toolkit_directory, self.design_name)
        if not os.path.isdir(working_directory):
            os.mkdir(working_directory)
        return working_directory

    @property
    def default_solution_type(self):
        """Default solution type.

        Returns
        -------
        str
           Default for the solution type.

        """
        return design_solutions[self._design_type][0]

    @property
    def odesign(self):
        """Design.

        Returns
        -------
        type
            Design object.

        """
        return self._odesign

    @odesign.setter
    def odesign(self, des_name):
        warning_msg = None
        activedes = des_name
        if des_name:
            if self._assert_consistent_design_type(des_name) == des_name:
                self._insert_design(self._design_type, design_name=des_name, solution_type=self._solution_type)
        else:
            if self.design_list:
                self._odesign = self._oproject.GetDesign(self.design_list[0])
                if not self._check_design_consistency():
                    count_consistent_designs = 0
                    for des in self.design_list:
                        self._odesign = self._oproject.SetActiveDesign(des)
                        if self._check_design_consistency():
                            count_consistent_designs += 1
                            activedes = des
                    if count_consistent_designs != 1:
                        warning_msg = "No consistent unique design is present. Inserting a new design."
                    else:
                        self._odesign = self.oproject.SetActiveDesign(activedes)
                        self.logger.glb.info("Active Design set to {}".format(activedes))
                else:
                    self._odesign = self._oproject.SetActiveDesign(self.design_list[0])
                    self.logger.glb.info("Active design is set to {}".format(self.design_list[0]))
            else:
                warning_msg = "No design is present. Inserting a new design."

            if warning_msg:
                self.logger.glb.info(warning_msg)
                self._insert_design(self._design_type, solution_type=self._solution_type)
        self.boundaries = self._get_boundaries_data()

    @property
    def oproject(self):
        """Property.

        Returns
        -------
            Project object

        """
        return self._oproject

    @oproject.setter
    def oproject(self, proj_name=None):
        if not proj_name:
            self._oproject = self._desktop.GetActiveProject()
            if self._oproject:
                self.logger.glb.info(
                    "No project is defined. Project {} exists and has been read.".format(self._oproject.GetName()))
        else:
            if proj_name in self._desktop.GetProjectList():
                self._oproject = self._desktop.SetActiveProject(proj_name)
            elif os.path.exists(proj_name):
                if ".aedtz" in proj_name:
                    name = self._generate_unique_project_name()

                    path = os.path.dirname(proj_name)
                    self._desktop.RestoreProjectArchive(proj_name, os.path.join(path, name), True, True)
                    time.sleep(0.5)
                    proj = self._desktop.GetActiveProject()
                    self.logger.glb.info(
                        "Archive {} has been restored to project {}".format(proj_name, proj.GetName()))
                elif ".def" in proj_name:
                    oTool = self._desktop.GetTool("ImportExport")
                    oTool.ImportEDB(proj_name)
                    proj = self._desktop.GetActiveProject()
                    proj.Save()
                    self.logger.glb.info(
                        "EDB folder %s has been imported to project %s", proj_name, proj.GetName())
                else:
                    assert not os.path.exists(
                        proj_name + ".lock"
                    ), "Project is locked. Close or remove the lock before proceeding."
                    proj = self._desktop.OpenProject(proj_name)
                    self.logger.glb.info("Project %s has been opened.", proj.GetName())
                    time.sleep(0.5)
                self._oproject = proj
            else:
                self._oproject = self._desktop.NewProject()
                if ".aedt" in proj_name:
                    self._oproject.Rename(proj_name, True)
                else:
                    self._oproject.Rename(os.path.join(self.project_path, proj_name + ".aedt"), True)
                self.logger.glb.info("Project %s has been created.", self._oproject.GetName())
        if not self._oproject:
            self._oproject = self._desktop.NewProject()
            self.logger.glb.info("Project %s has been created.", self._oproject.GetName())

    @property
    def desktop_install_dir(self):
        """Desktop installation directory.

        Returns
        -------
        str
            AEDT installation directory.

        """
        return self._desktop_install_dir

    @aedt_exception_handler
    def add_info_message(self, message_text, message_type=None):
        """Add a type 0 "Info" message to either global, active project or active design
        level of the Message Manager tree.

        Also add an info message to the logger if the handler is present.

        Parameters
        ----------
        message_text : str
            Text to display as the info message.
        message_type : str, optional
            Level to add the info message to. Options are ``"Global"``,
            ``"Project"``, and ``"Design"``. The default is ``None``,
            in which case the info message gets added to the ``"Design"``
            level.

        Returns
        -------
        bool
            ``True`` if succeeded.

        Examples
        --------
        >>> from pyaedt import Hfss
        >>> hfss = Hfss()
        >>> hfss.logger.info("Global info message")
        >>> hfss.logger.project.info("Project info message")
        >>> hfss.logger.design.info("Design info message")

        """
        warnings.warn(
            "`add_info_message` is deprecated. Use `logger.design_logger.info` instead.",
            DeprecationWarning,
        )
        if message_type.lower() == "project":
            self.logger.project.info(message_text)
        elif message_type.lower() == "design":
            self.logger.design.info(message_text)
        else:
            self.logger.info(message_text)
        return True

    @aedt_exception_handler
    def add_warning_message(self, message_text, message_type=None):
        """Add a type 0 "Warning" message to either global, active project or active design
        level of the Message Manager tree.

        Also add an info message to the logger if the handler is present.

        Parameters
        ----------
        message_text : str
            Text to display as the warning message.
        message_type : str, optional
            Level to add the warning message to. Options are ``"Global"``,
            ``"Project"``, and ``"Design"``. The default is ``None``,
            in which case the warning message gets added to the ``"Design"``
            level.

        Returns
        -------
        bool
            ``True`` if succeeded.

        Examples
        --------
        >>> from pyaedt import Hfss
        >>> hfss = Hfss()
        >>> hfss.logger.warning("Global warning message", "Global")
        >>> hfss.logger.project.warning("Project warning message", "Project")
        >>> hfss.logger.design.warning("Design warning message")

        """
        warnings.warn(
            "`add_warning_message` is deprecated. Use `logger.design_logger.warning` instead.",
            DeprecationWarning,
        )

        if message_type.lower() == "project":
            self.logger.project.warning(message_text)
        elif message_type.lower() == "design":
            self.logger.design.warning(message_text)
        else:
            self.logger.warning(message_text)
        return True

    @aedt_exception_handler
    def add_error_message(self, message_text, message_type=None):
        """Add a type 0 "Error" message to either global, active project or active design
        level of the Message Manager tree.

        Also add an error message to the logger if the handler is present.

        Parameters
        ----------
        message_text : str
            Text to display as the error message.
        message_type : str, optional
            Level to add the error message to. Options are ``"Global"``,
            ``"Project"``, and ``"Design"``. The default is ``None``,
            in which case the error message gets added to the ``"Design"``
            level.

        Returns
        -------
        bool
            ``True`` if succeeded.

        Examples
        --------
        >>> from pyaedt import Hfss
        >>> hfss = Hfss()
        >>> hfss.logger.error("Global error message", "Global")
        >>> hfss.logger.project.error("Project error message", "Project")
        >>> hfss.logger.design.error("Design error message")

        """
        warnings.warn(
            "`add_error_message` is deprecated. Use `logger.design_logger.error` instead.",
            DeprecationWarning,
        )

        if message_type.lower() == "project":
            self.logger.project.error(message_text)
        elif message_type.lower() == "design":
            self.logger.design.error(message_text)
        else:
            self.logger.error(message_text)
        return True

    @property
    def variable_manager(self):
        """Variable manager for creating and managing project design and postprocessing variables.

        Returns
        -------
        pyaedt.application.Variables.VariableManager

        """
        return self._variable_manager

    @aedt_exception_handler
    def set_license_type(self, license_type="Pool"):
        """Change the License Type between ``Pack`` and ``Pool``.

        .. note::
           The command returns ``True`` even if the Key is wrong due
           to API limitation.

        Parameters
        ----------
        license_type : str, optional
            Set License Type between ``Pack`` and ``Pool``.

        Returns
        -------
        bool
        """
        try:
            self.odesktop.SetRegistryString("Desktop/Settings/ProjectOptions/HPCLicenseType", license_type)
            return True
        except:
            return False

    @aedt_exception_handler
    def set_registry_key(self, key_full_name, key_value):
        """Change a specific registry key to new value.

        Parameters
        ----------
        key_full_name : str
            Desktop Registry Key full name.
        key_value : str, int
            Desktop Registry Key value.
        Returns
        -------
        bool
        """
        if isinstance(key_value, str):
            try:
                self.odesktop.SetRegistryString(key_full_name, key_value)
                self.logger.glb.info("Key %s correctly changed.", key_full_name)
                return True
            except:
                self.logger.glb.warning("Error setting up Key %s.", key_full_name)
                return False
        elif isinstance(key_value, int):
            try:
                self.odesktop.SetRegistryInt(key_full_name, key_value)
                self.logger.glb.info("Key %s correctly changed.", key_full_name)
                return True
            except:
                self.logger.glb.warning("Error setting up Key %s.", key_full_name)
                return False
        else:
            self.logger.glb.warning("Key Value must be an int or str.")
            return False

    @aedt_exception_handler
    def set_active_dso_config_name(self, product_name="HFSS", config_name="Local"):
        """Change a specific registry key to new value.

        Parameters
        ----------
        product_name : str
            Name of the tool to which apply the active Configuration.
        config_name : str
            Name of configuration to apply.
        Returns
        -------
        bool
        """
        try:
            self.set_registry_key("Desktop/ActiveDSOConfigurations/{}".format(product_name), config_name)
            self.logger.glb.info(
                "Configuration Changed correctly to %s for %s.", config_name, product_name)
            return True
        except:
            self.logger.glb.warning(
                "Error Setting Up Configuration %s for %s.", config_name, product_name)
            return False

    @aedt_exception_handler
    def set_registry_from_file(self, registry_file, make_active=True):
        """Apply desktop Registry settings from acf file. A way to get an editable ACF file is to export a
        configuration from Desktop UI, edit and reuse it.

        Parameters
        ----------
        registry_file : str
            Full path to acf file.
        make_active : bool, optional
            Set imported Configuration as active.

        Returns
        -------
        bool
        """
        try:
            self.odesktop.SetRegistryFromFile(registry_file)
            if make_active:
                with open(registry_file, 'r') as f:
                    for line in f:
                        stripped_line = line.strip()
                        if "ConfigName" in stripped_line:
                            config_name = stripped_line.split("=")
                        elif "DesignType" in stripped_line:
                            design_type = stripped_line.split("=")
                            break
                    if design_type and config_name:
                        self.set_active_dso_config_name(design_type[1], config_name[1])
            return True
        except:
            return False

    @aedt_exception_handler
    def _optimetrics_variable_args(
        self,
        arg,
        optimetrics_type,
        variable_name,
        min_val=None,
        max_val=None,
        tolerance=None,
        probability=None,
        mean=None,
        enable=True,
    ):
        """Optimetrics variable arguments.

        Parameters
        ----------
        arg :

        optimetrics_type :

        variable_name : str
            Name of the variable.
        min_val : optional
            Minimum value for the variable. The default is ``None``.
        max_val :  optional
            Maximum value for the variable. The default is ``None``.
        tolerance : optional
            The default is ``None``.
        probability : optional
            The default is ``None``.
        mean : optional
            The default is ``None``.
        enable : bool, optional
            The default is ``True``.

        Returns
        -------

        """
        if "$" in variable_name:
            tab = "NAME:ProjectVariableTab"
            propserver = "ProjectVariables"
        else:
            tab = "NAME:LocalVariableTab"
            propserver = "LocalVariables"
        arg2 = ["NAME:" + optimetrics_type, "Included:=", enable]
        if min_val:
            arg2.append("Min:=")
            arg2.append(min_val)
        if max_val:
            arg2.append("Max:=")
            arg2.append(max_val)
        if tolerance:
            arg2.append("Tol:=")
            arg2.append(tolerance)
        if probability:
            arg2.append("Prob:=")
            arg2.append(probability)
        if mean:
            arg2.append("Mean:=")
            arg2.append(mean)
        arg3 = [tab, ["NAME:PropServers", propserver], ["NAME:ChangedProps", ["NAME:" + variable_name, arg2]]]
        arg.append(arg3)

    @aedt_exception_handler
    def activate_variable_statistical(
        self, variable_name, min_val=None, max_val=None, tolerance=None, probability=None, mean=None
    ):
        """Activate statitistical analysis for a variable and optionally set up ranges.

        Parameters
        ----------
        variable_name : str
            Name of the variable.
        min_val : optional
            Minimum value for the variable. The default is ``None``.
        max_val : optional
            Maximum value for the variable. The default is ``None``.
        tolerance : optional
            Tolerance value for the variable. The default is ``None``.
        probability : optional
            Probability value for the variable. The default is ``None``.
        mean :
            Mean value for the variable. The default is ``None``.

        Returns
        -------
        bool
            ``True`` when successful, ``False`` when failed.

        """
        arg = ["NAME:AllTabs"]
        self._optimetrics_variable_args(
            arg, "Statistical", variable_name, min_val, max_val, tolerance, probability, mean
        )
        if "$" in variable_name:
            self.oproject.ChangeProperty(arg)
        else:
            self.odesign.ChangeProperty(arg)
        return True

    @aedt_exception_handler
    def activate_variable_optimization(self, variable_name, min_val=None, max_val=None):
        """Activate optimization analysis for a variable and optionally set up ranges.

        Parameters
        ----------
        variable_name : str
            Name of the variable.
        min_val : optional
            Minimum value for the variable. The default is ``None``.
        max_val : optional
            Maximum value for the variable. The default is ``None``.

        Returns
        -------
        bool
            ``True`` when successful, ``False`` when failed.

        """
        arg = ["NAME:AllTabs"]
        self._optimetrics_variable_args(arg, "Optimization", variable_name, min_val, max_val)
        if "$" in variable_name:
            self.oproject.ChangeProperty(arg)
        else:
            self.odesign.ChangeProperty(arg)
        return True

    @aedt_exception_handler
    def activate_variable_sensitivity(self, variable_name, min_val=None, max_val=None):
        """Activate sensitivity analysis for a variable and optionally set up ranges.

        Parameters
        ----------
        variable_name : str
            Name of the variable.
        min_val : optional
            Minimum value for the variable. The default is ``None``.
        max_val : optional
            Maximum value for the variable. The default is ``None``.

        Returns
        -------
        bool
            ``True`` when successful, ``False`` when failed.

        """
        arg = ["NAME:AllTabs"]
        self._optimetrics_variable_args(arg, "Sensitivity", variable_name, min_val, max_val)
        if "$" in variable_name:
            self.oproject.ChangeProperty(arg)
        else:
            self.odesign.ChangeProperty(arg)
        return True

    @aedt_exception_handler
    def activate_variable_tuning(self, variable_name, min_val=None, max_val=None):
        """Activate tuning analysis for a variable and optionally set up ranges.

        Parameters
        ----------
        variable_name : str
            Name of the variable.
        min_val : optional
            Minimum value for the variable. The default is ``None``.
        max_val : optional
            Maximum value for the variable. The default is ``None``.

        Returns
        -------
        bool
            ``True`` when successful, ``False`` when failed.

        """
        arg = ["NAME:AllTabs"]
        self._optimetrics_variable_args(arg, "Tuning", variable_name, min_val, max_val)
        if "$" in variable_name:
            self.oproject.ChangeProperty(arg)
        else:
            self.odesign.ChangeProperty(arg)
        return True

    @aedt_exception_handler
    def deactivate_variable_statistical(self, variable_name):
        """Deactivate the statistical analysis for a variable.

        Parameters
        ----------
        variable_name : str
            Name of the variable.

        Returns
        -------
        bool
            ``True`` when successful, ``False`` when failed.

        """
        arg = ["NAME:AllTabs"]
        self._optimetrics_variable_args(arg, "Statistical", variable_name, enable=False)
        if "$" in variable_name:
            self.oproject.ChangeProperty(arg)
        else:
            self.odesign.ChangeProperty(arg)
        return True

    @aedt_exception_handler
    def deactivate_variable_optimization(self, variable_name):
        """Deactivate the optimization analysis for a variable.

        Parameters
        ----------
        variable_name : str
            Name of the variable.

        Returns
        -------
        bool
            ``True`` when successful, ``False`` when failed.

        """
        arg = ["NAME:AllTabs"]
        self._optimetrics_variable_args(arg, "Optimization", variable_name, enable=False)
        if "$" in variable_name:
            self.oproject.ChangeProperty(arg)
        else:
            self.odesign.ChangeProperty(arg)
        return True

    @aedt_exception_handler
    def deactivate_variable_sensitivity(self, variable_name):
        """Deactivate the sensitivity analysis for a variable.

        Parameters
        ----------
        variable_name : str
            Name of the variable.

        Returns
        -------
        bool
            ``True`` when successful, ``False`` when failed.

        """
        arg = ["NAME:AllTabs"]
        self._optimetrics_variable_args(arg, "Sensitivity", variable_name, enable=False)
        if "$" in variable_name:
            self.oproject.ChangeProperty(arg)
        else:
            self.odesign.ChangeProperty(arg)
        return True

    @aedt_exception_handler
    def deactivate_variable_tuning(self, variable_name):
        """Deactivate the tuning analysis for a variable.

        Parameters
        ----------
        variable_name : str
            Name of the variable.

        Returns
        -------
        bool
            ``True`` when successful, ``False`` when failed.

        """
        arg = ["NAME:AllTabs"]
        self._optimetrics_variable_args(arg, "Tuning", variable_name, enable=False)
        if "$" in variable_name:
            self.oproject.ChangeProperty(arg)
        else:
            self.odesign.ChangeProperty(arg)
        return True

    @aedt_exception_handler
    def _get_boundaries_data(self):
        """Retrieve boundary data.

        Returns
        -------
        [:class:`pyaedt.modules.Boundary.BoundaryObject`]
        """
        boundaries = []
        if self.design_properties and "BoundarySetup" in self.design_properties:
            for ds in self.design_properties["BoundarySetup"]["Boundaries"]:
                try:
                    if isinstance(self.design_properties["BoundarySetup"]["Boundaries"][ds], (OrderedDict, dict)):
                        boundaries.append(
                            BoundaryObject(
                                self,
                                ds,
                                self.design_properties["BoundarySetup"]["Boundaries"][ds],
                                self.design_properties["BoundarySetup"]["Boundaries"][ds]["BoundType"],
                            )
                        )
                except:
                    pass
        return boundaries

    @aedt_exception_handler
    def _get_ds_data(self, name, datas):
        """

        Parameters
        ----------
        name :

        datas :


        Returns
        -------

        """
        units = datas["DimUnits"]
        numcol = len(units)
        x = []
        y = []
        z = None
        v = None
        if numcol > 2:
            z = []
            v = []
        if "Coordinate" in datas:
            for el in datas["Coordinate"]:
                x.append(el["CoordPoint"][0])
                y.append(el["CoordPoint"][1])
                if numcol > 2:
                    z.append(el["CoordPoint"][2])
                    v.append(el["CoordPoint"][3])
        else:
            new_list = [datas["Points"][i : i + numcol] for i in range(0, len(datas["Points"]), numcol)]
            for el in new_list:
                x.append(el[0])
                y.append(el[1])
                if numcol > 2:
                    z.append(el[2])
                    v.append(el[3])
        if numcol == 2:
            return DataSet(self, name, x, y, z, v, units[0], units[1])
        else:
            return DataSet(self, name, x, y, z, v, units[0], units[1], units[2], units[3])

    @aedt_exception_handler
    def _get_project_datasets(self):
        """ """
        datasets = {}
        try:
            for ds in self.project_properies["AnsoftProject"]["ProjectDatasets"]["DatasetDefinitions"]:
                datas = self.project_properies["AnsoftProject"]["ProjectDatasets"]["DatasetDefinitions"][ds][
                    "Coordinates"
                ]
                datasets[ds] = self._get_ds_data(ds, datas)
        except:
            pass
        return datasets

    @aedt_exception_handler
    def _get_design_datasets(self):
        """ """
        datasets = {}
        try:
            for ds in self.design_properties["ModelSetup"]["DesignDatasets"]["DatasetDefinitions"]:
                datas = self.project_properies["ModelSetup"]["DesignDatasets"]["DatasetDefinitions"][ds]["Coordinates"]
                datasets[ds] = self._get_ds_data(ds, datas)
        except:
            pass
        return datasets

    @aedt_exception_handler
    def close_desktop(self):
        """Close the desktop and release AEDT.

        Returns
        -------
        bool
            ``True`` when successful, ``False`` when failed.

        """
        force_close_desktop()
        return True

    @aedt_exception_handler
    def autosave_disable(self):
        """Disable the Desktop Autosave.

        Returns
        -------
        bool
            ``True`` when successful, ``False`` when failed.
        """
        self.odesktop.EnableAutoSave(False)
        return True

    @aedt_exception_handler
    def autosave_enable(self):
        """Enable the Desktop Autosave.

        Returns
        -------
        bool
            ``True`` when successful, ``False`` when failed.
        """
        self.odesktop.EnableAutoSave(True)
        return True

    @aedt_exception_handler
    def release_desktop(self, close_projects=True, close_desktop=True):
        """Release the desktop.

        Parameters
        ----------
        close_projects : bool, optional
            Whether to close all projects. The default is ``True``.
        close_desktop : bool, optional
            Whether to close the desktop after releasing it. The default is ``True``.

        Returns
        -------
        bool
            ``True`` when successful, ``False`` when failed.

        """
        release_desktop(close_projects, close_desktop)
        props = [a for a in dir(self) if not a.startswith("__")]
        for a in props:
            self.__dict__.pop(a, None)
        gc.collect()
        return True

    @aedt_exception_handler
    def generate_temp_project_directory(self, subdir_name):
        """Generate a unique directory string to save a project to.

        This method creates a directory for storage of a project in the ``temp`` directory
        of the AEDT installation because this location is guaranteed to exist. If the ``name``
        parameter is defined, a subdirectory is added within the ``temp`` directory and a
        hash suffix is added to ensure that this directory is empty and has a unique name.

        Parameters
        ----------
        subdir_name : str
            Base name of the subdirectory to create in the ``temp`` directory.

        Returns
        -------
        str
            Base name of the created subdirectory.

        Examples
        --------
        >>> m3d = Maxwell3d()
        >>> proj_directory = m3d.generate_temp_project_directory("Example")

        """
        base_path = self.temp_directory

        if not isinstance(subdir_name, str):
            self.logger.glb.error("Input argument 'subdir' must be a string")
            return False
        dir_name = generate_unique_name(subdir_name)
        project_dir = os.path.join(base_path, dir_name)
        try:
            if not os.path.exists(project_dir):
                os.makedirs(project_dir)
            return project_dir
        except OSError:
            return False

    @aedt_exception_handler
    def load_project(self, project_file, design_name=None, close_active_proj=False):
        """Open an AEDT project based on a project file and an optional design.

        Parameters
        ----------
        project_file : str
            Full path and name for the project file.
        design_name : str, optional
            Design name. The default is ``None``.
        close_active_proj : bool, optional
            Whether to close the active project. The default is ``False``.

        Returns
        -------
        bool
            ``True`` when successful, ``False`` when failed.

        """

        if close_active_proj:
            self._close_edb()
            self.close_project(self.project_name)
        proj = self.odesktop.OpenProject(project_file)
        if proj:
            self.__init__(projectname=proj.GetName(), designname=design_name)
            return True
        else:
            return False

    @aedt_exception_handler
    def _close_edb(self):
        if self.design_type == "Circuit Design" or self.design_type == "HFSS 3D Layout Design":
            if self.modeler.edb:
                self.modeler.edb.close_edb()

    @aedt_exception_handler
    def create_dataset1d_design(self, dsname, xlist, ylist, xunit="", yunit=""):
        """Create a design dataset.

        Parameters
        ----------
        dsname : str
            Name of the dataset (without a prefix for a project dataset).
        xlist : list
            List of X-axis values for the dataset.
        ylist : list
            List of Y-axis values for the dataset.
        xunit : str, optional
            Units for the X axis. The default is ``""``.
        yunit : str, optional
            Units for the Y axis. The default is ``""``.

        Returns
        -------
        :class:`pyaedt.application.Variables.DataSet`

        """
        return self.create_dataset(dsname, xlist, ylist, is_project_dataset=False, xunit=xunit, yunit=yunit)

    @aedt_exception_handler
    def create_dataset1d_project(self, dsname, xlist, ylist, xunit="", yunit=""):
        """Create a project dataset.

        Parameters
        ----------
        dsname : str
            Name of dataset (without a prefix for a project dataset).
        xlist : list
            List of X-axis values for the dataset.
        ylist : list
            List of Y-axis values for the dataset.
        xunit : str, optional
            Units for the X axis. The default is ``""``.
        yunit : str, optional
            Units for the Y axis. The default is ``""``.

        Returns
        -------
        type
            Dataset object when the dataset is created, ``False`` otherwise.

        """
        return self.create_dataset(dsname, xlist, ylist, is_project_dataset=True, xunit=xunit, yunit=yunit)

    @aedt_exception_handler
    def create_dataset3d(self, dsname, xlist, ylist, zlist=None, vlist=None, xunit="", yunit="", zunit="", vunit=""):
        """Create a 3D dataset.

        Parameters
        ----------
        dsname : str
            Name of the dataset (without a prefix for a project dataset).
        xlist : list
            List of X-axis values for the dataset.
        ylist : list
            List of Y-axis values for the dataset.
        zylist : list, optional
            List of Z-axis values for a 3D dataset only. The default is ``None``.
        vylist : list, optional
            List of V-axis values for a 3D dataset only. The default is ``None``.
        xunit : str, optional
            Units for the X axis. The default is ``""``.
        yunit : str, optional
            Units for the Y axis. The default is ``""``.
        zunit : str, optional
            Units for the Z axis for a 3D dataset only. The default is ``""``.
        vunit : str, optional
            Units for the V axis for a 3D dataset only. The default is ``""``.

        Returns
        -------
        type
            Dataset object when the dataset is created, ``False`` otherwise.

        """
        return self.create_dataset(
            dsname=dsname,
            xlist=xlist,
            ylist=ylist,
            zlist=zlist,
            vlist=vlist,
            xunit=xunit,
            yunit=yunit,
            zunit=zunit,
            vunit=vunit,
        )

    @aedt_exception_handler
    def create_dataset(
        self,
        dsname,
        xlist,
        ylist,
        zlist=None,
        vlist=None,
        is_project_dataset=True,
        xunit="",
        yunit="",
        zunit="",
        vunit="",
    ):
        """Create a dataset.

        Parameters
        ----------
        dsname : str
            Name of the dataset (without a prefix for a project dataset).
        xlist : list
            List of X-axis values for the dataset.
        ylist : list
            List of Y-axis values for the dataset.
        zlist : list, optional
            List of Z-axis values for a 3D dataset only. The default is ``None``.
        vlist : list, optional
            List of V-axis values for a 3D dataset only. The default is ``None``.
        is_project_dataset : bool, optional
            Whether it is a project data set. The default is ``True``.
        xunit : str, optional
            Units for the X axis. The default is ``""``.
        yunit : str, optional
            Units for the Y axis. The default is ``""``.
        zunit : str, optional
            Units for the Z axis for a 3D dataset only. The default is ``""``.
        vunit : str, optional
            Units for the V axis for a 3D dataset only. The default is ``""``.

        Returns
        -------
        type
            Dataset object when the dataset is created, ``False`` otherwise.

        """
        if not self.dataset_exists(dsname, is_project_dataset):
            if is_project_dataset:
                dsname = "$" + dsname
            ds = DataSet(self, dsname, xlist, ylist, zlist, vlist, xunit, yunit, zunit, vunit)
        else:
            self.logger.glb.warning("Dataset %s already exists", dsname)
            return False
        ds.create()
        if is_project_dataset:
            self.project_datasets[dsname] = ds
        else:
            self.design_datasets[dsname] = ds
        self.logger.glb.info("Dataset %s created successfully.", dsname)
        return ds

    @aedt_exception_handler
    def dataset_exists(self, name, is_project_dataset=True):
        """Check if a dataset exists.

        Parameters
        ----------
        name :str
            Name of the dataset (without a prefix for a project dataset).
        is_project_dataset : bool, optional
            Whether it is a project data set. The default is ``True``.

        Returns
        -------
        bool
            ``True`` when successful, ``False`` when failed.

        """
        if is_project_dataset and "$" + name in self.project_datasets:
            self.logger.glb.info("Dataset %s$ exists.", name)
            return True
            # self.oproject.ExportDataSet("$"+name, os.path.join(self.temp_directory, "ds.tab"))
        elif not is_project_dataset and name in self.design_datasets:
            self.logger.glb.info("Dataset %s exists.", name)
            return True
            # self.odesign.ExportDataSet(name, os.path.join(self.temp_directory, "ds.tab"))
        self.logger.glb.info("Dataset %s doesn't exist.", name)
        return False

    @aedt_exception_handler
    def change_automatically_use_causal_materials(self, lossy_dielectric=True):
        """Enable or disable the automatic use of causal materials for lossy dielectrics.

        Parameters
        ----------
        lossy_dielectric : bool, optional
            Whether to enable causal materials.
            The default is ``True``.

        Returns
        -------
        bool
            ``True`` when successful, ``False`` when failed.

        """
        if lossy_dielectric:
            self.logger.glb.info("Enabling Automatic use of causal materials")
        else:
            self.logger.glb.info("Disabling Automatic use of causal materials")
        self.odesign.SetDesignSettings(["NAME:Design Settings Data", "Calculate Lossy Dielectrics:=", lossy_dielectric])
        return True

    @aedt_exception_handler
    def change_material_override(self, material_override=True):
        """Enable or disable the material override in the project.

        Parameters
        ----------
        material_override : bool, optional
            Whether to enable the material override.
            The default is ``True``.

        Returns
        -------
        bool
            ``True`` when successful, ``False`` when failed.

        """
        if material_override:
            self.logger.glb.info("Enabling Material Override")
        else:
            self.logger.glb.info("Disabling Material Override")
        self.odesign.SetDesignSettings(["NAME:Design Settings Data", "Allow Material Override:=", material_override])
        return True

    @aedt_exception_handler
    def change_validation_settings(
        self, entity_check_level="Strict", ignore_unclassified=False, skip_intersections=False
    ):
        """Update the validation design settings.

        Parameters
        ----------
        entity_check_level : str, optional
            Entity check level. The default is ``"Strict"``.
        ignore_unclassified : bool, optional
            Whether to ignore unclassified elements. The default is ``False``.
        skip_intersections : bool, optional
            Whether to skip intersections. The default is ``False``.

        Returns
        -------
        bool
            ``True`` when successful, ``False`` when failed.

        """
        self.logger.glb.info("Changing the validation design settings")
        self.odesign.SetDesignSettings(
            ["NAME:Design Settings Data"],
            [
                "NAME:Model Validation Settings",
                "EntityCheckLevel:=",
                entity_check_level,
                "IgnoreUnclassifiedObjects:=",
                ignore_unclassified,
                "SkipIntersectionChecks:=",
                skip_intersections,
            ],
        )
        return True

    @aedt_exception_handler
    def clean_proj_folder(self, directory=None, name=None):
        """Delete a project folder.

        Parameters
        ----------
        directory : str, optionl
            Name of the directory. The default is ``None``, in which case the active project is
            deleted from the ``aedtresults`` directory.
        name : str, optional
            Name of the project. The default is ``None``, in which case the data for the
            active project is deleted.

        Returns
        -------
        bool
            ``True`` when successful, ``False`` when failed.

        """
        if not name:
            name = self.project_name
        if not directory:
            directory = self.results_directory
        self.logger.glb.info("Cleanup folder %s from project %s", directory, name)
        if os.path.exists(directory):
            shutil.rmtree(directory, True)
            if not os.path.exists(directory):
                os.mkdir(directory)
        self.logger.glb.info("Project Directory cleaned")
        return True

    @aedt_exception_handler
    def copy_project(self, path, dest):
        """Copy the project to another destination.

        .. note::
           This method saves the project before copying it.

        Parameters
        ----------
        path : str
            Path to save a copy of the project to.
        dest :
            Name to give the project in the new destination.

        Returns
        -------
        bool
            ``True`` when successful, ``False`` when failed.

        """
        self.logger.glb.info("Copy AEDT Project ")
        self.oproject.Save()
        self.oproject.SaveAs(os.path.join(path, dest + ".aedt"), True)
        return True

    @aedt_exception_handler
    def create_new_project(self, proj_name):
        """Create a project within the desktop.

        Parameters
        ----------
        proj_name :
            Name of the project.

        Returns
        -------
        bool
            ``True`` when successful, ``False`` when failed.

        """
        self.logger.glb.info("Creating new Project ")
        prj = self._desktop.NewProject(proj_name)
        prj_name = prj.GetName()
        self.oproject = prj_name
        self.odesign = None
        return True

    @aedt_exception_handler
    def close_project(self, name=None, saveproject=True):
        """Close an AEDT project.

        Parameters
        ----------
        name : str, optional
            Name of the project. The default is ``None``, in which case the
            active project is closed.
        saveproject : bool, optional
            Whether to save the project before closing it. The default is
            ``True``.

        Returns
        -------
        bool
            ``True`` when successful, ``False`` when failed.

        """
        msg_txt = ""
        legacy_name = self.project_name
        if name:
            assert name in self.project_list, "Invalid project name {}.".format(name)
            msg_txt = "specified " + name
        else:
            name = self.project_name
            msg_txt = "active " + self.project_name
        self.logger.glb.info("Closing the %s AEDT Project", msg_txt)
        oproj = self.odesktop.SetActiveProject(name)
        proj_path = self.odesktop.GetProjectDirectory()
        if saveproject:
            oproj.Save()
        self.odesktop.CloseProject(name)
        i = 0
        timeout = 10
        locked = True
        if name == legacy_name:
            if os.name != "posix":
                self._init_variables()
            self._oproject = None
            self._odesign = None
        while locked:
            if not os.path.exists(os.path.join(proj_path, name + ".aedt.lock")):
                self.logger.glb.info("Project Closed Correctly")
                locked = False
            elif i > timeout:
                self.logger.glb.warning("Lock File still exists.")
                locked = False
            else:
                i += 0.2
                time.sleep(0.2)
        return True

    @aedt_exception_handler
    def delete_design(self, name=None, fallback_design=None):
        """Delete a design from the current project.

        .. warning::
           This method does not work from the toolkit.

        Parameters
        ----------
        name : str, optional
            Name of the design. The default is ``None``, in which case
            the active design is deleted.

        Returns
        -------
        bool
            ``True`` when successful, ``False`` when failed.

        """
        if not name:
            name = self.design_name
        self.oproject.DeleteDesign(name)
        if name != self.design_name:
            return True
        if fallback_design and (
            fallback_design in [x for i in list(self._oproject.GetDesigns()) for x in (i.GetName(), i.GetName()[2:])]
        ):
            try:
                self.set_active_design(fallback_design)
            except:
                if os.name != "posix":
                    self._init_variables()
                self._odesign = None
                return False
        else:
            if os.name != "posix":
                self._init_variables()
            self._odesign = None
        return True

    @aedt_exception_handler
    def delete_separator(self, separator_name):
        """Delete a separator from either the active project or a design.

        Parameters
        ----------
        separator_name : str
            Name of the separator.

        Returns
        -------
        bool
            ``True`` when successful, ``False`` when failed.

        """
        return self._variable_manager.delete_separator(separator_name)

    @aedt_exception_handler
    def delete_variable(self, sVarName):
        """Delete a variable.

        Parameters
        ----------
        sVarName :
            Name of the variable.

        """
        return self.variable_manager.delete_variable(sVarName)

    @aedt_exception_handler
    def insert_design(self, design_name=None):
        """Add a design of a specified type.

        The default design type is taken from the derived application class.

        Parameters
        ----------
        design_name : str, optional
            Name of the design. The default is ``None``, in which case the
            default design name is ``<Design-Type>Design<_index>``. If the
            given or default design name is in use, then an underscore and
            index is added to ensure that the design name is unique.
            The inserted object is assigned to the `Design` object.

        Returns
        -------
        str
            Name of the design.

        """
        self._close_edb()
        if self.project_name:
            self.__init__(projectname=self.project_name, designname=design_name)
        else:
            self.__init__(projectname=generate_unique_name("Project"), designname=design_name)

    def _insert_design(self, design_type, design_name=None, solution_type=None):
        assert design_type in design_solutions, "Invalid design type for insert: {}".format(design_type)
        # self.save_project() ## Commented because it saves a Projectxxx.aedt when launched on an empty Desktop
        unique_design_name = self._generate_unique_design_name(design_name)
        if solution_type:
            assert (
                solution_type in design_solutions[self._design_type]
            ), "Solution type {0} is invalid for design type {1}.".format(solution_type, self._design_type)
        else:
            solution_type = self.default_solution_type
        if design_type == "RMxprtSolution":
            new_design = self._oproject.InsertDesign("RMxprt", unique_design_name, "Inner-Rotor Induction Machine", "")
        elif design_type == "ModelCreation":
            new_design = self._oproject.InsertDesign(
                "RMxprt", unique_design_name, "Model Creation Inner-Rotor Induction Machine", ""
            )
        else:
            new_design = self._oproject.InsertDesign(design_type, unique_design_name, solution_type, "")
        logging.getLogger().info("Added design '%s' of type %s.", unique_design_name, design_type)
        name = new_design.GetName()
        if ";" in name:
            self.odesign = name.split(";")[1]
        else:
            self.odesign = name
        return name

    @aedt_exception_handler
    def _generate_unique_design_name(self, design_name):
        """Generate an unique design name.

        Parameters
        ----------
        design_name : str
            Name of the design.


        Returns
        -------
        str
            Name of the design.

        """
        design_index = 0
        suffix = ""
        if not design_name:
            char_set = string.ascii_uppercase + string.digits
            uName = "".join(random.sample(char_set, 3))
            design_name = self._design_type + "_" + uName
        while design_name in self.design_list:
            if design_index:
                design_name = design_name[0 : -len(suffix)]
            design_index += 1
            suffix = "_" + str(design_index)
            design_name += suffix
        return design_name

    @aedt_exception_handler
    def _generate_unique_project_name(self):
        """Generate an unique project name.

        Returns
        --------
        str
            Unique project name in the form ``"Project_<unique_name>.aedt".

        """
        char_set = string.ascii_uppercase + string.digits
        uName = "".join(random.sample(char_set, 3))
        proj_name = "Project_" + uName + ".aedt"
        return proj_name

    @aedt_exception_handler
    def rename_design(self, new_name):
        """Rename the active design.

        Parameters
        ----------
        new_name : str
            New name of the design.

        Returns
        -------
        bool
            ``True`` when successful, ``False`` when failed.

        """
        self._odesign.RenameDesignInstance(self.design_name, new_name)
        self.odesign = new_name
        return True

    @aedt_exception_handler
    def copy_design_from(self, project_fullname, design_name):
        """Copy a design from a project into the active design.

        Parameters
        ----------
        project_fullname : str
            Full path and name for the project containing the design to copy.
            The active design is maintained.
        design_name : str
            Name of the design to copy into the active design. If a design with this
            name is already present in the destination project, AEDT automatically
            changes the name.

        Returns
        -------
        str
           Name of the copied design name when successful or ``None`` when failed.
           Failure is generally a result of the name specified for ``design_name``
           not existing in the project specified for ``project_fullname``.

        """
        self.save_project()
        active_design = self.design_name
        # open the origin project
        if os.path.exists(project_fullname):
            proj_from = self._desktop.OpenProject(project_fullname)
            proj_from_name = proj_from.GetName()
        else:
            return None
        # check if the requested design exists in the origin project
        if design_name not in [x for i in list(proj_from.GetDesigns()) for x in (i.GetName(), i.GetName()[2:])]:
            return None
        # copy the source design
        proj_from.CopyDesign(design_name)
        # paste in the destination project and get the name
        self._oproject.Paste()
        new_designname = self._oproject.GetActiveDesign().GetName()
        if self._oproject.GetActiveDesign().GetDesignType() == "HFSS 3D Layout Design":
            new_designname = new_designname[2:]  # name is returned as '2;EMDesign3'
        # close the source project
        self._desktop.CloseProject(proj_from_name)
        # reset the active design (very important)
        self.save_project()
        self._close_edb()
        self.__init__(self.project_name, new_designname)
        self._oproject.SetActiveDesign(active_design)

        # return the pasted design name
        return new_designname

    @aedt_exception_handler
    def duplicate_design(self, label):
        """Copy a design to a new name.

        The new name consists of the original
        design name plus a suffix of ``MMode`` and a running index
        as necessary to allow for multiple calls.

        Parameters
        ----------
        label : str
            Name of the design to copy.

        Returns
        -------
        bool
            ``True`` when successful, ``False`` when failed.

        """

        active_design = self.design_name
        design_list = self.design_list
        self._oproject.CopyDesign(active_design)
        self._oproject.Paste()
        newname = label
        ind = 1
        while newname in self.design_list:
            newname = label + "_" + str(ind)
            ind += 1
        actual_name = [i for i in self.design_list if i not in design_list]
        self.odesign = actual_name
        self.design_name = newname
        self._close_edb()
        self.__init__(self.project_name, self.design_name)

        return True

    @aedt_exception_handler
    def export_design_preview_to_jpg(self, filename):
        """Export design preview image to a jpg file.

        Parameters
        ----------
        filename : str
            Full path and name for the JPG file

        Returns
        -------
        bool
            ``True`` when successful, ``False`` when failed.
        """
        design_info = self.project_properies["ProjectPreview"]["DesignInfo"]
        if not isinstance(design_info, dict):
            #there are multiple designs, find the right one
            #is self.design_name guaranteed to be there?
            design_info = [design for design in design_info if design["DesignName"] == self.design_name][0]
        image_data_str = design_info["Image64"]
        with open(filename, "wb") as f:
            if sys.version_info.major == 2:
                bytestring = bytes(image_data_str).decode('base64')
            else:
                bytestring = base64.decodebytes(image_data_str.encode("ascii"))
            f.write(bytestring)
        return True

    @aedt_exception_handler
    def export_variables_to_csv(self, filename, export_project=True, export_design=True):
        """Export design properties, project variables, or both to a CSV file.

        Parameters
        ----------
        filename : str
            Full path and name for the CSV file.
        export_project : bool, optional
            Whether to export project variables. The default is ``True``.
        export_design : bool, optional
            Whether to export design properties. The default is ``True``.


        Returns
        -------
        bool
            ``True`` when successful, ``False`` when failed.

        """
        varnames = []
        desnames = []
        if export_project:
            varnames = self.oproject.GetProperties("ProjectVariableTab", "ProjectVariables")
        if export_design:
            desnames = self.odesign.GetProperties("LocalVariableTab", "LocalVariables")
        with open(filename, "w") as csvfile:
            filewriter = csv.writer(csvfile, delimiter=",", quotechar="|", quoting=csv.QUOTE_MINIMAL)
            filewriter.writerow(["Name", "Value"])
            for el in varnames:
                value = self.oproject.GetVariableValue(el)
                filewriter.writerow([el, value])
            for el in desnames:
                value = self.odesign.GetVariableValue(el)
                filewriter.writerow([el, value])
        return True

    @aedt_exception_handler
    def read_design_data(self):
        """Read back the design data as a dictionary.

        Returns
        -------
        dict
            Dictionary of the design data.

        """
        design_file = os.path.join(self.working_directory, "design_data.json")
        with open(design_file, "r") as fps:
            design_data = json.load(fps)
        return design_data

    @aedt_exception_handler
    def save_project(self, project_file=None, overwrite=True, refresh_obj_ids_after_save=False):
        """Save the AEDT project and add a message.

        Parameters
        ----------
        project_file : str, optional
            Full path and project file name. The default is ````None``.
        overwrite : bool, optional
            Whether to overwrite the existing project. The default is ``True``.
        refresh_obj_ids_after_save : bool, optional
            Whether to refresh object IDs after saving the project.
            The default is ``False``.

        Returns
        -------
        bool
            ``True`` when successful, ``False`` when failed.

        """
        msg_text = "Saving {0} Project".format(self.project_name)
        self.logger.glb.info(msg_text)
        if project_file and not os.path.exists(os.path.dirname(project_file)):
            os.makedirs(os.path.dirname(project_file))
        elif project_file:
            self.oproject.SaveAs(project_file, overwrite)
        else:
            self.oproject.Save()
        if refresh_obj_ids_after_save:
            self.modeler.primitives._refresh_all_ids_from_aedt_file()
        return True

    @aedt_exception_handler
    def archive_project(
        self,
        project_file=None,
        include_external_files=True,
        include_results_file=True,
        additional_file_lists=[],
        notes="",
    ):
        """Archive the AEDT project and add a message.

        Parameters
        ----------
        project_file : str, optional
            Full path and project file name. The default is ``None``.
        include_external_files : bool, optional
            Whether to include external files to the archive. The default is ``True``.
        include_results_file : bool, optional
            Whether to include simulation results files to the archive. The default is ``True``.
        additional_file_lists : list, optional
            List of additional files to add to the archive. The default is ``[]``.
        notes : str, optional
            Simulation notes to be added to the archive. The default is ``""``.
        Returns
        -------
        bool
            ``True`` when successful, ``False`` when failed.

        """
        msg_text = "Saving {0} Project".format(self.project_name)
        self.logger.glb.info(msg_text)
        if not project_file:
            project_file = os.path.join(self.project_path, self.project_name + ".aedtz")
        self.oproject.Save()
        self.oproject.SaveProjectArchive(
            project_file, include_external_files, include_results_file, additional_file_lists, notes
        )

        return True

    @aedt_exception_handler
    def delete_project(self, project_name):
        """Delete a project.

        Parameters
        ----------
        project_name : str
            Name of the project.

        Returns
        -------
        bool
            ``True`` when successful, ``False`` when failed.

        """
        assert self.project_name != project_name, "You cannot delete the active project."
        self._desktop.DeleteProject(project_name)
        return True

    @aedt_exception_handler
    def set_active_design(self, name):
        """Change the active design to another design.

        Parameters
        ----------
        name :
            Name of the design to make active.

        """
        self.oproject.SetActiveDesign(name)
        self.odesign = name
        self._close_edb()
        self.__init__(self.project_name, self.design_name)
        return True

    @aedt_exception_handler
    def validate_simple(self, logfile=None):
        """Validate a design.

        Parameters
        ----------
        logfile : str, optional
            Name of the log file to save validation information to.
            The default is ``None``.

        Returns
        -------
        int
            ``1`` when successful, ``0`` when failed.

        """
        if logfile:
            return self._odesign.ValidateDesign(logfile)
        else:
            return self._odesign.ValidateDesign()

    @aedt_exception_handler
    def get_evaluated_value(self, variable_name, variation=None, units=None):
        """Retrieve the evaluated value of a design property or project variable in SI units if no Unit is provided.

        Parameters
        ----------
        variable_name : str
            Name of the design property or project variable.
        variation : float, optional
            Variation value for the evaluation. The default is ``None``,
            in which case the nominal variation is used.
        units : str
            Name of the unit to rescale method. SI will be applied by default.

        Returns
        -------
        float
            Evaluated value of the design property or project variable in SI units.

        Examples
        --------

        >>> M3D = Maxwell3d()
        >>> M3D["p1"] = "10mm"
        >>> M3D["p2"] = "20mm"
        >>> M3D["p3"] = "P1 * p2"
        >>> eval_p3 = M3D.get_evaluated_value("p3")

        """
        if not variation:
            variation_string = self._odesign.GetNominalVariation()
        else:
            variation_string = self.design_variation(variation_string=variation)

        si_value = self._odesign.GetVariationVariableValue(variation_string, variable_name)
        if units:
            scale = AEDT_units[unit_system(units)][units]
            if isinstance(scale, tuple):
                return scale[0](si_value, True)
            else:
                return si_value / scale
        return si_value

    @aedt_exception_handler
    def evaluate_expression(self, expression_string):
        """Evaluate a valid string expression and return the numerical value in SI units.

        Parameters
        ----------
        expression_string : str
            A valid string expression for a design property or project variable.
            For example, ``"34mm*sqrt(2)"`` or ``"$G1*p2/34"``.

        Returns
        -------
        float
            Evaluated value for the string expression.

        """
        # Set the value of an internal reserved design variable to the specified string
        if expression_string in self._variable_manager.variables:
            return self._variable_manager.variables[expression_string]
        else:
            try:
                self._variable_manager.set_variable(
                    "pyaedt_evaluator",
                    expression=expression_string,
                    readonly=True,
                    hidden=True,
                    description="Internal_Evaluator",
                )
            except:
                raise ("Invalid string expression {}".expression_string)

            # Extract the numeric value of the expression (in SI units!)
            return self._variable_manager.variables["pyaedt_evaluator"].value

    @aedt_exception_handler
    def design_variation(self, variation_string=None):
        """Generate a string to specify a desired variation.

        This method converts an input string defining a desired solution variation into a valid
        string taking into account all existing design properties and project variables, including
        dependent (non-sweep) properties.

        This is needed because the standard method COM function ``GetVariationVariableValue``
        does not work for obtaining values of dependent (non-sweep variables).
        Using the new beta feature object-oriented scripting model could make this redundant in
        future releases.

        Parameters
        ----------
        variation_string : str, optional
            Variation string. For example, ``"p1=1mm"`` or ``"p2=3mm"``.

        Returns
        -------
        str
            String specifying the desired variation.

        """
        nominal = self._odesign.GetNominalVariation()
        if variation_string:
            # decompose the nominal variation into a dictionary of name[value]
            nominal_dict = variation_string_to_dict(nominal)

            # decompose the desired variation into a dictionary of name[value]
            var_dict = variation_string_to_dict(variation_string)

            # set the values of the desired variation in the active design
            for key, value in var_dict.items():
                self[key] = value

            # get the desired variation values
            nominal = self._odesign.GetNominalVariation()

            # Reset the nominal values in the active design
            for key in var_dict:
                self[key] = nominal_dict[key]

        return nominal

    @aedt_exception_handler
    def _assert_consistent_design_type(self, des_name):
        """Assert consistent design type.

        Parameters
        ----------
        des_name : str
            Name of the design.


        Returns
        -------

        """
        if des_name in self.design_list:
            self._odesign = self._oproject.SetActiveDesign(des_name)
            dtype = self._odesign.GetDesignType()
            if dtype != "RMxprt":
                assert dtype == self._design_type, "Error: Specified design is not of type {}.".format(
                    self._design_type
                )
            else:
                assert ("RMxprtSolution" == self._design_type) or (
                    "ModelCreation" == self._design_type
                ), "Error: Specified design is not of type {}.".format(self._design_type)
            return True
        else:
            return des_name

    @aedt_exception_handler
    def _check_solution_consistency(self):
        """Check solution consistency."""
        if self._solution_type:
            return self._odesign.GetSolutionType() in self._solution_type
        else:
            return True

    @aedt_exception_handler
    def _check_design_consistency(self):
        """ """
        consistent = False
        destype = self._odesign.GetDesignType()
        if destype == self._design_type:
            consistent = self._check_solution_consistency()
        return consistent<|MERGE_RESOLUTION|>--- conflicted
+++ resolved
@@ -640,11 +640,7 @@
         start = time.time()
         if not self._project_dictionary:
             self._project_dictionary = load_entire_aedt_file(self.project_file)
-<<<<<<< HEAD
-            self._messenger.add_info_message("AEDT Load time %s", (time.time() - start))
-=======
             self._logger.info("AEDT Load time {}".format(time.time() - start))
->>>>>>> 0226a33f
         return self._project_dictionary
 
     @property
