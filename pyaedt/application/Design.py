--- conflicted
+++ resolved
@@ -3168,14 +3168,11 @@
             variation_string = self._odesign.GetNominalVariation()
         else:
             variation_string = self.design_variation(variation_string=variation)
-<<<<<<< HEAD
-        si_value = self._odesign.GetVariationVariableValue(variation_string, variable_name)
-=======
         try:
             si_value = self._odesign.GetVariationVariableValue(variation_string, variable_name)
         except:
             si_value = self._odesign.GetVariableValue(variable_name)
->>>>>>> c7b9c2a1
+
         if units:
             scale = AEDT_UNITS[unit_system(units)][units]
             if isinstance(scale, tuple):
