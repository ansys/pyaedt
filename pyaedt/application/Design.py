"""
This module contains these classes: `Design` and `DesignCache`.

This module provides all functionalities for basic project information and objects.
These classes are inherited in the main tool class.

"""
from __future__ import absolute_import

import os
import re
import csv
import shutil
import sys
import json
import string
import random
import time
import logging
import gc
import warnings
from collections import OrderedDict
from .MessageManager import AEDTMessageManager
from .Variables import VariableManager, DataSet, AEDT_units, unit_system
from ..desktop import exception_to_desktop, Desktop, force_close_desktop, release_desktop, get_version_env_variable
from ..generic.LoadAEDTFile import load_entire_aedt_file
from ..generic.general_methods import aedt_exception_handler
from ..generic.DataHandlers import variation_string_to_dict
from ..modules.Boundary import BoundaryObject
from ..generic.general_methods import generate_unique_name


if sys.version_info.major > 2:
    import base64

design_solutions = {
    "Maxwell 2D": [
        "MagnetostaticXY",
        "MagnetostaticZ",
        "EddyCurrentXY",
        "EddyCurrentZ",
        "TransientXY",
        "TransientZ",
        "ElectrostaticXY",
        "ElectrostaticZ",
        "ElectricTransientXY",
        "ElectricTransientZ",
        "ElectroDCConductionXY",
        "ElectroDCConductionZ",
    ],
    "Maxwell 3D": [
        "Magnetostatic",
        "EddyCurrent",
        "Transient",
        "Electrostatic",
        "DCConduction",
        "ElectroDCConduction",
        "ElectricTransient",
    ],
    "Twin Builder": ["TR", "AC", "DC"],
    "Circuit Design": ["NexximLNA"],
    "2D Extractor": ["Open", "Closed"],
    "Q3D Extractor": ["Q3D Extractor"],
    "HFSS": ["DrivenModal", "DrivenTerminal", "Transient Network", "Eigenmode", "Characteristic Mode", "SBR+"],
    "Icepak": [
        "SteadyTemperatureAndFlow",
        "SteadyTemperatureOnly",
        "SteadyFlowOnly",
        "TransientTemperatureAndFlow",
        "TransientTemperatureOnly",
        "TransientFlowOnly",
    ],
    "RMxprtSolution": [
        "IRIM",
        "ORIM",
        "SRIM",
        "WRIM",
        "DFIG",
        "AFIM",
        "HM",
        "RFSM",
        "RASM",
        "RSM",
        "ISM",
        "APSM",
        "IBDM",
        "ABDM",
        "TPIM",
        "SPIM",
        "TPSM",
        "BLDC",
        "ASSM",
        "PMDC",
        "SRM",
        "LSSM",
        "UNIM",
        "DCM",
        "CPSM",
        "NSSM",
    ],
    "ModelCreation": [
        "IRIM",
        "ORIM",
        "SRIM",
        "WRIM",
        "DFIG",
        "AFIM",
        "HM",
        "RFSM",
        "RASM",
        "RSM",
        "ISM",
        "APSM",
        "IBDM",
        "ABDM",
    ],
    "HFSS 3D Layout Design": [""],
    "Mechanical": ["Thermal", "Modal", "Structural"],
    "EMIT": ["EMIT"],
}

solutions_settings = {
    "DrivenModal": "DrivenModal",
    "DrivenTerminal": "DrivenTerminal",
    "EigenMode": "EigenMode",
    "Transient Network": "Transient Network",
    "SBR+": "SBR+",
    "Transient": "Transient",
    "Magnetostatic": "Magnetostatic",
    "EddyCurrent": "EddyCurrent",
    "Electrostatic": "Electrostatic",
    "ElectroDCConduction": "ElectroDCConduction",
    "ElectricTransient": "ElectricTransient",
    "Matrix": "Matrix",
    "SteadyTemperatureAndFlow": [
        "NAME:SolutionTypeOption",
        "SolutionTypeOption:=",
        "SteadyState",
        "ProblemOption:=",
        "SteadyTemperatureAndFlow",
    ],
    "SteadyTemperatureOnly": [
        "NAME:SolutionTypeOption",
        "SolutionTypeOption:=",
        "SteadyState",
        "ProblemOption:=",
        "SteadyTemperatureOnly",
    ],
    "SteadyFlowOnly": [
        "NAME:SolutionTypeOption",
        "SolutionTypeOption:=",
        "SteadyState",
        "ProblemOption:=",
        "SteadyFlowOnly",
    ],
    "TransientTemperatureAndFlow": [
        "NAME:SolutionTypeOption",
        "SolutionTypeOption:=",
        "Transient",
        "ProblemOption:=",
        "SteadyTemperatureAndFlow",
    ],
    "TransientTemperatureOnly": [
        "NAME:SolutionTypeOption",
        "SolutionTypeOption:=",
        "Transient",
        "ProblemOption:=",
        "SteadyTemperatureOnly",
    ],
    "TransientFlowOnly": [
        "NAME:SolutionTypeOption",
        "SolutionTypeOption:=",
        "Transient",
        "ProblemOption:=",
        "SteadyFlowOnly",
    ],
    "NexximLNA": "NexximLNA",
    "NexximDC": "NexximDC",
    "NexximTransient": "NexximTransient",
    "NexximQuickEye": "NexximQuickEye",
    "NexximVerifEye": "NexximVerifEye",
    "NexximAMI": "NexximAMI",
    "NexximOscillatorRSF": "NexximOscillatorRSF",
    "NexximOscillator1T": "NexximOscillator1T",
    "NexximOscillatorNT": "NexximOscillatorNT",
    "NexximHarmonicBalance1T": "NexximHarmonicBalance1T",
    "NexximHarmonicBalanceNT": "NexximHarmonicBalanceNT",
    "NexximSystem": "NexximSystem",
    "NexximTVNoise": "NexximTVNoise",
    "HSPICE": "HSPICE",
    "TR": "TR",
    "Open": "Open",
    "Closed": "Closed",
    "TransientXY": ["Transient", "XY"],
    "TransientZ": ["Transient", "about Z"],
    "MagnetostaticXY": ["Magnetostatic", "XY"],
    "MagnetostaticZ": ["Magnetostatic", "about Z"],
    "EddyCurrentXY": ["EddyCurrent", "XY"],
    "EddyCurrentZ": ["EddyCurrent", "about Z"],
    "ElectrostaticXY": ["Electrostatic", "XY"],
    "ElectrostaticZ": ["Electrostatic", "about Z"],
    "ElectroDCConductionXY": ["ElectroDCConduction", "XY"],
    "ElectroDCConductionZ": ["ElectroDCConduction", "about Z"],
    "ElectricTransientXY": ["ElectricTransient", "XY"],
    "ElectricTransientZ": ["ElectricTransient", "about Z"],
    "Modal": "Modal",
    "Thermal": "Thermal",
    "Structural": "Structural",
    "IRIM": "IRIM",
    "ORIM": "ORIM",
    "SRIM": "SRIM",
    "WRIM": "WRIM",
    "DFIG": "DFIG",
    "AFIM": "AFIM",
    "HM": "HM",
    "RFSM": "RFSM",
    "RASM": "RASM",
    "RSM": "RSM",
    "ISM": "ISM",
    "APSM": "APSM",
    "IBDM": "IBDM",
    "ABDM": "ABDM",
    "TPIM": "TPIM",
    "SPIM": "SPIM",
    "TPSM": "TPSM",
    "BLDC": "BLDC",
    "ASSM": "ASSM",
    "PMDC": "PMDC",
    "SRM": "SRM",
    "LSSM": "LSSM",
    "UNIM": "UNIM",
    "DCM": "DCM",
    "CPSM": "CPSM",
    "NSSM": "NSSM",
}

model_names = {
    "Maxwell 2D": "Maxwell2DModel",
    "Maxwell 3D": "Maxwell3DModel",
    "Twin Builder": "SimplorerCircuit",
    "Circuit Design": "NexximCircuit",
    "2D Extractor": "2DExtractorModel",
    "Q3D Extractor": "Q3DModel",
    "HFSS": "HFSSModel",
    "Mechanical": "MechanicalModel",
    "Icepak": "IcepakModel",
    "RMxprtSolution": "RMxprtDesign",
    "ModelCreation": "RMxprtDesign",
    "HFSS 3D Layout Design": "PlanarEMCircuit",
    "EMIT Design": "EMIT Design",
}


def list_difference(list1, list2):
    return list(set(list1) - set(list2))


class DesignCache(object):
    """Analyzes the differences in the state of a design between two points in time.

    The contents of the design tracked in the Message Manager currently are:

        * global-level messages
        * project-level messages
        * design-level messages

    Parameters
    ----------
    parent : str
        Name of the parent object.

    """

    def __init__(self, app):
        self._app = app
        self._allow_errors_local = []
        self._allow_errors_global = []
        self.clear()
        self._snapshot = self.design_snapshot()

    @property
    def allowed_error_messages(self):
        """Add this error message to the ignored error messages."""
        return self._allow_errors_global + self._allow_errors_local

    def ignore_error_message_local(self, msg):
        """Add this error message to the ignored local error messages."""
        self._allow_errors_local.append("[error] {}".format(msg))

    def ignore_error_message_global(self, msg):
        """Add this error message to the ignored global error messages."""
        self._allow_errors_global.append("[error] {}".format(msg))

    @property
    def no_change(self):
        """Check if the design snapshot is unchanged since the last update.

        Returns
        --------
        bool
            ``True`` when the design snapshot is unchanged since the
            last update, ``False`` otherwise.
        """
        return self._no_change

    @property
    def delta_global_messages(self):
        """Check for any new or missing global-level messages since the last update.

        Returns
        -------
        list of str
            List of any new or missing global-level messages since the last update.
        """
        return self._delta_global_messages

    @property
    def delta_project_messages(self):
        """Check for any new or missing project-level messages since the last update.

        Returns
        -------
        list of str
            List of any new or missing project-level messages since the last update.
        """
        return self._delta_global_messages

    @property
    def delta_design_messages(self):
        """Check for any new or missing design-level messages since the last update.

        Returns
        -------
        list of str
            List of any new or missing design-level messages since the last update.
        """
        return self._delta_design_messages

    @property
    def delta_error_messages(self):
        """Check for any new or missing error messages since the last update.

        Returns
        -------
        list of str
            List of any new or missing error messages since the last update.
        """
        return self._new_error_messages

    @property
    def no_new_messages(self):
        """Check for any new messages that have appeared since the last update or since the Message Manager was cleared.

        Returns
        -------
        bool
            ``True`` if new messages have appeared since the last
            update or since the Message Manager was cleared, ``False``
            otherwise.
        """
        return not bool(self._delta_messages)

    @property
    def no_new_errors(self):
        """Check for any new error messages that have appeared since the last uodate.

        Returns
        -------
        bool
            ``True`` if new error messages have appeared since the
            last update, ``False`` otherwise.
        """
        return not bool(self._new_error_messages)

    @property
    def no_new_warnings(self):
        """Check for any new warning messages that have appeared since the last uodate.

        Returns
        -------
        bool
            ``True`` if new error messages have appeared since the
            last update, ``False`` otherwise.
        """
        return not bool(self._new_warning_messages)

    @property
    def no_change(self):
        """Check if cache elements are unchanged since the last update.

        Returns
        -------
        bool
            ``True`` if the cache elements are unchanged since the last update.
        """
        return self.no_new_messages

    def design_snapshot(self):
        """Retrieve the design snapshot.

        Returns
        -------
        type
            Snapshot object.
        """
        snapshot = {
            "Solids:": self._app.modeler.primitives.solid_names,
            "Lines:": self._app.modeler.primitives.line_names,
            "Sheets": self._app.modeler.primitives.sheet_names,
            "DesignName": self._app.design_name,
        }
        return snapshot

    def clear(self):
        """Clear cached values."""
        self._messages_global_level = []
        self._messages_project_level = []
        self._messages_design_level = []

    def update(self):
        """Update the current state.

        Retrieve the current state values from the design and perform
        a delta calculation with the cached values.  Then replace the
        cached values with the current values.

        .. note::
           The update is done automatically when the property
           ``'no_change'`` is accessed.
        """

        messages = self._app._messenger.messages

        # Check whether the design snapshot has changed since the last update
        new_snapshot = self.design_snapshot()
        if new_snapshot == self._snapshot:
            self._no_change = True
        else:
            self._no_change = False

        self._snapshot = new_snapshot

        self._delta_global_messages = list_difference(messages.global_level, self._messages_global_level)
        self._delta_project_messages = list_difference(messages.project_level, self._messages_project_level)
        self._delta_design_messages = list_difference(messages.design_level, self._messages_design_level)
        self._delta_messages_unfiltered = (
            self._delta_global_messages + self._delta_project_messages + self._delta_design_messages
        )

        # filter out allowed messages
        self._delta_messages = []
        for msg in self._delta_messages_unfiltered:
            mask = False
            allowed_errors = self._allow_errors_local + self._allow_errors_global
            for allowed in allowed_errors:
                if msg.find(allowed) == 0:
                    mask = True
                    break
            if not mask:
                self._delta_messages.append(msg)

        self._new_error_messages = [msg for msg in self._delta_messages if msg.find("[error]") == 0]
        self._new_warning_messages = [msg for msg in self._delta_messages if msg.find("[warning]") == 0]

        self._messages_global_level = messages.global_level
        self._messages_project_level = messages.project_level
        self._messages_design_level = messages.design_level

        self._allow_errors_local = []

        return self


class Design(object):
    """Contains all functions and objects connected to the active project and design.

    This class is inherited in the caller application and is accessible through it ( eg. ``hfss.method_name``).

    Parameters
    ----------
    design_type : str
        Type of the design.
    project_name : str, optional
        Name of the project to select or the full path to the project
        or AEDTZ archive to open. The default is ``None``, in which
        case an attempt is made to get an active project. If no
        projects are present, an empty project is created.
    design_name : str, optional
        Name of the design to select. The default is ``None``, in
        which case an attempt is made to get an active design. If no
        designs are present, an empty design is created.
    solution_type : str, optional
        Solution type to apply to the design. The default is
        ``None``, in which case the default type is applied.
    specified_version : str, optional
        Version of AEDT to use. The default is ``None``, in which case
        the active version or latest installed version is used.
    NG : bool, optional
        Whether to run AEDT in the non-graphical mode. The default
        is ``False``, in which case AEDT launches in the graphical mode.
    new_desktop_session : bool, optional
        Whether to launch an instance of AEDT in a new thread, even if
        another instance of the ``specified_version`` is active on the
        machine. The default is ``True``.
    close_on_exit : bool, optional
        Whether to release AEDT on exit. The default is ``False``.
    student_version : bool, optional
        Whether to enable the student version of AEDT. The default
        is ``False``.

    """

    def __str__(self):
        pyaedt_details = "      pyaedt API\n"
        pyaedt_details += "pyaedt running AEDT Version {} \n".format(self._aedt_version)
        pyaedt_details += "Running {} tool in AEDT\n".format(self.design_type)
        pyaedt_details += "Solution Type: {} \n".format(self.solution_type)
        pyaedt_details += "Project Name: {}    Design Name{} \n".format(self.project_name, self.design_name)
        pyaedt_details += 'Project Path: "{}" \n'.format(self.project_path)
        return pyaedt_details

    def __exit__(self, ex_type, ex_value, ex_traceback):
        if ex_type:
            exception_to_desktop(ex_value, ex_traceback)
        if self.release_on_exit:
            self.release_desktop(self.close_on_exit, self.close_on_exit)

    def __enter__(self):
        pass

    @aedt_exception_handler
    def __getitem__(self, variable_name):
        return self.variable_manager[variable_name].string_value

    @aedt_exception_handler
    def __setitem__(self, variable_name, variable_value):
        self.variable_manager[variable_name] = variable_value
        return True

    def __init__(
        self,
        design_type,
        project_name=None,
        design_name=None,
        solution_type=None,
        specified_version=None,
        non_graphical=False,
        new_desktop_session=False,
        close_on_exit=False,
        student_version=False,
    ):
<<<<<<< HEAD
        self.oboundary = None

        self.omodelsetup = None

        self.oimportexport = None

        self.ooptimetrics = None

        self.ooutput_variable = None

        self.odesktop = None

        self.oanalysis = None
=======
        self._init_variables()
>>>>>>> 1f20daa1
        # Get Desktop from global Desktop Environment
        self._project_dictionary = OrderedDict()
        self.boundaries = []
        self.project_datasets = {}
        self.design_datasets = {}
        main_module = sys.modules["__main__"]
        self.close_on_exit = close_on_exit

        if "pyaedt_initialized" not in dir(main_module):
            desktop = Desktop(specified_version, non_graphical, new_desktop_session, close_on_exit, student_version)
            self._logger = desktop.logger
            self.release_on_exit = True
        else:
            self._logger = main_module.aedt_logger
            self.release_on_exit = False

        self._mttime = None
        self._desktop = main_module.oDesktop
        self._aedt_version = main_module.AEDTVersion
        self._desktop_install_dir = main_module.sDesktopinstallDirectory
        self._messenger = AEDTMessageManager(self)
        assert design_type in design_solutions, "Invalid design type is specified: {}.".format(design_type)
        self._design_type = design_type
        if solution_type:
            assert (
                solution_type in design_solutions[design_type]
            ), "Invalid solution type {0} exists for design type {1}.".format(solution_type, design_type)
        self._solution_type = solution_type
        self._odesign = None
        self._oproject = None
        self._design_type = design_type
        self.oproject = project_name
        self.odesign = design_name
<<<<<<< HEAD
        self.oimportexport = self._desktop.GetTool("ImportExport")
=======

        self.oimport_export = self._desktop.GetTool("ImportExport")
>>>>>>> 1f20daa1
        self.odefinition_manager = self._oproject.GetDefinitionManager()
        self.omaterial_manager = self.odefinition_manager.GetManager("Material")
        self.odesktop = self._desktop
        self._variable_manager = VariableManager(self)
        self.solution_type = self._solution_type
        self.project_datasets = self._get_project_datasets()
        self.design_datasets = self._get_design_datasets()

    @aedt_exception_handler
    def __delitem__(self, key):
        """Implement destructor with array name or index."""
        del self._variable_manager[key]

    @aedt_exception_handler
    def _init_variables(self):
        self.oboundary = None
        self.omodelsetup = None
        self.oimport_export = None
        self.ooptimetrics = None
        self.ooutput_variable = None
        self.oanalysis = None
        self._modeler = None
        self._post = None
        self._materials = None
        self._variable_manager = None
        self.opti_parametric = None
        self.opti_optimization = None
        self.opti_doe = None
        self.opti_designxplorer = None
        self.opti_sensitivity = None
        self.opti_statistical = None
        self.native_components = None
        self._mesh = None

    @property
    def logger(self):
        """Logger for the Design.

        Returns
        -------
        :class:`pyaedt.aedt_logger.AedtLogger`
        """
        return self._logger

    @property
    def project_properies(self):
        """Project properties.

        Returns
        -------
        dict
            Dictionary of the project properties.
        """
        start = time.time()
        if not self._project_dictionary:
            self._project_dictionary = load_entire_aedt_file(self.project_file)
<<<<<<< HEAD
            self._logger.info("AEDT Load time {}".format(time.time() - start))
=======
            self._messenger.add_info_message("AEDT Load time {}".format(time.time() - start))
>>>>>>> 1f20daa1
        return self._project_dictionary

    @property
    def design_properties(self, design_name=None):
        """Design properties.

        Parameters
        ----------
        design_name : str, optional
            Name of the design to select. The default is ``None``, in
            which case an attempt is made to get an active design. If no
            designs are present, an empty design is created.

        Returns
        -------
        dict
           Dictionary of the design properties.

        """
        if not design_name:
            design_name = self.design_name
        try:
            if model_names[self._design_type] in self.project_properies["AnsoftProject"]:
                designs = self.project_properies["AnsoftProject"][model_names[self._design_type]]
                if type(designs) is list:
                    for design in designs:
                        if design["Name"] == design_name:
                            return design
                else:
                    if designs["Name"] == design_name:
                        return designs
        except:
            return OrderedDict()

    @property
    def aedt_version_id(self):
        """AEDT version.

        Returns
        -------
        str
            Version of AEDT.

        """
        version = self.odesktop.GetVersion()
        return get_version_env_variable(version)

    @property
    def design_name(self):
        """Design name.

        Returns
        -------
        str
            Name of the parent AEDT design.

        Examples
        --------
        Set the design name.

        >>> from pyaedt import Hfss
        >>> hfss = Hfss()
        >>> hfss.design_name = 'new_design'

        """
        if not self.odesign:
            return None
        name = self.odesign.GetName()
        if ";" in name:
            return name.split(";")[1]
        else:
            return name

    @design_name.setter
    def design_name(self, new_name):
        if ";" in new_name:
            new_name = new_name.split(";")[1]

        self.odesign.RenameDesignInstance(self.design_name, new_name)
        timeout = 5.0
        timestep = 0.1
        while new_name not in [i.GetName() for i in list(self._oproject.GetDesigns())]:
            time.sleep(timestep)
            timeout -= timestep
            assert timeout >= 0

    @property
    def design_list(self):
        """Design list.

        Returns
        -------
        list
            List of the designs.

        """
        deslist = list(self.oproject.GetTopDesignList())
        updateddeslist = []
        for el in deslist:
            m = re.search(r"[^;]+$", el)
            updateddeslist.append(m.group(0))
        return updateddeslist

    @property
    def design_type(self):
        """Design type.

        Options are ``"Circuit Design"``, ``"Emit"``, ``"HFSS"``,
        ``"HFSS 3D Layout Design"``, ``"Icepak"``, ``"Maxwell 2D"``,
        ``"Maxwell 3D"``, ``"Mechanical"``, ``"ModelCreation"``,
        ``"Q2D Extractor"``, ``"Q3D Extractor"``, ``"RMxprtSolution"``,
        and ``"Twin Builder"``.

        Returns
        -------
        str
            Type of the design. See above for a list of possible return values.

        """
        return self._design_type

    @property
    def project_name(self):
        """Project name.

        Returns
        -------
        str
            Name of the project.

        """
        if self._oproject:
            return self._oproject.GetName()
        else:
            return None

    @property
    def project_list(self):
        """Project list.

        Returns
        -------
        list
            List of projects.

        """
        return list(self._desktop.GetProjectList())

    @property
    def project_path(self):
        """Project path.

        Returns
        -------
        str
            Path to the project file.

        """
        return os.path.normpath(self._oproject.GetPath())

    @property
    def project_file(self):
        """Project file.

        Returns
        -------
        str
            Full absolute name and path for the project file.

        """
        return os.path.join(self.project_path, self.project_name + ".aedt")

    @property
    def lock_file(self):
        """Lock file.

        Returns
        -------
        str
            Full absolute name and path for the project lock file.

        """
        return os.path.join(self.project_path, self.project_name + ".aedt.lock")

    @property
    def results_directory(self):
        """Results directory.

        Returns
        -------
        str
            Full absolute path for the ``aedtresults`` directory.

        """
        return os.path.join(self.project_path, self.project_name + ".aedtresults")

    @property
    def solution_type(self):
        """Solution type.

        Returns
        -------
        str
            Type of the solution.

        """
        try:
            return self._odesign.GetSolutionType()
        except:
            if self.design_type == "Q3D Extractor":
                return "Matrix"
            elif self.design_type == "HFSS 3D Layout Design":
                return "HFSS3DLayout"
            else:
                return None

    @solution_type.setter
    def solution_type(self, soltype):
        if soltype:
            sol = solutions_settings[soltype]
            try:
                if self.design_type == "Maxwell 2D":
                    self.odesign.SetSolutionType(sol[0], sol[1])
                else:
                    self.odesign.SetSolutionType(sol)
            except:
                pass

    @property
    def valid_design(self):
        """Valid design.

        Returns
        -------
        bool
            ``True`` when the project and design exists, ``False`` otherwise.

        """
        if self._oproject and self._odesign:
            return True
        else:
            return False

    @property
    def personallib(self):
        """PersonalLib directory.

        Returns
        -------
        str
            Full absolute path for the ``PersonalLib`` directory.

        """
        return os.path.normpath(self._desktop.GetPersonalLibDirectory())

    @property
    def userlib(self):
        """UserLib directory.

        Returns
        -------
        str
            Full absolute path for the ``UserLib`` directory.

        """
        return os.path.normpath(self._desktop.GetUserLibDirectory())

    @property
    def syslib(self):
        """SysLib directory.

        Returns
        -------
        str
            Full absolute path for the ``SysLib`` directory.

        """
        return os.path.normpath(self._desktop.GetLibraryDirectory())

    @property
    def src_dir(self):
        """Source directory for Python.

        Returns
        -------
        str
            Full absolute path for the ``python`` directory.

        """
        return os.path.dirname(os.path.realpath(__file__))

    @property
    def pyaedt_dir(self):
        """PyAEDT directory.

        Returns
        -------
        str
           Full absolute path for the ``pyaedt`` directory.

        """
        return os.path.realpath(os.path.join(self.src_dir, ".."))

    @property
    def library_list(self):
        """Library list.

        Returns
        -------
        list
            List of libraries: ``[syslib, userlib, personallib]``.

        """
        return [self.syslib, self.userlib, self.personallib]

    @property
    def temp_directory(self):
        """Path to the temporary directory.

        Returns
        -------
        str
            Full absolute path for the ``temp`` directory.

        """
        return os.path.normpath(self._desktop.GetTempDirectory())

    @property
    def toolkit_directory(self):
        """Path to the toolkit directory.

        Returns
        -------
        str
            Full absolute path for the ``toolkit`` directory for this project.
            If this directory does not exist, it is created.

        """
        toolkit_directory = os.path.join(self.project_path, self.project_name + ".toolkit")
        if not os.path.isdir(toolkit_directory):
            os.mkdir(toolkit_directory)
        return toolkit_directory

    @property
    def working_directory(self):
        """Path to the working directory.

        Returns
        -------
        str
             Full absolute path for the project's working directory.
             If this directory does not exist, it is created.

        """
        working_directory = os.path.join(self.toolkit_directory, self.design_name)
        if not os.path.isdir(working_directory):
            os.mkdir(working_directory)
        return working_directory

    @property
    def default_solution_type(self):
        """Default solution type.

        Returns
        -------
        str
           Default for the solution type.

        """
        return design_solutions[self._design_type][0]

    @property
    def odesign(self):
        """Design.

        Returns
        -------
        type
            Design object.

        """
        return self._odesign

    @odesign.setter
    def odesign(self, des_name):
        warning_msg = None
        activedes = des_name
        if des_name:
            if self._assert_consistent_design_type(des_name) == des_name:
                self._insert_design(self._design_type, design_name=des_name, solution_type=self._solution_type)
        else:
            if self.design_list:
                self._odesign = self._oproject.GetDesign(self.design_list[0])
                if not self._check_design_consistency():
                    count_consistent_designs = 0
                    for des in self.design_list:
                        self._odesign = self._oproject.SetActiveDesign(des)
                        if self._check_design_consistency():
                            count_consistent_designs += 1
                            activedes = des
                    if count_consistent_designs != 1:
                        warning_msg = "No consistent unique design is present. Inserting a new design."
                    else:
                        self._odesign = self.oproject.SetActiveDesign(activedes)
                        self.logger.glb.info("Active Design set to {}".format(activedes))
                else:
                    self._odesign = self._oproject.SetActiveDesign(self.design_list[0])
                    self.logger.glb.info("Active design is set to {}".format(self.design_list[0]))
            else:
                warning_msg = "No design is present. Inserting a new design."

            if warning_msg:
                self.logger.glb.info(warning_msg)
                self._insert_design(self._design_type, solution_type=self._solution_type)
        self.boundaries = self._get_boundaries_data()

    @property
    def oproject(self):
        """Property.

        Returns
        -------
            Project object

        """
        return self._oproject

    @oproject.setter
    def oproject(self, proj_name=None):
        if not proj_name:
            self._oproject = self._desktop.GetActiveProject()
            if self._oproject:
                self.logger.glb.info(
                    "No project is defined. Project {} exists and has been read.".format(self._oproject.GetName()))
        else:
            if proj_name in self._desktop.GetProjectList():
                self._oproject = self._desktop.SetActiveProject(proj_name)
            elif os.path.exists(proj_name):
                if ".aedtz" in proj_name:
                    name = self._generate_unique_project_name()

                    path = os.path.dirname(proj_name)
                    self._desktop.RestoreProjectArchive(proj_name, os.path.join(path, name), True, True)
                    time.sleep(0.5)
                    proj = self._desktop.GetActiveProject()
                    self.logger.glb.info(
                        "Archive {} has been restored to project {}".format(proj_name, proj.GetName()))
                elif ".def" in proj_name:
                    oTool = self._desktop.GetTool("ImportExport")
                    oTool.ImportEDB(proj_name)
                    proj = self._desktop.GetActiveProject()
                    proj.Save()
                    self.logger.glb.info(
                        "EDB folder %s has been imported to project %s", proj_name, proj.GetName())
                else:
                    assert not os.path.exists(
                        proj_name + ".lock"
                    ), "Project is locked. Close or remove the lock before proceeding."
                    proj = self._desktop.OpenProject(proj_name)
                    self.logger.glb.info("Project %s has been opened.", proj.GetName())
                    time.sleep(0.5)
                self._oproject = proj
            else:
                self._oproject = self._desktop.NewProject()
                if ".aedt" in proj_name:
                    self._oproject.Rename(proj_name, True)
                else:
                    self._oproject.Rename(os.path.join(self.project_path, proj_name + ".aedt"), True)
                self.logger.glb.info("Project %s has been created.", self._oproject.GetName())
        if not self._oproject:
            self._oproject = self._desktop.NewProject()
            self.logger.glb.info("Project %s has been created.", self._oproject.GetName())

    @property
    def desktop_install_dir(self):
        """Desktop installation directory.

        Returns
        -------
        str
            AEDT installation directory.

        """
        return self._desktop_install_dir

    @aedt_exception_handler
    def add_info_message(self, message_text, message_type=None):
        """Add a type 0 "Info" message to either global, active project or active design
        level of the Message Manager tree.

        Also add an info message to the logger if the handler is present.

        Parameters
        ----------
        message_text : str
            Text to display as the info message.
        message_type : str, optional
            Level to add the info message to. Options are ``"Global"``,
            ``"Project"``, and ``"Design"``. The default is ``None``,
            in which case the info message gets added to the ``"Design"``
            level.

        Returns
        -------
        bool
            ``True`` if succeeded.

        Examples
        --------
        >>> from pyaedt import Hfss
        >>> hfss = Hfss()
        >>> hfss.logger.info("Global info message")
        >>> hfss.logger.project.info("Project info message")
        >>> hfss.logger.design.info("Design info message")

        """
        warnings.warn(
            "`add_info_message` is deprecated. Use `logger.design_logger.info` instead.",
            DeprecationWarning,
        )
        if message_type.lower() == "project":
            self.logger.project.info(message_text)
        elif message_type.lower() == "design":
            self.logger.design.info(message_text)
        else:
            self.logger.info(message_text)
        return True

    @aedt_exception_handler
    def add_warning_message(self, message_text, message_type=None):
        """Add a type 0 "Warning" message to either global, active project or active design
        level of the Message Manager tree.

        Also add an info message to the logger if the handler is present.

        Parameters
        ----------
        message_text : str
            Text to display as the warning message.
        message_type : str, optional
            Level to add the warning message to. Options are ``"Global"``,
            ``"Project"``, and ``"Design"``. The default is ``None``,
            in which case the warning message gets added to the ``"Design"``
            level.

        Returns
        -------
        bool
            ``True`` if succeeded.

        Examples
        --------
        >>> from pyaedt import Hfss
        >>> hfss = Hfss()
        >>> hfss.logger.warning("Global warning message", "Global")
        >>> hfss.logger.project.warning("Project warning message", "Project")
        >>> hfss.logger.design.warning("Design warning message")

        """
        warnings.warn(
            "`add_warning_message` is deprecated. Use `logger.design_logger.warning` instead.",
            DeprecationWarning,
        )

        if message_type.lower() == "project":
            self.logger.project.warning(message_text)
        elif message_type.lower() == "design":
            self.logger.design.warning(message_text)
        else:
            self.logger.warning(message_text)
        return True

    @aedt_exception_handler
    def add_error_message(self, message_text, message_type=None):
        """Add a type 0 "Error" message to either global, active project or active design
        level of the Message Manager tree.

        Also add an error message to the logger if the handler is present.

        Parameters
        ----------
        message_text : str
            Text to display as the error message.
        message_type : str, optional
            Level to add the error message to. Options are ``"Global"``,
            ``"Project"``, and ``"Design"``. The default is ``None``,
            in which case the error message gets added to the ``"Design"``
            level.

        Returns
        -------
        bool
            ``True`` if succeeded.

        Examples
        --------
        >>> from pyaedt import Hfss
        >>> hfss = Hfss()
        >>> hfss.logger.error("Global error message", "Global")
        >>> hfss.logger.project.error("Project error message", "Project")
        >>> hfss.logger.design.error("Design error message")

        """
        warnings.warn(
            "`add_error_message` is deprecated. Use `logger.design_logger.error` instead.",
            DeprecationWarning,
        )

        if message_type.lower() == "project":
            self.logger.project.error(message_text)
        elif message_type.lower() == "design":
            self.logger.design.error(message_text)
        else:
            self.logger.error(message_text)
        return True

    @property
    def variable_manager(self):
        """Variable manager for creating and managing project design and postprocessing variables.

        Returns
        -------
        pyaedt.application.Variables.VariableManager

        """
        return self._variable_manager

    @aedt_exception_handler
    def set_license_type(self, license_type="Pool"):
        """Change the License Type between ``Pack`` and ``Pool``.

        .. note::
           The command returns ``True`` even if the Key is wrong due
           to API limitation.

        Parameters
        ----------
        license_type : str, optional
            Set License Type between ``Pack`` and ``Pool``.

        Returns
        -------
        bool
        """
        try:
            self.odesktop.SetRegistryString("Desktop/Settings/ProjectOptions/HPCLicenseType", license_type)
            return True
        except:
            return False

    @aedt_exception_handler
    def set_registry_key(self, key_full_name, key_value):
        """Change a specific registry key to new value.

        Parameters
        ----------
        key_full_name : str
            Desktop Registry Key full name.
        key_value : str, int
            Desktop Registry Key value.
        Returns
        -------
        bool
        """
        if isinstance(key_value, str):
            try:
                self.odesktop.SetRegistryString(key_full_name, key_value)
                self.logger.glb.info("Key %s correctly changed.", key_full_name)
                return True
            except:
                self.logger.glb.warning("Error setting up Key %s.", key_full_name)
                return False
        elif isinstance(key_value, int):
            try:
                self.odesktop.SetRegistryInt(key_full_name, key_value)
                self.logger.glb.info("Key %s correctly changed.", key_full_name)
                return True
            except:
                self.logger.glb.warning("Error setting up Key %s.", key_full_name)
                return False
        else:
            self.logger.glb.warning("Key Value must be an int or str.")
            return False

    @aedt_exception_handler
    def set_active_dso_config_name(self, product_name="HFSS", config_name="Local"):
        """Change a specific registry key to new value.

        Parameters
        ----------
        product_name : str
            Name of the tool to which apply the active Configuration.
        config_name : str
            Name of configuration to apply.
        Returns
        -------
        bool
        """
        try:
            self.set_registry_key("Desktop/ActiveDSOConfigurations/{}".format(product_name), config_name)
            self.logger.glb.info(
                "Configuration Changed correctly to %s for %s.", config_name, product_name)
            return True
        except:
            self.logger.glb.warning(
                "Error Setting Up Configuration %s for %s.", config_name, product_name)
            return False

    @aedt_exception_handler
    def set_registry_from_file(self, registry_file, make_active=True):
        """Apply desktop Registry settings from acf file. A way to get an editable ACF file is to export a
        configuration from Desktop UI, edit and reuse it.

        Parameters
        ----------
        registry_file : str
            Full path to acf file.
        make_active : bool, optional
            Set imported Configuration as active.

        Returns
        -------
        bool
        """
        try:
            self.odesktop.SetRegistryFromFile(registry_file)
            if make_active:
                with open(registry_file, 'r') as f:
                    for line in f:
                        stripped_line = line.strip()
                        if "ConfigName" in stripped_line:
                            config_name = stripped_line.split("=")
                        elif "DesignType" in stripped_line:
                            design_type = stripped_line.split("=")
                            break
                    if design_type and config_name:
                        self.set_active_dso_config_name(design_type[1], config_name[1])
            return True
        except:
            return False

    @aedt_exception_handler
    def _optimetrics_variable_args(
        self,
        arg,
        optimetrics_type,
        variable_name,
        min_val=None,
        max_val=None,
        tolerance=None,
        probability=None,
        mean=None,
        enable=True,
    ):
        """Optimetrics variable arguments.

        Parameters
        ----------
        arg :

        optimetrics_type :

        variable_name : str
            Name of the variable.
        min_val : optional
            Minimum value for the variable. The default is ``None``.
        max_val :  optional
            Maximum value for the variable. The default is ``None``.
        tolerance : optional
            The default is ``None``.
        probability : optional
            The default is ``None``.
        mean : optional
            The default is ``None``.
        enable : bool, optional
            The default is ``True``.

        Returns
        -------

        """
        if "$" in variable_name:
            tab = "NAME:ProjectVariableTab"
            propserver = "ProjectVariables"
        else:
            tab = "NAME:LocalVariableTab"
            propserver = "LocalVariables"
        arg2 = ["NAME:" + optimetrics_type, "Included:=", enable]
        if min_val:
            arg2.append("Min:=")
            arg2.append(min_val)
        if max_val:
            arg2.append("Max:=")
            arg2.append(max_val)
        if tolerance:
            arg2.append("Tol:=")
            arg2.append(tolerance)
        if probability:
            arg2.append("Prob:=")
            arg2.append(probability)
        if mean:
            arg2.append("Mean:=")
            arg2.append(mean)
        arg3 = [tab, ["NAME:PropServers", propserver], ["NAME:ChangedProps", ["NAME:" + variable_name, arg2]]]
        arg.append(arg3)

    @aedt_exception_handler
    def activate_variable_statistical(
        self, variable_name, min_val=None, max_val=None, tolerance=None, probability=None, mean=None
    ):
        """Activate statitistical analysis for a variable and optionally set up ranges.

        Parameters
        ----------
        variable_name : str
            Name of the variable.
        min_val : optional
            Minimum value for the variable. The default is ``None``.
        max_val : optional
            Maximum value for the variable. The default is ``None``.
        tolerance : optional
            Tolerance value for the variable. The default is ``None``.
        probability : optional
            Probability value for the variable. The default is ``None``.
        mean :
            Mean value for the variable. The default is ``None``.

        Returns
        -------
        bool
            ``True`` when successful, ``False`` when failed.

        """
        arg = ["NAME:AllTabs"]
        self._optimetrics_variable_args(
            arg, "Statistical", variable_name, min_val, max_val, tolerance, probability, mean
        )
        if "$" in variable_name:
            self.oproject.ChangeProperty(arg)
        else:
            self.odesign.ChangeProperty(arg)
        return True

    @aedt_exception_handler
    def activate_variable_optimization(self, variable_name, min_val=None, max_val=None):
        """Activate optimization analysis for a variable and optionally set up ranges.

        Parameters
        ----------
        variable_name : str
            Name of the variable.
        min_val : optional
            Minimum value for the variable. The default is ``None``.
        max_val : optional
            Maximum value for the variable. The default is ``None``.

        Returns
        -------
        bool
            ``True`` when successful, ``False`` when failed.

        """
        arg = ["NAME:AllTabs"]
        self._optimetrics_variable_args(arg, "Optimization", variable_name, min_val, max_val)
        if "$" in variable_name:
            self.oproject.ChangeProperty(arg)
        else:
            self.odesign.ChangeProperty(arg)
        return True

    @aedt_exception_handler
    def activate_variable_sensitivity(self, variable_name, min_val=None, max_val=None):
        """Activate sensitivity analysis for a variable and optionally set up ranges.

        Parameters
        ----------
        variable_name : str
            Name of the variable.
        min_val : optional
            Minimum value for the variable. The default is ``None``.
        max_val : optional
            Maximum value for the variable. The default is ``None``.

        Returns
        -------
        bool
            ``True`` when successful, ``False`` when failed.

        """
        arg = ["NAME:AllTabs"]
        self._optimetrics_variable_args(arg, "Sensitivity", variable_name, min_val, max_val)
        if "$" in variable_name:
            self.oproject.ChangeProperty(arg)
        else:
            self.odesign.ChangeProperty(arg)
        return True

    @aedt_exception_handler
    def activate_variable_tuning(self, variable_name, min_val=None, max_val=None):
        """Activate tuning analysis for a variable and optionally set up ranges.

        Parameters
        ----------
        variable_name : str
            Name of the variable.
        min_val : optional
            Minimum value for the variable. The default is ``None``.
        max_val : optional
            Maximum value for the variable. The default is ``None``.

        Returns
        -------
        bool
            ``True`` when successful, ``False`` when failed.

        """
        arg = ["NAME:AllTabs"]
        self._optimetrics_variable_args(arg, "Tuning", variable_name, min_val, max_val)
        if "$" in variable_name:
            self.oproject.ChangeProperty(arg)
        else:
            self.odesign.ChangeProperty(arg)
        return True

    @aedt_exception_handler
    def deactivate_variable_statistical(self, variable_name):
        """Deactivate the statistical analysis for a variable.

        Parameters
        ----------
        variable_name : str
            Name of the variable.

        Returns
        -------
        bool
            ``True`` when successful, ``False`` when failed.

        """
        arg = ["NAME:AllTabs"]
        self._optimetrics_variable_args(arg, "Statistical", variable_name, enable=False)
        if "$" in variable_name:
            self.oproject.ChangeProperty(arg)
        else:
            self.odesign.ChangeProperty(arg)
        return True

    @aedt_exception_handler
    def deactivate_variable_optimization(self, variable_name):
        """Deactivate the optimization analysis for a variable.

        Parameters
        ----------
        variable_name : str
            Name of the variable.

        Returns
        -------
        bool
            ``True`` when successful, ``False`` when failed.

        """
        arg = ["NAME:AllTabs"]
        self._optimetrics_variable_args(arg, "Optimization", variable_name, enable=False)
        if "$" in variable_name:
            self.oproject.ChangeProperty(arg)
        else:
            self.odesign.ChangeProperty(arg)
        return True

    @aedt_exception_handler
    def deactivate_variable_sensitivity(self, variable_name):
        """Deactivate the sensitivity analysis for a variable.

        Parameters
        ----------
        variable_name : str
            Name of the variable.

        Returns
        -------
        bool
            ``True`` when successful, ``False`` when failed.

        """
        arg = ["NAME:AllTabs"]
        self._optimetrics_variable_args(arg, "Sensitivity", variable_name, enable=False)
        if "$" in variable_name:
            self.oproject.ChangeProperty(arg)
        else:
            self.odesign.ChangeProperty(arg)
        return True

    @aedt_exception_handler
    def deactivate_variable_tuning(self, variable_name):
        """Deactivate the tuning analysis for a variable.

        Parameters
        ----------
        variable_name : str
            Name of the variable.

        Returns
        -------
        bool
            ``True`` when successful, ``False`` when failed.

        """
        arg = ["NAME:AllTabs"]
        self._optimetrics_variable_args(arg, "Tuning", variable_name, enable=False)
        if "$" in variable_name:
            self.oproject.ChangeProperty(arg)
        else:
            self.odesign.ChangeProperty(arg)
        return True

    @aedt_exception_handler
    def _get_boundaries_data(self):
        """Retrieve boundary data.

        Returns
        -------
        [:class:`pyaedt.modules.Boundary.BoundaryObject`]
        """
        boundaries = []
        if self.design_properties and "BoundarySetup" in self.design_properties:
            for ds in self.design_properties["BoundarySetup"]["Boundaries"]:
                try:
                    if isinstance(self.design_properties["BoundarySetup"]["Boundaries"][ds], (OrderedDict, dict)):
                        boundaries.append(
                            BoundaryObject(
                                self,
                                ds,
                                self.design_properties["BoundarySetup"]["Boundaries"][ds],
                                self.design_properties["BoundarySetup"]["Boundaries"][ds]["BoundType"],
                            )
                        )
                except:
                    pass
        return boundaries

    @aedt_exception_handler
    def _get_ds_data(self, name, datas):
        """

        Parameters
        ----------
        name :

        datas :


        Returns
        -------

        """
        units = datas["DimUnits"]
        numcol = len(units)
        x = []
        y = []
        z = None
        v = None
        if numcol > 2:
            z = []
            v = []
        if "Coordinate" in datas:
            for el in datas["Coordinate"]:
                x.append(el["CoordPoint"][0])
                y.append(el["CoordPoint"][1])
                if numcol > 2:
                    z.append(el["CoordPoint"][2])
                    v.append(el["CoordPoint"][3])
        else:
            new_list = [datas["Points"][i : i + numcol] for i in range(0, len(datas["Points"]), numcol)]
            for el in new_list:
                x.append(el[0])
                y.append(el[1])
                if numcol > 2:
                    z.append(el[2])
                    v.append(el[3])
        if numcol == 2:
            return DataSet(self, name, x, y, z, v, units[0], units[1])
        else:
            return DataSet(self, name, x, y, z, v, units[0], units[1], units[2], units[3])

    @aedt_exception_handler
    def _get_project_datasets(self):
        """ """
        datasets = {}
        try:
            for ds in self.project_properies["AnsoftProject"]["ProjectDatasets"]["DatasetDefinitions"]:
                datas = self.project_properies["AnsoftProject"]["ProjectDatasets"]["DatasetDefinitions"][ds][
                    "Coordinates"
                ]
                datasets[ds] = self._get_ds_data(ds, datas)
        except:
            pass
        return datasets

    @aedt_exception_handler
    def _get_design_datasets(self):
        """ """
        datasets = {}
        try:
            for ds in self.design_properties["ModelSetup"]["DesignDatasets"]["DatasetDefinitions"]:
                datas = self.project_properies["ModelSetup"]["DesignDatasets"]["DatasetDefinitions"][ds]["Coordinates"]
                datasets[ds] = self._get_ds_data(ds, datas)
        except:
            pass
        return datasets

    @aedt_exception_handler
    def close_desktop(self):
        """Close the desktop and release AEDT.

        Returns
        -------
        bool
            ``True`` when successful, ``False`` when failed.

        """
        force_close_desktop()
        return True

    @aedt_exception_handler
    def autosave_disable(self):
        """Disable the Desktop Autosave.

        Returns
        -------
        bool
            ``True`` when successful, ``False`` when failed.
        """
        self.odesktop.EnableAutoSave(False)
        return True

    @aedt_exception_handler
    def autosave_enable(self):
        """Enable the Desktop Autosave.

        Returns
        -------
        bool
            ``True`` when successful, ``False`` when failed.
        """
        self.odesktop.EnableAutoSave(True)
        return True

    @aedt_exception_handler
    def release_desktop(self, close_projects=True, close_desktop=True):
        """Release the desktop.

        Parameters
        ----------
        close_projects : bool, optional
            Whether to close all projects. The default is ``True``.
        close_desktop : bool, optional
            Whether to close the desktop after releasing it. The default is ``True``.

        Returns
        -------
        bool
            ``True`` when successful, ``False`` when failed.

        """
        release_desktop(close_projects, close_desktop)
        props = [a for a in dir(self) if not a.startswith("__")]
        for a in props:
            self.__dict__.pop(a, None)
        gc.collect()
        return True

    @aedt_exception_handler
    def generate_temp_project_directory(self, subdir_name):
        """Generate a unique directory string to save a project to.

        This method creates a directory for storage of a project in the ``temp`` directory
        of the AEDT installation because this location is guaranteed to exist. If the ``name``
        parameter is defined, a subdirectory is added within the ``temp`` directory and a
        hash suffix is added to ensure that this directory is empty and has a unique name.

        Parameters
        ----------
        subdir_name : str
            Base name of the subdirectory to create in the ``temp`` directory.

        Returns
        -------
        str
            Base name of the created subdirectory.

        Examples
        --------
        >>> m3d = Maxwell3d()
        >>> proj_directory = m3d.generate_temp_project_directory("Example")

        """
        base_path = self.temp_directory

        if not isinstance(subdir_name, str):
            self.logger.glb.error("Input argument 'subdir' must be a string")
            return False
        dir_name = generate_unique_name(subdir_name)
        project_dir = os.path.join(base_path, dir_name)
        try:
            if not os.path.exists(project_dir):
                os.makedirs(project_dir)
            return project_dir
        except OSError:
            return False

    @aedt_exception_handler
    def load_project(self, project_file, design_name=None, close_active_proj=False):
        """Open an AEDT project based on a project file and an optional design.

        Parameters
        ----------
        project_file : str
            Full path and name for the project file.
        design_name : str, optional
            Design name. The default is ``None``.
        close_active_proj : bool, optional
            Whether to close the active project. The default is ``False``.

        Returns
        -------
        bool
            ``True`` when successful, ``False`` when failed.

        """

        if close_active_proj:
            self._close_edb()
            self.close_project(self.project_name)
        proj = self.odesktop.OpenProject(project_file)
        if proj:
            self.__init__(projectname=proj.GetName(), designname=design_name)
            return True
        else:
            return False

    @aedt_exception_handler
    def _close_edb(self):
        if self.design_type == "Circuit Design" or self.design_type == "HFSS 3D Layout Design":
            if self.modeler.edb:
                self.modeler.edb.close_edb()

    @aedt_exception_handler
    def create_dataset1d_design(self, dsname, xlist, ylist, xunit="", yunit=""):
        """Create a design dataset.

        Parameters
        ----------
        dsname : str
            Name of the dataset (without a prefix for a project dataset).
        xlist : list
            List of X-axis values for the dataset.
        ylist : list
            List of Y-axis values for the dataset.
        xunit : str, optional
            Units for the X axis. The default is ``""``.
        yunit : str, optional
            Units for the Y axis. The default is ``""``.

        Returns
        -------
        :class:`pyaedt.application.Variables.DataSet`

        """
        return self.create_dataset(dsname, xlist, ylist, is_project_dataset=False, xunit=xunit, yunit=yunit)

    @aedt_exception_handler
    def create_dataset1d_project(self, dsname, xlist, ylist, xunit="", yunit=""):
        """Create a project dataset.

        Parameters
        ----------
        dsname : str
            Name of dataset (without a prefix for a project dataset).
        xlist : list
            List of X-axis values for the dataset.
        ylist : list
            List of Y-axis values for the dataset.
        xunit : str, optional
            Units for the X axis. The default is ``""``.
        yunit : str, optional
            Units for the Y axis. The default is ``""``.

        Returns
        -------
        type
            Dataset object when the dataset is created, ``False`` otherwise.

        """
        return self.create_dataset(dsname, xlist, ylist, is_project_dataset=True, xunit=xunit, yunit=yunit)

    @aedt_exception_handler
    def create_dataset3d(self, dsname, xlist, ylist, zlist=None, vlist=None, xunit="", yunit="", zunit="", vunit=""):
        """Create a 3D dataset.

        Parameters
        ----------
        dsname : str
            Name of the dataset (without a prefix for a project dataset).
        xlist : list
            List of X-axis values for the dataset.
        ylist : list
            List of Y-axis values for the dataset.
        zylist : list, optional
            List of Z-axis values for a 3D dataset only. The default is ``None``.
        vylist : list, optional
            List of V-axis values for a 3D dataset only. The default is ``None``.
        xunit : str, optional
            Units for the X axis. The default is ``""``.
        yunit : str, optional
            Units for the Y axis. The default is ``""``.
        zunit : str, optional
            Units for the Z axis for a 3D dataset only. The default is ``""``.
        vunit : str, optional
            Units for the V axis for a 3D dataset only. The default is ``""``.

        Returns
        -------
        type
            Dataset object when the dataset is created, ``False`` otherwise.

        """
        return self.create_dataset(
            dsname=dsname,
            xlist=xlist,
            ylist=ylist,
            zlist=zlist,
            vlist=vlist,
            xunit=xunit,
            yunit=yunit,
            zunit=zunit,
            vunit=vunit,
        )

    @aedt_exception_handler
    def create_dataset(
        self,
        dsname,
        xlist,
        ylist,
        zlist=None,
        vlist=None,
        is_project_dataset=True,
        xunit="",
        yunit="",
        zunit="",
        vunit="",
    ):
        """Create a dataset.

        Parameters
        ----------
        dsname : str
            Name of the dataset (without a prefix for a project dataset).
        xlist : list
            List of X-axis values for the dataset.
        ylist : list
            List of Y-axis values for the dataset.
        zlist : list, optional
            List of Z-axis values for a 3D dataset only. The default is ``None``.
        vlist : list, optional
            List of V-axis values for a 3D dataset only. The default is ``None``.
        is_project_dataset : bool, optional
            Whether it is a project data set. The default is ``True``.
        xunit : str, optional
            Units for the X axis. The default is ``""``.
        yunit : str, optional
            Units for the Y axis. The default is ``""``.
        zunit : str, optional
            Units for the Z axis for a 3D dataset only. The default is ``""``.
        vunit : str, optional
            Units for the V axis for a 3D dataset only. The default is ``""``.

        Returns
        -------
        type
            Dataset object when the dataset is created, ``False`` otherwise.

        """
        if not self.dataset_exists(dsname, is_project_dataset):
            if is_project_dataset:
                dsname = "$" + dsname
            ds = DataSet(self, dsname, xlist, ylist, zlist, vlist, xunit, yunit, zunit, vunit)
        else:
            self.logger.glb.warning("Dataset %s already exists", dsname)
            return False
        ds.create()
        if is_project_dataset:
            self.project_datasets[dsname] = ds
        else:
            self.design_datasets[dsname] = ds
        self.logger.glb.info("Dataset %s created successfully.", dsname)
        return ds

    @aedt_exception_handler
    def dataset_exists(self, name, is_project_dataset=True):
        """Check if a dataset exists.

        Parameters
        ----------
        name :str
            Name of the dataset (without a prefix for a project dataset).
        is_project_dataset : bool, optional
            Whether it is a project data set. The default is ``True``.

        Returns
        -------
        bool
            ``True`` when successful, ``False`` when failed.

        """
        if is_project_dataset and "$" + name in self.project_datasets:
            self.logger.glb.info("Dataset %s$ exists.", name)
            return True
            # self.oproject.ExportDataSet("$"+name, os.path.join(self.temp_directory, "ds.tab"))
        elif not is_project_dataset and name in self.design_datasets:
            self.logger.glb.info("Dataset %s exists.", name)
            return True
            # self.odesign.ExportDataSet(name, os.path.join(self.temp_directory, "ds.tab"))
        self.logger.glb.info("Dataset %s doesn't exist.", name)
        return False

    @aedt_exception_handler
    def change_automatically_use_causal_materials(self, lossy_dielectric=True):
        """Enable or disable the automatic use of causal materials for lossy dielectrics.

        Parameters
        ----------
        lossy_dielectric : bool, optional
            Whether to enable causal materials.
            The default is ``True``.

        Returns
        -------
        bool
            ``True`` when successful, ``False`` when failed.

        """
        if lossy_dielectric:
            self.logger.glb.info("Enabling Automatic use of causal materials")
        else:
            self.logger.glb.info("Disabling Automatic use of causal materials")
        self.odesign.SetDesignSettings(["NAME:Design Settings Data", "Calculate Lossy Dielectrics:=", lossy_dielectric])
        return True

    @aedt_exception_handler
    def change_material_override(self, material_override=True):
        """Enable or disable the material override in the project.

        Parameters
        ----------
        material_override : bool, optional
            Whether to enable the material override.
            The default is ``True``.

        Returns
        -------
        bool
            ``True`` when successful, ``False`` when failed.

        """
        if material_override:
            self.logger.glb.info("Enabling Material Override")
        else:
            self.logger.glb.info("Disabling Material Override")
        self.odesign.SetDesignSettings(["NAME:Design Settings Data", "Allow Material Override:=", material_override])
        return True

    @aedt_exception_handler
    def change_validation_settings(
        self, entity_check_level="Strict", ignore_unclassified=False, skip_intersections=False
    ):
        """Update the validation design settings.

        Parameters
        ----------
        entity_check_level : str, optional
            Entity check level. The default is ``"Strict"``.
        ignore_unclassified : bool, optional
            Whether to ignore unclassified elements. The default is ``False``.
        skip_intersections : bool, optional
            Whether to skip intersections. The default is ``False``.

        Returns
        -------
        bool
            ``True`` when successful, ``False`` when failed.

        """
        self.logger.glb.info("Changing the validation design settings")
        self.odesign.SetDesignSettings(
            ["NAME:Design Settings Data"],
            [
                "NAME:Model Validation Settings",
                "EntityCheckLevel:=",
                entity_check_level,
                "IgnoreUnclassifiedObjects:=",
                ignore_unclassified,
                "SkipIntersectionChecks:=",
                skip_intersections,
            ],
        )
        return True

    @aedt_exception_handler
    def clean_proj_folder(self, directory=None, name=None):
        """Delete a project folder.

        Parameters
        ----------
        directory : str, optionl
            Name of the directory. The default is ``None``, in which case the active project is
            deleted from the ``aedtresults`` directory.
        name : str, optional
            Name of the project. The default is ``None``, in which case the data for the
            active project is deleted.

        Returns
        -------
        bool
            ``True`` when successful, ``False`` when failed.

        """
        if not name:
            name = self.project_name
        if not directory:
            directory = self.results_directory
        self.logger.glb.info("Cleanup folder %s from project %s", directory, name)
        if os.path.exists(directory):
            shutil.rmtree(directory, True)
            if not os.path.exists(directory):
                os.mkdir(directory)
        self.logger.glb.info("Project Directory cleaned")
        return True

    @aedt_exception_handler
    def copy_project(self, path, dest):
        """Copy the project to another destination.

        .. note::
           This method saves the project before copying it.

        Parameters
        ----------
        path : str
            Path to save a copy of the project to.
        dest :
            Name to give the project in the new destination.

        Returns
        -------
        bool
            ``True`` when successful, ``False`` when failed.

        """
        self.logger.glb.info("Copy AEDT Project ")
        self.oproject.Save()
        self.oproject.SaveAs(os.path.join(path, dest + ".aedt"), True)
        return True

    @aedt_exception_handler
    def create_new_project(self, proj_name):
        """Create a project within the desktop.

        Parameters
        ----------
        proj_name :
            Name of the project.

        Returns
        -------
        bool
            ``True`` when successful, ``False`` when failed.

        """
        self.logger.glb.info("Creating new Project ")
        prj = self._desktop.NewProject(proj_name)
        prj_name = prj.GetName()
        self.oproject = prj_name
        self.odesign = None
        return True

    @aedt_exception_handler
    def close_project(self, name=None, saveproject=True):
        """Close an AEDT project.

        Parameters
        ----------
        name : str, optional
            Name of the project. The default is ``None``, in which case the
            active project is closed.
        saveproject : bool, optional
            Whether to save the project before closing it. The default is
            ``True``.

        Returns
        -------
        bool
            ``True`` when successful, ``False`` when failed.

        """
        msg_txt = ""
        legacy_name = self.project_name
        if name:
            assert name in self.project_list, "Invalid project name {}.".format(name)
            msg_txt = "specified " + name
        else:
            name = self.project_name
            msg_txt = "active " + self.project_name
        self.logger.glb.info("Closing the %s AEDT Project", msg_txt)
        oproj = self.odesktop.SetActiveProject(name)
        proj_path = self.odesktop.GetProjectDirectory()
        if saveproject:
            oproj.Save()
        self.odesktop.CloseProject(name)
        i = 0
        timeout = 10
        locked = True
        if name == legacy_name:
            if os.name != "posix":
                self._init_variables()
            self._oproject = None
            self._odesign = None
        while locked:
            if not os.path.exists(os.path.join(proj_path, name + ".aedt.lock")):
                self.logger.glb.info("Project Closed Correctly")
                locked = False
            elif i > timeout:
                self.logger.glb.warning("Lock File still exists.")
                locked = False
            else:
                i += 0.2
                time.sleep(0.2)
        return True

    @aedt_exception_handler
    def delete_design(self, name=None, fallback_design=None):
        """Delete a design from the current project.

        .. warning::
           This method does not work from the toolkit.

        Parameters
        ----------
        name : str, optional
            Name of the design. The default is ``None``, in which case
            the active design is deleted.

        Returns
        -------
        bool
            ``True`` when successful, ``False`` when failed.

        """
        if not name:
            name = self.design_name
        self.oproject.DeleteDesign(name)
        if name != self.design_name:
            return True
        if fallback_design and (
            fallback_design in [x for i in list(self._oproject.GetDesigns()) for x in (i.GetName(), i.GetName()[2:])]
        ):
            try:
                self.set_active_design(fallback_design)
            except:
                if os.name != "posix":
                    self._init_variables()
                self._odesign = None
                return False
        else:
            if os.name != "posix":
                self._init_variables()
            self._odesign = None
        return True

    @aedt_exception_handler
    def delete_separator(self, separator_name):
        """Delete a separator from either the active project or a design.

        Parameters
        ----------
        separator_name : str
            Name of the separator.

        Returns
        -------
        bool
            ``True`` when successful, ``False`` when failed.

        """
        return self._variable_manager.delete_separator(separator_name)

    @aedt_exception_handler
    def delete_variable(self, sVarName):
        """Delete a variable.

        Parameters
        ----------
        sVarName :
            Name of the variable.

        """
        return self.variable_manager.delete_variable(sVarName)

    @aedt_exception_handler
    def insert_design(self, design_name=None):
        """Add a design of a specified type.

        The default design type is taken from the derived application class.

        Parameters
        ----------
        design_name : str, optional
            Name of the design. The default is ``None``, in which case the
            default design name is ``<Design-Type>Design<_index>``. If the
            given or default design name is in use, then an underscore and
            index is added to ensure that the design name is unique.
            The inserted object is assigned to the `Design` object.

        Returns
        -------
        str
            Name of the design.

        """
        self._close_edb()
        if self.project_name:
            self.__init__(projectname=self.project_name, designname=design_name)
        else:
            self.__init__(projectname=generate_unique_name("Project"), designname=design_name)

    def _insert_design(self, design_type, design_name=None, solution_type=None):
        assert design_type in design_solutions, "Invalid design type for insert: {}".format(design_type)
        # self.save_project() ## Commented because it saves a Projectxxx.aedt when launched on an empty Desktop
        unique_design_name = self._generate_unique_design_name(design_name)
        if solution_type:
            assert (
                solution_type in design_solutions[self._design_type]
            ), "Solution type {0} is invalid for design type {1}.".format(solution_type, self._design_type)
        else:
            solution_type = self.default_solution_type
        if design_type == "RMxprtSolution":
            new_design = self._oproject.InsertDesign("RMxprt", unique_design_name, "Inner-Rotor Induction Machine", "")
        elif design_type == "ModelCreation":
            new_design = self._oproject.InsertDesign(
                "RMxprt", unique_design_name, "Model Creation Inner-Rotor Induction Machine", ""
            )
        else:
            new_design = self._oproject.InsertDesign(design_type, unique_design_name, solution_type, "")
        logging.getLogger().info("Added design '%s' of type %s.", unique_design_name, design_type)
        name = new_design.GetName()
        if ";" in name:
            self.odesign = name.split(";")[1]
        else:
            self.odesign = name
        return name

    @aedt_exception_handler
    def _generate_unique_design_name(self, design_name):
        """Generate an unique design name.

        Parameters
        ----------
        design_name : str
            Name of the design.


        Returns
        -------
        str
            Name of the design.

        """
        design_index = 0
        suffix = ""
        if not design_name:
            char_set = string.ascii_uppercase + string.digits
            uName = "".join(random.sample(char_set, 3))
            design_name = self._design_type + "_" + uName
        while design_name in self.design_list:
            if design_index:
                design_name = design_name[0 : -len(suffix)]
            design_index += 1
            suffix = "_" + str(design_index)
            design_name += suffix
        return design_name

    @aedt_exception_handler
    def _generate_unique_project_name(self):
        """Generate an unique project name.

        Returns
        --------
        str
            Unique project name in the form ``"Project_<unique_name>.aedt".

        """
        char_set = string.ascii_uppercase + string.digits
        uName = "".join(random.sample(char_set, 3))
        proj_name = "Project_" + uName + ".aedt"
        return proj_name

    @aedt_exception_handler
    def rename_design(self, new_name):
        """Rename the active design.

        Parameters
        ----------
        new_name : str
            New name of the design.

        Returns
        -------
        bool
            ``True`` when successful, ``False`` when failed.

        """
        self._odesign.RenameDesignInstance(self.design_name, new_name)
        self.odesign = new_name
        return True

    @aedt_exception_handler
    def copy_design_from(self, project_fullname, design_name):
        """Copy a design from a project into the active design.

        Parameters
        ----------
        project_fullname : str
            Full path and name for the project containing the design to copy.
            The active design is maintained.
        design_name : str
            Name of the design to copy into the active design. If a design with this
            name is already present in the destination project, AEDT automatically
            changes the name.

        Returns
        -------
        str
           Name of the copied design name when successful or ``None`` when failed.
           Failure is generally a result of the name specified for ``design_name``
           not existing in the project specified for ``project_fullname``.

        """
        self.save_project()
        active_design = self.design_name
        # open the origin project
        if os.path.exists(project_fullname):
            proj_from = self._desktop.OpenProject(project_fullname)
            proj_from_name = proj_from.GetName()
        else:
            return None
        # check if the requested design exists in the origin project
        if design_name not in [x for i in list(proj_from.GetDesigns()) for x in (i.GetName(), i.GetName()[2:])]:
            return None
        # copy the source design
        proj_from.CopyDesign(design_name)
        # paste in the destination project and get the name
        self._oproject.Paste()
        new_designname = self._oproject.GetActiveDesign().GetName()
        if self._oproject.GetActiveDesign().GetDesignType() == "HFSS 3D Layout Design":
            new_designname = new_designname[2:]  # name is returned as '2;EMDesign3'
        # close the source project
        self._desktop.CloseProject(proj_from_name)
        # reset the active design (very important)
        self.save_project()
        self._close_edb()
        self.__init__(self.project_name, new_designname)
        self._oproject.SetActiveDesign(active_design)

        # return the pasted design name
        return new_designname

    @aedt_exception_handler
    def duplicate_design(self, label):
        """Copy a design to a new name.

        The new name consists of the original
        design name plus a suffix of ``MMode`` and a running index
        as necessary to allow for multiple calls.

        Parameters
        ----------
        label : str
            Name of the design to copy.

        Returns
        -------
        bool
            ``True`` when successful, ``False`` when failed.

        """

        active_design = self.design_name
        design_list = self.design_list
        self._oproject.CopyDesign(active_design)
        self._oproject.Paste()
        newname = label
        ind = 1
        while newname in self.design_list:
            newname = label + "_" + str(ind)
            ind += 1
        actual_name = [i for i in self.design_list if i not in design_list]
        self.odesign = actual_name
        self.design_name = newname
        self._close_edb()
        self.__init__(self.project_name, self.design_name)

        return True

    @aedt_exception_handler
    def export_design_preview_to_jpg(self, filename):
        """Export design preview image to a jpg file.

        Parameters
        ----------
        filename : str
            Full path and name for the JPG file

        Returns
        -------
        bool
            ``True`` when successful, ``False`` when failed.
        """
        design_info = self.project_properies["ProjectPreview"]["DesignInfo"]
        if not isinstance(design_info, dict):
            #there are multiple designs, find the right one
            #is self.design_name guaranteed to be there?
            design_info = [design for design in design_info if design["DesignName"] == self.design_name][0]
        image_data_str = design_info["Image64"]
        with open(filename, "wb") as f:
            if sys.version_info.major == 2:
                bytestring = bytes(image_data_str).decode('base64')
            else:
                bytestring = base64.decodebytes(image_data_str.encode("ascii"))
            f.write(bytestring)
        return True

    @aedt_exception_handler
    def export_variables_to_csv(self, filename, export_project=True, export_design=True):
        """Export design properties, project variables, or both to a CSV file.

        Parameters
        ----------
        filename : str
            Full path and name for the CSV file.
        export_project : bool, optional
            Whether to export project variables. The default is ``True``.
        export_design : bool, optional
            Whether to export design properties. The default is ``True``.


        Returns
        -------
        bool
            ``True`` when successful, ``False`` when failed.

        """
        varnames = []
        desnames = []
        if export_project:
            varnames = self.oproject.GetProperties("ProjectVariableTab", "ProjectVariables")
        if export_design:
            desnames = self.odesign.GetProperties("LocalVariableTab", "LocalVariables")
        with open(filename, "w") as csvfile:
            filewriter = csv.writer(csvfile, delimiter=",", quotechar="|", quoting=csv.QUOTE_MINIMAL)
            filewriter.writerow(["Name", "Value"])
            for el in varnames:
                value = self.oproject.GetVariableValue(el)
                filewriter.writerow([el, value])
            for el in desnames:
                value = self.odesign.GetVariableValue(el)
                filewriter.writerow([el, value])
        return True

    @aedt_exception_handler
    def read_design_data(self):
        """Read back the design data as a dictionary.

        Returns
        -------
        dict
            Dictionary of the design data.

        """
        design_file = os.path.join(self.working_directory, "design_data.json")
        with open(design_file, "r") as fps:
            design_data = json.load(fps)
        return design_data

    @aedt_exception_handler
    def save_project(self, project_file=None, overwrite=True, refresh_obj_ids_after_save=False):
        """Save the AEDT project and add a message.

        Parameters
        ----------
        project_file : str, optional
            Full path and project file name. The default is ````None``.
        overwrite : bool, optional
            Whether to overwrite the existing project. The default is ``True``.
        refresh_obj_ids_after_save : bool, optional
            Whether to refresh object IDs after saving the project.
            The default is ``False``.

        Returns
        -------
        bool
            ``True`` when successful, ``False`` when failed.

        """
        msg_text = "Saving {0} Project".format(self.project_name)
        self.logger.glb.info(msg_text)
        if project_file and not os.path.exists(os.path.dirname(project_file)):
            os.makedirs(os.path.dirname(project_file))
        elif project_file:
            self.oproject.SaveAs(project_file, overwrite)
        else:
            self.oproject.Save()
        if refresh_obj_ids_after_save:
            self.modeler.primitives._refresh_all_ids_from_aedt_file()
        return True

    @aedt_exception_handler
    def archive_project(
        self,
        project_file=None,
        include_external_files=True,
        include_results_file=True,
        additional_file_lists=[],
        notes="",
    ):
        """Archive the AEDT project and add a message.

        Parameters
        ----------
        project_file : str, optional
            Full path and project file name. The default is ``None``.
        include_external_files : bool, optional
            Whether to include external files to the archive. The default is ``True``.
        include_results_file : bool, optional
            Whether to include simulation results files to the archive. The default is ``True``.
        additional_file_lists : list, optional
            List of additional files to add to the archive. The default is ``[]``.
        notes : str, optional
            Simulation notes to be added to the archive. The default is ``""``.
        Returns
        -------
        bool
            ``True`` when successful, ``False`` when failed.

        """
        msg_text = "Saving {0} Project".format(self.project_name)
        self.logger.glb.info(msg_text)
        if not project_file:
            project_file = os.path.join(self.project_path, self.project_name + ".aedtz")
        self.oproject.Save()
        self.oproject.SaveProjectArchive(
            project_file, include_external_files, include_results_file, additional_file_lists, notes
        )

        return True

    @aedt_exception_handler
    def delete_project(self, project_name):
        """Delete a project.

        Parameters
        ----------
        project_name : str
            Name of the project.

        Returns
        -------
        bool
            ``True`` when successful, ``False`` when failed.

        """
        assert self.project_name != project_name, "You cannot delete the active project."
        self._desktop.DeleteProject(project_name)
        return True

    @aedt_exception_handler
    def set_active_design(self, name):
        """Change the active design to another design.

        Parameters
        ----------
        name :
            Name of the design to make active.

        """
        self.oproject.SetActiveDesign(name)
        self.odesign = name
        self._close_edb()
        self.__init__(self.project_name, self.design_name)
        return True

    @aedt_exception_handler
    def validate_simple(self, logfile=None):
        """Validate a design.

        Parameters
        ----------
        logfile : str, optional
            Name of the log file to save validation information to.
            The default is ``None``.

        Returns
        -------
        int
            ``1`` when successful, ``0`` when failed.

        """
        if logfile:
            return self._odesign.ValidateDesign(logfile)
        else:
            return self._odesign.ValidateDesign()

    @aedt_exception_handler
    def get_evaluated_value(self, variable_name, variation=None, units=None):
        """Retrieve the evaluated value of a design property or project variable in SI units if no Unit is provided.

        Parameters
        ----------
        variable_name : str
            Name of the design property or project variable.
        variation : float, optional
            Variation value for the evaluation. The default is ``None``,
            in which case the nominal variation is used.
        units : str
            Name of the unit to rescale method. SI will be applied by default.

        Returns
        -------
        float
            Evaluated value of the design property or project variable in SI units.

        Examples
        --------

        >>> M3D = Maxwell3d()
        >>> M3D["p1"] = "10mm"
        >>> M3D["p2"] = "20mm"
        >>> M3D["p3"] = "P1 * p2"
        >>> eval_p3 = M3D.get_evaluated_value("p3")

        """
        if not variation:
            variation_string = self._odesign.GetNominalVariation()
        else:
            variation_string = self.design_variation(variation_string=variation)

        si_value = self._odesign.GetVariationVariableValue(variation_string, variable_name)
        if units:
            scale = AEDT_units[unit_system(units)][units]
            if isinstance(scale, tuple):
                return scale[0](si_value, True)
            else:
                return si_value / scale
        return si_value

    @aedt_exception_handler
    def evaluate_expression(self, expression_string):
        """Evaluate a valid string expression and return the numerical value in SI units.

        Parameters
        ----------
        expression_string : str
            A valid string expression for a design property or project variable.
            For example, ``"34mm*sqrt(2)"`` or ``"$G1*p2/34"``.

        Returns
        -------
        float
            Evaluated value for the string expression.

        """
        # Set the value of an internal reserved design variable to the specified string
        if expression_string in self._variable_manager.variables:
            return self._variable_manager.variables[expression_string]
        else:
            try:
                self._variable_manager.set_variable(
                    "pyaedt_evaluator",
                    expression=expression_string,
                    readonly=True,
                    hidden=True,
                    description="Internal_Evaluator",
                )
            except:
                raise ("Invalid string expression {}".expression_string)

            # Extract the numeric value of the expression (in SI units!)
            return self._variable_manager.variables["pyaedt_evaluator"].value

    @aedt_exception_handler
    def design_variation(self, variation_string=None):
        """Generate a string to specify a desired variation.

        This method converts an input string defining a desired solution variation into a valid
        string taking into account all existing design properties and project variables, including
        dependent (non-sweep) properties.

        This is needed because the standard method COM function ``GetVariationVariableValue``
        does not work for obtaining values of dependent (non-sweep variables).
        Using the new beta feature object-oriented scripting model could make this redundant in
        future releases.

        Parameters
        ----------
        variation_string : str, optional
            Variation string. For example, ``"p1=1mm"`` or ``"p2=3mm"``.

        Returns
        -------
        str
            String specifying the desired variation.

        """
        nominal = self._odesign.GetNominalVariation()
        if variation_string:
            # decompose the nominal variation into a dictionary of name[value]
            nominal_dict = variation_string_to_dict(nominal)

            # decompose the desired variation into a dictionary of name[value]
            var_dict = variation_string_to_dict(variation_string)

            # set the values of the desired variation in the active design
            for key, value in var_dict.items():
                self[key] = value

            # get the desired variation values
            nominal = self._odesign.GetNominalVariation()

            # Reset the nominal values in the active design
            for key in var_dict:
                self[key] = nominal_dict[key]

        return nominal

    @aedt_exception_handler
    def _assert_consistent_design_type(self, des_name):
        """Assert consistent design type.

        Parameters
        ----------
        des_name : str
            Name of the design.


        Returns
        -------

        """
        if des_name in self.design_list:
            self._odesign = self._oproject.SetActiveDesign(des_name)
            dtype = self._odesign.GetDesignType()
            if dtype != "RMxprt":
                assert dtype == self._design_type, "Error: Specified design is not of type {}.".format(
                    self._design_type
                )
            else:
                assert ("RMxprtSolution" == self._design_type) or (
                    "ModelCreation" == self._design_type
                ), "Error: Specified design is not of type {}.".format(self._design_type)
            return True
        else:
            return des_name

    @aedt_exception_handler
    def _check_solution_consistency(self):
        """Check solution consistency."""
        if self._solution_type:
            return self._odesign.GetSolutionType() in self._solution_type
        else:
            return True

    @aedt_exception_handler
    def _check_design_consistency(self):
        """ """
        consistent = False
        destype = self._odesign.GetDesignType()
        if destype == self._design_type:
            consistent = self._check_solution_consistency()
        return consistent<|MERGE_RESOLUTION|>--- conflicted
+++ resolved
@@ -549,23 +549,7 @@
         close_on_exit=False,
         student_version=False,
     ):
-<<<<<<< HEAD
-        self.oboundary = None
-
-        self.omodelsetup = None
-
-        self.oimportexport = None
-
-        self.ooptimetrics = None
-
-        self.ooutput_variable = None
-
-        self.odesktop = None
-
-        self.oanalysis = None
-=======
         self._init_variables()
->>>>>>> 1f20daa1
         # Get Desktop from global Desktop Environment
         self._project_dictionary = OrderedDict()
         self.boundaries = []
@@ -599,12 +583,8 @@
         self._design_type = design_type
         self.oproject = project_name
         self.odesign = design_name
-<<<<<<< HEAD
-        self.oimportexport = self._desktop.GetTool("ImportExport")
-=======
 
         self.oimport_export = self._desktop.GetTool("ImportExport")
->>>>>>> 1f20daa1
         self.odefinition_manager = self._oproject.GetDefinitionManager()
         self.omaterial_manager = self.odefinition_manager.GetManager("Material")
         self.odesktop = self._desktop
@@ -661,11 +641,7 @@
         start = time.time()
         if not self._project_dictionary:
             self._project_dictionary = load_entire_aedt_file(self.project_file)
-<<<<<<< HEAD
             self._logger.info("AEDT Load time {}".format(time.time() - start))
-=======
-            self._messenger.add_info_message("AEDT Load time {}".format(time.time() - start))
->>>>>>> 1f20daa1
         return self._project_dictionary
 
     @property
