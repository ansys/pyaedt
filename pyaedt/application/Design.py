"""
This module contains these classes: `Design` and `DesignCache`.

This module provides all functionalities for basic project information and objects.
These classes are inherited in the main tool class.

"""
from __future__ import absolute_import

import os
import re
import shutil
import sys
import json
import string
import random
import time
import logging
import gc
import warnings
from collections import OrderedDict

from pyaedt.application.Variables import VariableManager, DataSet
from pyaedt.generic.constants import AEDT_UNITS, unit_system
from pyaedt.desktop import Desktop
from pyaedt.desktop import exception_to_desktop, release_desktop, get_version_env_variable
from pyaedt.generic.LoadAEDTFile import load_entire_aedt_file
from pyaedt.generic.general_methods import aedt_exception_handler, write_csv
from pyaedt.generic.DataHandlers import variation_string_to_dict
from pyaedt.modules.Boundary import BoundaryObject
from pyaedt.generic.general_methods import generate_unique_name


if sys.version_info.major > 2:
    import base64

design_solutions = {
    "Maxwell 2D": [
        "MagnetostaticXY",
        "MagnetostaticZ",
        "EddyCurrentXY",
        "EddyCurrentZ",
        "TransientXY",
        "TransientZ",
        "ElectrostaticXY",
        "ElectrostaticZ",
        "ElectricTransientXY",
        "ElectricTransientZ",
        "ElectroDCConductionXY",
        "ElectroDCConductionZ",
    ],
    "Maxwell 3D": [
        "Magnetostatic",
        "EddyCurrent",
        "Transient",
        "Electrostatic",
        "DCConduction",
        "ElectroDCConduction",
        "ElectricTransient",
    ],
    "Twin Builder": ["TR", "AC", "DC"],
    "Circuit Design": ["NexximLNA"],
    "2D Extractor": ["Open", "Closed"],
    "Q3D Extractor": ["Q3D Extractor"],
    "HFSS": ["DrivenModal", "DrivenTerminal", "Transient Network", "Eigenmode", "Characteristic Mode", "SBR+"],
    "Icepak": [
        "SteadyStateTemperatureAndFlow",
        "SteadyStateTemperatureOnly",
        "SteadyStateFlowOnly",
        "TransientTemperatureAndFlow",
        "TransientTemperatureOnly",
        "TransientFlowOnly",
    ],
    "RMxprtSolution": [
        "IRIM",
        "ORIM",
        "SRIM",
        "WRIM",
        "DFIG",
        "AFIM",
        "HM",
        "RFSM",
        "RASM",
        "RSM",
        "ISM",
        "APSM",
        "IBDM",
        "ABDM",
        "TPIM",
        "SPIM",
        "TPSM",
        "BLDC",
        "ASSM",
        "PMDC",
        "SRM",
        "LSSM",
        "UNIM",
        "DCM",
        "CPSM",
        "NSSM",
    ],
    "ModelCreation": [
        "IRIM",
        "ORIM",
        "SRIM",
        "WRIM",
        "DFIG",
        "AFIM",
        "HM",
        "RFSM",
        "RASM",
        "RSM",
        "ISM",
        "APSM",
        "IBDM",
        "ABDM",
    ],
    "HFSS 3D Layout Design": [""],
    "Mechanical": ["Thermal", "Modal", "Structural"],
    "EMIT": ["EMIT"],
}

solutions_settings = {
    "DrivenModal": "DrivenModal",
    "DrivenTerminal": "DrivenTerminal",
    "EigenMode": "EigenMode",
    "Transient Network": "Transient Network",
    "SBR+": "SBR+",
    "Transient": "Transient",
    "Magnetostatic": "Magnetostatic",
    "EddyCurrent": "EddyCurrent",
    "Electrostatic": "Electrostatic",
    "ElectroDCConduction": "ElectroDCConduction",
    "ElectricTransient": "ElectricTransient",
    "Matrix": "Matrix",
    "SteadyStateTemperatureAndFlow": [
        "NAME:SolutionTypeOption",
        "SolutionTypeOption:=",
        "SteadyState",
        "ProblemOption:=",
        "TemperatureAndFlow",
    ],
    "SteadyStateTemperatureOnly": [
        "NAME:SolutionTypeOption",
        "SolutionTypeOption:=",
        "SteadyState",
        "ProblemOption:=",
        "TemperatureOnly",
    ],
    "SteadyStateFlowOnly": [
        "NAME:SolutionTypeOption",
        "SolutionTypeOption:=",
        "SteadyState",
        "ProblemOption:=",
        "FlowOnly",
    ],
    "TransientTemperatureAndFlow": [
        "NAME:SolutionTypeOption",
        "SolutionTypeOption:=",
        "Transient",
        "ProblemOption:=",
        "TemperatureAndFlow",
    ],
    "TransientTemperatureOnly": [
        "NAME:SolutionTypeOption",
        "SolutionTypeOption:=",
        "Transient",
        "ProblemOption:=",
        "TemperatureOnly",
    ],
    "TransientFlowOnly": [
        "NAME:SolutionTypeOption",
        "SolutionTypeOption:=",
        "Transient",
        "ProblemOption:=",
        "FlowOnly",
    ],
    "NexximLNA": "NexximLNA",
    "NexximDC": "NexximDC",
    "NexximTransient": "NexximTransient",
    "NexximQuickEye": "NexximQuickEye",
    "NexximVerifEye": "NexximVerifEye",
    "NexximAMI": "NexximAMI",
    "NexximOscillatorRSF": "NexximOscillatorRSF",
    "NexximOscillator1T": "NexximOscillator1T",
    "NexximOscillatorNT": "NexximOscillatorNT",
    "NexximHarmonicBalance1T": "NexximHarmonicBalance1T",
    "NexximHarmonicBalanceNT": "NexximHarmonicBalanceNT",
    "NexximSystem": "NexximSystem",
    "NexximTVNoise": "NexximTVNoise",
    "HSPICE": "HSPICE",
    "TR": "TR",
    "Open": "Open",
    "Closed": "Closed",
    "TransientXY": ["Transient", "XY"],
    "TransientZ": ["Transient", "about Z"],
    "MagnetostaticXY": ["Magnetostatic", "XY"],
    "MagnetostaticZ": ["Magnetostatic", "about Z"],
    "EddyCurrentXY": ["EddyCurrent", "XY"],
    "EddyCurrentZ": ["EddyCurrent", "about Z"],
    "ElectrostaticXY": ["Electrostatic", "XY"],
    "ElectrostaticZ": ["Electrostatic", "about Z"],
    "ElectroDCConductionXY": ["ElectroDCConduction", "XY"],
    "ElectroDCConductionZ": ["ElectroDCConduction", "about Z"],
    "ElectricTransientXY": ["ElectricTransient", "XY"],
    "ElectricTransientZ": ["ElectricTransient", "about Z"],
    "Modal": "Modal",
    "Thermal": "Thermal",
    "Structural": "Structural",
    "IRIM": "IRIM",
    "ORIM": "ORIM",
    "SRIM": "SRIM",
    "WRIM": "WRIM",
    "DFIG": "DFIG",
    "AFIM": "AFIM",
    "HM": "HM",
    "RFSM": "RFSM",
    "RASM": "RASM",
    "RSM": "RSM",
    "ISM": "ISM",
    "APSM": "APSM",
    "IBDM": "IBDM",
    "ABDM": "ABDM",
    "TPIM": "TPIM",
    "SPIM": "SPIM",
    "TPSM": "TPSM",
    "BLDC": "BLDC",
    "ASSM": "ASSM",
    "PMDC": "PMDC",
    "SRM": "SRM",
    "LSSM": "LSSM",
    "UNIM": "UNIM",
    "DCM": "DCM",
    "CPSM": "CPSM",
    "NSSM": "NSSM",
}

model_names = {
    "Maxwell 2D": "Maxwell2DModel",
    "Maxwell 3D": "Maxwell3DModel",
    "Twin Builder": "SimplorerCircuit",
    "Circuit Design": "NexximCircuit",
    "2D Extractor": "2DExtractorModel",
    "Q3D Extractor": "Q3DModel",
    "HFSS": "HFSSModel",
    "Mechanical": "MechanicalModel",
    "Icepak": "IcepakModel",
    "RMxprtSolution": "RMxprtDesign",
    "ModelCreation": "RMxprtDesign",
    "HFSS 3D Layout Design": "PlanarEMCircuit",
    "EMIT Design": "EMIT Design",
}


def list_difference(list1, list2):
    return list(set(list1) - set(list2))


class DesignCache(object):
    """Analyzes the differences in the state of a design between two points in time.

    The contents of the design tracked in the Message Manager currently are:

        * global-level messages
        * project-level messages
        * design-level messages

    Parameters
    ----------
    parent : str
        Name of the parent object.

    """

    def __init__(self, app):
        self._app = app
        self._allow_errors_local = []
        self._allow_errors_global = []
        self.clear()
        self._snapshot = self.design_snapshot()

    @property
    def allowed_error_messages(self):
        """Add this error message to the ignored error messages."""
        return self._allow_errors_global + self._allow_errors_local

    def ignore_error_message_local(self, msg):
        """Add this error message to the ignored local error messages."""
        self._allow_errors_local.append("[error] {}".format(msg))

    def ignore_error_message_global(self, msg):
        """Add this error message to the ignored global error messages."""
        self._allow_errors_global.append("[error] {}".format(msg))

    @property
    def no_change(self):
        """Check if the design snapshot is unchanged since the last update.

        Returns
        --------
        bool
            ``True`` when the design snapshot is unchanged since the
            last update, ``False`` otherwise.
        """
        return self._no_change

    @property
    def delta_global_messages(self):
        """Check for any new or missing global-level messages since the last update.

        Returns
        -------
        list of str
            List of any new or missing global-level messages since the last update.
        """
        return self._delta_global_messages

    @property
    def delta_project_messages(self):
        """Check for any new or missing project-level messages since the last update.

        Returns
        -------
        list of str
            List of any new or missing project-level messages since the last update.
        """
        return self._delta_global_messages

    @property
    def delta_design_messages(self):
        """Check for any new or missing design-level messages since the last update.

        Returns
        -------
        list of str
            List of any new or missing design-level messages since the last update.
        """
        return self._delta_design_messages

    @property
    def delta_error_messages(self):
        """Check for any new or missing error messages since the last update.

        Returns
        -------
        list of str
            List of any new or missing error messages since the last update.
        """
        return self._new_error_messages

    @property
    def no_new_messages(self):
        """Check for any new messages that have appeared since the last update or since the Message Manager was cleared.

        Returns
        -------
        bool
            ``True`` if new messages have appeared since the last
            update or since the Message Manager was cleared, ``False``
            otherwise.
        """
        return not bool(self._delta_messages)

    @property
    def no_new_errors(self):
        """Check for any new error messages that have appeared since the last uodate.

        Returns
        -------
        bool
            ``True`` if new error messages have appeared since the
            last update, ``False`` otherwise.
        """
        return not bool(self._new_error_messages)

    @property
    def no_new_warnings(self):
        """Check for any new warning messages that have appeared since the last uodate.

        Returns
        -------
        bool
            ``True`` if new error messages have appeared since the
            last update, ``False`` otherwise.
        """
        return not bool(self._new_warning_messages)

    @property
    def no_change(self):
        """Check if cache elements are unchanged since the last update.

        Returns
        -------
        bool
            ``True`` if the cache elements are unchanged since the last update.
        """
        return self.no_new_messages

    def design_snapshot(self):
        """Retrieve the design snapshot.

        Returns
        -------
        type
            Snapshot object.
        """
        snapshot = {
            "Solids:": self._app.modeler.primitives.solid_names,
            "Lines:": self._app.modeler.primitives.line_names,
            "Sheets": self._app.modeler.primitives.sheet_names,
            "DesignName": self._app.design_name,
        }
        return snapshot

    def clear(self):
        """Clear cached values."""
        self._messages_global_level = []
        self._messages_project_level = []
        self._messages_design_level = []

    def update(self):
        """Update the current state.

        Retrieve the current state values from the design and perform
        a delta calculation with the cached values.  Then replace the
        cached values with the current values.

        .. note::
           The update is done automatically when the property
           ``'no_change'`` is accessed.
        """

        messages = self._app._messenger.messages

        # Check whether the design snapshot has changed since the last update
        new_snapshot = self.design_snapshot()
        if new_snapshot == self._snapshot:
            self._no_change = True
        else:
            self._no_change = False

        self._snapshot = new_snapshot

        self._delta_global_messages = list_difference(messages.global_level, self._messages_global_level)
        self._delta_project_messages = list_difference(messages.project_level, self._messages_project_level)
        self._delta_design_messages = list_difference(messages.design_level, self._messages_design_level)
        self._delta_messages_unfiltered = (
            self._delta_global_messages + self._delta_project_messages + self._delta_design_messages
        )

        # filter out allowed messages
        self._delta_messages = []
        for msg in self._delta_messages_unfiltered:
            mask = False
            allowed_errors = self._allow_errors_local + self._allow_errors_global
            for allowed in allowed_errors:
                if msg.find(allowed) == 0:
                    mask = True
                    break
            if not mask:
                self._delta_messages.append(msg)

        self._new_error_messages = [msg for msg in self._delta_messages if msg.find("[error]") == 0]
        self._new_warning_messages = [msg for msg in self._delta_messages if msg.find("[warning]") == 0]

        self._messages_global_level = messages.global_level
        self._messages_project_level = messages.project_level
        self._messages_design_level = messages.design_level

        self._allow_errors_local = []

        return self


class Design(object):
    """Contains all functions and objects connected to the active project and design.

    This class is inherited in the caller application and is accessible through it ( eg. ``hfss.method_name``).

    Parameters
    ----------
    design_type : str
        Type of the design.
    project_name : str, optional
        Name of the project to select or the full path to the project
        or AEDTZ archive to open. The default is ``None``, in which
        case an attempt is made to get an active project. If no
        projects are present, an empty project is created.
    design_name : str, optional
        Name of the design to select. The default is ``None``, in
        which case an attempt is made to get an active design. If no
        designs are present, an empty design is created.
    solution_type : str, optional
        Solution type to apply to the design. The default is
        ``None``, in which case the default type is applied.
    specified_version : str, optional
        Version of AEDT to use. The default is ``None``, in which case
        the active version or latest installed version is used.
    NG : bool, optional
        Whether to run AEDT in the non-graphical mode. The default
        is ``False``, in which case AEDT launches in the graphical mode.
    new_desktop_session : bool, optional
        Whether to launch an instance of AEDT in a new thread, even if
        another instance of the ``specified_version`` is active on the
        machine. The default is ``True``.
    close_on_exit : bool, optional
        Whether to release AEDT on exit. The default is ``False``.
    student_version : bool, optional
        Whether to enable the student version of AEDT. The default
        is ``False``.

    """

    def __str__(self):
        pyaedt_details = "      pyaedt API\n"
        pyaedt_details += "pyaedt running AEDT Version {} \n".format(self._aedt_version)
        pyaedt_details += "Running {} tool in AEDT\n".format(self.design_type)
        pyaedt_details += "Solution Type: {} \n".format(self.solution_type)
        pyaedt_details += "Project Name: {} Design Name {} \n".format(self.project_name, self.design_name)
        pyaedt_details += 'Project Path: "{}" \n'.format(self.project_path)
        return pyaedt_details

    def __exit__(self, ex_type, ex_value, ex_traceback):
        if ex_type:
            exception_to_desktop(ex_value, ex_traceback)
        if self.release_on_exit:
            self.release_desktop(self.close_on_exit, self.close_on_exit)

    def __enter__(self):
        pass

    @aedt_exception_handler
    def __getitem__(self, variable_name):
        return self.variable_manager[variable_name].string_value

    @aedt_exception_handler
    def __setitem__(self, variable_name, variable_value):
        self.variable_manager[variable_name] = variable_value
        return True

    def __init__(
        self,
        design_type,
        project_name=None,
        design_name=None,
        solution_type=None,
        specified_version=None,
        non_graphical=False,
        new_desktop_session=False,
        close_on_exit=False,
        student_version=False,
    ):
        self._init_variables()
        # Get Desktop from global Desktop Environment
        self._project_dictionary = OrderedDict()
        self.boundaries = []
        self.project_datasets = {}
        self.design_datasets = {}
        main_module = sys.modules["__main__"]
        self.close_on_exit = close_on_exit

        if "pyaedt_initialized" not in dir(main_module):
            desktop = Desktop(specified_version, non_graphical, new_desktop_session, close_on_exit, student_version)
            self._logger = desktop.logger
            self.release_on_exit = True
        else:
            self._logger = main_module.aedt_logger
            self.release_on_exit = False

        self._mttime = None
        assert design_type in design_solutions, "Invalid design type is specified: {}.".format(design_type)
        self._design_type = design_type
        self._desktop = main_module.oDesktop
        self._desktop_install_dir = main_module.sDesktopinstallDirectory
        self._messenger = self._logger._messenger
        self._aedt_version = self._desktop.GetVersion()[0:6]

        if solution_type:
            assert (
                solution_type in design_solutions[design_type]
            ), "Invalid solution type {0} exists for design type {1}.".format(solution_type, design_type)
        self._solution_type = solution_type
        self._oproject = None
        self._odesign = None
        self._design_type = design_type
        self.oproject = project_name
        self.odesign = design_name
        self._oimport_export = self._desktop.GetTool("ImportExport")
<<<<<<< HEAD
        self._odefinition_manager = self._oproject.GetDefinitionManager()
        self._omaterial_manager = self.odefinition_manager.GetManager("Material")
=======
        self.odesktop = self._desktop
>>>>>>> 85238c78
        self._variable_manager = VariableManager(self)
        self.solution_type = self._solution_type
        self.project_datasets = self._get_project_datasets()
        self.design_datasets = self._get_design_datasets()

    @property
    def odesktop(self):
        """Desktop instance containing all projects and designs."""
        return self._desktop

    @property
    def oimport_export(self):
        """Import Export Manager Module.

        References
        ----------

        >>> oDesktop.GetTool("ImportExport")"""
        return self._oimport_export

    @property
    def odefinition_manager(self):
        """Definition Manager Module.

        References
        ----------

        >>> oDefinitionManager = oProject.GetDefinitionManager()
        """
        return self.oproject.GetDefinitionManager()

    @property
    def omaterial_manager(self):
        """Material Manager Module.

        References
        ----------

        >>> oMaterialManager = oDefinitionManager.GetManager("Material")
        """
        return self.odefinition_manager.GetManager("Material")

    @aedt_exception_handler
    def __delitem__(self, key):
        """Implement destructor with array name or index."""
        del self._variable_manager[key]

    def _init_variables(self):
        self._oboundary = None
        self._oimport_export = None
        self._ooptimetrics = None
        self._ooutput_variable = None
        self._oanalysis = None
        self._modeler = None
        self._post = None
        self._materials = None
        self._variable_manager = None
        self.opti_parametric = None
        self.opti_optimization = None
        self.opti_doe = None
        self.opti_designxplorer = None
        self.opti_sensitivity = None
        self.opti_statistical = None
        self.native_components = None
        self._mesh = None

    @property
    def logger(self):
        """Logger for the Design.

        Returns
        -------
        :class:`pyaedt.aedt_logger.AedtLogger`
        """
        return self._logger

    @property
    def project_properies(self):
        """Project properties.

        Returns
        -------
        dict
            Dictionary of the project properties.
        """
        start = time.time()
        if not self._project_dictionary and os.path.exists(self.project_file):
            self._project_dictionary = load_entire_aedt_file(self.project_file)
            self._logger.info("AEDT Load time {}".format(time.time() - start))
        return self._project_dictionary

    @property
    def design_properties(self, design_name=None):
        """Design properties.

        Parameters
        ----------
        design_name : str, optional
            Name of the design to select. The default is ``None``, in
            which case an attempt is made to get an active design. If no
            designs are present, an empty design is created.

        Returns
        -------
        dict
           Dictionary of the design properties.

        """
        if not design_name:
            design_name = self.design_name
        try:
            if model_names[self._design_type] in self.project_properies["AnsoftProject"]:
                designs = self.project_properies["AnsoftProject"][model_names[self._design_type]]
                if isinstance(designs, list):
                    for design in designs:
                        if design["Name"] == design_name:
                            return design
                else:
                    if designs["Name"] == design_name:
                        return designs
        except:
            return OrderedDict()

    @property
    def aedt_version_id(self):
        """AEDT version.

        Returns
        -------
        str
            Version of AEDT.

        References
        ----------

        >>> oDesktop.GetVersion()
        """
        version = self.odesktop.GetVersion()
        return get_version_env_variable(version)

    @property
    def design_name(self):
        """Design name.

        Returns
        -------
        str
            Name of the parent AEDT design.

        References
        ----------

        >>> oDesign.GetName
        >>> oDesign.RenameDesignInstance

        Examples
        --------
        Set the design name.

        >>> from pyaedt import Hfss
        >>> hfss = Hfss()
        >>> hfss.design_name = 'new_design'
        """
        if not self.odesign:
            return None
        name = self.odesign.GetName()
        if ";" in name:
            return name.split(";")[1]
        else:
            return name

    @design_name.setter
    @aedt_exception_handler
    def design_name(self, new_name):
        if ";" in new_name:
            new_name = new_name.split(";")[1]

        self.odesign.RenameDesignInstance(self.design_name, new_name)
        timeout = 5.0
        timestep = 0.1
        while new_name not in [i.GetName() for i in list(self._oproject.GetDesigns())]:
            time.sleep(timestep)
            timeout -= timestep
            assert timeout >= 0

    @property
    def design_list(self):
        """Design list.

        Returns
        -------
        list
            List of the designs.

        References
        ----------

        >>> oProject.GetTopDesignList()
        """
        deslist = list(self.oproject.GetTopDesignList())
        updateddeslist = []
        for el in deslist:
            m = re.search(r"[^;]+$", el)
            updateddeslist.append(m.group(0))
        return updateddeslist

    @property
    def design_type(self):
        """Design type.

        Options are ``"Circuit Design"``, ``"Emit"``, ``"HFSS"``,
        ``"HFSS 3D Layout Design"``, ``"Icepak"``, ``"Maxwell 2D"``,
        ``"Maxwell 3D"``, ``"Mechanical"``, ``"ModelCreation"``,
        ``"Q2D Extractor"``, ``"Q3D Extractor"``, ``"RMxprtSolution"``,
        and ``"Twin Builder"``.

        Returns
        -------
        str
            Type of the design. See above for a list of possible return values.

        """
        return self._design_type

    @property
    def project_name(self):
        """Project name.

        Returns
        -------
        str
            Name of the project.

        References
        ----------

        >>> oProject.GetName
        """
        if self._oproject:
            return self._oproject.GetName()
        else:
            return None

    @property
    def project_list(self):
        """Project list.

        Returns
        -------
        list
            List of projects.

        References
        ----------

        >>> oDesktop.GetProjectList
        """
        return list(self.odesktop.GetProjectList())

    @property
    def project_path(self):
        """Project path.

        Returns
        -------
        str
            Path to the project file.

        References
        ----------

        >>> oProject.GetPath
        """
        return os.path.normpath(self._oproject.GetPath())

    @property
    def project_file(self):
        """Project file.

        Returns
        -------
        str
            Full absolute name and path for the project file.

        """
        return os.path.join(self.project_path, self.project_name + ".aedt")

    @property
    def lock_file(self):
        """Lock file.

        Returns
        -------
        str
            Full absolute name and path for the project lock file.

        """
        return os.path.join(self.project_path, self.project_name + ".aedt.lock")

    @property
    def results_directory(self):
        """Results directory.

        Returns
        -------
        str
            Full absolute path for the ``aedtresults`` directory.

        """
        return os.path.join(self.project_path, self.project_name + ".aedtresults")

    @property
    def solution_type(self):
        """Solution type.

        Returns
        -------
        str
            Type of the solution.

        References
        ----------

        >>> oDesign.GetSolutionType
        >>> oDesign.SetSolutionType
        """
        try:
            return self._odesign.GetSolutionType()
        except:
            if self.design_type == "Q3D Extractor":
                return "Matrix"
            elif self.design_type == "HFSS 3D Layout Design":
                return "HFSS3DLayout"
            else:
                return None

    @solution_type.setter
    @aedt_exception_handler
    def solution_type(self, soltype):
        self._solution_type = soltype
        if soltype:
            sol = solutions_settings[soltype]
            try:
                if self.design_type == "Maxwell 2D":
                    self.odesign.SetSolutionType(sol[0], sol[1])
                else:
                    self.odesign.SetSolutionType(sol)
            except:
                pass

    @property
    def valid_design(self):
        """Valid design.

        Returns
        -------
        bool
            ``True`` when the project and design exists, ``False`` otherwise.

        """
        if self._oproject and self._odesign:
            return True
        else:
            return False

    @property
    def personallib(self):
        """PersonalLib directory.

        Returns
        -------
        str
            Full absolute path for the ``PersonalLib`` directory.

        References
        ----------

        >>> oDesktop.GetPersonalLibDirectory
        """
        return os.path.normpath(self.odesktop.GetPersonalLibDirectory())

    @property
    def userlib(self):
        """UserLib directory.

        Returns
        -------
        str
            Full absolute path for the ``UserLib`` directory.

        References
        ----------

        >>> oDesktop.GetUserLibDirectory
        """
        return os.path.normpath(self.odesktop.GetUserLibDirectory())

    @property
    def syslib(self):
        """SysLib directory.

        Returns
        -------
        str
            Full absolute path for the ``SysLib`` directory.

        References
        ----------

        >>> oDesktop.GetLibraryDirectory
        """
        return os.path.normpath(self.odesktop.GetLibraryDirectory())

    @property
    def src_dir(self):
        """Source directory for Python.

        Returns
        -------
        str
            Full absolute path for the ``python`` directory.

        """
        return os.path.dirname(os.path.realpath(__file__))

    @property
    def pyaedt_dir(self):
        """PyAEDT directory.

        Returns
        -------
        str
           Full absolute path for the ``pyaedt`` directory.

        """
        return os.path.realpath(os.path.join(self.src_dir, ".."))

    @property
    def library_list(self):
        """Library list.

        Returns
        -------
        list
            List of libraries: ``[syslib, userlib, personallib]``.

        """
        return [self.syslib, self.userlib, self.personallib]

    @property
    def temp_directory(self):
        """Path to the temporary directory.

        Returns
        -------
        str
            Full absolute path for the ``temp`` directory.

        """
        return os.path.normpath(self.odesktop.GetTempDirectory())

    @property
    def toolkit_directory(self):
        """Path to the toolkit directory.

        Returns
        -------
        str
            Full absolute path for the ``toolkit`` directory for this project.
            If this directory does not exist, it is created.

        """
        toolkit_directory = os.path.join(self.project_path, self.project_name + ".toolkit")
        if not os.path.isdir(toolkit_directory):
            os.mkdir(toolkit_directory)
        return toolkit_directory

    @property
    def working_directory(self):
        """Path to the working directory.

        Returns
        -------
        str
             Full absolute path for the project's working directory.
             If this directory does not exist, it is created.

        """
        working_directory = os.path.join(self.toolkit_directory, self.design_name)
        if not os.path.isdir(working_directory):
            os.mkdir(working_directory)
        return working_directory

    @property
    def default_solution_type(self):
        """Default solution type.

        Returns
        -------
        str
           Default for the solution type.

        """
        return design_solutions[self._design_type][0]

    @property
    def odesign(self):
        """Design.

        Returns
        -------
        type
            Design object.

        References
        ----------

        >>> oProject.SetActiveDesign
        >>> oProject.InsertDesign
        """
        return self._odesign

    @odesign.setter
    @aedt_exception_handler
    def odesign(self, des_name):
        warning_msg = None
        activedes = des_name
        if des_name:
            if self._assert_consistent_design_type(des_name) == des_name:
                self._insert_design(self._design_type, design_name=des_name, solution_type=self._solution_type)
        else:
            if self.design_list:
                self._odesign = self._oproject.GetDesign(self.design_list[0])
                if not self._check_design_consistency():
                    count_consistent_designs = 0
                    for des in self.design_list:
                        self._odesign = self._oproject.SetActiveDesign(des)
                        if self._check_design_consistency():
                            count_consistent_designs += 1
                            activedes = des
                    if count_consistent_designs != 1:
                        warning_msg = "No consistent unique design is present. Inserting a new design."
                    else:
                        self._odesign = self.oproject.SetActiveDesign(activedes)
                        self.logger.info("Active Design set to {}".format(activedes))
                else:
                    self._odesign = self._oproject.SetActiveDesign(self.design_list[0])
                    self.logger.info("Active design is set to {}".format(self.design_list[0]))
            else:
                warning_msg = "No design is present. Inserting a new design."

            if warning_msg:
                self.logger.info(warning_msg)
                self._insert_design(self._design_type, solution_type=self._solution_type)
        self.boundaries = self._get_boundaries_data()

    @property
    def oproject(self):
        """Property.

        Returns
        -------
            Project object

        References
        ----------

        >>> oDesktop.GetActiveProject
        >>> oDesktop.SetActiveProject
        >>> oDesktop.NewProject
        """
        return self._oproject

    @oproject.setter
    @aedt_exception_handler
    def oproject(self, proj_name=None):
        if not proj_name:
            self._oproject = self.odesktop.GetActiveProject()
            if self._oproject:
                self.logger.info(
                    "No project is defined. Project {} exists and has been read.".format(self._oproject.GetName())
                )
        else:
            if proj_name in self.odesktop.GetProjectList():
                self._oproject = self.odesktop.SetActiveProject(proj_name)
            elif os.path.exists(proj_name):
                if ".aedtz" in proj_name:
                    name = self._generate_unique_project_name()

                    path = os.path.dirname(proj_name)
                    self.odesktop.RestoreProjectArchive(proj_name, os.path.join(path, name), True, True)
                    time.sleep(0.5)
                    proj = self.odesktop.GetActiveProject()
                    self.logger.info("Archive {} has been restored to project {}".format(proj_name, proj.GetName()))
                elif ".def" in proj_name:
                    oTool = self.odesktop.GetTool("ImportExport")
                    oTool.ImportEDB(proj_name)
                    proj = self.odesktop.GetActiveProject()
                    proj.Save()
                    self.logger.info("EDB folder %s has been imported to project %s", proj_name, proj.GetName())
                else:
                    assert not os.path.exists(
                        proj_name + ".lock"
                    ), "Project is locked. Close or remove the lock before proceeding."
                    proj = self.odesktop.OpenProject(proj_name)
                    self.logger.info("Project %s has been opened.", proj.GetName())
                    time.sleep(0.5)
                self._oproject = proj
            else:
                self._oproject = self.odesktop.NewProject()
                if ".aedt" in proj_name:
                    self._oproject.Rename(proj_name, True)
                else:
                    self._oproject.Rename(os.path.join(self.project_path, proj_name + ".aedt"), True)
                self.logger.info("Project %s has been created.", self._oproject.GetName())
        if not self._oproject:
            self._oproject = self.odesktop.NewProject()
            self.logger.info("Project %s has been created.", self._oproject.GetName())

    @property
    def desktop_install_dir(self):
        """Desktop installation directory.

        Returns
        -------
        str
            AEDT installation directory.

        """
        return self._desktop_install_dir

    @aedt_exception_handler
    def export_profile(self, setup_name, variation_string="", file_path=None):
        """Export a solution profile to file.

        Parameters
        ----------
        setup_name : str
            Setup name. Eg ``'Setup1'``
        variation_string : str
            Variation string with values. Eg ``'radius=3mm'``
        file_path : str, optional
            full path to .prof file.


        Returns
        -------
        str
            File path if created.

        References
        ----------

        >>> oDesign.ExportProfile
        """
        if not file_path:
            file_path = os.path.join(self.project_path, generate_unique_name("Profile") + ".prop")
        self.odesign.ExportProfile(setup_name, variation_string, file_path)
        self.logger.info("Exported Profile to file {}".format(file_path))
        return file_path

    @aedt_exception_handler
    def add_info_message(self, message_text, message_type=None):
        """Add a type 0 "Info" message to either global, active project or active design
        level of the Message Manager tree.

        Also add an info message to the logger if the handler is present.

        Parameters
        ----------
        message_text : str
            Text to display as the info message.
        message_type : str, optional
            Level to add the info message to. Options are ``"Global"``,
            ``"Project"``, and ``"Design"``. The default is ``None``,
            in which case the info message gets added to the ``"Design"``
            level.

        Returns
        -------
        bool
            ``True`` if succeeded.

        Examples
        --------
        >>> from pyaedt import Hfss
        >>> hfss = Hfss()
        >>> hfss.logger.info("Global info message")
        >>> hfss.logger.project.info("Project info message")
        >>> hfss.logger.design.info("Design info message")

        """
        warnings.warn(
            "`add_info_message` is deprecated. Use `logger.design_logger.info` instead.",
            DeprecationWarning,
        )
        if message_type.lower() == "project":
            self.logger.project.info(message_text)
        elif message_type.lower() == "design":
            self.logger.design.info(message_text)
        else:
            self.logger.info(message_text)
        return True

    @aedt_exception_handler
    def add_warning_message(self, message_text, message_type=None):
        """Add a type 0 "Warning" message to either global, active project or active design
        level of the Message Manager tree.

        Also add an info message to the logger if the handler is present.

        Parameters
        ----------
        message_text : str
            Text to display as the warning message.
        message_type : str, optional
            Level to add the warning message to. Options are ``"Global"``,
            ``"Project"``, and ``"Design"``. The default is ``None``,
            in which case the warning message gets added to the ``"Design"``
            level.

        Returns
        -------
        bool
            ``True`` if succeeded.

        Examples
        --------
        >>> from pyaedt import Hfss
        >>> hfss = Hfss()
        >>> hfss.logger.warning("Global warning message", "Global")
        >>> hfss.logger.project.warning("Project warning message", "Project")
        >>> hfss.logger.design.warning("Design warning message")

        """
        warnings.warn(
            "`add_warning_message` is deprecated. Use `logger.design_logger.warning` instead.",
            DeprecationWarning,
        )

        if message_type.lower() == "project":
            self.logger.project.warning(message_text)
        elif message_type.lower() == "design":
            self.logger.design.warning(message_text)
        else:
            self.logger.warning(message_text)
        return True

    @aedt_exception_handler
    def add_error_message(self, message_text, message_type=None):
        """Add a type 0 "Error" message to either global, active project or active design
        level of the Message Manager tree.

        Also add an error message to the logger if the handler is present.

        Parameters
        ----------
        message_text : str
            Text to display as the error message.
        message_type : str, optional
            Level to add the error message to. Options are ``"Global"``,
            ``"Project"``, and ``"Design"``. The default is ``None``,
            in which case the error message gets added to the ``"Design"``
            level.

        Returns
        -------
        bool
            ``True`` if succeeded.

        Examples
        --------
        >>> from pyaedt import Hfss
        >>> hfss = Hfss()
        >>> hfss.logger.error("Global error message", "Global")
        >>> hfss.logger.project.error("Project error message", "Project")
        >>> hfss.logger.design.error("Design error message")

        """
        warnings.warn(
            "`add_error_message` is deprecated. Use `logger.design_logger.error` instead.",
            DeprecationWarning,
        )

        if message_type.lower() == "project":
            self.logger.project.error(message_text)
        elif message_type.lower() == "design":
            self.logger.design.error(message_text)
        else:
            self.logger.error(message_text)
        return True

    @property
    def variable_manager(self):
        """Variable manager for creating and managing project design and postprocessing variables.

        Returns
        -------
        pyaedt.application.Variables.VariableManager

        """
        return self._variable_manager

    @aedt_exception_handler
    def _arg_with_units(self, value, units=None):
        """Dimension argument.

        Parameters
        ----------
        value :

        sUnits : optional
             The default is ``None``.

        Returns
        -------
        str
            String concatenating value and unit.

        """
        if units is None:
            units = self.modeler.model_units
        if type(value) is str:
            try:
                float(value)
                val = "{0}{1}".format(value, units)
            except:
                val = value
        else:
            val = "{0}{1}".format(value, units)
        return val

    @aedt_exception_handler
    def set_license_type(self, license_type="Pool"):
        """Change the License Type between ``Pack`` and ``Pool``.

        .. note::
           The command returns ``True`` even if the Key is wrong due
           to API limitation.

        Parameters
        ----------
        license_type : str, optional
            Set License Type between ``Pack`` and ``Pool``.

        Returns
        -------
        bool

        References
        ----------

        >>> oDesktop.SetRegistryString
        """
        try:
            self.odesktop.SetRegistryString("Desktop/Settings/ProjectOptions/HPCLicenseType", license_type)
            return True
        except:
            return False

    @aedt_exception_handler
    def set_registry_key(self, key_full_name, key_value):
        """Change a specific registry key to new value.

        Parameters
        ----------
        key_full_name : str
            Desktop Registry Key full name.
        key_value : str, int
            Desktop Registry Key value.
        Returns
        -------
        bool

        References
        ----------

        >>> oDesktop.SetRegistryString
        >>> oDesktop.SetRegistryInt
        """
        if isinstance(key_value, str):
            try:
                self.odesktop.SetRegistryString(key_full_name, key_value)
                self.logger.info("Key %s correctly changed.", key_full_name)
                return True
            except:
                self.logger.warning("Error setting up Key %s.", key_full_name)
                return False
        elif isinstance(key_value, int):
            try:
                self.odesktop.SetRegistryInt(key_full_name, key_value)
                self.logger.info("Key %s correctly changed.", key_full_name)
                return True
            except:
                self.logger.warning("Error setting up Key %s.", key_full_name)
                return False
        else:
            self.logger.warning("Key Value must be an int or str.")
            return False

    @aedt_exception_handler
    def get_registry_key_string(self, key_full_name):
        """Get Desktop Registry Key Value if exists, otherwise ''.

        Parameters
        ----------
        key_full_name : str
            Desktop Registry Key full name.

        Returns
        -------
        str

        References
        ----------

        >>> oDesktop.GetRegistryString
        """
        return self.odesktop.GetRegistryString(key_full_name)

    @aedt_exception_handler
    def get_registry_key_int(self, key_full_name):
        """Get Desktop Registry Key Value if exists, otherwise 0.

        Parameters
        ----------
        key_full_name : str
            Desktop Registry Key full name.

        Returns
        -------
        str

        References
        ----------

        >>> oDesktop.GetRegistryInt
        """
        return self.odesktop.GetRegistryInt(key_full_name)

    @aedt_exception_handler
    def check_beta_option_enabled(self, beta_option_name):
        """Check if a Beta Option is enabled.

        Parameters
        ----------
        beta_option_name : str
            Name of the Beta Option to check. Example `'SF43060_HFSS_PI'`

        Returns
        -------
        bool
            `True` if succeeded.

        References
        ----------

        >>> oDesktop.GetRegistryString
        """
        limit = 100
        i = 0
        while limit > 0:
            a = self.get_registry_key_string("Desktop/Settings/ProjectOptions/EnabledBetaOptions/Item{}".format(i))
            if a and a == beta_option_name:
                return True
            elif a:
                limit -= 1
            else:
                limit = 0
        return False

    @aedt_exception_handler
    def _is_object_oriented_enabled(self):
        if self._aedt_version >= "2022.1":
            return True
        elif self.check_beta_option_enabled("SF159726_SCRIPTOBJECT"):
            return True
        else:
            try:
                self.oproject.GetChildObject("Variables")
                return True
            except:
                return False

    @aedt_exception_handler
    def set_active_dso_config_name(self, product_name="HFSS", config_name="Local"):
        """Change a specific registry key to new value.

        Parameters
        ----------
        product_name : str
            Name of the tool to which apply the active Configuration.
        config_name : str
            Name of configuration to apply.
        Returns
        -------
        bool

        References
        ----------

        >>> oDesktop.SetRegistryString
        """
        try:
            self.set_registry_key("Desktop/ActiveDSOConfigurations/{}".format(product_name), config_name)
            self.logger.info("Configuration Changed correctly to %s for %s.", config_name, product_name)
            return True
        except:
            self.logger.warning("Error Setting Up Configuration %s for %s.", config_name, product_name)
            return False

    @aedt_exception_handler
    def set_registry_from_file(self, registry_file, make_active=True):
        """Apply desktop Registry settings from acf file. A way to get an editable ACF file is to export a
        configuration from Desktop UI, edit and reuse it.

        Parameters
        ----------
        registry_file : str
            Full path to acf file.
        make_active : bool, optional
            Set imported Configuration as active.

        Returns
        -------
        bool

        References
        ----------

        >>> oDesktop.SetRegistryFromFile
        """
        try:
            self.odesktop.SetRegistryFromFile(registry_file)
            if make_active:
                with open(registry_file, "r") as f:
                    for line in f:
                        stripped_line = line.strip()
                        if "ConfigName" in stripped_line:
                            config_name = stripped_line.split("=")
                        elif "DesignType" in stripped_line:
                            design_type = stripped_line.split("=")
                            break
                    if design_type and config_name:
                        self.set_active_dso_config_name(design_type[1], config_name[1])
            return True
        except:
            return False

    @aedt_exception_handler
    def _optimetrics_variable_args(
        self,
        arg,
        optimetrics_type,
        variable_name,
        min_val=None,
        max_val=None,
        tolerance=None,
        probability=None,
        mean=None,
        enable=True,
    ):
        """Optimetrics variable arguments.

        Parameters
        ----------
        arg :

        optimetrics_type :

        variable_name : str
            Name of the variable.
        min_val : optional
            Minimum value for the variable. The default is ``None``.
        max_val :  optional
            Maximum value for the variable. The default is ``None``.
        tolerance : optional
            The default is ``None``.
        probability : optional
            The default is ``None``.
        mean : optional
            The default is ``None``.
        enable : bool, optional
            The default is ``True``.

        Returns
        -------

        """
        if "$" in variable_name:
            tab = "NAME:ProjectVariableTab"
            propserver = "ProjectVariables"
        else:
            tab = "NAME:LocalVariableTab"
            propserver = "LocalVariables"
        arg2 = ["NAME:" + optimetrics_type, "Included:=", enable]
        if min_val:
            arg2.append("Min:=")
            arg2.append(min_val)
        if max_val:
            arg2.append("Max:=")
            arg2.append(max_val)
        if tolerance:
            arg2.append("Tol:=")
            arg2.append(tolerance)
        if probability:
            arg2.append("Prob:=")
            arg2.append(probability)
        if mean:
            arg2.append("Mean:=")
            arg2.append(mean)
        arg3 = [tab, ["NAME:PropServers", propserver], ["NAME:ChangedProps", ["NAME:" + variable_name, arg2]]]
        arg.append(arg3)

    @aedt_exception_handler
    def activate_variable_statistical(
        self, variable_name, min_val=None, max_val=None, tolerance=None, probability=None, mean=None
    ):
        """Activate statitistical analysis for a variable and optionally set up ranges.

        Parameters
        ----------
        variable_name : str
            Name of the variable.
        min_val : optional
            Minimum value for the variable. The default is ``None``.
        max_val : optional
            Maximum value for the variable. The default is ``None``.
        tolerance : optional
            Tolerance value for the variable. The default is ``None``.
        probability : optional
            Probability value for the variable. The default is ``None``.
        mean :
            Mean value for the variable. The default is ``None``.

        Returns
        -------
        bool
            ``True`` when successful, ``False`` when failed.

        References
        ----------

        >>> oDesign.ChangeProperty
        """
        arg = ["NAME:AllTabs"]
        self._optimetrics_variable_args(
            arg, "Statistical", variable_name, min_val, max_val, tolerance, probability, mean
        )
        if "$" in variable_name:
            self.oproject.ChangeProperty(arg)
        else:
            self.odesign.ChangeProperty(arg)
        return True

    @aedt_exception_handler
    def activate_variable_optimization(self, variable_name, min_val=None, max_val=None):
        """Activate optimization analysis for a variable and optionally set up ranges.

        Parameters
        ----------
        variable_name : str
            Name of the variable.
        min_val : optional
            Minimum value for the variable. The default is ``None``.
        max_val : optional
            Maximum value for the variable. The default is ``None``.

        Returns
        -------
        bool
            ``True`` when successful, ``False`` when failed.

        References
        ----------

        >>> oDesign.ChangeProperty
        """
        arg = ["NAME:AllTabs"]
        self._optimetrics_variable_args(arg, "Optimization", variable_name, min_val, max_val)
        if "$" in variable_name:
            self.oproject.ChangeProperty(arg)
        else:
            self.odesign.ChangeProperty(arg)
        return True

    @aedt_exception_handler
    def activate_variable_sensitivity(self, variable_name, min_val=None, max_val=None):
        """Activate sensitivity analysis for a variable and optionally set up ranges.

        Parameters
        ----------
        variable_name : str
            Name of the variable.
        min_val : optional
            Minimum value for the variable. The default is ``None``.
        max_val : optional
            Maximum value for the variable. The default is ``None``.

        Returns
        -------
        bool
            ``True`` when successful, ``False`` when failed.

        References
        ----------

        >>> oDesign.ChangeProperty
        """
        arg = ["NAME:AllTabs"]
        self._optimetrics_variable_args(arg, "Sensitivity", variable_name, min_val, max_val)
        if "$" in variable_name:
            self.oproject.ChangeProperty(arg)
        else:
            self.odesign.ChangeProperty(arg)
        return True

    @aedt_exception_handler
    def activate_variable_tuning(self, variable_name, min_val=None, max_val=None):
        """Activate tuning analysis for a variable and optionally set up ranges.

        Parameters
        ----------
        variable_name : str
            Name of the variable.
        min_val : optional
            Minimum value for the variable. The default is ``None``.
        max_val : optional
            Maximum value for the variable. The default is ``None``.

        Returns
        -------
        bool
            ``True`` when successful, ``False`` when failed.

        References
        ----------

        >>> oDesign.ChangeProperty
        """
        arg = ["NAME:AllTabs"]
        self._optimetrics_variable_args(arg, "Tuning", variable_name, min_val, max_val)
        if "$" in variable_name:
            self.oproject.ChangeProperty(arg)
        else:
            self.odesign.ChangeProperty(arg)
        return True

    @aedt_exception_handler
    def deactivate_variable_statistical(self, variable_name):
        """Deactivate the statistical analysis for a variable.

        Parameters
        ----------
        variable_name : str
            Name of the variable.

        Returns
        -------
        bool
            ``True`` when successful, ``False`` when failed.

        References
        ----------

        >>> oDesign.ChangeProperty
        """
        arg = ["NAME:AllTabs"]
        self._optimetrics_variable_args(arg, "Statistical", variable_name, enable=False)
        if "$" in variable_name:
            self.oproject.ChangeProperty(arg)
        else:
            self.odesign.ChangeProperty(arg)
        return True

    @aedt_exception_handler
    def deactivate_variable_optimization(self, variable_name):
        """Deactivate the optimization analysis for a variable.

        Parameters
        ----------
        variable_name : str
            Name of the variable.

        Returns
        -------
        bool
            ``True`` when successful, ``False`` when failed.

        References
        ----------

        >>> oDesign.ChangeProperty
        """
        arg = ["NAME:AllTabs"]
        self._optimetrics_variable_args(arg, "Optimization", variable_name, enable=False)
        if "$" in variable_name:
            self.oproject.ChangeProperty(arg)
        else:
            self.odesign.ChangeProperty(arg)
        return True

    @aedt_exception_handler
    def deactivate_variable_sensitivity(self, variable_name):
        """Deactivate the sensitivity analysis for a variable.

        Parameters
        ----------
        variable_name : str
            Name of the variable.

        Returns
        -------
        bool
            ``True`` when successful, ``False`` when failed.

        References
        ----------

        >>> oDesign.ChangeProperty
        """
        arg = ["NAME:AllTabs"]
        self._optimetrics_variable_args(arg, "Sensitivity", variable_name, enable=False)
        if "$" in variable_name:
            self.oproject.ChangeProperty(arg)
        else:
            self.odesign.ChangeProperty(arg)
        return True

    @aedt_exception_handler
    def deactivate_variable_tuning(self, variable_name):
        """Deactivate the tuning analysis for a variable.

        Parameters
        ----------
        variable_name : str
            Name of the variable.

        Returns
        -------
        bool
            ``True`` when successful, ``False`` when failed.

        References
        ----------

        >>> oDesign.ChangeProperty
        """
        arg = ["NAME:AllTabs"]
        self._optimetrics_variable_args(arg, "Tuning", variable_name, enable=False)
        if "$" in variable_name:
            self.oproject.ChangeProperty(arg)
        else:
            self.odesign.ChangeProperty(arg)
        return True

    @aedt_exception_handler
    def _get_boundaries_data(self):
        """Retrieve boundary data.

        Returns
        -------
        [:class:`pyaedt.modules.Boundary.BoundaryObject`]
        """
        boundaries = []
        if self.design_properties and "BoundarySetup" in self.design_properties:
            for ds in self.design_properties["BoundarySetup"]["Boundaries"]:
                try:
                    if isinstance(self.design_properties["BoundarySetup"]["Boundaries"][ds], (OrderedDict, dict)):
                        boundaries.append(
                            BoundaryObject(
                                self,
                                ds,
                                self.design_properties["BoundarySetup"]["Boundaries"][ds],
                                self.design_properties["BoundarySetup"]["Boundaries"][ds]["BoundType"],
                            )
                        )
                except:
                    pass
        return boundaries

    @aedt_exception_handler
    def _get_ds_data(self, name, datas):
        """

        Parameters
        ----------
        name :

        datas :


        Returns
        -------

        """
        units = datas["DimUnits"]
        numcol = len(units)
        x = []
        y = []
        z = None
        v = None
        if numcol > 2:
            z = []
            v = []
        if "Coordinate" in datas:
            for el in datas["Coordinate"]:
                x.append(el["CoordPoint"][0])
                y.append(el["CoordPoint"][1])
                if numcol > 2:
                    z.append(el["CoordPoint"][2])
                    v.append(el["CoordPoint"][3])
        else:
            new_list = [datas["Points"][i : i + numcol] for i in range(0, len(datas["Points"]), numcol)]
            for el in new_list:
                x.append(el[0])
                y.append(el[1])
                if numcol > 2:
                    z.append(el[2])
                    v.append(el[3])
        if numcol == 2:
            return DataSet(self, name, x, y, z, v, units[0], units[1])
        else:
            return DataSet(self, name, x, y, z, v, units[0], units[1], units[2], units[3])

    @aedt_exception_handler
    def _get_project_datasets(self):
        """ """
        datasets = {}
        try:
            for ds in self.project_properies["AnsoftProject"]["ProjectDatasets"]["DatasetDefinitions"]:
                datas = self.project_properies["AnsoftProject"]["ProjectDatasets"]["DatasetDefinitions"][ds][
                    "Coordinates"
                ]
                datasets[ds] = self._get_ds_data(ds, datas)
        except:
            pass
        return datasets

    @aedt_exception_handler
    def _get_design_datasets(self):
        """ """
        datasets = {}
        try:
            for ds in self.design_properties["ModelSetup"]["DesignDatasets"]["DatasetDefinitions"]:
                datas = self.project_properies["ModelSetup"]["DesignDatasets"]["DatasetDefinitions"][ds]["Coordinates"]
                datasets[ds] = self._get_ds_data(ds, datas)
        except:
            pass
        return datasets

    @aedt_exception_handler
    def close_desktop(self):
        """Close the desktop and release AEDT.

        Returns
        -------
        bool
            ``True`` when successful, ``False`` when failed.

        """
        release_desktop()
        return True

    @aedt_exception_handler
    def autosave_disable(self):
        """Disable the Desktop Autosave.

        Returns
        -------
        bool
            ``True`` when successful, ``False`` when failed.

        References
        ----------

        >>> oDesktop.EnableAutoSave
        """
        self.odesktop.EnableAutoSave(False)
        return True

    @aedt_exception_handler
    def autosave_enable(self):
        """Enable the Desktop Autosave.

        Returns
        -------
        bool
            ``True`` when successful, ``False`` when failed.

        References
        ----------

        >>> oDesktop.EnableAutoSave
        """
        self.odesktop.EnableAutoSave(True)
        return True

    @aedt_exception_handler
    def release_desktop(self, close_projects=True, close_desktop=True):
        """Release the desktop.

        Parameters
        ----------
        close_projects : bool, optional
            Whether to close all projects. The default is ``True``.
        close_desktop : bool, optional
            Whether to close the desktop after releasing it. The default is ``True``.

        Returns
        -------
        bool
            ``True`` when successful, ``False`` when failed.

        """
        release_desktop(close_projects, close_desktop)
        props = [a for a in dir(self) if not a.startswith("__")]
        for a in props:
            self.__dict__.pop(a, None)
        gc.collect()
        return True

    @aedt_exception_handler
    def generate_temp_project_directory(self, subdir_name):
        """Generate a unique directory string to save a project to.

        This method creates a directory for storage of a project in the ``temp`` directory
        of the AEDT installation because this location is guaranteed to exist. If the ``name``
        parameter is defined, a subdirectory is added within the ``temp`` directory and a
        hash suffix is added to ensure that this directory is empty and has a unique name.

        Parameters
        ----------
        subdir_name : str
            Base name of the subdirectory to create in the ``temp`` directory.

        Returns
        -------
        str
            Base name of the created subdirectory.

        Examples
        --------
        >>> m3d = Maxwell3d()
        >>> proj_directory = m3d.generate_temp_project_directory("Example")

        """
        base_path = self.temp_directory

        if not isinstance(subdir_name, str):
            self.logger.error("Input argument 'subdir' must be a string")
            return False
        dir_name = generate_unique_name(subdir_name)
        project_dir = os.path.join(base_path, dir_name)
        try:
            if not os.path.exists(project_dir):
                os.makedirs(project_dir)
            return project_dir
        except OSError:
            return False

    @aedt_exception_handler
    def load_project(self, project_file, design_name=None, close_active_proj=False):
        """Open an AEDT project based on a project file and an optional design.

        Parameters
        ----------
        project_file : str
            Full path and name for the project file.
        design_name : str, optional
            Design name. The default is ``None``.
        close_active_proj : bool, optional
            Whether to close the active project. The default is ``False``.

        Returns
        -------
        bool
            ``True`` when successful, ``False`` when failed.

        References
        ----------

        >>> oDesktop.OpenProject
        """

        if close_active_proj and self.oproject:
            self._close_edb()
            self.close_project(self.project_name)
        proj = self.odesktop.OpenProject(project_file)
        if proj:
            self.__init__(projectname=proj.GetName(), designname=design_name)
            return True
        else:
            return False

    @aedt_exception_handler
    def _close_edb(self):
        if self.design_type == "Circuit Design" or self.design_type == "HFSS 3D Layout Design":
            if self.modeler and self.modeler.edb:
                self.modeler.edb.close_edb()

    @aedt_exception_handler
    def create_dataset1d_design(self, dsname, xlist, ylist, xunit="", yunit=""):
        """Create a design dataset.

        Parameters
        ----------
        dsname : str
            Name of the dataset (without a prefix for a project dataset).
        xlist : list
            List of X-axis values for the dataset.
        ylist : list
            List of Y-axis values for the dataset.
        xunit : str, optional
            Units for the X axis. The default is ``""``.
        yunit : str, optional
            Units for the Y axis. The default is ``""``.

        Returns
        -------
        :class:`pyaedt.application.Variables.DataSet`

        References
        ----------

        >>> oProject.AddDataset
        >>> oDesign.AddDataset
        """
        return self.create_dataset(dsname, xlist, ylist, is_project_dataset=False, xunit=xunit, yunit=yunit)

    @aedt_exception_handler
    def create_dataset1d_project(self, dsname, xlist, ylist, xunit="", yunit=""):
        """Create a project dataset.

        Parameters
        ----------
        dsname : str
            Name of dataset (without a prefix for a project dataset).
        xlist : list
            List of X-axis values for the dataset.
        ylist : list
            List of Y-axis values for the dataset.
        xunit : str, optional
            Units for the X axis. The default is ``""``.
        yunit : str, optional
            Units for the Y axis. The default is ``""``.

        Returns
        -------
        :class:`pyaedt.application.Variables.DataSet`
            Dataset object when the dataset is created, ``False`` otherwise.

        References
        ----------

        >>> oProject.AddDataset
        >>> oDesign.AddDataset
        """
        return self.create_dataset(dsname, xlist, ylist, is_project_dataset=True, xunit=xunit, yunit=yunit)

    @aedt_exception_handler
    def create_dataset3d(self, dsname, xlist, ylist, zlist=None, vlist=None, xunit="", yunit="", zunit="", vunit=""):
        """Create a 3D dataset.

        Parameters
        ----------
        dsname : str
            Name of the dataset (without a prefix for a project dataset).
        xlist : list
            List of X-axis values for the dataset.
        ylist : list
            List of Y-axis values for the dataset.
        zylist : list, optional
            List of Z-axis values for a 3D dataset only. The default is ``None``.
        vylist : list, optional
            List of V-axis values for a 3D dataset only. The default is ``None``.
        xunit : str, optional
            Units for the X axis. The default is ``""``.
        yunit : str, optional
            Units for the Y axis. The default is ``""``.
        zunit : str, optional
            Units for the Z axis for a 3D dataset only. The default is ``""``.
        vunit : str, optional
            Units for the V axis for a 3D dataset only. The default is ``""``.

        Returns
        -------
        :class:`pyaedt.application.Variables.DataSet`
            Dataset object when the dataset is created, ``False`` otherwise.

        References
        ----------

        >>> oDesign.AddDataset
        """
        return self.create_dataset(
            dsname=dsname,
            xlist=xlist,
            ylist=ylist,
            zlist=zlist,
            vlist=vlist,
            xunit=xunit,
            yunit=yunit,
            zunit=zunit,
            vunit=vunit,
        )

    @aedt_exception_handler
    def create_dataset(
        self,
        dsname,
        xlist,
        ylist,
        zlist=None,
        vlist=None,
        is_project_dataset=True,
        xunit="",
        yunit="",
        zunit="",
        vunit="",
    ):
        """Create a dataset.

        Parameters
        ----------
        dsname : str
            Name of the dataset (without a prefix for a project dataset).
        xlist : list
            List of X-axis values for the dataset.
        ylist : list
            List of Y-axis values for the dataset.
        zlist : list, optional
            List of Z-axis values for a 3D dataset only. The default is ``None``.
        vlist : list, optional
            List of V-axis values for a 3D dataset only. The default is ``None``.
        is_project_dataset : bool, optional
            Whether it is a project data set. The default is ``True``.
        xunit : str, optional
            Units for the X axis. The default is ``""``.
        yunit : str, optional
            Units for the Y axis. The default is ``""``.
        zunit : str, optional
            Units for the Z axis for a 3D dataset only. The default is ``""``.
        vunit : str, optional
            Units for the V axis for a 3D dataset only. The default is ``""``.

        Returns
        -------
        :class:`pyaedt.application.Variables.DataSet`
            Dataset object when the dataset is created, ``False`` otherwise.

        References
        ----------

        >>> oProject.AddDataset
        >>> oDesign.AddDataset
        """
        if not self.dataset_exists(dsname, is_project_dataset):
            if is_project_dataset:
                dsname = "$" + dsname
            ds = DataSet(self, dsname, xlist, ylist, zlist, vlist, xunit, yunit, zunit, vunit)
        else:
            self.logger.warning("Dataset %s already exists", dsname)
            return False
        ds.create()
        if is_project_dataset:
            self.project_datasets[dsname] = ds
        else:
            self.design_datasets[dsname] = ds
        self.logger.info("Dataset %s created successfully.", dsname)
        return ds

    @aedt_exception_handler
    def dataset_exists(self, name, is_project_dataset=True):
        """Check if a dataset exists.

        Parameters
        ----------
        name :str
            Name of the dataset (without a prefix for a project dataset).
        is_project_dataset : bool, optional
            Whether it is a project data set. The default is ``True``.

        Returns
        -------
        bool
            ``True`` when successful, ``False`` when failed.

        """
        if is_project_dataset and "$" + name in self.project_datasets:
            self.logger.info("Dataset %s$ exists.", name)
            return True
            # self.oproject.ExportDataSet("$"+name, os.path.join(self.temp_directory, "ds.tab"))
        elif not is_project_dataset and name in self.design_datasets:
            self.logger.info("Dataset %s exists.", name)
            return True
            # self.odesign.ExportDataSet(name, os.path.join(self.temp_directory, "ds.tab"))
        self.logger.info("Dataset %s doesn't exist.", name)
        return False

    @aedt_exception_handler
    def change_automatically_use_causal_materials(self, lossy_dielectric=True):
        """Enable or disable the automatic use of causal materials for lossy dielectrics.

        Parameters
        ----------
        lossy_dielectric : bool, optional
            Whether to enable causal materials.
            The default is ``True``.

        Returns
        -------
        bool
            ``True`` when successful, ``False`` when failed.

        References
        ----------

        >>> oDesign.SetDesignSettings
        """
        if lossy_dielectric:
            self.logger.info("Enabling Automatic use of causal materials")
        else:
            self.logger.info("Disabling Automatic use of causal materials")
        self.odesign.SetDesignSettings(["NAME:Design Settings Data", "Calculate Lossy Dielectrics:=", lossy_dielectric])
        return True

    @aedt_exception_handler
    def change_material_override(self, material_override=True):
        """Enable or disable the material override in the project.

        Parameters
        ----------
        material_override : bool, optional
            Whether to enable the material override.
            The default is ``True``.

        Returns
        -------
        bool
            ``True`` when successful, ``False`` when failed.

        References
        ----------

        >>> oDesign.SetDesignSettings
        """
        if material_override:
            self.logger.info("Enabling Material Override")
        else:
            self.logger.info("Disabling Material Override")
        self.odesign.SetDesignSettings(["NAME:Design Settings Data", "Allow Material Override:=", material_override])
        return True

    @aedt_exception_handler
    def change_validation_settings(
        self, entity_check_level="Strict", ignore_unclassified=False, skip_intersections=False
    ):
        """Update the validation design settings.

        Parameters
        ----------
        entity_check_level : str, optional
            Entity check level. The default is ``"Strict"``.
        ignore_unclassified : bool, optional
            Whether to ignore unclassified elements. The default is ``False``.
        skip_intersections : bool, optional
            Whether to skip intersections. The default is ``False``.

        Returns
        -------
        bool
            ``True`` when successful, ``False`` when failed.

        References
        ----------

        >>> oDesign.SetDesignSettings
        """
        self.logger.info("Changing the validation design settings")
        self.odesign.SetDesignSettings(
            ["NAME:Design Settings Data"],
            [
                "NAME:Model Validation Settings",
                "EntityCheckLevel:=",
                entity_check_level,
                "IgnoreUnclassifiedObjects:=",
                ignore_unclassified,
                "SkipIntersectionChecks:=",
                skip_intersections,
            ],
        )
        return True

    @aedt_exception_handler
    def clean_proj_folder(self, directory=None, name=None):
        """Delete a project folder.

        Parameters
        ----------
        directory : str, optionl
            Name of the directory. The default is ``None``, in which case the active project is
            deleted from the ``aedtresults`` directory.
        name : str, optional
            Name of the project. The default is ``None``, in which case the data for the
            active project is deleted.

        Returns
        -------
        bool
            ``True`` when successful, ``False`` when failed.

        """
        if not name:
            name = self.project_name
        if not directory:
            directory = self.results_directory
        self.logger.info("Cleanup folder %s from project %s", directory, name)
        if os.path.exists(directory):
            shutil.rmtree(directory, True)
            if not os.path.exists(directory):
                os.mkdir(directory)
        self.logger.info("Project Directory cleaned")
        return True

    @aedt_exception_handler
    def copy_project(self, path, dest):
        """Copy the project to another destination.

        .. note::
           This method saves the project before copying it.

        Parameters
        ----------
        path : str
            Path to save a copy of the project to.
        dest :
            Name to give the project in the new destination.

        Returns
        -------
        bool
            ``True`` when successful, ``False`` when failed.

        References
        ----------

        >>> oProject.SaveAs
        """
        self.logger.info("Copy AEDT Project ")
        self.oproject.Save()
        self.oproject.SaveAs(os.path.join(path, dest + ".aedt"), True)
        return True

    @aedt_exception_handler
    def create_new_project(self, proj_name):
        """Create a project within the desktop.

        Parameters
        ----------
        proj_name :
            Name of the project.

        Returns
        -------
        bool
            ``True`` when successful, ``False`` when failed.

        References
        ----------

        >>> oDesktop.NewProject
        """
        self.logger.info("Creating new Project ")
        prj = self.odesktop.NewProject(proj_name)
        prj_name = prj.GetName()
        self.oproject = prj_name
        self.odesign = None
        return True

    @aedt_exception_handler
    def close_project(self, name=None, saveproject=True):
        """Close an AEDT project.

        Parameters
        ----------
        name : str, optional
            Name of the project. The default is ``None``, in which case the
            active project is closed.
        saveproject : bool, optional
            Whether to save the project before closing it. The default is
            ``True``.

        Returns
        -------
        bool
            ``True`` when successful, ``False`` when failed.

        References
        ----------

        >>> oDesktop.CloseProject
        """
        msg_txt = ""
        legacy_name = self.project_name
        if name:
            assert name in self.project_list, "Invalid project name {}.".format(name)
            msg_txt = "specified " + name
        else:
            name = self.project_name
            msg_txt = "active " + self.project_name
        self.logger.info("Closing the %s AEDT Project", msg_txt)
        oproj = self.odesktop.SetActiveProject(name)
        proj_path = self.odesktop.GetProjectDirectory()
        if saveproject:
            oproj.Save()
        self.odesktop.CloseProject(name)
        i = 0
        timeout = 10
        locked = True
        if name == legacy_name:
            if os.name != "posix":
                self._init_variables()
            self._oproject = None
            self._odesign = None
        while locked:
            if not os.path.exists(os.path.join(proj_path, name + ".aedt.lock")):
                self.logger.info("Project Closed Correctly")
                locked = False
            elif i > timeout:
                self.logger.warning("Lock File still exists.")
                locked = False
            else:
                i += 0.2
                time.sleep(0.2)
        return True

    @aedt_exception_handler
    def delete_design(self, name=None, fallback_design=None):
        """Delete a design from the current project.

        .. warning::
           This method does not work from the toolkit.

        Parameters
        ----------
        name : str, optional
            Name of the design. The default is ``None``, in which case
            the active design is deleted.

        Returns
        -------
        bool
            ``True`` when successful, ``False`` when failed.

        References
        ----------

        >>> oProject.DeleteDesign
        """
        if not name:
            name = self.design_name
        self.oproject.DeleteDesign(name)
        if name != self.design_name:
            return True
        if fallback_design and (
            fallback_design in [x for i in list(self._oproject.GetDesigns()) for x in (i.GetName(), i.GetName()[2:])]
        ):
            try:
                self.set_active_design(fallback_design)
            except:
                if os.name != "posix":
                    self._init_variables()
                self._odesign = None
                return False
        else:
            if os.name != "posix":
                self._init_variables()
            self._odesign = None
        return True

    @aedt_exception_handler
    def delete_separator(self, separator_name):
        """Delete a separator from either the active project or a design.

        Parameters
        ----------
        separator_name : str
            Name of the separator.

        Returns
        -------
        bool
            ``True`` when successful, ``False`` when failed.

        References
        ----------

        >>> oProject.ChangeProperty
        >>> oDesign.ChangeProperty
        """
        return self._variable_manager.delete_separator(separator_name)

    @aedt_exception_handler
    def delete_variable(self, sVarName):
        """Delete a variable.

        Parameters
        ----------
        sVarName :
            Name of the variable.

        References
        ----------

        >>> oProject.ChangeProperty
        >>> oDesign.ChangeProperty
        """
        return self.variable_manager.delete_variable(sVarName)

    @aedt_exception_handler
    def insert_design(self, design_name=None):
        """Add a design of a specified type.

        The default design type is taken from the derived application class.

        Parameters
        ----------
        design_name : str, optional
            Name of the design. The default is ``None``, in which case the
            default design name is ``<Design-Type>Design<_index>``. If the
            given or default design name is in use, then an underscore and
            index is added to ensure that the design name is unique.
            The inserted object is assigned to the `Design` object.

        Returns
        -------
        str
            Name of the design.

        References
        ----------

        >>> oProject.InsertDesign
        """
        self._close_edb()
        if self.project_name:
            self.__init__(projectname=self.project_name, designname=design_name)
        else:
            self.__init__(projectname=generate_unique_name("Project"), designname=design_name)

    def _insert_design(self, design_type, design_name=None, solution_type=None):
        assert design_type in design_solutions, "Invalid design type for insert: {}".format(design_type)
        # self.save_project() ## Commented because it saves a Projectxxx.aedt when launched on an empty Desktop
        unique_design_name = self._generate_unique_design_name(design_name)
        if solution_type:
            assert (
                solution_type in design_solutions[self._design_type]
            ), "Solution type {0} is invalid for design type {1}.".format(solution_type, self._design_type)
        else:
            solution_type = self.default_solution_type
        try:
            sol = solutions_settings[solution_type]
        except:
            sol = solution_type
        if isinstance(sol, str):
            sol = [sol, ""]
        elif design_type == "Icepak":
            if self._aedt_version > "2021.1":
                sol = ["SteadyState TemperatureAndFlow", ""]
            else:
                sol = ["TemperatureAndFlow", ""]
        if design_type == "RMxprtSolution":
            new_design = self._oproject.InsertDesign("RMxprt", unique_design_name, "Inner-Rotor Induction Machine", "")
        elif design_type == "ModelCreation":
            new_design = self._oproject.InsertDesign(
                "RMxprt", unique_design_name, "Model Creation Inner-Rotor Induction Machine", ""
            )
        else:
            new_design = self._oproject.InsertDesign(design_type, unique_design_name, sol[0], "")
        logging.getLogger().info("Added design '%s' of type %s.", unique_design_name, design_type)
        name = new_design.GetName()
        if ";" in name:
            self.odesign = name.split(";")[1]
        else:
            self.odesign = name
        return name

    @aedt_exception_handler
    def _generate_unique_design_name(self, design_name):
        """Generate an unique design name.

        Parameters
        ----------
        design_name : str
            Name of the design.


        Returns
        -------
        str
            Name of the design.

        """
        design_index = 0
        suffix = ""
        if not design_name:
            char_set = string.ascii_uppercase + string.digits
            uName = "".join(random.sample(char_set, 3))
            design_name = self._design_type + "_" + uName
        while design_name in self.design_list:
            if design_index:
                design_name = design_name[0 : -len(suffix)]
            design_index += 1
            suffix = "_" + str(design_index)
            design_name += suffix
        return design_name

    @aedt_exception_handler
    def _generate_unique_project_name(self):
        """Generate an unique project name.

        Returns
        --------
        str
            Unique project name in the form ``"Project_<unique_name>.aedt".

        """
        char_set = string.ascii_uppercase + string.digits
        uName = "".join(random.sample(char_set, 3))
        proj_name = "Project_" + uName + ".aedt"
        return proj_name

    @aedt_exception_handler
    def rename_design(self, new_name):
        """Rename the active design.

        Parameters
        ----------
        new_name : str
            New name of the design.

        Returns
        -------
        bool
            ``True`` when successful, ``False`` when failed.

        References
        ----------

        >>> oDesign.RenameDesignInstance
        """
        self._odesign.RenameDesignInstance(self.design_name, new_name)
        self.odesign = new_name
        return True

    @aedt_exception_handler
    def copy_design_from(self, project_fullname, design_name):
        """Copy a design from a project into the active design.

        Parameters
        ----------
        project_fullname : str
            Full path and name for the project containing the design to copy.
            The active design is maintained.
        design_name : str
            Name of the design to copy into the active design. If a design with this
            name is already present in the destination project, AEDT automatically
            changes the name.

        Returns
        -------
        str
           Name of the copied design name when successful or ``None`` when failed.
           Failure is generally a result of the name specified for ``design_name``
           not existing in the project specified for ``project_fullname``.

        References
        ----------

        >>> oProject.CopyDesign
        >>> oProject.Paste
        """
        self.save_project()
        active_design = self.design_name
        # open the origin project
        if os.path.exists(project_fullname):
            proj_from = self.odesktop.OpenProject(project_fullname)
            proj_from_name = proj_from.GetName()
        else:
            return None
        # check if the requested design exists in the origin project
        if design_name not in [x for i in list(proj_from.GetDesigns()) for x in (i.GetName(), i.GetName()[2:])]:
            return None
        # copy the source design
        proj_from.CopyDesign(design_name)
        # paste in the destination project and get the name
        self._oproject.Paste()
        new_designname = self._oproject.GetActiveDesign().GetName()
        if self._oproject.GetActiveDesign().GetDesignType() == "HFSS 3D Layout Design":
            new_designname = new_designname[2:]  # name is returned as '2;EMDesign3'
        # close the source project
        self.odesktop.CloseProject(proj_from_name)
        # reset the active design (very important)
        self.save_project()
        self._close_edb()
        self.__init__(self.project_name, new_designname)
        self._oproject.SetActiveDesign(active_design)

        # return the pasted design name
        return new_designname

    @aedt_exception_handler
    def duplicate_design(self, label):
        """Copy a design to a new name.

        The new name consists of the original
        design name plus a suffix of ``MMode`` and a running index
        as necessary to allow for multiple calls.

        Parameters
        ----------
        label : str
            Name of the design to copy.

        Returns
        -------
        bool
            ``True`` when successful, ``False`` when failed.

        References
        ----------

        >>> oProject.CopyDesign
        >>> oProject.Paste
        """

        active_design = self.design_name
        design_list = self.design_list
        self._oproject.CopyDesign(active_design)
        self._oproject.Paste()
        newname = label
        ind = 1
        while newname in self.design_list:
            newname = label + "_" + str(ind)
            ind += 1
        actual_name = [i for i in self.design_list if i not in design_list]
        self.odesign = actual_name
        self.design_name = newname
        self._close_edb()
        self.__init__(self.project_name, self.design_name)

        return True

    @aedt_exception_handler
    def export_design_preview_to_jpg(self, filename):
        """Export design preview image to a jpg file.

        Parameters
        ----------
        filename : str
            Full path and name for the JPG file

        Returns
        -------
        bool
            ``True`` when successful, ``False`` when failed.
        """
        design_info = self.project_properies["ProjectPreview"]["DesignInfo"]
        if not isinstance(design_info, dict):
            # there are multiple designs, find the right one
            # is self.design_name guaranteed to be there?
            design_info = [design for design in design_info if design["DesignName"] == self.design_name][0]
        image_data_str = design_info["Image64"]
        with open(filename, "wb") as f:
            if sys.version_info.major == 2:
                bytestring = bytes(image_data_str).decode("base64")
            else:
                bytestring = base64.decodebytes(image_data_str.encode("ascii"))
            f.write(bytestring)
        return True

    @aedt_exception_handler
    def export_variables_to_csv(self, filename, export_project=True, export_design=True):
        """Export design properties, project variables, or both to a CSV file.

        Parameters
        ----------
        filename : str
            Full path and name for the CSV file.
        export_project : bool, optional
            Whether to export project variables. The default is ``True``.
        export_design : bool, optional
            Whether to export design properties. The default is ``True``.


        Returns
        -------
        bool
            ``True`` when successful, ``False`` when failed.

        References
        ----------

        >>> oProject.GetProperties
        >>> oDesign.GetProperties
        >>> oProject.GetVariableValue
        >>> oDesign.GetVariableValue
        """
        varnames = []
        desnames = []
        if export_project:
            varnames = self.oproject.GetProperties("ProjectVariableTab", "ProjectVariables")
        if export_design:
            desnames = self.odesign.GetProperties("LocalVariableTab", "LocalVariables")
        list_full = [["Name", "Value"]]
        for el in varnames:
            value = self.oproject.GetVariableValue(el)
            list_full.append([el, value])
        for el in desnames:
            value = self.odesign.GetVariableValue(el)
            list_full.append([el, value])
        return write_csv(filename, list_full)

    @aedt_exception_handler
    def read_design_data(self):
        """Read back the design data as a dictionary.

        Returns
        -------
        dict
            Dictionary of the design data.

        """
        design_file = os.path.join(self.working_directory, "design_data.json")
        with open(design_file, "r") as fps:
            design_data = json.load(fps)
        return design_data

    @aedt_exception_handler
    def save_project(self, project_file=None, overwrite=True, refresh_obj_ids_after_save=False):
        """Save the AEDT project and add a message.

        Parameters
        ----------
        project_file : str, optional
            Full path and project file name. The default is ````None``.
        overwrite : bool, optional
            Whether to overwrite the existing project. The default is ``True``.
        refresh_obj_ids_after_save : bool, optional
            Whether to refresh object IDs after saving the project.
            The default is ``False``.

        Returns
        -------
        bool
            ``True`` when successful, ``False`` when failed.

        References
        ----------

        >>> oProject.Save
        >>> oProject.SaveAs
        """
        msg_text = "Saving {0} Project".format(self.project_name)
        self.logger.info(msg_text)
        if project_file and not os.path.exists(os.path.dirname(project_file)):
            os.makedirs(os.path.dirname(project_file))
        elif project_file:
            self.oproject.SaveAs(project_file, overwrite)
        else:
            self.oproject.Save()
        if refresh_obj_ids_after_save:
            self.modeler.primitives._refresh_all_ids_from_aedt_file()
        return True

    @aedt_exception_handler
    def archive_project(
        self,
        project_file=None,
        include_external_files=True,
        include_results_file=True,
        additional_file_lists=[],
        notes="",
    ):
        """Archive the AEDT project and add a message.

        Parameters
        ----------
        project_file : str, optional
            Full path and project file name. The default is ``None``.
        include_external_files : bool, optional
            Whether to include external files to the archive. The default is ``True``.
        include_results_file : bool, optional
            Whether to include simulation results files to the archive. The default is ``True``.
        additional_file_lists : list, optional
            List of additional files to add to the archive. The default is ``[]``.
        notes : str, optional
            Simulation notes to be added to the archive. The default is ``""``.
        Returns
        -------
        bool
            ``True`` when successful, ``False`` when failed.

        References
        ----------

        >>> oProject.Save
        >>> oProject.SaveProjectArchive
        """
        msg_text = "Saving {0} Project".format(self.project_name)
        self.logger.info(msg_text)
        if not project_file:
            project_file = os.path.join(self.project_path, self.project_name + ".aedtz")
        self.oproject.Save()
        self.oproject.SaveProjectArchive(
            project_file, include_external_files, include_results_file, additional_file_lists, notes
        )

        return True

    @aedt_exception_handler
    def delete_project(self, project_name):
        """Delete a project.

        Parameters
        ----------
        project_name : str
            Name of the project.

        Returns
        -------
        bool
            ``True`` when successful, ``False`` when failed.

        References
        ----------

        >>> oDesktop.DeleteProject
        """
        assert self.project_name != project_name, "You cannot delete the active project."
        self.odesktop.DeleteProject(project_name)
        return True

    @aedt_exception_handler
    def set_active_design(self, name):
        """Change the active design to another design.

        Parameters
        ----------
        name :
            Name of the design to make active.

        References
        ----------

        >>> oProject.SetActiveDesign
        """
        self.oproject.SetActiveDesign(name)
        self.odesign = name
        self._close_edb()
        self.__init__(self.project_name, self.design_name)
        return True

    @aedt_exception_handler
    def validate_simple(self, logfile=None):
        """Validate a design.

        Parameters
        ----------
        logfile : str, optional
            Name of the log file to save validation information to.
            The default is ``None``.

        Returns
        -------
        int
            ``1`` when successful, ``0`` when failed.

        References
        ----------

        >>> oDesign.ValidateDesign
        """
        if logfile:
            return self._odesign.ValidateDesign(logfile)
        else:
            return self._odesign.ValidateDesign()

    @aedt_exception_handler
    def get_evaluated_value(self, variable_name, variation=None, units=None):
        """Retrieve the evaluated value of a design property or project variable in SI units if no Unit is provided.

        Parameters
        ----------
        variable_name : str
            Name of the design property or project variable.
        variation : float, optional
            Variation value for the evaluation. The default is ``None``,
            in which case the nominal variation is used.
        units : str
            Name of the unit to rescale method. SI will be applied by default.

        Returns
        -------
        float
            Evaluated value of the design property or project variable in SI units.

        References
        ----------

        >>> oDesign.GetNominalVariation
        >>> oDesign.GetVariationVariableValue

        Examples
        --------

        >>> M3D = Maxwell3d()
        >>> M3D["p1"] = "10mm"
        >>> M3D["p2"] = "20mm"
        >>> M3D["p3"] = "P1 * p2"
        >>> eval_p3 = M3D.get_evaluated_value("p3")
        """
        if not variation:
            variation_string = self._odesign.GetNominalVariation()
        else:
            variation_string = self.design_variation(variation_string=variation)

        si_value = self._odesign.GetVariationVariableValue(variation_string, variable_name)
        if units:
            scale = AEDT_UNITS[unit_system(units)][units]
            if isinstance(scale, tuple):
                return scale[0](si_value, True)
            else:
                return si_value / scale
        return si_value

    @aedt_exception_handler
    def evaluate_expression(self, expression_string):
        """Evaluate a valid string expression and return the numerical value in SI units.

        Parameters
        ----------
        expression_string : str
            A valid string expression for a design property or project variable.
            For example, ``"34mm*sqrt(2)"`` or ``"$G1*p2/34"``.

        Returns
        -------
        float
            Evaluated value for the string expression.

        """
        # Set the value of an internal reserved design variable to the specified string
        if expression_string in self._variable_manager.variables:
            return self._variable_manager.variables[expression_string]
        else:
            try:
                self._variable_manager.set_variable(
                    "pyaedt_evaluator",
                    expression=expression_string,
                    readonly=True,
                    hidden=True,
                    description="Internal_Evaluator",
                )
            except:
                raise ("Invalid string expression {}".expression_string)

            # Extract the numeric value of the expression (in SI units!)
            return self._variable_manager.variables["pyaedt_evaluator"].value

    @aedt_exception_handler
    def design_variation(self, variation_string=None):
        """Generate a string to specify a desired variation.

        This method converts an input string defining a desired solution variation into a valid
        string taking into account all existing design properties and project variables, including
        dependent (non-sweep) properties.

        This is needed because the standard method COM function ``GetVariationVariableValue``
        does not work for obtaining values of dependent (non-sweep variables).
        Using the new beta feature object-oriented scripting model could make this redundant in
        future releases.

        Parameters
        ----------
        variation_string : str, optional
            Variation string. For example, ``"p1=1mm"`` or ``"p2=3mm"``.

        Returns
        -------
        str
            String specifying the desired variation.

        References
        ----------

        >>> oDesign.GetNominalVariation
        """
        nominal = self._odesign.GetNominalVariation()
        if variation_string:
            # decompose the nominal variation into a dictionary of name[value]
            nominal_dict = variation_string_to_dict(nominal)

            # decompose the desired variation into a dictionary of name[value]
            var_dict = variation_string_to_dict(variation_string)

            # set the values of the desired variation in the active design
            for key, value in var_dict.items():
                self[key] = value

            # get the desired variation values
            nominal = self._odesign.GetNominalVariation()

            # Reset the nominal values in the active design
            for key in var_dict:
                self[key] = nominal_dict[key]

        return nominal

    @aedt_exception_handler
    def _assert_consistent_design_type(self, des_name):
        if des_name in self.design_list:
            self._odesign = self._oproject.SetActiveDesign(des_name)
            dtype = self._odesign.GetDesignType()
            if dtype != "RMxprt":
                assert dtype == self._design_type, "Error: Specified design is not of type {}.".format(
                    self._design_type
                )
            else:
                assert ("RMxprtSolution" == self._design_type) or (
                    "ModelCreation" == self._design_type
                ), "Error: Specified design is not of type {}.".format(self._design_type)
            return True
        else:
            return des_name

    @aedt_exception_handler
    def _check_solution_consistency(self):
        """Check solution consistency."""
        if self._solution_type:
            return self._odesign.GetSolutionType() in self._solution_type
        else:
            return True

    @aedt_exception_handler
    def _check_design_consistency(self):
        """ """
        consistent = False
        destype = self._odesign.GetDesignType()
        if destype == self._design_type:
            consistent = self._check_solution_consistency()
        return consistent<|MERGE_RESOLUTION|>--- conflicted
+++ resolved
@@ -586,12 +586,6 @@
         self.oproject = project_name
         self.odesign = design_name
         self._oimport_export = self._desktop.GetTool("ImportExport")
-<<<<<<< HEAD
-        self._odefinition_manager = self._oproject.GetDefinitionManager()
-        self._omaterial_manager = self.odefinition_manager.GetManager("Material")
-=======
-        self.odesktop = self._desktop
->>>>>>> 85238c78
         self._variable_manager = VariableManager(self)
         self.solution_type = self._solution_type
         self.project_datasets = self._get_project_datasets()
