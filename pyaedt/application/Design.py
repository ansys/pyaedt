--- conflicted
+++ resolved
@@ -3586,36 +3586,21 @@
 
     @pyaedt_function_handler()
     def add_from_toolkit(self, toolkit_object, draw=False, **kwargs):
-<<<<<<< HEAD
-        """Add a new toolkit to current application.
-=======
         """Add a new toolkit to the current application.
->>>>>>> aca05f7f
 
         Parameters
         ----------
         toolkit_object :
-<<<<<<< HEAD
-            Application object from  ``"ansys.aedt.toolkits"``
-=======
             Application object from ``"ansys.aedt.toolkits"``.
->>>>>>> aca05f7f
-
-
-        Returns
-        -------
-
-<<<<<<< HEAD
-            Application created object."""
+
+
+        Returns
+        -------
+
+            Application-created object."""
         app = toolkit_object(self, **kwargs)
         if draw:
             app.init_model()
             app.model_hfss()
             app.setup_hfss()
-=======
-            Application-created object."""
-        app = toolkit_object(self, **kwargs)
-        if draw:
-            app.draw()
->>>>>>> aca05f7f
         return app