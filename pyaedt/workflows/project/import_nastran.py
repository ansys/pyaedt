--- conflicted
+++ resolved
@@ -119,17 +119,10 @@
         master.destroy()
 
     def preview():
-<<<<<<< HEAD
-        master.decimate_ui = float(check.get("1.0", END).strip())
-        master.lightweight_ui = True if light.get() == 1 else False
-        master.planar_ui = True if planar.get() == 1 else False
-        master.file_path_ui = text.get("1.0", END).strip()
-=======
         master.decimate_ui = float(check.get("1.0", tkinter.END).strip())
         master.lightweight_ui = True if light.get() == 1 else False
         master.planar_ui = True if planar.get() == 1 else False
         master.file_path_ui = text.get("1.0", tkinter.END).strip()
->>>>>>> 9e3b6940
 
         if master.file_path_ui.endswith(".nas"):
             design_name = generate_unique_name("Preview", n=2)
