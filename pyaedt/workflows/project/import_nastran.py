import os.path
from tkinter import Button
from tkinter import Checkbutton

# import filedialog module
from tkinter import END
from tkinter import IntVar
from tkinter import Label
from tkinter import StringVar
from tkinter import Text
from tkinter import Tk
from tkinter import filedialog
from tkinter import mainloop
from tkinter import ttk

import PIL.Image
import PIL.ImageTk

from pyaedt import Desktop
from pyaedt import get_pyaedt_app
<<<<<<< HEAD
from pyaedt.workflows.misc import get_aedt_version
from pyaedt.workflows.misc import get_port
from pyaedt.workflows.misc import get_process_id
=======
import pyaedt.workflows

decimate = 0.0

lightweight = False
file_path = ""


def browse_nastran():
    # Function for opening the
    # file explorer window

    master = Tk()

    master.geometry("700x200")

    master.title("Import Nastran or STL file")
>>>>>>> 1966da97

    # Load the logo for the main window
    icon_path = os.path.join(pyaedt.workflows.__path__[0], "images", "large", "logo.png")
    im = PIL.Image.open(icon_path)
    photo = PIL.ImageTk.PhotoImage(im)

    # Set the icon for the main window
    master.iconphoto(True, photo)

    # Configure style for ttk buttons
    style = ttk.Style()
    style.configure("Toolbutton.TButton", padding=6, font=("Helvetica", 8))

    var = StringVar()
    label = Label(master, textvariable=var)
    var.set("Decimation factor (0-0.9). It may affect results:")
    label.grid(row=0, column=0, pady=10)
    check = Text(master, width=20, height=1)  # Set the width of the combobox
    check.insert(END, "0.0")
    check.grid(row=0, column=1, pady=10, padx=5)
    var = StringVar()
    label = Label(master, textvariable=var)
    var.set("Import as lightweight (only HFSS):")
    label.grid(row=1, column=0, pady=10)
    light = IntVar()
    check2 = Checkbutton(master, width=30, variable=light)  # Set the width of the combobox
    check2.grid(row=1, column=1, pady=10, padx=5)
    var2 = StringVar()
    label2 = Label(master, textvariable=var2)
    var2.set("Browse file:")
    label2.grid(row=2, column=0, pady=10)
    text = Text(master, width=40, height=1)
    text.grid(row=2, column=1, pady=10, padx=5)

<<<<<<< HEAD
nas_input = browseFiles()

port = get_port()
version = get_aedt_version()
aedt_process_id = get_process_id()

if os.path.exists(nas_input):
    with Desktop(
        new_desktop_session=False,
        close_on_exit=False,
        specified_version=version,
        port=port,
        aedt_process_id=aedt_process_id,
    ) as d:
=======
    def browseFiles():
        filename = filedialog.askopenfilename(
            initialdir="/",
            title="Select a Nastran or stl File",
            filetypes=(("Nastran", "*.nas"), ("STL", "*.stl"), ("all files", "*.*")),
        )
        text.insert(END, filename)
        # # Change label contents
        # return filename

    b1 = Button(master, text="...", width=10, command=browseFiles)
    b1.grid(row=3, column=0)
    # b1.pack(pady=10)
    b1.grid(row=2, column=2, pady=10)

    def callback():
        global lightweight, decimate, file_path
        decimate = float(check.get("1.0", END).strip())
        lightweight = True if light.get() == 1 else False
        file_path = text.get("1.0", END).strip()
        master.destroy()
        return True

    b = Button(master, text="Ok", width=40, command=callback)
    # b.pack(pady=10)
    b.grid(row=3, column=1, pady=10)

    mainloop()


browse_nastran()

# nas_input = browseFiles()
if "PYAEDT_SCRIPT_PORT" in os.environ and "PYAEDT_SCRIPT_VERSION" in os.environ:
    port = int(os.environ["PYAEDT_SCRIPT_PORT"])
    version = os.environ["PYAEDT_SCRIPT_VERSION"]
else:
    port = 0
    version = "2024.1"
if os.path.exists(file_path):
    with Desktop(new_desktop_session=False, close_on_exit=False, specified_version=version, port=port) as d:
>>>>>>> 1966da97
        proj = d.active_project()
        des = d.active_design()
        projname = proj.GetName()
        desname = des.GetName()
        app = get_pyaedt_app(projname, desname)
        if file_path.endswith(".nas"):
            app.modeler.import_nastran(file_path, import_as_light_weight=lightweight, decimation=decimate)
        else:
            from pyaedt.modules.solutions import simplify_stl

            outfile = simplify_stl(file_path, decimation=decimate, aggressiveness=5)
            app.modeler.import_3d_cad(outfile, healing=False, create_lightweigth_part=lightweight)
        d.logger.info("Nastran imported correctly.")
else:
<<<<<<< HEAD
    with Desktop(
        new_desktop_session=False,
        close_on_exit=False,
        specified_version=version,
        port=port,
        aedt_process_id=aedt_process_id,
    ) as d:
        d.odesktop.AddMessage("", "", 3, "Wrong file selected. Select a .nas file")
=======
    with Desktop(new_desktop_session=False, close_on_exit=False, specified_version=version, port=port) as d:
        d.odesktop.AddMessage("", "", 3, "Wrong file selected. Select a .nas or .stl file")
>>>>>>> 1966da97
<|MERGE_RESOLUTION|>--- conflicted
+++ resolved
@@ -18,12 +18,10 @@
 
 from pyaedt import Desktop
 from pyaedt import get_pyaedt_app
-<<<<<<< HEAD
+import pyaedt.workflows
 from pyaedt.workflows.misc import get_aedt_version
 from pyaedt.workflows.misc import get_port
 from pyaedt.workflows.misc import get_process_id
-=======
-import pyaedt.workflows
 
 decimate = 0.0
 
@@ -40,7 +38,6 @@
     master.geometry("700x200")
 
     master.title("Import Nastran or STL file")
->>>>>>> 1966da97
 
     # Load the logo for the main window
     icon_path = os.path.join(pyaedt.workflows.__path__[0], "images", "large", "logo.png")
@@ -75,22 +72,6 @@
     text = Text(master, width=40, height=1)
     text.grid(row=2, column=1, pady=10, padx=5)
 
-<<<<<<< HEAD
-nas_input = browseFiles()
-
-port = get_port()
-version = get_aedt_version()
-aedt_process_id = get_process_id()
-
-if os.path.exists(nas_input):
-    with Desktop(
-        new_desktop_session=False,
-        close_on_exit=False,
-        specified_version=version,
-        port=port,
-        aedt_process_id=aedt_process_id,
-    ) as d:
-=======
     def browseFiles():
         filename = filedialog.askopenfilename(
             initialdir="/",
@@ -123,16 +104,18 @@
 
 browse_nastran()
 
-# nas_input = browseFiles()
-if "PYAEDT_SCRIPT_PORT" in os.environ and "PYAEDT_SCRIPT_VERSION" in os.environ:
-    port = int(os.environ["PYAEDT_SCRIPT_PORT"])
-    version = os.environ["PYAEDT_SCRIPT_VERSION"]
-else:
-    port = 0
-    version = "2024.1"
-if os.path.exists(file_path):
-    with Desktop(new_desktop_session=False, close_on_exit=False, specified_version=version, port=port) as d:
->>>>>>> 1966da97
+port = get_port()
+version = get_aedt_version()
+aedt_process_id = get_process_id()
+
+if os.path.exists(nas_input):
+    with Desktop(
+        new_desktop_session=False,
+        close_on_exit=False,
+        specified_version=version,
+        port=port,
+        aedt_process_id=aedt_process_id,
+    ) as d:
         proj = d.active_project()
         des = d.active_design()
         projname = proj.GetName()
@@ -147,7 +130,6 @@
             app.modeler.import_3d_cad(outfile, healing=False, create_lightweigth_part=lightweight)
         d.logger.info("Nastran imported correctly.")
 else:
-<<<<<<< HEAD
     with Desktop(
         new_desktop_session=False,
         close_on_exit=False,
@@ -155,8 +137,4 @@
         port=port,
         aedt_process_id=aedt_process_id,
     ) as d:
-        d.odesktop.AddMessage("", "", 3, "Wrong file selected. Select a .nas file")
-=======
-    with Desktop(new_desktop_session=False, close_on_exit=False, specified_version=version, port=port) as d:
-        d.odesktop.AddMessage("", "", 3, "Wrong file selected. Select a .nas or .stl file")
->>>>>>> 1966da97
+        d.odesktop.AddMessage("", "", 3, "Wrong file selected. Select a .nas file")