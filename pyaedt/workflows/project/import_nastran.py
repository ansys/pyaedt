# Copyright (C) 2023 - 2024 ANSYS, Inc. and/or its affiliates.
# SPDX-License-Identifier: MIT
#
#
# Permission is hereby granted, free of charge, to any person obtaining a copy
# of this software and associated documentation files (the "Software"), to deal
# in the Software without restriction, including without limitation the rights
# to use, copy, modify, merge, publish, distribute, sublicense, and/or sell
# copies of the Software, and to permit persons to whom the Software is
# furnished to do so, subject to the following conditions:
#
# The above copyright notice and this permission notice shall be included in all
# copies or substantial portions of the Software.
#
# THE SOFTWARE IS PROVIDED "AS IS", WITHOUT WARRANTY OF ANY KIND, EXPRESS OR
# IMPLIED, INCLUDING BUT NOT LIMITED TO THE WARRANTIES OF MERCHANTABILITY,
# FITNESS FOR A PARTICULAR PURPOSE AND NONINFRINGEMENT. IN NO EVENT SHALL THE
# AUTHORS OR COPYRIGHT HOLDERS BE LIABLE FOR ANY CLAIM, DAMAGES OR OTHER
# LIABILITY, WHETHER IN AN ACTION OF CONTRACT, TORT OR OTHERWISE, ARISING FROM,
# OUT OF OR IN CONNECTION WITH THE SOFTWARE OR THE USE OR OTHER DEALINGS IN THE
# SOFTWARE.

import os.path
from tkinter import Button
from tkinter import Checkbutton
from tkinter import END
from tkinter import IntVar
from tkinter import Label
from tkinter import StringVar
from tkinter import Text
from tkinter import Tk
from tkinter import filedialog
from tkinter import mainloop
from tkinter import ttk

import PIL.Image
import PIL.ImageTk

import pyaedt
from pyaedt import get_pyaedt_app
import pyaedt.workflows
from pyaedt.workflows.misc import get_aedt_version
from pyaedt.workflows.misc import get_arguments
from pyaedt.workflows.misc import get_port
from pyaedt.workflows.misc import get_process_id
<<<<<<< HEAD
from pyaedt.workflows.misc import is_test
=======
from pyaedt.workflows.misc import is_student
>>>>>>> 9d901c63

port = get_port()
version = get_aedt_version()
aedt_process_id = get_process_id()
is_student = is_student()

<<<<<<< HEAD
port = get_port()
version = get_aedt_version()
aedt_process_id = get_process_id()
test_dict = is_test()


def browse_nastran():  # pragma: no cover
    # Function for opening the
    # file explorer window
=======
# Extension batch arguments
extension_arguments = {"decimate": 0.0, "lightweight": False, "planar": True, "file_path": ""}
extension_description = "Import Nastran or STL file"

>>>>>>> 9d901c63

def frontend():  # pragma: no cover
    master = Tk()

    master.geometry("700x250")

    master.title("Import Nastran or STL file")

    # Load the logo for the main window
    icon_path = os.path.join(pyaedt.workflows.__path__[0], "images", "large", "logo.png")
    im = PIL.Image.open(icon_path)
    photo = PIL.ImageTk.PhotoImage(im)

    # Set the icon for the main window
    master.iconphoto(True, photo)

    # Configure style for ttk buttons
    style = ttk.Style()
    style.configure("Toolbutton.TButton", padding=6, font=("Helvetica", 8))

    var = StringVar()
    label = Label(master, textvariable=var)
    var.set("Decimation factor (0-0.9). It may affect results:")
    label.grid(row=0, column=0, pady=10)
    check = Text(master, width=20, height=1)
    check.insert(END, "0.0")
    check.grid(row=0, column=1, pady=10, padx=5)

    var = StringVar()
    label = Label(master, textvariable=var)
    var.set("Import as lightweight (only HFSS):")
    label.grid(row=1, column=0, pady=10)
    light = IntVar()
    check2 = Checkbutton(master, width=30, variable=light)
    check2.grid(row=1, column=1, pady=10, padx=5)

    var = StringVar()
    label = Label(master, textvariable=var)
    var.set("Enable planar merge:")
    label.grid(row=2, column=0, pady=10)
    planar = IntVar(value=1)
    check3 = Checkbutton(master, width=30, variable=planar)
    check3.grid(row=2, column=1, pady=10, padx=5)

    var2 = StringVar()
    label2 = Label(master, textvariable=var2)
    var2.set("Browse file:")
    label2.grid(row=3, column=0, pady=10)
    text = Text(master, width=40, height=1)
    text.grid(row=3, column=1, pady=10, padx=5)

    def browseFiles():
        filename = filedialog.askopenfilename(
            initialdir="/",
            title="Select a Nastran or stl File",
            filetypes=(("Nastran", "*.nas"), ("STL", "*.stl"), ("all files", "*.*")),
        )
        text.insert(END, filename)

    b1 = Button(master, text="...", width=10, command=browseFiles)
    b1.grid(row=3, column=2, pady=10)

    def callback():
        master.decimate_ui = float(check.get("1.0", END).strip())
        master.lightweight_ui = True if light.get() == 1 else False
        master.planar_ui = True if planar.get() == 1 else False
        master.file_path_ui = text.get("1.0", END).strip()
        master.destroy()

    b = Button(master, text="Ok", width=40, command=callback)
    b.grid(row=5, column=1, pady=10)

    mainloop()

    decimate_ui = getattr(master, "decimate_ui", extension_arguments["decimate"])
    lightweight_ui = getattr(master, "lightweight_ui", extension_arguments["lightweight"])
    planar_ui = getattr(master, "planar_ui", extension_arguments["planar"])
    file_path_ui = getattr(master, "file_path_ui", extension_arguments["file_path"])

<<<<<<< HEAD
if not test_dict["is_test"]:  # pragma: no cover
    browse_nastran()
else:
    file_path = test_dict["file_path"]


def main():
    if os.path.exists(file_path):
        app = pyaedt.Desktop(
            new_desktop_session=False, specified_version=version, port=port, aedt_process_id=aedt_process_id
=======
    return decimate_ui, lightweight_ui, planar_ui, file_path_ui


def main(extension_args):
    file_path = extension_args["file_path"]
    lightweight = extension_args["lightweight"]
    decimate = extension_args["decimate"]
    planar = extension_args["planar"]

    if os.path.exists(file_path):
        app = pyaedt.Desktop(
            new_desktop_session=False,
            specified_version=version,
            port=port,
            aedt_process_id=aedt_process_id,
            student_version=is_student,
>>>>>>> 9d901c63
        )

        active_project = app.active_project()
        active_design = app.active_design()

        project_name = active_project.GetName()
        design_name = active_design.GetName()

        aedtapp = get_pyaedt_app(project_name, design_name)

        if file_path.endswith(".nas"):
<<<<<<< HEAD
            aedtapp.modeler.import_nastran(file_path, import_as_light_weight=lightweight, decimation=decimate)
=======
            aedtapp.modeler.import_nastran(
                file_path, import_as_light_weight=lightweight, decimation=decimate, enable_planar_merge=str(planar)
            )
>>>>>>> 9d901c63
        else:
            from pyaedt.modules.solutions import simplify_stl

            outfile = simplify_stl(file_path, decimation=decimate, aggressiveness=5)
<<<<<<< HEAD
            aedtapp.modeler.import_3d_cad(outfile, healing=False, create_lightweigth_part=lightweight)
        app.logger.info("Geometry imported correctly.")
    else:
        app = pyaedt.Desktop(
            new_desktop_session=False, specified_version=version, port=port, aedt_process_id=aedt_process_id
        )
        app.logger.debug("Wrong file selected. Select a .nas or .stl file")

    if not test_dict["is_test"]:  # pragma: no cover
=======
            aedtapp.modeler.import_3d_cad(
                outfile, healing=False, create_lightweigth_part=lightweight, merge_planar_faces=planar
            )
        app.logger.info("Geometry imported correctly.")
    else:
        app = pyaedt.Desktop(
            new_desktop_session=False,
            specified_version=version,
            port=port,
            aedt_process_id=aedt_process_id,
            student_version=is_student,
        )
        app.logger.debug("Wrong file selected. Select a .nas or .stl file")

    if not extension_args["is_test"]:  # pragma: no cover
>>>>>>> 9d901c63
        app.release_desktop(False, False)


if __name__ == "__main__":
<<<<<<< HEAD
    main()
=======
    args = get_arguments(extension_arguments, extension_description)

    # Open UI
    if not args["is_test"] and not args["is_batch"]:  # pragma: no cover
        output = frontend()
        if output:
            cont = 0
            for arg in extension_arguments:
                args[arg] = output[cont]
                cont += 1

    main(args)
>>>>>>> 9d901c63
<|MERGE_RESOLUTION|>--- conflicted
+++ resolved
@@ -43,33 +43,17 @@
 from pyaedt.workflows.misc import get_arguments
 from pyaedt.workflows.misc import get_port
 from pyaedt.workflows.misc import get_process_id
-<<<<<<< HEAD
-from pyaedt.workflows.misc import is_test
-=======
 from pyaedt.workflows.misc import is_student
->>>>>>> 9d901c63
 
 port = get_port()
 version = get_aedt_version()
 aedt_process_id = get_process_id()
 is_student = is_student()
 
-<<<<<<< HEAD
-port = get_port()
-version = get_aedt_version()
-aedt_process_id = get_process_id()
-test_dict = is_test()
-
-
-def browse_nastran():  # pragma: no cover
-    # Function for opening the
-    # file explorer window
-=======
 # Extension batch arguments
 extension_arguments = {"decimate": 0.0, "lightweight": False, "planar": True, "file_path": ""}
 extension_description = "Import Nastran or STL file"
 
->>>>>>> 9d901c63
 
 def frontend():  # pragma: no cover
     master = Tk()
@@ -149,18 +133,6 @@
     planar_ui = getattr(master, "planar_ui", extension_arguments["planar"])
     file_path_ui = getattr(master, "file_path_ui", extension_arguments["file_path"])
 
-<<<<<<< HEAD
-if not test_dict["is_test"]:  # pragma: no cover
-    browse_nastran()
-else:
-    file_path = test_dict["file_path"]
-
-
-def main():
-    if os.path.exists(file_path):
-        app = pyaedt.Desktop(
-            new_desktop_session=False, specified_version=version, port=port, aedt_process_id=aedt_process_id
-=======
     return decimate_ui, lightweight_ui, planar_ui, file_path_ui
 
 
@@ -177,7 +149,6 @@
             port=port,
             aedt_process_id=aedt_process_id,
             student_version=is_student,
->>>>>>> 9d901c63
         )
 
         active_project = app.active_project()
@@ -189,28 +160,13 @@
         aedtapp = get_pyaedt_app(project_name, design_name)
 
         if file_path.endswith(".nas"):
-<<<<<<< HEAD
-            aedtapp.modeler.import_nastran(file_path, import_as_light_weight=lightweight, decimation=decimate)
-=======
             aedtapp.modeler.import_nastran(
                 file_path, import_as_light_weight=lightweight, decimation=decimate, enable_planar_merge=str(planar)
             )
->>>>>>> 9d901c63
         else:
             from pyaedt.modules.solutions import simplify_stl
 
             outfile = simplify_stl(file_path, decimation=decimate, aggressiveness=5)
-<<<<<<< HEAD
-            aedtapp.modeler.import_3d_cad(outfile, healing=False, create_lightweigth_part=lightweight)
-        app.logger.info("Geometry imported correctly.")
-    else:
-        app = pyaedt.Desktop(
-            new_desktop_session=False, specified_version=version, port=port, aedt_process_id=aedt_process_id
-        )
-        app.logger.debug("Wrong file selected. Select a .nas or .stl file")
-
-    if not test_dict["is_test"]:  # pragma: no cover
-=======
             aedtapp.modeler.import_3d_cad(
                 outfile, healing=False, create_lightweigth_part=lightweight, merge_planar_faces=planar
             )
@@ -226,14 +182,10 @@
         app.logger.debug("Wrong file selected. Select a .nas or .stl file")
 
     if not extension_args["is_test"]:  # pragma: no cover
->>>>>>> 9d901c63
         app.release_desktop(False, False)
 
 
 if __name__ == "__main__":
-<<<<<<< HEAD
-    main()
-=======
     args = get_arguments(extension_arguments, extension_description)
 
     # Open UI
@@ -245,5 +197,4 @@
                 args[arg] = output[cont]
                 cont += 1
 
-    main(args)
->>>>>>> 9d901c63
+    main(args)