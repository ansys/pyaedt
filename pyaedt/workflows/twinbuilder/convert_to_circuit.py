--- conflicted
+++ resolved
@@ -30,26 +30,6 @@
 from pyaedt.generic.general_methods import read_toml
 import pyaedt.workflows
 from pyaedt.workflows.misc import get_aedt_version
-<<<<<<< HEAD
-from pyaedt.workflows.misc import get_port
-from pyaedt.workflows.misc import get_process_id
-from pyaedt.workflows.misc import is_test
-
-port = get_port()
-version = get_aedt_version()
-aedt_process_id = get_process_id()
-test_dict = is_test()
-
-
-def main():
-    app = pyaedt.Desktop(
-        new_desktop_session=False, specified_version=version, port=port, aedt_process_id=aedt_process_id
-    )
-
-    active_project = app.active_project()
-    active_design = app.active_design()
-
-=======
 from pyaedt.workflows.misc import get_arguments
 from pyaedt.workflows.misc import get_port
 from pyaedt.workflows.misc import get_process_id
@@ -77,7 +57,6 @@
     active_project = app.active_project()
     active_design = app.active_design()
 
->>>>>>> 9d901c63
     project_name = active_project.GetName()
 
     if active_design.GetDesignType() in ["Twin Builder"]:
@@ -169,18 +148,10 @@
                 offsety = [-i for i in cpms[1]]
                 cir.modeler.move(cpms[0], offsety)
 
-<<<<<<< HEAD
-    if not test_dict["is_test"]:  # pragma: no cover
-=======
     if not extension_args["is_test"]:  # pragma: no cover
->>>>>>> 9d901c63
         app.release_desktop(False, False)
 
 
 if __name__ == "__main__":
-<<<<<<< HEAD
-    main()
-=======
     args = get_arguments(extension_arguments, extension_description)
-    main(args)
->>>>>>> 9d901c63
+    main(args)