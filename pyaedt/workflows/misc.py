--- conflicted
+++ resolved
@@ -23,10 +23,6 @@
 """Miscellaneous Methods for PyAEDT workflows."""
 
 import argparse
-<<<<<<< HEAD
-import json
-=======
->>>>>>> f54da2df
 import os
 import sys
 
@@ -70,39 +66,14 @@
 
     output_args = {"is_test": False}
 
-<<<<<<< HEAD
-    # Arguments passed from environment variables
-    if "PYAEDT_TEST_CONFIG" in os.environ:
-        output_args["is_test"] = True
-        # Load default
-        if args:
-            output_args = {**output_args, **args}
-        # Load new values
-        extra_vars = json.loads(os.environ["PYAEDT_TEST_CONFIG"])
-        if isinstance(extra_vars, dict):
-            output_args = {**output_args, **extra_vars}
-
-    # Argument passed in the script call. It overwrites previous configuration.
-=======
     args = {**args, **output_args}
 
->>>>>>> f54da2df
     parsed_args = __parse_arguments(args, description)
     output_args["is_batch"] = False
     if len(sys.argv) != 1:  # pragma: no cover
         output_args["is_batch"] = True
         for k, v in parsed_args.__dict__.items():
             if v is not None:
-<<<<<<< HEAD
-                if isinstance(v, str) and v.lower() in ("true", "1"):
-                    v = True
-                elif isinstance(v, str) and v.lower() in ("false", "0"):
-                    v = False
-                output_args[k] = v
-    return output_args
-
-
-=======
                 output_args[k] = __string_to_bool(v)
     return output_args
 
@@ -116,7 +87,6 @@
     return v
 
 
->>>>>>> f54da2df
 def __parse_arguments(args=None, description=""):
     """Parse arguments."""
     parser = argparse.ArgumentParser(description=description)
