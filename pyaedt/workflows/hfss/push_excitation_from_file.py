--- conflicted
+++ resolved
@@ -42,9 +42,6 @@
 from pyaedt.workflows.misc import get_arguments
 from pyaedt.workflows.misc import get_port
 from pyaedt.workflows.misc import get_process_id
-<<<<<<< HEAD
-from pyaedt.workflows.misc import is_test
-=======
 from pyaedt.workflows.misc import is_student
 
 port = get_port()
@@ -55,7 +52,6 @@
 # Extension batch arguments
 extension_arguments = {"file_path": "", "choice": ""}
 extension_description = "Push excitation from file"
->>>>>>> 9d901c63
 
 
 def frontend():  # pragma: no cover
@@ -68,14 +64,8 @@
         student_version=is_student,
     )
 
-<<<<<<< HEAD
-def browse_port(port_selection):  # pragma: no cover
-    # Function for opening the
-    # file explorer window
-=======
     active_project = app.active_project()
     active_design = app.active_design()
->>>>>>> 9d901c63
 
     project_name = active_project.GetName()
     design_name = active_design.GetName()
@@ -149,34 +139,6 @@
     file_path_ui = getattr(master, "file_path_ui", extension_arguments["file_path"])
     choice_ui = getattr(master, "choice_ui", extension_arguments["choice"])
 
-<<<<<<< HEAD
-port = get_port()
-version = get_aedt_version()
-aedt_process_id = get_process_id()
-test_dict = is_test()
-
-
-def main():
-    app = pyaedt.Desktop(
-        new_desktop_session=False, specified_version=version, port=port, aedt_process_id=aedt_process_id
-    )
-
-    active_project = app.active_project()
-    active_design = app.active_design()
-
-    project_name = active_project.GetName()
-    design_name = active_design.GetName()
-
-    hfss = Hfss(project_name, design_name)
-
-    if not test_dict["is_test"]:
-        browse_port(port_selection=hfss.excitations)
-    else:
-        choice = test_dict["choice"]
-        file_path = test_dict["file_path"]
-
-    if choice:
-=======
     if not file_path_ui or not os.path.isfile(file_path_ui):
         app.logger.error("File does not exist.")
 
@@ -211,7 +173,6 @@
     if not os.path.isfile(file_path):  # pragma: no cover
         app.logger.error("File does not exist.")
     elif choice:
->>>>>>> 9d901c63
         hfss.edit_source_from_file(
             choice,
             file_path,
@@ -221,18 +182,11 @@
     else:
         app.logger.error("Failed to select a port.")
 
-<<<<<<< HEAD
-    if not test_dict["is_test"]:  # pragma: no cover
-=======
     if not extension_args["is_test"]:  # pragma: no cover
->>>>>>> 9d901c63
         app.release_desktop(False, False)
 
 
 if __name__ == "__main__":
-<<<<<<< HEAD
-    main()
-=======
     args = get_arguments(extension_arguments, extension_description)
 
     # Open UI
@@ -244,5 +198,4 @@
                 args[arg] = output[cont]
                 cont += 1
 
-    main(args)
->>>>>>> 9d901c63
+    main(args)