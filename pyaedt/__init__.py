# -*- coding: utf-8 -*-
import os
import sys
import warnings

if os.name == "nt":
    os.environ["PYTHONMALLOC"] = "malloc"

LATEST_DEPRECATED_PYTHON_VERSION = (3, 7)

<<<<<<< HEAD
__version__ = "0.9.dev0"
=======
>>>>>>> ec1fa793

def deprecation_warning():
    """Warning message informing users that some Python versions are deprecated in PyAEDT."""
    # Store warnings showwarning
    existing_showwarning = warnings.showwarning

    # Define and use custom showwarning
    def custom_show_warning(message, category, filename, lineno, file=None, line=None):
        """Custom warning used to remove <stdin>:loc: pattern."""
        print("{}: {}".format(category.__name__, message))

    warnings.showwarning = custom_show_warning

    current_version = sys.version_info[:2]
    if current_version <= LATEST_DEPRECATED_PYTHON_VERSION:
        str_current_version = "{}.{}".format(*sys.version_info[:2])
        warnings.warn(
            "Current python version ({}) is deprecated in PyAEDT. We encourage you "
            "to upgrade to the latest version to benefit from the latest features "
            "and security updates.".format(str_current_version),
            PendingDeprecationWarning,
        )

    # Restore warnings showwarning
    warnings.showwarning = existing_showwarning


deprecation_warning()

#

pyaedt_path = os.path.dirname(__file__)
__version__ = "0.8.dev0"
version = __version__

#

import pyaedt.downloads as downloads
from pyaedt.generic import constants
import pyaedt.generic.DataHandlers as data_handler
import pyaedt.generic.general_methods as general_methods
from pyaedt.generic.general_methods import _pythonver
from pyaedt.generic.general_methods import _retry_ntimes
from pyaedt.generic.general_methods import generate_unique_folder_name
from pyaedt.generic.general_methods import generate_unique_name
from pyaedt.generic.general_methods import generate_unique_project_name
from pyaedt.generic.general_methods import inside_desktop
from pyaedt.generic.general_methods import is_ironpython
from pyaedt.generic.general_methods import is_linux
from pyaedt.generic.general_methods import is_windows
from pyaedt.generic.general_methods import online_help
from pyaedt.generic.general_methods import pyaedt_function_handler
from pyaedt.generic.general_methods import settings

try:
    from pyaedt.generic.design_types import Hfss3dLayout
except:
    from pyaedt.generic.design_types import Hfss3dLayout

from pyaedt.generic.design_types import Circuit
from pyaedt.generic.design_types import Desktop
from pyaedt.generic.design_types import Edb
from pyaedt.generic.design_types import Emit
from pyaedt.generic.design_types import Hfss
from pyaedt.generic.design_types import Icepak
from pyaedt.generic.design_types import Maxwell2d
from pyaedt.generic.design_types import Maxwell3d
from pyaedt.generic.design_types import MaxwellCircuit
from pyaedt.generic.design_types import Mechanical
from pyaedt.generic.design_types import Q2d
from pyaedt.generic.design_types import Q3d
from pyaedt.generic.design_types import Rmxprt
from pyaedt.generic.design_types import Simplorer
from pyaedt.generic.design_types import Siwave
from pyaedt.generic.design_types import TwinBuilder
from pyaedt.generic.design_types import get_pyaedt_app
from pyaedt.generic.design_types import launch_desktop
from pyaedt.misc import current_student_version
from pyaedt.misc import current_version
from pyaedt.misc import installed_versions<|MERGE_RESOLUTION|>--- conflicted
+++ resolved
@@ -8,10 +8,6 @@
 
 LATEST_DEPRECATED_PYTHON_VERSION = (3, 7)
 
-<<<<<<< HEAD
-__version__ = "0.9.dev0"
-=======
->>>>>>> ec1fa793
 
 def deprecation_warning():
     """Warning message informing users that some Python versions are deprecated in PyAEDT."""
@@ -44,7 +40,7 @@
 #
 
 pyaedt_path = os.path.dirname(__file__)
-__version__ = "0.8.dev0"
+__version__ = "0.9.dev0"
 version = __version__
 
 #
