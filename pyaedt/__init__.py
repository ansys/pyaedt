# -*- coding: utf-8 -*-
import os

if os.name == "nt":
    os.environ["PYTHONMALLOC"] = "malloc"

pyaedt_path = os.path.dirname(__file__)

<<<<<<< HEAD
__version__ = "0.7.0"
=======
__version__ = "0.8.dev0"
>>>>>>> 87132837

version = __version__
import pyaedt.downloads as downloads
from pyaedt.generic import constants
import pyaedt.generic.DataHandlers as data_handler
import pyaedt.generic.general_methods as general_methods
from pyaedt.generic.general_methods import _pythonver
from pyaedt.generic.general_methods import _retry_ntimes
from pyaedt.generic.general_methods import generate_unique_folder_name
from pyaedt.generic.general_methods import generate_unique_name
from pyaedt.generic.general_methods import generate_unique_project_name
from pyaedt.generic.general_methods import inside_desktop
from pyaedt.generic.general_methods import is_ironpython
from pyaedt.generic.general_methods import is_linux
from pyaedt.generic.general_methods import is_windows
from pyaedt.generic.general_methods import online_help
from pyaedt.generic.general_methods import pyaedt_function_handler
from pyaedt.generic.general_methods import settings

try:
    from pyaedt.generic.design_types import Hfss3dLayout
except:
    from pyaedt.generic.design_types import Hfss3dLayout

from pyaedt.generic.design_types import Circuit
from pyaedt.generic.design_types import Desktop
from pyaedt.generic.design_types import Edb
from pyaedt.generic.design_types import Emit
from pyaedt.generic.design_types import Hfss
from pyaedt.generic.design_types import Icepak
from pyaedt.generic.design_types import Maxwell2d
from pyaedt.generic.design_types import Maxwell3d
from pyaedt.generic.design_types import MaxwellCircuit
from pyaedt.generic.design_types import Mechanical
from pyaedt.generic.design_types import Q2d
from pyaedt.generic.design_types import Q3d
from pyaedt.generic.design_types import Rmxprt
from pyaedt.generic.design_types import Simplorer
from pyaedt.generic.design_types import Siwave
from pyaedt.generic.design_types import TwinBuilder
from pyaedt.generic.design_types import get_pyaedt_app
from pyaedt.generic.design_types import launch_desktop
from pyaedt.misc import current_student_version
from pyaedt.misc import current_version
from pyaedt.misc import installed_versions<|MERGE_RESOLUTION|>--- conflicted
+++ resolved
@@ -6,11 +6,7 @@
 
 pyaedt_path = os.path.dirname(__file__)
 
-<<<<<<< HEAD
-__version__ = "0.7.0"
-=======
-__version__ = "0.8.dev0"
->>>>>>> 87132837
+__version__ = "0.7.1"
 
 version = __version__
 import pyaedt.downloads as downloads
