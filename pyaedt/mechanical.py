"""This module contains the ``Mechanical`` class."""

from __future__ import absolute_import

from .application.Analysis3D import FieldAnalysis3D
from .desktop import exception_to_desktop
from .generic.general_methods import generate_unique_name, aedt_exception_handler
from .modules.Boundary import BoundaryObject
from collections import OrderedDict


class Mechanical(FieldAnalysis3D, object):
    """Mechanical application interface.

    Parameters
    ----------
    projectname : str, optional
        Name of the project to select or the full path to the project
        or AEDTZ archive to open.  The default is ``None``, in which
        case an attempt is made to get an active project. If no
        projects are present, an empty project is created.
    designname : str, optional
        Name of the design to select. The default is ``None``, in
        which case an attempt is made to get an active design. If no
        designs are present, an empty design is created.
    solution_type : str, optional
        Solution type to apply to the design. The default is
        ``None``, in which case the default type is applied.
    setup_name : str, optional
        Name of the setup to use as the nominal. The default is
        ``None``, in which case the active setup is used or
        nothing is used.
    specified_version: str, optional
<<<<<<< HEAD
        Version of AEDT  to use. The default is ``None``, in which case
        the active version or latest installed version is  used.
    non_graphical : bool, optional
        Whether to run AEDT in the non-graphical mode. The default
=======
        Version of AEDT to use. The default is ``None``, in which case
        the active version or latest installed version is used.
    NG : bool, optional
        Whether to launch AEDT in the non-graphical mode. The default
>>>>>>> d049964c
        is``False``, which launches AEDT in the graphical mode.
    launch_new_desktop : bool, optional
        Whether to launch an instance of AEDT in a new thread, even if
        another instance of the ``specified_version`` is active on the
        machine. The default is ``True``.
    release_on_exit : bool, optional
        Whether to release AEDT on exit.
    student_version : bool, optional
        Whether to open the AEDT student version. The default is ``False``.

    Examples
    --------
    Create an instance of Mechanical and connect to an existing
    HFSS design or create a new HFSS design if one does not exist.

    >>> from pyaedt import Mechanical
    >>> aedtapp = Mechanical()

    Create an instance of Mechanical and link to a project named
    ``"projectname"``. If this project does not exist, create one with
    this name.

    >>> aedtapp = Mechanical(projectname)

    Create an instance of Mechanical and link to a design named
    ``"designname"`` in a project named ``projectname``.

    >>> aedtapp = Mechanical(projectname,designame)

    Create an instance of Mechanical and open the specified
    project, which is named ``myfile.aedt``.

    >>> aedtapp = Mechanical("myfile.aedt")

    Create a ``Desktop on 2021R1`` object and then create an
    ``Mechanical`` object and open the specified project, which is
    named ``myfile.aedt``.

    >>> aedtapp = Mechanical(specified_version="2021.1", projectname="myfile.aedt")

    """

    def __init__(self, projectname=None, designname=None, solution_type=None, setup_name=None,
                 specified_version=None, non_graphical=False, launch_new_desktop=True, release_on_exit=False, student_version=False):

        FieldAnalysis3D.__init__(self, "Mechanical", projectname, designname, solution_type, setup_name,
                                 specified_version, non_graphical, launch_new_desktop, release_on_exit, student_version)
    def __enter__(self):
        return self

    def __exit__(self, ex_type, ex_value, ex_traceback):
        """Push exit up to parent object Design."""
        if ex_type:
            exception_to_desktop(self, ex_value, ex_traceback)

    @aedt_exception_handler
    def assign_em_losses(self, designname="HFSSDesign1", setupname="Setup1", sweepname="LastAdaptive", map_frequency=None,
                         surface_objects=[], source_project_name=None, paramlist=[], object_list=[]):
        """Map EM losses to a Mechanical design.

        Parameters
        ----------
        designname : str, optional
            Name of the design of the source mapping. The default is ``"HFSSDesign1"``.
        setupname : str, optional
            Name of the EM setup. The default is ``"Setup1"``.
        sweepname : str, optional
            Name of the EM sweep to use for the mapping. The default is ``"LastAdaptive"``.
        map_frequency : str, optional
            Frequency to map. The default is ``None``. The value must be ``None`` for
	      Eigenmode analysis.
        surface_objects : list, optional
            List objects in the source that are metals. The default is ``[]``.
        source_project_name : str, optional
            Name of the source project. The default is ``None``, in which case
	      the source from the same project is used.
        paramlist : list, optional
            List of all parameters in the EM to map. The default is ``[]``.
        object_list : list, optional
             The default is ``[]``.

        Returns
        -------

        """
        assert self.solution_type == "Thermal", "This Method works only in Mechanical Structural Solution"

        self._messenger.add_info_message("Mapping HFSS EM Lossess")
        oName = self.project_name
        if oName == source_project_name or source_project_name is None:
            projname = "This Project*"
        else:
            projname = source_project_name + ".aedt"
        #
        # Generate a list of model objects from the lists made previously and use to map the HFSS losses into Icepak.
        #
        if not object_list:
            allObjects = self.modeler.primitives.object_names
        else:
            allObjects = object_list[:]
        surfaces = surface_objects
        if map_frequency:
            intr = [map_frequency]
        else:
            intr = []

        argparam = OrderedDict({})
        for el in self.available_variations.nominal_w_values_dict:
            argparam[el] = self.available_variations.nominal_w_values_dict[el]

        for el in paramlist:
            argparam[el]=el

        props = OrderedDict(
            {"Objects": allObjects, "allObjects": False, "Project": projname, "projname": "ElectronicsDesktop",
             "Design": designname, "Soln": setupname + " : " + sweepname, "Params": argparam,
             "ForceSourceToSolve": True, "PreservePartnerSoln": True, "PathRelativeTo": "TargetProject"})
        if intr:
            props["Intrinsics"]= intr
            props["SurfaceOnly"]= surfaces

        name = generate_unique_name("EMLoss")
        bound = BoundaryObject(self, name, props, "EMLoss")
        if bound.create():
            self.boundaries.append(bound)
            self._messenger.add_info_message('EM losses mapped from design {}.'.format(designname))
            return bound
        return False

    @aedt_exception_handler
    def assign_thermal_map(self, object_list, designname="IcepakDesign1", setupname="Setup1", sweepname="SteadyState",
                           source_project_name=None, paramlist=[]):
        """Map thermal losses to a Mechanical design. 
        
        .. note::
           This method works in 2021 R2 only when coupled with Icepak.

        Parameters
        ----------
        object_list : list
        
        designname : str, optional
            Name of the design of the source mapping. The default is ``"IcepakDesign1"``.
        setupname : str, optional
            Name of the EM setup. The default is ``"Setup1"``.
        sweepname :str, optional
            Name of the EM sweep to use for the mapping. The default is ``"SteadyState"``.
        source_project_name : str, optional
            Name of the source project. The default is ``None``, in which case the
	      source from the same project is used.
        paramlist : list, optional
            List of all parameters in the EM to map. The default is ``[]``.
        
            

        Returns
        -------
	  :class:`aedt.modules.Boundary.Boundary object
	      Boundary object.
        """

        assert self.solution_type == "Structural", "This method works only in a Mechanical structural solution."

        self._messenger.add_info_message("Mapping HFSS EM Lossess")
        oName = self.project_name
        if oName == source_project_name or source_project_name is None:
            projname = "This Project*"
        else:
            projname = source_project_name + ".aedt"
        #
        # Generate a list of model objects from the lists made previously and use to map the HFSS losses into Icepak.
        #
        object_list = self.modeler.convert_to_selections(object_list, True)
        if not object_list:
            allObjects = self.modeler.primitives.object_names
        else:
            allObjects = object_list[:]
        argparam = OrderedDict({})
        for el in self.available_variations.nominal_w_values_dict:
            argparam[el] = self.available_variations.nominal_w_values_dict[el]

        for el in paramlist:
            argparam[el] = el

        props = OrderedDict(
            {"Objects": allObjects, "Uniform": False, "Project": projname, "Product": "ElectronicsDesktop",
             "Design": designname, "Soln": setupname + " : " + sweepname, "Params": argparam,
             "ForceSourceToSolve": True, "PreservePartnerSoln": True, "PathRelativeTo": "TargetProject"})

        name = generate_unique_name("ThermalLink")
        bound = BoundaryObject(self, name, props, "ThermalCondition")
        if bound.create():
            self.boundaries.append(bound)
            self._messenger.add_info_message('Thermal conditions are mapped from design {}.'.format(designname))
            return bound

        return True

    @aedt_exception_handler
    def assign_uniform_convection(self, objects_list, convection_value, convection_unit="w_per_m2kel",
                                  temperature="AmbientTemp", boundary_name=""):
        """Assign a uniform convection to the face list.

        Parameters
        ----------
        objects_list : list
            List of objects, faces, or both.
        convection_value :
            Convection value.
        convection_unit : str, optional
            Units for the convection value. The default is ``"w_per_m2kel"``.
        temperature : str, optional
            Temperature. The default is ``"AmbientTemp"``.
        boundary_name : str, optional
            Name of the boundary. The default is ``""``.

        Returns
        -------
        :class:`aedt.modules.Boundary.Boundary object
	      Boundary object.

        """
        assert self.solution_type == "Thermal", "This method works only in a Mechanical structural solution."

        props = {}
        objects_list = self.modeler._convert_list_to_ids(objects_list)

        if type(objects_list) is list:
            if type(objects_list[0]) is str:
                props["Objects"] = objects_list
            else:
                props["Faces"] = objects_list

        props["Temperature"] = temperature
        props["Uniform"] = True
        props["FilmCoeff"] = str(convection_value) + convection_unit

        if not boundary_name:
            boundary_name = generate_unique_name("Convection")
        bound = BoundaryObject(self, boundary_name, props, 'Convection')
        if bound.create():
            self.boundaries.append(bound)
            return bound
        return False

    @aedt_exception_handler
    def assign_uniform_temperature(self, objects_list, temperature="AmbientTemp", boundary_name=""):
        """Assign a uniform temperature boundary.
        
        .. note::	
	     This method works only in a Mechanical thermal analysis.

        Parameters
        ----------
        objects_list : list
            List of objects, faces, or both.
        temperature : str, optional.
            Type of temperature. The default is ``"AmbientTemp"``.
        boundary_name : str, optional
            Name of the boundary. The default is ``""``.

        Returns
        -------
        :class:`aedt.modules.Boundary.Boundary object
	      Boundary object.

        """
        assert self.solution_type == "Thermal", "This method works only in a Mechanical structural analysis."

        props = {}
        objects_list = self.modeler._convert_list_to_ids(objects_list)

        if type(objects_list) is list:
            if type(objects_list[0]) is str:
                props["Objects"] = objects_list
            else:
                props["Faces"] = objects_list

        props["Temperature"] = temperature

        if not boundary_name:
            boundary_name = generate_unique_name("Temp")
        bound = BoundaryObject(self, boundary_name, props, 'Temperature')
        if bound.create():
            self.boundaries.append(bound)
            return bound
        return False


    @aedt_exception_handler
    def assign_frictionless_support(self, objects_list,  boundary_name=""):
        """Assign a Mechanical frictionless support. 
        
        .. note::
	     This method works only in a Mechanical structural analysis.

        Parameters
        ----------
        objects_list : list
            List of faces to apply to the frictionless support.
        boundary_name : str, optional
            Name of the boundary. The default is ``""``.

        Returns
        -------
        :class:`aedt.modules.Boundary.Boundary object
	      Boundary object.

        """

        if not (self.solution_type == "Structural" or self.solution_type == "Modal"):
            self._messenger.add_error_message("This method works only in Mechanical Structural Solution")
            return False
        props = {}
        objects_list = self.modeler._convert_list_to_ids(objects_list)

        if type(objects_list) is list:
            if type(objects_list[0]) is str:
                props["Objects"] = objects_list
            else:
                props["Faces"] = objects_list


        if not boundary_name:
            boundary_name = generate_unique_name("Temp")
        bound = BoundaryObject(self, boundary_name, props, 'Frictionless')
        if bound.create():
            self.boundaries.append(bound)
            return bound
        return False

    @aedt_exception_handler
    def assign_fixed_support(self, objects_list,  boundary_name=""):
        """Assign a Mechanical fixed support. 
        
        .. note::	
           This method works only in a Mechanical structural analysis.

        Parameters
        ----------
        objects_list : list
            List of faces to apply to the fixed support.
        boundary_name : str, optional
            Name of the boundary. The default is ``""``.

        Returns
        -------
        :class:`aedt.modules.Boundary.Boundary object
	      Boundary object.

        """
        if not (self.solution_type == "Structural" or self.solution_type == "Modal"):
            self._messenger.add_error_message("This method works only in a Mechanical structural solution.")
            return False
        props = {}
        objects_list = self.modeler._convert_list_to_ids(objects_list)

        if type(objects_list) is list:
                props["Faces"] = objects_list


        if not boundary_name:
            boundary_name = generate_unique_name("Temp")
        bound = BoundaryObject(self, boundary_name, props, 'FixedSupport')
        if bound.create():
            self.boundaries.append(bound)
            return bound
        return False

    @property
    def existing_analysis_sweeps(self):
        """List of existing analysis setups in the Mechanical design.

        Returns
        -------
        list
            List of existing analysis setups.

        """
        setup_list = self.existing_analysis_setups
        sweep_list=[]
        for el in setup_list:
                sweep_list.append(el + " : Solution")
        return sweep_list<|MERGE_RESOLUTION|>--- conflicted
+++ resolved
@@ -11,6 +11,8 @@
 
 class Mechanical(FieldAnalysis3D, object):
     """Mechanical application interface.
+
+    This class exposes features from the Mechanical application.
 
     Parameters
     ----------
@@ -25,53 +27,46 @@
         designs are present, an empty design is created.
     solution_type : str, optional
         Solution type to apply to the design. The default is
-        ``None``, in which case the default type is applied.
+        ``None``, which applies the default type.
     setup_name : str, optional
         Name of the setup to use as the nominal. The default is
         ``None``, in which case the active setup is used or
         nothing is used.
     specified_version: str, optional
-<<<<<<< HEAD
         Version of AEDT  to use. The default is ``None``, in which case
         the active version or latest installed version is  used.
     non_graphical : bool, optional
-        Whether to run AEDT in the non-graphical mode. The default
-=======
-        Version of AEDT to use. The default is ``None``, in which case
-        the active version or latest installed version is used.
-    NG : bool, optional
         Whether to launch AEDT in the non-graphical mode. The default
->>>>>>> d049964c
         is``False``, which launches AEDT in the graphical mode.
-    launch_new_desktop : bool, optional
+    AlwaysNew : bool, optional
         Whether to launch an instance of AEDT in a new thread, even if
         another instance of the ``specified_version`` is active on the
-        machine. The default is ``True``.
+        machine.  The default is ``True``.
     release_on_exit : bool, optional
         Whether to release AEDT on exit.
     student_version : bool, optional
-        Whether to open the AEDT student version. The default is ``False``.
+        Whether open AEDT Student Version. The default is ``False``.
 
     Examples
     --------
-    Create an instance of Mechanical and connect to an existing
+    Create an instance of `Mechanical` and connect to an existing
     HFSS design or create a new HFSS design if one does not exist.
 
     >>> from pyaedt import Mechanical
     >>> aedtapp = Mechanical()
 
-    Create an instance of Mechanical and link to a project named
+    Create an instance of `Mechanical` and link to a project named
     ``"projectname"``. If this project does not exist, create one with
     this name.
 
     >>> aedtapp = Mechanical(projectname)
 
-    Create an instance of Mechanical and link to a design named
+    Create an instance of `Mechanical` and link to a design named
     ``"designname"`` in a project named ``projectname``.
 
     >>> aedtapp = Mechanical(projectname,designame)
 
-    Create an instance of Mechanical and open the specified
+    Create an instance of `Mechanical` and open the specified
     project, which is named ``myfile.aedt``.
 
     >>> aedtapp = Mechanical("myfile.aedt")
@@ -85,15 +80,15 @@
     """
 
     def __init__(self, projectname=None, designname=None, solution_type=None, setup_name=None,
-                 specified_version=None, non_graphical=False, launch_new_desktop=True, release_on_exit=False, student_version=False):
+                 specified_version=None, NG=False, AlwaysNew=False, release_on_exit=False, student_version=False):
 
         FieldAnalysis3D.__init__(self, "Mechanical", projectname, designname, solution_type, setup_name,
-                                 specified_version, non_graphical, launch_new_desktop, release_on_exit, student_version)
+                                 specified_version, NG, AlwaysNew, release_on_exit, student_version)
     def __enter__(self):
         return self
 
     def __exit__(self, ex_type, ex_value, ex_traceback):
-        """Push exit up to parent object Design."""
+        """ Push exit up to parent object Design """
         if ex_type:
             exception_to_desktop(self, ex_value, ex_traceback)
 
@@ -167,7 +162,7 @@
         bound = BoundaryObject(self, name, props, "EMLoss")
         if bound.create():
             self.boundaries.append(bound)
-            self._messenger.add_info_message('EM losses mapped from design {}.'.format(designname))
+            self._messenger.add_info_message('EM losses mapped from design {}'.format(designname))
             return bound
         return False
 
@@ -199,8 +194,7 @@
 
         Returns
         -------
-	  :class:`aedt.modules.Boundary.Boundary object
-	      Boundary object.
+
         """
 
         assert self.solution_type == "Structural", "This method works only in a Mechanical structural solution."
@@ -243,7 +237,7 @@
     @aedt_exception_handler
     def assign_uniform_convection(self, objects_list, convection_value, convection_unit="w_per_m2kel",
                                   temperature="AmbientTemp", boundary_name=""):
-        """Assign a uniform convection to the face list.
+        """Assign uniform convection to the face list.
 
         Parameters
         ----------
@@ -260,8 +254,8 @@
 
         Returns
         -------
-        :class:`aedt.modules.Boundary.Boundary object
-	      Boundary object.
+        type
+            Boundary Object
 
         """
         assert self.solution_type == "Thermal", "This method works only in a Mechanical structural solution."
@@ -305,8 +299,8 @@
 
         Returns
         -------
-        :class:`aedt.modules.Boundary.Boundary object
-	      Boundary object.
+        type
+            Boundary Object
 
         """
         assert self.solution_type == "Thermal", "This method works only in a Mechanical structural analysis."
@@ -347,13 +341,13 @@
 
         Returns
         -------
-        :class:`aedt.modules.Boundary.Boundary object
-	      Boundary object.
+        type
+            boundary object
 
         """
 
         if not (self.solution_type == "Structural" or self.solution_type == "Modal"):
-            self._messenger.add_error_message("This method works only in Mechanical Structural Solution")
+            self.messenger.add_error_message("This method works only in Mechanical Structural Solution")
             return False
         props = {}
         objects_list = self.modeler._convert_list_to_ids(objects_list)
@@ -389,12 +383,12 @@
 
         Returns
         -------
-        :class:`aedt.modules.Boundary.Boundary object
-	      Boundary object.
+        type
+            boundary object
 
         """
         if not (self.solution_type == "Structural" or self.solution_type == "Modal"):
-            self._messenger.add_error_message("This method works only in a Mechanical structural solution.")
+            self.messenger.add_error_message("This method works only in a Mechanical structural solution.")
             return False
         props = {}
         objects_list = self.modeler._convert_list_to_ids(objects_list)
@@ -415,10 +409,12 @@
     def existing_analysis_sweeps(self):
         """List of existing analysis setups in the Mechanical design.
 
+
         Returns
         -------
         list
             List of existing analysis setups.
+
 
         """
         setup_list = self.existing_analysis_setups
