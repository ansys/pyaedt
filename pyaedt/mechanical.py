--- conflicted
+++ resolved
@@ -311,13 +311,8 @@
 
         """
 
-<<<<<<< HEAD
-        if not (self.solution_type =="Structural" or self.solution_type =="Modal"):
-            self.messenger.add_error_message("This Method works only in Mechanical Structural Solution")
-=======
         if not (self.solution_type == "Structural" or self.solution_type == "Modal"):
             self.messenger.add_error_message("This method works only in Mechanical Structural Solution")
->>>>>>> 85a0683b
             return False
         props = {}
         objects_list = self.modeler._convert_list_to_ids(objects_list)
@@ -354,13 +349,8 @@
             boundary object
 
         """
-<<<<<<< HEAD
-        if not (self.solution_type =="Structural" or self.solution_type =="Modal"):
-            self.messenger.add_error_message("This Method works only in Mechanical Structural Solution")
-=======
         if not (self.solution_type == "Structural" or self.solution_type == "Modal"):
             self.messenger.add_error_message("This method works only in Mechanical Structural Solution")
->>>>>>> 85a0683b
             return False
         props = {}
         objects_list = self.modeler._convert_list_to_ids(objects_list)
