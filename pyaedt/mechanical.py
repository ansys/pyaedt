--- conflicted
+++ resolved
@@ -19,49 +19,33 @@
     projectname : str, optional
         Name of the project to select or the full path to the project
         or AEDTZ archive to open.  The default is ``None``, in which
-        case an attempt is made to get an active project. If no 
+        case an attempt is made to get an active project. If no
         projects are present, an empty project is created.
     designname : str, optional
-        Name of the design to select. The default is ``None``, in 
+        Name of the design to select. The default is ``None``, in
         which case an attempt is made to get an active design. If no
         designs are present, an empty design is created.
     solution_type : str, optional
         Solution type to apply to the design. The default is
         ``None``, which applies the default type.
     setup_name : str, optional
-<<<<<<< HEAD
-       Name of the setup to use as the nominal. The default is
-       ``None``. If ``None``, the active setup is used or nothing is
-       used.
-=======
         Name of the setup to use as the nominal. The default is
-        ``None``, in which case the active setup is used or 
+        ``None``, in which case the active setup is used or
         nothing is used.
->>>>>>> 209adb54
     specified_version: str, optional
         Version of AEDT  to use. The default is ``None``, in which case
         the active version or latest installed version is  used.
     NG : bool, optional
-<<<<<<< HEAD
         Whether to run AEDT in the non-graphical mode. The default
         is``False``, which launches AEDT in the graphical mode.
-=======
-        Whether to run AEDT in the non-graphical mode. The default 
-        is``False``, which launches AEDT in the graphical mode.  
->>>>>>> 209adb54
     AlwaysNew : bool, optional
         Whether to launch an instance of AEDT in a new thread, even if
         another instance of the ``specified_version`` is active on the
         machine.  The default is ``True``.
     release_on_exit : bool, optional
-<<<<<<< HEAD
         Whether to release AEDT on exit.
     student_version : bool, optional
         Whether open AEDT Student Version. The default is ``False``.
-=======
-        Whether to release AEDT on exit. 
->>>>>>> 209adb54
-
     Examples
     --------
     Create an instance of `Mechanical` and connect to an existing
@@ -121,12 +105,12 @@
         sweepname : str, optional
             Name of the EM sweep to use for the mapping. The default is ``"LastAdaptive"``.
         map_frequency : str, optional
-            Frequency to map. The default is ``None``. The value must be ``None`` for 
+            Frequency to map. The default is ``None``. The value must be ``None`` for
 	      Eigenmode analysis.
         surface_objects : list, optional
             List objects in the source that are metals. The default is ``[]``.
         source_project_name : str, optional
-            Name of the source project. The default is ``None``, in which case  
+            Name of the source project. The default is ``None``, in which case
 	      the source from the same project is used.
         paramlist : list, optional
             List of all parameters in the EM to map. The default is ``[]``.
@@ -200,7 +184,7 @@
         sweepname :str, optional
             Name of the EM sweep to use for the mapping. The default is ``"SteadyState"``.
         source_project_name : str, optional
-            Name of the source project. The default is ``None``, in which case the 
+            Name of the source project. The default is ``None``, in which case the
 	      source from the same project is used.
         paramlist : list, optional
             List of all parameters in the EM to map. The default is ``[]``.
@@ -422,7 +406,7 @@
     @property
     def existing_analysis_sweeps(self):
         """List of existing analysis setups in the Mechanical design.
-                
+
 
         Returns
         -------
