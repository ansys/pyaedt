# -*- coding: utf-8 -*-
import logging
from logging.handlers import RotatingFileHandler
import os
import shutil
import sys
import tempfile
import time

from pyaedt import settings

message_levels = {"Global": 0, "Project": 1, "Design": 2}


class Msg:
    (INFO, WARNING, ERROR, FATAL) = range(4)


class MessageList:
    """
    Collects and returns messages from the AEDT message manager for a specified project name and design name.

    Parameters
    ----------
    msg_list : list
        List of messages extracted from AEDT.
    project_name : str
        Name of the project. The default is the active project.
    design_name : str
        Name of the design within the specified project. The default is the active design.


    Attributes
    ----------
    global_level : list of str
        List of strings representing the message content at the global level of the message manager.

    project_level : list of str
        List of strings representing the message content within the specified project.

    design_level : list of str
        List of strings representing the message content for the specified design within the specified project.

    """

    def __init__(self, msg_list, project_name, design_name):
        self.global_level = []
        self.project_level = []
        self.design_level = []
        global_label = "Project: *Global - Messages, "
        project_label = "Project: {}, ".format(project_name)
        design_label = "Project: {}, Design: {} (".format(project_name, design_name)
        for line in msg_list:
            # Find the first instance of '[' to get the message context
            loc = line.find("[")
            if loc < 0:
                # Format is not clear - append to global
                self.global_level.append(line)
            else:
                line_label = line[0:loc]
                msg_txt = line[loc:].strip()
                if design_label in line_label:
                    self.design_level.append(msg_txt)
                elif project_label in line_label:
                    self.project_level.append(msg_txt)
                elif global_label in line_label:
                    self.global_level.append(msg_txt)


class AppFilter(logging.Filter):
    """Specifies the destination of the logger.

    AEDT exposes three different loggers, which are the global, project, and design loggers.

    Parameters
    ----------
    destination : str, optional
        Logger to write to. Options are ``"Global"`, ``"Project"``, and ``"Design"``.
        The default is ``"Global"``.
    extra : str, optional
        Name of the design or project. The default is ``""``.
    """

    def __init__(self, destination="Global", extra=""):
        self._destination = destination
        self._extra = extra

    def filter(self, record):
        """
        Modify the record sent to the logger.

        Parameters
        ----------
        record : class:`logging.LogRecord`
            Contains information related to the event being logged.
        """
        record.destination = self._destination

        # This will avoid the extra '::' for Global that does not have any extra info.
        if not self._extra:
            record.extra = self._extra
        else:
            record.extra = self._extra + ":"
        return True


class AedtLogger(object):
    """
    Specifies the logger to use for each AEDT logger.

    This class allows you to add a handler to write messages to a file and to indicate
    whether to write mnessages to the standard output (stdout).

    Parameters
    ----------
    level : int, optional
        Logging level to filter the message severity allowed in the logger.
        The default is ``logging.DEBUG``.
    filename : str, optional
        Name of the file to write messages to. The default is ``None``.
    to_stdout : bool, optional
        Whether to write log messages to stdout. The default is ``False``.
    """

    def __init__(self, level=logging.DEBUG, filename=None, to_stdout=False):
        self._std_out_handler = None
<<<<<<< HEAD
        self._files_handlers = []
=======
>>>>>>> cca3802d
        self.level = level
        self.filename = filename or settings.logger_file_path
        settings.logger_file_path = self.filename

        self._global = logging.getLogger("Global")
        if not settings.enable_logger:
            self._global.addHandler(logging.NullHandler())
            return

        self._projects = {}

        self._global.setLevel(level)
        self._global.addFilter(AppFilter())

        if settings.formatter:
            self.formatter = settings.formatter
        else:
            self.formatter = logging.Formatter(settings.logger_formatter, datefmt=settings.logger_datefmt)
        global_handler = False
        if settings.enable_global_log_file:
            for handler in self._global.handlers:
                if settings.global_log_file_name in str(handler):
                    global_handler = True
                    break
            log_file = os.path.join(tempfile.gettempdir(), settings.global_log_file_name)
            my_handler = RotatingFileHandler(
                log_file,
                mode="a",
                maxBytes=float(settings.global_log_file_size) * 1024 * 1024,
                backupCount=2,
                encoding=None,
                delay=0,
            )
            my_handler.setFormatter(self.formatter)
            my_handler.setLevel(self.level)
            if not global_handler and settings.global_log_file_name:
                self._global.addHandler(my_handler)
            self._files_handlers.append(my_handler)
        if self.filename and os.path.exists(self.filename):
            shutil.rmtree(self.filename, ignore_errors=True)
        if self.filename and settings.enable_local_log_file:
            self.add_file_logger(self.filename, "Global", level)

        if to_stdout:
            settings.enable_screen_logs = True
            self._std_out_handler = logging.StreamHandler(sys.stdout)
            self._std_out_handler.setLevel(level)
            _logger_stdout_formatter = logging.Formatter("PyAEDT %(levelname)s: %(message)s")

            self._std_out_handler.setFormatter(_logger_stdout_formatter)
            self._global.addHandler(self._std_out_handler)
        self._timer = time.time()

    def add_file_logger(self, filename, project_name, level=None):
        """Add a new file to the logger handlers list."""
        _project = logging.getLogger(project_name)
        _project.setLevel(level if level else self.level)
        _project.addFilter(AppFilter("Project", project_name))
        _file_handler = logging.FileHandler(filename)
        _file_handler.setLevel(level if level else self.level)
        _file_handler.setFormatter(self.formatter)
        _project.addHandler(_file_handler)
        if self._std_out_handler is not None:
            _project.addHandler(self._std_out_handler)
        for handler in self._global.handlers:
            if settings.global_log_file_name in str(handler):
                _project.addHandler(handler)
                break
        self.info("New logger file {} added to handlers.".format(filename))
        self._files_handlers.append(_file_handler)
        _project.info_timer = self.info_timer
        _project.reset_timer = self.reset_timer
        _project._timer = time.time()

        return _project

    def remove_file_logger(self, project_name):
        """Remove a file from the logger handlers list."""
        handlers = [i for i in self._global.handlers]
        for handler in self._files_handlers:
            if "pyaedt_{}.log".format(project_name) in str(handler):
                handler.close()
                if handler in handlers:
                    self._global.removeHandler(handler)
                self.info("logger file pyaedt_{}.log removed from handlers.".format(project_name))

    def remove_all_project_file_logger(self):
        """Remove all the local files from the logger handlers list."""
        handlers = [i for i in self._global.handlers]
        for handler in handlers:
            if "pyaedt_" in str(handler):
                handler.close()
                self._global.removeHandler(handler)
        self.info("Project files removed from handlers.")

    @property
    def _desktop(self):
        if "oDesktop" in dir(sys.modules["__main__"]):
            MainModule = sys.modules["__main__"]
            return MainModule.oDesktop
        return None  # pragma: no cover

    @property
    def _log_on_desktop(self):
        if self._desktop and settings.enable_desktop_logs:
            return True
        else:
            return False

    @_log_on_desktop.setter
    def _log_on_desktop(self, val):
        settings.enable_desktop_logs = val

    @property
    def _log_on_file(self):
        return settings.enable_file_logs

    @_log_on_file.setter
    def _log_on_file(self, val):
        settings.enable_file_logs = val

    @property
    def _log_on_screen(self):
        return settings.enable_screen_logs

    @_log_on_screen.setter
    def _log_on_screen(self, val):
        settings.enable_screen_logs = val

    @property
    def logger(self):
        """AEDT logger object."""
        if self._log_on_file:
            return logging.getLogger("Global")
        else:
            return None  # pragma: no cover

    @property
    def messages(self):
        """Message manager content for the active project and design.

        Returns
        -------
        list of str
           List of messages for the active project and design.

        """
        return self.get_messages(self._project_name, self._design_name)

    def reset_timer(self, time_val=None):
        """ "Reset actual timer to  actual time or specified time.

        Parameters
        ----------
        time_val : float, optional
            Value time to apply.

        Returns
        -------

        """
        if time_val:
            self._timer = time_val
        else:
            self._timer = time.time()
        return self._timer

    def get_messages(self, project_name=None, design_name=None, level=0, aedt_messages=False):
        """Get the message manager content for a specified project and design.

        If the specified project and design names are invalid, they are ignored.

        Parameters
        ----------
        project_name : str
            Name of the project to read messages from. Leave empty string to get Desktop level messages.
        design_name : str
            Name of the design to read messages from. Leave empty string to get Desktop level messages.
        level : int
            Level of messages to read. 0 – info and above, 1 – warning and above, 2 – error and fatal
        aedt_messages : bool
            Read content of message manager even if logger is disabled.


        Returns
        -------
        list of str
            List of messages for the specified project and design.

        """
        project_name = project_name or self._project_name
        design_name = design_name or self._design_name
        if self._log_on_desktop or aedt_messages:
            global_message_data = self._desktop.GetMessages("", "", level)
            # if a 3d component is open, GetMessages without the project name argument returns messages with
            # "(3D Component)" appended to project name
            if not any(msg in global_message_data for msg in self._desktop.GetMessages(project_name, "", 0)):
                project_name = project_name + " (3D Component)"
            return MessageList(global_message_data, project_name, design_name)
        return MessageList([], project_name, design_name)

    def add_error_message(self, message_text, level=None):
        """
        Add a type 2 "Error" message to the message manager tree.

        Also add an error message to the logger if the handler is present.

        Parameters
        ----------
        message_text : str
            Text to display as the error message.
        level : str, optional
            Level to add the error message to. Options are ``"Global"``,
            ``"Project"``, and ``"Design"``. The default is ``None``,
            in which case the error message gets added to the ``"Design"``
            level.

        Examples
        --------
        Add an error message to the AEDT message manager.

        >>> hfss.logger.project.error("Project Error Message", "Project")

        """
        self.add_message(2, message_text, level)

    def add_warning_message(self, message_text, level=None):
        """
        Add a type 1 "Warning" message to the message manager tree.

        Also add a warning message to the logger if the handler is present.

        Parameters
        ----------
        message_text : str
            Text to display as the warning message.
        level : str, optional
            Level to add the warning message to. Options are ``"Global"``,
            ``"Project"``, and ``"Design"``. The default is ``None``,
            in which case the warning message gets added to the ``"Design"``
            level.

        Examples
        --------
        Add a warning message to the AEDT message manager.

        >>> hfss.logger.warning("Global warning message")

        """
        self.add_message(1, message_text, level)

    def add_info_message(self, message_text, level=None):
        """Add a type 0 "Info" message to the active design level of the message manager tree.

        Also add an info message to the logger if the handler is present.

        Parameters
        ----------
        message_text : str
            Text to display as the info message.
        level : str, optional
            Level to add the info message to. Options are ``"Global"``,
            ``"Project"``, and ``"Design"``. The default is ``None``,
            in which case the info message gets added to the ``"Design"``
            level.

        Examples
        --------
        Add an info message at the global level.

        >>> hfss.logger.info("Global warning message", "Global")

        """
        self.add_message(0, message_text, level)

    def add_debug_message(self, message_text, level=None):
        """
        Parameterized message to the message manager to specify the type and project or design level.

        Parameters
        ----------
        message_text : str
            Text to display as the message.
        level : str, optional
            Level to add the info message to. Options are ``"Global"``,
            ``"Project"``, and ``"Design"``. The default value is ``None``,
            in which case the info message gets added to the ``"Design"``
            level.
        """

        return self.add_message(3, message_text, level=level)

    def add_message(self, message_type, message_text, level=None, proj_name=None, des_name=None):
        """Add a message to the message manager to specify the type and project or design level.

        Parameters
        ----------
        message_type : int
            Type of the message. Options are:
            * ``0`` : Info
            * ``1`` : Warning
            * ``2`` : Error
            * ``3`` : Debug
        message_text : str
            Text to display as the message.
        level : str, optional
            Level to add the message to. Options are ``"Global"``,
            ``"Project"``, and ``"Design"``. The default is ``None``,
            in which case the message gets added to the
            ``"Design"`` level.
        proj_name : str, optional
            Name of the project.
        des_name : str, optional
            Name of the design.
        """
        self._log_on_dekstop(
            message_type=message_type, message_text=message_text, level=level, proj_name=proj_name, des_name=des_name
        )

        self._log_on_handler(message_type, message_text)

    def _log_on_dekstop(self, message_type, message_text, level=None, proj_name=None, des_name=None):
        if not proj_name:
            proj_name = ""

        if not des_name:
            des_name = ""

        if not level:
            level = "Design"

        assert level in message_levels, "Message level must be `Design', 'Project', or 'Global'."

        if self._log_on_desktop and self._desktop:
            if not proj_name and message_levels[level] > 0:
                proj_name = self._project_name
            if not des_name and message_levels[level] > 1:
                des_name = self._design_name
            if des_name and ";" in des_name:
                des_name = des_name[des_name.find(";") + 1 :]
            try:
                self._desktop.AddMessage(proj_name, des_name, message_type, message_text)
            except:
                print("PyAEDT INFO: Failed in Adding Desktop Message")

    def _log_on_handler(self, message_type, message_text, *args, **kwargs):
        if not (self._log_on_file or self._log_on_screen) or not self._global:
            return
        if len(message_text) > 250:
            message_text = message_text[:250] + "..."
        if message_type == 0:
            self._global.info(message_text, *args, **kwargs)
        elif message_type == 1:
            self._global.warning(message_text, *args, **kwargs)
        elif message_type == 2:
            self._global.error(message_text, *args, **kwargs)
        elif message_type == 3:
            self._global.debug(message_text, *args, **kwargs)

    def clear_messages(self, proj_name=None, des_name=None, level=2):
        """Clear all messages.

        Parameters
        ----------
        proj_name : str, optional
            Name of project. The default is ``None``, in which case messages
            are cleared for the current project. If blank, messages are cleared
            for all projects.
        des_name : str, optional
            Name of the design within the specified project. The default
            is ``None,`` in which case the current design is used.
            If blank, all designs are used.
        level : int, optional
            Level of the messages to clear. Options are:

            * ``0`` : Clear all info messages.
            * ``1`` : Clear all info and warning messages.
            * ``2`` : Clear all info, warning, and error messages.
            * ``3`` : Clear all messages, which include info, warning,
              error, and fatal-error messages.

            The default is ``2.``

        Examples
        --------
        Clear all messages in the current design and project.

        >>> hfss.clear_messages(level=3)

        """
        if self._log_on_desktop:
            if proj_name is None:
                proj_name = self._project_name
            if des_name is None:
                des_name = self._design_name
            self._desktop.ClearMessages(proj_name, des_name, level)

    @property
    def _oproject(self):
        if self._desktop:
            return self._desktop.GetActiveProject()

    @property
    def _odesign(self):
        if self._oproject:
            return self._oproject.GetActiveDesign()

    @property
    def _design_name(self):
        try:
            return self._odesign.GetName()
        except AttributeError:
            return ""

    @property
    def _project_name(self):
        try:
            return self._oproject.GetName()
        except AttributeError:
            return ""

    def add_logger(self, destination, level=logging.DEBUG):
        """
        Add a logger for either the active project or active design.

        Parameters
        ----------
        destination : str
            Logger to write to. Options are ``"Project"`` and ``"Design"``.
        level : int, optional
            Logging level enum. The default is ``logging.DEBUG``.
        """

        if destination == "Project":
            project_name = self._project_name
            self._project = logging.getLogger(project_name)
            self._project.setLevel(level)
            self._project.addFilter(AppFilter("Project", project_name))
            if self._files_handlers:
                for handler in self._files_handlers:
                    self._project.addHandler(handler)
            if self._std_out_handler is not None:
                self._project.addHandler(self._std_out_handler)
            return self._project
        elif destination == "Design":
            project_name = self._project_name
            design_name = self._design_name
            self._design = logging.getLogger(project_name + ":" + design_name)
            self._design.setLevel(level)
            self._design.addFilter(AppFilter("Design", design_name))
            if self._files_handlers:
                for handler in self._files_handlers:
                    self._design.addHandler(handler)
            if self._std_out_handler is not None:
                self._design.addHandler(self._std_out_handler)
            return self._design
        else:
            raise ValueError("The destination must be either 'Project' or 'Design'.")

    def disable_desktop_log(self):
        """Disable the log in AEDT."""
        self._log_on_desktop = False
        self.info("Log on Desktop Message Manager is disabled")

    def enable_desktop_log(self):
        """Enable the log in AEDT."""
        self._log_on_desktop = True
        self.info("Log on Desktop Message Manager is enabled")

    def disable_stdout_log(self):
        """Disable printing log messages to stdout."""
        self._log_on_screen = False
        self._global.removeHandler(self._std_out_handler)
        self.info("StdOut is disabled")

    def enable_stdout_log(self):
        """Enable printing log messages to stdout."""
        self._log_on_screen = True
        if not self._std_out_handler:
            self._std_out_handler = logging.StreamHandler(sys.stdout)
            self._std_out_handler.setLevel(self.level)
            _logger_stdout_formatter = logging.Formatter("pyaedt %(levelname)s: %(message)s")

            self._std_out_handler.setFormatter(_logger_stdout_formatter)
            self._global.addHandler(self._std_out_handler)
        self._global.addHandler(self._std_out_handler)
        self.info("StdOut is enabled")

    def disable_log_on_file(self):
        """Disable writing log messages to an output file."""
        self._log_on_file = False
        for _file_handler in self._files_handlers:
            _file_handler.close()
            self._global.removeHandler(_file_handler)
        self.info("Log on file is disabled")

    def enable_log_on_file(self):
        """Enable writing log messages to an output file."""
        self._log_on_file = True
        for _file_handler in self._files_handlers:
            self._global.addHandler(_file_handler)
        self.info("Log on file is enabled")

    def info(self, msg, *args, **kwargs):
        """Write an info message to the global logger."""
        if not settings.enable_logger:
            return
        if args:
            try:
                msg1 = msg % tuple(str(i) for i in args)
            except TypeError:
                msg1 = msg
        else:
            msg1 = msg
        self._log_on_dekstop(0, msg1, "Global")
        return self._log_on_handler(0, msg, *args, **kwargs)

    def info_timer(self, msg, start_time=None, *args, **kwargs):
        """Write an info message to the global logger with elapsed time.
        Message will have an appendix of type Elapsed time: time."""
        if not settings.enable_logger:
            return
        if not start_time:
            start_time = self._timer
        td = time.time() - start_time
        m, s = divmod(td, 60)
        h, m = divmod(m, 60)
        d, h = divmod(h, 24)
        if d > 0:
            msg += " Elapsed time: {}days {}h {}m {}sec".format(round(d), round(h), round(m), round(s))
        elif h > 0:
            msg += " Elapsed time: {}h {}m {}sec".format(round(h), round(m), round(s))
        else:
            msg += " Elapsed time: {}m {}sec".format(round(m), round(s))
        if args:
            try:
                msg1 = msg % tuple(str(i) for i in args)
            except TypeError:
                msg1 = msg
        else:
            msg1 = msg
        self._log_on_dekstop(0, msg1, "Global")
        return self._log_on_handler(0, msg, *args, **kwargs)

    def warning(self, msg, *args, **kwargs):
        """Write a warning message to the global logger."""
        if not settings.enable_logger:
            return
        if args:
            try:
                msg1 = msg % tuple(str(i) for i in args)
            except TypeError:
                msg1 = msg
        else:
            msg1 = msg
        self._log_on_dekstop(1, msg1, "Global")
        return self._log_on_handler(1, msg, *args, **kwargs)

    def error(self, msg, *args, **kwargs):
        """Write an error message to the global logger."""
        if args:
            try:
                msg1 = msg % tuple(str(i) for i in args)
            except TypeError:
                msg1 = msg
        else:
            msg1 = msg
        self._log_on_dekstop(2, msg1, "Global")
        return self._log_on_handler(2, msg, *args, **kwargs)

    def debug(self, msg, *args, **kwargs):
        """Write a debug message to the global logger."""
        if not settings.enable_debug_logger or not settings.enable_logger:
            return
        if args:
            try:
                msg1 = msg % tuple(str(i) for i in args)
            except TypeError:
                msg1 = msg
        else:
            msg1 = msg
        self._log_on_dekstop(0, msg1, "Global")
        return self._log_on_handler(3, msg, *args, **kwargs)

    @property
    def glb(self):
        """Global logger."""
        self._global = logging.getLogger("Global")
        return self._global

    @property
    def project(self):
        """Project logger."""
        self._project = logging.getLogger(self._project_name)
        if not self._project.handlers:
            self.add_logger("Project")
        return self._project

    @property
    def design(self):
        """Design logger."""
        self._design = logging.getLogger(self._project_name + ":" + self._design_name)
        if not self._design.handlers:
            self.add_logger("Design")
        return self._design


pyaedt_logger = AedtLogger(to_stdout=settings.enable_screen_logs)<|MERGE_RESOLUTION|>--- conflicted
+++ resolved
@@ -124,10 +124,7 @@
 
     def __init__(self, level=logging.DEBUG, filename=None, to_stdout=False):
         self._std_out_handler = None
-<<<<<<< HEAD
         self._files_handlers = []
-=======
->>>>>>> cca3802d
         self.level = level
         self.filename = filename or settings.logger_file_path
         settings.logger_file_path = self.filename
