<<<<<<< HEAD
# -*- coding: utf-8 -*
"""This module contains the ``Circuit`` class."""
=======
"""This module contains the `Circuit` class."""
>>>>>>> 691b7bea

from __future__ import absolute_import
import math
from .application.AnalysisNexxim import FieldAnalysisCircuit
from .desktop import exception_to_desktop
from .generic.general_methods import generate_unique_name, aedt_exception_handler
import re
import os

RKM_MAPS = {
    # Resistors
    'L': 'm',
    'R': '',
    'E': '',
    'k': 'k',
    'K': 'k',
    'M': 'M',
    'G': 'G',
    'T': 'T',
    # Capacitors/Inductors
    'F': '',
    'H': '',
    'h': '',
    'm': 'm',
    'u': 'μ',
    'μ': 'μ',
    'U': 'μ',
    'n': 'n',
    'N': 'n',
    'p': 'p',
    'P': 'p',
    'mF': 'm',
    'uF': 'μ',
    'μF': 'μ',
    'UF': 'μ',
    'nF': 'n',
    'NF': 'n',
    'pF': 'p',
    'PF': 'p',
    'mH': 'm',
    'uH': 'μ',
    'μH': 'μ',
    'UH': 'μ',
    'nH': 'n',
    'NH': 'n',
    'pH': 'p',
    'PH': 'p',
}

AEDT_MAPS = {
    'μ': 'u'
}


def from_rkm(code):
    """Convert an RKM code string to a string with a decimal point.

    Parameters
    ----------
    code : str
        RKM code string.

    Returns
    -------
    str
        String with a decimal point and R value.

    Examples
    --------
    >>> from pyaedt.circuit import from_rkm
    >>> from_rkm('R47')
    '0.47'

    >>> from_rkm('4R7')
    '4.7'

    >>> from_rkm('470R')
    '470'

    >>> from_rkm('4K7')
    '4.7k'

    >>> from_rkm('47K')
    '47k'

    >>> from_rkm('47K3')
    '47.3k'

    >>> from_rkm('470K')
    '470k'

    >>> from_rkm('4M7')
    '4.7M'

    """

    # Matches RKM codes that start with a digit.
    # fd_pattern = r'([0-9]+)([LREkKMGTFmuµUnNpP]+)([0-9]*)'
    fd_pattern = r'([0-9]+)([{}]+)([0-9]*)'.format(''.join(RKM_MAPS.keys()),)
    # matches rkm codes that end with a digit
    # ld_pattern = r'([0-9]*)([LREkKMGTFmuµUnNpP]+)([0-9]+)'
    ld_pattern = r'([0-9]*)([{}]+)([0-9]+)'.format(''.join(RKM_MAPS.keys()))

    fd_regex = re.compile(fd_pattern, re.I)
    ld_regex = re.compile(ld_pattern, re.I)

    for regex in [fd_regex, ld_regex]:
        m = regex.match(code)
        if m:
            fd, base, ld = m.groups()
            ps = RKM_MAPS[base]

            if ld:
                return_str = ''.join([fd, '.', ld, ps])
            else:
                return_str = ''.join([fd, ps])
            return return_str
    return code


def to_aedt(code):
    """

    Parameters
    ----------
    code : str
        

    Returns
    -------
    str
    """
    pattern = r'([{}]{})'.format(''.join(AEDT_MAPS.keys()), '{1}')
    regex = re.compile(pattern, re.I)
    return_code = regex.sub(lambda m: AEDT_MAPS.get(m.group(), m.group()), code)
    return return_code


def from_rkm_to_aedt(code):
    """

    Parameters
    ----------
    code : str
        

    Returns
    -------
    str
    """
    return to_aedt(from_rkm(code))


class Circuit(FieldAnalysisCircuit, object):
    """Circuit application interface.

    Parameters
    ----------
    projectname : str, optional
        Name of the project to select or the full path to the project
        or AEDTZ archive to open.  The default is ``None``, in which
        case an attempt is made to get an active project. If no 
        projects are present, an empty project is created.
    designname : str, optional
        Name of the design to select. The default is ``None``, in 
        which case an attempt is made to get an active design. If no
        designs are present, an empty design is created.
    solution_type : str, optional
        Solution type to apply to the design. The default is
        ``None``, which applies the default type.
    setup_name : str, optional
        Name of the setup to use as the nominal. The default is
        ``None``, in which case the active setup is used or 
        nothing is used.
    specified_version: str, optional
        Version of AEDT to use. The default is ``None``, in which case
        the active version or latest installed version is  used.
    NG : bool, optional
        Whether to run AEDT in the non-graphical mode. The default 
        is``False``, which launches AEDT in the graphical mode.  
    AlwaysNew : bool, optional
        Whether to launch an instance of AEDT in a new thread, even if
        another instance of the ``specified_version`` is active on the
        machine.  The default is ``True``.
    release_on_exit : bool, optional
        Whether to release AEDT on exit. 

    Examples
    --------
    Create an instance of `Circuit` and connect to an existing HFSS
    design or create a new HFSS design if one does not exist.

    >>> from pyaedt import Circuit
    >>> aedtapp = Circuit()

    Create an instance of `Circuit` and link to a project named
    ``projectname``. If this project does not exist, create one with
    this name.

    >>> aedtapp = Circuit(projectname)

    Create an instance of `Circuit` and link to a design named
    ``designname`` in a project named ``projectname``.

    >>> aedtapp = Circuit(projectname,designame)

    Create an instance of `Circuit` and open the specified project,
    which is ``myfie.aedt``.

    >>> aedtapp = Circuit("myfile.aedt")

    Create an instance of `Circuit` using the 2021 R1 version and
    open the specified project, which is ``myfie.aedt``.

    >>> aedtapp = Circuit(specified_version="2021.1", projectname="myfile.aedt")

    """

    def __init__(self, projectname=None, designname=None, solution_type=None, setup_name=None,
                 specified_version=None, NG=False, AlwaysNew=False, release_on_exit=False):
        FieldAnalysisCircuit.__init__(self, "Circuit Design", projectname, designname, solution_type, setup_name,
                                      specified_version, NG, AlwaysNew, release_on_exit)

    def __enter__(self):
        return self

    def __exit__(self, ex_type, ex_value, ex_traceback):
        if ex_type:
            exception_to_desktop(self, ex_value, ex_traceback)

    @property
    def onetwork_data_explorer(self):
        return self._desktop.GetTool("NdExplorer")

    @aedt_exception_handler
    def _get_number_from_string(self, stringval):
        value = stringval[stringval.find("=") + 1:].strip().replace("{", "").replace("}", "").replace(",",".")
        try:
            float(value)
            return value
        except:
            return from_rkm_to_aedt(value)


    @aedt_exception_handler
    def create_schematic_from_netlist(self, file_to_import):
        """Create a circuit schematic from an HSpice netlist.

        Supported currently:
        
        * R
        * L
        * C
        * Diodes
        * Bjts
        * Discrete components with syntax ``Uxxx net1 net2 ... netn modname``

        Parameters
        ----------
        file_to_import : str
            Full path to the HSpice file to import.

        Returns
        -------
        bool
             ``True`` when successful, ``False`` when failed.
        """
        xpos = 0
        ypos = 0
        delta = 0.0508
        use_instance = True
        model =[]
        self._desktop.CloseAllWindows()
        autosave=False
        if self._desktop.GetAutoSaveEnabled() == 1:
            self._desktop.EnableAutoSave(False)
            autosave=True
        with open(file_to_import, 'rb') as f:
            for line in f:
                line=line.decode('utf-8')
                if ".param" in line[:7].lower():
                    try:
                        ppar = line[7:].split("=")[0]
                        pval = line[7:].split("=")[1]
                        self[ppar] = pval
                        xpos = 0.0254
                    except:
                        pass
                elif ".model" in line[:7].lower() or ".lib" in line[:4].lower():
                    model.append(line)
        if model:
            self.modeler.components.create_symbol("Models_Netlist", [])
            self.modeler.components.create_new_component_from_symbol("Models_Netlist", [], "")
            self.modeler.components.create_component(None, component_library=None, component_name="Models_Netlist",
                                                     xpos=xpos, ypos=0, global_netlist_list=model)
            self.modeler.components.disable_data_netlist(component_name="Models_Netlist")
            xpos +=0.0254
        counter =  0
        with open(file_to_import, 'rb') as f:
            for line in f:
                line=line.decode('utf-8')
                mycomp = None
                fields = line.split(" ")
                name = fields[0].replace(".","")

                if fields[0][0] == "R":
                    if  "{" in fields[3][0]:
                        value =  fields[3].strip()[1:-1]
                    elif '/' in fields[3] and '"' not in fields[3][0] and "'" not in fields[3][0] and "{" not in fields[3][0]:
                        value = self._get_number_from_string(fields[3].split('/')[0])
                    else:
                        value = self._get_number_from_string(fields[3])
                    mycomp, mycompname = self.modeler.components.create_resistor(name, value, xpos, ypos,
                                                                                 use_instance_id_netlist=use_instance)
                elif fields[0][0] == "L":
                    if len(fields)>4 and  "=" not in fields[4]:
                        try:
                            float(fields[4])
                        except:
                            self._messenger.add_warning_message("Component {} Not Imported. Check it and manually import".format(name))
                            continue
                    if "{" in fields[3][0]:
                        value = fields[3].strip()[1:-1]
                    elif '/' in fields[3] and '"' not in fields[3][0] and "'" not in fields[3][0]:
                        value = self._get_number_from_string(fields[3].split('/')[0])
                    else:
                        value = self._get_number_from_string(fields[3])
                    mycomp, mycompname = self.modeler.components.create_inductor(name, value, xpos, ypos,
                                                                                 use_instance_id_netlist=use_instance)
                elif fields[0][0] == "C":
                    if  "{" in fields[3][0]:
                        value =  fields[3].strip()[1:-1]
                    elif '/' in fields[3] and '"' not in fields[3][0] and "'" not in fields[3][0]:
                        value = self._get_number_from_string(fields[3].split('/')[0])
                    else:
                        value = self._get_number_from_string(fields[3])
                    mycomp, mycompname = self.modeler.components.create_capacitor(name, value, xpos, ypos,
                                                                                  use_instance_id_netlist=use_instance)
                elif fields[0][0] == "Q" or fields[0][0] == "U":
                    if len(fields) == 4 and fields[0][0] == "Q":
                        value = fields[3].strip()
                        mycomp, mycompname = self.modeler.components.create_npn(fields[0], value, xpos, ypos,
                                                                                use_instance_id_netlist=use_instance)
                    else:
                        numpins = len(fields) - 2
                        i = 1
                        pins = []
                        while i <= numpins:
                            pins.append("Pin" + str(i))
                            i += 1
                        parameter = fields[len(fields) - 1][:-1].strip()
                        if "=" in parameter:
                            parameter_list = [parameter[:parameter.find("=") - 1]]
                            parameter_value = [parameter[parameter.find("=") + 1:]]
                        else:
                            parameter_list = ["MOD"]
                            parameter_value = [parameter]
                        self.modeler.components.create_symbol(parameter, pins)
                        already_exist=False
                        for el in self.modeler.components.components:
                            if self.modeler.components.components[el].name == parameter:
                                already_exist = True
                        if not already_exist:
                            self.modeler.components.create_new_component_from_symbol(parameter, pins, fields[0][0],
                                                                                 parameter_list, parameter_value)
                        mycomp, mycompname = self.modeler.components.create_component(fields[0], component_library=None,
                                                                                      component_name=parameter,
                                                                                      xpos=xpos, ypos=ypos,
                                                                                      use_instance_id_netlist=use_instance)
                        value = None
                elif fields[0][0] == "J":
                    numpins = len(fields) - 1
                    i = 1
                    pins = []
                    while i <= numpins:
                        pins.append("Pin" + str(i))
                        i += 1
                    parameter = fields[len(fields) - 1][:-1].strip()
                    if "=" in parameter:
                        parameter_list = [parameter[:parameter.find("=") - 1]]
                        parameter_value = [parameter[parameter.find("=") + 1:]]
                    else:
                        parameter_list = ["MOD"]
                        parameter_value = [parameter]
                    self.modeler.components.create_symbol(parameter, pins)
                    already_exist = False
                    for el in self.modeler.components.components:
                        if self.modeler.components.components[el].name == parameter:
                            already_exist = True
                    if not already_exist:
                        self.modeler.components.create_new_component_from_symbol(parameter, pins, fields[0][0],
                                                                             parameter_list, parameter_value)
                    mycomp, mycompname = self.modeler.components.create_component(fields[0], component_library=None,
                                                                                  component_name=parameter,
                                                                                  xpos=xpos, ypos=ypos,
                                                                                  use_instance_id_netlist=use_instance)
                    value = None
                elif fields[0][0] == "D":
                    value = self._get_number_from_string(fields[3])
                    mycomp, mycompname = self.modeler.components.create_diode(name, value, xpos, ypos,
                                                                              use_instance_id_netlist=use_instance)
                elif fields[0][0] == "V":
                    if "PULSE" not in line:
                        value = self._get_number_from_string(fields[3])
                        mycomp, mycompname = self.modeler.components.create_voltage_dc(name, value, xpos, ypos,
                                                                                       use_instance_id_netlist=use_instance)
                    else:
                        value = line[line.index("PULSE")+6:line.index(")")-1].split(" ")
                        value = [i.replace("{", "").replace("}","") for i in value]
                        fields[1], fields[2] = fields[2], fields[1]
                        mycomp, mycompname = self.modeler.components.create_voltage_pulse(name, value, xpos, ypos,
                                                                                       use_instance_id_netlist=use_instance)
                elif fields[0][0] == "K":
                    value = self._get_number_from_string(fields[3])
                    mycomp, mycompname = self.modeler.components.create_coupling_inductors(name, fields[1], fields[2],
                                                                                           value, xpos, ypos,
                                                                                           use_instance_id_netlist=use_instance)
                elif fields[0][0] == "I":
                    if "PULSE" not in line:
                        value = self._get_number_from_string(fields[3])
                        mycomp, mycompname = self.modeler.components.create_current_dc(name, value, xpos, ypos,
                                                                                       use_instance_id_netlist=use_instance)
                    else:
                        value = line[line.index("PULSE")+6:line.index(")")-1].split(" ")
                        value = [i.replace("{", "").replace("}","") for i in value]
                        mycomp, mycompname = self.modeler.components.create_current_pulse(name, value, xpos, ypos,
                                                                                       use_instance_id_netlist=use_instance)
                if mycomp:
                    pins = self.modeler.components.get_pins(mycomp)
                    id = 1
                    for pin in pins:
                        pos = self.modeler.components.get_pin_location(mycomp, pin)
                        if pos[0] < xpos:
                            angle = 6.28318530717959
                        else:
                            angle = 3.14159265358979
                        self.modeler.components.create_page_port(fields[id], pos[0], pos[1], angle)
                        id += 1
                    ypos += delta
                    if ypos > 0.254:
                        xpos += delta
                        ypos = 0
                    counter+=1
                    if counter>59:
                        self.modeler.oeditor.CreatePage("<Page Title>")
                        counter =0
        if autosave:
            self._desktop.EnableAutoSave(True)
        return True

    @aedt_exception_handler
    def create_schematic_from_mentor_netlist(self, file_to_import):
        """Create a circuit schematic from a Mentor net list.
        
        Supported currently:
        
        * R
        * L
        * C
        * Diodes
        * Bjts
        * Discrete components with syntax ``Uxxx net1 net2 ... netn modname``

        Parameters
        ----------
        file_to_import : str
            Full path to the HSpice file to import.

        Returns
        -------
        bool
            ``True`` when successful, ``False`` when failed.
        """
        xpos = 0
        ypos = 0
        delta = 0.0508
        use_instance = True
        my_netlist = []
        with open(file_to_import, 'r') as f:
            for line in f:
                my_netlist.append(line.split(" "))
        nets = [i for i in my_netlist if i[0] == "NET"]
        comps = [i for i in my_netlist if i[0] == "COMP:"]
        props = {}
        for el in my_netlist:
            if el[0] == "COMP:":
                n = el[2].strip()
                n = n[1:-1]
                props[n] = []
                i = my_netlist.index(el) + 1
                finished = False
                while not finished and i<len(my_netlist):
                    if my_netlist[i][0] == "Property:":
                        props[n].append(my_netlist[i][1])
                    elif "Pin:" in my_netlist[i]:
                        props[n].append(my_netlist[i])
                    else:
                        finished = True
                    i += 1

        column_number = int(math.sqrt(len(comps)))
        for el in comps:
            name = el[2].strip()   #Remove carriage return.
            name = name[1:-1]      #Remove quotes.
            if len(el) > 3:
                comptype = el[3]
            else:
                comptype = self.retrieve_mentor_comp(el[2])
            value = "required"
            for prop in props[name]:
                if "Value=" in prop:
                    value = prop.split("=")[1].replace(",",".").strip()

            mycomp = None
            if "resistor:RES." in comptype:
                mycomp, mycompname = self.modeler.components.create_resistor(name, value, xpos, ypos,
                                                                             use_instance_id_netlist=use_instance)
            elif "inductor:COIL." in comptype:
                mycomp, mycompname = self.modeler.components.create_inductor(name, value, xpos, ypos,
                                                                             use_instance_id_netlist=use_instance)
            elif "capacitor:CAP." in comptype:
                mycomp, mycompname = self.modeler.components.create_capacitor(name, value, xpos, ypos,
                                                                              use_instance_id_netlist=use_instance)
            elif "transistor:NPN" in comptype:
                mycomp, mycompname = self.modeler.components.create_npn(name, value, xpos, ypos,
                                                                        use_instance_id_netlist=use_instance)
            elif "transistor:PNP" in comptype:
                mycomp, mycompname = self.modeler.components.create_pnp(name, value, xpos, ypos,
                                                                        use_instance_id_netlist=use_instance)
            elif "diode:" in comptype:
                mycomp, mycompname = self.modeler.components.create_diode(name, value, xpos, ypos,
                                                                        use_instance_id_netlist=use_instance)

            if mycomp:
                pins = self.modeler.components.get_pins(mycomp)
                id = 1
                for pin in pins:
                    pos = self.modeler.components.get_pin_location(mycomp, pin)
                    if pos[0] < xpos:
                        angle = 6.28318530717959
                    else:
                        angle = 3.14159265358979
                    netname = None
                    for net in nets:
                        net = [i.strip() for i in net]
                        if (name+"-"+str(id)) in net:
                            fullnetname = net[2]
                            netnames = fullnetname.split("/")
                            netname = netnames[len(netnames)-1].replace(",","_").replace("'","").replace("$","").strip()
                    if not netname:
                        prop = props[name]
                        if "Pin:" in prop and id in prop:
                            netname = prop[-1]
                            netname = netname.replace("$", "")

                    if netname:
                        self.modeler.components.create_page_port(netname, pos[0], pos[1], angle)
                    else:
                        self.messenger.add_info_message("Page Port Not Created")
                    id += 1
                ypos += delta
                if ypos > delta * (column_number):
                    xpos += delta
                    ypos = 0

        for el in nets:
            netname = el[2][1:-1]
            netname = netname.replace("$","")
            if "GND" in netname.upper():
                self.modeler.components.create_gnd(xpos, ypos)
                page_pos = ypos+0.00254
                id, name = self.modeler.components.create_page_port(netname, xpos, ypos, 6.28318530717959)
                mod1 = self.modeler.components[id]
                mod1.set_location(str(xpos)+"meter", str(page_pos)+"meter")
                ypos += delta
                if ypos > delta * column_number:
                    xpos += delta
                    ypos = 0

        return True

    @aedt_exception_handler
    def retrieve_mentor_comp(self, refid):
        """Retrieve the type of the Mentor net list component for a given reference ID.

        Parameters
        ----------
        refid : str
            Reference ID.

        Returns
        -------
        str
            Type of Mentor net list comoponet.
        """
        if refid[1] == "R":
            return "resistor:RES."
        elif refid[1] == "C":
            return "capacitor:CAP."
        elif refid[1] == "L":
            return "inductor:COIL."
        elif refid[1] == "D":
            return "diode"
        elif refid[1] == "Q":
            return "transistor:NPN"
        else:
            return ""

    @aedt_exception_handler
    def get_source_pin_names(self, source_design_name, source_project_name=None, source_project_path=None, port_selector=3):
        """List the pin names.
        
        Parameters
        ----------
        source_design_name : str
            Name of the source design.
        source_project_name :str, optional
            Name of the source project. The default is ``None``.
        source_project_path : str, optional
            Path to the source project if different than the existing path. The default is ``None``.
        port_selector : int, optional
             Type of the port. Options are ``1``, ``2``, or ``3``, corresponding respectively to ``"Wave Port"``, ``"Terminal"``, or ``"Circuit Port"``.
             The default is ``3``, which is a circuit port.

        Returns
        -------
        list
            List of pin names.
        """

        if not source_project_name or self.project_name == source_project_name:
            oSrcProject = self._desktop.GetActiveProject()
        else:
            self._desktop.OpenProject(source_project_path)
            oSrcProject = self._desktop.SetActiveProject(source_project_name)
        oDesign = oSrcProject.SetActiveDesign(source_design_name)
        oModule = oDesign.GetModule("BoundarySetup")
        port = None
        if port_selector == 1:
            port = "Wave Port"
        elif port_selector == 2:
            port = "Terminal"
        elif port_selector == 3:
            port = "Circuit Port"
        if not port:
            return False
        pins = list(oModule.GetExcitationsOfType(port))

        return pins


    @aedt_exception_handler
    def import_touchstone_solution(self, filename, solution_name="Imported_Data"):
        """Import a Touchstone file as the solution.

        Parameters
        ----------
        filename : str
            Name of the Touchstone file.
        solution_name : str, optional
            Name of the solution. The default is ``"Imported_Data"``.
        
        Returns
        -------
        list
            List of ports.
        """
        if filename[-2:] == "ts":
            with open(filename, "r") as f:
                lines = f.readlines()
                for i in lines:
                    if "[Number of Ports]" in  i:
                        ports = int(i[i.find("]")+1:])
                portnames = [i.split(" = ")[1].strip() for i in lines if "! Port" in i[:9]]
                if not portnames:
                    portnames = ["Port{}".format(i + 1) for i in range(ports)]
        else:
            re_filename = re.compile(r"\.s(?P<ports>\d+)+p", re.I)
            m = re_filename.search(filename)
            ports = int(m.group('ports'))
            portnames = None
            with open(filename,"r") as f:
                lines = f.readlines()
                portnames = [i.split(" = ")[1].strip() for i in lines if "Port[" in i]
            if not portnames:
                portnames = ["Port{}".format(i+1) for i in range(ports)]
        arg = ["NAME:NPortData", "Description:=", "", "ImageFile:=", "",
               "SymbolPinConfiguration:=", 0, ["NAME:PortInfoBlk"], ["NAME:PortOrderBlk"],
               "filename:=", filename, "numberofports:=", ports, "sssfilename:=", "",
               "sssmodel:=", False, "PortNames:=", portnames,
               "domain:=", "frequency", "datamode:=", "Link", "devicename:=", "",
               "SolutionName:=", solution_name, "displayformat:=", "MagnitudePhase", "datatype:=", "SMatrix",
               ["NAME:DesignerCustomization",
                "DCOption:=", 0, "InterpOption:=", 0, "ExtrapOption:=", 1,
                "Convolution:=", 0, "Passivity:=", 0, "Reciprocal:=", False,
                "ModelOption:=", "", "DataType:=", 1],
               ["NAME:NexximCustomization", "DCOption:=", 3, "InterpOption:=", 1,
                "ExtrapOption:=", 3, "Convolution:=", 0, "Passivity:=", 0,
                "Reciprocal:=", False, "ModelOption:=", "", "DataType:=", 2],
               ["NAME:HSpiceCustomization", "DCOption:=", 1, "InterpOption:=", 2,
                "ExtrapOption:=", 3, "Convolution:=", 0, "Passivity:=", 0,
                "Reciprocal:=", False, "ModelOption:=", "", "DataType:=", 3],
               "NoiseModelOption:=", "External"]
        self.odesign.ImportData(arg, "", True)
        return portnames

    @aedt_exception_handler
    def export_fullwave_spice(self, designname=None, setupname=None, is_solution_file=False, filename=None,
                              passivity=False, causality=False, renormalize=False, impedance=50, error=0.5,
                              poles=10000):
        """
        Export a full wave HSpice file using NDE.
        
        .. warning::
          This method doesn't work.

        Parameters
        ----------
        designname : str, optional
            Name of the design or the full path to the solution file if it is an imported file.
            The default is ``None``.    
        setupname : str, optional
            Name of the setup if it is a design. The default is ``None``.
        is_solution_file: bool, optional
            Whether it is an imported solution file. The default is ``False``. 
        filename: str, optional
            Full path and name for exporting the HSpice file. The default is ``None``.
        passivity: bool, optional
            Whether to compute the passivity. The default is ``False``.
        causality: bool, optional
            Whether to compute the causality. The default is ``False``.
        renormalize: bool, optional
            Whether to renormalize the S-matrix to a specific port impedance. 
            The default is ``False``.
        impedance: float, optional
            Impedance value if ``renormalize=True``. The default is ``50``.
        error: float, optional
            Fitting error. The default is ``0.05``.
        poles: int, optional
            Number of fitting poles. The default is ``10000``.

        Returns
        -------
        str
            File name if the export is successful.
        """
        if not designname:
            designname = self.design_name
        if not filename:
            filename = os.path.join(self.project_path, self.design_name + ".sp")
        if is_solution_file:
            setupname = designname
            designname = ""
        else:
            if not setupname:
                setupname=self.nominal_sweep
        self.onetwork_data_explorer.ExportFullWaveSpice(designname, is_solution_file, setupname, "",
                                                        [],
                                                        ["NAME:SpiceData", "SpiceType:=", "HSpice",
                                                         "EnforcePassivity:=", passivity, "EnforceCausality:=",
                                                         causality,
                                                         "UseCommonGround:=", True,
                                                         "ShowGammaComments:=", True,
                                                         "Renormalize:=", renormalize,
                                                         "RenormImpedance:=", impedance,
                                                         "FittingError:=", error,
                                                         "MaxPoles:=", poles,
                                                         "PassivityType:=", "IteratedFittingOfPV",
                                                         "ColumnFittingType:=", "Matrix",
                                                         "SSFittingType:=", "FastFit",
                                                         "RelativeErrorToleranc:=", False,
                                                         "EnsureAccurateZfit:=", True,
                                                         "TouchstoneFormat:=", "MA",
                                                         "TouchstoneUnits:=", "GHz",
                                                         "TouchStonePrecision:=", 15,
                                                         "SubcircuitName:=", "",
                                                         "SYZDataInAutoMode:=", False,
                                                         "ExportDirectory:=", os.path.dirname(filename)+"\\",
                                                         "ExportSpiceFileName:=", os.path.basename(filename),
                                                         "FullwaveSpiceFileName:=",
                                                         os.path.basename(filename), "UseMultipleCores:=",
                                                         True, "NumberOfCores:=", 20])
        return filename

    @aedt_exception_handler
    def create_touchstone_report(self,plot_name, curvenames, solution_name=None, variation_dict=None):
        """Create a Touchstone plot.

        Parameters
        ----------
        plot_name : str
            Name of the plot.
        curvenames : str
            List of the curves to plot.
        solution_name : str, optional
            Name of the solution. The default value is ``None``.
        variation_dict : dict, optional
            Dictionary of variation names. The default value is ``None``.

        Returns
        -------
        bool
           ``True`` when successful, ``False`` when failed.

        """
        if not solution_name:
            solution_name = self.nominal_sweep
        variations = ["Freq:=", ["All"]]
        if variation_dict:
            for el in variation_dict:
                variations.append(el +":=")
                variations.append([variation_dict[el]])
        self.post.oreportsetup.CreateReport(plot_name, "Standard", "Rectangular Plot", solution_name,
                             ["NAME:Context", "SimValueContext:=",
                              [3, 0, 2, 0, False, False, -1, 1, 0, 1, 1, "", 0, 0]], variations,
                             ["X Component:=", "Freq", "Y Component:=", curvenames])
        return True<|MERGE_RESOLUTION|>--- conflicted
+++ resolved
@@ -1,9 +1,5 @@
-<<<<<<< HEAD
 # -*- coding: utf-8 -*
-"""This module contains the ``Circuit`` class."""
-=======
 """This module contains the `Circuit` class."""
->>>>>>> 691b7bea
 
 from __future__ import absolute_import
 import math
@@ -165,10 +161,10 @@
     projectname : str, optional
         Name of the project to select or the full path to the project
         or AEDTZ archive to open.  The default is ``None``, in which
-        case an attempt is made to get an active project. If no 
+        case an attempt is made to get an active project. If no
         projects are present, an empty project is created.
     designname : str, optional
-        Name of the design to select. The default is ``None``, in 
+        Name of the design to select. The default is ``None``, in
         which case an attempt is made to get an active design. If no
         designs are present, an empty design is created.
     solution_type : str, optional
@@ -176,20 +172,20 @@
         ``None``, which applies the default type.
     setup_name : str, optional
         Name of the setup to use as the nominal. The default is
-        ``None``, in which case the active setup is used or 
+        ``None``, in which case the active setup is used or
         nothing is used.
     specified_version: str, optional
         Version of AEDT to use. The default is ``None``, in which case
         the active version or latest installed version is  used.
     NG : bool, optional
-        Whether to run AEDT in the non-graphical mode. The default 
-        is``False``, which launches AEDT in the graphical mode.  
+        Whether to run AEDT in the non-graphical mode. The default
+        is``False``, which launches AEDT in the graphical mode.
     AlwaysNew : bool, optional
         Whether to launch an instance of AEDT in a new thread, even if
         another instance of the ``specified_version`` is active on the
         machine.  The default is ``True``.
     release_on_exit : bool, optional
-        Whether to release AEDT on exit. 
+        Whether to release AEDT on exit.
 
     Examples
     --------
@@ -716,7 +712,7 @@
                               poles=10000):
         """
         Export a full wave HSpice file using NDE.
-        
+
         .. warning::
           This method doesn't work.
 
@@ -736,7 +732,7 @@
         causality: bool, optional
             Whether to compute the causality. The default is ``False``.
         renormalize: bool, optional
-            Whether to renormalize the S-matrix to a specific port impedance. 
+            Whether to renormalize the S-matrix to a specific port impedance.
             The default is ``False``.
         impedance: float, optional
             Impedance value if ``renormalize=True``. The default is ``50``.
