# -*- coding: utf-8 -*-
"""This module contains the `Circuit` class."""

from __future__ import absolute_import
import math
from .application.AnalysisNexxim import FieldAnalysisCircuit
from .desktop import exception_to_desktop
from .application.DataHandlers import from_rkm_to_aedt
from .generic.general_methods import aedt_exception_handler
import re
import os

<<<<<<< HEAD
RKM_MAPS = {
    # Resistors
    "L": "m",
    "R": "",
    "E": "",
    "k": "k",
    "K": "k",
    "M": "M",
    "G": "G",
    "T": "T",
    "f": "f",
    # Capacitors/Inductors
    "F": "",
    "H": "",
    "h": "",
    "m": "m",
    "u": "μ",
    "μ": "μ",
    "U": "μ",
    "n": "n",
    "N": "n",
    "p": "p",
    "P": "p",
    "mF": "m",
    "uF": "μ",
    "μF": "μ",
    "UF": "μ",
    "nF": "n",
    "NF": "n",
    "pF": "p",
    "PF": "p",
    "mH": "m",
    "uH": "μ",
    "μH": "μ",
    "UH": "μ",
    "nH": "n",
    "NH": "n",
    "pH": "p",
    "PH": "p",
}

AEDT_MAPS = {"μ": "u"}


def from_rkm(code):
    """Convert an RKM code string to a string with a decimal point.

    Parameters
    ----------
    code : str
        RKM code string.

    Returns
    -------
    str
        String with a decimal point and an R value.

    Examples
    --------
    >>> from pyaedt.circuit import from_rkm
    >>> from_rkm('R47')
    '0.47'

    >>> from_rkm('4R7')
    '4.7'

    >>> from_rkm('470R')
    '470'

    >>> from_rkm('4K7')
    '4.7k'

    >>> from_rkm('47K')
    '47k'

    >>> from_rkm('47K3')
    '47.3k'

    >>> from_rkm('470K')
    '470k'

    >>> from_rkm('4M7')
    '4.7M'

    """

    # Matches RKM codes that start with a digit.
    # fd_pattern = r'([0-9]+)([LREkKMGTFmuµUnNpP]+)([0-9]*)'
    fd_pattern = r"([0-9]+)([{}]+)([0-9]*)".format("".join(RKM_MAPS.keys()))
    # matches rkm codes that end with a digit
    # ld_pattern = r'([0-9]*)([LREkKMGTFmuµUnNpP]+)([0-9]+)'
    ld_pattern = r"([0-9]*)([{}]+)([0-9]+)".format("".join(RKM_MAPS.keys()))

    fd_regex = re.compile(fd_pattern, re.I)
    ld_regex = re.compile(ld_pattern, re.I)

    for regex in [fd_regex, ld_regex]:
        m = regex.match(code)
        if m:
            fd, base, ld = m.groups()
            ps = RKM_MAPS[base]

            if ld:
                return_str = "".join([fd, ".", ld, ps])
            else:
                return_str = "".join([fd, ps])
            return return_str
    return code


def to_aedt(code):
    """

    Parameters
    ----------
    code : str

    Returns
    -------
    str

    """
    pattern = r"([{}]{})".format("".join(AEDT_MAPS.keys()), "{1}")
    regex = re.compile(pattern, re.I)
    return_code = regex.sub(lambda m: AEDT_MAPS.get(m.group(), m.group()), code)
    return return_code


def from_rkm_to_aedt(code):
    """

    Parameters
    ----------
    code : str


    Returns
    -------
    str

    """
    return to_aedt(from_rkm(code))

=======
>>>>>>> 32a72427

class Circuit(FieldAnalysisCircuit, object):
    """Provides the Circuit application interface.

    Parameters
    ----------
    projectname : str, optional
        Name of the project to select or the full path to the project
        or AEDTZ archive to open.  The default is ``None``, in which
        case an attempt is made to get an active project. If no
        projects are present, an empty project is created.
    designname : str, optional
        Name of the design to select. The default is ``None``, in
        which case an attempt is made to get an active design. If no
        designs are present, an empty design is created.
    solution_type : str, optional
        Solution type to apply to the design. The default is
        ``None``, in which case the default type is applied.
    setup_name : str, optional
        Name of the setup to use as the nominal. The default is
        ``None``, in which case the active setup is used or
        nothing is used.
    specified_version: str, optional
        Version of AEDT to use. The default is ``None``, in which case
        the active version or latest installed version is  used. This parameter is ignored when Script is launched within AEDT.
    NG : bool, optional
        Whether to run AEDT in the non-graphical mode. The default
        is``False``, in which case AEDT is launched in the graphical mode. This parameter is ignored when Script is launched within AEDT.
    AlwaysNew : bool, optional
        Whether to launch an instance of AEDT in a new thread, even if
        another instance of the ``specified_version`` is active on the
        machine.  The default is ``True``. This parameter is ignored when Script is launched within AEDT.
    release_on_exit : bool, optional
        Whether to release AEDT on exit.
    student_version : bool, optional
        Whether to open the AEDT student version. The default is ``False``. This parameter is ignored when Script is launched within AEDT.

    Examples
    --------
    Create an instance of Circuit and connect to an existing HFSS
    design or create a new HFSS design if one does not exist.

    >>> from pyaedt import Circuit
    >>> aedtapp = Circuit()

    Create an instance of Circuit and link to a project named
    ``"projectname"``. If this project does not exist, create one with
    this name.

    >>> aedtapp = Circuit(projectname)

    Create an instance of Circuit and link to a design named
    ``"designname"`` in a project named ``"projectname"``.

    >>> aedtapp = Circuit(projectname,designame)

    Create an instance of Circuit and open the specified project,
    which is ``"myfie.aedt"``.

    >>> aedtapp = Circuit("myfile.aedt")

    Create an instance of Circuit using the 2021 R1 version and
    open the specified project, which is ``"myfile.aedt"``.

    >>> aedtapp = Circuit(specified_version="2021.1", projectname="myfile.aedt")

    Create an instance of Circuit using the 2021 R2 student version and open
    the specified project, which is named ``"myfile.aedt"``.

    >>> hfss = Circuit(specified_version="2021.2", projectname="myfile.aedt", student_version=True)

    """

    def __init__(
        self,
        projectname=None,
        designname=None,
        solution_type=None,
        setup_name=None,
        specified_version=None,
        NG=False,
        AlwaysNew=False,
        release_on_exit=False,
        student_version=False,
    ):
        FieldAnalysisCircuit.__init__(
            self,
            "Circuit Design",
            projectname,
            designname,
            solution_type,
            setup_name,
            specified_version,
            NG,
            AlwaysNew,
            release_on_exit,
            student_version,
        )

    def __enter__(self):
        return self

    def __exit__(self, ex_type, ex_value, ex_traceback):
        if ex_type:
            exception_to_desktop(self, ex_value, ex_traceback)

    @property
    def onetwork_data_explorer(self):
        """Data explorer."""
        return self._desktop.GetTool("NdExplorer")

    def _get_number_from_string(self, stringval):
        value = (
            stringval[stringval.find("=") + 1 :]
            .strip()
            .replace("{", "")
            .replace("}", "")
            .replace(",", ".")
        )
        try:
            float(value)
            return value
        except:
            return from_rkm_to_aedt(value)

    @aedt_exception_handler
    def create_schematic_from_netlist(self, file_to_import):
        """Create a circuit schematic from an HSpice net list.

        Supported currently are:

        * R
        * L
        * C
        * Diodes
        * Bjts
        * Discrete components with syntax ``Uxxx net1 net2 ... netn modname``

        Parameters
        ----------
        file_to_import : str
            Full path to the HSpice file to import.

        Returns
        -------
        bool
             ``True`` when successful, ``False`` when failed.

        """
        xpos = 0
        ypos = 0
        delta = 0.0508
        use_instance = True
        model = []
        self._desktop.CloseAllWindows()
        autosave = False
        if self._desktop.GetAutoSaveEnabled() == 1:
            self._desktop.EnableAutoSave(False)
            autosave = True
        with open(file_to_import, "rb") as f:
            for line in f:
                line = line.decode("utf-8")
                if ".param" in line[:7].lower():
                    try:
                        ppar = line[7:].split("=")[0]
                        pval = line[7:].split("=")[1]
                        self[ppar] = pval
                        xpos = 0.0254
                    except:
                        pass
                elif ".model" in line[:7].lower() or ".lib" in line[:4].lower():
                    model.append(line)
        if model:
            self.modeler.components.create_symbol("Models_Netlist", [])
            self.modeler.components.create_new_component_from_symbol("Models_Netlist", [], "")
            self.modeler.components.create_component(
                None,
                component_library=None,
                component_name="Models_Netlist",
                xpos=xpos,
                ypos=0,
                global_netlist_list=model,
            )
            self.modeler.components.disable_data_netlist(component_name="Models_Netlist")
            xpos += 0.0254
        counter = 0
        with open(file_to_import, "rb") as f:
            for line in f:
                line = line.decode("utf-8")
                mycomp = None
                fields = line.split(" ")
                name = fields[0].replace(".", "")

                if fields[0][0] == "R":
                    if "{" in fields[3][0]:
                        value = fields[3].strip()[1:-1]
                    elif (
                        "/" in fields[3]
                        and '"' not in fields[3][0]
                        and "'" not in fields[3][0]
                        and "{" not in fields[3][0]
                    ):
                        value = self._get_number_from_string(fields[3].split("/")[0])
                    else:
                        value = self._get_number_from_string(fields[3])
                    mycomp = self.modeler.components.create_resistor(
                        name, value, xpos, ypos, use_instance_id_netlist=use_instance
                    )
                elif fields[0][0] == "L":
                    if len(fields) > 4 and "=" not in fields[4]:
                        try:
                            float(fields[4])
                        except:
                            self._messenger.add_warning_message(
                                "Component {} Not Imported. Check it and manually import".format(name)
                            )
                            continue
                    if "{" in fields[3][0]:
                        value = fields[3].strip()[1:-1]
                    elif "/" in fields[3] and '"' not in fields[3][0] and "'" not in fields[3][0]:
                        value = self._get_number_from_string(fields[3].split("/")[0])
                    else:
                        value = self._get_number_from_string(fields[3])
                    mycomp = self.modeler.components.create_inductor(
                        name, value, xpos, ypos, use_instance_id_netlist=use_instance
                    )[0]
                elif fields[0][0] == "C":
                    if "{" in fields[3][0]:
                        value = fields[3].strip()[1:-1]
                    elif "/" in fields[3] and '"' not in fields[3][0] and "'" not in fields[3][0]:
                        value = self._get_number_from_string(fields[3].split("/")[0])
                    else:
                        value = self._get_number_from_string(fields[3])
                    mycomp = self.modeler.components.create_capacitor(
                        name, value, xpos, ypos, use_instance_id_netlist=use_instance
                    )[0]
                elif fields[0][0] == "Q" or fields[0][0] == "U":
                    if len(fields) == 4 and fields[0][0] == "Q":
                        value = fields[3].strip()
                        mycomp = self.modeler.components.create_npn(
                            fields[0], value, xpos, ypos, use_instance_id_netlist=use_instance
                        )[0]
                    else:
                        numpins = len(fields) - 2
                        i = 1
                        pins = []
                        while i <= numpins:
                            pins.append("Pin" + str(i))
                            i += 1
                        parameter = fields[len(fields) - 1][:-1].strip()
                        if "=" in parameter:
                            parameter_list = [parameter[: parameter.find("=") - 1]]
                            parameter_value = [parameter[parameter.find("=") + 1 :]]
                        else:
                            parameter_list = ["MOD"]
                            parameter_value = [parameter]
                        self.modeler.components.create_symbol(parameter, pins)
                        already_exist = False
                        for el in self.modeler.components.components:
                            if self.modeler.components.components[el].name == parameter:
                                already_exist = True
                        if not already_exist:
                            self.modeler.components.create_new_component_from_symbol(
                                parameter, pins, fields[0][0], parameter_list, parameter_value
                            )
                        mycomp = self.modeler.components.create_component(
                            fields[0],
                            component_library=None,
                            component_name=parameter,
                            xpos=xpos,
                            ypos=ypos,
                            use_instance_id_netlist=use_instance,
                        )[0]
                        value = None
                elif fields[0][0] == "J":
                    numpins = len(fields) - 1
                    i = 1
                    pins = []
                    while i <= numpins:
                        pins.append("Pin" + str(i))
                        i += 1
                    parameter = fields[len(fields) - 1][:-1].strip()
                    if "=" in parameter:
                        parameter_list = [parameter[: parameter.find("=") - 1]]
                        parameter_value = [parameter[parameter.find("=") + 1 :]]
                    else:
                        parameter_list = ["MOD"]
                        parameter_value = [parameter]
                    self.modeler.components.create_symbol(parameter, pins)
                    already_exist = False
                    for el in self.modeler.components.components:
                        if self.modeler.components.components[el].name == parameter:
                            already_exist = True
                    if not already_exist:
                        self.modeler.components.create_new_component_from_symbol(
                            parameter, pins, fields[0][0], parameter_list, parameter_value
                        )
                    mycomp = self.modeler.components.create_component(
                        fields[0],
                        component_library=None,
                        component_name=parameter,
                        xpos=xpos,
                        ypos=ypos,
                        use_instance_id_netlist=use_instance,
                    )[0]
                    value = None
                elif fields[0][0] == "D":
                    value = self._get_number_from_string(fields[3])
                    mycomp = self.modeler.components.create_diode(
                        name, value, xpos, ypos, use_instance_id_netlist=use_instance
                    )[0]
                elif fields[0][0] == "V":
                    if "PULSE" not in line:
                        value = self._get_number_from_string(fields[3])
                        mycomp = self.modeler.components.create_voltage_dc(
                            name, value, xpos, ypos, use_instance_id_netlist=use_instance
                        )[0]
                    else:
                        value = line[line.index("PULSE") + 6 : line.index(")") - 1].split(" ")
                        value = [i.replace("{", "").replace("}", "") for i in value]
                        fields[1], fields[2] = fields[2], fields[1]
                        mycomp = self.modeler.components.create_voltage_pulse(
                            name, value, xpos, ypos, use_instance_id_netlist=use_instance
                        )[0]
                elif fields[0][0] == "K":
                    value = self._get_number_from_string(fields[3])
                    mycomp = self.modeler.components.create_coupling_inductors(
                        name, fields[1], fields[2], value, xpos, ypos, use_instance_id_netlist=use_instance
                    )[0]
                elif fields[0][0] == "I":
                    if "PULSE" not in line:
                        value = self._get_number_from_string(fields[3])
                        mycomp = self.modeler.components.create_current_dc(
                            name, value, xpos, ypos, use_instance_id_netlist=use_instance
                        )[0]
                    else:
                        value = line[line.index("PULSE") + 6 : line.index(")") - 1].split(" ")
                        value = [i.replace("{", "").replace("}", "") for i in value]
                        mycomp = self.modeler.components.create_current_pulse(
                            name, value, xpos, ypos, use_instance_id_netlist=use_instance
                        )[0]
                if mycomp:
                    pins = self.modeler.components.get_pins(mycomp)
                    id = 1
                    for pin in pins:
                        pos = self.modeler.components.get_pin_location(mycomp, pin)
                        if pos[0] < xpos:
                            angle = 6.28318530717959
                        else:
                            angle = 3.14159265358979
                        self.modeler.components.create_page_port(fields[id], pos[0], pos[1], angle)
                        id += 1
                    ypos += delta
                    if ypos > 0.254:
                        xpos += delta
                        ypos = 0
                    counter += 1
                    if counter > 59:
                        self.modeler.oeditor.CreatePage("<Page Title>")
                        counter = 0
        if autosave:
            self._desktop.EnableAutoSave(True)
        return True

    @aedt_exception_handler
    def create_schematic_from_mentor_netlist(self, file_to_import):
        """Create a circuit schematic from a Mentor net list.

        Supported currently are:

        * R
        * L
        * C
        * Diodes
        * Bjts
        * Discrete components with syntax ``Uxxx net1 net2 ... netn modname``

        Parameters
        ----------
        file_to_import : str
            Full path to the HSpice file to import.

        Returns
        -------
        bool
            ``True`` when successful, ``False`` when failed.

        """
        xpos = 0
        ypos = 0
        delta = 0.0508
        use_instance = True
        my_netlist = []
        with open(file_to_import, "r") as f:
            for line in f:
                my_netlist.append(line.split(" "))
        nets = [i for i in my_netlist if i[0] == "NET"]
        comps = [i for i in my_netlist if i[0] == "COMP:"]
        props = {}
        for el in my_netlist:
            if el[0] == "COMP:":
                n = el[2].strip()
                n = n[1:-1]
                props[n] = []
                i = my_netlist.index(el) + 1
                finished = False
                while not finished and i < len(my_netlist):
                    if my_netlist[i][0] == "Property:":
                        props[n].append(my_netlist[i][1])
                    elif "Pin:" in my_netlist[i]:
                        props[n].append(my_netlist[i])
                    else:
                        finished = True
                    i += 1

        column_number = int(math.sqrt(len(comps)))
        for el in comps:
            name = el[2].strip()  # Remove carriage return.
            name = name[1:-1]  # Remove quotes.
            if len(el) > 3:
                comptype = el[3]
            else:
                comptype = self.retrieve_mentor_comp(el[2])
            value = "required"
            for prop in props[name]:
                if "Value=" in prop:
                    value = prop.split("=")[1].replace(",", ".").strip()

            mycomp = None
            if "resistor:RES." in comptype:
                mycomp = self.modeler.components.create_resistor(
                    name, value, xpos, ypos, use_instance_id_netlist=use_instance
                )[0]
            elif "inductor:COIL." in comptype:
                mycomp = self.modeler.components.create_inductor(
                    name, value, xpos, ypos, use_instance_id_netlist=use_instance
                )[0]
            elif "capacitor:CAP." in comptype:
                mycomp = self.modeler.components.create_capacitor(
                    name, value, xpos, ypos, use_instance_id_netlist=use_instance
                )[0]
            elif "transistor:NPN" in comptype:
                mycomp = self.modeler.components.create_npn(
                    name, value, xpos, ypos, use_instance_id_netlist=use_instance
                )[0]
            elif "transistor:PNP" in comptype:
                mycomp = self.modeler.components.create_pnp(
                    name, value, xpos, ypos, use_instance_id_netlist=use_instance
                )[0]
            elif "diode:" in comptype:
                mycomp = self.modeler.components.create_diode(
                    name, value, xpos, ypos, use_instance_id_netlist=use_instance
                )[0]

            if mycomp:
                pins = self.modeler.components.get_pins(mycomp)
                id = 1
                for pin in pins:
                    pos = self.modeler.components.get_pin_location(mycomp, pin)
                    if pos[0] < xpos:
                        angle = 6.28318530717959
                    else:
                        angle = 3.14159265358979
                    netname = None
                    for net in nets:
                        net = [i.strip() for i in net]
                        if (name + "-" + str(id)) in net:
                            fullnetname = net[2]
                            netnames = fullnetname.split("/")
                            netname = (
                                netnames[len(netnames) - 1]
                                .replace(",", "_")
                                .replace("'", "")
                                .replace("$", "")
                                .strip()
                            )
                    if not netname:
                        prop = props[name]
                        if "Pin:" in prop and id in prop:
                            netname = prop[-1]
                            netname = netname.replace("$", "")

                    if netname:
                        self.modeler.components.create_page_port(netname, pos[0], pos[1], angle)
                    else:
                        self._messenger.add_info_message("Page Port Not Created", "Global")
                    id += 1
                ypos += delta
                if ypos > delta * (column_number):
                    xpos += delta
                    ypos = 0

        for el in nets:
            netname = el[2][1:-1]
            netname = netname.replace("$", "")
            if "GND" in netname.upper():
                self.modeler.components.create_gnd(xpos, ypos)
                page_pos = ypos + 0.00254
                id, name = self.modeler.components.create_page_port(
                    netname, xpos, ypos, 6.28318530717959
                )
                mod1 = self.modeler.components[id]
                mod1.set_location(str(xpos) + "meter", str(page_pos) + "meter")
                ypos += delta
                if ypos > delta * column_number:
                    xpos += delta
                    ypos = 0

        return True

    @aedt_exception_handler
    def retrieve_mentor_comp(self, refid):
        """Retrieve the type of the Mentor net list component for a given reference ID.

        Parameters
        ----------
        refid : int
            Reference ID.

        Returns
        -------
        str
            Type of the Mentor net list component.

        """
        if refid[1] == "R":
            return "resistor:RES."
        elif refid[1] == "C":
            return "capacitor:CAP."
        elif refid[1] == "L":
            return "inductor:COIL."
        elif refid[1] == "D":
            return "diode"
        elif refid[1] == "Q":
            return "transistor:NPN"
        else:
            return ""

    @aedt_exception_handler
    def get_source_pin_names(
        self, source_design_name, source_project_name=None, source_project_path=None, port_selector=3
    ):
        """List the pin names.

        Parameters
        ----------
        source_design_name : str
            Name of the source design.
        source_project_name :str, optional
            Name of the source project. The default is ``None``.
        source_project_path : str, optional
            Path to the source project if different than the existing path. The default is ``None``.
        port_selector : int, optional
             Type of the port. Options are ``1``, ``2``, or ``3``, corresponding respectively to ``"Wave Port"``, ``"Terminal"``, or ``"Circuit Port"``.
             The default is ``3``, which is a circuit port.

        Returns
        -------
        list
            List of pin names.

        """
        if not source_project_name or self.project_name == source_project_name:
            oSrcProject = self._desktop.GetActiveProject()
        else:
            self._desktop.OpenProject(source_project_path)
            oSrcProject = self._desktop.SetActiveProject(source_project_name)
        oDesign = oSrcProject.SetActiveDesign(source_design_name)
        oModule = oDesign.GetModule("BoundarySetup")
        port = None
        if port_selector == 1:
            port = "Wave Port"
        elif port_selector == 2:
            port = "Terminal"
        elif port_selector == 3:
            port = "Circuit Port"
        if not port:
            return False
        pins = list(oModule.GetExcitationsOfType(port))

        return pins

    @aedt_exception_handler
    def import_touchstone_solution(self, filename, solution_name="Imported_Data"):
        """Import a Touchstone file as the solution.

        Parameters
        ----------
        filename : str
            Name of the Touchstone file.
        solution_name : str, optional
            Name of the solution. The default is ``"Imported_Data"``.

        Returns
        -------
        list
            List of ports.

        """
        if filename[-2:] == "ts":
            with open(filename, "r") as f:
                lines = f.readlines()
                for i in lines:
                    if "[Number of Ports]" in i:
                        ports = int(i[i.find("]") + 1 :])
                portnames = [i.split(" = ")[1].strip() for i in lines if "! Port" in i[:9]]
                if not portnames:
                    portnames = ["Port{}".format(i + 1) for i in range(ports)]
        else:
            re_filename = re.compile(r"\.s(?P<ports>\d+)+p", re.I)
            m = re_filename.search(filename)
            ports = int(m.group("ports"))
            portnames = None
            with open(filename, "r") as f:
                lines = f.readlines()
                portnames = [i.split(" = ")[1].strip() for i in lines if "Port[" in i]
            if not portnames:
                portnames = ["Port{}".format(i + 1) for i in range(ports)]
        arg = [
            "NAME:NPortData",
            "Description:=",
            "",
            "ImageFile:=",
            "",
            "SymbolPinConfiguration:=",
            0,
            ["NAME:PortInfoBlk"],
            ["NAME:PortOrderBlk"],
            "filename:=",
            filename,
            "numberofports:=",
            ports,
            "sssfilename:=",
            "",
            "sssmodel:=",
            False,
            "PortNames:=",
            portnames,
            "domain:=",
            "frequency",
            "datamode:=",
            "Link",
            "devicename:=",
            "",
            "SolutionName:=",
            solution_name,
            "displayformat:=",
            "MagnitudePhase",
            "datatype:=",
            "SMatrix",
            [
                "NAME:DesignerCustomization",
                "DCOption:=",
                0,
                "InterpOption:=",
                0,
                "ExtrapOption:=",
                1,
                "Convolution:=",
                0,
                "Passivity:=",
                0,
                "Reciprocal:=",
                False,
                "ModelOption:=",
                "",
                "DataType:=",
                1,
            ],
            [
                "NAME:NexximCustomization",
                "DCOption:=",
                3,
                "InterpOption:=",
                1,
                "ExtrapOption:=",
                3,
                "Convolution:=",
                0,
                "Passivity:=",
                0,
                "Reciprocal:=",
                False,
                "ModelOption:=",
                "",
                "DataType:=",
                2,
            ],
            [
                "NAME:HSpiceCustomization",
                "DCOption:=",
                1,
                "InterpOption:=",
                2,
                "ExtrapOption:=",
                3,
                "Convolution:=",
                0,
                "Passivity:=",
                0,
                "Reciprocal:=",
                False,
                "ModelOption:=",
                "",
                "DataType:=",
                3,
            ],
            "NoiseModelOption:=",
            "External",
        ]
        self.odesign.ImportData(arg, "", True)
        return portnames

    @aedt_exception_handler
    def export_touchstone(self, solutionname, sweepname, filename=None, variation=[], variations_value=[]):
        """Export the Touchstone file to a local folder.

        Parameters
        ----------
        solutionname : str
             Name of the solution that has been solved.
        sweepname : str
             Name of the sweep that has been solved.
        filename : str, optional
             Full path and name for the Touchstone file. The default is ``None``.
        variation : list, optional
             List of all parameter variations. For example, ``["$AmbientTemp", "$PowerIn"]``.
             The default is ``[]``.
        variations_value : list, optional
             List of all parameter variation values. For example, ``["22cel", "100"]``.
             The default is ``[]``.

        Returns
        -------
        bool
            ``True`` when successful, ``False`` when failed.

        """
        # Normalize the save path
        if not filename:
            appendix = ""
            for v, vv in zip(variation, variations_value):
                appendix += "_" + v + vv.replace("'", "")
            ext = ".S" + str(self.oboundary.GetNumExcitations()) + "p"
            filename = os.path.join(self.project_path, solutionname + "_" + sweepname + appendix + ext)
        else:
            filename = filename.replace("//", "/").replace("\\", "/")
        print("Exporting Touchstone " + filename)
        DesignVariations = ""
        i = 0
        for el in variation:
            DesignVariations += str(variation[i]) + "='" + str(variations_value[i].replace("'", "")) + "' "
            i += 1
            # DesignVariations = "$AmbientTemp=\'22cel\' $PowerIn=\'100\'"
        # array containing "SetupName:SolutionName" pairs (note that setup and solution are separated by a colon)
        SolutionSelectionArray = [solutionname + ":" + sweepname]
        # 2=tab delimited spreadsheet (.tab), 3= touchstone (.sNp), 4= CitiFile (.cit),
        # 7=Matlab (.m), 8=Terminal Z0 spreadsheet
        FileFormat = 3
        OutFile = filename  # full path of output file
        # array containin the frequencies to export, use ["all"] for all frequencies
        FreqsArray = ["all"]
        DoRenorm = True  # perform renormalization before export
        RenormImped = 50  # Real impedance value in ohm, for renormalization
        DataType = "S"  # Type: "S", "Y", or "Z" matrix to export
        Pass = -1  # The pass to export. -1 = export all passes.
        ComplexFormat = 0  # 0=Magnitude/Phase, 1=Real/Immaginary, 2=dB/Phase
        DigitsPrecision = 15  # Touchstone number of digits precision
        IncludeGammaImpedance = True  # Include Gamma and Impedance in comments
        NonStandardExtensions = False  # Support for non-standard Touchstone extensions

        self.odesign.ExportNetworkData(
            DesignVariations,
            SolutionSelectionArray,
            FileFormat,
            OutFile,
            FreqsArray,
            DoRenorm,
            RenormImped,
            DataType,
            Pass,
            ComplexFormat,
            DigitsPrecision,
            False,
            IncludeGammaImpedance,
            NonStandardExtensions,
        )
        return True

    @aedt_exception_handler
    def export_fullwave_spice(
        self,
        designname=None,
        setupname=None,
        is_solution_file=False,
        filename=None,
        passivity=False,
        causality=False,
        renormalize=False,
        impedance=50,
        error=0.5,
        poles=10000,
    ):
        """
        Export a full wave HSpice file using NDE.

        .. warning::
          This method doesn't work.

        Parameters
        ----------
        designname : str, optional
            Name of the design or the full path to the solution file if it is an imported file.
            The default is ``None``.
        setupname : str, optional
            Name of the setup if it is a design. The default is ``None``.
        is_solution_file: bool, optional
            Whether it is an imported solution file. The default is ``False``.
        filename: str, optional
            Full path and name for exporting the HSpice file. The default is ``None``.
        passivity: bool, optional
            Whether to compute the passivity. The default is ``False``.
        causality: bool, optional
            Whether to compute the causality. The default is ``False``.
        renormalize: bool, optional
            Whether to renormalize the S-matrix to a specific port impedance.
            The default is ``False``.
        impedance: float, optional
            Impedance value if ``renormalize=True``. The default is ``50``.
        error: float, optional
            Fitting error. The default is ``0.5``.
        poles: int, optional
            Number of fitting poles. The default is ``10000``.

        Returns
        -------
        str
            Name of the HSpice file if the export is successful.

        """
        if not designname:
            designname = self.design_name
        if not filename:
            filename = os.path.join(self.project_path, self.design_name + ".sp")
        if is_solution_file:
            setupname = designname
            designname = ""
        else:
            if not setupname:
                setupname = self.nominal_sweep
        self.onetwork_data_explorer.ExportFullWaveSpice(
            designname,
            is_solution_file,
            setupname,
            "",
            [],
            [
                "NAME:SpiceData",
                "SpiceType:=",
                "HSpice",
                "EnforcePassivity:=",
                passivity,
                "EnforceCausality:=",
                causality,
                "UseCommonGround:=",
                True,
                "ShowGammaComments:=",
                True,
                "Renormalize:=",
                renormalize,
                "RenormImpedance:=",
                impedance,
                "FittingError:=",
                error,
                "MaxPoles:=",
                poles,
                "PassivityType:=",
                "IteratedFittingOfPV",
                "ColumnFittingType:=",
                "Matrix",
                "SSFittingType:=",
                "FastFit",
                "RelativeErrorToleranc:=",
                False,
                "EnsureAccurateZfit:=",
                True,
                "TouchstoneFormat:=",
                "MA",
                "TouchstoneUnits:=",
                "GHz",
                "TouchStonePrecision:=",
                15,
                "SubcircuitName:=",
                "",
                "SYZDataInAutoMode:=",
                False,
                "ExportDirectory:=",
                os.path.dirname(filename) + "\\",
                "ExportSpiceFileName:=",
                os.path.basename(filename),
                "FullwaveSpiceFileName:=",
                os.path.basename(filename),
                "UseMultipleCores:=",
                True,
                "NumberOfCores:=",
                20,
            ],
        )
        return filename

    @aedt_exception_handler
    def create_touchstone_report(self, plot_name, curvenames, solution_name=None, variation_dict=None):
        """Create a Touchstone plot.

        Parameters
        ----------
        plot_name : str
            Name of the plot.
        curvenames : list
            List of names for the curves to plot.
        solution_name : str, optional
            Name of the solution. The default value is ``None``.
        variation_dict : dict, optional
            Dictionary of variation names. The default value is ``None``.

        Returns
        -------
        bool
           ``True`` when successful, ``False`` when failed.

        """
        if not solution_name:
            solution_name = self.nominal_sweep
        variations = {"Freq": ["All"]}
        if variation_dict:
            for el in variation_dict:
                variations[el] = [variation_dict[el]]
        ctxt = ["NAME:Context", "SimValueContext:=", [3, 0, 2, 0, False, False, -1, 1, 0, 1, 1, "", 0, 0]]
        return self.post.create_rectangular_plot(
            curvenames, solution_name, variations, plotname=plot_name, context=ctxt
        )

    @aedt_exception_handler
    def get_touchstone_data(self, curvenames, solution_name=None, variation_dict=None):
        """Return Touchstone Data plot.

        Parameters
        ----------
        curvenames : list
            List of the curves to plot.
        solution_name : str, optional
            Name of the solution. The default value is ``None``.
        variation_dict : dict, optional
            Dictionary of variation names. The default value is ``None``.

        Returns
        -------
        :class: `pyaedt.modules.PostProcessor.SolutionData`
           Class containing all Requested Data

        """
        if not solution_name:
            solution_name = self.nominal_sweep
        variations = {"Freq": ["All"]}
        if variation_dict:
            for el in variation_dict:
                variations[el] = [variation_dict[el]]
        ctxt = ["NAME:Context", "SimValueContext:=", [3, 0, 2, 0, False, False, -1, 1, 0, 1, 1, "", 0, 0]]
        return self.post.get_solution_data_per_variation("Standard", solution_name, ctxt, variations, curvenames)<|MERGE_RESOLUTION|>--- conflicted
+++ resolved
@@ -10,152 +10,6 @@
 import re
 import os
 
-<<<<<<< HEAD
-RKM_MAPS = {
-    # Resistors
-    "L": "m",
-    "R": "",
-    "E": "",
-    "k": "k",
-    "K": "k",
-    "M": "M",
-    "G": "G",
-    "T": "T",
-    "f": "f",
-    # Capacitors/Inductors
-    "F": "",
-    "H": "",
-    "h": "",
-    "m": "m",
-    "u": "μ",
-    "μ": "μ",
-    "U": "μ",
-    "n": "n",
-    "N": "n",
-    "p": "p",
-    "P": "p",
-    "mF": "m",
-    "uF": "μ",
-    "μF": "μ",
-    "UF": "μ",
-    "nF": "n",
-    "NF": "n",
-    "pF": "p",
-    "PF": "p",
-    "mH": "m",
-    "uH": "μ",
-    "μH": "μ",
-    "UH": "μ",
-    "nH": "n",
-    "NH": "n",
-    "pH": "p",
-    "PH": "p",
-}
-
-AEDT_MAPS = {"μ": "u"}
-
-
-def from_rkm(code):
-    """Convert an RKM code string to a string with a decimal point.
-
-    Parameters
-    ----------
-    code : str
-        RKM code string.
-
-    Returns
-    -------
-    str
-        String with a decimal point and an R value.
-
-    Examples
-    --------
-    >>> from pyaedt.circuit import from_rkm
-    >>> from_rkm('R47')
-    '0.47'
-
-    >>> from_rkm('4R7')
-    '4.7'
-
-    >>> from_rkm('470R')
-    '470'
-
-    >>> from_rkm('4K7')
-    '4.7k'
-
-    >>> from_rkm('47K')
-    '47k'
-
-    >>> from_rkm('47K3')
-    '47.3k'
-
-    >>> from_rkm('470K')
-    '470k'
-
-    >>> from_rkm('4M7')
-    '4.7M'
-
-    """
-
-    # Matches RKM codes that start with a digit.
-    # fd_pattern = r'([0-9]+)([LREkKMGTFmuµUnNpP]+)([0-9]*)'
-    fd_pattern = r"([0-9]+)([{}]+)([0-9]*)".format("".join(RKM_MAPS.keys()))
-    # matches rkm codes that end with a digit
-    # ld_pattern = r'([0-9]*)([LREkKMGTFmuµUnNpP]+)([0-9]+)'
-    ld_pattern = r"([0-9]*)([{}]+)([0-9]+)".format("".join(RKM_MAPS.keys()))
-
-    fd_regex = re.compile(fd_pattern, re.I)
-    ld_regex = re.compile(ld_pattern, re.I)
-
-    for regex in [fd_regex, ld_regex]:
-        m = regex.match(code)
-        if m:
-            fd, base, ld = m.groups()
-            ps = RKM_MAPS[base]
-
-            if ld:
-                return_str = "".join([fd, ".", ld, ps])
-            else:
-                return_str = "".join([fd, ps])
-            return return_str
-    return code
-
-
-def to_aedt(code):
-    """
-
-    Parameters
-    ----------
-    code : str
-
-    Returns
-    -------
-    str
-
-    """
-    pattern = r"([{}]{})".format("".join(AEDT_MAPS.keys()), "{1}")
-    regex = re.compile(pattern, re.I)
-    return_code = regex.sub(lambda m: AEDT_MAPS.get(m.group(), m.group()), code)
-    return return_code
-
-
-def from_rkm_to_aedt(code):
-    """
-
-    Parameters
-    ----------
-    code : str
-
-
-    Returns
-    -------
-    str
-
-    """
-    return to_aedt(from_rkm(code))
-
-=======
->>>>>>> 32a72427
 
 class Circuit(FieldAnalysisCircuit, object):
     """Provides the Circuit application interface.
