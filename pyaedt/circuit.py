--- conflicted
+++ resolved
@@ -870,11 +870,7 @@
         plot_name : str
             Name of the plot.
         curvenames : list
-<<<<<<< HEAD
-            List of the curves to plot.
-=======
             List of names for the curves to plot.
->>>>>>> c6301c2c
         solution_name : str, optional
             Name of the solution. The default value is ``None``.
         variation_dict : dict, optional
