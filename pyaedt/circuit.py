# -*- coding: utf-8 -*-
"""This module contains the `Circuit` class."""

from __future__ import absolute_import
import math
import warnings
import re
import os

from .application.AnalysisNexxim import FieldAnalysisCircuit
from .desktop import exception_to_desktop
from .application.DataHandlers import from_rkm_to_aedt
from .generic.general_methods import aedt_exception_handler


class Circuit(FieldAnalysisCircuit, object):
    """Provides the Circuit application interface.

    Parameters
    ----------
    projectname : str, optional
        Name of the project to select or the full path to the project
        or AEDTZ archive to open.  The default is ``None``, in which
        case an attempt is made to get an active project. If no
        projects are present, an empty project is created.
    designname : str, optional
        Name of the design to select. The default is ``None``, in
        which case an attempt is made to get an active design. If no
        designs are present, an empty design is created.
    solution_type : str, optional
        Solution type to apply to the design. The default is
        ``None``, in which case the default type is applied.
    setup_name : str, optional
        Name of the setup to use as the nominal. The default is
        ``None``, in which case the active setup is used or
        nothing is used.
    specified_version: str, optional
        Version of AEDT to use. The default is ``None``, in which case
        the active version or latest installed version is  used. This parameter is ignored when Script is launched within AEDT.
    NG : bool, optional
        Whether to run AEDT in the non-graphical mode. The default
        is``False``, in which case AEDT is launched in the graphical mode. This parameter is ignored when Script is launched within AEDT.
    AlwaysNew : bool, optional
        Whether to launch an instance of AEDT in a new thread, even if
        another instance of the ``specified_version`` is active on the
        machine.  The default is ``True``. This parameter is ignored when Script is launched within AEDT.
    release_on_exit : bool, optional
        Whether to release AEDT on exit.
    student_version : bool, optional
        Whether to open the AEDT student version. The default is ``False``. This parameter is ignored when Script is launched within AEDT.

    Examples
    --------
    Create an instance of Circuit and connect to an existing HFSS
    design or create a new HFSS design if one does not exist.

    >>> from pyaedt import Circuit
    >>> aedtapp = Circuit()

    Create an instance of Circuit and link to a project named
    ``"projectname"``. If this project does not exist, create one with
    this name.

    >>> aedtapp = Circuit(projectname)

    Create an instance of Circuit and link to a design named
    ``"designname"`` in a project named ``"projectname"``.

    >>> aedtapp = Circuit(projectname,designame)

    Create an instance of Circuit and open the specified project,
    which is ``"myfie.aedt"``.

    >>> aedtapp = Circuit("myfile.aedt")

    Create an instance of Circuit using the 2021 R1 version and
    open the specified project, which is ``"myfile.aedt"``.

    >>> aedtapp = Circuit(specified_version="2021.1", projectname="myfile.aedt")

    Create an instance of Circuit using the 2021 R2 student version and open
    the specified project, which is named ``"myfile.aedt"``.

    >>> hfss = Circuit(specified_version="2021.2", projectname="myfile.aedt", student_version=True)

    """

    def __init__(
        self,
        projectname=None,
        designname=None,
        solution_type=None,
        setup_name=None,
        specified_version=None,
        NG=False,
        AlwaysNew=False,
        release_on_exit=False,
        student_version=False,
    ):
        FieldAnalysisCircuit.__init__(
            self,
            "Circuit Design",
            projectname,
            designname,
            solution_type,
            setup_name,
            specified_version,
            NG,
            AlwaysNew,
            release_on_exit,
            student_version,
        )

    def __enter__(self):
        return self

    def __exit__(self, ex_type, ex_value, ex_traceback):
        if ex_type:
            exception_to_desktop(self, ex_value, ex_traceback)

    @property
    def onetwork_data_explorer(self):
        """Data explorer."""
        return self._desktop.GetTool("NdExplorer")

    def _get_number_from_string(self, stringval):
        value = stringval[stringval.find("=") + 1 :].strip().replace("{", "").replace("}", "").replace(",", ".")
        try:
            float(value)
            return value
        except:
            return from_rkm_to_aedt(value)

    @aedt_exception_handler
    def create_schematic_from_netlist(self, file_to_import):
        """Create a circuit schematic from an HSpice net list.

        Supported currently are:

        * R
        * L
        * C
        * Diodes
        * Bjts
        * Discrete components with syntax ``Uxxx net1 net2 ... netn modname``

        Parameters
        ----------
        file_to_import : str
            Full path to the HSpice file to import.

        Returns
        -------
        bool
             ``True`` when successful, ``False`` when failed.

        """
        xpos = 0
        ypos = 0
        delta = 0.0508
        use_instance = True
        model = []
        self._desktop.CloseAllWindows()
        autosave = False
        if self._desktop.GetAutoSaveEnabled() == 1:
            self._desktop.EnableAutoSave(False)
            autosave = True
        with open(file_to_import, "rb") as f:
            for line in f:
                line = line.decode("utf-8")
                if ".param" in line[:7].lower():
                    try:
                        ppar = line[7:].split("=")[0]
                        pval = line[7:].split("=")[1]
                        self[ppar] = pval
                        xpos = 0.0254
                    except:
                        pass
                elif ".model" in line[:7].lower() or ".lib" in line[:4].lower():
                    model.append(line)
        if model:
            self.modeler.components.create_symbol("Models_Netlist", [])
            self.modeler.components.create_new_component_from_symbol("Models_Netlist", [], "")
            self.modeler.components.create_component(
                None,
                component_library=None,
                component_name="Models_Netlist",
                xpos=xpos,
                ypos=0,
                global_netlist_list=model,
            )
            self.modeler.components.disable_data_netlist(component_name="Models_Netlist")
            xpos += 0.0254
        counter = 0
        with open(file_to_import, "rb") as f:
            for line in f:
                line = line.decode("utf-8")
                mycomp = None
                fields = line.split(" ")
                name = fields[0].replace(".", "")

                if fields[0][0] == "R":
                    if "{" in fields[3][0]:
                        value = fields[3].strip()[1:-1]
                    elif (
                        "/" in fields[3]
                        and '"' not in fields[3][0]
                        and "'" not in fields[3][0]
                        and "{" not in fields[3][0]
                    ):
                        value = self._get_number_from_string(fields[3].split("/")[0])
                    else:
                        value = self._get_number_from_string(fields[3])
                    mycomp, mycompname = self.modeler.components.create_resistor(
                        name, value, xpos, ypos, use_instance_id_netlist=use_instance
                    )
                elif fields[0][0] == "L":
                    if len(fields) > 4 and "=" not in fields[4]:
                        try:
                            float(fields[4])
                        except:
                            self._messenger.add_warning_message(
                                "Component {} Not Imported. Check it and manually import".format(name)
                            )
                            continue
                    if "{" in fields[3][0]:
                        value = fields[3].strip()[1:-1]
                    elif "/" in fields[3] and '"' not in fields[3][0] and "'" not in fields[3][0]:
                        value = self._get_number_from_string(fields[3].split("/")[0])
                    else:
                        value = self._get_number_from_string(fields[3])
                    mycomp, mycompname = self.modeler.components.create_inductor(
                        name, value, xpos, ypos, use_instance_id_netlist=use_instance
                    )
                elif fields[0][0] == "C":
                    if "{" in fields[3][0]:
                        value = fields[3].strip()[1:-1]
                    elif "/" in fields[3] and '"' not in fields[3][0] and "'" not in fields[3][0]:
                        value = self._get_number_from_string(fields[3].split("/")[0])
                    else:
                        value = self._get_number_from_string(fields[3])
                    mycomp, mycompname = self.modeler.components.create_capacitor(
                        name, value, xpos, ypos, use_instance_id_netlist=use_instance
                    )
                elif fields[0][0] == "Q" or fields[0][0] == "U":
                    if len(fields) == 4 and fields[0][0] == "Q":
                        value = fields[3].strip()
                        mycomp, mycompname = self.modeler.components.create_npn(
                            fields[0], value, xpos, ypos, use_instance_id_netlist=use_instance
                        )
                    else:
                        numpins = len(fields) - 2
                        i = 1
                        pins = []
                        while i <= numpins:
                            pins.append("Pin" + str(i))
                            i += 1
                        parameter = fields[len(fields) - 1][:-1].strip()
                        if "=" in parameter:
                            parameter_list = [parameter[: parameter.find("=") - 1]]
                            parameter_value = [parameter[parameter.find("=") + 1 :]]
                        else:
                            parameter_list = ["MOD"]
                            parameter_value = [parameter]
                        self.modeler.components.create_symbol(parameter, pins)
                        already_exist = False
                        for el in self.modeler.components.components:
                            if self.modeler.components.components[el].name == parameter:
                                already_exist = True
                        if not already_exist:
                            self.modeler.components.create_new_component_from_symbol(
                                parameter, pins, fields[0][0], parameter_list, parameter_value
                            )
                        mycomp, mycompname = self.modeler.components.create_component(
                            fields[0],
                            component_library=None,
                            component_name=parameter,
                            xpos=xpos,
                            ypos=ypos,
                            use_instance_id_netlist=use_instance,
                        )
                        value = None
                elif fields[0][0] == "J":
                    numpins = len(fields) - 1
                    i = 1
                    pins = []
                    while i <= numpins:
                        pins.append("Pin" + str(i))
                        i += 1
                    parameter = fields[len(fields) - 1][:-1].strip()
                    if "=" in parameter:
                        parameter_list = [parameter[: parameter.find("=") - 1]]
                        parameter_value = [parameter[parameter.find("=") + 1 :]]
                    else:
                        parameter_list = ["MOD"]
                        parameter_value = [parameter]
                    self.modeler.components.create_symbol(parameter, pins)
                    already_exist = False
                    for el in self.modeler.components.components:
                        if self.modeler.components.components[el].name == parameter:
                            already_exist = True
                    if not already_exist:
                        self.modeler.components.create_new_component_from_symbol(
                            parameter, pins, fields[0][0], parameter_list, parameter_value
                        )
                    mycomp, mycompname = self.modeler.components.create_component(
                        fields[0],
                        component_library=None,
                        component_name=parameter,
                        xpos=xpos,
                        ypos=ypos,
                        use_instance_id_netlist=use_instance,
                    )
                    value = None
                elif fields[0][0] == "D":
                    value = self._get_number_from_string(fields[3])
                    mycomp, mycompname = self.modeler.components.create_diode(
                        name, value, xpos, ypos, use_instance_id_netlist=use_instance
                    )
                elif fields[0][0] == "V":
                    if "PULSE" not in line:
                        value = self._get_number_from_string(fields[3])
                        mycomp, mycompname = self.modeler.components.create_voltage_dc(
                            name, value, xpos, ypos, use_instance_id_netlist=use_instance
                        )
                    else:
                        value = line[line.index("PULSE") + 6 : line.index(")") - 1].split(" ")
                        value = [i.replace("{", "").replace("}", "") for i in value]
                        fields[1], fields[2] = fields[2], fields[1]
                        mycomp, mycompname = self.modeler.components.create_voltage_pulse(
                            name, value, xpos, ypos, use_instance_id_netlist=use_instance
                        )
                elif fields[0][0] == "K":
                    value = self._get_number_from_string(fields[3])
                    mycomp, mycompname = self.modeler.components.create_coupling_inductors(
                        name, fields[1], fields[2], value, xpos, ypos, use_instance_id_netlist=use_instance
                    )
                elif fields[0][0] == "I":
                    if "PULSE" not in line:
                        value = self._get_number_from_string(fields[3])
                        mycomp, mycompname = self.modeler.components.create_current_dc(
                            name, value, xpos, ypos, use_instance_id_netlist=use_instance
                        )
                    else:
                        value = line[line.index("PULSE") + 6 : line.index(")") - 1].split(" ")
                        value = [i.replace("{", "").replace("}", "") for i in value]
                        mycomp, mycompname = self.modeler.components.create_current_pulse(
                            name, value, xpos, ypos, use_instance_id_netlist=use_instance
                        )
                if mycomp:
                    pins = self.modeler.components.get_pins(mycomp)
                    id = 1
                    for pin in pins:
                        pos = self.modeler.components.get_pin_location(mycomp, pin)
                        if pos[0] < xpos:
                            angle = 6.28318530717959
                        else:
                            angle = 3.14159265358979
                        self.modeler.components.create_page_port(fields[id], pos[0], pos[1], angle)
                        id += 1
                    ypos += delta
                    if ypos > 0.254:
                        xpos += delta
                        ypos = 0
                    counter += 1
                    if counter > 59:
                        self.modeler.oeditor.CreatePage("<Page Title>")
                        counter = 0
        if autosave:
            self._desktop.EnableAutoSave(True)
        return True

    @aedt_exception_handler
    def create_schematic_from_mentor_netlist(self, file_to_import):
        """Create a circuit schematic from a Mentor net list.

        Supported currently are:

        * R
        * L
        * C
        * Diodes
        * Bjts
        * Discrete components with syntax ``Uxxx net1 net2 ... netn modname``

        Parameters
        ----------
        file_to_import : str
            Full path to the HSpice file to import.

        Returns
        -------
        bool
            ``True`` when successful, ``False`` when failed.

        """
        xpos = 0
        ypos = 0
        delta = 0.0508
        use_instance = True
        my_netlist = []
        with open(file_to_import, "r") as f:
            for line in f:
                my_netlist.append(line.split(" "))
        nets = [i for i in my_netlist if i[0] == "NET"]
        comps = [i for i in my_netlist if i[0] == "COMP:"]
        props = {}
        for el in my_netlist:
            if el[0] == "COMP:":
                n = el[2].strip()
                n = n[1:-1]
                props[n] = []
                i = my_netlist.index(el) + 1
                finished = False
                while not finished and i < len(my_netlist):
                    if my_netlist[i][0] == "Property:":
                        props[n].append(my_netlist[i][1])
                    elif "Pin:" in my_netlist[i]:
                        props[n].append(my_netlist[i])
                    else:
                        finished = True
                    i += 1

        column_number = int(math.sqrt(len(comps)))
        for el in comps:
            name = el[2].strip()  # Remove carriage return.
            name = name[1:-1]  # Remove quotes.
            if len(el) > 3:
                comptype = el[3]
            else:
                comptype = self.retrieve_mentor_comp(el[2])
            value = "required"
            for prop in props[name]:
                if "Value=" in prop:
                    value = prop.split("=")[1].replace(",", ".").strip()

            mycomp = None
            if "resistor:RES." in comptype:
                mycomp, mycompname = self.modeler.components.create_resistor(
                    name, value, xpos, ypos, use_instance_id_netlist=use_instance
                )
            elif "inductor:COIL." in comptype:
                mycomp, mycompname = self.modeler.components.create_inductor(
                    name, value, xpos, ypos, use_instance_id_netlist=use_instance
                )
            elif "capacitor:CAP." in comptype:
                mycomp, mycompname = self.modeler.components.create_capacitor(
                    name, value, xpos, ypos, use_instance_id_netlist=use_instance
                )
            elif "transistor:NPN" in comptype:
                mycomp, mycompname = self.modeler.components.create_npn(
                    name, value, xpos, ypos, use_instance_id_netlist=use_instance
                )
            elif "transistor:PNP" in comptype:
                mycomp, mycompname = self.modeler.components.create_pnp(
                    name, value, xpos, ypos, use_instance_id_netlist=use_instance
                )
            elif "diode:" in comptype:
                mycomp, mycompname = self.modeler.components.create_diode(
                    name, value, xpos, ypos, use_instance_id_netlist=use_instance
                )

            if mycomp:
                pins = self.modeler.components.get_pins(mycomp)
                id = 1
                for pin in pins:
                    pos = self.modeler.components.get_pin_location(mycomp, pin)
                    if pos[0] < xpos:
                        angle = 6.28318530717959
                    else:
                        angle = 3.14159265358979
                    netname = None
                    for net in nets:
                        net = [i.strip() for i in net]
                        if (name + "-" + str(id)) in net:
                            fullnetname = net[2]
                            netnames = fullnetname.split("/")
                            netname = (
                                netnames[len(netnames) - 1].replace(",", "_").replace("'", "").replace("$", "").strip()
                            )
                    if not netname:
                        prop = props[name]
                        if "Pin:" in prop and id in prop:
                            netname = prop[-1]
                            netname = netname.replace("$", "")

                    if netname:
                        self.modeler.components.create_page_port(netname, pos[0], pos[1], angle)
                    else:
                        self._messenger.add_info_message("Page Port Not Created", "Global")
                    id += 1
                ypos += delta
                if ypos > delta * (column_number):
                    xpos += delta
                    ypos = 0

        for el in nets:
            netname = el[2][1:-1]
            netname = netname.replace("$", "")
            if "GND" in netname.upper():
                self.modeler.components.create_gnd(xpos, ypos)
                page_pos = ypos + 0.00254
                id, name = self.modeler.components.create_page_port(netname, xpos, ypos, 6.28318530717959)
                mod1 = self.modeler.components[id]
                mod1.set_location(str(xpos) + "meter", str(page_pos) + "meter")
                ypos += delta
                if ypos > delta * column_number:
                    xpos += delta
                    ypos = 0

        return True

    @aedt_exception_handler
    def retrieve_mentor_comp(self, refid):
        """Retrieve the type of the Mentor net list component for a given reference ID.

        Parameters
        ----------
        refid : int
            Reference ID.

        Returns
        -------
        str
            Type of the Mentor net list component.

        """
        if refid[1] == "R":
            return "resistor:RES."
        elif refid[1] == "C":
            return "capacitor:CAP."
        elif refid[1] == "L":
            return "inductor:COIL."
        elif refid[1] == "D":
            return "diode"
        elif refid[1] == "Q":
            return "transistor:NPN"
        else:
            return ""

    @aedt_exception_handler
    def get_source_pin_names(
        self, source_design_name, source_project_name=None, source_project_path=None, port_selector=3
    ):
        """List the pin names.

        Parameters
        ----------
        source_design_name : str
            Name of the source design.
        source_project_name :str, optional
            Name of the source project. The default is ``None``.
        source_project_path : str, optional
            Path to the source project if different than the existing path. The default is ``None``.
        port_selector : int, optional
             Type of the port. Options are ``1``, ``2``, or ``3``, corresponding respectively to ``"Wave Port"``,
             ``"Terminal"``, or ``"Circuit Port"``.
             The default is ``3``, which is a circuit port.

        Returns
        -------
        list
            List of pin names.

        """
        if source_project_name and self.project_name != source_project_name and not source_project_path:
<<<<<<< HEAD
            raise AttributeError(
                "If source project is different than the current one, " "``source_project_path`` must be also provided."
            )
        if source_project_path and not source_project_name:
            raise AttributeError(
                "When ``source_project_path`` is specified, " "``source_project_name`` must be also provided."
            )
=======
            raise AttributeError("If source project is different than the current one, "
                                 "``source_project_path`` must be also provided.")
        if source_project_path and not source_project_name:
            raise AttributeError("When ``source_project_path`` is specified, "
                                 "``source_project_name`` must be also provided.")
>>>>>>> 0152443d
        if not source_project_name or self.project_name == source_project_name:
            oSrcProject = self._desktop.GetActiveProject()
        else:
            self._desktop.OpenProject(source_project_path)
            oSrcProject = self._desktop.SetActiveProject(source_project_name)
        oDesign = oSrcProject.SetActiveDesign(source_design_name)
        oModule = oDesign.GetModule("BoundarySetup")
        port = None
        if port_selector == 1:
            port = "Wave Port"
        elif port_selector == 2:
            port = "Terminal"
        elif port_selector == 3:
            port = "Circuit Port"
        if not port:
            return False
        pins = list(oModule.GetExcitationsOfType(port))

        return pins

    @aedt_exception_handler
    def import_touchstone_solution(self, filename, solution_name="Imported_Data"):
        """Import a Touchstone file as the solution.

        Parameters
        ----------
        filename : str
            Name of the Touchstone file.
        solution_name : str, optional
            Name of the solution. The default is ``"Imported_Data"``.

        Returns
        -------
        list
            List of ports.

        """
        if filename[-2:] == "ts":
            with open(filename, "r") as f:
                lines = f.readlines()
                for i in lines:
                    if "[Number of Ports]" in i:
                        ports = int(i[i.find("]") + 1 :])
                portnames = [i.split(" = ")[1].strip() for i in lines if "! Port" in i[:9]]
                if not portnames:
                    portnames = ["Port{}".format(i + 1) for i in range(ports)]
        else:
            re_filename = re.compile(r"\.s(?P<ports>\d+)+p", re.I)
            m = re_filename.search(filename)
            ports = int(m.group("ports"))
            portnames = None
            with open(filename, "r") as f:
                lines = f.readlines()
                portnames = [i.split(" = ")[1].strip() for i in lines if "Port[" in i]
            if not portnames:
                portnames = ["Port{}".format(i + 1) for i in range(ports)]
        arg = [
            "NAME:NPortData",
            "Description:=",
            "",
            "ImageFile:=",
            "",
            "SymbolPinConfiguration:=",
            0,
            ["NAME:PortInfoBlk"],
            ["NAME:PortOrderBlk"],
            "filename:=",
            filename,
            "numberofports:=",
            ports,
            "sssfilename:=",
            "",
            "sssmodel:=",
            False,
            "PortNames:=",
            portnames,
            "domain:=",
            "frequency",
            "datamode:=",
            "Link",
            "devicename:=",
            "",
            "SolutionName:=",
            solution_name,
            "displayformat:=",
            "MagnitudePhase",
            "datatype:=",
            "SMatrix",
            [
                "NAME:DesignerCustomization",
                "DCOption:=",
                0,
                "InterpOption:=",
                0,
                "ExtrapOption:=",
                1,
                "Convolution:=",
                0,
                "Passivity:=",
                0,
                "Reciprocal:=",
                False,
                "ModelOption:=",
                "",
                "DataType:=",
                1,
            ],
            [
                "NAME:NexximCustomization",
                "DCOption:=",
                3,
                "InterpOption:=",
                1,
                "ExtrapOption:=",
                3,
                "Convolution:=",
                0,
                "Passivity:=",
                0,
                "Reciprocal:=",
                False,
                "ModelOption:=",
                "",
                "DataType:=",
                2,
            ],
            [
                "NAME:HSpiceCustomization",
                "DCOption:=",
                1,
                "InterpOption:=",
                2,
                "ExtrapOption:=",
                3,
                "Convolution:=",
                0,
                "Passivity:=",
                0,
                "Reciprocal:=",
                False,
                "ModelOption:=",
                "",
                "DataType:=",
                3,
            ],
            "NoiseModelOption:=",
            "External",
        ]
        self.odesign.ImportData(arg, "", True)
        return portnames

    @aedt_exception_handler
    def export_touchstone(self, solutionname, sweepname, filename=None, variation=[], variations_value=[]):
        """Export the Touchstone file to a local folder.

        Parameters
        ----------
        solutionname : str
             Name of the solution that has been solved.
        sweepname : str
             Name of the sweep that has been solved.
        filename : str, optional
             Full path and name for the Touchstone file. The default is ``None``.
        variation : list, optional
             List of all parameter variations. For example, ``["$AmbientTemp", "$PowerIn"]``.
             The default is ``[]``.
        variations_value : list, optional
             List of all parameter variation values. For example, ``["22cel", "100"]``.
             The default is ``[]``.

        Returns
        -------
        bool
            ``True`` when successful, ``False`` when failed.

        """
        # Normalize the save path
        if not filename:
            appendix = ""
            for v, vv in zip(variation, variations_value):
                appendix += "_" + v + vv.replace("'", "")
            ext = ".S" + str(self.oboundary.GetNumExcitations()) + "p"
            filename = os.path.join(self.project_path, solutionname + "_" + sweepname + appendix + ext)
        else:
            filename = filename.replace("//", "/").replace("\\", "/")
        print("Exporting Touchstone " + filename)
        DesignVariations = ""
        i = 0
        for el in variation:
            DesignVariations += str(variation[i]) + "='" + str(variations_value[i].replace("'", "")) + "' "
            i += 1
            # DesignVariations = "$AmbientTemp=\'22cel\' $PowerIn=\'100\'"
        # array containing "SetupName:SolutionName" pairs (note that setup and solution are separated by a colon)
        SolutionSelectionArray = [solutionname + ":" + sweepname]
        # 2=tab delimited spreadsheet (.tab), 3= touchstone (.sNp), 4= CitiFile (.cit),
        # 7=Matlab (.m), 8=Terminal Z0 spreadsheet
        FileFormat = 3
        OutFile = filename  # full path of output file
        # array containin the frequencies to export, use ["all"] for all frequencies
        FreqsArray = ["all"]
        DoRenorm = True  # perform renormalization before export
        RenormImped = 50  # Real impedance value in ohm, for renormalization
        DataType = "S"  # Type: "S", "Y", or "Z" matrix to export
        Pass = -1  # The pass to export. -1 = export all passes.
        ComplexFormat = 0  # 0=Magnitude/Phase, 1=Real/Immaginary, 2=dB/Phase
        DigitsPrecision = 15  # Touchstone number of digits precision
        IncludeGammaImpedance = True  # Include Gamma and Impedance in comments
        NonStandardExtensions = False  # Support for non-standard Touchstone extensions

        self.odesign.ExportNetworkData(
            DesignVariations,
            SolutionSelectionArray,
            FileFormat,
            OutFile,
            FreqsArray,
            DoRenorm,
            RenormImped,
            DataType,
            Pass,
            ComplexFormat,
            DigitsPrecision,
            False,
            IncludeGammaImpedance,
            NonStandardExtensions,
        )
        return True

    @aedt_exception_handler
    def export_fullwave_spice(
        self,
        designname=None,
        setupname=None,
        is_solution_file=False,
        filename=None,
        passivity=False,
        causality=False,
        renormalize=False,
        impedance=50,
        error=0.5,
        poles=10000,
    ):
        """
        Export a full wave HSpice file using NDE.

        .. warning::
          This method doesn't work.

        Parameters
        ----------
        designname : str, optional
            Name of the design or the full path to the solution file if it is an imported file.
            The default is ``None``.
        setupname : str, optional
            Name of the setup if it is a design. The default is ``None``.
        is_solution_file: bool, optional
            Whether it is an imported solution file. The default is ``False``.
        filename: str, optional
            Full path and name for exporting the HSpice file. The default is ``None``.
        passivity: bool, optional
            Whether to compute the passivity. The default is ``False``.
        causality: bool, optional
            Whether to compute the causality. The default is ``False``.
        renormalize: bool, optional
            Whether to renormalize the S-matrix to a specific port impedance.
            The default is ``False``.
        impedance: float, optional
            Impedance value if ``renormalize=True``. The default is ``50``.
        error: float, optional
            Fitting error. The default is ``0.5``.
        poles: int, optional
            Number of fitting poles. The default is ``10000``.

        Returns
        -------
        str
            Name of the HSpice file if the export is successful.

        """
        if not designname:
            designname = self.design_name
        if not filename:
            filename = os.path.join(self.project_path, self.design_name + ".sp")
        if is_solution_file:
            setupname = designname
            designname = ""
        else:
            if not setupname:
                setupname = self.nominal_sweep
        self.onetwork_data_explorer.ExportFullWaveSpice(
            designname,
            is_solution_file,
            setupname,
            "",
            [],
            [
                "NAME:SpiceData",
                "SpiceType:=",
                "HSpice",
                "EnforcePassivity:=",
                passivity,
                "EnforceCausality:=",
                causality,
                "UseCommonGround:=",
                True,
                "ShowGammaComments:=",
                True,
                "Renormalize:=",
                renormalize,
                "RenormImpedance:=",
                impedance,
                "FittingError:=",
                error,
                "MaxPoles:=",
                poles,
                "PassivityType:=",
                "IteratedFittingOfPV",
                "ColumnFittingType:=",
                "Matrix",
                "SSFittingType:=",
                "FastFit",
                "RelativeErrorToleranc:=",
                False,
                "EnsureAccurateZfit:=",
                True,
                "TouchstoneFormat:=",
                "MA",
                "TouchstoneUnits:=",
                "GHz",
                "TouchStonePrecision:=",
                15,
                "SubcircuitName:=",
                "",
                "SYZDataInAutoMode:=",
                False,
                "ExportDirectory:=",
                os.path.dirname(filename) + "\\",
                "ExportSpiceFileName:=",
                os.path.basename(filename),
                "FullwaveSpiceFileName:=",
                os.path.basename(filename),
                "UseMultipleCores:=",
                True,
                "NumberOfCores:=",
                20,
            ],
        )
        return filename

    @aedt_exception_handler
    def create_touchstone_report(self, plot_name, curvenames, solution_name=None, variation_dict=None):
        """Create a Touchstone plot.

        Parameters
        ----------
        plot_name : str
            Name of the plot.
        curvenames : list
            List of names for the curves to plot.
        solution_name : str, optional
            Name of the solution. The default value is ``None``.
        variation_dict : dict, optional
            Dictionary of variation names. The default value is ``None``.

        Returns
        -------
        bool
           ``True`` when successful, ``False`` when failed.

        """
        if not solution_name:
            solution_name = self.nominal_sweep
        variations = {"Freq": ["All"]}
        if variation_dict:
            for el in variation_dict:
                variations[el] = [variation_dict[el]]
        ctxt = ["NAME:Context", "SimValueContext:=", [3, 0, 2, 0, False, False, -1, 1, 0, 1, 1, "", 0, 0]]
        return self.post.create_rectangular_plot(
            curvenames, solution_name, variations, plotname=plot_name, context=ctxt
        )

    @aedt_exception_handler
    def get_touchstone_data(self, curvenames, solution_name=None, variation_dict=None):
        """Return Touchstone Data plot.

        Parameters
        ----------
        curvenames : list
            List of the curves to plot.
        solution_name : str, optional
            Name of the solution. The default value is ``None``.
        variation_dict : dict, optional
            Dictionary of variation names. The default value is ``None``.

        Returns
        -------
        :class: `pyaedt.modules.PostProcessor.SolutionData`
           Class containing all Requested Data

        """
        if not solution_name:
            solution_name = self.nominal_sweep
        variations = {"Freq": ["All"]}
        if variation_dict:
            for el in variation_dict:
                variations[el] = [variation_dict[el]]
<<<<<<< HEAD
        ctxt = ["NAME:Context", "SimValueContext:=", [3, 0, 2, 0, False, False, -1, 1, 0, 1, 1, "", 0, 0]]
=======
        ctxt = ["NAME:Context", "SimValueContext:=", [
            3, 0, 2, 0, False, False, -1, 1, 0, 1, 1, "", 0, 0]]
>>>>>>> 0152443d
        return self.post.get_solution_data_per_variation("Standard", solution_name, ctxt, variations, curvenames)

    @aedt_exception_handler
    def push_excitations(self, instance_name, thevenin_calculation=False, setup_name="LinearFrequency"):
        """Push excitations.

        Parameters
        ----------
        instance_name : str
            Name of the instance.
        thevenin_calculation : bool, optional
            Whether to perform the Thevenin equivalent calculation. The default is ``False``.
        setup_name : str
            Name of the solution setup to push.

        Returns
        -------
        bool
            ``True`` when successful, ``False`` when failed.

        """
<<<<<<< HEAD
        arg = ["NAME:options", "CalcThevenin:=", thevenin_calculation, "Sol:=", setup_name]
=======
        arg = ["NAME:options",
               "CalcThevenin:=", thevenin_calculation,
               "Sol:=", setup_name]
>>>>>>> 0152443d

        self.modeler.oeditor.PushExcitations(instance_name, arg)
        return True

    @aedt_exception_handler
    def assign_voltage_sinusoidal_excitation_to_ports(self, ports, settings):
        """Assign a voltage sinusoidal excitation to circuit ports.

        Parameters
        ----------
        ports : list
            List of circuit ports to assign to the sinusoidal excitation.
        settings : list
            List of parameter values to use in voltage sinusoidal excitation creation.
            All settings must be provided as strings.
            An empty string (``""``) sets the parameter to its default.

            Values are given in this order:

            * 0: AC magnitude for small-signal analysis. For example ``"33V"``. Default = "nan V".
            * 1: AC phase for small-signal analysis. For example ``"44deg"``. Default = "0deg".
            * 2: DC voltage. For example ``"1V"``. Default = "0V"
            * 3: Voltage offset from zero. For example ``"1V"``. Default = "0V".
            * 4: Voltage amplitude. For example ``"3V"``. Default = "0V".
            * 5: Frequency. For example ``"15GHz"``. Default = "1GHz".
            * 6: Delay to start of sine wave. For example ``"16s"``. Default = "0s".
            * 7: Damping factor (1/seconds). For example ``"2"``. Default = "0".
            * 8: Phase delay. For example ``"18deg"``. Default = "0deg".
            * 9: Frequency to use for harmonic balance analysis. For example ``"20Hz"``. Default = "0Hz".

        Returns
        -------
        bool
            ``True`` when successful, ``False`` when failed.

        """
        # setting the defaults if no value is provided
        defaults = ["nan V", "0deg", "0V", "0V", "0V", "1GHz", "0s", "0", "0deg", "0Hz"]
        for i in range(len(settings)):
            if settings[i] == "":
                settings[i] = defaults[i]

        id = self.modeler.components.create_unique_id()

<<<<<<< HEAD
        arg1 = [
            "NAME:NexximSources",
            [
                "NAME:NexximSources",
                [
                    "NAME:Data",
                    [
                        "NAME:VoltageSinusoidal" + str(id),
                        "DataId:=",
                        "Source" + str(id),
                        "Type:=",
                        1,
                        "Output:=",
                        0,
                        "NumPins:=",
                        2,
                        "Netlist:=",
                        "V@ID %0 %1 *DC(DC=@DC) SIN(?VO(@VO) ?VA(@VA) ?FREQ(@FREQ) ?TD(@TD) ?ALPHA(@ALPHA) ?THETA(@THETA)) *TONE(TONE=@TONE) *ACMAG(AC @ACMAG @ACPHASE)",
                        "CompName:=",
                        "Nexxim Circuit Elements\\Independent Sources:V_SIN",
                        "FDSFileName:=",
                        "",
                        [
                            "NAME:Properties",
                            "TextProp:=",
                            ["LabelID", "HD", "Property string for netlist ID", "V@ID"],
                            "ValueProp:=",
                            ["ACMAG", "OD", "AC magnitude for small-signal analysis (Volts)", settings[0], 0],
                            "ValuePropNU:=",
                            ["ACPHASE", "OD", "AC phase for small-signal analysis", settings[1], 0, "deg"],
                            "ValueProp:=",
                            ["DC", "OD", "DC voltage (Volts)", settings[2], 0],
                            "ValueProp:=",
                            ["VO", "OD", "Voltage offset from zero (Volts)", settings[3], 0],
                            "ValueProp:=",
                            ["VA", "OD", "Voltage amplitude (Volts)", settings[4], 0],
                            "ValueProp:=",
                            ["FREQ", "OD", "Frequency (Hz)", settings[5], 0],
                            "ValueProp:=",
                            ["TD", "OD", "Delay to start of sine wave (seconds)", settings[6], 0],
                            "ValueProp:=",
                            ["ALPHA", "OD", "Damping factor (1/seconds)", settings[7], 0],
                            "ValuePropNU:=",
                            ["THETA", "OD", "Phase delay", settings[8], 0, "deg"],
                            "ValueProp:=",
                            [
                                "TONE",
                                "OD",
                                "Frequency (Hz) to use for harmonic balance analysis, should be a submultiple of (or equal to) the driving frequency and should also be included in the HB analysis setup",
                                settings[9],
                                0,
                            ],
                            "TextProp:=",
                            ["ModelName", "SHD", "", "V_SIN"],
                            "MenuProp:=",
                            ["CoSimulator", "D", "", "DefaultNetlist", 0],
                            "ButtonProp:=",
                            ["CosimDefinition", "D", "", "", "Edit", 40501, "ButtonPropClientData:=", []],
                        ],
                    ],
                ],
            ],
        ]

        arg2 = ["NAME:ComponentConfigurationData"]

        arg3 = ["NAME:ComponentConfigurationData", ["NAME:EnabledPorts", "VoltageSinusoidal" + str(id) + ":=", ports]]
=======
        arg1 = ["NAME:NexximSources",
                ["NAME:NexximSources",
                 ["NAME:Data",
                  ["NAME:VoltageSinusoidal"+str(id),
                   "DataId:=", "Source"+str(id),
                   "Type:=", 1,
                   "Output:=", 0,
                   "NumPins:=", 2,
                   "Netlist:=", "V@ID %0 %1 *DC(DC=@DC) SIN(?VO(@VO) ?VA(@VA) ?FREQ(@FREQ) ?TD(@TD) ?ALPHA(@ALPHA) ?THETA(@THETA)) *TONE(TONE=@TONE) *ACMAG(AC @ACMAG @ACPHASE)",
                   "CompName:=", "Nexxim Circuit Elements\\Independent Sources:V_SIN",
                   "FDSFileName:=", "",
                   ["NAME:Properties",
                    "TextProp:=", ["LabelID","HD","Property string for netlist ID","V@ID"],
                    "ValueProp:=", ["ACMAG","OD","AC magnitude for small-signal analysis (Volts)",settings[0],0],
                    "ValuePropNU:=", ["ACPHASE","OD","AC phase for small-signal analysis",settings[1],0,"deg"],
                    "ValueProp:=", ["DC","OD","DC voltage (Volts)",settings[2],0],
                    "ValueProp:=", ["VO","OD","Voltage offset from zero (Volts)",settings[3],0],
                    "ValueProp:=", ["VA","OD","Voltage amplitude (Volts)",settings[4],0],
                    "ValueProp:=", ["FREQ","OD","Frequency (Hz)",settings[5],0],
                    "ValueProp:=", ["TD","OD","Delay to start of sine wave (seconds)",settings[6],0],
                    "ValueProp:=", ["ALPHA","OD","Damping factor (1/seconds)",settings[7],0],
                    "ValuePropNU:=", ["THETA","OD","Phase delay",settings[8],0,"deg"],
                    "ValueProp:=", ["TONE","OD","Frequency (Hz) to use for harmonic balance analysis, should be a submultiple of (or equal to) the driving frequency and should also be included in the HB analysis setup",settings[9],0],
                    "TextProp:=", ["ModelName","SHD","","V_SIN"],
                    "MenuProp:=", ["CoSimulator","D","","DefaultNetlist",0],
                    "ButtonProp:=", ["CosimDefinition","D","","","Edit",40501, "ButtonPropClientData:=", []]
                    ]
                   ]
                  ]
                 ]
                ]

        arg2 = ["NAME:ComponentConfigurationData"]

        arg3 = ["NAME:ComponentConfigurationData", ["NAME:EnabledPorts", "VoltageSinusoidal"+str(id)+":=", ports]]
>>>>>>> 0152443d

        arg2.append(arg3)

        self.odesign.UpdateSources(arg1, arg2)
        return True

    @aedt_exception_handler
    def assign_current_sinusoidal_excitation_to_ports(self, ports, settings):
        """Assign a current sinusoidal excitation to circuit ports.

        Parameters
        ----------
        ports : list
            List of circuit ports to assign to the sinusoidal excitation.
        settings : list
            List of parameter values to use in voltage sinusoidal excitation creation.
            All settings must be provided as strings.
            An empty string (``""``) sets the parameter to its default.

            Values are given in this order:

            * 0: AC magnitude for small-signal analysis. For example ``"33A"``. Default = "nan A".
            * 1: AC phase for small-signal analysis. For example ``"44deg"``. Default = "0deg".
            * 2: DC voltage. For example ``"1A"``. Default = "0A"
            * 3: Current offset from zero. For example ``"1A"``. Default = "0A".
            * 4: Current amplitude. For example ``"3A"``. Default = "0A".
            * 5: Frequency. For example ``"15GHz"``. Default = "1GHz".
            * 6: Delay to start of sine wave. For example ``"16s"``. Default = "0s".
            * 7: Damping factor (1/seconds). For example ``"2"``. Default = "0".
            * 8: Phase delay. For example ``"18deg"``. Default = "0deg".
            * 9: Multiplier for simulating multiple parallel current sources. For example ``"4"``. Default = "1".
            * 10: Frequency to use for harmonic balance analysis. For example ``"20Hz"``. Default = "0Hz".

        Returns
        -------
        bool
            ``True`` when successful, ``False`` when failed.

        """
        # setting the defaults if no value is provided
        defaults = ["nan A", "0deg", "0A", "0A", "0A", "1GHz", "0s", "0", "0deg", "1", "0Hz"]
        for i in range(len(settings)):
            if settings[i] == "":
                settings[i] = defaults[i]

        id = self.modeler.components.create_unique_id()

<<<<<<< HEAD
        arg1 = [
            "NAME:NexximSources",
            [
                "NAME:NexximSources",
                [
                    "NAME:Data",
                    [
                        "NAME:CurrentSinusoidal" + str(id),
                        "DataId:=",
                        "Source" + str(id),
                        "Type:=",
                        1,
                        "Output:=",
                        1,
                        "NumPins:=",
                        2,
                        "Netlist:=",
                        "I@ID %0 %1 *DC(DC=@DC) SIN(?VO(@VO) ?VA(@VA) ?FREQ(@FREQ) ?TD(@TD) ?ALPHA(@ALPHA) ?THETA(@THETA) *M(M=@M)) *TONE(TONE=@TONE) *ACMAG(AC @ACMAG @ACPHASE)",
                        "CompName:=",
                        "Nexxim Circuit Elements\\Independent Sources:I_SIN",
                        "FDSFileName:=",
                        "",
                        [
                            "NAME:Properties",
                            "TextProp:=",
                            ["LabelID", "HD", "Property string for netlist ID", "I@ID"],
                            "ValueProp:=",
                            ["ACMAG", "OD", "AC magnitude for small-signal analysis (Amps)", settings[0], 0],
                            "ValuePropNU:=",
                            ["ACPHASE", "OD", "AC phase for small-signal analysis", settings[1], 0, "deg"],
                            "ValueProp:=",
                            ["DC", "OD", "DC current (Amps)", settings[2], 0],
                            "ValueProp:=",
                            ["VO", "OD", "Current offset (Amps)", settings[3], 0],
                            "ValueProp:=",
                            ["VA", "OD", "Current amplitude (Amps)", settings[4], 0],
                            "ValueProp:=",
                            ["FREQ", "OD", "Frequency (Hz)", settings[5], 0],
                            "ValueProp:=",
                            ["TD", "OD", "Delay to start of sine wave (seconds)", settings[6], 0],
                            "ValueProp:=",
                            ["ALPHA", "OD", "Damping factor (1/seconds)", settings[7], 0],
                            "ValuePropNU:=",
                            ["THETA", "OD", "Phase delay", settings[8], 0, "deg"],
                            "ValueProp:=",
                            ["M", "OD", "Multiplier for simulating multiple parallel current sources", settings[9], 0],
                            "ValueProp:=",
                            [
                                "TONE",
                                "OD",
                                "Frequency (Hz) to use for harmonic balance analysis, should be a submultiple of (or equal to) the driving frequency and should also be included in the HB analysis setup",
                                settings[10],
                                0,
                            ],
                            "TextProp:=",
                            ["ModelName", "SHD", "", "I_SIN"],
                            "MenuProp:=",
                            ["CoSimulator", "D", "", "DefaultNetlist", 0],
                            "ButtonProp:=",
                            ["CosimDefinition", "D", "", "", "Edit", 40501, "ButtonPropClientData:=", []],
                        ],
                    ],
                ],
            ],
        ]

        arg2 = ["NAME:ComponentConfigurationData"]

        arg3 = ["NAME:ComponentConfigurationData", ["NAME:EnabledPorts", "CurrentSinusoidal" + str(id) + ":=", ports]]
=======
        arg1 = ["NAME:NexximSources",
                ["NAME:NexximSources",
                 ["NAME:Data",
                  ["NAME:CurrentSinusoidal"+str(id),
                   "DataId:=", "Source"+str(id),
                   "Type:=", 1,
                   "Output:=", 1,
                   "NumPins:=", 2,
                   "Netlist:=", "I@ID %0 %1 *DC(DC=@DC) SIN(?VO(@VO) ?VA(@VA) ?FREQ(@FREQ) ?TD(@TD) ?ALPHA(@ALPHA) ?THETA(@THETA) *M(M=@M)) *TONE(TONE=@TONE) *ACMAG(AC @ACMAG @ACPHASE)",
                   "CompName:=", "Nexxim Circuit Elements\\Independent Sources:I_SIN",
                   "FDSFileName:=", "",
                   ["NAME:Properties",
                    "TextProp:=", ["LabelID","HD","Property string for netlist ID","I@ID"],
                    "ValueProp:=", ["ACMAG","OD","AC magnitude for small-signal analysis (Amps)",settings[0],0],
                    "ValuePropNU:=", ["ACPHASE","OD","AC phase for small-signal analysis",settings[1],0,"deg"],
                    "ValueProp:=", ["DC","OD","DC current (Amps)",settings[2],0],
                    "ValueProp:=", ["VO","OD","Current offset (Amps)",settings[3],0],
                    "ValueProp:=", ["VA","OD","Current amplitude (Amps)",settings[4],0],
                    "ValueProp:=", ["FREQ","OD","Frequency (Hz)",settings[5],0],
                    "ValueProp:=", ["TD","OD","Delay to start of sine wave (seconds)",settings[6],0],
                    "ValueProp:=", ["ALPHA","OD","Damping factor (1/seconds)",settings[7],0],
                    "ValuePropNU:=", ["THETA","OD","Phase delay",settings[8],0,"deg"],
                    "ValueProp:=", ["M","OD","Multiplier for simulating multiple parallel current sources",settings[9],0],
                    "ValueProp:=", ["TONE","OD","Frequency (Hz) to use for harmonic balance analysis, should be a submultiple of (or equal to) the driving frequency and should also be included in the HB analysis setup",settings[10],0],
                    "TextProp:=", ["ModelName","SHD","","I_SIN"],
                    "MenuProp:=", ["CoSimulator","D","","DefaultNetlist",0],
                    "ButtonProp:=", ["CosimDefinition","D","","","Edit",40501,"ButtonPropClientData:=", []]
                    ]
                   ]
                  ]
                 ]
                ]

        arg2 = ["NAME:ComponentConfigurationData"]

        arg3 = ["NAME:ComponentConfigurationData", ["NAME:EnabledPorts", "CurrentSinusoidal"+str(id)+":=", ports]]
>>>>>>> 0152443d

        arg2.append(arg3)

        self.odesign.UpdateSources(arg1, arg2)
        return True

    @aedt_exception_handler
    def assign_power_sinusoidal_excitation_to_ports(self, ports, settings):
        """Assign a power sinusoidal excitation to circuit ports.

        Parameters
        ----------
        ports : list
            List of circuit ports to assign to the sinusoidal excitation.
        settings : list
            List of parameter values to use in power sinusoidal excitation creation.
            All settings must be provided as strings.
            An empty string (``""``) sets the parameter to its default.

            Values are given in this order:

            * 0: AC magnitude for small-signal analysis. For example ``"33V"``. Default = "nan V".
            * 1: AC phase for small-signal analysis. For example ``"44deg"``. Default = "0deg".
            * 2: DC voltage. For example ``"1V"``. Default = "0V"
            * 3: Power offset from zero watts. For example ``"1W"``. Default = "0W".
            * 4: Available power of the source above VO. For example ``"3W"``. Default = "0W".
            * 5: Frequency. For example ``"15GHz"``. Default = "1GHz".
            * 6: Delay to start of sine wave. For example ``"16s"``. Default = "0s".
            * 7: Damping factor (1/seconds). For example ``"2"``. Default = "0".
            * 8: Phase delay. For example ``"18deg"``. Default = "0deg".
            * 9: Frequency to use for harmonic balance analysis. For example ``"20Hz"``. Default = "0Hz".

        Returns
        -------
        bool
            ``True`` when successful, ``False`` when failed.

        """
        # setting the defaults if no value is provided
        defaults = ["nan V", "0deg", "0V", "0W", "0W", "1GHz", "0s", "0", "0deg", "0Hz"]
        for i in range(len(settings)):
            if settings[i] == "":
                settings[i] = defaults[i]

        id = self.modeler.components.create_unique_id()

<<<<<<< HEAD
        arg1 = [
            "NAME:NexximSources",
            [
                "NAME:NexximSources",
                [
                    "NAME:Data",
                    [
                        "NAME:PowerSinusoidal" + str(id),
                        "DataId:=",
                        "Source" + str(id),
                        "Type:=",
                        1,
                        "Output:=",
                        2,
                        "NumPins:=",
                        2,
                        "Netlist:=",
                        "V@ID %0 %1 *DC(DC=@DC) POWER SIN(?VO(@VO) ?POWER(@POWER) ?FREQ(@FREQ) ?TD(@TD) ?ALPHA(@ALPHA) ?THETA(@THETA)) *TONE(TONE=@TONE) *ACMAG(AC @ACMAG @ACPHASE)",
                        "CompName:=",
                        "Nexxim Circuit Elements\\Independent Sources:P_SIN",
                        "FDSFileName:=",
                        "",
                        [
                            "NAME:Properties",
                            "TextProp:=",
                            ["LabelID", "HD", "Property string for netlist ID", "V@ID"],
                            "ValueProp:=",
                            ["ACMAG", "OD", "AC magnitude for small-signal analysis (Volts)", settings[0], 0],
                            "ValuePropNU:=",
                            ["ACPHASE", "OD", "AC phase for small-signal analysis", settings[1], 0, "deg"],
                            "ValueProp:=",
                            ["DC", "OD", "DC voltage (Volts)", settings[2], 0],
                            "ValuePropNU:=",
                            ["VO", "OD", "Power offset from zero watts", settings[3], 0, "W"],
                            "ValueProp:=",
                            ["POWER", "OD", "Available power of the source above VO", settings[4], 0],
                            "ValueProp:=",
                            ["FREQ", "OD", "Frequency (Hz)", settings[5], 0],
                            "ValueProp:=",
                            ["TD", "OD", "Delay to start of sine wave (seconds)", settings[6], 0],
                            "ValueProp:=",
                            ["ALPHA", "OD", "Damping factor (1/seconds)", settings[7], 0],
                            "ValuePropNU:=",
                            ["THETA", "OD", "Phase delay", settings[8], 0, "deg"],
                            "ValueProp:=",
                            [
                                "TONE",
                                "OD",
                                "Frequency (Hz) to use for harmonic balance analysis, should be a submultiple of (or equal to) the driving frequency and should also be included in the HB analysis setup",
                                settings[9],
                                0,
                            ],
                            "TextProp:=",
                            ["ModelName", "SHD", "", "P_SIN"],
                            "ButtonProp:=",
                            ["CosimDefinition", "D", "", "Edit", "Edit", 40501, "ButtonPropClientData:=", []],
                            "MenuProp:=",
                            ["CoSimulator", "D", "", "DefaultNetlist", 0],
                        ],
                    ],
                ],
            ],
        ]

        arg2 = ["NAME:ComponentConfigurationData"]

        arg3 = ["NAME:ComponentConfigurationData", ["NAME:EnabledPorts", "PowerSinusoidal" + str(id) + ":=", ports]]
=======
        arg1 = ["NAME:NexximSources",
                ["NAME:NexximSources",
                 ["NAME:Data",
                  ["NAME:PowerSinusoidal"+str(id),
                   "DataId:=", "Source"+str(id),
                   "Type:=", 1,
                   "Output:=", 2,
                   "NumPins:=", 2,
                   "Netlist:=", "V@ID %0 %1 *DC(DC=@DC) POWER SIN(?VO(@VO) ?POWER(@POWER) ?FREQ(@FREQ) ?TD(@TD) ?ALPHA(@ALPHA) ?THETA(@THETA)) *TONE(TONE=@TONE) *ACMAG(AC @ACMAG @ACPHASE)",
                   "CompName:=", "Nexxim Circuit Elements\\Independent Sources:P_SIN",
                   "FDSFileName:=", "",
                   ["NAME:Properties",
                    "TextProp:=", ["LabelID","HD","Property string for netlist ID","V@ID"],
                    "ValueProp:=", ["ACMAG","OD","AC magnitude for small-signal analysis (Volts)",settings[0],0],
                    "ValuePropNU:=", ["ACPHASE","OD","AC phase for small-signal analysis",settings[1],0,"deg"],
                    "ValueProp:=", ["DC","OD","DC voltage (Volts)",settings[2],0],
                    "ValuePropNU:=", ["VO","OD","Power offset from zero watts",settings[3],0,"W"],
                    "ValueProp:=", ["POWER","OD","Available power of the source above VO",settings[4],0],
                    "ValueProp:=", ["FREQ","OD","Frequency (Hz)",settings[5],0],
                    "ValueProp:=", ["TD","OD","Delay to start of sine wave (seconds)",settings[6],0],
                    "ValueProp:=", ["ALPHA","OD","Damping factor (1/seconds)",settings[7],0],
                    "ValuePropNU:=", ["THETA","OD","Phase delay",settings[8],0,"deg"],
                    "ValueProp:=", ["TONE","OD","Frequency (Hz) to use for harmonic balance analysis, should be a submultiple of (or equal to) the driving frequency and should also be included in the HB analysis setup",settings[9],0],
                    "TextProp:=", ["ModelName","SHD","","P_SIN"],
                    "ButtonProp:=", ["CosimDefinition","D","","Edit","Edit",40501,"ButtonPropClientData:=",[]],
                    "MenuProp:=", ["CoSimulator","D","","DefaultNetlist",0]
                    ]
                   ]
                  ]
                 ]
                ]

        arg2 = ["NAME:ComponentConfigurationData"]

        arg3 = ["NAME:ComponentConfigurationData", ["NAME:EnabledPorts", "PowerSinusoidal"+str(id)+":=", ports]]
>>>>>>> 0152443d

        arg2.append(arg3)

        self.odesign.UpdateSources(arg1, arg2)
        return True<|MERGE_RESOLUTION|>--- conflicted
+++ resolved
@@ -564,21 +564,11 @@
 
         """
         if source_project_name and self.project_name != source_project_name and not source_project_path:
-<<<<<<< HEAD
-            raise AttributeError(
-                "If source project is different than the current one, " "``source_project_path`` must be also provided."
-            )
-        if source_project_path and not source_project_name:
-            raise AttributeError(
-                "When ``source_project_path`` is specified, " "``source_project_name`` must be also provided."
-            )
-=======
             raise AttributeError("If source project is different than the current one, "
                                  "``source_project_path`` must be also provided.")
         if source_project_path and not source_project_name:
             raise AttributeError("When ``source_project_path`` is specified, "
                                  "``source_project_name`` must be also provided.")
->>>>>>> 0152443d
         if not source_project_name or self.project_name == source_project_name:
             oSrcProject = self._desktop.GetActiveProject()
         else:
@@ -984,12 +974,7 @@
         if variation_dict:
             for el in variation_dict:
                 variations[el] = [variation_dict[el]]
-<<<<<<< HEAD
         ctxt = ["NAME:Context", "SimValueContext:=", [3, 0, 2, 0, False, False, -1, 1, 0, 1, 1, "", 0, 0]]
-=======
-        ctxt = ["NAME:Context", "SimValueContext:=", [
-            3, 0, 2, 0, False, False, -1, 1, 0, 1, 1, "", 0, 0]]
->>>>>>> 0152443d
         return self.post.get_solution_data_per_variation("Standard", solution_name, ctxt, variations, curvenames)
 
     @aedt_exception_handler
@@ -1011,13 +996,9 @@
             ``True`` when successful, ``False`` when failed.
 
         """
-<<<<<<< HEAD
-        arg = ["NAME:options", "CalcThevenin:=", thevenin_calculation, "Sol:=", setup_name]
-=======
         arg = ["NAME:options",
                "CalcThevenin:=", thevenin_calculation,
                "Sol:=", setup_name]
->>>>>>> 0152443d
 
         self.modeler.oeditor.PushExcitations(instance_name, arg)
         return True
@@ -1062,75 +1043,6 @@
 
         id = self.modeler.components.create_unique_id()
 
-<<<<<<< HEAD
-        arg1 = [
-            "NAME:NexximSources",
-            [
-                "NAME:NexximSources",
-                [
-                    "NAME:Data",
-                    [
-                        "NAME:VoltageSinusoidal" + str(id),
-                        "DataId:=",
-                        "Source" + str(id),
-                        "Type:=",
-                        1,
-                        "Output:=",
-                        0,
-                        "NumPins:=",
-                        2,
-                        "Netlist:=",
-                        "V@ID %0 %1 *DC(DC=@DC) SIN(?VO(@VO) ?VA(@VA) ?FREQ(@FREQ) ?TD(@TD) ?ALPHA(@ALPHA) ?THETA(@THETA)) *TONE(TONE=@TONE) *ACMAG(AC @ACMAG @ACPHASE)",
-                        "CompName:=",
-                        "Nexxim Circuit Elements\\Independent Sources:V_SIN",
-                        "FDSFileName:=",
-                        "",
-                        [
-                            "NAME:Properties",
-                            "TextProp:=",
-                            ["LabelID", "HD", "Property string for netlist ID", "V@ID"],
-                            "ValueProp:=",
-                            ["ACMAG", "OD", "AC magnitude for small-signal analysis (Volts)", settings[0], 0],
-                            "ValuePropNU:=",
-                            ["ACPHASE", "OD", "AC phase for small-signal analysis", settings[1], 0, "deg"],
-                            "ValueProp:=",
-                            ["DC", "OD", "DC voltage (Volts)", settings[2], 0],
-                            "ValueProp:=",
-                            ["VO", "OD", "Voltage offset from zero (Volts)", settings[3], 0],
-                            "ValueProp:=",
-                            ["VA", "OD", "Voltage amplitude (Volts)", settings[4], 0],
-                            "ValueProp:=",
-                            ["FREQ", "OD", "Frequency (Hz)", settings[5], 0],
-                            "ValueProp:=",
-                            ["TD", "OD", "Delay to start of sine wave (seconds)", settings[6], 0],
-                            "ValueProp:=",
-                            ["ALPHA", "OD", "Damping factor (1/seconds)", settings[7], 0],
-                            "ValuePropNU:=",
-                            ["THETA", "OD", "Phase delay", settings[8], 0, "deg"],
-                            "ValueProp:=",
-                            [
-                                "TONE",
-                                "OD",
-                                "Frequency (Hz) to use for harmonic balance analysis, should be a submultiple of (or equal to) the driving frequency and should also be included in the HB analysis setup",
-                                settings[9],
-                                0,
-                            ],
-                            "TextProp:=",
-                            ["ModelName", "SHD", "", "V_SIN"],
-                            "MenuProp:=",
-                            ["CoSimulator", "D", "", "DefaultNetlist", 0],
-                            "ButtonProp:=",
-                            ["CosimDefinition", "D", "", "", "Edit", 40501, "ButtonPropClientData:=", []],
-                        ],
-                    ],
-                ],
-            ],
-        ]
-
-        arg2 = ["NAME:ComponentConfigurationData"]
-
-        arg3 = ["NAME:ComponentConfigurationData", ["NAME:EnabledPorts", "VoltageSinusoidal" + str(id) + ":=", ports]]
-=======
         arg1 = ["NAME:NexximSources",
                 ["NAME:NexximSources",
                  ["NAME:Data",
@@ -1166,7 +1078,6 @@
         arg2 = ["NAME:ComponentConfigurationData"]
 
         arg3 = ["NAME:ComponentConfigurationData", ["NAME:EnabledPorts", "VoltageSinusoidal"+str(id)+":=", ports]]
->>>>>>> 0152443d
 
         arg2.append(arg3)
 
@@ -1214,77 +1125,6 @@
 
         id = self.modeler.components.create_unique_id()
 
-<<<<<<< HEAD
-        arg1 = [
-            "NAME:NexximSources",
-            [
-                "NAME:NexximSources",
-                [
-                    "NAME:Data",
-                    [
-                        "NAME:CurrentSinusoidal" + str(id),
-                        "DataId:=",
-                        "Source" + str(id),
-                        "Type:=",
-                        1,
-                        "Output:=",
-                        1,
-                        "NumPins:=",
-                        2,
-                        "Netlist:=",
-                        "I@ID %0 %1 *DC(DC=@DC) SIN(?VO(@VO) ?VA(@VA) ?FREQ(@FREQ) ?TD(@TD) ?ALPHA(@ALPHA) ?THETA(@THETA) *M(M=@M)) *TONE(TONE=@TONE) *ACMAG(AC @ACMAG @ACPHASE)",
-                        "CompName:=",
-                        "Nexxim Circuit Elements\\Independent Sources:I_SIN",
-                        "FDSFileName:=",
-                        "",
-                        [
-                            "NAME:Properties",
-                            "TextProp:=",
-                            ["LabelID", "HD", "Property string for netlist ID", "I@ID"],
-                            "ValueProp:=",
-                            ["ACMAG", "OD", "AC magnitude for small-signal analysis (Amps)", settings[0], 0],
-                            "ValuePropNU:=",
-                            ["ACPHASE", "OD", "AC phase for small-signal analysis", settings[1], 0, "deg"],
-                            "ValueProp:=",
-                            ["DC", "OD", "DC current (Amps)", settings[2], 0],
-                            "ValueProp:=",
-                            ["VO", "OD", "Current offset (Amps)", settings[3], 0],
-                            "ValueProp:=",
-                            ["VA", "OD", "Current amplitude (Amps)", settings[4], 0],
-                            "ValueProp:=",
-                            ["FREQ", "OD", "Frequency (Hz)", settings[5], 0],
-                            "ValueProp:=",
-                            ["TD", "OD", "Delay to start of sine wave (seconds)", settings[6], 0],
-                            "ValueProp:=",
-                            ["ALPHA", "OD", "Damping factor (1/seconds)", settings[7], 0],
-                            "ValuePropNU:=",
-                            ["THETA", "OD", "Phase delay", settings[8], 0, "deg"],
-                            "ValueProp:=",
-                            ["M", "OD", "Multiplier for simulating multiple parallel current sources", settings[9], 0],
-                            "ValueProp:=",
-                            [
-                                "TONE",
-                                "OD",
-                                "Frequency (Hz) to use for harmonic balance analysis, should be a submultiple of (or equal to) the driving frequency and should also be included in the HB analysis setup",
-                                settings[10],
-                                0,
-                            ],
-                            "TextProp:=",
-                            ["ModelName", "SHD", "", "I_SIN"],
-                            "MenuProp:=",
-                            ["CoSimulator", "D", "", "DefaultNetlist", 0],
-                            "ButtonProp:=",
-                            ["CosimDefinition", "D", "", "", "Edit", 40501, "ButtonPropClientData:=", []],
-                        ],
-                    ],
-                ],
-            ],
-        ]
-
-        arg2 = ["NAME:ComponentConfigurationData"]
-
-        arg3 = ["NAME:ComponentConfigurationData", ["NAME:EnabledPorts", "CurrentSinusoidal" + str(id) + ":=", ports]]
-=======
         arg1 = ["NAME:NexximSources",
                 ["NAME:NexximSources",
                  ["NAME:Data",
@@ -1321,7 +1161,6 @@
         arg2 = ["NAME:ComponentConfigurationData"]
 
         arg3 = ["NAME:ComponentConfigurationData", ["NAME:EnabledPorts", "CurrentSinusoidal"+str(id)+":=", ports]]
->>>>>>> 0152443d
 
         arg2.append(arg3)
 
@@ -1368,75 +1207,6 @@
 
         id = self.modeler.components.create_unique_id()
 
-<<<<<<< HEAD
-        arg1 = [
-            "NAME:NexximSources",
-            [
-                "NAME:NexximSources",
-                [
-                    "NAME:Data",
-                    [
-                        "NAME:PowerSinusoidal" + str(id),
-                        "DataId:=",
-                        "Source" + str(id),
-                        "Type:=",
-                        1,
-                        "Output:=",
-                        2,
-                        "NumPins:=",
-                        2,
-                        "Netlist:=",
-                        "V@ID %0 %1 *DC(DC=@DC) POWER SIN(?VO(@VO) ?POWER(@POWER) ?FREQ(@FREQ) ?TD(@TD) ?ALPHA(@ALPHA) ?THETA(@THETA)) *TONE(TONE=@TONE) *ACMAG(AC @ACMAG @ACPHASE)",
-                        "CompName:=",
-                        "Nexxim Circuit Elements\\Independent Sources:P_SIN",
-                        "FDSFileName:=",
-                        "",
-                        [
-                            "NAME:Properties",
-                            "TextProp:=",
-                            ["LabelID", "HD", "Property string for netlist ID", "V@ID"],
-                            "ValueProp:=",
-                            ["ACMAG", "OD", "AC magnitude for small-signal analysis (Volts)", settings[0], 0],
-                            "ValuePropNU:=",
-                            ["ACPHASE", "OD", "AC phase for small-signal analysis", settings[1], 0, "deg"],
-                            "ValueProp:=",
-                            ["DC", "OD", "DC voltage (Volts)", settings[2], 0],
-                            "ValuePropNU:=",
-                            ["VO", "OD", "Power offset from zero watts", settings[3], 0, "W"],
-                            "ValueProp:=",
-                            ["POWER", "OD", "Available power of the source above VO", settings[4], 0],
-                            "ValueProp:=",
-                            ["FREQ", "OD", "Frequency (Hz)", settings[5], 0],
-                            "ValueProp:=",
-                            ["TD", "OD", "Delay to start of sine wave (seconds)", settings[6], 0],
-                            "ValueProp:=",
-                            ["ALPHA", "OD", "Damping factor (1/seconds)", settings[7], 0],
-                            "ValuePropNU:=",
-                            ["THETA", "OD", "Phase delay", settings[8], 0, "deg"],
-                            "ValueProp:=",
-                            [
-                                "TONE",
-                                "OD",
-                                "Frequency (Hz) to use for harmonic balance analysis, should be a submultiple of (or equal to) the driving frequency and should also be included in the HB analysis setup",
-                                settings[9],
-                                0,
-                            ],
-                            "TextProp:=",
-                            ["ModelName", "SHD", "", "P_SIN"],
-                            "ButtonProp:=",
-                            ["CosimDefinition", "D", "", "Edit", "Edit", 40501, "ButtonPropClientData:=", []],
-                            "MenuProp:=",
-                            ["CoSimulator", "D", "", "DefaultNetlist", 0],
-                        ],
-                    ],
-                ],
-            ],
-        ]
-
-        arg2 = ["NAME:ComponentConfigurationData"]
-
-        arg3 = ["NAME:ComponentConfigurationData", ["NAME:EnabledPorts", "PowerSinusoidal" + str(id) + ":=", ports]]
-=======
         arg1 = ["NAME:NexximSources",
                 ["NAME:NexximSources",
                  ["NAME:Data",
@@ -1472,7 +1242,6 @@
         arg2 = ["NAME:ComponentConfigurationData"]
 
         arg3 = ["NAME:ComponentConfigurationData", ["NAME:EnabledPorts", "PowerSinusoidal"+str(id)+":=", ports]]
->>>>>>> 0152443d
 
         arg2.append(arg3)
 
