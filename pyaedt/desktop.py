"""
This module contains the `Desktop` class.

This module is used to initialize AEDT and Message Manager to manage AEDT.

You can initialize this module before launching an app or
have the app automatically initialize it to the latest installed AEDT version.
"""
from __future__ import absolute_import

import os
import sys
import traceback
import logging
import pkgutil
import getpass
import re
import warnings
import gc
import time
import datetime
import tempfile
from pyaedt.application.MessageManager import AEDTMessageManager
from pyaedt.misc import list_installed_ansysem
from pyaedt import is_ironpython, _pythonver, inside_desktop


pathname = os.path.dirname(__file__)
if os.path.exists(os.path.join(pathname, "version.txt")):
    with open(os.path.join(pathname, "version.txt"), "r") as f:
        pyaedtversion = f.readline().strip()
elif os.path.exists(os.path.join(pathname, "..", "version.txt")):
    with open(os.path.join(pathname, "..", "version.txt"), "r") as f:
        pyaedtversion = f.readline().strip()
else:
    pyaedtversion = "X"


if os.name == "nt":
    IsWindows = True
else:
    IsWindows = False
logger = logging.getLogger(__name__)

if is_ironpython:
    import clr  # IronPython C:\Program Files\AnsysEM\AnsysEM19.4\Win64\common\IronPython\ipy64.exe

    _com = "ironpython"
elif IsWindows:
    import pythoncom

    modules = [tup[1] for tup in pkgutil.iter_modules()]
    if "clr" in modules:
        import clr
        import win32com.client

        _com = "pythonnet_v3"
    elif "win32com" in modules:
        import win32com.client

        _com = "pywin32"
    else:
        raise Exception("Error. No win32com.client or Pythonnet modules found. Please install them")


def exception_to_desktop(self, ex_value, tb_data):
    """Writes the trace stack to the desktop when a Python error occurs.

    The message is added to the AEDT global Message Manager and to the log file (if present).

    Parameters
    ----------
    ex_value : str
        Type of exception.
    tb_data : str
        Traceback information.

    """
    desktop = sys.modules["__main__"].oDesktop
    try:
        oproject = desktop.GetActiveProject()
        project_name = oproject.GetName()
        try:
            design_name = oproject.GetActiveDesign().GetName()
            if ";" in design_name:
                design_name = design_name.split(";")[1]
        except:
            design_name = ""
    except:
        project_name = ""
        design_name = ""
    tb_trace = traceback.format_tb(tb_data)
    tblist = tb_trace[0].split("\n")
    desktop.AddMessage(project_name, design_name, 2, str(ex_value))
    for el in tblist:
        desktop.AddMessage(project_name, design_name, 2, el)


def update_aedt_registry(key, value, desktop_version="211"):
    """Update the AEDT registry key.

    .. note::
       This method is only supported on Windows.

    Parameters
    ----------
    key : str
        Registry key.
    value : str
        Value for the registry key. The value includes "" if needed.
    desktop_version : str, optional
        Version of AEDT to use. The default is ``"211"``
        to use 2021 R1.

    Examples
    --------
    Update the HPC license type for HFSS in the AEDT registry.

    >>> update_aedt_registry("HFSS/HPCLicenseType", "12") # doctest: +SKIP

    Update the HPC license type for Icepak in the AEDT registry.

    >>> update_aedt_registry("Icepak/HPCLicenseType", "8") # doctest: +SKIP

    Update the legacy HPC license type for HFSS in the AEDT registry.

    >>> update_aedt_registry("HFSS/UseLegacyElectronicsHPC", "0") # doctest: +SKIP

    Update the MPI vendor for HFSS in the AEDT registry.

    >>> update_aedt_registry("HFSS/MPIVendor", "Intel") # doctest: +SKIP

    """
    if os.name == "posix":
        import subprocessdotnet as subprocess
    else:
        import subprocess
    desktop_install_dir = os.environ["ANSYSEM_ROOT" + str(desktop_version)]

    with open(os.path.join(desktop_install_dir, "config", "ProductList.txt")) as file:
        product_version = next(file).rstrip()  # get first line

    options = '-set -ProductName {} + product_version -RegistryKey "{}" -RegistryValue "{}"'.format(
        product_version, key, value
    )
    command = '"{}/UpdateRegistry" {}'.format(desktop_install_dir, options)

    subprocess.call([command])


def _delete_objects():
    module = sys.modules["__main__"]
    if "COMUtil" in dir(module):
        del module.COMUtil
    if "Hfss" in dir(module):
        del module.Hfss
    if "Edb" in dir(module):
        del module.Edb
    if "Q3d" in dir(module):
        del module.Q3d
    if "Q2d" in dir(module):
        del module.Q2d
    if "Maxwell3d" in dir(module):
        del module.Maxwell3d
    if "Maxwell2d" in dir(module):
        del module.Maxwell2d
    if "Icepak" in dir(module):
        del module.Icepak
    if "Mechanical" in dir(module):
        del module.Mechanical
    if "Emit" in dir(module):
        del module.Emit
    if "Circuit" in dir(module):
        del module.Circuit
    if "Simplorer" in dir(module):
        del module.Simplorer
    if "Hfss3dLayout" in dir(module):
        del module.Hfss3dLayout
    if "oMessenger" in dir(module):
        del module.oMessenger
    if "oDesktop" in dir(module):
        del module.oDesktop
    if "pyaedt_initialized" in dir(module):
        del module.pyaedt_initialized
    gc.collect()


def release_desktop(close_projects=True, close_desktop=True):
    """Release the AEDT API.

    Parameters
    ----------
    close_projects : bool, optional
        Whether to close the AEDT projects open in the session. The default is ``True``.
    close_desktop : bool, optional
        Whether to close the active AEDT session. The default is ``True``.

    Returns
    -------
    bool
        ``True`` when successful, ``False`` when failed.

    """

    Module = sys.modules["__main__"]
    if "oDesktop" not in dir(Module):
        _delete_objects()
        return False
    else:
        desktop = Module.oDesktop
        if close_projects:
            projects = desktop.GetProjectList()
            for project in projects:
                desktop.CloseProject(project)
        pid = Module.oDesktop.GetProcessID()
        if not (is_ironpython and inside_desktop):
            i = 0
            scopeID = 5
            while i <= scopeID:
                Module.COMUtil.ReleaseCOMObjectScope(Module.COMUtil.PInvokeProxyAPI, i)
                i += 1
            _delete_objects()

        if close_desktop:
            try:
                os.kill(pid, 9)
                _delete_objects()
                return True
            except:
                warnings.warn("Something went wrong in Closing AEDT")
                return False
    return True


def force_close_desktop():
    """Forcibly close all AEDT projects and shut down AEDT.

    Returns
    -------
    bool
        ``True`` when successful, ``False`` when failed.

    """
    Module = sys.modules["__main__"]
    pid = Module.oDesktop.GetProcessID()
    if pid > 0:
        try:
            projects = Module.oDesktop.GetProjectList()
            for project in projects:
                Module.oDesktop.CloseProject(project)
        except:
            logger.warning("No Projects. Closing Desktop Connection")
        try:
            i = 0
            scopeID = 5
            while i <= scopeID:
                Module.COMUtil.ReleaseCOMObjectScope(Module.COMUtil.PInvokeProxyAPI, 0)
                i += 1
        except:
            logger.warning("No COM UTIL. Closing the Desktop....")
        try:
            del Module.pyaedt_initialized
        except:
            pass
        try:
            os.kill(pid, 9)
            del Module.oDesktop
            successfully_closed = True
        except:
            Module.oMessenger.add_error_message("Something went wrong in Closing AEDT.")
            successfully_closed = False
        finally:
            log = logging.getLogger(__name__)
            handlers = log.handlers[:]
            for handler in handlers:
                handler.close()
                log.removeHandler(handler)
            return successfully_closed


class Desktop:
    """Initializes AEDT based on the inputs provided.

    .. note::
       On Windows, this class works without limitations in IronPython and CPython.
       On Linux, this class works only in embedded IronPython in AEDT.

    Parameters
    ----------
    specified_version : str, optional
        Version of AEDT to use. The default is ``None``, in which case the
        active setup or latest installed version is used.
    non_graphical: bool, optional
        Whether to launch AEDT in the non-graphical mode. The default
        is ``False``, in which case AEDT is launched in the graphical mode.
    new_desktop_session : bool, optional
        Whether to launch an instance of AEDT in a new thread, even if
        another instance of the ``specified_version`` is active on the machine.
        The default is ``True``.
    close_on_exit : bool, optional
        Whether to close AEDT on exit. The default is ``True``.
    student_version : bool, optional
        Whether to open the AEDT student version. The default is
        ``False``.

    Examples
    --------
    Launch AEDT 2021 R1 in non-graphical mode and initialize HFSS.

    >>> import pyaedt
    >>> desktop = pyaedt.Desktop("2021.1", non_graphical=True)
    pyaedt Info: pyaedt v...
    pyaedt Info: Python version ...
    >>> hfss = pyaedt.Hfss(designname="HFSSDesign1")
    pyaedt Info: Project...
    pyaedt Info: Added design 'HFSSDesign1' of type HFSS.

    Launch AEDT 2021 R1 in graphical mode and initialize HFSS.

    >>> desktop = Desktop("2021.1")
    pyaedt Info: pyaedt v...
    pyaedt Info: Python version ...
    >>> hfss = pyaedt.Hfss(designname="HFSSDesign1")
    pyaedt Info: No project is defined. Project...
    """

    def __init__(self, specified_version=None, non_graphical=False, new_desktop_session=True, close_on_exit=True,
                 student_version=False):
        """Initialize desktop."""
        self._main = sys.modules["__main__"]
        self._main.interpreter = _com
        self.close_on_exit = close_on_exit
        self._main.isoutsideDesktop = False
        self._main.pyaedt_version = pyaedtversion
        self._main.interpreter_ver = _pythonver
        self.releae_on_exit = True
        self.logfile = None
        if "oDesktop" in dir(self._main) and self._main.oDesktop is not None:
            self.releae_on_exit = False
        else:
            if "oDesktop" in dir(self._main):
                del self._main.oDesktop
            version_student, version_key, version = self._set_version(specified_version, student_version)
            if _com == 'ironpython':
                print("Launching PyAEDT outside Electronics Desktop with IronPython")
                self._init_ironpython(non_graphical, new_desktop_session, version)
            elif _com == 'pythonnet_v3':
                print("Launching PyAEDT outside Electronics Desktop with CPython and Pythonnet")
                self._init_cpython(non_graphical, new_desktop_session, version, student_version, version_key)
            else:
                self.add_info_message("Launching PyAEDT outside AEDT with CPython and PyWin32.")
                oAnsoftApp = win32com.client.Dispatch(version)
                self._main.oDesktop = oAnsoftApp.GetAppDesktop()
                self._main.isoutsideDesktop = True
            self._main.AEDTVersion = version_key
        self._init_logger()
        self._init_desktop()
        self._main.oMessenger.add_info_message("pyaedt v{}".format(self._main.pyaedt_version))
        self._main.oMessenger.add_info_message("Python version {}".format(sys.version))

    def __enter__(self):
        return self

    def __exit__(self, ex_type, ex_value, ex_traceback):
        # Write the trace stack to the log file if an exception occurred in the main script.
        if ex_type:
            err = self._exception(ex_value, ex_traceback)
        if self.releae_on_exit:
            self.release_desktop(close_projects=self.close_on_exit, close_on_exit=self.close_on_exit)

    @property
    def install_path(self):
        """Installation path for AEDT."""
        version_key = self._main.AEDTVersion
        root = self._version_ids[version_key]
        return os.environ[root]

    @property
    def version_keys(self):
        """Version keys for AEDT."""

        self._version_keys = []
        self._version_ids = {}
        version_list = list_installed_ansysem()
        for version_env_var in version_list:
            if "ANSYSEMSV_ROOT" in version_env_var:
                current_version_id = version_env_var.replace("ANSYSEMSV_ROOT", "")
                student = True
            else:
                current_version_id = version_env_var.replace("ANSYSEM_ROOT", "")
                student = False
            version = int(current_version_id[0:2])
            release = int(current_version_id[2])
            if version < 20:
                if release < 3:
                    version -= 1
                else:
                    release -= 2
            if student:
                v_key = "20{0}.{1}SV".format(version, release)
                self._version_keys.append(v_key)
                self._version_ids[v_key] = version_env_var
            else:
                v_key = "20{0}.{1}".format(version, release)
                self._version_keys.append(v_key)
                self._version_ids[v_key] = version_env_var

        return self._version_keys

    @property
    def current_version(self):
        """Current version of AEDT."""
        return self.version_keys[0]

    @property
    def current_version_student(self):
        """Current student version of AEDT."""
        for version_key in self.version_keys:
            if "SV" in version_key:
                return version_key
        return None

    def _init_desktop(self):
        self._main.AEDTVersion = self._main.oDesktop.GetVersion()[0:6]
        self._main.oDesktop.RestoreWindow()
        self._main.oMessenger = AEDTMessageManager()
        self._main.sDesktopinstallDirectory = self._main.oDesktop.GetExeDir()
        self._main.pyaedt_initialized = True

    def _set_version(self, specified_version, student_version):
        version_student = False
        if specified_version:
            if student_version:
                specified_version += "SV"
                version_student = True
            assert specified_version in self.version_keys, "Specified version {} not known.".format(specified_version)
            version_key = specified_version
        else:
            if student_version and self.current_version_student:
                version_key = self.current_version_student
                version_student = True
            else:
                version_key = self.current_version
                version_student = False
        if student_version and version_student:
            version = "Ansoft.ElectronicsDesktop." + version_key[:-2]
        else:
            version = "Ansoft.ElectronicsDesktop." + version_key
        self._main.sDesktopinstallDirectory = os.getenv(self._version_ids[version_key])
        self._main.AEDTVersion = version_key
        return version_student, version_key, version

    def _init_ironpython(self, non_graphical, new_aedt_session, version):
        base_path = self._main.sDesktopinstallDirectory
        sys.path.append(base_path)
        sys.path.append(os.path.join(base_path, "PythonFiles", "DesktopPlugin"))
        clr.AddReference("Ansys.Ansoft.CoreCOMScripting")
        AnsoftCOMUtil = __import__("Ansys.Ansoft.CoreCOMScripting")
        self.COMUtil = AnsoftCOMUtil.Ansoft.CoreCOMScripting.Util.COMUtil
        self._main.COMUtil = self.COMUtil
        StandalonePyScriptWrapper = AnsoftCOMUtil.Ansoft.CoreCOMScripting.COM.StandalonePyScriptWrapper
        if non_graphical or new_aedt_session:
            # forcing new thread to start in non-graphical
            oAnsoftApp = StandalonePyScriptWrapper.CreateObjectNew(non_graphical)
        else:
            oAnsoftApp = StandalonePyScriptWrapper.CreateObject(version)
        if non_graphical:
            os.environ["PYAEDT_DESKTOP_LOGS"] = "False"
        self._main.oDesktop = oAnsoftApp.GetAppDesktop()
        self._main.isoutsideDesktop = True
        return True

    def _get_tasks_list_windows(self, student_version):
        processID2 = []
        username = getpass.getuser()
        if student_version:
            process = "ansysedtsv.exe"
        else:
            process = "ansysedt.exe"
        with os.popen('tasklist /FI "IMAGENAME eq {}" /v'.format(process)) as tasks_list:
            output = tasks_list.readlines()
        pattern = r"(?i)^(?:{})\s+?(\d+)\s+.+[\s|\\](?:{})\s+".format(process, username)
        for l in output:
            m = re.search(pattern, l)
            if m:
                processID2.append(m.group(1))
        return processID2

    def _run_student(self):
        import subprocess

        DETACHED_PROCESS = 0x00000008
        pid = subprocess.Popen(
            [os.path.join(self._main.sDesktopinstallDirectory, "ansysedtsv.exe")], creationflags=DETACHED_PROCESS
        ).pid
        time.sleep(5)

    def _dispatch_win32(self, version):
        o_ansoft_app = win32com.client.Dispatch(version)
        self._main.oDesktop = o_ansoft_app.GetAppDesktop()
        self._main.isoutsideDesktop = True

    def _init_cpython(self, non_graphical, new_aedt_session, version, student_version, version_key):
        base_path = self._main.sDesktopinstallDirectory
        sys.path.append(base_path)
        sys.path.append(os.path.join(base_path, "PythonFiles", "DesktopPlugin"))
        launch_msg = "Launching AEDT installation {}".format(base_path)
        print(launch_msg)
        print("===================================================================================")
        clr.AddReference("Ansys.Ansoft.CoreCOMScripting")
        AnsoftCOMUtil = __import__("Ansys.Ansoft.CoreCOMScripting")
        self.COMUtil = AnsoftCOMUtil.Ansoft.CoreCOMScripting.Util.COMUtil
        self._main.COMUtil = self.COMUtil
        StandalonePyScriptWrapper = AnsoftCOMUtil.Ansoft.CoreCOMScripting.COM.StandalonePyScriptWrapper
        print("PyAEDT Info: Launching AEDT with module Pythonnet.")
        processID = []
        if IsWindows:
            processID = self._get_tasks_list_windows(student_version)
        if student_version and not processID:
            self._run_student()
        elif non_graphical or new_aedt_session or not processID:
            # Force new object if no non-graphical instance is running or if there is not an already existing process.
            StandalonePyScriptWrapper.CreateObjectNew(non_graphical)
        else:
            StandalonePyScriptWrapper.CreateObject(version)
        if non_graphical:
            os.environ["PYAEDT_DESKTOP_LOGS"] = "False"
        processID2 = []
        if IsWindows:
            processID2 = self._get_tasks_list_windows(student_version)
        proc = [i for i in processID2 if i not in processID]
        if not proc:
            proc = processID2
        if proc == processID2 and len(processID2) > 1:
            self._dispatch_win32(version)
        elif version_key >= "2021.1":
            if student_version:
                print("PyAEDT Info:: {} Student version started with process ID {}.".format(version, proc[0]))
            else:
                print("PyAEDT Info:: {} Started with process ID {}.".format(version, proc[0]))
            context = pythoncom.CreateBindCtx(0)
            running_coms = pythoncom.GetRunningObjectTable()
            monikiers = running_coms.EnumRunning()
            for monikier in monikiers:
                m = re.search(version[10:] + r"\.\d:" + str(proc[0]), monikier.GetDisplayName(context, monikier))
                if m:
                    obj = running_coms.GetObject(monikier)
                    self._main.isoutsideDesktop = True
                    self._main.oDesktop = win32com.client.Dispatch(obj.QueryInterface(pythoncom.IID_IDispatch))
                    break
        else:
            warnings.warn(
                "PyAEDT is not supported in AEDT versions older than 2021.1. Trying to launch it with PyWin32."
            )
            self._dispatch_win32(version)

    def _init_logger(self):
        # Set up the log file in the AEDT project directory
        self.logger = logging.getLogger(__name__)
        if not self.logger.handlers:
            if "oDesktop" in dir(self._main):
                project_dir = self._main.oDesktop.GetProjectDirectory()
            else:
                project_dir = tempfile.gettempdir()
            self.logfile = os.path.join(
                project_dir, "pyaedt{}.log".format(datetime.datetime.now().strftime("%Y%m%d_%H%M%S"))
            )
            logging.basicConfig(
                filename=self.logfile,
                format="%(asctime)s:%(name)s:%(levelname)-8s:%(message)s",
                level=logging.DEBUG,
                datefmt="%Y/%m/%d %H.%M.%S",
                filemode="w",
            )
        return True

<<<<<<< HEAD
=======
    def __init__(self, specified_version=None, NG=False, AlwaysNew=True, release_on_exit=True, student_version=False):
        """Initialize desktop."""
        self._main = sys.modules["__main__"]
        self._main.interpreter = _com
        self._main.close_on_exit = False
        self._main.isoutsideDesktop = False
        self._main.pyaedt_version = pyaedtversion
        self._main.interpreter_ver = _pythonver
        self.release = release_on_exit
        self.logfile = None
        if "oDesktop" in dir(self._main) and self._main.oDesktop is not None:
            self.release = False
        else:
            if "oDesktop" in dir(self._main):
                del self._main.oDesktop
            version_student, version_key, version = self._set_version(specified_version, student_version)
            if _com == "ironpython":
                print("Launching PyAEDT outside Electronics Desktop with IronPython")
                self._init_ironpython(NG, AlwaysNew, version)
            elif _com == "pythonnet_v3":
                print("Launching PyAEDT outside Electronics Desktop with CPython and Pythonnet")
                self._init_cpython(NG, AlwaysNew, version, student_version, version_key)
            else:
                self.add_info_message("Launching PyAEDT outside AEDT with CPython and PyWin32.")
                oAnsoftApp = win32com.client.Dispatch(version)
                self._main.oDesktop = oAnsoftApp.GetAppDesktop()
                self._main.isoutsideDesktop = True
            self._main.AEDTVersion = version_key
        self._init_logger()
        self._init_desktop()
        self._main.oMessenger.add_info_message("pyaedt v{}".format(self._main.pyaedt_version))
        self._main.oMessenger.add_info_message("Python version {}".format(sys.version))

    @property
    def install_path(self):
        """Installation path for AEDT."""
        version_key = self._main.AEDTVersion
        root = self._version_ids[version_key]
        return os.environ[root]

    def __enter__(self):
        return self

    def __exit__(self, ex_type, ex_value, ex_traceback):
        # Write the trace stack to the log file if an exception occurred in the main script.
        if ex_type:
            err = self._exception(ex_value, ex_traceback)
        if self.release:
            self.release_desktop(close_projects=self._main.close_on_exit, close_on_exit=self._main.close_on_exit)

>>>>>>> 086f895b
    def _exception(self, ex_value, tb_data):
        """Write the trace stack to the desktop when a Python error occurs.

        Parameters
        ----------
        ex_value : str
            Type of the exception.
        tb_data : str
            Traceback data.

        Returns
        -------
        str
            Type of the exception.

        """
        try:
            oproject = self._main.oDesktop.GetActiveProject()
            try:
                design_name = oproject.GetActiveDesign().GetName()
                if ";" in design_name:
                    design_name = design_name.split(";")[1]
            except:
                design_name = ""
        except:
            design_name = ""
        tb_trace = traceback.format_tb(tb_data)
        tblist = tb_trace[0].split("\n")
        self._main.oMessenger.add_error_message(str(ex_value), "Global")
        for el in tblist:
            self._main.oMessenger.add_error_message(el, "Global")

        return str(ex_value)

    def release_desktop(self, close_projects=True, close_on_exit=True):
        """Release AEDT.

        Parameters
        ----------
        close_projects : bool, optional
            Whether to close the AEDT projects opened in the session.
            The default is ``True``.
        close_on_exit : bool, optional
            Whether to close the active AEDT session on exiting AEDT.
            The default is ``True``.

        Examples
        --------
        >>> import pyaedt
        >>> desktop = pyaedt.Desktop("2021.1")
        pyaedt Info: pyaedt v...
        pyaedt Info: Python version ...
        >>> desktop.release_desktop(close_projects=False, close_on_exit=False) # doctest: +SKIP

        """
        release_desktop(close_projects, close_on_exit)
        props = [a for a in dir(self) if not a.startswith("__")]
        for a in props:
            self.__dict__.pop(a, None)
        gc.collect()

    def force_close_desktop(self):
        """Forcibly close all AEDT projects and shut down AEDT.

        Examples
        --------
        >>> import pyaedt
        >>> desktop = pyaedt.Desktop("2021.1")
        pyaedt Info: pyaedt v...
        pyaedt Info: Python version ...
        >>> desktop.force_close_desktop() # doctest: +SKIP

        """
        force_close_desktop()

    def close_desktop(self):
        """Close all AEDT projects and shut down AEDT.

        Examples
        --------
        >>> import pyaedt
        >>> desktop = pyaedt.Desktop("2021.1")
        pyaedt Info: pyaedt v...
        pyaedt Info: Python version ...
        >>> desktop.close_desktop() # doctest: +SKIP

        """
        force_close_desktop()

    def enable_autosave(self):
        """Enable the auto save option.

        Examples
        --------
        >>> import pyaedt
        >>> desktop = pyaedt.Desktop("2021.1")
        pyaedt Info: pyaedt v...
        pyaedt Info: Python version ...
        >>> desktop.enable_autosave()

        """
        self._main.oDesktop.EnableAutoSave(True)

    def disable_autosave(self):
        """Disable the auto save option.

        Examples
        --------
        >>> import pyaedt
        >>> desktop = pyaedt.Desktop("2021.1")
        pyaedt Info: pyaedt v...
        pyaedt Info: Python version ...
        >>> desktop.disable_autosave()

        """
        self._main.oDesktop.EnableAutoSave(False)


def get_version_env_variable(version_id):
    """Retrieve the environment variable for the AEDT version.

    Parameters
    ----------
    version_id : str
        Full AEDT version number, such as ``"2021.1"``.

    Returns
    -------
    str
        Environment variable for the version.

    Examples
    --------
    >>> from pyaedt import desktop
    >>> desktop.get_version_env_variable("2021.1")
    'ANSYSEM_ROOT211'

    """
    version_env_var = "ANSYSEM_ROOT"
    values = version_id.split(".")
    version = int(values[0][2:])
    release = int(values[1])
    if version < 20:
        if release < 3:
            version += 1
        else:
            release += 2
    version_env_var += str(version) + str(release)
    return version_env_var<|MERGE_RESOLUTION|>--- conflicted
+++ resolved
@@ -574,59 +574,6 @@
             )
         return True
 
-<<<<<<< HEAD
-=======
-    def __init__(self, specified_version=None, NG=False, AlwaysNew=True, release_on_exit=True, student_version=False):
-        """Initialize desktop."""
-        self._main = sys.modules["__main__"]
-        self._main.interpreter = _com
-        self._main.close_on_exit = False
-        self._main.isoutsideDesktop = False
-        self._main.pyaedt_version = pyaedtversion
-        self._main.interpreter_ver = _pythonver
-        self.release = release_on_exit
-        self.logfile = None
-        if "oDesktop" in dir(self._main) and self._main.oDesktop is not None:
-            self.release = False
-        else:
-            if "oDesktop" in dir(self._main):
-                del self._main.oDesktop
-            version_student, version_key, version = self._set_version(specified_version, student_version)
-            if _com == "ironpython":
-                print("Launching PyAEDT outside Electronics Desktop with IronPython")
-                self._init_ironpython(NG, AlwaysNew, version)
-            elif _com == "pythonnet_v3":
-                print("Launching PyAEDT outside Electronics Desktop with CPython and Pythonnet")
-                self._init_cpython(NG, AlwaysNew, version, student_version, version_key)
-            else:
-                self.add_info_message("Launching PyAEDT outside AEDT with CPython and PyWin32.")
-                oAnsoftApp = win32com.client.Dispatch(version)
-                self._main.oDesktop = oAnsoftApp.GetAppDesktop()
-                self._main.isoutsideDesktop = True
-            self._main.AEDTVersion = version_key
-        self._init_logger()
-        self._init_desktop()
-        self._main.oMessenger.add_info_message("pyaedt v{}".format(self._main.pyaedt_version))
-        self._main.oMessenger.add_info_message("Python version {}".format(sys.version))
-
-    @property
-    def install_path(self):
-        """Installation path for AEDT."""
-        version_key = self._main.AEDTVersion
-        root = self._version_ids[version_key]
-        return os.environ[root]
-
-    def __enter__(self):
-        return self
-
-    def __exit__(self, ex_type, ex_value, ex_traceback):
-        # Write the trace stack to the log file if an exception occurred in the main script.
-        if ex_type:
-            err = self._exception(ex_value, ex_traceback)
-        if self.release:
-            self.release_desktop(close_projects=self._main.close_on_exit, close_on_exit=self._main.close_on_exit)
-
->>>>>>> 086f895b
     def _exception(self, ex_value, tb_data):
         """Write the trace stack to the desktop when a Python error occurs.
 
