--- conflicted
+++ resolved
@@ -618,7 +618,7 @@
         self._connected_designs = 0
 
         """Initialize desktop."""
-<<<<<<< HEAD
+        self.launched_by_pyaedt = False
 
         # Used in unit tests. The ``PYAEDT_NON_GRAPHICAL`` environment variable overrides
         # the ``non_graphical`` argument.
@@ -626,13 +626,6 @@
             non_graphical = os.getenv("PYAEDT_NON_GRAPHICAL", "false").lower() in ("true", "1", "t")
         # Used in toolkit scripts. The ``PYAEDT_SCRIPT_PROCESS_ID`` environment variable overrides
         # the ``aedt_process_id`` argument.
-=======
-        # used in unit test
-        self.launched_by_pyaedt = False
-        if os.getenv("PYAEDT_NON_GRAPHICAL", "False").lower() in ("true", "1", "t"):
-            non_graphical = os.getenv("PYAEDT_NON_GRAPHICAL", "False").lower() in ("true", "1", "t")
-        # used in toolkit scripts
->>>>>>> 24ee74e3
         if os.getenv("PYAEDT_SCRIPT_PROCESS_ID", None):
             aedt_process_id = int(os.getenv("PYAEDT_SCRIPT_PROCESS_ID"))
         # Used in toolkit scripts. The ``PYAEDT_SCRIPT_VERSION`` environment variable overrides
@@ -1216,13 +1209,8 @@
                 self.launched_by_pyaedt = new_session
             return StandalonePyScriptWrapper.CreateAedtApplication(machine, port, non_graphical, new_session)
 
-<<<<<<< HEAD
     def _init_grpc(self, non_graphical, new_aedt_session, version, student_version, version_key):
-        self.logger.info("Launching AEDT with the gRPC plugin.")
-=======
-    def _init_cpython_new(self, non_graphical, new_aedt_session, version, student_version, version_key):
         self.logger.info("Launching AEDT using the gRPC plugin.")
->>>>>>> 24ee74e3
         if not self.machine or self.machine in [
             "localhost",
             "127.0.0.1",
@@ -1290,12 +1278,8 @@
             installer = os.path.join(self._main.sDesktopinstallDirectory, "ansysedt")
             if not is_linux:
                 installer = os.path.join(self._main.sDesktopinstallDirectory, "ansysedt.exe")
-<<<<<<< HEAD
             out, self.port = launch_aedt(installer, non_graphical, self.port, student_version)
-=======
-            out, self.port = launch_aedt(installer, non_graphical, self.port)
             self.launched_by_pyaedt = True
->>>>>>> 24ee74e3
             oApp = self._initialize(
                 is_grpc=True, non_graphical=non_graphical, machine=self.machine, port=self.port, new_session=not out
             )
