--- conflicted
+++ resolved
@@ -15,22 +15,6 @@
 import pkgutil
 import getpass
 import re
-<<<<<<< HEAD
-
-from pyaedt.application.MessageManager import AEDTMessageManager
-from pyaedt.misc import list_installed_ansysem
-from pyaedt import is_ironpython, _pythonver
-from .import log_handler
-
-
-pathname = os.path.dirname(__file__)
-if os.path.exists(os.path.join(pathname,'version.txt')):
-    with open(os.path.join(pathname,'version.txt'), "r") as f:
-elif os.path.exists(os.path.join(pathname, "..", 'version.txt')):
-        pyaedtversion = f.readline()
-    with open(os.path.join(pathname, "..", 'version.txt'), "r") as f:
-        pyaedtversion = f.readline()
-=======
 import warnings
 import gc
 import time
@@ -46,7 +30,6 @@
 elif os.path.exists(os.path.join(pathname, "..", "version.txt")):
     with open(os.path.join(pathname, "..", "version.txt"), "r") as f:
         pyaedtversion = f.readline().strip()
->>>>>>> 0416782c
 else:
     pyaedtversion = "X"
 
@@ -100,14 +83,6 @@
             if ";" in design_name:
                 design_name = design_name.split(";")[1]
         except:
-<<<<<<< HEAD
-            design_name = ''
-    except:
-        project_name = ''
-        design_name = ''
-    tblist = traceback.format_tb(tb_data)[0].split('\n')
-    desktop.AddMessage(project_name, design_name, 2, str(ex_value))
-=======
             des_name = ""
     except:
         proj_name = ""
@@ -115,7 +90,6 @@
     tb_trace = traceback.format_tb(tb_data)
     tblist = tb_trace[0].split("\n")
     desktop.AddMessage(proj_name, des_name, 2, str(ex_value))
->>>>>>> 0416782c
     for el in tblist:
         desktop.AddMessage(project_name, design_name, 2, el)
 
@@ -549,23 +523,14 @@
 
     def __init__(self, specified_version=None, NG=False, AlwaysNew=True, release_on_exit=True, student_version=False):
         """Initialize desktop."""
-<<<<<<< HEAD
-
-        self._main = sys.modules['__main__']
-        self._main.interpreter = _com
-        breakpoint()
-
-=======
         self._main = sys.modules["__main__"]
         self._main.interpreter = _com
->>>>>>> 0416782c
         self._main.close_on_exit = False
         self._main.isoutsideDesktop = False
         self._main.pyaedt_version = pyaedtversion
         self._main.interpreter_ver = _pythonver
         self.release = release_on_exit
         self.logfile = None
-<<<<<<< HEAD
         self._global_log = logging.getLogger("global")
         self._global_log.setLevel(logging.DEBUG)
         self._project_log = logging.getLogger(self._main.oDesktop.GetProjectDirectory())
@@ -575,16 +540,6 @@
         self.logger = logging.getLogger(__name__)
 
         if "oDesktop" in dir(self._main) and self._main.oDesktop is not None:
-            self._main.AEDTVersion = self._main.oDesktop.GetVersion()[0:6]
-            self._main.oDesktop.RestoreWindow()
-            self._main.oMessenger = AEDTMessageManager()
-            self.messenger = self._main.oMessenger
-            self._global_log.addHandler(log_handler._LogHandler(self._main.oMessenger, 'Global'))
-            base_path = self._main.oDesktop.GetExeDir()
-            self._main.sDesktopinstallDirectory = base_path
-=======
-        if "oDesktop" in dir(self._main) and self._main.oDesktop is not None:
->>>>>>> 0416782c
             self.release = False
         else:
             if "oDesktop" in dir(self._main):
@@ -594,147 +549,27 @@
                 print("Launching PyAEDT outside Electronics Desktop with IronPython")
                 self._init_ironpython(NG, AlwaysNew, version)
             elif _com == 'pythonnet_v3':
-<<<<<<< HEAD
-                sys.path.append(base_path)
-                sys.path.append(os.path.join(base_path, 'PythonFiles', 'DesktopPlugin'))
-                launch_msg = "Launching AEDT installation {}".format(base_path)
-                print(launch_msg)
-                print("===================================================================================")
-                clr.AddReference("Ansys.Ansoft.CoreCOMScripting")
-                AnsoftCOMUtil = __import__("Ansys.Ansoft.CoreCOMScripting")
-                self.COMUtil = AnsoftCOMUtil.Ansoft.CoreCOMScripting.Util.COMUtil
-                self._main.COMUtil = self.COMUtil
-                StandalonePyScriptWrapper = AnsoftCOMUtil.Ansoft.CoreCOMScripting.COM.StandalonePyScriptWrapper
-
-                self.logger.debug("Launching AEDT with Module Pythonnet")
-                processID = []
-                if IsWindows:
-                    username = getpass.getuser()
-                    if student_version:
-                        process = "ansysedtsv.exe"
-                    else:
-                        process = "ansysedt.exe"
-                    with os.popen('tasklist /FI "IMAGENAME eq {}" /v'.format(process)) as tasks_list:
-                        output = tasks_list.readlines()
-                    pattern = r'(?i)^(?:{})\s+?(\d+)\s+.+[\s|\\](?:{})\s+'.format(process, username)
-                    for l in output:
-                        m = re.search(pattern, l)
-                        if m:
-                            processID.append(m.group(1))
-                if student_version and not processID:
-                    import subprocess
-                    DETACHED_PROCESS = 0x00000008
-                    pid = subprocess.Popen([os.path.join(base_path, "ansysedtsv.exe")],
-                                           creationflags=DETACHED_PROCESS).pid
-                if NG or AlwaysNew or not processID:
-                    # Force new object if no non-graphical instance is running or if there is not an already existing process.
-                    App = StandalonePyScriptWrapper.CreateObjectNew(NG)
-                else:
-                    App = StandalonePyScriptWrapper.CreateObject(version)
-                if NG:
-                    os.environ['PYAEDT_DESKTOP_LOGS'] = 'False'
-                processID2 = []
-                if IsWindows:
-                    self.logger.debug("Info: Using Windows TaskManager to Load processes")
-                    username = getpass.getuser()
-                    if student_version:
-                        process = "ansysedtsv.exe"
-                    else:
-                        process = "ansysedt.exe"
-                    with os.popen('tasklist /FI "IMAGENAME eq {}" /v'.format(process)) as tasks_list:
-                        output = tasks_list.readlines()
-                    pattern = r'(?i)^(?:{})\s+?(\d+)\s+.+[\s|\\](?:{})\s+'.format(process, username)
-                    for l in output:
-                        m = re.search(pattern, l)
-                        if m:
-                            processID2.append(m.group(1))
-
-                proc = [i for i in processID2 if i not in processID]
-                if not proc:
-                    if NG:
-                        self._main.close_on_exit = False
-                    else:
-                        self._main.close_on_exit = False
-                    oAnsoftApp = win32com.client.Dispatch(version)
-                    self._main.oDesktop = oAnsoftApp.GetAppDesktop()
-                    self._main.isoutsideDesktop = True
-                elif version_key>="2021.1":
-                    self._main.close_on_exit = True
-                    self.logger.debug(
-                        "Info: {} Started with Process ID {}".format(version, proc[0]))
-                    context = pythoncom.CreateBindCtx(0)
-                    running_coms = pythoncom.GetRunningObjectTable()
-                    monikiers = running_coms.EnumRunning()
-                    for monikier in monikiers:
-                        m = re.search(version[10:]+r"\.\d:"+str(proc[0]),
-                                      monikier.GetDisplayName(context, monikier))
-                        if m:
-                            obj = running_coms.GetObject(monikier)
-                            self._main.isoutsideDesktop = True
-                            # self._main.oDesktop = win32com.client.gencache.EnsureDispatch(
-                            #     obj.QueryInterface(pythoncom.IID_IDispatch))
-                            self._main.oDesktop = win32com.client.Dispatch(
-                                obj.QueryInterface(pythoncom.IID_IDispatch))
-                            break
-                else:
-                    self.logger.warning(
-                        "PyAEDT is not supported in AEDT versions older than 2021.1.")
-                    oAnsoftApp = win32com.client.Dispatch(version)
-                    self._main.oDesktop = oAnsoftApp.GetAppDesktop()
-                    self._main.isoutsideDesktop = True
-            else:
-                self.logger.debug("Launching AEDT with Module win32com.client")
-=======
                 print("Launching PyAEDT outside Electronics Desktop with CPython and Pythonnet")
                 self._init_cpython(NG, AlwaysNew, version, student_version, version_key)
             else:
                 self.add_info_message("Launching PyAEDT outside AEDT with CPython and PyWin32.")
->>>>>>> 0416782c
                 oAnsoftApp = win32com.client.Dispatch(version)
                 self._main.oDesktop = oAnsoftApp.GetAppDesktop()
                 self._main.isoutsideDesktop = True
             self._main.AEDTVersion = version_key
-<<<<<<< HEAD
-            self._main.oDesktop.RestoreWindow()
-            self._main.oMessenger = AEDTMessageManager()
-            self._global_log.addHandler(log_handler._LogHandler(self._main.oMessenger, 'Global', logging.DEBUG))
-
-        self._main.pyaedt_initialized = True
-        # Set up the log file in the AEDT project directory
-        if not self.logger.handlers:
-            project_dir = self._main.oDesktop.GetProjectDirectory()
-            self.logfile = os.path.join(project_dir, "pyaedt.log")
-            logging.basicConfig(
-                filename=self.logfile,
-                level=logging.DEBUG,
-                format='%(asctime)s:%(name)s:%(levelname)-8s:%(message)s',
-                datefmt='%Y/%m/%d %H.%M.%S',
-                filemode='w')
-
-        self._global_log.info("pyaedt v%s", pyaedtversion.strip())
-        self._global_log.info("Python version %s", sys.version)
-
-        logger.info("Started external COM connection with module %s}", _com)
-        logger.info("Exe path: %s", sys.executable)
-        self._global_log.info("Exe path: %s", sys.executable)
-
-        if _com == 'pywin32' and (AlwaysNew or NG):
-            self._global_log.info("""The ``AlwaysNew`` or ``NG`` option is not available for a pywin32 connection only. Install Python.NET to support these options.""")
-        elif _com == 'ironpython':
-            dll_path = os.path.join(base_path,"common","IronPython", "dlls")
-            sys.path.append(dll_path)
-            self._global_log.info("Adding IronPython common dlls to the sys.path: %s", dll_path)
+        self._init_logger()
+        self._init_desktop()
+        self._main.oMessenger.add_info_message("pyaedt v{}".format(self._main.pyaedt_version))
+        self._main.oMessenger.add_info_message("Python version {}".format(sys.version))
 
     @property
     def messenger(self):
         """Messenger manager for AEDT Log."""
         return self.messenger
-=======
         self._init_logger()
         self._init_desktop()
         self._main.oMessenger.add_info_message("pyaedt v{}".format(self._main.pyaedt_version))
         self._main.oMessenger.add_info_message("Python version {}".format(sys.version))
->>>>>>> 0416782c
 
     @property
     def install_path(self):
@@ -776,15 +611,6 @@
                 if ";" in design_name:
                     design_name = design_name.split(";")[1]
             except:
-<<<<<<< HEAD
-                design_name = ''
-        except:
-            design_name = ''
-        tblist = traceback.format_tb(tb_data)[0].split('\n')
-        self._global_log.error(str(ex_value))
-        for el in tblist:
-            self._global_log.error(el)
-=======
                 des_name = ""
         except:
             proj_name = ""
@@ -794,7 +620,6 @@
         self._main.oMessenger.add_error_message(str(ex_value), "Global")
         for el in tblist:
             self._main.oMessenger.add_error_message(el, "Global")
->>>>>>> 0416782c
 
         return str(ex_value)
 
