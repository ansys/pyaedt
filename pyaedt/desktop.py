--- conflicted
+++ resolved
@@ -283,11 +283,7 @@
     pid : int
         Process ID of the desktop app that is being closed.
     is_grpc_api : bool
-<<<<<<< HEAD
-        Whether the active AEDT session is GRPC or COM.
-=======
         Whether the active AEDT session is gRPC or COM.
->>>>>>> 4cacb5fb
 
     Returns
     -------
@@ -518,12 +514,8 @@
 
 
 def _init_desktop_from_design(*args, **kwargs):
-<<<<<<< HEAD
-    """Used to distinguish if the Desktop is initialized internally from Design or directly from the outside"""
-=======
     """Distinguishes if the ``Desktop`` class is initialized internally from the ``Design``
     class or directly from the user. For example, ``desktop=Desktop()``)."""
->>>>>>> 4cacb5fb
     Desktop._invoked_from_design = True
     return Desktop(*args, **kwargs)
 
@@ -853,11 +845,7 @@
         current_is_student = is_student_version(self._main.oDesktop)
         if student_version ^ current_is_student:
             self._logger.warning(
-<<<<<<< HEAD
-                "AEDT started as {} Version, but requested as {} Version.".format(
-=======
                 "AEDT started as {} version, but requested as {} version.".format(
->>>>>>> 4cacb5fb
                     "Student" if current_is_student else "Regular", "Student" if student_version else "Regular"
                 )
             )
@@ -974,11 +962,7 @@
 
     @property
     def current_student_version(self):
-<<<<<<< HEAD
-        """Current student AEDT version."""
-=======
         """Current AEDT student  version."""
->>>>>>> 4cacb5fb
         return current_student_version()
 
     @property
@@ -1019,20 +1003,12 @@
 
         if float(specified_version[0:6]) < 2019:
             raise ValueError(
-<<<<<<< HEAD
-                "PyAEDT supports AEDT version 2021 R1 and later. Recommended version is 2022 R2 or higher."
-=======
                 "PyAEDT supports AEDT version 2021 R1 and later. Recommended version is 2022 R2 or later."
->>>>>>> 4cacb5fb
             )
         elif float(specified_version[0:6]) < 2022.2:
             warnings.warn(
                 """PyAEDT has limited capabilities when used with an AEDT version earlier than 2022 R2.
-<<<<<<< HEAD
-                Update your AEDT installation to 2022 R2 or higher."""
-=======
                 Update your AEDT installation to 2022 R2 or later."""
->>>>>>> 4cacb5fb
             )
         if not (specified_version in self.installed_versions):
             raise ValueError(
