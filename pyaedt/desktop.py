"""
This module contains the `Desktop` class.

This module is used to initialize AEDT and Message Manager to manage AEDT.

You can initialize this module before launching an app or 
have the app automatically initialize it to the latest installed AEDT version.
"""
from __future__ import absolute_import

import os
import sys
import traceback
import logging
import pkgutil
import getpass
import re
from .application.MessageManager import AEDTMessageManager
from .misc import list_installed_ansysem

pathname = os.path.dirname(__file__)
if os.path.exists(os.path.join(pathname,'version.txt')):
    with open(os.path.join(pathname,'version.txt'), "r") as f:
        pyaedtversion = f.readline()
elif os.path.exists(os.path.join(pathname, "..", 'version.txt')):
    with open(os.path.join(pathname, "..", 'version.txt'), "r") as f:
        pyaedtversion = f.readline()
else:
    pyaedtversion = "X"

_pythonver = sys.version_info[0]

if os.name == 'nt':
    IsWindows = True
else:
    IsWindows = False
logger = logging.getLogger(__name__)

if "IronPython" in sys.version or ".NETFramework" in sys.version:
    import clr  # IronPython C:\Program Files\AnsysEM\AnsysEM19.4\Win64\common\IronPython\ipy64.exe
    _com = 'ironpython'
elif IsWindows:
    import pythoncom
    modules = [tup[1] for tup in pkgutil.iter_modules()]
    if 'clr' in modules:
        import clr
        import win32com.client
        _com = 'pythonnet_v3'
    elif 'win32com' in modules:
        import win32com.client
        _com = 'pywin32'
    else:
        raise Exception("Error. No win32com.client or Pythonnet modules found. Please install them")


def exception_to_desktop(self, ex_value, tb_data):
    """Writes the trace stack to the desktop when a Python error occurs.
    
    The message is added to the AEDT global Message Manager and to the log file (if present).

    Parameters
    ----------
    ex_value : str
        Type of exception.
    tb_data : str
        Traceback information.

    """
    desktop = sys.modules['__main__'].oDesktop
    try:
        oproject = desktop.GetActiveProject()
        proj_name = oproject.GetName()
        try:
            des_name = oproject.GetActiveDesign().GetName()
            if ";" in des_name:
                des_name = des_name.split(";")[1]
        except:
            des_name = ''
    except:
        proj_name = ''
        des_name = ''
    tb_trace = traceback.format_tb(tb_data)
    tblist = tb_trace[0].split('\n')
    desktop.AddMessage(proj_name, des_name, 2, str(ex_value))
    for el in tblist:
        desktop.AddMessage(proj_name, des_name, 2, el)


def update_aedt_registry(key, value, desktop_version="193"):
    """Update the AEDT registry key.
    
    .. note::
       This method is only supported on Windows.
    
    Parameters
    ----------
    key : str
        Registry key.
    value : str
        Value for the registry key. The value includes "" if needed.
    desktop_version : str, optional
        Version of AEDT to use. The default is ``"193"`` 
        to use 2019 R3.
    
    Examples
    --------
    Update the HPC license type for HFSS in the AEDT registry.
    
    >>> update_aedt_registry("HFSS/HPCLicenseType", "12") # doctest: +SKIP
    
    Update the HPC license type for Icepak in the AEDT registry.
    
    >>> update_aedt_registry("Icepak/HPCLicenseType", "8") # doctest: +SKIP
    
    Update the legacy HPC license type for HFSS in the AEDT registry.
    
    >>> update_aedt_registry("HFSS/UseLegacyElectronicsHPC", "0") # doctest: +SKIP
    
    Update the MPI vendor for HFSS in the AEDT registry.
    
    >>> update_aedt_registry("HFSS/MPIVendor", "Intel") # doctest: +SKIP

    """
    if os.name == 'posix':
        import subprocessdotnet as subprocess
    else:
        import subprocess
    desktop_install_dir = os.environ["ANSYSEM_ROOT" + str(desktop_version)]

    with open(os.path.join(desktop_install_dir, "config", "ProductList.txt")) as file:
        product_version = next(file).rstrip()  # get first line

    options = '-set -ProductName {} + product_version -RegistryKey "{}" -RegistryValue "{}"'.format(product_version,
                                                                                                    key, value)
    command = '"{}/UpdateRegistry" {}'.format(desktop_install_dir, options)

    subprocess.call([command])


def release_desktop(close_projects=True, close_desktop=True):
    """Release the AEDT API.

    Parameters
    ----------
    close_projects : bool, optional
        Whether to close the projects opened in the session. The default is ``True``.
    close_desktop : bool, optional
        Whether to close the active AEDT session. The default is ``True``.

    Returns
    -------
    bool
        ``True`` when successful, ``False`` when failed.

    """
    if _com == "pythonnet":
        Module = sys.modules['__main__']
        desktop = Module.oDesktop
        scopeID = desktop.ScopeID
        i = 0
        if close_projects:
            proj_list = desktop.GetProjectList()
            for prj in proj_list:
                desktop.CloseProject(prj)

        while i <= scopeID:
            Module.COMUtil.ReleaseCOMObjectScope(Module.COMUtil.PInvokeProxyAPI, i)
            i += 1
        try:
            del Module.oDesktop
            return True
        except:
            Module.oMessenger.add_info_message("Attributes not present")
            return False

    elif _com == "pythonnet_v3":
        Module = sys.modules['__main__']
        desktop = Module.oDesktop
        i = 0
        if close_projects:
            proj_list = desktop.GetProjectList()
            for prj in proj_list:
                desktop.CloseProject(prj)

        if close_desktop:
            scopeID = 5
            while i <= scopeID:
                Module.COMUtil.ReleaseCOMObjectScope(Module.COMUtil.PInvokeProxyAPI, 0)
                i += 1
            Module = sys.modules['__main__']
            pid = Module.oDesktop.GetProcessID()
            try:
                os.kill(pid, 9)
                del Module.oDesktop
                return True
            except:
                Module.oMessenger.add_error_message("something went wrong in Closing AEDT")
                return False
        else:
            scopeID = 5
            while i <= scopeID:
                Module.COMUtil.ReleaseCOMObjectScope(Module.COMUtil.PInvokeProxyAPI,i)
                i += 1
            try:
                del Module.oDesktop
            except:
                Module.oMessenger.add_info_message("Attributes not present")
            try:
                del Module.pyaedt_initialized
                return True
            except:
                return False


def force_close_desktop():
    """Close all AEDT projects and shut down AEDT.

    Returns
    -------
    bool
        ``True`` when successful, ``False`` when failed.

    """
    Module = sys.modules['__main__']
    pid = Module.oDesktop.GetProcessID()
    if pid > 0:
        try:
            plist = Module.oDesktop.GetProjectList()
            for el in plist:
                Module.oDesktop.CloseProject(el)
        except:
            logger.warning("No Projects. Closing Desktop Connection")
        try:
            scopeID = 5
            while i <= scopeID:
                Module.COMUtil.ReleaseCOMObjectScope(Module.COMUtil.PInvokeProxyAPI, 0)
                i += 1
        except:
            logger.warning("No COM UTIL. Closing the Desktop....")
        try:
            del Module.pyaedt_initialized
        except:
            pass
        try:
            os.kill(pid, 9)
            del Module.oDesktop
            successfully_closed = True
        except:
            Module.oMessenger.add_error_message("something went wrong in Closing AEDT")
            successfully_closed = False
        finally:
            log = logging.getLogger(__name__)
            handlers = log.handlers[:]
            for handler in handlers:
                handler.close()
                log.removeHandler(handler)
            return successfully_closed



class Desktop:
    """Initialize AEDT based on the inputs provided.
    
    .. note::
       On Windows, this class works without limitations in IronPython and CPython.
       On Linux, this class works only in embedded IronPython in AEDT.

    Parameters
    ----------
    specified_version : str, optional
        Version of AEDT to use. The default is ``None``, in which case the
        active setup or latest installed version is used.
    NG: bool, optional
        Whether to launch AEDT in the non-graphical mode. The default 
        is ``False``, in which case AEDT launches in the graphical mode.
    AlwaysNew : bool, optional
        Whether to launch an instance of AEDT in a new thread, even if 
        another instance of the ``specified_version`` is active on the machine.
        The default is ``True``.
    release_on_exit : bool, optional
        Whether to release AEDT on exit. The default is ``True``.
    student_version : bool, optional
        Whether to enable the student version of AEDT. The default is
        ``False``.

    Examples
    --------
    Launch AEDT 2021 R1 in non-graphical mode and initialize HFSS.

    >>> import pyaedt
    >>> desktop = pyaedt.Desktop("2021.1", NG=True)
    pyaedt Info: pyaedt v...
    pyaedt Info: Python version ...
    >>> hfss = pyaedt.Hfss(designname="HFSSDesign1")
    pyaedt Info: Added design 'HFSSDesign1' of type HFSS.

    Launch AEDT 2021 R1 in graphical mode and initialize HFSS.

    >>> desktop = Desktop("2021.1")
    pyaedt Info: pyaedt v...
    pyaedt Info: Python version ...
    >>> hfss = pyaedt.Hfss(designname="HFSSDesign1")
    
    """
            
    @property
    def version_keys(self):
        """Version keys."""

        self._version_keys = []
        self._version_ids = {}
        version_list = list_installed_ansysem()
        for version_env_var in version_list:
            if "ANSYSEMSV_ROOT" in version_env_var:
                current_version_id = version_env_var.replace("ANSYSEMSV_ROOT", '')
                student=True
            else:
                current_version_id = version_env_var.replace("ANSYSEM_ROOT", '')
                student = False
            version = int(current_version_id[0:2])
            release = int(current_version_id[2])
            if version < 20:
                if release < 3:
                    version -= 1
                else:
                    release -= 2
            if student:
                v_key = "20{0}.{1}SV".format(version, release)
                self._version_keys.append(v_key)
                self._version_ids[v_key] = version_env_var
            else:
                v_key = "20{0}.{1}".format(version, release)
                self._version_keys.append(v_key)
                self._version_ids[v_key] = version_env_var

        return self._version_keys

    @property
    def current_version(self):
        """Current version of AEDT."""
        return self.version_keys[0]

    @property
    def current_version_student(self):
        """Current student version of AEDT. """
        for el in self.version_keys:
            if "SV" in el:
                return el
        return None

    def __init__(self, specified_version=None, NG=False, AlwaysNew=True, release_on_exit=True, student_version=False):
        """Initialize desktop."""
        self._main = sys.modules['__main__']
        self._main.close_on_exit = False
        self._main.isoutsideDesktop = False
        self._main.pyaedt_version = pyaedtversion
        self.release = release_on_exit
        self.logfile = None
        module_logger = logging.getLogger(__name__)

        if "oDesktop" in dir(self._main) and self._main.oDesktop is not None:
            self._main.AEDTVersion = self._main.oDesktop.GetVersion()[0:6]
            self._main.oDesktop.RestoreWindow()
            self._main.oMessenger = AEDTMessageManager()
            base_path = self._main.oDesktop.GetExeDir()
            self._main.sDesktopinstallDirectory = base_path
            self.release = False
        else:
            version_student = False
            if specified_version:
                if student_version:
                    specified_version += "SV"
                    version_student = True
                assert specified_version in self.version_keys, \
                    "Specified version {} not known.".format(specified_version)
                version_key = specified_version
            else:
                if student_version and self.current_version_student:
                    version_key = self.current_version_student
                    version_student = True
                else:
                    version_key = self.current_version
                    version_student = False
            base_path = os.getenv(self._version_ids[version_key])
            self._main = sys.modules['__main__']
            self._main.sDesktopinstallDirectory = base_path
            if student_version and version_student:
                version = "Ansoft.ElectronicsDesktop." + version_key[:-2]
            else:
                version = "Ansoft.ElectronicsDesktop." + version_key
            self._main.AEDTVersion = version_key
            self._main.interpreter = _com
            self._main.interpreter_ver = _pythonver
            if "oDesktop" in dir(self._main):
                del self._main.oDesktop
            if _com == 'ironpython':
                sys.path.append(base_path)
                sys.path.append(os.path.join(base_path, 'PythonFiles', 'DesktopPlugin'))
                clr.AddReference("Ansys.Ansoft.CoreCOMScripting")
                AnsoftCOMUtil = __import__("Ansys.Ansoft.CoreCOMScripting")
                self.COMUtil = AnsoftCOMUtil.Ansoft.CoreCOMScripting.Util.COMUtil
                self._main.COMUtil = self.COMUtil
                StandalonePyScriptWrapper = AnsoftCOMUtil.Ansoft.CoreCOMScripting.COM.StandalonePyScriptWrapper
                if NG or AlwaysNew:
                    # forcing new thread to start in non-graphical
                    oAnsoftApp = StandalonePyScriptWrapper.CreateObjectNew(NG)
                else:
                    oAnsoftApp = StandalonePyScriptWrapper.CreateObject(version)
                self._main.oDesktop = oAnsoftApp.GetAppDesktop()
                self._main.isoutsideDesktop = True
            elif _com == 'pythonnet_v3':
                sys.path.append(base_path)
                sys.path.append(os.path.join(base_path, 'PythonFiles', 'DesktopPlugin'))
                launch_msg = "Launching AEDT installation {}".format(base_path)
                print(launch_msg)
                print("===================================================================================")
                clr.AddReference("Ansys.Ansoft.CoreCOMScripting")
                AnsoftCOMUtil = __import__("Ansys.Ansoft.CoreCOMScripting")
                self.COMUtil = AnsoftCOMUtil.Ansoft.CoreCOMScripting.Util.COMUtil
                self._main.COMUtil = self.COMUtil
                StandalonePyScriptWrapper = AnsoftCOMUtil.Ansoft.CoreCOMScripting.COM.StandalonePyScriptWrapper

                module_logger.debug("Launching AEDT with Module Pythonnet")
                processID = []
                if IsWindows:
                    username = getpass.getuser()
                    if student_version:
                        process = "ansysedtsv.exe"
                    else:
                        process = "ansysedt.exe"
                    with os.popen('tasklist /FI "IMAGENAME eq {}" /v'.format(process)) as tasks_list:
                        output = tasks_list.readlines()
                    pattern = r'(?i)^(?:{})\s+?(\d+)\s+.+[\s|\\](?:{})\s+'.format(process, username)
                    for l in output:
                        m = re.search(pattern, l)
                        if m:
                            processID.append(m.group(1))
                if student_version and not processID:
                    import subprocess
                    DETACHED_PROCESS = 0x00000008
                    pid = subprocess.Popen([os.path.join(base_path, "ansysedtsv.exe")],
                                           creationflags=DETACHED_PROCESS).pid
                if NG or AlwaysNew or not processID:
                    # Force new object if no non-graphical instance is running or if there is not an already existing process.
                    App = StandalonePyScriptWrapper.CreateObjectNew(NG)
                else:
                    App = StandalonePyScriptWrapper.CreateObject(version)
                processID2 = []
                if IsWindows:
                    module_logger.debug("Info: Using Windows TaskManager to Load processes")
                    username = getpass.getuser()
                    if student_version:
                        process = "ansysedtsv.exe"
                    else:
                        process = "ansysedt.exe"
                    with os.popen('tasklist /FI "IMAGENAME eq {}" /v'.format(process)) as tasks_list:
                        output = tasks_list.readlines()
                    pattern = r'(?i)^(?:{})\s+?(\d+)\s+.+[\s|\\](?:{})\s+'.format(process, username)
                    for l in output:
                        m = re.search(pattern, l)
                        if m:
                            processID2.append(m.group(1))

                proc = [i for i in processID2 if i not in processID]
                if not proc:
                    if NG:
                        self._main.close_on_exit = False
                    else:
                        self._main.close_on_exit = False
                    oAnsoftApp = win32com.client.Dispatch(version)
                    self._main.oDesktop = oAnsoftApp.GetAppDesktop()
                    self._main.isoutsideDesktop = True
                elif version_key>="2021.1":
                    self._main.close_on_exit = True
                    module_logger.debug("Info: {} Started with Process ID {}".format(version, proc[0]))
                    context = pythoncom.CreateBindCtx(0)
                    running_coms = pythoncom.GetRunningObjectTable()
                    monikiers = running_coms.EnumRunning()
                    for monikier in monikiers:
                        m = re.search(version[10:]+r"\.\d:"+str(proc[0]), monikier.GetDisplayName(context, monikier))
                        if m:
                            obj = running_coms.GetObject(monikier)
                            self._main.isoutsideDesktop = True
                            # self._main.oDesktop = win32com.client.gencache.EnsureDispatch(
                            #     obj.QueryInterface(pythoncom.IID_IDispatch))
                            self._main.oDesktop = win32com.client.Dispatch(obj.QueryInterface(pythoncom.IID_IDispatch))
                            break
                else:
                    module_logger.warning("PyAEDT is not supported in AEDT versions older than 2021.1.")
                    oAnsoftApp = win32com.client.Dispatch(version)
                    self._main.oDesktop = oAnsoftApp.GetAppDesktop()
                    self._main.isoutsideDesktop = True
            else:
                module_logger.debug("Launching AEDT with Module win32com.client")
                oAnsoftApp = win32com.client.Dispatch(version)
                self._main.oDesktop = oAnsoftApp.GetAppDesktop()
                self._main.isoutsideDesktop = True

            self._main.AEDTVersion = version_key
            self._main.oDesktop.RestoreWindow()
            self._main.oMessenger = AEDTMessageManager()
        self._main.pyaedt_initialized = True

        # Set up the log file in the AEDT project directory
        self.logger = logging.getLogger(__name__)
        if not self.logger.handlers:
            project_dir = self._main.oDesktop.GetProjectDirectory()
            self.logfile = os.path.join(project_dir, "pyaedt.log")
            logging.basicConfig(
                filename=self.logfile,
                level=logging.DEBUG,
                format='%(asctime)s:%(name)s:%(levelname)-8s:%(message)s',
                datefmt='%Y/%m/%d %H.%M.%S',
                filemode='w')

        info_msg1 = 'pyaedt v{}'.format(pyaedtversion.strip())
        info_msg2 = 'Python version {}'.format(sys.version)
        self._main.oMessenger.add_info_message(info_msg1, 'Global')
        self._main.oMessenger.add_info_message(info_msg2, 'Global')

        info_msg3 = 'Started external COM connection with module {}'.format(_com)
        info_msg4 = 'Exe path: {}'.format(sys.executable)
        logger.info(info_msg3)
        logger.info(info_msg4)

        if _com == 'pywin32' and (AlwaysNew or NG):
            info_msg5 = 'The ``AlwaysNew`` or ``NG`` option is not available for a pywin32 connection only. Install Python.NET to support these options.'
            self._main.oMessenger.add_info_message(info_msg5, 'Global')
        elif _com == 'ironpython':
            dll_path = os.path.join(base_path,"common","IronPython", "dlls")
            sys.path.append(dll_path)
            info_msg5 = 'Adding IronPython common dlls to the sys.path: {0}'.format(dll_path)
            self._main.oMessenger.add_info_message(info_msg5, 'Global')

    @property
    def install_path(self):
        """Installation path for AEDT."""
        version_key = self._main.AEDTVersion
        root = self._version_ids[version_key]
        return os.environ[root]

    def __enter__(self):
        return self

    def __exit__(self, ex_type, ex_value, ex_traceback):
        # Write the trace stack to the log file if an exception occurred in the main script.
        if ex_type:
            err = self._exception(ex_value, ex_traceback)
        if self.release:
            self.release_desktop(close_projects=self._main.close_on_exit, close_on_exit=self._main.close_on_exit)

    def _exception(self, ex_value, tb_data):
        """Write the trace stack to the desktop when a Python error occurs.

        Parameters
        ----------
        ex_value : str
            Type of exception.
        tb_data : str
            Traceback information.
            
        Returns
        -------
        str
            Type of exception.

        """
        try:
            oproject = self._main.oDesktop.GetActiveProject()
            proj_name = oproject.GetName()
            try:
                des_name = oproject.GetActiveDesign().GetName()
                if ";" in des_name:
                    des_name = des_name.split(";")[1]
            except:
                des_name = ''
        except:
            proj_name = ''
            des_name = ''
        tb_trace = traceback.format_tb(tb_data)
        tblist = tb_trace[0].split('\n')
        self._main.oMessenger.add_error_message(str(ex_value), 'Global')
        for el in tblist:
            self._main.oMessenger.add_error_message(el, 'Global')

        return str(ex_value)

    def release_desktop(self, close_projects=True, close_on_exit=True):
<<<<<<< HEAD
        """Release the AEDT API.
=======
        """Release AEDT.
>>>>>>> 3a802781

        Parameters
        ----------
        close_projects : bool, optional
            Whether to close the projects opened in the session. 
            The default is ``True``.
        close_on_exit : bool, optional
            Whether to close the active AEDT session on exiting AEDT. 
            The default is ``True``.

        Examples
        --------
        >>> import pyaedt
        >>> desktop = pyaedt.Desktop("2021.1")
        pyaedt Info: pyaedt v...
        pyaedt Info: Python version ...
        >>> desktop.release_desktop(close_projects=False, close_on_exit=False) # doctest: +SKIP

        """
        release_desktop(close_projects, close_on_exit)

    def force_close_desktop(self):
<<<<<<< HEAD
        """Close all AEDT projects and shut down AEDT.
    
        Examples
        --------
        >>> import pyaedt
        >>> desktop = pyaedt.Desktop("2021.1")
        pyaedt Info: pyaedt v...
        pyaedt Info: Python version ...
        >>> desktop.force_close_desktop() # doctest: +SKIP

        """
        force_close_desktop()

    def close_desktop(self):
        """Close all AEDT projects and shut down AEDT.
    
        Examples
        --------
        >>> import pyaedt
        >>> desktop = pyaedt.Desktop("2021.1")
        pyaedt Info: pyaedt v...
        pyaedt Info: Python version ...
        >>> desktop.close_desktop() # doctest: +SKIP

        """
        force_close_desktop()

    def enable_autosave(self):
        """Enable auto save option.

        Examples
        --------
        >>> import pyaedt
        >>> desktop = pyaedt.Desktop("2021.1")
        pyaedt Info: pyaedt v...
        pyaedt Info: Python version ...
        >>> desktop.enable_autosave()

        """
        self._main.oDesktop.EnableAutoSave(True)

    def disable_autosave(self):
        """Disable auto save option.

        Examples
        --------
        >>> import pyaedt
        >>> desktop = pyaedt.Desktop("2021.1")
        pyaedt Info: pyaedt v...
        pyaedt Info: Python version ...
        >>> desktop.disable_autosave()

        """
=======
        """Forcibly close AEDT."""
        return force_close_desktop()

    def close_desktop(self):
        """Close AEDT."""
        return force_close_desktop()

    def enable_autosave(self):
        """Enable autosave."""
        self._main.oDesktop.EnableAutoSave(True)

    def disable_autosave(self):
        """Disable autosave."""
>>>>>>> 3a802781
        self._main.oDesktop.EnableAutoSave(False)


def get_version_env_variable(version_id):
<<<<<<< HEAD
    """Get environment variable for the given AEDT version.

    Parameters
    ----------
    version_id : str
        AEDT version number.
=======
    """Retrieve the environment variable for the AEDT version.

    Parameters
    ----------
    version_id : int
        ID of the AEDT version.
>>>>>>> 3a802781

    Returns
    -------
    str
<<<<<<< HEAD
        Environment variable corresponding to given version.

    Examples
    --------
    >>> from pyaedt import desktop
    >>> desktop.get_version_env_variable("2021.1")
    'ANSYSEM_ROOT211'
=======
        Environment variable for the version.
>>>>>>> 3a802781

    """
    version_env_var = "ANSYSEM_ROOT"
    values = version_id.split('.')
    version = int(values[0][2:])
    release = int(values[1])
    if version < 20:
        if release < 3:
            version += 1
        else:
            release += 2
    version_env_var += str(version) + str(release)
<<<<<<< HEAD
    return version_env_var
=======
    return version_env_var


def get_version_key(version_id):
    """Retrieve the key for the AEDT version.

    Parameters
    ----------
    version_id : int
       ID of the AEDT version.

    Returns
    -------
    str
        Key for the AEDT version.
    """
    values = version_id.split('.')
    version = int(values[0][2:])
    release = int(values[1])
    version_key = str(version) + str(release)
    return version_key
>>>>>>> 3a802781
<|MERGE_RESOLUTION|>--- conflicted
+++ resolved
@@ -586,11 +586,7 @@
         return str(ex_value)
 
     def release_desktop(self, close_projects=True, close_on_exit=True):
-<<<<<<< HEAD
-        """Release the AEDT API.
-=======
         """Release AEDT.
->>>>>>> 3a802781
 
         Parameters
         ----------
@@ -613,7 +609,6 @@
         release_desktop(close_projects, close_on_exit)
 
     def force_close_desktop(self):
-<<<<<<< HEAD
         """Close all AEDT projects and shut down AEDT.
     
         Examples
@@ -667,55 +662,27 @@
         >>> desktop.disable_autosave()
 
         """
-=======
-        """Forcibly close AEDT."""
-        return force_close_desktop()
-
-    def close_desktop(self):
-        """Close AEDT."""
-        return force_close_desktop()
-
-    def enable_autosave(self):
-        """Enable autosave."""
-        self._main.oDesktop.EnableAutoSave(True)
-
-    def disable_autosave(self):
-        """Disable autosave."""
->>>>>>> 3a802781
         self._main.oDesktop.EnableAutoSave(False)
 
 
 def get_version_env_variable(version_id):
-<<<<<<< HEAD
-    """Get environment variable for the given AEDT version.
+    """Retrieve the environment variable for the AEDT version.
 
     Parameters
     ----------
     version_id : str
-        AEDT version number.
-=======
-    """Retrieve the environment variable for the AEDT version.
-
-    Parameters
-    ----------
-    version_id : int
-        ID of the AEDT version.
->>>>>>> 3a802781
+        Full AEDT version number, such as "2021.1".
 
     Returns
     -------
     str
-<<<<<<< HEAD
-        Environment variable corresponding to given version.
+        Environment variable for the version.
 
     Examples
     --------
     >>> from pyaedt import desktop
     >>> desktop.get_version_env_variable("2021.1")
     'ANSYSEM_ROOT211'
-=======
-        Environment variable for the version.
->>>>>>> 3a802781
 
     """
     version_env_var = "ANSYSEM_ROOT"
@@ -728,28 +695,4 @@
         else:
             release += 2
     version_env_var += str(version) + str(release)
-<<<<<<< HEAD
-    return version_env_var
-=======
-    return version_env_var
-
-
-def get_version_key(version_id):
-    """Retrieve the key for the AEDT version.
-
-    Parameters
-    ----------
-    version_id : int
-       ID of the AEDT version.
-
-    Returns
-    -------
-    str
-        Key for the AEDT version.
-    """
-    values = version_id.split('.')
-    version = int(values[0][2:])
-    release = int(values[1])
-    version_key = str(version) + str(release)
-    return version_key
->>>>>>> 3a802781
+    return version_env_var