--- conflicted
+++ resolved
@@ -520,7 +520,7 @@
 
     def __init__(self, specified_version=None, NG=False, AlwaysNew=True, release_on_exit=True, student_version=False):
         """Initialize desktop."""
-        self._main = sys.modules["__main__"]
+        self._main = sys.modules['__main__']
         self._main.interpreter = _com
         self._main.close_on_exit = False
         self._main.isoutsideDesktop = False
@@ -532,7 +532,6 @@
             print("Launching PyAEDT within Electronics Desktop with IronPython")
             self.release = False
         else:
-<<<<<<< HEAD
             if "oDesktop" in dir(self._main):
                 del self._main.oDesktop
             version_student, version_key, version = self._set_version(specified_version, student_version)
@@ -542,190 +541,15 @@
             elif _com == 'pythonnet_v3':
                 print("Launching PyAEDT outside Electronics Desktop with CPython and Pythonnet")
                 self._init_cpython(NG, AlwaysNew, version, student_version, version_key)
-=======
-            version_student = False
-            if specified_version:
-                if student_version:
-                    specified_version += "SV"
-                    version_student = True
-                assert specified_version in self.version_keys, "Specified version {} not known.".format(
-                    specified_version
-                )
-                version_key = specified_version
-            else:
-                if student_version and self.current_version_student:
-                    version_key = self.current_version_student
-                    version_student = True
-                else:
-                    version_key = self.current_version
-                    version_student = False
-            base_path = os.getenv(self._version_ids[version_key])
-            self._main = sys.modules["__main__"]
-            self._main.sDesktopinstallDirectory = base_path
-            if student_version and version_student:
-                version = "Ansoft.ElectronicsDesktop." + version_key[:-2]
-            else:
-                version = "Ansoft.ElectronicsDesktop." + version_key
-            self._main.AEDTVersion = version_key
-            self._main.interpreter_ver = _pythonver
-            if "oDesktop" in dir(self._main):
-                del self._main.oDesktop
-            if _com == "ironpython":
-                sys.path.append(base_path)
-                sys.path.append(os.path.join(base_path, "PythonFiles", "DesktopPlugin"))
-                clr.AddReference("Ansys.Ansoft.CoreCOMScripting")
-                AnsoftCOMUtil = __import__("Ansys.Ansoft.CoreCOMScripting")
-                self.COMUtil = AnsoftCOMUtil.Ansoft.CoreCOMScripting.Util.COMUtil
-                self._main.COMUtil = self.COMUtil
-                StandalonePyScriptWrapper = AnsoftCOMUtil.Ansoft.CoreCOMScripting.COM.StandalonePyScriptWrapper
-                if NG or AlwaysNew:
-                    # forcing new thread to start in non-graphical
-                    oAnsoftApp = StandalonePyScriptWrapper.CreateObjectNew(NG)
-                else:
-                    oAnsoftApp = StandalonePyScriptWrapper.CreateObject(version)
-                if NG:
-                    os.environ["PYAEDT_DESKTOP_LOGS"] = "False"
-                self._main.oDesktop = oAnsoftApp.GetAppDesktop()
-                self._main.isoutsideDesktop = True
-            elif _com == "pythonnet_v3":
-                sys.path.append(base_path)
-                sys.path.append(os.path.join(base_path, "PythonFiles", "DesktopPlugin"))
-                launch_msg = "Launching AEDT installation {}".format(base_path)
-                print(launch_msg)
-                print("===================================================================================")
-                clr.AddReference("Ansys.Ansoft.CoreCOMScripting")
-                AnsoftCOMUtil = __import__("Ansys.Ansoft.CoreCOMScripting")
-                self.COMUtil = AnsoftCOMUtil.Ansoft.CoreCOMScripting.Util.COMUtil
-                self._main.COMUtil = self.COMUtil
-                StandalonePyScriptWrapper = AnsoftCOMUtil.Ansoft.CoreCOMScripting.COM.StandalonePyScriptWrapper
-
-                module_logger.debug("Launching AEDT with Module Pythonnet")
-                processID = []
-                if IsWindows:
-                    username = getpass.getuser()
-                    if student_version:
-                        process = "ansysedtsv.exe"
-                    else:
-                        process = "ansysedt.exe"
-                    with os.popen('tasklist /FI "IMAGENAME eq {}" /v'.format(process)) as tasks_list:
-                        output = tasks_list.readlines()
-                    pattern = r"(?i)^(?:{})\s+?(\d+)\s+.+[\s|\\](?:{})\s+".format(process, username)
-                    for l in output:
-                        m = re.search(pattern, l)
-                        if m:
-                            processID.append(m.group(1))
-                if student_version and not processID:
-                    import subprocess
-
-                    DETACHED_PROCESS = 0x00000008
-                    pid = subprocess.Popen(
-                        [os.path.join(base_path, "ansysedtsv.exe")], creationflags=DETACHED_PROCESS
-                    ).pid
-                if NG or AlwaysNew or not processID:
-                    # Force new object if no non-graphical instance is running or if there is not an
-                    # already existing process.
-                    App = StandalonePyScriptWrapper.CreateObjectNew(NG)
-                else:
-                    App = StandalonePyScriptWrapper.CreateObject(version)
-                if NG:
-                    os.environ["PYAEDT_DESKTOP_LOGS"] = "False"
-                processID2 = []
-                if IsWindows:
-                    module_logger.debug("Info: Using Windows TaskManager to Load processes")
-                    username = getpass.getuser()
-                    if student_version:
-                        process = "ansysedtsv.exe"
-                    else:
-                        process = "ansysedt.exe"
-                    with os.popen('tasklist /FI "IMAGENAME eq {}" /v'.format(process)) as tasks_list:
-                        output = tasks_list.readlines()
-                    pattern = r"(?i)^(?:{})\s+?(\d+)\s+.+[\s|\\](?:{})\s+".format(process, username)
-                    for l in output:
-                        m = re.search(pattern, l)
-                        if m:
-                            processID2.append(m.group(1))
-
-                proc = [i for i in processID2 if i not in processID]
-                if not proc:
-                    if NG:
-                        self._main.close_on_exit = False
-                    else:
-                        self._main.close_on_exit = False
-                    oAnsoftApp = win32com.client.Dispatch(version)
-                    self._main.oDesktop = oAnsoftApp.GetAppDesktop()
-                    self._main.isoutsideDesktop = True
-                elif version_key >= "2021.1":
-                    self._main.close_on_exit = True
-                    module_logger.debug("Info: {} Started with Process ID {}".format(version, proc[0]))
-                    context = pythoncom.CreateBindCtx(0)
-                    running_coms = pythoncom.GetRunningObjectTable()
-                    monikiers = running_coms.EnumRunning()
-                    for monikier in monikiers:
-                        m = re.search(
-                            version[10:] + r"\.\d:" + str(proc[0]), monikier.GetDisplayName(context, monikier)
-                        )
-                        if m:
-                            obj = running_coms.GetObject(monikier)
-                            self._main.isoutsideDesktop = True
-                            # self._main.oDesktop = win32com.client.gencache.EnsureDispatch(
-                            #     obj.QueryInterface(pythoncom.IID_IDispatch))
-                            self._main.oDesktop = win32com.client.Dispatch(obj.QueryInterface(pythoncom.IID_IDispatch))
-                            break
-                else:
-                    module_logger.warning("PyAEDT is not supported in AEDT versions older than 2021.1.")
-                    oAnsoftApp = win32com.client.Dispatch(version)
-                    self._main.oDesktop = oAnsoftApp.GetAppDesktop()
-                    self._main.isoutsideDesktop = True
->>>>>>> 98bb0a1b
             else:
                 print("Launching PyAEDT outside Electronics Desktop with CPython and PyWin32")
                 oAnsoftApp = win32com.client.Dispatch(version)
                 self._main.oDesktop = oAnsoftApp.GetAppDesktop()
                 self._main.isoutsideDesktop = True
             self._main.AEDTVersion = version_key
-<<<<<<< HEAD
         self._init_desktop()
         self._init_logger()
 
-=======
-            self._main.oDesktop.RestoreWindow()
-            self._main.oMessenger = AEDTMessageManager()
-        self._main.pyaedt_initialized = True
-        # Set up the log file in the AEDT project directory
-        self.logger = logging.getLogger(__name__)
-        if not self.logger.handlers:
-            project_dir = self._main.oDesktop.GetProjectDirectory()
-            self.logfile = os.path.join(project_dir, "pyaedt.log")
-            logging.basicConfig(
-                filename=self.logfile,
-                level=logging.DEBUG,
-                format="%(asctime)s:%(name)s:%(levelname)-8s:%(message)s",
-                datefmt="%Y/%m/%d %H.%M.%S",
-                filemode="w",
-            )
-
-        info_msg1 = "pyaedt v{}".format(pyaedtversion.strip())
-        info_msg2 = "Python version {}".format(sys.version)
-        self._main.oMessenger.add_info_message(info_msg1, "Global")
-        self._main.oMessenger.add_info_message(info_msg2, "Global")
-
-        info_msg3 = "Started external COM connection with module {}".format(_com)
-        info_msg4 = "Exe path: {}".format(sys.executable)
-        logger.info(info_msg3)
-        logger.info(info_msg4)
-
-        if _com == "pywin32" and (AlwaysNew or NG):
-            info_msg5 = (
-                "The ``AlwaysNew`` or ``NG`` option is not available for a pywin32 connection only."
-                " Install Python.NET to support these options."
-            )
-            self._main.oMessenger.add_info_message(info_msg5, "Global")
-        elif _com == "ironpython":
-            dll_path = os.path.join(base_path, "common", "IronPython", "dlls")
-            sys.path.append(dll_path)
-            info_msg5 = "Adding IronPython common dlls to the sys.path: {0}".format(dll_path)
-            self._main.oMessenger.add_info_message(info_msg5, "Global")
->>>>>>> 98bb0a1b
 
     @property
     def install_path(self):
