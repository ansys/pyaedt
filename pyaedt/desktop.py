"""
This module contains the `Desktop` class.

This module is used to initialize AEDT and Message Manager to manage AEDT.

You can initialize this module before launching an app or
have the app automatically initialize it to the latest installed AEDT version.
"""
from __future__ import absolute_import

import os
import sys
import traceback
import logging
import pkgutil
import getpass
import re
import warnings
import gc
import time
import datetime
import tempfile

if os.name == "posix":
    try:
        import subprocessdotnet as subprocess
    except:
        warnings.warn("Pythonnet is needed to run pyaedt within Linux")
else:
    import subprocess
from pyaedt.application.MessageManager import AEDTMessageManager
from pyaedt.misc import list_installed_ansysem
from pyaedt import aedt_exception_handler
from pyaedt.generic.general_methods import is_ironpython, _pythonver, inside_desktop
<<<<<<< HEAD
import pyaedt
from pyaedt import aedt_logger
=======

from pyaedt import aedt_logger, __version__
>>>>>>> d343aff2

pathname = os.path.dirname(__file__)

pyaedtversion = __version__


if os.name == "nt":
    IsWindows = True
else:
    IsWindows = False
logger = logging.getLogger(__name__)

if is_ironpython:
    import clr  # IronPython C:\Program Files\AnsysEM\AnsysEM19.4\Win64\common\IronPython\ipy64.exe

    _com = "ironpython"
elif IsWindows:
    import pythoncom

    modules = [tup[1] for tup in pkgutil.iter_modules()]
    if "clr" in modules:
        import clr
        import win32com.client

        _com = "pythonnet_v3"
    elif "win32com" in modules:
        import win32com.client

        _com = "pywin32"
    else:
        raise Exception("Error. No win32com.client or Pythonnet modules found. Please install them.")


def exception_to_desktop(ex_value, tb_data):
    """Writes the trace stack to the desktop when a Python error occurs.

    The message is added to the AEDT global Message Manager and to the log file (if present).

    Parameters
    ----------
    ex_value : str
        Type of exception.
    tb_data : str
        Traceback information.

    """
    if "oMessenger" in dir(sys.modules["__main__"]):
        messenger = sys.modules["__main__"].oMessenger
        tb_trace = traceback.format_tb(tb_data)
        tblist = tb_trace[0].split("\n")
        messenger.add_error_message(str(ex_value), "Global")
        for el in tblist:
            messenger.add_error_message(el, "Global")
    else:
        tb_trace = traceback.format_tb(tb_data)
        tblist = tb_trace[0].split("\n")
        warnings.warn(str(ex_value))
        for el in tblist:
            warnings.warn(el)


def _delete_objects():
    module = sys.modules["__main__"]
    if "COMUtil" in dir(module):
        del module.COMUtil
    if "aedt_logger" in dir(module):
        del module.aedt_logger
    if "oMessenger" in dir(module):
        del module.oMessenger
    if "oDesktop" in dir(module):
        del module.oDesktop
    if "pyaedt_initialized" in dir(module):
        del module.pyaedt_initialized
    if "_aedt_handler" in dir(module):
        _global = logging.getLogger("Global")
        for i in range(len(module._aedt_handler) - 1, -1, -1):
            _global.removeHandler(module._aedt_handler[i])
    gc.collect()


def release_desktop(close_projects=True, close_desktop=True):
    """Release the AEDT API.

    Parameters
    ----------
    close_projects : bool, optional
        Whether to close the AEDT projects open in the session. The default is ``True``.
    close_desktop : bool, optional
        Whether to close the active AEDT session. The default is ``True``.

    Returns
    -------
    bool
        ``True`` when successful, ``False`` when failed.

    """

    Module = sys.modules["__main__"]
    if "oDesktop" not in dir(Module):
        _delete_objects()
        return False
    else:
        desktop = Module.oDesktop
        if close_projects:
            projects = desktop.GetProjectList()
            for project in projects:
                desktop.CloseProject(project)
        pid = Module.oDesktop.GetProcessID()
        if not (is_ironpython and inside_desktop):
            i = 0
            scopeID = 5
            while i <= scopeID:
                Module.COMUtil.ReleaseCOMObjectScope(Module.COMUtil.PInvokeProxyAPI, i)
                i += 1
            _delete_objects()

        if close_desktop:
            try:
                os.kill(pid, 9)
                _delete_objects()
                return True
            except:
                warnings.warn("Something went wrong in Closing AEDT")
                return False
    return True


def force_close_desktop():
    """Forcibly close all AEDT projects and shut down AEDT.

    Returns
    -------
    bool
        ``True`` when successful, ``False`` when failed.

    """
    Module = sys.modules["__main__"]
    pid = Module.oDesktop.GetProcessID()
    if pid > 0:
        try:
            projects = Module.oDesktop.GetProjectList()
            for project in projects:
                Module.oDesktop.CloseProject(project)
        except:
            logger.warning("No Projects. Closing Desktop Connection")
        try:
            i = 0
            scopeID = 5
            while i <= scopeID:
                Module.COMUtil.ReleaseCOMObjectScope(Module.COMUtil.PInvokeProxyAPI, 0)
                i += 1
        except:
            logger.warning("No COM UTIL. Closing the Desktop....")
        try:
            del Module.pyaedt_initialized
        except:
            pass
        try:
            os.kill(pid, 9)
            del Module.oDesktop
            successfully_closed = True
        except:
            Module.oMessenger.add_error_message("Something went wrong in Closing AEDT.")
            successfully_closed = False
        finally:
            log = logging.getLogger(__name__)
            handlers = log.handlers[:]
            for handler in handlers:
                handler.close()
                log.removeHandler(handler)
            return successfully_closed


def run_process(command, bufsize=None):
    """Run Process with subprocess.

    Parameters
    ----------
    command : str
        Command to execute
    bufsize : int
        bufsize

    """
    if bufsize:
        return subprocess.call(command, bufsize=bufsize)
    else:
        return subprocess.call(command)


class Desktop:
    """Initializes AEDT based on the inputs provided.

    .. note::
       On Windows, this class works without limitations in IronPython and CPython.
       On Linux, this class works only in embedded IronPython in AEDT.

    Parameters
    ----------
    specified_version : str, optional
        Version of AEDT to use. The default is ``None``, in which case the
        active setup or latest installed version is used.
    non_graphical : bool, optional
        Whether to launch AEDT in the non-graphical mode. The default
        is ``False``, in which case AEDT is launched in the graphical mode.
    new_desktop_session : bool, optional
        Whether to launch an instance of AEDT in a new thread, even if
        another instance of the ``specified_version`` is active on the machine.
        The default is ``True``.
    close_on_exit : bool, optional
        Whether to close AEDT on exit. The default is ``True``.
    student_version : bool, optional
        Whether to open the AEDT student version. The default is
        ``False``.

    Examples
    --------
    Launch AEDT 2021 R1 in non-graphical mode and initialize HFSS.

    >>> import pyaedt
    >>> desktop = pyaedt.Desktop("2021.2", non_graphical=True)
    pyaedt info: pyaedt v...
    pyaedt info: Python version ...
    >>> hfss = pyaedt.Hfss(designname="HFSSDesign1")
    pyaedt info: Project...
    pyaedt info: Added design 'HFSSDesign1' of type HFSS.

    Launch AEDT 2021 R1 in graphical mode and initialize HFSS.

    >>> desktop = Desktop("2021.2")
    pyaedt info: pyaedt v...
    pyaedt info: Python version ...
    >>> hfss = pyaedt.Hfss(designname="HFSSDesign1")
    pyaedt info: No project is defined. Project...
    """

    def __init__(
        self,
        specified_version=None,
        non_graphical=False,
        new_desktop_session=True,
        close_on_exit=True,
        student_version=False,
    ):
        """Initialize desktop."""
        self._main = sys.modules["__main__"]
        self._main.interpreter = _com
        self.release_on_exit = close_on_exit
        self.close_on_exit = close_on_exit
        self._main.pyaedt_version = pyaedtversion
        self._main.interpreter_ver = _pythonver
        if is_ironpython:
            self._main.isoutsideDesktop = False
        else:
            self._main.isoutsideDesktop = True
        self.release_on_exit = True
        self.logfile = None
        if "oDesktop" in dir():
            self.release_on_exit = False
            self._main.oDesktop = oDesktop
        elif "oDesktop" in dir(self._main) and self._main.oDesktop is not None:
            self.release_on_exit = False
        else:
            if "oDesktop" in dir(self._main):
                del self._main.oDesktop
            version_student, version_key, version = self._set_version(specified_version, student_version)
            if _com == "ironpython":
                print("Launching PyAEDT outside Electronics Desktop with IronPython")
                self._init_ironpython(non_graphical, new_desktop_session, version)
            elif _com == "pythonnet_v3":
                print("Launching PyAEDT outside Electronics Desktop with CPython and Pythonnet")
                self._init_cpython(non_graphical, new_desktop_session, version, student_version, version_key)
            else:
                oAnsoftApp = win32com.client.Dispatch(version)
                self._main.oDesktop = oAnsoftApp.GetAppDesktop()
                self._main.isoutsideDesktop = True
        self._set_logger_file()
        self._init_desktop()
        self._logger.info("pyaedt v%s", self._main.pyaedt_version)
        self._logger.info("Python version %s", sys.version)
        self.odesktop = self._main.oDesktop
        if _com == "ironpython":
            sys.path.append(
                os.path.join(self._main.sDesktopinstallDirectory, "common", "commonfiles", "IronPython", "DLLs")
            )

    def __enter__(self):
        return self

    def __exit__(self, ex_type, ex_value, ex_traceback):
        # Write the trace stack to the log file if an exception occurred in the main script.
        if ex_type:
            err = self._exception(ex_value, ex_traceback)
        if self.close_on_exit:
            self.release_desktop(close_projects=self.close_on_exit, close_on_exit=self.close_on_exit)

    @property
    def install_path(self):
        """Installation path for AEDT."""
        version_key = self._main.AEDTVersion
        root = self._version_ids[version_key]
        return os.environ[root]

    @property
    def version_keys(self):
        """Version keys for AEDT."""

        self._version_keys = []
        self._version_ids = {}
        version_list = list_installed_ansysem()
        for version_env_var in version_list:
            if "ANSYSEMSV_ROOT" in version_env_var:
                current_version_id = version_env_var.replace("ANSYSEMSV_ROOT", "")
                student = True
            else:
                current_version_id = version_env_var.replace("ANSYSEM_ROOT", "")
                student = False
            try:
                version = int(current_version_id[0:2])
                release = int(current_version_id[2])
                if version < 20:
                    if release < 3:
                        version -= 1
                    else:
                        release -= 2
                if student:
                    v_key = "20{0}.{1}SV".format(version, release)
                    self._version_keys.append(v_key)
                    self._version_ids[v_key] = version_env_var
                else:
                    v_key = "20{0}.{1}".format(version, release)
                    self._version_keys.append(v_key)
                    self._version_ids[v_key] = version_env_var
            except:
                pass
        return self._version_keys

    @property
    def current_version(self):
        """Current version of AEDT."""
        return self.version_keys[0]

    @property
    def current_version_student(self):
        """Current student version of AEDT."""
        for version_key in self.version_keys:
            if "SV" in version_key:
                return version_key
        return None

    def _init_desktop(self):
        self._main.AEDTVersion = self._main.oDesktop.GetVersion()[0:6]
        self._main.oDesktop.RestoreWindow()
        self._main.oMessenger = AEDTMessageManager()
        self._logger = aedt_logger.AedtLogger(self._main.oMessenger, filename=self.logfile, level=logging.DEBUG)
        self._logger.info("Logger Started on %s", self.logfile)
        self._main.aedt_logger = self._logger
        self._main.sDesktopinstallDirectory = self._main.oDesktop.GetExeDir()
        self._main.pyaedt_initialized = True

    def _set_version(self, specified_version, student_version):
        version_student = False
        if specified_version:
            if float(specified_version) < 2021:
                if float(specified_version) < 2019:
                    raise ValueError("PyAEDT supports AEDT versions 2021 R1 and newers.")
                else:
                    warnings.warn(
                        """PyAEDT have limited capabilities when used with an AEDT version older than 2021 R1.
                        PyAEDT officially supports AEDT versions 2021 R1 and newers."""
                    )
            if student_version:
                specified_version += "SV"
                version_student = True
            assert specified_version in self.version_keys, "Specified version {} not known.".format(specified_version)
            version_key = specified_version
        else:
            if student_version and self.current_version_student:
                version_key = self.current_version_student
                version_student = True
            else:
                version_key = self.current_version
                version_student = False
        if student_version and version_student:
            version = "Ansoft.ElectronicsDesktop." + version_key[:-2]
        else:
            version = "Ansoft.ElectronicsDesktop." + version_key
        self._main.sDesktopinstallDirectory = os.getenv(self._version_ids[version_key])
        return version_student, version_key, version

    def _init_ironpython(self, non_graphical, new_aedt_session, version):
        base_path = self._main.sDesktopinstallDirectory
        sys.path.append(base_path)
        sys.path.append(os.path.join(base_path, "PythonFiles", "DesktopPlugin"))
        clr.AddReference("Ansys.Ansoft.CoreCOMScripting")
        AnsoftCOMUtil = __import__("Ansys.Ansoft.CoreCOMScripting")
        self.COMUtil = AnsoftCOMUtil.Ansoft.CoreCOMScripting.Util.COMUtil
        self._main.COMUtil = self.COMUtil
        StandalonePyScriptWrapper = AnsoftCOMUtil.Ansoft.CoreCOMScripting.COM.StandalonePyScriptWrapper
        if non_graphical or new_aedt_session:
            # forcing new thread to start in non-graphical
            oAnsoftApp = StandalonePyScriptWrapper.CreateObjectNew(non_graphical)
        else:
            oAnsoftApp = StandalonePyScriptWrapper.CreateObject(version)
        if non_graphical:
            os.environ["PYAEDT_DESKTOP_LOGS"] = "False"
        self._main.oDesktop = oAnsoftApp.GetAppDesktop()
        self._main.isoutsideDesktop = True
        sys.path.append(os.path.join(base_path, "common", "commonfiles", "IronPython", "DLLs"))

        return True

    def _get_tasks_list_windows(self, student_version):
        processID2 = []
        username = getpass.getuser()
        if student_version:
            process = "ansysedtsv.exe"
        else:
            process = "ansysedt.exe"

        p = subprocess.Popen('tasklist /FI "IMAGENAME eq {}" /v'.format(process), stdout=subprocess.PIPE)
        result = p.communicate()
        output = result[0].decode(encoding="utf-8", errors="ignore").split(os.linesep)

        pattern = r"(?i)^(?:{})\s+?(\d+)\s+.+[\s|\\](?:{})\s+".format(process, username)
        for l in output:
            m = re.search(pattern, l)
            if m:
                processID2.append(m.group(1))
        return processID2

    def _run_student(self):

        DETACHED_PROCESS = 0x00000008
        pid = subprocess.Popen(
            [os.path.join(self._main.sDesktopinstallDirectory, "ansysedtsv.exe")], creationflags=DETACHED_PROCESS
        ).pid
        time.sleep(5)

    def _dispatch_win32(self, version):
        o_ansoft_app = win32com.client.Dispatch(version)
        self._main.oDesktop = o_ansoft_app.GetAppDesktop()
        self._main.isoutsideDesktop = True

    def _init_cpython(self, non_graphical, new_aedt_session, version, student_version, version_key):
        base_path = self._main.sDesktopinstallDirectory
        sys.path.append(base_path)
        sys.path.append(os.path.join(base_path, "PythonFiles", "DesktopPlugin"))
        launch_msg = "Launching AEDT installation {}".format(base_path)
        print(launch_msg)
        print("===================================================================================")
        clr.AddReference("Ansys.Ansoft.CoreCOMScripting")
        AnsoftCOMUtil = __import__("Ansys.Ansoft.CoreCOMScripting")
        self.COMUtil = AnsoftCOMUtil.Ansoft.CoreCOMScripting.Util.COMUtil
        self._main.COMUtil = self.COMUtil
        StandalonePyScriptWrapper = AnsoftCOMUtil.Ansoft.CoreCOMScripting.COM.StandalonePyScriptWrapper
        print("pyaedt info: Launching AEDT with module Pythonnet.")
        processID = []
        if IsWindows:
            processID = self._get_tasks_list_windows(student_version)
        if student_version and not processID:
            self._run_student()
        elif non_graphical or new_aedt_session or not processID:
            # Force new object if no non-graphical instance is running or if there is not an already existing process.
            StandalonePyScriptWrapper.CreateObjectNew(non_graphical)
        else:
            StandalonePyScriptWrapper.CreateObject(version)
        if non_graphical:
            os.environ["PYAEDT_DESKTOP_LOGS"] = "False"
        processID2 = []
        if IsWindows:
            processID2 = self._get_tasks_list_windows(student_version)
        proc = [i for i in processID2 if i not in processID]
        if not proc:
            proc = processID2
        if proc == processID2 and len(processID2) > 1:
            self._dispatch_win32(version)
        elif version_key >= "2021.2":
            if student_version:
                print("pyaedt info: {} Student version started with process ID {}.".format(version, proc[0]))
            else:
                print("pyaedt info: {} Started with process ID {}.".format(version, proc[0]))
            context = pythoncom.CreateBindCtx(0)
            running_coms = pythoncom.GetRunningObjectTable()
            monikiers = running_coms.EnumRunning()
            for monikier in monikiers:
                m = re.search(version[10:] + r"\.\d:" + str(proc[0]), monikier.GetDisplayName(context, monikier))
                if m:
                    obj = running_coms.GetObject(monikier)
                    self._main.isoutsideDesktop = True
                    self._main.oDesktop = win32com.client.Dispatch(obj.QueryInterface(pythoncom.IID_IDispatch))
                    break
        else:
            warnings.warn(
                "PyAEDT is not supported in AEDT versions older than 2021.2. Trying to launch it with PyWin32."
            )
            self._dispatch_win32(version)

    def _set_logger_file(self):
        # Set up the log file in the AEDT project directory
        if "oDesktop" in dir(self._main):
            project_dir = self._main.oDesktop.GetProjectDirectory()
        else:
            project_dir = tempfile.gettempdir()
        log_file = os.path.join(project_dir, "pyaedt{}.log".format(datetime.datetime.now().strftime("%Y%m%d_%H%M%S")))
        if pyaedt.LOG:
            if os.path.exists(pyaedt.LOG) and os.path.isdir(pyaedt.LOG):
                log_file = os.path.join(
                    pyaedt.LOG, "pyaedt{}.log".format(datetime.datetime.now().strftime("%Y%m%d_%H%M%S"))
                )
            elif os.path.exists(os.path.dirname(pyaedt.LOG)):
                log_file = pyaedt.LOG
        else:
            pyaedt.LOG = log_file
        self.logfile = os.path.join(project_dir, log_file)

        return True

    @property
    def messenger(self):
        """Messenger manager for AEDT Log."""
        return self._main.oMessenger

    @property
    def logger(self):
        """Logger."""
        return self._logger

    @aedt_exception_handler
    def project_list(self):
        """Project list.

        Returns
        -------
        list
            List of projects.

        """
        return list(self.odesktop.GetProjectList())

    @aedt_exception_handler
    def analyze_all(self, project=None, design=None):
        """Analyze all setup in a given project.

        Parameters
        ----------
        project : str
            Project name. If None, the active project will be taken.
        design : str
            Design name. If None, all the design in active project will be solved.

        Returns
        -------
        bool
            ``True`` when simulation is finished.
        """
        if not project:
            oproject = self.odesktop.GetActiveProject()
        else:
            oproject = self.odesktop.SetActiveProject(project)
        if oproject:
            if not design:
                oproject.AnalyzeAll()
            else:
                odesign = oproject.SetActiveDesign(design)
                if odesign:
                    odesign.AnalyzeAll()
        return True

    @aedt_exception_handler
    def clear_messages(self):
        """Clear all desktop messages.

        Returns
        -------
        bool
            ``True`` if succeeded.
        """
        self._desktop.ClearMessages("", "", 3)
        return True

    @aedt_exception_handler
    def save_project(self, project_name=None, project_path=None):
        """Save project. if Path is provided, save as is used.

        Parameters
        ----------
        project_name : str
            Project name. If None, the active project will be taken.
        project_path : str
            Full path to the aedt file name

        Returns
        -------
        bool
            ``True`` if succeeded.
        """
        if not project_name:
            oproject = self.odesktop.GetActiveProject()
        else:
            oproject = self.odesktop.SetActiveProject(project_name)
        if project_path:
            oproject.SaveAs(project_path, True)
        else:
            oproject.Save()
        return True

    @aedt_exception_handler
    def copy_design(self, project_name=None, design_name=None, target_project=None):
        """Copy a design. Design can be pasted in existing project or new one.

        Parameters
        ----------
        project_name :str
            Project name.
        design_name : str
            Design name.
        target_project : str, optional
            Target Project.

        Returns
        -------
        bool
        """
        if not project_name:
            oproject = self.odesktop.GetActiveProject()
        else:
            oproject = self.odesktop.SetActiveProject(project_name)
        if oproject:
            if not design_name:
                odesign = oproject.GetActiveDesign()
            else:
                odesign = oproject.SetActiveDesign(design_name)
            if odesign:
                oproject.CopyDesign(design_name)
                if not target_project:
                    oproject.Paste()
                    return True
                else:
                    oproject_target = self.odesktop.SetActiveProject(target_project)
                    if not oproject_target:
                        oproject_target = self.odesktop.NewProject(target_project)
                        oproject_target.Paste()
                        return True
        return False

    @aedt_exception_handler
    def project_path(self, project_name=None):
        """Project path.

        Parameters
        ----------
        project_name : str
            Project name. If None, the active project will be taken.

        Returns
        -------
        str
            Path to the project file.

        """
        if not project_name:
            oproject = self.odesktop.GetActiveProject()
        else:
            oproject = self.odesktop.SetActiveProject(project_name)
        if oproject:
            return os.path.normpath(oproject.GetPath())
        return None

    @aedt_exception_handler
    def design_list(self, project=None):
        """Design list.

        Parameters
        ----------
        project : str, optional
            Project name.

        Returns
        -------
        str
            List of the designs.
        """

        updateddeslist = []
        if not project:
            oproject = self.odesktop.GetActiveProject()
        else:
            oproject = self.odesktop.SetActiveProject(project)
        if oproject:
            deslist = list(oproject.GetTopDesignList())
            for el in deslist:
                m = re.search(r"[^;]+$", el)
                updateddeslist.append(m.group(0))
        return updateddeslist

    @aedt_exception_handler
    def design_type(self, project_name=None, design_name=None):
        """Design list.

        Parameters
        ----------
        project_name : str, optional
            Project name.
        design_name : str, optional
            Design name.
        Returns
        -------
        str
            Design Type.
        """
        if not project_name:
            oproject = self.odesktop.GetActiveProject()
        else:
            oproject = self.odesktop.SetActiveProject(project_name)
        if not oproject:
            return ""
        if not design_name:
            odesign = oproject.GetActiveDesign()
        else:
            odesign = oproject.SetActiveDesign(design_name)
        if odesign:
            return odesign.GetDesignType()
        return ""

    @property
    def personallib(self):
        """PersonalLib directory.

        Returns
        -------
        str
            Full absolute path for the ``PersonalLib`` directory.

        """
        return os.path.normpath(self.odesktop.GetPersonalLibDirectory())

    @property
    def userlib(self):
        """UserLib directory.

        Returns
        -------
        str
            Full absolute path for the ``UserLib`` directory.

        """
        return os.path.normpath(self.odesktop.GetUserLibDirectory())

    @property
    def syslib(self):
        """SysLib directory.

        Returns
        -------
        str
            Full absolute path for the ``SysLib`` directory.

        """
        return os.path.normpath(self.odesktop.GetLibraryDirectory())

    @property
    def aedt_version_id(self):
        """AEDT version.

        Returns
        -------
        str
            Version of AEDT.

        """
        version = self.odesktop.GetVersion().split(".")
        v = ".".join([version[0], version[1]])
        return v

    @property
    def src_dir(self):
        """Source directory for Python.

        Returns
        -------
        str
            Full absolute path for the ``python`` directory.

        """
        return os.path.dirname(os.path.realpath(__file__))

    @property
    def pyaedt_dir(self):
        """PyAEDT directory.

        Returns
        -------
        str
           Full absolute path for the ``pyaedt`` directory.

        """
        return os.path.realpath(os.path.join(self.src_dir, ".."))

    def _exception(self, ex_value, tb_data):
        """Write the trace stack to the desktop when a Python error occurs.

        Parameters
        ----------
        ex_value : str
            Type of the exception.
        tb_data : str
            Traceback data.

        Returns
        -------
        str
            Type of the exception.

        """
        tb_trace = traceback.format_tb(tb_data)
        tblist = tb_trace[0].split("\n")
        self.logger.error(str(ex_value), "Global")
        for el in tblist:
            self.logger.error(el, "Global")

        return str(ex_value)

    def release_desktop(self, close_projects=True, close_on_exit=True):
        """Release AEDT.

        Parameters
        ----------
        close_projects : bool, optional
            Whether to close the AEDT projects opened in the session.
            The default is ``True``.
        close_on_exit : bool, optional
            Whether to close the active AEDT session on exiting AEDT.
            The default is ``True``.

        Returns
        -------
        bool
            ``True`` when successful, ``False`` when failed.

        Examples
        --------
        >>> import pyaedt
        >>> desktop = pyaedt.Desktop("2021.2")
        pyaedt info: pyaedt v...
        pyaedt info: Python version ...
        >>> desktop.release_desktop(close_projects=False, close_on_exit=False) # doctest: +SKIP

        """
        result = release_desktop(close_projects, close_on_exit)
        props = [a for a in dir(self) if not a.startswith("__")]
        for a in props:
            self.__dict__.pop(a, None)
        gc.collect()
        return result

    def force_close_desktop(self):
        """Forcibly close all AEDT projects and shut down AEDT.

        .. deprecated:: 0.4.0
           Use :func:`desktop.close_desktop` instead.

        """

        warnings.warn(
            "`force_close_desktop` is deprecated. Use `close_desktop` instead.",
            DeprecationWarning,
        )

        force_close_desktop()

    def close_desktop(self):
        """Close all AEDT projects and shut down AEDT.

        Returns
        -------
        bool
            ``True`` when successful, ``False`` when failed.

        Examples
        --------
        >>> import pyaedt
        >>> desktop = pyaedt.Desktop("2021.2")
        pyaedt info: pyaedt v...
        pyaedt info: Python version ...
        >>> desktop.close_desktop() # doctest: +SKIP

        """
        return self.release_desktop(close_projects=True, close_on_exit=True)

    def enable_autosave(self):
        """Enable the auto save option.

        Examples
        --------
        >>> import pyaedt
        >>> desktop = pyaedt.Desktop("2021.2")
        pyaedt info: pyaedt v...
        pyaedt info: Python version ...
        >>> desktop.enable_autosave()

        """
        self._main.oDesktop.EnableAutoSave(True)

    def disable_autosave(self):
        """Disable the auto save option.

        Examples
        --------
        >>> import pyaedt
        >>> desktop = pyaedt.Desktop("2021.2")
        pyaedt info: pyaedt v...
        pyaedt info: Python version ...
        >>> desktop.disable_autosave()

        """
        self._main.oDesktop.EnableAutoSave(False)

    def change_license_type(self, license_type="Pool"):
        """Change the License Type between ``Pack`` and ``Pool``.

        .. note::
           The command returns ``True`` even if the Key is wrong due to API limitation.

        Parameters
        ----------
        license_type : str, optional
            Set license type.  Must be either ``"Pack"`` or ``"Pool"``.

        Returns
        -------
        bool
           ``True`` when successful, ``False`` when failed.
        """
        try:
            self._main.oDesktop.SetRegistryString("Desktop/Settings/ProjectOptions/HPCLicenseType", license_type)
            return True
        except:
            return False

    def change_registry_key(self, key_full_name, key_value):
        """Change a specific registry key to new value.

        Parameters
        ----------
        key_full_name : str
            Desktop Registry Key full name.
        key_value : str, int
            Desktop Registry Key value.
        Returns
        -------
        bool
        """
        if isinstance(key_value, str):
            try:
                self._main.oDesktop.SetRegistryString(key_full_name, key_value)
                self.logger.info("Key %s correctly changed.", key_full_name)
                return True
            except:
                self.logger.warning("Error setting up Key %s.", key_full_name)
                return False
        elif isinstance(key_value, int):
            try:
                self._main.oDesktop.SetRegistryInt(key_full_name, key_value)
                self.logger.info("Key %s correctly changed.", key_full_name)
                return True
            except:
                self.logger.warning("Error setting up Key %s.", key_full_name)
                return False
        else:
            self.logger.warning("Key Value must be an int or str.")
            return False

    def change_active_dso_config_name(self, product_name="HFSS", config_name="Local"):
        """Change a specific registry key to new value.

        Parameters
        ----------
        product_name : str
            Name of the tool to which apply the active Configuration.
        config_name : str
            Name of configuration to apply.
        Returns
        -------
        bool
        """
        try:
            self.change_registry_key("Desktop/ActiveDSOConfigurations/{}".format(product_name), config_name)
            self.logger.info("Configuration Changed correctly to %s for %s.", config_name, product_name)
            return True
        except:
            self.logger.warning("Error Setting Up Configuration %s for %s.", config_name, product_name)
            return False

    def change_registry_from_file(self, registry_file, make_active=True):
        """Apply desktop Registry settings from acf file. A way to get an editable ACF file is to export a
        configuration from Desktop UI, edit and reuse it.

        Parameters
        ----------
        registry_file : str
            Full path to acf file.
        make_active : bool, optional
            Set imported Configuration as active.

        Returns
        -------
        bool
        """
        try:
            self._main.oDesktop.SetRegistryFromFile(registry_file)
            if make_active:
                with open(registry_file, "r") as f:
                    for line in f:
                        stripped_line = line.strip()
                        if "ConfigName" in stripped_line:
                            config_name = stripped_line.split("=")
                        elif "DesignType" in stripped_line:
                            design_type = stripped_line.split("=")
                            break
                    if design_type and config_name:
                        self.change_registry_key(design_type[1], config_name[1])
            return True
        except:
            return False


def get_version_env_variable(version_id):
    """Retrieve the environment variable for the AEDT version.

    Parameters
    ----------
    version_id : str
        Full AEDT version number, such as ``"2021.2"``.

    Returns
    -------
    str
        Environment variable for the version.

    Examples
    --------
    >>> from pyaedt import desktop
    >>> desktop.get_version_env_variable("2021.2")
    'ANSYSEM_ROOT212'

    """
    version_env_var = "ANSYSEM_ROOT"
    values = version_id.split(".")
    version = int(values[0][2:])
    release = int(values[1])
    if version < 20:
        if release < 3:
            version += 1
        else:
            release += 2
    version_env_var += str(version) + str(release)
    return version_env_var<|MERGE_RESOLUTION|>--- conflicted
+++ resolved
@@ -32,13 +32,8 @@
 from pyaedt.misc import list_installed_ansysem
 from pyaedt import aedt_exception_handler
 from pyaedt.generic.general_methods import is_ironpython, _pythonver, inside_desktop
-<<<<<<< HEAD
 import pyaedt
-from pyaedt import aedt_logger
-=======
-
 from pyaedt import aedt_logger, __version__
->>>>>>> d343aff2
 
 pathname = os.path.dirname(__file__)
 
