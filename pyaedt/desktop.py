"""
This module contains the ``Desktop`` class.
This module is used to initialize AEDT and the message manager for managing AEDT.
You can initialize this module before launching an app or
have the app automatically initialize it to the latest installed AEDT version.
"""

from __future__ import absolute_import  # noreorder

import datetime
import gc
import logging
import os
import pkgutil
import re
import shutil
import socket
import sys
import tempfile
import threading
import time
import traceback
import warnings

from pyaedt import is_ironpython
from pyaedt import is_linux
from pyaedt import is_windows
from pyaedt.aedt_logger import pyaedt_logger
from pyaedt.generic.general_methods import generate_unique_name

if is_linux:
    os.environ["ANS_NODEPCHECK"] = str(1)

if is_linux and is_ironpython:
    import subprocessdotnet as subprocess
else:
    import subprocess

from pyaedt import __version__
from pyaedt import pyaedt_function_handler
from pyaedt import settings
from pyaedt.generic.desktop_sessions import _desktop_sessions
from pyaedt.generic.general_methods import active_sessions
from pyaedt.generic.general_methods import com_active_sessions
from pyaedt.generic.general_methods import grpc_active_sessions
from pyaedt.generic.general_methods import inside_desktop
from pyaedt.generic.general_methods import is_ironpython
from pyaedt.generic.general_methods import open_file
from pyaedt.misc import current_student_version
from pyaedt.misc import current_version
from pyaedt.misc import installed_versions

pathname = os.path.dirname(__file__)

pyaedtversion = __version__

modules = [tup[1] for tup in pkgutil.iter_modules()]


@pyaedt_function_handler()
def launch_aedt(full_path, non_graphical, port, student_version, first_run=True):
    """Launch AEDT in gRPC mode."""

    def launch_desktop_on_port():
        command = [full_path, "-grpcsrv", str(port)]
        if non_graphical:
            command.append("-ng")
        my_env = os.environ.copy()
        for env, val in settings.aedt_environment_variables.items():
            my_env[env] = val
        if is_linux:  # pragma: no cover
            command.append("&")
            with subprocess.Popen(command, env=my_env, stdout=subprocess.DEVNULL, stderr=subprocess.DEVNULL) as p:
                p.wait()
        else:
            with subprocess.Popen(
                " ".join(command), env=my_env, stdout=subprocess.DEVNULL, stderr=subprocess.DEVNULL
            ) as p:
                p.wait()

    _aedt_process_thread = threading.Thread(target=launch_desktop_on_port)
    _aedt_process_thread.daemon = True
    _aedt_process_thread.start()
    timeout = settings.desktop_launch_timeout
    k = 0
    while not _check_grpc_port(port):
        if k > timeout:  # pragma: no cover
            active_s = active_sessions(student_version=student_version)
            for pid in active_s:
                if port == active_s[pid]:
                    try:
                        os.kill(pid, 9)
                    except (OSError, PermissionError):
                        pass
            if first_run:
                port = _find_free_port()
                return launch_aedt(full_path, non_graphical, port, student_version, first_run=False)
            return False, _find_free_port()
        time.sleep(1)
        k += 1
    return True, port


def launch_aedt_in_lsf(non_graphical, port):  # pragma: no cover
    """Launch AEDT in LSF in GRPC mode."""
    if settings.lsf_queue:
        command = [
            "bsub",
            "-n",
            str(settings.lsf_num_cores),
            "-R",
            '"rusage[mem={}]"'.format(settings.lsf_ram),
            "-queue {}".format(settings.lsf_queue),
            "-Is",
            settings.lsf_aedt_command,
            "-grpcsrv",
            str(port),
        ]
    else:
        command = [
            "bsub",
            "-n",
            str(settings.lsf_num_cores),
            "-R",
            '"rusage[mem={}]"'.format(settings.lsf_ram),
            "-Is",
            settings.lsf_aedt_command,
            "-grpcsrv",
            str(port),
        ]
    if non_graphical:
        command.append("-ng")
    print(command)
    p = subprocess.Popen(command, stdout=subprocess.DEVNULL, stderr=subprocess.DEVNULL)
    timeout = settings.lsf_timeout
    i = 0
    while i < timeout:
        err = p.stderr.readline().strip().decode("utf-8", "replace")
        m = re.search(r"<<Starting on (.+?)>>", err)
        if m:
            aedt_startup_timeout = 120
            k = 0
            while not _check_grpc_port(port, machine_name=m.group(1)):
                if k > aedt_startup_timeout:
                    return False, err
                time.sleep(1)
                k += 1
            return True, m.group(1)
        i += 1
        time.sleep(1)
    return False, err


def _check_grpc_port(port, machine_name=""):
    s = socket.socket()
    try:
        if not machine_name:
            machine_name = "127.0.0.1"
        s.connect((machine_name, port))
    except socket.error:
        success = False
    else:
        success = True
    finally:
        s.close()
    return success


def _find_free_port():
    from contextlib import closing

    with closing(socket.socket(socket.AF_INET, socket.SOCK_STREAM)) as s:
        s.bind(("127.0.0.1", 0))
        s.setsockopt(socket.SOL_SOCKET, socket.SO_REUSEADDR, 1)
        return s.getsockname()[1]


def exception_to_desktop(ex_value, tb_data):  # pragma: no cover
    """Writes the trace stack to AEDT when a Python error occurs.

    The message is added to the AEDT global logger and to the log file (if present).

    Parameters
    ----------
    ex_value : str
        Type of the exception.
    tb_data : str
        Traceback data.

    """
    tb_trace = traceback.format_tb(tb_data)
    tblist = tb_trace[0].split("\n")
    pyaedt_logger.error(str(ex_value))
    for el in tblist:
        pyaedt_logger.error(el)


def _delete_objects():
    settings._aedt_version = None
    settings.remote_api = False
    module = sys.modules["__main__"]
    try:
        del module.COMUtil
    except AttributeError:
        pass
    pyaedt_logger.remove_all_project_file_logger()
    try:
        del module.oDesktop
    except AttributeError:
        pass
    try:
        del module.pyaedt_initialized
    except AttributeError:
        pass
    try:
        del module.oAnsoftApplication
    except AttributeError:
        pass
    try:
        del module.desktop
    except AttributeError:
        pass
    try:
        del module.sDesktopinstallDirectory
    except AttributeError:
        pass
    try:
        del module.isoutsideDesktop
    except AttributeError:
        pass
    try:
        del module.AEDTVersion
    except AttributeError:
        pass
    try:
        del sys.modules["glob"]
    except:
        pass
    gc.collect()


@pyaedt_function_handler()
def _close_aedt_application(close_desktop, pid, is_grpc_api):
    """Release the AEDT API.

    Parameters
    ----------
    close_desktop : bool
        Whether to close the active AEDT session.
    pid : int
        Process ID of the desktop app that is being closed.
    is_grpc_api : bool
        Whether the active AEDT session is gRPC or COM.

    Returns
    -------
    bool
        ``True`` when successful, ``False`` when failed.

    """
    _main = sys.modules["__main__"]
    if settings.remote_rpc_session or (settings.aedt_version >= "2022.2" and is_grpc_api and not is_ironpython):
        if close_desktop:
            try:
                _main.oDesktop.QuitApplication()
            except:  # pragma: no cover
                warnings.warn("Something went wrong closing AEDT. Exception in `_main.oDesktop.QuitApplication()`.")
                pass
            try:
                _main.oDesktop.QuitApplication()
            except:  # pragma: no cover
                pass
        else:
            try:
                import pyaedt.generic.grpc_plugin as StandalonePyScriptWrapper

                StandalonePyScriptWrapper.Release()
            except:  # pragma: no cover
                warnings.warn(
                    "Something went wrong releasing AEDT. Exception in `StandalonePyScriptWrapper.Release()`."
                )
                pass
    elif not inside_desktop:
        if close_desktop:
            try:
                os.kill(pid, 9)
            except:  # pragma: no cover
                warnings.warn("Something went wrong closing AEDT. Exception in `os.kill(pid, 9)`.")
                return False
        else:
            try:
                scopeID = 0
                while scopeID <= 5:
                    _main.COMUtil.ReleaseCOMObjectScope(_main.COMUtil.PInvokeProxyAPI, scopeID)
                    scopeID += 1
            except:
                logging.warning(
                    "Something went wrong releasing AEDT. Exception in `_main.COMUtil.ReleaseCOMObjectScope`."
                )
                pass
    if not settings.remote_rpc_session and not is_ironpython and close_desktop:
        timeout = 10
        while pid in active_sessions():
            time.sleep(1)
            timeout -= 1
            if timeout == 0:
                try:
                    os.kill(pid, 9)
                except:  # pragma: no cover
                    warnings.warn("Something went wrong closing AEDT. Exception in `os.kill(pid, 9)` after timeout.")
                    return False
                break
    return True


def run_process(command, bufsize=None):
    """Run a process with a subprocess.

    Parameters
    ----------
    command : str
        Command to execute.
    bufsize : int, optional
        Buffer size. The default is ``None``.

    """
    if bufsize:
        return subprocess.call(command, bufsize=bufsize)
    else:
        return subprocess.call(command)


def get_version_env_variable(version_id):
    """Get the environment variable for the AEDT version.

    Parameters
    ----------
    version_id : str
        Full AEDT version number. For example, ``"2021.2"``.

    Returns
    -------
    str
        Environment variable for the version.

    Examples
    --------
    >>> from pyaedt import desktop
    >>> desktop.get_version_env_variable("2021.2")
    'ANSYSEM_ROOT212'

    """
    version_env_var = "ANSYSEM_ROOT"
    values = version_id.split(".")
    version = int(values[0][2:])
    release = int(values[1])
    if version < 20:
        if release < 3:
            version += 1
        else:
            release += 2
    version_env_var += str(version) + str(release)
    return version_env_var


def is_student_version(oDesktop):
    edt_root = os.path.normpath(oDesktop.GetExeDir())
    if is_windows and os.path.isdir(edt_root):
        if any("ansysedtsv" in fn.lower() for fn in os.listdir(edt_root)):
            return True
    return False


def _init_desktop_from_design(*args, **kwargs):
    """Distinguishes if the ``Desktop`` class is initialized internally from the ``Design``
    class or directly from the user. For example, ``desktop=Desktop()``)."""
    Desktop._invoked_from_design = True
    return Desktop(*args, **kwargs)


class Desktop(object):
    """Provides the Ansys Electronics Desktop (AEDT) interface.

    Parameters
    ----------
    specified_version : str, optional
        Version of AEDT to use. The default is ``None``, in which case the
        active setup or latest installed version is used.
    non_graphical : bool, optional
        Whether to launch AEDT in non-graphical mode. The default
        is ``False``, in which case AEDT is launched in graphical mode.
        This parameter is ignored when a script is launched within AEDT.
    new_desktop_session : bool, optional
        Whether to launch an instance of AEDT in a new thread, even if
        another instance of the ``specified_version`` is active on the machine.
        The default is ``True``.
    close_on_exit : bool, optional
        Whether to close AEDT on exit. The default is ``True``.
        This option is used only when Desktop is used in a context manager (``with`` statement).
        If Desktop is used outside a context manager, see the ``release_desktop`` arguments.
    student_version : bool, optional
        Whether to open the AEDT student version. The default is
        ``False``.
    machine : str, optional
        Machine name to connect the oDesktop session to. This parameter works only in 2022 R2
        and later. The remote server must be up and running with the command
        `"ansysedt.exe -grpcsrv portnum"`. If the machine is `"localhost"`, the server also
        starts if not present.
    port : int, optional
        Port number on which to start the oDesktop communication on the already existing server.
        This parameter is ignored when creating a new server. It works only in 2022 R2 and
        later. The remote server must be up and running with the command `"ansysedt.exe -grpcsrv portnum"`.
    aedt_process_id : int, optional
        Process ID for the instance of AEDT to point PyAEDT at. The default is
        ``None``. This parameter is only used when ``new_desktop_session = False``.

    Examples
    --------
    Launch AEDT 2021 R1 in non-graphical mode and initialize HFSS.

    >>> import pyaedt
    >>> desktop = pyaedt.Desktop(specified_version="2021.2", non_graphical=True)
    PyAEDT INFO: pyaedt v...
    PyAEDT INFO: Python version ...
    >>> hfss = pyaedt.Hfss(designname="HFSSDesign1")
    PyAEDT INFO: Project...
    PyAEDT INFO: Added design 'HFSSDesign1' of type HFSS.

    Launch AEDT 2021 R1 in graphical mode and initialize HFSS.

    >>> desktop = Desktop("2021.2")
    PyAEDT INFO: pyaedt v...
    PyAEDT INFO: Python version ...
    >>> hfss = pyaedt.Hfss(designname="HFSSDesign1")
    PyAEDT INFO: No project is defined. Project...
    """

    # _sessions = {}
    _invoked_from_design = False

    def __new__(cls, *args, **kwargs):
<<<<<<< HEAD
        specified_version = kwargs.get("specified_version") or None if not args else args[0]
        new_desktop_session = kwargs.get("new_desktop_session") or True if not args else args[2]
        student_version = kwargs.get("student_version") or False if not args else args[4]
        machine = kwargs.get("machine") or "" if not args else args[5]
        port = kwargs.get("port") or 0 if not args else args[6]
        aedt_process_id = kwargs.get("aedt_process_id") or None if not args else args[7]

        if len(_desktop_sessions.keys()) > 0:
            print("Returning found desktop!")
            cls._invoked_from_design = False
            return list(_desktop_sessions.values())[0]
=======
        # specified_version = kwargs.get("specified_version") or None if not args else args[0]
        # new_desktop_session = kwargs.get("new_desktop_session") or True if (not args or len(args)<3) else args[2]
        # student_version = kwargs.get("student_version") or False if (not args or len(args)<5) else args[4]
        # machine = kwargs.get("machine") or "" if (not args or len(args)<6) else args[5]
        # port = kwargs.get("port") or 0 if (not args or len(args)<7) else args[6]
        # aedt_process_id = kwargs.get("aedt_process_id") or None if (not args or len(args)<8) else args[7]

        if len(_desktop_sessions.keys()) > 0:
            sessions = list(_desktop_sessions.keys())
            try:
                process_id = _desktop_sessions[sessions[0]].odesktop.GetProcessID()
                print("Returning found desktop with PID {}!".format(process_id))
                cls._invoked_from_design = False
                return _desktop_sessions[sessions[0]]
            except:
                del _desktop_sessions[sessions[0]]
                print("Initializing new desktop!")
                return object.__new__(cls)
>>>>>>> 903fc0e4
        else:
            print("Initializing new desktop!")
            return object.__new__(cls)

    def __init__(
        self,
        specified_version=None,
        non_graphical=False,
        new_desktop_session=True,
        close_on_exit=True,
        student_version=False,
        machine="",
        port=0,
        aedt_process_id=None,
    ):
        if getattr(self, "_initialized", None) is not None and self._initialized:
            return
        else:
            self._initialized = True

        self._initialized_from_design = True if Desktop._invoked_from_design else False
        Desktop._invoked_from_design = False

        self._connected_designs = 0

        """Initialize desktop."""
        self.launched_by_pyaedt = False

        # Used in unit tests. The ``PYAEDT_NON_GRAPHICAL`` environment variable overrides
        # the ``non_graphical`` argument.
        if os.getenv("PYAEDT_NON_GRAPHICAL", None) is not None:
            non_graphical = os.getenv("PYAEDT_NON_GRAPHICAL", "false").lower() in ("true", "1", "t")
        # Used in Examples generation to force the desktop opening
        if os.getenv("PYAEDT_DOC_GENERATION", "False").lower() in ("true", "1", "t"):
            new_desktop_session = True
        # Used in toolkit scripts. The ``PYAEDT_SCRIPT_PROCESS_ID`` environment variable overrides
        # the ``aedt_process_id`` argument.
        if os.getenv("PYAEDT_SCRIPT_PROCESS_ID", None):
            aedt_process_id = int(os.getenv("PYAEDT_SCRIPT_PROCESS_ID"))
        # Used in toolkit scripts. The ``PYAEDT_SCRIPT_VERSION`` environment variable overrides
        # the ``specified_version`` argument.
        if os.getenv("PYAEDT_SCRIPT_VERSION", None):
            specified_version = str(os.getenv("PYAEDT_SCRIPT_VERSION"))

        self._main = sys.modules["__main__"]
        self.close_on_exit = close_on_exit
        self.machine = machine
        self.port = port
        self.non_graphical = non_graphical
        self.is_grpc_api = None

        self.logfile = None

        self._logger = pyaedt_logger
        if settings.enable_screen_logs:
            self._logger.enable_stdout_log()
        else:
            self._logger.disable_stdout_log()
        if settings.enable_file_logs:
            self._logger.enable_log_on_file()
        else:
            self._logger.disable_log_on_file()
        if settings.enable_desktop_logs and not non_graphical:
            self._logger.enable_desktop_log()
        else:
            self._logger.disable_desktop_log()
        if settings.enable_debug_logger:
            self._logger.info("Debug logger is enabled. PyAEDT methods will be logged.")
        else:
            self._logger.info("Debug logger is disabled. PyAEDT methods will not be logged.")

        student_version_flag, version_key, version = self._assert_version(specified_version, student_version)

        # start open AEDT decision tree
        # starting_mode can be one of these: "grpc", "com", "ironpython", "console_in", "console_out"
        if "oDesktop" in dir():  # pragma: no cover
            # we are inside the AEDT Ironpython console
            starting_mode = "console_in"
        elif "oDesktop" in dir(self._main) and self._main.oDesktop is not None:  # pragma: no cover
            # we are inside a python console outside AEDT (toolkit)
            starting_mode = "console_out"
        elif is_linux:
            starting_mode = "grpc"
        elif is_windows and "pythonnet" not in modules:
            starting_mode = "grpc"
        elif is_ironpython:
            starting_mode = "ironpython"
        elif aedt_process_id and not new_desktop_session and not is_ironpython:  # pragma: no cover
            # connecting to an existing session has the precedence over use_grpc_api user preference
            sessions = active_sessions(
                version=specified_version, student_version=student_version_flag, non_graphical=non_graphical
            )
            if aedt_process_id in sessions:
                if sessions[aedt_process_id] != -1:
                    self.port = sessions[aedt_process_id]
                    starting_mode = "grpc"
                else:
                    starting_mode = "com"
            else:
                raise ValueError(
                    "The version specified ({}) doesn't correspond to the pid specified ({})".format(
                        specified_version, aedt_process_id
                    )
                )
        elif float(version_key) < 2022.2:
            starting_mode = "com"
        elif float(version_key) == 2022.2:
            if self.machine and self.port:
                starting_mode = "grpc"  # if the machine and port is specified, user wants to use gRPC
            elif settings.use_grpc_api is None:
                starting_mode = "com"  # default if user doesn't specify use_grpc_api
            else:
                starting_mode = "grpc" if settings.use_grpc_api else "com"
        elif float(version_key) > 2022.2:
            if settings.use_grpc_api is None:
                starting_mode = "grpc"  # default if user doesn't specify use_grpc_api
            else:
                starting_mode = "grpc" if settings.use_grpc_api else "com"
        else:  # pragma: no cover
            # it should not arrive here, it means that there is a starting case not covered by the decision tree
            raise Exception("Unsupported AEDT starting mode")

        # Starting AEDT
        if "console" in starting_mode:
            # technically not a startup mode, we have just to load oDesktop
            self.close_on_exit = False
            try:
                self.non_graphical = oDesktop.GetIsNonGraphical()
            except:  # pragma: no cover
                self.non_graphical = non_graphical
            self.is_grpc_api = False
            settings.aedt_version = self._main.oDesktop.GetVersion()[0:6]
            if starting_mode == "console_in":
                self._main.oDesktop = oDesktop
        else:
            settings.aedt_version = version_key
            if "oDesktop" in dir(self._main):
                del self._main.oDesktop
            if starting_mode == "ironpython":
                self._logger.info("Launching PyAEDT outside AEDT with IronPython.")
                self._init_ironpython(non_graphical, new_desktop_session, version)
            elif starting_mode == "com":
                self._logger.info("Launching PyAEDT outside AEDT with CPython and PythonNET.")
                self._init_dotnet(
                    non_graphical,
                    new_desktop_session,
                    version,
                    student_version_flag,
                    version_key,
                    aedt_process_id,
                )
            elif starting_mode == "grpc":
                self._logger.info("Launching PyAEDT outside AEDT with gRPC plugin.")
                self._init_grpc(non_graphical, new_desktop_session, version, student_version_flag, version_key)

        self._set_logger_file()
        settings.enable_desktop_logs = not self.non_graphical
        self._init_desktop()
        self._logger.info("pyaedt v%s", self._main.pyaedt_version)
        if not settings.remote_api:
            self._logger.info("Python version %s", sys.version)
        self.odesktop = self._main.oDesktop

        current_pid = int(self.odesktop.GetProcessID())
        if aedt_process_id and not new_desktop_session and aedt_process_id != current_pid:
            raise Exception(
                "AEDT started a new session instead of connecting to the session with pid: {}".format(aedt_process_id)
            )
        self.aedt_process_id = current_pid

        current_is_student = is_student_version(self._main.oDesktop)
        if student_version ^ current_is_student:
            self._logger.warning(
                "AEDT started as {} version, but requested as {} version.".format(
                    "Student" if current_is_student else "Regular", "Student" if student_version else "Regular"
                )
            )
        self.student_version = current_is_student

        self.aedt_version_id = self._main.oDesktop.GetVersion()[0:6]

        self._logger.info("AEDT %s Build Date %s", self.odesktop.GetVersion(), self.odesktop.GetBuildDateTimeString())

        if is_ironpython:
            sys.path.append(
                os.path.join(self._main.sDesktopinstallDirectory, "common", "commonfiles", "IronPython", "DLLs")
            )

        # save the current desktop session in the database
        _desktop_sessions[self.aedt_process_id] = self

    def __enter__(self):
        return self

    def __exit__(self, ex_type, ex_value, ex_traceback):
        # Write the trace stack to the log file if an exception occurred in the main script.
        if ex_type:
            err = self._exception(ex_value, ex_traceback)
        if self.close_on_exit or not is_ironpython:
            self.release_desktop(close_projects=self.close_on_exit, close_on_exit=self.close_on_exit)

    @pyaedt_function_handler()
    def __getitem__(self, project_design_name):
        """Get the application interface object (Hfss, Icepak, Maxwell3D...) for a given project name and design name.

        Parameters
        ----------
        project_design_name : List
            Project and design name.

        Returns
        -------
        :class:Application interface
            Returns None if project and design name are not found.

        """
        from pyaedt import get_pyaedt_app

        if len(project_design_name) != 2:
            return None
        if isinstance(project_design_name[0], int) and project_design_name[0] < len(self.project_list()):
            projectname = self.project_list()[project_design_name[0]]
        elif isinstance(project_design_name[0], str) and project_design_name[0] in self.project_list():
            projectname = project_design_name[0]
        else:
            return None

        initial_oproject = self.odesktop.GetActiveProject()
        if initial_oproject.GetName() != projectname:
            self.odesktop.SetActiveProject(projectname)

        if isinstance(project_design_name[1], int) and project_design_name[1] < len(self.design_list()):
            designname = self.design_list()[project_design_name[1]]
        elif isinstance(project_design_name[1], str) and project_design_name[1] in self.design_list():
            designname = project_design_name[1]
        else:
            return None

        return get_pyaedt_app(projectname, designname)

    @property
    def install_path(self):
        """Installation path for AEDT."""
        version_key = self._main.AEDTVersion
        # root = self._version_ids[version_key]
        # return os.environ[root]
        return installed_versions()[version_key]

    @property
    def current_version(self):
        """Current AEDT version."""
        return current_version()

    @property
    def current_student_version(self):
        """Current AEDT student  version."""
        return current_student_version()

    @property
    def installed_versions(self):
        """Dictionary of AEDT versions installed on the system and their installation paths."""
        return installed_versions()

    def _init_desktop(self):
        # run it after the settings.non_graphical is set
        self._main.pyaedt_version = pyaedtversion
        self._main.AEDTVersion = self._main.oDesktop.GetVersion()[0:6]
        self._main.oDesktop.RestoreWindow()
        self._main.sDesktopinstallDirectory = self._main.oDesktop.GetExeDir()
        self._main.pyaedt_initialized = True

    def _assert_version(self, specified_version, student_version):
        # avoid evaluating the env variables multiple times
        self_current_version = self.current_version
        self_current_student_version = self.current_student_version

        if current_version == "":
            raise Exception("AEDT is not installed on your system. Install AEDT version 2022 R2 or higher.")
        if not specified_version:
            if student_version and self_current_student_version:
                specified_version = self_current_student_version
            elif student_version and self_current_version:
                specified_version = self_current_version
                student_version = False
                self.logger.warning("AEDT Student Version not found on the system. Using regular version.")
            else:
                specified_version = self_current_version
                if "SV" in specified_version:
                    student_version = True
                    self.logger.warning("Only AEDT Student Version found on the system. Using Student Version.")
        elif student_version:
            specified_version += "SV"

        if float(specified_version[0:6]) < 2019:
            raise ValueError("PyAEDT supports AEDT version 2021 R1 and later. Recommended version is 2022 R2 or later.")
        elif float(specified_version[0:6]) < 2022.2:
            warnings.warn(
                """PyAEDT has limited capabilities when used with an AEDT version earlier than 2022 R2.
                Update your AEDT installation to 2022 R2 or later."""
            )
        if not (specified_version in self.installed_versions):
            raise ValueError(
                "Specified version {}{} is not installed on your system".format(
                    specified_version[0:6], " Student Version" if student_version else ""
                )
            )

        version = "Ansoft.ElectronicsDesktop." + specified_version[0:6]
        self._main.sDesktopinstallDirectory = self.installed_versions[specified_version]
        return student_version, specified_version, version

    def _init_ironpython(self, non_graphical, new_aedt_session, version):
        from pyaedt.generic.clr_module import _clr

        base_path = self._main.sDesktopinstallDirectory
        sys.path.append(base_path)
        sys.path.append(os.path.join(base_path, "PythonFiles", "DesktopPlugin"))
        _clr.AddReference("Ansys.Ansoft.CoreCOMScripting")
        AnsoftCOMUtil = __import__("Ansys.Ansoft.CoreCOMScripting")
        self.COMUtil = AnsoftCOMUtil.Ansoft.CoreCOMScripting.Util.COMUtil
        self._main.COMUtil = self.COMUtil
        StandalonePyScriptWrapper = AnsoftCOMUtil.Ansoft.CoreCOMScripting.COM.StandalonePyScriptWrapper
        if non_graphical or new_aedt_session:
            # forcing new thread to start in non-graphical
            oAnsoftApp = StandalonePyScriptWrapper.CreateObjectNew(non_graphical)
        else:
            oAnsoftApp = StandalonePyScriptWrapper.CreateObject(version)
        self._main.oDesktop = oAnsoftApp.GetAppDesktop()
        self._main.isoutsideDesktop = True
        sys.path.append(os.path.join(base_path, "common", "commonfiles", "IronPython", "DLLs"))
        self.is_grpc_api = False

        return True

    def _run_student(self):
        DETACHED_PROCESS = 0x00000008
        pid = subprocess.Popen(
            [os.path.join(self._main.sDesktopinstallDirectory, "ansysedtsv.exe")], creationflags=DETACHED_PROCESS
        ).pid
        time.sleep(5)

    def _dispatch_win32(self, version):
        from pyaedt.generic.clr_module import win32_client

        o_ansoft_app = win32_client.Dispatch(version)
        self._main.oDesktop = o_ansoft_app.GetAppDesktop()
        self._main.isoutsideDesktop = True

    def _init_dotnet(
        self,
        non_graphical,
        new_aedt_session,
        version,
        student_version,
        version_key,
        aedt_process_id=None,
    ):  # pragma: no cover
        import pythoncom

        if is_linux:
            raise Exception(
                "PyAEDT supports COM initialization in Windows only. To use in Linux, upgrade to AEDT 2022 R2 or later."
            )
        base_path = self._main.sDesktopinstallDirectory
        sys.path.insert(0, base_path)
        sys.path.insert(0, os.path.join(base_path, "PythonFiles", "DesktopPlugin"))
        launch_msg = "AEDT installation Path {}.".format(base_path)
        self.logger.info(launch_msg)
        self.logger.info("Launching AEDT with COM plugin using PythonNET.")
        processID = []
        if is_windows:
            processID = com_active_sessions(version, student_version, non_graphical)
        if student_version and not processID:  # Opens an instance if processID is an empty list
            self._run_student()
        elif non_graphical or new_aedt_session or not processID:
            # Force new object if no non-graphical instance is running or if there is not an already existing process.
            self._initialize(non_graphical=non_graphical, new_session=True, is_grpc=False)
        else:
            self._initialize(new_session=False, is_grpc=False)
        processID2 = []
        if is_windows:
            processID2 = com_active_sessions(version, student_version, non_graphical)
        proc = [i for i in processID2 if i not in processID]  # Looking for the "new" process
        if (
            not proc and (not new_aedt_session) and aedt_process_id
        ):  # if it isn't a new aedt session and a process ID is given
            proc = [aedt_process_id]
        elif not proc:
            proc = processID2
        if proc == processID2 and len(processID2) > 1:
            self._dispatch_win32(version)
        elif version_key >= "2021.2":
            if student_version:
                self.logger.info("AEDT {} Student version started with process ID {}.".format(version_key, proc[0]))
            elif aedt_process_id:
                self.logger.info("Connecting to AEDT session with process ID {}.".format(proc[0]))
            else:
                self.logger.info("AEDT {} Started with process ID {}.".format(version_key, proc[0]))
            context = pythoncom.CreateBindCtx(0)
            running_coms = pythoncom.GetRunningObjectTable()
            monikiers = running_coms.EnumRunning()
            for monikier in monikiers:
                m = re.search(version[10:] + r"\.\d:" + str(proc[0]), monikier.GetDisplayName(context, monikier))
                if m:
                    obj = running_coms.GetObject(monikier)
                    self._main.isoutsideDesktop = True
                    from pyaedt.generic.clr_module import win32_client

                    self._main.oDesktop = win32_client.Dispatch(obj.QueryInterface(pythoncom.IID_IDispatch))
                    break
        else:
            self.logger.warning(
                "PyAEDT is not supported in AEDT versions earlier than 2021 R2. Trying to launch PyAEDT with PyWin32."
            )
            self._dispatch_win32(version)
        # we should have a check here to see if AEDT is really started
        self.is_grpc_api = False

    def _initialize(
        self,
        machine="",
        port=0,
        non_graphical=False,
        new_session=False,
        version=None,
        is_grpc=True,
    ):
        if not is_grpc:
            from pyaedt.generic.clr_module import _clr

            _clr.AddReference("Ansys.Ansoft.CoreCOMScripting")
            AnsoftCOMUtil = __import__("Ansys.Ansoft.CoreCOMScripting")
            self.COMUtil = AnsoftCOMUtil.Ansoft.CoreCOMScripting.Util.COMUtil
            self._main.COMUtil = self.COMUtil
            StandalonePyScriptWrapper = AnsoftCOMUtil.Ansoft.CoreCOMScripting.COM.StandalonePyScriptWrapper
            if non_graphical or new_session:
                self.launched_by_pyaedt = True
                return StandalonePyScriptWrapper.CreateObjectNew(non_graphical)
            else:
                return StandalonePyScriptWrapper.CreateObject(version)
        else:
            base_path = self._main.sDesktopinstallDirectory
            sys.path.insert(0, base_path)
            sys.path.insert(0, os.path.join(base_path, "PythonFiles", "DesktopPlugin"))
            if is_linux:
                pyaedt_path = os.path.realpath(os.path.join(os.path.dirname(os.path.realpath(__file__)), ".."))
                os.environ["PATH"] = pyaedt_path + os.pathsep + os.environ["PATH"]
            os.environ["DesktopPluginPyAEDT"] = os.path.join(
                self._main.sDesktopinstallDirectory, "PythonFiles", "DesktopPlugin"
            )
            launch_msg = "AEDT installation Path {}".format(base_path)
            self.logger.info(launch_msg)
            import pyaedt.generic.grpc_plugin as StandalonePyScriptWrapper

            if new_session:
                self.launched_by_pyaedt = new_session
            return StandalonePyScriptWrapper.CreateAedtApplication(machine, port, non_graphical, new_session)

    def _init_grpc(self, non_graphical, new_aedt_session, version, student_version, version_key):
        self.logger.info("Launching AEDT using the gRPC plugin.")
        if not self.machine or self.machine in [
            "localhost",
            "127.0.0.1",
            socket.getfqdn(),
            socket.getfqdn().split(".")[0],
        ]:
            self.machine = ""
        else:
            settings.remote_api = True
        if not self.port:
            if self.machine:
                self.logger.error("New Session of AEDT cannot be started on remote machine from Desktop Class.")
                self.logger.error("Either use port argument or start an rpc session to start AEDT on remote machine.")
                self.logger.error("Use client = pyaedt.common_rpc.client(machinename) to start a remote session.")
                self.logger.error("Use client.aedt(port) to start aedt on remote machine before connecting.")
            elif new_aedt_session:
                self.port = _find_free_port()
                self.logger.info("New AEDT session is starting on gRPC port %s", self.port)
            else:
                sessions = grpc_active_sessions(
                    version=version, student_version=student_version, non_graphical=non_graphical
                )
                if sessions:
                    self.port = sessions[0]
                    if len(sessions) == 1:
                        self.logger.info("Found active AEDT gRPC session on port %s", self.port)
                    else:
                        self.logger.warning(
                            "Multiple AEDT gRPC sessions are found. Setting the active session on port %s", self.port
                        )
                else:
                    if is_windows:  # pragma: no cover
                        if com_active_sessions(
                            version=version, student_version=student_version, non_graphical=non_graphical
                        ):
                            # settings.use_grpc_api = False
                            self.logger.info("No AEDT gRPC found. Found active COM Sessions.")
                            return self._init_dotnet(
                                non_graphical, new_aedt_session, version, student_version, version_key
                            )
                    self.port = _find_free_port()
                    self.logger.info("New AEDT session is starting on gRPC port %s", self.port)
                    new_aedt_session = True
        elif new_aedt_session and not _check_grpc_port(self.port, self.machine):
            self.logger.info("New AEDT session is starting on gRPC port %s", self.port)
        elif new_aedt_session:
            self.logger.warning("New Session of AEDT cannot be started on specified port because occupied.")
            self.port = _find_free_port()
            self.logger.info("New AEDT session is starting on gRPC port %s", self.port)
        elif _check_grpc_port(self.port, self.machine):
            self.logger.info("Connecting to AEDT session on gRPC port %s", self.port)
        else:
            self.logger.info("AEDT session is starting on gRPC port %s", self.port)
            new_aedt_session = True

        if new_aedt_session and settings.use_lsf_scheduler and is_linux:  # pragma: no cover
            out, self.machine = launch_aedt_in_lsf(non_graphical, self.port)
            if out:
                self.launched_by_pyaedt = True
                oApp = self._initialize(is_grpc=True, machine=self.machine, port=self.port, new_session=False)
            else:
                self.logger.error("Failed to start LSF job on machine: %s.", self.machine)
                return
        elif new_aedt_session:
            installer = os.path.join(self._main.sDesktopinstallDirectory, "ansysedt")
            if not is_linux:
                installer = os.path.join(self._main.sDesktopinstallDirectory, "ansysedt.exe")
            out, self.port = launch_aedt(installer, non_graphical, self.port, student_version)
            self.launched_by_pyaedt = True
            oApp = self._initialize(
                is_grpc=True, non_graphical=non_graphical, machine=self.machine, port=self.port, new_session=not out
            )
        else:
            oApp = self._initialize(
                is_grpc=True,
                non_graphical=non_graphical,
                machine=self.machine,
                port=self.port,
                new_session=new_aedt_session,
            )
        if oApp:
            self._main.isoutsideDesktop = True
            self._main.oDesktop = oApp.GetAppDesktop()
            _proc = self._main.oDesktop.GetProcessID()
            self.is_grpc_api = True
            if new_aedt_session:
                message = "{}{} version started with process ID {}.".format(
                    version, " Student" if student_version else "", _proc
                )
                self.logger.info(message)

        else:
            self.logger.error("Failed to connect to AEDT using gRPC plugin.")
            self.logger.error("Check installation, license and environment variables.")

    def _set_logger_file(self):
        # Set up the log file in the AEDT project directory
        if settings.logger_file_path:
            self.logfile = settings.logger_file_path
        else:
            if settings.remote_api:
                project_dir = tempfile.gettempdir()
            elif "oDesktop" in dir(self._main):
                project_dir = self._main.oDesktop.GetProjectDirectory()
            else:
                project_dir = tempfile.gettempdir()
            self.logfile = os.path.join(
                project_dir, "pyaedt{}.log".format(datetime.datetime.now().strftime("%Y%m%d_%H%M%S"))
            )

        return True

    @property
    def messenger(self):
        """Messenger manager for the AEDT logger."""
        return pyaedt_logger

    @property
    def logger(self):
        """AEDT logger."""
        return self._logger

    @pyaedt_function_handler()
    def project_list(self):
        """Get a list of projects.

        Returns
        -------
        List
            List of projects.

        """
        return list(self.odesktop.GetProjectList())

    @pyaedt_function_handler()
    def analyze_all(self, project=None, design=None):
        """Analyze all setups in a project.

        Parameters
        ----------
        project : str, optional
            Project name. The default is ``None``, in which case the active project
            is used.
        design : str, optional
            Design name. The default is ``None``, in which case all designs in
            the project are analyzed.

        Returns
        -------
        bool
            ``True`` when successful, ``False`` when failed.
        """
        if not project:
            oproject = self.odesktop.GetActiveProject()
        else:
            oproject = self.odesktop.SetActiveProject(project)
        if oproject:
            if not design:
                oproject.AnalyzeAll()
            else:
                odesign = oproject.SetActiveDesign(design)
                if odesign:
                    odesign.AnalyzeAll()
        return True

    @pyaedt_function_handler()
    def clear_messages(self):
        """Clear all AEDT messages.

        Returns
        -------
        bool
            ``True`` when successful, ``False`` when failed.
        """
        self.odesktop.ClearMessages("", "", 3)
        return True

    @pyaedt_function_handler()
    def save_project(self, project_name=None, project_path=None):
        """Save the project.

        Parameters
        ----------
        project_name : str, optional
            Project name. The default is ``None``, in which case the active project
            is used.
        project_path : str, optional
            Full path to the project. The default is ``None``. If a path is
            provided, ``save as`` is used.

        Returns
        -------
        bool
            ``True`` when successful, ``False`` when failed.
        """
        if not project_name:
            oproject = self.odesktop.GetActiveProject()
        else:
            oproject = self.odesktop.SetActiveProject(project_name)
        if project_path:
            oproject.SaveAs(project_path, True)
        else:
            oproject.Save()
        return True

    @pyaedt_function_handler()
    def copy_design(self, project_name=None, design_name=None, target_project=None):
        """Copy a design and paste it in an existing project or new project.

        .. deprecated:: 0.6.31
           Use :func:`copy_design_from` instead.

        Parameters
        ----------
        project_name : str, optional
            Project name. The default is ``None``, in which case the active project
            is used.
        design_name : str, optional
            Design name. The default is ``None``.
        target_project : str, optional
            Target project. The default is ``None``.

        Returns
        -------
        bool
            ``True`` when successful, ``False`` when failed.
        """
        if not project_name:  # pragma: no cover
            oproject = self.odesktop.GetActiveProject()
        else:  # pragma: no cover
            oproject = self.odesktop.SetActiveProject(project_name)
        if oproject:  # pragma: no cover
            if not design_name:
                odesign = oproject.GetActiveDesign()
            else:
                odesign = oproject.SetActiveDesign(design_name)
            if odesign:
                oproject.CopyDesign(design_name)
                if not target_project:
                    oproject.Paste()
                    return True
                else:
                    oproject_target = self.odesktop.SetActiveProject(target_project)
                    if not oproject_target:
                        oproject_target = self.odesktop.NewProject(target_project)
                        oproject_target.Paste()
                        return True
        return False

    @pyaedt_function_handler()
    def project_path(self, project_name=None):
        """Get the path to the project.

        Parameters
        ----------
        project_name : str, optional
            Project name. The default is ``None``, in which case the active
            project is used.

        Returns
        -------
        str
            Path to the project.

        """
        if not project_name:
            oproject = self.odesktop.GetActiveProject()
        else:
            oproject = self.odesktop.SetActiveProject(project_name)
        if oproject:
            return oproject.GetPath()
        return None

    @pyaedt_function_handler()
    def design_list(self, project=None):
        """Get a list of the designs.

        Parameters
        ----------
        project : str, optional
            Project name. The default is ``None``, in which case the active
            project is used.

        Returns
        -------
        List
            List of the designs.
        """

        updateddeslist = []
        if not project:
            oproject = self.odesktop.GetActiveProject()
        else:
            oproject = self.odesktop.SetActiveProject(project)
        if oproject:
            deslist = list(oproject.GetTopDesignList())
            for el in deslist:
                m = re.search(r"[^;]+$", el)
                updateddeslist.append(m.group(0))
        return updateddeslist

    @pyaedt_function_handler()
    def design_type(self, project_name=None, design_name=None):
        """Get the type of design.

        Parameters
        ----------
        project_name : str, optional
            Project name. The default is ``None``, in which case the active
            project is used.
        design_name : str, optional
            Design name. The default is ``None``, in which case the active
            design is used.

        Returns
        -------
        str
            Design type.
        """
        if not project_name:
            oproject = self.odesktop.GetActiveProject()
        else:
            oproject = self.odesktop.SetActiveProject(project_name)
        if not oproject:
            return ""
        if not design_name:
            odesign = oproject.GetActiveDesign()
        else:
            odesign = oproject.SetActiveDesign(design_name)
        if odesign:
            return odesign.GetDesignType()
        return ""

    @property
    def personallib(self):
        """PersonalLib directory.

        Returns
        -------
        str
            Full absolute path for the ``PersonalLib`` directory.

        """
        return self.odesktop.GetPersonalLibDirectory()

    @property
    def userlib(self):
        """UserLib directory.

        Returns
        -------
        str
            Full absolute path for the ``UserLib`` directory.

        """
        return self.odesktop.GetUserLibDirectory()

    @property
    def syslib(self):
        """SysLib directory.

        Returns
        -------
        str
            Full absolute path for the ``SysLib`` directory.

        """
        return self.odesktop.GetLibraryDirectory()

    @property
    def src_dir(self):
        """Python source directory.

        Returns
        -------
        str
            Full absolute path for the ``python`` directory.

        """
        return os.path.dirname(os.path.realpath(__file__))

    @property
    def pyaedt_dir(self):
        """PyAEDT directory.

        Returns
        -------
        str
           Full absolute path for the ``pyaedt`` directory.

        """
        return os.path.realpath(os.path.join(self.src_dir, ".."))

    def _exception(self, ex_value, tb_data):
        """Write the trace stack to AEDT when a Python error occurs.

        Parameters
        ----------
        ex_value : str
            Type of the exception.
        tb_data : str
            Traceback data.

        Returns
        -------
        str
            Type of the exception.

        """
        tb_trace = traceback.format_tb(tb_data)
        tblist = tb_trace[0].split("\n")
        self.logger.error(str(ex_value))
        for el in tblist:
            self.logger.error(el)

        return str(ex_value)

    @pyaedt_function_handler()
    def load_project(self, project_file, design_name=None):
        """Open an AEDT project based on a project and optional design.

        Parameters
        ----------
        project_file : str
            Full path and name for the project.
        design_name : str, optional
            Design name. The default is ``None``.

        Returns
        -------
        :def :`pyaedt.Hfss`
            Any of the PyAEDT App initialized.

        References
        ----------
        >>> oDesktop.OpenProject

        """
        proj = self.odesktop.OpenProject(project_file)
        if proj:
            active_design = proj.GetActiveDesign()
            if design_name and design_name in proj.GetChildNames():  # pragma: no cover
                return self[[proj.GetName(), design_name]]
            elif active_design:
                return self[[proj.GetName(), active_design.GetName()]]
            return True
        else:  # pragma: no cover
            return False

    @pyaedt_function_handler()
    def release_desktop(self, close_projects=True, close_on_exit=True):
        """Release AEDT.

        Parameters
        ----------
        close_projects : bool, optional
            Whether to close the AEDT projects that are open in the session.
            The default is ``True``.
        close_on_exit : bool, optional
            Whether to close the active AEDT session on exiting AEDT.
            The default is ``True``.

        Returns
        -------
        bool
            ``True`` when successful, ``False`` when failed.

        Examples
        --------
        >>> import pyaedt
        >>> desktop = pyaedt.Desktop("2021.2")
        PyAEDT INFO: pyaedt v...
        PyAEDT INFO: Python version ...
        >>> desktop.release_desktop(close_projects=False, close_on_exit=False) # doctest: +SKIP

        """
        if close_projects:
            projects = self.odesktop.GetProjectList()
            for project in projects:
                self.odesktop.CloseProject(project)
        result = _close_aedt_application(close_on_exit, self.aedt_process_id, self.is_grpc_api)
        del _desktop_sessions[self.aedt_process_id]
        props = [a for a in dir(self) if not a.startswith("__")]
        for a in props:
            self.__dict__.pop(a, None)
        dicts = [self, sys.modules["__main__"]]
        for dict_to_clean in dicts:
            props = [a for a in dir(dict_to_clean) if "win32com" in str(type(dict_to_clean.__dict__.get(a, None)))]
            for a in props:
                dict_to_clean.__dict__[a] = None

        self.odesktop = None
        try:
            del sys.modules["__main__"].oDesktop
        except AttributeError:
            pass
        gc.collect()
        return result

    def close_desktop(self):
        """Close all projects and shut down AEDT.

        Returns
        -------
        bool
            ``True`` when successful, ``False`` when failed.

        Examples
        --------
        >>> import pyaedt
        >>> desktop = pyaedt.Desktop("2021.2")
        PyAEDT INFO: pyaedt v...
        PyAEDT INFO: Python version ...
        >>> desktop.close_desktop() # doctest: +SKIP

        """
        return self.release_desktop(close_projects=True, close_on_exit=True)

    def enable_autosave(self):
        """Enable the autosave option.

        Examples
        --------
        >>> import pyaedt
        >>> desktop = pyaedt.Desktop("2021.2")
        PyAEDT INFO: pyaedt v...
        PyAEDT INFO: Python version ...
        >>> desktop.enable_autosave()

        """
        self._main.oDesktop.EnableAutoSave(True)

    def disable_autosave(self):
        """Disable the autosave option.

        Examples
        --------
        >>> import pyaedt
        >>> desktop = pyaedt.Desktop("2021.2")
        PyAEDT INFO: pyaedt v...
        PyAEDT INFO: Python version ...
        >>> desktop.disable_autosave()

        """
        self._main.oDesktop.EnableAutoSave(False)

    def change_license_type(self, license_type="Pool"):
        """Change the license type.

        Parameters
        ----------
        license_type : str, optional
            Type of the license. The options are ``"Pack"`` and ``"Pool"``.
            The default is ``"Pool"``.

        Returns
        -------
        bool
           ``True``.

            .. note::
               Because of an API limitation, this method returns ``True`` even when the key is wrong.

        """
        try:
            self._main.oDesktop.SetRegistryString("Desktop/Settings/ProjectOptions/HPCLicenseType", license_type)
            return True
        except:
            return False

    def change_registry_key(self, key_full_name, key_value):
        """Change an AEDT registry key to a new value.

        Parameters
        ----------
        key_full_name : str
            Full name of the AEDT registry key.
        key_value : str, int
            Value for the AEDT registry key.

        Returns
        -------
        bool
            ``True`` when successful, ``False`` when failed.
        """
        if isinstance(key_value, str):
            try:
                self._main.oDesktop.SetRegistryString(key_full_name, key_value)
                self.logger.info("Key %s correctly changed.", key_full_name)
                return True
            except:
                self.logger.warning("Error setting up Key %s.", key_full_name)
                return False
        elif isinstance(key_value, int):
            try:
                self._main.oDesktop.SetRegistryInt(key_full_name, key_value)
                self.logger.info("Key %s correctly changed.", key_full_name)
                return True
            except:
                self.logger.warning("Error setting up Key %s.", key_full_name)
                return False
        else:
            self.logger.warning("Key value must be an integer or string.")
            return False

    def change_active_dso_config_name(self, product_name="HFSS", config_name="Local"):
        """Change a specific registry key to a new value.

        Parameters
        ----------
        product_name : str, optional
            Name of the tool to apply the active configuration to. The default is
            ``"HFSS"``.
        config_name : str, optional
            Name of the configuration to apply. The default is ``"Local"``.

        Returns
        -------
        bool
            ``True`` when successful, ``False`` when failed.

        """
        try:
            self.change_registry_key("Desktop/ActiveDSOConfigurations/{}".format(product_name), config_name)
            self.logger.info("Configuration Changed correctly to %s for %s.", config_name, product_name)
            return True
        except:
            self.logger.warning("Error Setting Up Configuration %s for %s.", config_name, product_name)
            return False

    def change_registry_from_file(self, registry_file, make_active=True):
        """Apply desktop registry settings from an ACF file.

        One way to get an ACF file is to export a configuration from the AEDT UI and then edit and reuse it.

        Parameters
        ----------
        registry_file : str
            Full path to the ACF file.
        make_active : bool, optional
            Whether to set the imported configuration as active. The default is ``True``.

        Returns
        -------
        bool
            ``True`` when successful, ``False`` when failed.
        """
        try:
            self._main.oDesktop.SetRegistryFromFile(registry_file)
            if make_active:
                with open(registry_file, "r") as f:
                    for line in f:
                        stripped_line = line.strip()
                        if "ConfigName" in stripped_line:
                            config_name = stripped_line.split("=")
                        elif "DesignType" in stripped_line:
                            design_type = stripped_line.split("=")
                            break
                    if design_type and config_name:
                        self.change_registry_key(design_type[1], config_name[1])
            return True
        except:
            return False

    @pyaedt_function_handler()
    def get_available_toolkits(self):
        """Get toolkit ready for installation.

        Returns
        -------
        list
            List of toolkit names.
        """
        from pyaedt.misc.install_extra_toolkits import available_toolkits

        return list(available_toolkits.keys())

    @pyaedt_function_handler()
    def add_custom_toolkit(self, toolkit_name):  # pragma: no cover
        """Add toolkit to AEDT Automation Tab.

        Parameters
        ----------
        toolkit_name : str
            Name of toolkit to add.

        Returns
        -------
        bool
        """
        from pyaedt.misc.install_extra_toolkits import available_toolkits

        toolkit = available_toolkits[toolkit_name]
        toolkit_name = toolkit_name.replace("_", "")

        def install(package_path, package_name=None):
            executable = '"{}"'.format(sys.executable) if is_windows else sys.executable

            commands = []
            if package_path.startswith("git") and package_name:
                commands.append([executable, "-m", "pip", "uninstall", "--yes", package_name])

            commands.append([executable, "-m", "pip", "install", "--upgrade", package_path])

            if self.aedt_version_id == "2023.1" and is_windows and "AnsysEM" in sys.base_prefix:
                commands.append([executable, "-m", "pip", "uninstall", "--yes", "pywin32"])

            for command in commands:
                if is_linux:
                    p = subprocess.Popen(command)
                else:
                    p = subprocess.Popen(" ".join(command))
                p.wait()

        install(toolkit["pip"], toolkit.get("package_name", None))
        import site

        packages = site.getsitepackages()
        full_path = None
        for pkg in packages:
            if os.path.exists(os.path.join(pkg, toolkit["toolkit_script"])):
                full_path = os.path.join(pkg, toolkit["toolkit_script"])
                break
        if not full_path:
            raise FileNotFoundError("Error finding the package.")
        self.add_script_to_menu(
            toolkit_name=toolkit_name,
            script_path=full_path,
            script_image=toolkit,
            product=toolkit["installation_path"],
            copy_to_personal_lib=False,
            add_pyaedt_desktop_init=False,
        )

    @pyaedt_function_handler()
    def add_script_to_menu(
        self,
        toolkit_name,
        script_path,
        script_image=None,
        product="Project",
        copy_to_personal_lib=True,
        add_pyaedt_desktop_init=True,
    ):
        """Add a script to the ribbon menu.

        .. note::
           This method is available in AEDT 2023 R2 and later. PyAEDT must be installed
           in AEDT to allow this method to run. For more information, see `Installation
           <https://aedt.docs.pyansys.com/version/stable/Getting_started/Installation.html>`_.

        Parameters
        ----------
        toolkit_name : str
            Name of the toolkit to appear in AEDT.
        script_path : str
            Full path to the script file. The script will be moved to Personal Lib.
        script_image : str, optional
            Full path to the image logo (a 30x30 pixel PNG file) to add to the UI.
            The default is ``None``.
        product : str, optional
            Product to which the toolkit applies. The default is ``"Project"``, in which case
            it applies to all designs. You can also specify a product, such as ``"HFSS"``.
        copy_to_personal_lib : bool, optional
            Whether to copy the script to Personal Lib or link the original script. Default is ``True``.

        Returns
        -------
        bool

        """
        if not os.path.exists(script_path):
            self.logger.error("Script does not exists.")
            return False
        from pyaedt.misc.install_extra_toolkits import write_toolkit_config

        toolkit_dir = os.path.join(self.personallib, "Toolkits")
        aedt_version = self.aedt_version_id
        tool_dir = os.path.join(toolkit_dir, product, toolkit_name)
        lib_dir = os.path.join(tool_dir, "Lib")
        toolkit_rel_lib_dir = os.path.relpath(lib_dir, tool_dir)
        if is_linux and aedt_version <= "2023.1":
            toolkit_rel_lib_dir = os.path.join("Lib", toolkit_name)
            lib_dir = os.path.join(toolkit_dir, toolkit_rel_lib_dir)
            toolkit_rel_lib_dir = "../../" + toolkit_rel_lib_dir
        os.makedirs(lib_dir, exist_ok=True)
        os.makedirs(tool_dir, exist_ok=True)
        dest_script_path = script_path
        if copy_to_personal_lib:
            dest_script_path = os.path.join(lib_dir, os.path.split(script_path)[-1])
            shutil.copy2(script_path, dest_script_path)
        files_to_copy = ["Run_PyAEDT_Toolkit_Script"]
        executable_version_agnostic = sys.executable
        for file_name in files_to_copy:
            src = os.path.join(pathname, "misc", file_name + ".py_build")
            dst = os.path.join(tool_dir, file_name.replace("_", " ") + ".py")
            if not os.path.isfile(src):
                raise FileNotFoundError("File not found: {}".format(src))
            with open(src, "r") as build_file:
                with open(dst, "w") as out_file:
                    self.logger.info("Building to " + dst)
                    build_file_data = build_file.read()
                    build_file_data = (
                        build_file_data.replace("##TOOLKIT_REL_LIB_DIR##", toolkit_rel_lib_dir)
                        .replace("##PYTHON_EXE##", executable_version_agnostic)
                        .replace("##PYTHON_SCRIPT##", dest_script_path)
                    )
                    build_file_data = build_file_data.replace(" % version", "")
                    out_file.write(build_file_data)
        if aedt_version >= "2023.2":
            if not script_image:
                script_image = os.path.join(os.path.dirname(__file__), "misc", "images", "large", "pyansys.png")
            write_toolkit_config(os.path.join(toolkit_dir, product), lib_dir, toolkit_name, toolkit=script_image)
        self.logger.info("{} toolkit installed.".format(toolkit_name))
        return True

    @pyaedt_function_handler()
    def remove_script_from_menu(self, toolkit_name, product="Project"):
        """Remove a toolkit script from the menu.

        Parameters
        ----------
        toolkit_name : str
            Name of the toolkit to remove.
        product : str, optional
            Product to which the toolkit applies. The default is ``"Project"``, in which case
            it applies to all designs. You can also specify a product, such as ``"HFSS"``.

        Returns
        -------
        bool
        """
        from pyaedt.misc.install_extra_toolkits import remove_toolkit_config

        toolkit_dir = os.path.join(self.personallib, "Toolkits")
        aedt_version = self.aedt_version_id
        tool_dir = os.path.join(toolkit_dir, product, toolkit_name)
        shutil.rmtree(tool_dir, ignore_errors=True)
        if aedt_version >= "2023.2":
            remove_toolkit_config(os.path.join(toolkit_dir, product), toolkit_name)
        self.logger.info("{} toolkit removed successfully.".format(toolkit_name))
        return True

    @pyaedt_function_handler()
    def submit_job(
        self,
        project_file,
        clustername,
        aedt_full_exe_path=None,
        numnodes=1,
        numcores=32,
        wait_for_license=True,
        setting_file=None,
    ):  # pragma: no cover
        """Submit a job to be solved on a cluster.

        Parameters
        ----------
        project_file : str
            Full path to the project.
        clustername : str
            Name of the cluster to submit the job to.
        aedt_full_exe_path : str, optional
            Full path to the AEDT executable file. The default is ``None``, in which
            case ``"/clustername/AnsysEM/AnsysEM2x.x/Win64/ansysedt.exe"`` is used.
        numnodes : int, optional
            Number of nodes. The default is ``1``.
        numcores : int, optional
            Number of cores. The default is ``32``.
        wait_for_license : bool, optional
             Whether to wait for the license to be validated. The default is ``True``.
        setting_file : str, optional
            Name of the file to use as a template. The default value is ``None``.

        Returns
        -------
        int
            ID of the job.

        References
        ----------

        >>> oDesktop.SubmitJob
        """

        project_path = os.path.dirname(project_file)
        project_name = os.path.basename(project_file).split(".")[0]
        if not aedt_full_exe_path:
            version = self.odesktop.GetVersion()[2:6]
            if version >= "22.2":
                version_name = "v" + version.replace(".", "")
            else:
                version_name = "AnsysEM" + version
            if os.path.exists(r"\\" + clustername + r"\AnsysEM\{}\Win64\ansysedt.exe".format(version_name)):
                aedt_full_exe_path = (
                    r"\\\\\\\\" + clustername + r"\\\\AnsysEM\\\\{}\\\\Win64\\\\ansysedt.exe".format(version_name)
                )
            elif os.path.exists(r"\\" + clustername + r"\AnsysEM\{}\Linux64\ansysedt".format(version_name)):
                aedt_full_exe_path = (
                    r"\\\\\\\\" + clustername + r"\\\\AnsysEM\\\\{}\\\\Linux64\\\\ansysedt".format(version_name)
                )
            else:
                self.logger.error("AEDT shared path does not exist. Provide a full path.")
                return False
        else:
            if not os.path.exists(aedt_full_exe_path):
                self.logger.error("AEDT shared path does not exist. Provide a full path.")
                return False
            aedt_full_exe_path.replace("\\", "\\\\")
        if project_name in self.project_list():
            self.odesktop.CloseProject(project_name)
        path_file = os.path.dirname(__file__)
        destination_reg = os.path.join(project_path, "Job_settings.areg")
        if not setting_file:
            setting_file = os.path.join(path_file, "misc", "Job_Settings.areg")
        shutil.copy(setting_file, destination_reg)

        f1 = open_file(destination_reg, "w")
        with open_file(setting_file) as f:
            lines = f.readlines()
            for line in lines:
                if "\\	$begin" == line[:8]:
                    lin = "\\	$begin \\'{}\\'\\\n".format(clustername)
                    f1.write(lin)
                elif "\\	$end" == line[:6]:
                    lin = "\\	$end \\'{}\\'\\\n".format(clustername)
                    f1.write(lin)
                elif "NumCores" in line:
                    lin = "\\	\\	\\	\\	NumCores={}\\\n".format(numcores)
                    f1.write(lin)
                elif "NumNodes=1" in line:
                    lin = "\\	\\	\\	\\	NumNodes={}\\\n".format(numnodes)
                    f1.write(lin)
                elif "ProductPath" in line:
                    lin = "\\	\\	ProductPath =\\'{}\\'\\\n".format(aedt_full_exe_path)
                    f1.write(lin)
                elif "WaitForLicense" in line:
                    lin = "\\	\\	WaitForLicense={}\\\n".format(str(wait_for_license).lower())
                    f1.write(lin)
                else:
                    f1.write(line)
        f1.close()
        return self.odesktop.SubmitJob(os.path.join(project_path, "Job_settings.areg"), project_file)

    @pyaedt_function_handler()
    def submit_ansys_cloud_job(
        self,
        project_file,
        config_name,
        region,
        numnodes=1,
        numcores=32,
        wait_for_license=True,
        setting_file=None,
        job_name=None,
    ):  # pragma: no cover
        """Submit a job to be solved on a cluster.

        Parameters
        ----------
        project_file : str
            Full path to the project.
        config_name : str
            Name of the Ansys Cloud machine configuration selected.
        region : str
            Name of Ansys Cloud location region.
            Available regions are: ``"westeurope"``, ``"eastus"``, ``"northcentralus"``, ``"southcentralus"``,
            ``"northeurope"``, ``"japaneast"``, ``"westus2"``, ``"centralindia"``.
        numnodes : int, optional
            Number of nodes. The default is ``1``.
        numcores : int, optional
            Number of cores. The default is ``32``.
        wait_for_license : bool, optional
             Whether to wait for the license to be validated. The default is ``True``.
        setting_file : str, optional
            Name of the file to use as a template. The default value is ``None``.

        Returns
        -------
        str, str
            Job ID, job name.

        References
        ----------

        >>> oDesktop.SubmitJob

        Examples
        --------
        >>> from pyaedt import Desktop

        >>> d = Desktop(specified_version="2023.1", new_desktop_session=False)
        >>> d.select_scheduler("Ansys Cloud")
        >>> out = d.get_available_cloud_config()
        >>> job_id, job_name = d.submit_ansys_cloud_job('via_gsg.aedt',
        ...                                             list(out.keys())[0],
        ...                                             region="westeurope",
        ...                                             job_name="MyJob"
        ...                                             )
        >>> o1=d.get_ansyscloud_job_info(job_id=job_id)
        >>> o2=d.get_ansyscloud_job_info(job_name=job_name)
        >>> d.download_job_results(job_id=job_id,
        ...                        project_path='via_gsg.aedt',
        ...                        results_folder='via_gsg_results')
        >>> d.release_desktop(False,False)
        """
        project_path = os.path.dirname(project_file)
        project_name = os.path.basename(project_file).split(".")[0]
        if not job_name:
            job_name = generate_unique_name(project_name)
        if project_name in self.project_list():
            self.odesktop.CloseProject(project_name)
        path_file = os.path.dirname(__file__)
        reg_name = generate_unique_name("ansys_cloud") + ".areg"
        destination_reg = os.path.join(project_path, reg_name)
        if not setting_file:
            setting_file = os.path.join(path_file, "misc", "ansys_cloud.areg")
        shutil.copy(setting_file, destination_reg)

        f1 = open_file(destination_reg, "w")
        with open_file(setting_file) as f:
            lines = f.readlines()
            i = 0
            while i < len(lines):
                line = lines[i]
                if "NumTasks" in line:
                    lin = "\\	\\	\\	\\	NumTasks={}\\\n".format(numcores)
                    f1.write(lin)
                elif "NumMaxTasksPerNode" in line:
                    lin = "\\	\\	\\	\\	NumMaxTasksPerNode={}\\\n".format(numcores)
                    f1.write(lin)
                elif "NumNodes=1" in line:
                    lin = "\\	\\	\\	\\	NumNodes={}\\\n".format(numnodes)
                    f1.write(lin)
                elif "Name=\\'Region\\'" in line:
                    f1.write(line)
                    lin = "\\	\\	\\	\\	Value=\\'{}\\'\\\n".format(region)
                    f1.write(lin)
                    i += 1
                elif "WaitForLicense" in line:
                    lin = "\\	\\	WaitForLicense={}\\\n".format(str(wait_for_license).lower())
                    f1.write(lin)
                elif "	JobName" in line:
                    lin = "\\	\\	\\	JobName=\\'{}\\'\\\n".format(job_name)
                    f1.write(lin)
                elif "Name=\\'Config\\'" in line:
                    f1.write(line)
                    lin = "\\	\\	\\	\\	Value=\\'{}\\'\\\n".format(config_name)
                    f1.write(lin)
                    i += 1
                else:
                    f1.write(line)
                i += 1
        f1.close()
        try:
            id = self.odesktop.SubmitJob(destination_reg, project_file)[0]
            return id, job_name
        except:
            self.logger.error("Failed to submit job. check parameters and credentials and retry")
            return "", ""

    @pyaedt_function_handler()
    def get_ansyscloud_job_info(self, job_id=None, job_name=None):  # pragma: no cover
        """Monitor a job submitted to Ansys Cloud.

        Parameters
        ----------
        job_id : str, optional
            Job Id.  The default value is ``None`` if job name is used.
        job_name : str, optional
            Job name.  The default value is ``None`` if job id is used.

        Returns
        -------
        dict

                Examples
        --------
        >>> from pyaedt import Desktop

        >>> d = Desktop(specified_version="2023.1", new_desktop_session=False)
        >>> d.select_scheduler("Ansys Cloud")
        >>> out = d.get_available_cloud_config()
        >>> job_id, job_name = d.submit_ansys_cloud_job('via_gsg.aedt',
        ...                                             list(out.keys())[0],
        ...                                             region="westeurope",
        ...                                             job_name="MyJob"
        ...                                             )
        >>> o1=d.get_ansyscloud_job_info(job_id=job_id)
        >>> o2=d.get_ansyscloud_job_info(job_name=job_name)
        >>> d.download_job_results(job_id=job_id,
        ...                        project_path='via_gsg.aedt',
        ...                        results_folder='via_gsg_results')
        >>> d.release_desktop(False,False)
        """
        command = os.path.join(self.install_path, "common", "AnsysCloudCLI", "AnsysCloudCli.exe")
        ver = self.aedt_version_id.replace(".", "R")
        if job_name:
            command = [command, "jobinfo", "-j", job_name]
        elif job_id:
            command = [command, "jobinfo", "-i", job_id]
        cloud_info = os.path.join(tempfile.gettempdir(), generate_unique_name("job_info"))
        with open(cloud_info, "w") as outfile:
            subprocess.Popen(" ".join(command), stdout=outfile).wait()
        out = {}
        with open(cloud_info, "r") as infile:
            lines = infile.readlines()
            for i in lines:
                if ":" in i.strip():
                    strp = i.strip().split(":")
                    out[strp[0]] = ":".join(strp[1:])
        return out

    @pyaedt_function_handler()
    def select_scheduler(
        self, scheduler_type, address=None, username=None, force_password_entry=False
    ):  # pragma: no cover
        """Select a scheduler to submit the job.

        Parameters
        ----------
        scheduler_type : str
            Name of the scheduler.
            Options are `"RSM"``, `""Windows HPC"``, `""LSF``, `""SGE"``, `""PBS"``, `""Ansys Cloud"``.
        address : str, optional
            String specifying the IP address or hostname of the head node or for the
            remote host running the RSM service.
        username : str, optional
            Username string to use for remote RSM service (or blank to use username
            stored in current submission host user settings). If the (non-blank) username doesn't match the
            username stored in current submission host user
            settings, then the Select Scheduler dialog is displayed to allow for password entry prior to job submission.
        force_password_entry : bool, optional
            Boolean used to force display of the Select Scheduler GUI to allow for
             password entry prior to job submission.


        Returns
        -------
        str
            The selected scheduler (if selection was successful, this string should match the input option string,
            although it could differ in upper/lowercase).

                Examples
        --------
        >>> from pyaedt import Desktop

        >>> d = Desktop(specified_version="2023.1", new_desktop_session=False)
        >>> d.select_scheduler("Ansys Cloud")
        >>> out = d.get_available_cloud_config()
        >>> job_id, job_name = d.submit_ansys_cloud_job('via_gsg.aedt',
        ...                                             list(out.keys())[0],
        ...                                             region="westeurope",
        ...                                             job_name="MyJob"
        ...                                             )
        >>> o1=d.get_ansyscloud_job_info(job_id=job_id)
        >>> o2=d.get_ansyscloud_job_info(job_name=job_name)
        >>> d.download_job_results(job_id=job_id,
        ...                        project_path='via_gsg.aedt',
        ...                        results_folder='via_gsg_results')
        >>> d.release_desktop(False,False)
        """
        if not address:
            return self.odesktop.SelectScheduler(scheduler_type)
        elif not username:
            return self.odesktop.SelectScheduler(scheduler_type, address)
        else:
            return self.odesktop.SelectScheduler(scheduler_type, address, username, str(force_password_entry))

    @pyaedt_function_handler()
    def get_available_cloud_config(self, region="westeurope"):  # pragma: no cover
        """Get available Ansys Cloud machines configuration.

        Parameters
        ----------
        region : str
            Name of Ansys Cloud location region.
            Available regions are: ``"westeurope"``, ``"eastus"``, ``"northcentralus"``, ``"southcentralus"``,
            ``"northeurope"``, ``"japaneast"``, ``"westus2"``, ``"centralindia"``.

        Returns
        -------
        dict
            Dictionary containing the config name and config details.

        Examples
        --------
        >>> from pyaedt import Desktop

        >>> d = Desktop(specified_version="2023.1", new_desktop_session=False)
        >>> d.select_scheduler("Ansys Cloud")
        >>> out = d.get_available_cloud_config()
        >>> job_id, job_name = d.submit_ansys_cloud_job('via_gsg.aedt',
        ...                                             list(out.keys())[0],
        ...                                             region="westeurope",
        ...                                             job_name="MyJob"
        ...                                             )
        >>> o1=d.get_ansyscloud_job_info(job_id=job_id)
        >>> o2=d.get_ansyscloud_job_info(job_name=job_name)
        >>> d.download_job_results(job_id=job_id,
        ...                        project_path='via_gsg.aedt',
        ...                        results_folder='via_gsg_results')
        >>> d.release_desktop(False,False)
        """
        command = os.path.join(self.install_path, "common", "AnsysCloudCLI", "AnsysCloudCli.exe")
        ver = self.aedt_version_id.replace(".", "R")
        command = [command, "getQueues", "-p", "AEDT", "-v", ver, "--details"]
        cloud_info = os.path.join(tempfile.gettempdir(), generate_unique_name("cloud_info"))
        with open(cloud_info, "w") as outfile:
            subprocess.Popen(" ".join(command), stdout=outfile).wait()

        dict_out = {}
        with open(cloud_info, "r") as infile:
            lines = infile.readlines()
            for i in range(len(lines)):
                line = lines[i].strip()
                if line.endswith(ver):
                    split_line = line.split("_")
                    if split_line[1] == region:
                        name = "{} {}".format(split_line[0], split_line[3])
                        dict_out[name] = {"Name": line}
                        for k in range(i + 1, i + 8):
                            spl = lines[k].split(":")
                            try:
                                dict_out[name][spl[0].strip()] = int(spl[1].strip())
                            except ValueError:
                                dict_out[name][spl[0].strip()] = spl[1].strip()
        os.unlink(cloud_info)
        return dict_out

    @pyaedt_function_handler()
    def download_job_results(self, job_id, project_path, results_folder, filter="*"):  # pragma: no cover
        """Download job results to a specific folder from Ansys Cloud.

        Parameters
        ----------
        job_id : str
            Job Id of solved project.
        project_path : str
            Project path to aedt file. The ".q" file will be created there to monitor download status.
        results_folder : str
            Folder where the simulation results will be downloaded.
        filter : str, optional
            A string containing filters to download. The delimiter of file types is ";". If no filter
            specified, the default filter "*" will be applied, which requests all files for download

        Returns
        -------
        bool
        """
        download_status = self.odesktop.DownloadJobResults(job_id, project_path, results_folder, filter)
        return True if download_status == 1 else False

    @property
    def are_there_simulations_running(self):
        """Check if there are simulation running.

        .. note::
           It works only for AEDT >= ``"2023.2"``.

        Returns
        -------
        float

        """
        if self.aedt_version_id > "2023.1":
            return self.odesktop.AreThereSimulationsRunning()
        else:
            self.logger.error("It works only for AEDT >= `2023.2`.")
        return False

    @pyaedt_function_handler()
    def get_monitor_data(self):
        """Check and get monitor data of an existing analysis.

        .. note::
           It works only for AEDT >= ``"2023.2"``.

        Returns
        -------
        dict

        """
        counts = {"profile": 0, "convergence": 0, "sweptvar": 0, "progress": 0, "variations": 0, "displaytype": 0}
        if self.are_there_simulations_running:
            reqstr = " ".join(["%s %d 0" % (t, counts[t]) for t in counts])
            data = self.odesktop.GetMonitorData(reqstr)
            all_lines = (line.strip() for line in data.split("\n"))
            for line in all_lines:
                if line.startswith("$begin"):
                    btype = line.split()[1].strip("'")
                    if btype == "MonitoringProfileMsg":
                        counts["profile"] += 1
                    elif btype == "MonConvData":
                        counts["convergence"] += 1
                    elif btype == "MonGenericVariations":
                        pass
                    elif btype == "MapMonGraphicalProgMsg":
                        pass
                    elif btype == "MonitoringSweptVariableMsg":
                        counts["sweptvar"] += 1
            return counts
        return counts

    @pyaedt_function_handler()
    def stop_simulations(self, clean_stop=True):
        """Check if there are simulation running and stops them.

        .. note::
           It works only for AEDT >= ``"2023.2"``.

        Returns
        -------
        str

        """
        if self.aedt_version_id > "2023.1":
            return self.odesktop.StopSimulations(clean_stop)
        else:
            self.logger.error("It works only for AEDT >= `2023.2`.")
        return False<|MERGE_RESOLUTION|>--- conflicted
+++ resolved
@@ -439,19 +439,6 @@
     _invoked_from_design = False
 
     def __new__(cls, *args, **kwargs):
-<<<<<<< HEAD
-        specified_version = kwargs.get("specified_version") or None if not args else args[0]
-        new_desktop_session = kwargs.get("new_desktop_session") or True if not args else args[2]
-        student_version = kwargs.get("student_version") or False if not args else args[4]
-        machine = kwargs.get("machine") or "" if not args else args[5]
-        port = kwargs.get("port") or 0 if not args else args[6]
-        aedt_process_id = kwargs.get("aedt_process_id") or None if not args else args[7]
-
-        if len(_desktop_sessions.keys()) > 0:
-            print("Returning found desktop!")
-            cls._invoked_from_design = False
-            return list(_desktop_sessions.values())[0]
-=======
         # specified_version = kwargs.get("specified_version") or None if not args else args[0]
         # new_desktop_session = kwargs.get("new_desktop_session") or True if (not args or len(args)<3) else args[2]
         # student_version = kwargs.get("student_version") or False if (not args or len(args)<5) else args[4]
@@ -470,7 +457,6 @@
                 del _desktop_sessions[sessions[0]]
                 print("Initializing new desktop!")
                 return object.__new__(cls)
->>>>>>> 903fc0e4
         else:
             print("Initializing new desktop!")
             return object.__new__(cls)
