"""
This module contains the ``Desktop`` class.
This module is used to initialize AEDT and the message manager for managing AEDT.
You can initialize this module before launching an app or
have the app automatically initialize it to the latest installed AEDT version.
"""

from __future__ import absolute_import  # noreorder

import datetime
import gc
import logging
import os
import pkgutil
import re
import shutil
import socket
import sys
import tempfile
import threading
import time
import traceback
import warnings

from pyaedt import is_ironpython
from pyaedt import is_linux
from pyaedt import is_windows
from pyaedt.aedt_logger import pyaedt_logger
from pyaedt.generic.general_methods import generate_unique_name

if is_linux:
    os.environ["ANS_NODEPCHECK"] = str(1)

if is_linux and is_ironpython:
    import subprocessdotnet as subprocess
else:
    import subprocess

# from pyaedt import property
from pyaedt import __version__
from pyaedt import pyaedt_function_handler
from pyaedt import settings

# from pyaedt.generic.general_methods import _pythonver
from pyaedt.generic.general_methods import _desktop_sessions
from pyaedt.generic.general_methods import active_sessions
from pyaedt.generic.general_methods import com_active_sessions
from pyaedt.generic.general_methods import grpc_active_sessions
from pyaedt.generic.general_methods import inside_desktop
from pyaedt.generic.general_methods import is_ironpython
from pyaedt.generic.general_methods import open_file

# from pyaedt.misc import list_installed_ansysem
from pyaedt.misc import current_student_version
from pyaedt.misc import current_version
from pyaedt.misc import installed_versions

pathname = os.path.dirname(__file__)

pyaedtversion = __version__

modules = [tup[1] for tup in pkgutil.iter_modules()]

# if is_ironpython:
#     _com = "ironpython"
# elif is_windows and "pythonnet" in modules:
#     _com = "pythonnet_v3"
# else:
#     _com = "gprc_v3"
#     settings.use_grpc_api = True


@pyaedt_function_handler()
def launch_aedt(full_path, non_graphical, port, student_version, first_run=True):
    """Launch AEDT in gRPC mode."""

    def launch_desktop_on_port():
        command = [full_path, "-grpcsrv", str(port)]
        if non_graphical:
            command.append("-ng")
        my_env = os.environ.copy()
        for env, val in settings.aedt_environment_variables.items():
            my_env[env] = val
        if is_linux:  # pragma: no cover
            command.append("&")
            with subprocess.Popen(command, env=my_env, stdout=subprocess.DEVNULL, stderr=subprocess.DEVNULL) as p:
                p.wait()
        else:
            with subprocess.Popen(
                " ".join(command), env=my_env, stdout=subprocess.DEVNULL, stderr=subprocess.DEVNULL
            ) as p:
                p.wait()

    _aedt_process_thread = threading.Thread(target=launch_desktop_on_port)
    _aedt_process_thread.daemon = True
    _aedt_process_thread.start()
    timeout = settings.desktop_launch_timeout
    k = 0
    while not _check_grpc_port(port):
        if k > timeout:  # pragma: no cover
            active_s = active_sessions(student_version=student_version)
            for pid in active_s:
                if port == active_s[pid]:
                    try:
                        os.kill(pid, 9)
                    except (OSError, PermissionError):
                        pass
            if first_run:
                port = _find_free_port()
                return launch_aedt(full_path, non_graphical, port, student_version, first_run=False)
            return False, _find_free_port()
        time.sleep(1)
        k += 1
    return True, port


def launch_aedt_in_lsf(non_graphical, port):  # pragma: no cover
    """Launch AEDT in LSF in GRPC mode."""
    if settings.lsf_queue:
        command = [
            "bsub",
            "-n",
            str(settings.lsf_num_cores),
            "-R",
            '"rusage[mem={}]"'.format(settings.lsf_ram),
            "-queue {}".format(settings.lsf_queue),
            "-Is",
            settings.lsf_aedt_command,
            "-grpcsrv",
            str(port),
        ]
    else:
        command = [
            "bsub",
            "-n",
            str(settings.lsf_num_cores),
            "-R",
            '"rusage[mem={}]"'.format(settings.lsf_ram),
            "-Is",
            settings.lsf_aedt_command,
            "-grpcsrv",
            str(port),
        ]
    if non_graphical:
        command.append("-ng")
    print(command)
    p = subprocess.Popen(command, stdout=subprocess.DEVNULL, stderr=subprocess.DEVNULL)
    timeout = settings.lsf_timeout
    i = 0
    while i < timeout:
        err = p.stderr.readline().strip().decode("utf-8", "replace")
        m = re.search(r"<<Starting on (.+?)>>", err)
        if m:
            aedt_startup_timeout = 120
            k = 0
            while not _check_grpc_port(port, machine_name=m.group(1)):
                if k > aedt_startup_timeout:
                    return False, err
                time.sleep(1)
                k += 1
            return True, m.group(1)
        i += 1
        time.sleep(1)
    return False, err


def _check_grpc_port(port, machine_name=""):
    s = socket.socket()
    try:
        if not machine_name:
            machine_name = "127.0.0.1"
        s.connect((machine_name, port))
    except socket.error:
        success = False
    else:
        success = True
    finally:
        s.close()
    return success


def _find_free_port():
    from contextlib import closing

    with closing(socket.socket(socket.AF_INET, socket.SOCK_STREAM)) as s:
        s.bind(("127.0.0.1", 0))
        s.setsockopt(socket.SOL_SOCKET, socket.SO_REUSEADDR, 1)
        return s.getsockname()[1]


def exception_to_desktop(ex_value, tb_data):  # pragma: no cover
    """Writes the trace stack to AEDT when a Python error occurs.

    The message is added to the AEDT global logger and to the log file (if present).

    Parameters
    ----------
    ex_value : str
        Type of the exception.
    tb_data : str
        Traceback data.

    """
    tb_trace = traceback.format_tb(tb_data)
    tblist = tb_trace[0].split("\n")
    pyaedt_logger.error(str(ex_value))
    for el in tblist:
        pyaedt_logger.error(el)


def _delete_objects():
    # settings._non_graphical = False
    settings._aedt_version = None
    settings.remote_api = False
    # settings._use_grpc_api = None
    # settings.machine = ""
    # settings.port = 0
    module = sys.modules["__main__"]
    try:
        del module.COMUtil
    except AttributeError:
        pass
    pyaedt_logger.remove_all_project_file_logger()
    try:
        del module.oDesktop
    except AttributeError:
        pass
    try:
        del module.pyaedt_initialized
    except AttributeError:
        pass
    try:
        del module.oAnsoftApplication
    except AttributeError:
        pass
    try:
        del module.desktop
    except AttributeError:
        pass
    try:
        del module.sDesktopinstallDirectory
    except AttributeError:
        pass
    try:
        del module.isoutsideDesktop
    except AttributeError:
        pass
    try:
        del module.AEDTVersion
    except AttributeError:
        pass
    try:
        del sys.modules["glob"]
    except:
        pass
<<<<<<< HEAD
    keys = [k for k in sys.modules.keys()]
    for i in keys:
        if "Ansys.Ansoft" in i:
            del sys.modules[i]
    for p in sys.path[::-1]:
        if "AnsysEM" in p:
            del sys.path[sys.path.index(p)]
    # gc.collect()
=======
    # try:
    #     del sys.modules["PyDesktopPluginDll"]
    # except:
    #     pass
    # try:
    #     del sys.modules["PyDesktopPlugin"]
    # except:
    #     pass

    # keys = [k for k in sys.modules.keys()]
    # for i in keys:
    #     if "Ansys.Ansoft" in i:
    #         del sys.modules[i]
    # for p in sys.path[::-1]:
    #     if "AnsysEM" in p:
    #         del sys.path[sys.path.index(p)]
    gc.collect()
>>>>>>> c2ff1df3


@pyaedt_function_handler()
def _close_aedt_application(close_desktop, pid, is_grpc_api):
    """Release the AEDT API.

    Parameters
    ----------
    close_desktop : bool
        Whether to close the active AEDT session.
    pid : int
        PID of the desktop application that is being closed.
    is_grpc_api : bool
        Whether the active AEDT session is GRPC or COM.

    Returns
    -------
    bool
        ``True`` when successful, ``False`` when failed.

    """
    _main = sys.modules["__main__"]
    if settings.remote_rpc_session or (settings.aedt_version >= "2022.2" and is_grpc_api and not is_ironpython):
        if close_desktop:
            try:
<<<<<<< HEAD
                try:
                    os.kill(pid, 9)
                except:  # pragma: no cover
                    warnings.warn("Something went wrong in closing AEDT.")
                    return False
            except:  # pragma: no cover
                warnings.warn("Exception in _main.oDesktop.QuitApplication()")
                pass
        else:
            try:
                import pyaedt.generic.grpc_plugin as StandalonePyScriptWrapper
=======
                if close_desktop:
                    _main.oDesktop.QuitApplication()
                    _main.oDesktop.QuitApplication()
                else:
                    import pyaedt.generic.grpc_plugin as StandalonePyScriptWrapper
>>>>>>> c2ff1df3

                StandalonePyScriptWrapper.Release()
            except:  # pragma: no cover
                warnings.warn("Exception in StandalonePyScriptWrapper.Release()")
                pass
    elif not inside_desktop:
        if close_desktop:
            try:
                os.kill(pid, 9)
            except:  # pragma: no cover
                warnings.warn("Something went wrong in closing AEDT.")
                return False
        else:
            try:
                scopeID = 0
                while scopeID <= 5:
                    _main.COMUtil.ReleaseCOMObjectScope(_main.COMUtil.PInvokeProxyAPI, scopeID)
                    scopeID += 1
            except:
                logging.warning("Exception in _main.COMUtil.ReleaseCOMObjectScope")
                pass
    _delete_objects()
    if not settings.remote_rpc_session and not is_ironpython and close_desktop:
        timeout = 10
        while pid in active_sessions():
            time.sleep(1)
            timeout -= 1
            if timeout == 0:
                try:
                    os.kill(pid, 9)
                except:  # pragma: no cover
                    warnings.warn("Exception in os.kill(pid, 9) after _main.oDesktop.QuitApplication()")
                    return False
                break
    return True


# @pyaedt_function_handler()
# def _close_aedt_application(close_projects, close_desktop, is_grpc_api):
#     """Release the AEDT API.
#
#     Parameters
#     ----------
#     close_projects : bool
#         Whether to close the AEDT projects open in the session.
#     close_desktop : bool
#         Whether to close the active AEDT session.
#     is_grpc_api : bool
#         Whether the active AEDT session is GRPC or COM.
#
#     Returns
#     -------
#     bool
#         ``True`` when successful, ``False`` when failed.
#
#     """
#
#     _main = sys.modules["__main__"]
#     try:
#         desktop = _main.oDesktop
#         pid = desktop.GetProcessID()
#         if close_projects:
#             projects = desktop.GetProjectList()
#             for project in projects:
#                 desktop.CloseProject(project)
#         if settings.remote_rpc_session or (settings.aedt_version >= "2022.2" and is_grpc_api and not is_ironpython):
#             try:
#                 if close_desktop:
#                     _main.oDesktop.QuitApplication()
#                 else:
#                     import pyaedt.generic.grpc_plugin as StandalonePyScriptWrapper
#
#                     return StandalonePyScriptWrapper.Release()
#             except:
#                 pass
#             _delete_objects()
#             return True
#         elif not inside_desktop:
#             i = 0
#             scopeID = 5
#             while i <= scopeID:
#                 _main.COMUtil.ReleaseCOMObjectScope(_main.COMUtil.PInvokeProxyAPI, i)
#                 i += 1
#         if close_desktop:
#             try:
#                 os.kill(pid, 9)
#                 _delete_objects()
#                 return True
#             except Exception:  # pragma: no cover
#                 warnings.warn("Something went wrong in closing AEDT.")
#                 return False
#         _delete_objects()
#         return True
#     except AttributeError:
#         _delete_objects()
#         return False
#

# def force_close_desktop():
#     """Forcibly close all AEDT projects and shut down AEDT.
#
#     Returns
#     -------
#     bool
#         ``True`` when successful, ``False`` when failed.
#     """
#     Module = sys.modules["__main__"]
#     pid = Module.oDesktop.GetProcessID()
#     logger = logging.getLogger(__name__)
#
#     if pid > 0:
#         try:
#             projects = Module.oDesktop.GetProjectList()
#             for project in projects:
#                 Module.oDesktop.CloseProject(project)
#         except:
#             logger.warning("No projects are open. Closing the AEDT connection.")
#         try:
#             i = 0
#             scopeID = 5
#             while i <= scopeID:
#                 Module.COMUtil.ReleaseCOMObjectScope(Module.COMUtil.PInvokeProxyAPI, 0)
#                 i += 1
#         except:
#             logger.warning("No COM UTIL. Closing AEDT....")
#         try:
#             del Module.pyaedt_initialized
#         except:
#             pass
#         try:
#             os.kill(pid, 9)
#             del Module.oDesktop
#             successfully_closed = True
#         except:
#             pyaedt_logger.error("Something went wrong in closing AEDT.")
#             successfully_closed = False
#         finally:
#             log = logging.getLogger("Global")
#             handlers = log.handlers[:]
#             for handler in handlers:
#                 handler.close()
#                 log.removeHandler(handler)
#             return successfully_closed


def run_process(command, bufsize=None):
    """Run a process with a subprocess.

    Parameters
    ----------
    command : str
        Command to execute.
    bufsize : int, optional
        Buffer size. The default is ``None``.

    """
    if bufsize:
        return subprocess.call(command, bufsize=bufsize)
    else:
        return subprocess.call(command)


def get_version_env_variable(version_id):
    """Get the environment variable for the AEDT version.

    Parameters
    ----------
    version_id : str
        Full AEDT version number. For example, ``"2021.2"``.

    Returns
    -------
    str
        Environment variable for the version.

    Examples
    --------
    >>> from pyaedt import desktop
    >>> desktop.get_version_env_variable("2021.2")
    'ANSYSEM_ROOT212'

    """
    version_env_var = "ANSYSEM_ROOT"
    values = version_id.split(".")
    version = int(values[0][2:])
    release = int(values[1])
    if version < 20:
        if release < 3:
            version += 1
        else:
            release += 2
    version_env_var += str(version) + str(release)
    return version_env_var


def is_student_version(oDesktop):
    edt_root = os.path.normpath(oDesktop.GetExeDir())
    if is_windows and os.path.isdir(edt_root):
        if any("ansysedtsv" in fn.lower() for fn in os.listdir(edt_root)):
            return True
    return False


def _init_desktop_from_design(*args, **kwargs):
    """Used to distinguish if the Desktop is initialized internally from Design or directly from the outside"""
    Desktop._invoked_from_design = True
    return Desktop(*args, **kwargs)


class Desktop(object):
    """Provides the Ansys Electronics Desktop (AEDT) interface.

    Parameters
    ----------
    specified_version : str, optional
        Version of AEDT to use. The default is ``None``, in which case the
        active setup or latest installed version is used.
    non_graphical : bool, optional
        Whether to launch AEDT in non-graphical mode. The default
        is ``False``, in which case AEDT is launched in graphical mode.
        This parameter is ignored when a script is launched within AEDT.
    new_desktop_session : bool, optional
        Whether to launch an instance of AEDT in a new thread, even if
        another instance of the ``specified_version`` is active on the machine.
        The default is ``True``.
    close_on_exit : bool, optional
        Whether to close AEDT on exit. The default is ``True``.
        This option is used only when Desktop is used in a context manager (``with`` statement).
        If Desktop is used outside a context manager, see the ``release_desktop`` arguments.
    student_version : bool, optional
        Whether to open the AEDT student version. The default is
        ``False``.
    machine : str, optional
        Machine name to connect the oDesktop session to. This parameter works only in 2022 R2
        and later. The remote server must be up and running with the command
        `"ansysedt.exe -grpcsrv portnum"`. If the machine is `"localhost"`, the server also
        starts if not present.
    port : int, optional
        Port number on which to start the oDesktop communication on the already existing server.
        This parameter is ignored when creating a new server. It works only in 2022 R2 and
        later. The remote server must be up and running with the command `"ansysedt.exe -grpcsrv portnum"`.
    aedt_process_id : int, optional
        Process ID for the instance of AEDT to point PyAEDT at. The default is
        ``None``. This parameter is only used when ``new_desktop_session = False``.

    Examples
    --------
    Launch AEDT 2021 R1 in non-graphical mode and initialize HFSS.

    >>> import pyaedt
    >>> desktop = pyaedt.Desktop(specified_version="2021.2", non_graphical=True)
    PyAEDT INFO: pyaedt v...
    PyAEDT INFO: Python version ...
    >>> hfss = pyaedt.Hfss(designname="HFSSDesign1")
    PyAEDT INFO: Project...
    PyAEDT INFO: Added design 'HFSSDesign1' of type HFSS.

    Launch AEDT 2021 R1 in graphical mode and initialize HFSS.

    >>> desktop = Desktop("2021.2")
    PyAEDT INFO: pyaedt v...
    PyAEDT INFO: Python version ...
    >>> hfss = pyaedt.Hfss(designname="HFSSDesign1")
    PyAEDT INFO: No project is defined. Project...
    """

    # _sessions = {}
    _invoked_from_design = False

    def __new__(cls, *args, **kwargs):
        specified_version = kwargs.get("specified_version") or None if not args else args[0]
        new_desktop_session = kwargs.get("new_desktop_session") or True if not args else args[2]
        student_version = kwargs.get("student_version") or False if not args else args[4]
        machine = kwargs.get("machine") or "" if not args else args[5]
        port = kwargs.get("port") or 0 if not args else args[6]
        aedt_process_id = kwargs.get("aedt_process_id") or None if not args else args[7]

        if len(_desktop_sessions.keys()) > 0:
            print("Returning found desktop!")
            cls._invoked_from_design = False
            return list(_desktop_sessions.values())[0]
        else:
            print("Initializing new desktop!")
            return object.__new__(cls)

    def __init__(
        self,
        specified_version=None,
        non_graphical=False,
        new_desktop_session=True,
        close_on_exit=True,
        student_version=False,
        machine="",
        port=0,
        aedt_process_id=None,
    ):
        if getattr(self, "_initialized", None) is not None and self._initialized:
            return
        else:
            self._initialized = True

        self._initialized_from_design = True if Desktop._invoked_from_design else False
        Desktop._invoked_from_design = False

        self._connected_designs = 0

        """Initialize desktop."""

        # Used in unit tests. Env variable PYAEDT_NON_GRAPHICAL override the argument "non_graphical"
        if os.getenv("PYAEDT_NON_GRAPHICAL", None) is not None:
            non_graphical = os.getenv("PYAEDT_NON_GRAPHICAL", "false").lower() in ("true", "1", "t")
        # used in toolkit scripts. Env variable PYAEDT_SCRIPT_PROCESS_ID override the argument "aedt_process_id"
        if os.getenv("PYAEDT_SCRIPT_PROCESS_ID", None):
            # print("found process id")
            aedt_process_id = int(os.getenv("PYAEDT_SCRIPT_PROCESS_ID"))
        # used in toolkit scripts. Env variable PYAEDT_SCRIPT_VERSION override the argument "specified_version"
        if os.getenv("PYAEDT_SCRIPT_VERSION", None):
            specified_version = str(os.getenv("PYAEDT_SCRIPT_VERSION"))

        self._main = sys.modules["__main__"]
        # self._main.interpreter = _com
        # self.release_on_exit = close_on_exit
        self.close_on_exit = close_on_exit
        # self._main.interpreter_ver = _pythonver
        # self.student_version = student_version
        self.machine = machine
        self.port = port
        self.non_graphical = non_graphical
        # self.aedt_process_id = aedt_process_id
        # if is_ironpython:
        #     self._main.isoutsideDesktop = False
        # else:
        #     self._main.isoutsideDesktop = True
        # self.release_on_exit = True
        self.is_grpc_api = None

        self.logfile = None

        self._logger = pyaedt_logger
        if settings.enable_screen_logs:
            self._logger.enable_stdout_log()
        else:
            self._logger.disable_stdout_log()
        self._logger.info("using existing logger.")

        student_version_flag, version_key, version = self._assert_version(specified_version, student_version)

        # start open AEDT decision tree
        # starting_mode can be one of these: "grpc", "com", "ironpython", "console_in", "console_out"
        if "oDesktop" in dir():  # pragma: no cover
            # we are inside the AEDT Ironpython console
            starting_mode = "console_in"
        elif "oDesktop" in dir(self._main) and self._main.oDesktop is not None:  # pragma: no cover
            # we are inside a python console outside AEDT (toolkit)
            starting_mode = "console_out"
        elif is_linux:
            starting_mode = "grpc"
        elif is_windows and "pythonnet" not in modules:
            starting_mode = "grpc"
        elif is_ironpython:
            starting_mode = "ironpython"
        elif aedt_process_id and not new_desktop_session and not is_ironpython:  # pragma: no cover
            # connecting to an existing session has the precedence over use_grpc_api user preference
            sessions = active_sessions(
                version=specified_version, student_version=student_version_flag, non_graphical=non_graphical
            )
            if aedt_process_id in sessions:
                if sessions[aedt_process_id] != -1:
                    self.port = sessions[aedt_process_id]
                    starting_mode = "grpc"
                else:
                    starting_mode = "com"
            else:
                raise ValueError(
                    "The version specified ({}) doesn't correspond to the pid specified ({})".format(
                        specified_version, aedt_process_id
                    )
                )
        elif float(version_key) < 2022.2:
            starting_mode = "com"
        elif float(version_key) == 2022.2:
            if self.machine and self.port:
                starting_mode = "grpc"  # if the user specifies machine and port, he wants to use grpc
            elif settings.use_grpc_api is None:
                starting_mode = "com"  # default if user doesn't specify use_grpc_api
            else:
                starting_mode = "grpc" if settings.use_grpc_api else "com"
        elif float(version_key) > 2022.2:
            if settings.use_grpc_api is None:
                starting_mode = "grpc"  # default if user doesn't specify use_grpc_api
            else:
                starting_mode = "grpc" if settings.use_grpc_api else "com"
        else:  # pragma: no cover
            # it should not arrive here, it means that there is a starting case not covered by the decision tree
            raise Exception("Unsupported AEDT starting mode")

        # Starting AEDT
        if "console" in starting_mode:
            # technically not a startup mode, we have just to load oDesktop
            self.close_on_exit = False
            try:
                self.non_graphical = oDesktop.GetIsNonGraphical()
            except:  # pragma: no cover
                self.non_graphical = non_graphical
            self.is_grpc_api = False
            settings.aedt_version = self._main.oDesktop.GetVersion()[0:6]
            if starting_mode == "console_in":
                self._main.oDesktop = oDesktop
            # settings.is_student = is_student_version(self._main.oDesktop)
        else:
            settings.aedt_version = version_key
            # settings.is_student = self.student_version
            if "oDesktop" in dir(self._main):
                del self._main.oDesktop
            if starting_mode == "ironpython":
                self._logger.info("Launching PyAEDT outside AEDT with IronPython.")
                self._init_ironpython(non_graphical, new_desktop_session, version)
            elif starting_mode == "com":
                self._logger.info("Launching PyAEDT outside AEDT with CPython and PythonNET.")
                self._init_dotnet(
                    non_graphical,
                    new_desktop_session,
                    version,
                    student_version_flag,
                    version_key,
                    aedt_process_id,
                )
            elif starting_mode == "grpc":
                self._logger.info("Launching PyAEDT outside AEDT with gRPC plugin.")
                self._init_grpc(non_graphical, new_desktop_session, version, student_version_flag, version_key)

        # # console di Ironpython dentro AEDT
        # if "oDesktop" in dir():  # pragma: no cover
        #     self.release_on_exit = False
        #     self._main.oDesktop = oDesktop
        #     try:
        #         settings.non_graphical = oDesktop.GetIsNonGraphical()
        #     except:
        #         settings.non_graphical = non_graphical
        #     settings.aedt_version = self._main.oDesktop.GetVersion()[0:6]
        #     settings.is_student = is_student_version(self._main.oDesktop)
        #
        # # console di CPython o IronPython fuori AEDT
        # elif "oDesktop" in dir(self._main) and self._main.oDesktop is not None:  # pragma: no cover
        #     self.release_on_exit = False
        #     try:
        #         settings.non_graphical = self._main.oDesktop.GetIsNonGraphical()
        #     except:
        #         settings.non_graphical = non_graphical
        #     settings.aedt_version = self._main.oDesktop.GetVersion()[0:6]
        #     settings.is_student = is_student_version(self._main.oDesktop)
        #
        # else:
        #     settings.non_graphical = non_graphical
        #
        #     if "oDesktop" in dir(self._main):
        #         del self._main.oDesktop
        #     self.student_version, version_key, version = self._assert_version(specified_version, student_version)
        #     settings.aedt_version = version_key
        #     settings.is_student = self.student_version
        #     if not new_desktop_session and not is_ironpython:  # pragma: no cover
        #         sessions = active_sessions(
        #             version=version_key, student_version=student_version, non_graphical=non_graphical
        #         )
        #         if aedt_process_id:
        #             for session in sessions:
        #                 if session[0] == aedt_process_id and session[1] != -1:
        #                     self.port = session[1]
        #                     settings.use_grpc_api = True
        #                     break
        #                 elif session[0] == aedt_process_id:
        #                     settings.use_grpc_api = False
        #                     break
        #
        #     if version_key < "2022.2":
        #         settings.use_grpc_api = False
        #     elif (
        #         version_key.startswith("2022.2")
        #         and not self.port
        #         and not self.machine
        #         and settings.use_grpc_api is None
        #         and _com != "gprc_v3"
        #     ):
        #         settings.use_grpc_api = False
        #     elif settings.use_grpc_api is None or _com == "gprc_v3":
        #         settings.use_grpc_api = True
        #     if _com == "ironpython":  # pragma: no cover
        #         self._logger.info("Launching PyAEDT outside AEDT with IronPython.")
        #         self._init_ironpython(non_graphical, new_desktop_session, version)
        #     elif settings.use_grpc_api:
        #         settings.use_grpc_api = True
        #         self._init_cpython_new(
        #             non_graphical, new_desktop_session, version, self.student_version, version_key
        #         )
        #     elif _com == "pythonnet_v3":
        #         self._logger.info("Launching PyAEDT outside AEDT with CPython and PythonNET.")
        #         self._init_cpython(
        #             non_graphical,
        #             new_desktop_session,
        #             version,
        #             self.student_version,
        #             version_key,
        #             aedt_process_id,
        #         )
        #     else:
        #         from pyaedt.generic.clr_module import win32_client
        #
        #         oAnsoftApp = win32_client.Dispatch(version)
        #         self._main.oDesktop = oAnsoftApp.GetAppDesktop()
        #         self._main.isoutsideDesktop = True

        self._set_logger_file()
        settings.enable_desktop_logs = not self.non_graphical
        self._init_desktop()
        self._logger.info("pyaedt v%s", self._main.pyaedt_version)
        if not settings.remote_api:
            self._logger.info("Python version %s", sys.version)
        self.odesktop = self._main.oDesktop
        # settings.machine = self.machine
        # settings.port = self.port

        current_pid = int(self.odesktop.GetProcessID())
        if aedt_process_id and not new_desktop_session and aedt_process_id != current_pid:
            raise Exception(
                "AEDT started a new session instead of connecting to the session with pid: {}".format(aedt_process_id)
            )
        self.aedt_process_id = current_pid
        # settings.aedt_process_id = self.aedt_process_id

        current_is_student = is_student_version(self._main.oDesktop)
        if student_version ^ current_is_student:
            self._logger.warning(
                "AEDT started as {} Version, but requested as {} Version.".format(
                    "Student" if current_is_student else "Regular", "Student" if student_version else "Regular"
                )
            )
        self.student_version = current_is_student
        # settings.is_student = student_version

        self.aedt_version_id = self._main.oDesktop.GetVersion()[0:6]

        self._logger.info("AEDT %s Build Date %s", self.odesktop.GetVersion(), self.odesktop.GetBuildDateTimeString())

        if is_ironpython:
            sys.path.append(
                os.path.join(self._main.sDesktopinstallDirectory, "common", "commonfiles", "IronPython", "DLLs")
            )

        # save the current desktop session in the database
        _desktop_sessions[self.aedt_process_id] = self

    def __enter__(self):
        return self

    def __exit__(self, ex_type, ex_value, ex_traceback):
        # Write the trace stack to the log file if an exception occurred in the main script.
        if ex_type:
            err = self._exception(ex_value, ex_traceback)
        if self.close_on_exit or not is_ironpython:
            self.release_desktop(close_projects=self.close_on_exit, close_on_exit=self.close_on_exit)

    @pyaedt_function_handler()
    def __getitem__(self, project_design_name):
        """Get the application interface object (Hfss, Icepak, Maxwell3D...) for a given project name and design name.

        Parameters
        ----------
        project_design_name : List
            Project and design name.

        Returns
        -------
        :class:Application interface
            Returns None if project and design name are not found.

        """
        from pyaedt import get_pyaedt_app

        if len(project_design_name) != 2:
            return None
        if isinstance(project_design_name[0], int) and project_design_name[0] < len(self.project_list()):
            projectname = self.project_list()[project_design_name[0]]
        elif isinstance(project_design_name[0], str) and project_design_name[0] in self.project_list():
            projectname = project_design_name[0]
        else:
            return None

        initial_oproject = self.odesktop.GetActiveProject()
        if initial_oproject.GetName() != projectname:
            self.odesktop.SetActiveProject(projectname)

        if isinstance(project_design_name[1], int) and project_design_name[1] < len(self.design_list()):
            designname = self.design_list()[project_design_name[1]]
        elif isinstance(project_design_name[1], str) and project_design_name[1] in self.design_list():
            designname = project_design_name[1]
        else:
            return None

        return get_pyaedt_app(projectname, designname)

    @property
    def install_path(self):
        """Installation path for AEDT."""
        version_key = self._main.AEDTVersion
        # root = self._version_ids[version_key]
        # return os.environ[root]
        return installed_versions()[version_key]

    # @property
    # def version_keys(self):
    #     """Version keys for AEDT."""
    #
    #     self._version_keys = []
    #     self._version_ids = {}
    #     version_list = list_installed_ansysem()
    #     for version_env_var in version_list:
    #         if "ANSYSEMSV_ROOT" in version_env_var:
    #             current_version_id = version_env_var.replace("ANSYSEMSV_ROOT", "")
    #             student = True
    #         else:
    #             current_version_id = version_env_var.replace("ANSYSEM_ROOT", "")
    #             student = False
    #         try:
    #             version = int(current_version_id[0:2])
    #             release = int(current_version_id[2])
    #             if version < 20:
    #                 if release < 3:
    #                     version -= 1
    #                 else:
    #                     release -= 2
    #             if student:
    #                 v_key = "20{0}.{1}SV".format(version, release)
    #                 self._version_keys.append(v_key)
    #                 self._version_ids[v_key] = version_env_var
    #             else:
    #                 v_key = "20{0}.{1}".format(version, release)
    #                 self._version_keys.append(v_key)
    #                 self._version_ids[v_key] = version_env_var
    #         except:
    #             pass
    #     return self._version_keys

    @property
    def current_version(self):
        """Current AEDT version."""
        return current_version()

    @property
    def current_student_version(self):
        """Current student AEDT version."""
        return current_student_version()

    @property
    def installed_versions(self):
        """Dictionary of AEDT versions installed on the system and their installation paths."""
        return installed_versions()

    def _init_desktop(self):
        # run it after the settings.non_graphical is set
        self._main.pyaedt_version = pyaedtversion
        self._main.AEDTVersion = self._main.oDesktop.GetVersion()[0:6]
        self._main.oDesktop.RestoreWindow()
        self._main.sDesktopinstallDirectory = self._main.oDesktop.GetExeDir()
        self._main.pyaedt_initialized = True

    def _assert_version(self, specified_version, student_version):
        # avoid evaluating the env variables multiple times
        self_current_version = self.current_version
        self_current_student_version = self.current_student_version

        if current_version == "":
            raise Exception("AEDT is not installed on your system. Please install AEDT version 2022 R2 or higher.")
        if not specified_version:
            if student_version and self_current_student_version:
                specified_version = self_current_student_version
            elif student_version and self_current_version:
                specified_version = self_current_version
                student_version = False
                self.logger.warning("AEDT Student Version not found on the system. Using regular version.")
            else:
                specified_version = self_current_version
                if "SV" in specified_version:
                    # specified_version = specified_version[0:6]
                    student_version = True
                    self.logger.warning("Only AEDT Student Version found on the system. Using Student Version.")
        elif student_version:
            specified_version += "SV"

        if float(specified_version[0:6]) < 2019:
            raise ValueError(
                "PyAEDT supports AEDT version 2021 R1 and later. Recommended version is 2022 R2 or higher."
            )
        elif float(specified_version[0:6]) < 2022.2:
            warnings.warn(
                """PyAEDT has limited capabilities when used with an AEDT version earlier than 2022 R2.
                Please update your AEDT installation to 2022 R2 or higher."""
            )
        if not (specified_version in self.installed_versions):
            raise ValueError(
                "Specified version {}{} is not installed on your system".format(
                    specified_version[0:6], " Student Version" if student_version else ""
                )
            )

        version = "Ansoft.ElectronicsDesktop." + specified_version[0:6]
        self._main.sDesktopinstallDirectory = self.installed_versions[specified_version]
        return student_version, specified_version, version

        # student_version_flag = False
        # if specified_version:
        #     if float(specified_version) < 2022.2:
        #         if float(specified_version) < 2019:
        #             raise ValueError("PyAEDT supports AEDT version 2021 R1 and later.")
        #         else:
        #             warnings.warn(
        #                 """PyAEDT has limited capabilities when used with an AEDT version earlier than 2022 R2.
        #                 Please update your AEDT installation to 2022 R2 or higher."""
        #             )
        #     if student_version:
        #         specified_version += "SV"
        #         student_version_flag = True
        #     if not specified_version in self.installed_versions:
        #         raise ValueError("Specified version {} is not installed on your system".format(specified_version))
        #     version_key = specified_version
        # else:
        #     if student_version and self.current_student_version:
        #         version_key = self.current_student_version
        #         student_version_flag = True
        #     else:
        #         version_key = self.current_version
        #         student_version_flag = False
        # if student_version and student_version_flag:
        #     version = "Ansoft.ElectronicsDesktop." + version_key[:-2]
        # else:
        #     version = "Ansoft.ElectronicsDesktop." + version_key
        # # self._main.sDesktopinstallDirectory = os.getenv(self._version_ids[version_key])
        # self._main.sDesktopinstallDirectory = self.installed_versions[version_key]
        # return student_version_flag, version_key, version

    def _init_ironpython(self, non_graphical, new_aedt_session, version):
        from pyaedt.generic.clr_module import _clr

        base_path = self._main.sDesktopinstallDirectory
        sys.path.append(base_path)
        sys.path.append(os.path.join(base_path, "PythonFiles", "DesktopPlugin"))
        _clr.AddReference("Ansys.Ansoft.CoreCOMScripting")
        AnsoftCOMUtil = __import__("Ansys.Ansoft.CoreCOMScripting")
        self.COMUtil = AnsoftCOMUtil.Ansoft.CoreCOMScripting.Util.COMUtil
        self._main.COMUtil = self.COMUtil
        StandalonePyScriptWrapper = AnsoftCOMUtil.Ansoft.CoreCOMScripting.COM.StandalonePyScriptWrapper
        if non_graphical or new_aedt_session:
            # forcing new thread to start in non-graphical
            oAnsoftApp = StandalonePyScriptWrapper.CreateObjectNew(non_graphical)
        else:
            oAnsoftApp = StandalonePyScriptWrapper.CreateObject(version)
        self._main.oDesktop = oAnsoftApp.GetAppDesktop()
        self._main.isoutsideDesktop = True
        sys.path.append(os.path.join(base_path, "common", "commonfiles", "IronPython", "DLLs"))
        self.is_grpc_api = False

        return True

    def _run_student(self):
        DETACHED_PROCESS = 0x00000008
        pid = subprocess.Popen(
            [os.path.join(self._main.sDesktopinstallDirectory, "ansysedtsv.exe")], creationflags=DETACHED_PROCESS
        ).pid
        time.sleep(5)

    def _dispatch_win32(self, version):
        from pyaedt.generic.clr_module import win32_client

        o_ansoft_app = win32_client.Dispatch(version)
        self._main.oDesktop = o_ansoft_app.GetAppDesktop()
        self._main.isoutsideDesktop = True

    def _init_dotnet(
        self,
        non_graphical,
        new_aedt_session,
        version,
        student_version,
        version_key,
        aedt_process_id=None,
    ):  # pragma: no cover
        import pythoncom

        if is_linux:
            raise Exception(
                "PyAEDT supports COM initialization in Windows only. To use in Linux, upgrade to AEDT 2022 R2 or later."
            )
        base_path = self._main.sDesktopinstallDirectory
        sys.path.insert(0, base_path)
        sys.path.insert(0, os.path.join(base_path, "PythonFiles", "DesktopPlugin"))
        launch_msg = "AEDT installation Path {}.".format(base_path)
        self.logger.info(launch_msg)
        self.logger.info("Launching AEDT with module PythonNET.")
        processID = []
        if is_windows:
            processID = com_active_sessions(version, student_version, non_graphical)
        if student_version and not processID:  # Opens an instance if processID is an empty list
            self._run_student()
        elif non_graphical or new_aedt_session or not processID:
            # Force new object if no non-graphical instance is running or if there is not an already existing process.
            self._initialize(non_graphical=non_graphical, new_session=True, is_grpc=False)
        else:
            self._initialize(new_session=False, is_grpc=False)
        processID2 = []
        if is_windows:
            processID2 = com_active_sessions(version, student_version, non_graphical)
        proc = [i for i in processID2 if i not in processID]  # Looking for the "new" process
        if (
            not proc and (not new_aedt_session) and aedt_process_id
        ):  # if it isn't a new aedt session and a process ID is given
            proc = [aedt_process_id]
        elif not proc:
            proc = processID2
        if proc == processID2 and len(processID2) > 1:
            self._dispatch_win32(version)
        elif version_key >= "2021.2":
            if student_version:
                self.logger.info("AEDT {} Student version started with process ID {}.".format(version_key, proc[0]))
            elif aedt_process_id:
                self.logger.info("Connecting to AEDT session with process ID {}.".format(proc[0]))
            else:
                self.logger.info("AEDT {} Started with process ID {}.".format(version_key, proc[0]))
            context = pythoncom.CreateBindCtx(0)
            running_coms = pythoncom.GetRunningObjectTable()
            monikiers = running_coms.EnumRunning()
            for monikier in monikiers:
                m = re.search(version[10:] + r"\.\d:" + str(proc[0]), monikier.GetDisplayName(context, monikier))
                if m:
                    obj = running_coms.GetObject(monikier)
                    self._main.isoutsideDesktop = True
                    from pyaedt.generic.clr_module import win32_client

                    self._main.oDesktop = win32_client.Dispatch(obj.QueryInterface(pythoncom.IID_IDispatch))
                    break
        else:
            self.logger.warning(
                "PyAEDT is not supported in AEDT versions earlier than 2021 R2. Trying to launch PyAEDT with PyWin32."
            )
            self._dispatch_win32(version)
        # we should have a check here to see if AEDT is really started
        self.is_grpc_api = False

    def _initialize(
        self,
        machine="",
        port=0,
        non_graphical=False,
        new_session=False,
        version=None,
        is_grpc=True,
    ):
        if not is_grpc:
            from pyaedt.generic.clr_module import _clr

            _clr.AddReference("Ansys.Ansoft.CoreCOMScripting")
            AnsoftCOMUtil = __import__("Ansys.Ansoft.CoreCOMScripting")
            self.COMUtil = AnsoftCOMUtil.Ansoft.CoreCOMScripting.Util.COMUtil
            self._main.COMUtil = self.COMUtil
            StandalonePyScriptWrapper = AnsoftCOMUtil.Ansoft.CoreCOMScripting.COM.StandalonePyScriptWrapper
            if non_graphical or new_session:
                return StandalonePyScriptWrapper.CreateObjectNew(non_graphical)
            else:
                return StandalonePyScriptWrapper.CreateObject(version)
        else:
            base_path = self._main.sDesktopinstallDirectory
            sys.path.insert(0, base_path)
            sys.path.insert(0, os.path.join(base_path, "PythonFiles", "DesktopPlugin"))
            if is_linux:
                if os.environ.get("LD_LIBRARY_PATH"):
                    os.environ["LD_LIBRARY_PATH"] = (
                        os.path.join(base_path, "defer") + os.pathsep + os.environ["LD_LIBRARY_PATH"]
                    )
                else:
                    os.environ["LD_LIBRARY_PATH"] = os.path.join(base_path, "defer")
                pyaedt_path = os.path.realpath(os.path.join(os.path.dirname(os.path.realpath(__file__)), ".."))
                os.environ["PATH"] = pyaedt_path + os.pathsep + os.environ["PATH"]
            os.environ["DesktopPluginPyAEDT"] = os.path.join(
                self._main.sDesktopinstallDirectory, "PythonFiles", "DesktopPlugin"
            )
            launch_msg = "AEDT installation Path {}".format(base_path)
            self.logger.info(launch_msg)
            import pyaedt.generic.grpc_plugin as StandalonePyScriptWrapper

            return StandalonePyScriptWrapper.CreateAedtApplication(machine, port, non_graphical, new_session)

    def _init_grpc(self, non_graphical, new_aedt_session, version, student_version, version_key):
        self.logger.info("Launching AEDT with the gRPC plugin.")
        if not self.machine or self.machine in [
            "localhost",
            "127.0.0.1",
            socket.getfqdn(),
            socket.getfqdn().split(".")[0],
        ]:
            self.machine = ""
        else:
            settings.remote_api = True
        if not self.port:
            if self.machine:
                self.logger.error("New Session of AEDT cannot be started on remote machine from Desktop Class.")
                self.logger.error("Either use port argument or start an rpc session to start AEDT on remote machine.")
                self.logger.error("Use client = pyaedt.common_rpc.client(machinename) to start a remote session.")
                self.logger.error("Use client.aedt(port) to start aedt on remote machine before connecting.")
            elif new_aedt_session:
                self.port = _find_free_port()
                self.logger.info("New AEDT session is starting on gRPC port %s", self.port)
            else:
                sessions = grpc_active_sessions(
                    version=version, student_version=student_version, non_graphical=non_graphical
                )
                if sessions:
                    self.port = sessions[0]
                    if len(sessions) == 1:
                        self.logger.info("Found active AEDT gRPC session on port %s", self.port)
                    else:
                        self.logger.warning(
                            "Multiple AEDT gRPC sessions are found. Setting the active session on port %s", self.port
                        )
                else:
                    if is_windows:  # pragma: no cover
                        if com_active_sessions(
                            version=version, student_version=student_version, non_graphical=non_graphical
                        ):
                            # settings.use_grpc_api = False
                            self.logger.info("No AEDT gRPC found. Found active COM Sessions.")
                            return self._init_dotnet(
                                non_graphical, new_aedt_session, version, student_version, version_key
                            )
                    self.port = _find_free_port()
                    self.logger.info("New AEDT session is starting on gRPC port %s", self.port)
                    new_aedt_session = True
        elif new_aedt_session and not _check_grpc_port(self.port, self.machine):
            self.logger.info("New AEDT session is starting on gRPC port %s", self.port)
        elif new_aedt_session:
            self.logger.warning("New Session of AEDT cannot be started on specified port because occupied.")
            self.port = _find_free_port()
            self.logger.info("New AEDT session is starting on gRPC port %s", self.port)
        elif _check_grpc_port(self.port, self.machine):
            self.logger.info("Connecting to AEDT session on gRPC port %s", self.port)
        else:
            self.logger.info("AEDT session is starting on gRPC port %s", self.port)
            new_aedt_session = True

        if new_aedt_session and settings.use_lsf_scheduler and is_linux:  # pragma: no cover
            out, self.machine = launch_aedt_in_lsf(non_graphical, self.port)
            if out:
                oApp = self._initialize(is_grpc=True, machine=self.machine, port=self.port, new_session=False)
            else:
                self.logger.error("Failed to start LSF job on machine: %s.", self.machine)
                return
        elif new_aedt_session:
            installer = os.path.join(self._main.sDesktopinstallDirectory, "ansysedt")
            if not is_linux:
                installer = os.path.join(self._main.sDesktopinstallDirectory, "ansysedt.exe")
            out, self.port = launch_aedt(installer, non_graphical, self.port, student_version)
            oApp = self._initialize(
                is_grpc=True, non_graphical=non_graphical, machine=self.machine, port=self.port, new_session=not out
            )
        else:
            oApp = self._initialize(
                is_grpc=True,
                non_graphical=non_graphical,
                machine=self.machine,
                port=self.port,
                new_session=new_aedt_session,
            )
        if oApp:
            self._main.isoutsideDesktop = True
            self._main.oDesktop = oApp.GetAppDesktop()
            _proc = self._main.oDesktop.GetProcessID()
            self.is_grpc_api = True
            if new_aedt_session:
                message = "{}{} version started with process ID {}.".format(
                    version, " Student" if student_version else "", _proc
                )
                self.logger.info(message)

        else:
            self.logger.error("Failed to connect to AEDT using gRPC plugin.")
            self.logger.error("Check installation, license and environment variables.")

    def _set_logger_file(self):
        # Set up the log file in the AEDT project directory
        if settings.logger_file_path:
            self.logfile = settings.logger_file_path
        else:
            if settings.remote_api:
                project_dir = tempfile.gettempdir()
            elif "oDesktop" in dir(self._main):
                project_dir = self._main.oDesktop.GetProjectDirectory()
            else:
                project_dir = tempfile.gettempdir()
            self.logfile = os.path.join(
                project_dir, "pyaedt{}.log".format(datetime.datetime.now().strftime("%Y%m%d_%H%M%S"))
            )

        return True

    @property
    def messenger(self):
        """Messenger manager for the AEDT logger."""
        return pyaedt_logger

    @property
    def logger(self):
        """AEDT logger."""
        return self._logger

    @pyaedt_function_handler()
    def project_list(self):
        """Get a list of projects.

        Returns
        -------
        List
            List of projects.

        """
        return list(self.odesktop.GetProjectList())

    @pyaedt_function_handler()
    def analyze_all(self, project=None, design=None):
        """Analyze all setups in a project.

        Parameters
        ----------
        project : str, optional
            Project name. The default is ``None``, in which case the active project
            is used.
        design : str, optional
            Design name. The default is ``None``, in which case all designs in
            the project are analyzed.

        Returns
        -------
        bool
            ``True`` when successful, ``False`` when failed.
        """
        if not project:
            oproject = self.odesktop.GetActiveProject()
        else:
            oproject = self.odesktop.SetActiveProject(project)
        if oproject:
            if not design:
                oproject.AnalyzeAll()
            else:
                odesign = oproject.SetActiveDesign(design)
                if odesign:
                    odesign.AnalyzeAll()
        return True

    @pyaedt_function_handler()
    def clear_messages(self):
        """Clear all AEDT messages.

        Returns
        -------
        bool
            ``True`` when successful, ``False`` when failed.
        """
        self.odesktop.ClearMessages("", "", 3)
        return True

    @pyaedt_function_handler()
    def save_project(self, project_name=None, project_path=None):
        """Save the project.

        Parameters
        ----------
        project_name : str, optional
            Project name. The default is ``None``, in which case the active project
            is used.
        project_path : str, optional
            Full path to the project. The default is ``None``. If a path is
            provided, ``save as`` is used.

        Returns
        -------
        bool
            ``True`` when successful, ``False`` when failed.
        """
        if not project_name:
            oproject = self.odesktop.GetActiveProject()
        else:
            oproject = self.odesktop.SetActiveProject(project_name)
        if project_path:
            oproject.SaveAs(project_path, True)
        else:
            oproject.Save()
        return True

    @pyaedt_function_handler()
    def copy_design(self, project_name=None, design_name=None, target_project=None):
        """Copy a design and paste it in an existing project or new project.

        .. deprecated:: 0.6.31
           Use :func:`copy_design_from` instead.

        Parameters
        ----------
        project_name : str, optional
            Project name. The default is ``None``, in which case the active project
            is used.
        design_name : str, optional
            Design name. The default is ``None``.
        target_project : str, optional
            Target project. The default is ``None``.

        Returns
        -------
        bool
            ``True`` when successful, ``False`` when failed.
        """
        if not project_name:  # pragma: no cover
            oproject = self.odesktop.GetActiveProject()
        else:  # pragma: no cover
            oproject = self.odesktop.SetActiveProject(project_name)
        if oproject:  # pragma: no cover
            if not design_name:
                odesign = oproject.GetActiveDesign()
            else:
                odesign = oproject.SetActiveDesign(design_name)
            if odesign:
                oproject.CopyDesign(design_name)
                if not target_project:
                    oproject.Paste()
                    return True
                else:
                    oproject_target = self.odesktop.SetActiveProject(target_project)
                    if not oproject_target:
                        oproject_target = self.odesktop.NewProject(target_project)
                        oproject_target.Paste()
                        return True
        return False

    @pyaedt_function_handler()
    def project_path(self, project_name=None):
        """Get the path to the project.

        Parameters
        ----------
        project_name : str, optional
            Project name. The default is ``None``, in which case the active
            project is used.

        Returns
        -------
        str
            Path to the project.

        """
        if not project_name:
            oproject = self.odesktop.GetActiveProject()
        else:
            oproject = self.odesktop.SetActiveProject(project_name)
        if oproject:
            return oproject.GetPath()
        return None

    @pyaedt_function_handler()
    def design_list(self, project=None):
        """Get a list of the designs.

        Parameters
        ----------
        project : str, optional
            Project name. The default is ``None``, in which case the active
            project is used.

        Returns
        -------
        List
            List of the designs.
        """

        updateddeslist = []
        if not project:
            oproject = self.odesktop.GetActiveProject()
        else:
            oproject = self.odesktop.SetActiveProject(project)
        if oproject:
            deslist = list(oproject.GetTopDesignList())
            for el in deslist:
                m = re.search(r"[^;]+$", el)
                updateddeslist.append(m.group(0))
        return updateddeslist

    @pyaedt_function_handler()
    def design_type(self, project_name=None, design_name=None):
        """Get the type of design.

        Parameters
        ----------
        project_name : str, optional
            Project name. The default is ``None``, in which case the active
            project is used.
        design_name : str, optional
            Design name. The default is ``None``, in which case the active
            design is used.

        Returns
        -------
        str
            Design type.
        """
        if not project_name:
            oproject = self.odesktop.GetActiveProject()
        else:
            oproject = self.odesktop.SetActiveProject(project_name)
        if not oproject:
            return ""
        if not design_name:
            odesign = oproject.GetActiveDesign()
        else:
            odesign = oproject.SetActiveDesign(design_name)
        if odesign:
            return odesign.GetDesignType()
        return ""

    @property
    def personallib(self):
        """PersonalLib directory.

        Returns
        -------
        str
            Full absolute path for the ``PersonalLib`` directory.

        """
        return self.odesktop.GetPersonalLibDirectory()

    @property
    def userlib(self):
        """UserLib directory.

        Returns
        -------
        str
            Full absolute path for the ``UserLib`` directory.

        """
        return self.odesktop.GetUserLibDirectory()

    @property
    def syslib(self):
        """SysLib directory.

        Returns
        -------
        str
            Full absolute path for the ``SysLib`` directory.

        """
        return self.odesktop.GetLibraryDirectory()

    # @property
    # def aedt_version_id(self):
    #     """AEDT version.
    #
    #     Returns
    #     -------
    #     str
    #         Version of AEDT.
    #
    #     """
    #     version = self.odesktop.GetVersion().split(".")
    #     v = ".".join([version[0], version[1]])
    #     return v

    @property
    def src_dir(self):
        """Python source directory.

        Returns
        -------
        str
            Full absolute path for the ``python`` directory.

        """
        return os.path.dirname(os.path.realpath(__file__))

    @property
    def pyaedt_dir(self):
        """PyAEDT directory.

        Returns
        -------
        str
           Full absolute path for the ``pyaedt`` directory.

        """
        return os.path.realpath(os.path.join(self.src_dir, ".."))

    def _exception(self, ex_value, tb_data):
        """Write the trace stack to AEDT when a Python error occurs.

        Parameters
        ----------
        ex_value : str
            Type of the exception.
        tb_data : str
            Traceback data.

        Returns
        -------
        str
            Type of the exception.

        """
        tb_trace = traceback.format_tb(tb_data)
        tblist = tb_trace[0].split("\n")
        self.logger.error(str(ex_value))
        for el in tblist:
            self.logger.error(el)

        return str(ex_value)

    @pyaedt_function_handler()
    def release_desktop(self, close_projects=True, close_on_exit=True):
        """Release AEDT.

        Parameters
        ----------
        close_projects : bool, optional
            Whether to close the AEDT projects that are open in the session.
            The default is ``True``.
        close_on_exit : bool, optional
            Whether to close the active AEDT session on exiting AEDT.
            The default is ``True``.

        Returns
        -------
        bool
            ``True`` when successful, ``False`` when failed.

        Examples
        --------
        >>> import pyaedt
        >>> desktop = pyaedt.Desktop("2021.2")
        PyAEDT INFO: pyaedt v...
        PyAEDT INFO: Python version ...
        >>> desktop.release_desktop(close_projects=False, close_on_exit=False) # doctest: +SKIP

        """
        if close_projects:
            projects = self.odesktop.GetProjectList()
            for project in projects:
                self.odesktop.CloseProject(project)
        result = _close_aedt_application(close_on_exit, self.aedt_process_id, self.is_grpc_api)
        del _desktop_sessions[self.aedt_process_id]
        props = [a for a in dir(self) if not a.startswith("__")]
        for a in props:
            self.__dict__.pop(a, None)
        dicts = [self, sys.modules["__main__"]]
        for dict_to_clean in dicts:
            props = [
                a
                for a in dir(dict_to_clean)
                if "win32com" in str(type(dict_to_clean.__dict__.get(a, None)))
                # or "pyaedt" in str(type(dict_to_clean.__dict__.get(a, None)))
            ]
            for a in props:
                dict_to_clean.__dict__[a] = None

        self.odesktop = None
        try:
            del sys.modules["__main__"].oDesktop
        except AttributeError:
            pass
        gc.collect()
        return result

    def close_desktop(self):
        """Close all projects and shut down AEDT.

        Returns
        -------
        bool
            ``True`` when successful, ``False`` when failed.

        Examples
        --------
        >>> import pyaedt
        >>> desktop = pyaedt.Desktop("2021.2")
        PyAEDT INFO: pyaedt v...
        PyAEDT INFO: Python version ...
        >>> desktop.close_desktop() # doctest: +SKIP

        """
        return self.release_desktop(close_projects=True, close_on_exit=True)

    def enable_autosave(self):
        """Enable the autosave option.

        Examples
        --------
        >>> import pyaedt
        >>> desktop = pyaedt.Desktop("2021.2")
        PyAEDT INFO: pyaedt v...
        PyAEDT INFO: Python version ...
        >>> desktop.enable_autosave()

        """
        self._main.oDesktop.EnableAutoSave(True)

    def disable_autosave(self):
        """Disable the autosave option.

        Examples
        --------
        >>> import pyaedt
        >>> desktop = pyaedt.Desktop("2021.2")
        PyAEDT INFO: pyaedt v...
        PyAEDT INFO: Python version ...
        >>> desktop.disable_autosave()

        """
        self._main.oDesktop.EnableAutoSave(False)

    def change_license_type(self, license_type="Pool"):
        """Change the license type.

        Parameters
        ----------
        license_type : str, optional
            Type of the license. The options are ``"Pack"`` and ``"Pool"``.
            The default is ``"Pool"``.

        Returns
        -------
        bool
           ``True``.

            .. note::
               Because of an API limitation, this method returns ``True`` even when the key is wrong.

        """
        try:
            self._main.oDesktop.SetRegistryString("Desktop/Settings/ProjectOptions/HPCLicenseType", license_type)
            return True
        except:
            return False

    def change_registry_key(self, key_full_name, key_value):
        """Change an AEDT registry key to a new value.

        Parameters
        ----------
        key_full_name : str
            Full name of the AEDT registry key.
        key_value : str, int
            Value for the AEDT registry key.

        Returns
        -------
        bool
            ``True`` when successful, ``False`` when failed.
        """
        if isinstance(key_value, str):
            try:
                self._main.oDesktop.SetRegistryString(key_full_name, key_value)
                self.logger.info("Key %s correctly changed.", key_full_name)
                return True
            except:
                self.logger.warning("Error setting up Key %s.", key_full_name)
                return False
        elif isinstance(key_value, int):
            try:
                self._main.oDesktop.SetRegistryInt(key_full_name, key_value)
                self.logger.info("Key %s correctly changed.", key_full_name)
                return True
            except:
                self.logger.warning("Error setting up Key %s.", key_full_name)
                return False
        else:
            self.logger.warning("Key value must be an integer or string.")
            return False

    def change_active_dso_config_name(self, product_name="HFSS", config_name="Local"):
        """Change a specific registry key to a new value.

        Parameters
        ----------
        product_name : str, optional
            Name of the tool to apply the active configuration to. The default is
            ``"HFSS"``.
        config_name : str, optional
            Name of the configuration to apply. The default is ``"Local"``.

        Returns
        -------
        bool
            ``True`` when successful, ``False`` when failed.

        """
        try:
            self.change_registry_key("Desktop/ActiveDSOConfigurations/{}".format(product_name), config_name)
            self.logger.info("Configuration Changed correctly to %s for %s.", config_name, product_name)
            return True
        except:
            self.logger.warning("Error Setting Up Configuration %s for %s.", config_name, product_name)
            return False

    def change_registry_from_file(self, registry_file, make_active=True):
        """Apply desktop registry settings from an ACF file.

        One way to get an ACF file is to export a configuration from the AEDT UI and then edit and reuse it.

        Parameters
        ----------
        registry_file : str
            Full path to the ACF file.
        make_active : bool, optional
            Whether to set the imported configuration as active. The default is ``True``.

        Returns
        -------
        bool
            ``True`` when successful, ``False`` when failed.
        """
        try:
            self._main.oDesktop.SetRegistryFromFile(registry_file)
            if make_active:
                with open(registry_file, "r") as f:
                    for line in f:
                        stripped_line = line.strip()
                        if "ConfigName" in stripped_line:
                            config_name = stripped_line.split("=")
                        elif "DesignType" in stripped_line:
                            design_type = stripped_line.split("=")
                            break
                    if design_type and config_name:
                        self.change_registry_key(design_type[1], config_name[1])
            return True
        except:
            return False

    @pyaedt_function_handler()
    def get_available_toolkits(self):
        """Get toolkit ready for installation.

        Returns
        -------
        list
            List of toolkit names.
        """
        from pyaedt.misc.install_extra_toolkits import available_toolkits

        return list(available_toolkits.keys())

    @pyaedt_function_handler()
    def add_custom_toolkit(self, toolkit_name):  # pragma: no cover
        """Add toolkit to AEDT Automation Tab.

        Parameters
        ----------
        toolkit_name : str
            Name of toolkit to add.

        Returns
        -------
        bool
        """
        from pyaedt.misc.install_extra_toolkits import available_toolkits

        toolkit = available_toolkits[toolkit_name]
        toolkit_name = toolkit_name.replace("_", "")

        def install(package_path, package_name=None):
            executable = '"{}"'.format(sys.executable) if is_windows else sys.executable

            commands = []
            if package_path.startswith("git") and package_name:
                commands.append([executable, "-m", "pip", "uninstall", "--yes", package_name])

            commands.append([executable, "-m", "pip", "install", "--upgrade", package_path])

            if self.aedt_version_id == "2023.1" and is_windows and "AnsysEM" in sys.base_prefix:
                commands.append([executable, "-m", "pip", "uninstall", "--yes", "pywin32"])

            for command in commands:
                if is_linux:
                    p = subprocess.Popen(command)
                else:
                    p = subprocess.Popen(" ".join(command))
                p.wait()

        install(toolkit["pip"], toolkit.get("package_name", None))
        import site

        packages = site.getsitepackages()
        full_path = None
        for pkg in packages:
            if os.path.exists(os.path.join(pkg, toolkit["toolkit_script"])):
                full_path = os.path.join(pkg, toolkit["toolkit_script"])
                break
        if not full_path:
            raise FileNotFoundError("Error finding the package.")
        self.add_script_to_menu(
            toolkit_name=toolkit_name,
            script_path=full_path,
            script_image=toolkit,
            product=toolkit["installation_path"],
            copy_to_personal_lib=False,
            add_pyaedt_desktop_init=False,
        )

    @pyaedt_function_handler()
    def add_script_to_menu(
        self,
        toolkit_name,
        script_path,
        script_image=None,
        product="Project",
        copy_to_personal_lib=True,
        add_pyaedt_desktop_init=True,
    ):
        """Add a script to the ribbon menu.

        .. note::
           This method is available in AEDT 2023 R2 and later. PyAEDT must be installed
           in AEDT to allow this method to run. For more information, see `Installation
           <https://aedt.docs.pyansys.com/version/stable/Getting_started/Installation.html>`_.

        Parameters
        ----------
        toolkit_name : str
            Name of the toolkit to appear in AEDT.
        script_path : str
            Full path to the script file. The script will be moved to Personal Lib.
        script_image : str, optional
            Full path to the image logo (a 30x30 pixel PNG file) to add to the UI.
            The default is ``None``.
        product : str, optional
            Product to which the toolkit applies. The default is ``"Project"``, in which case
            it applies to all designs. You can also specify a product, such as ``"HFSS"``.
        copy_to_personal_lib : bool, optional
            Whether to copy the script to Personal Lib or link the original script. Default is ``True``.

        Returns
        -------
        bool

        """
        if not os.path.exists(script_path):
            self.logger.error("Script does not exists.")
            return False
        from pyaedt.misc.install_extra_toolkits import write_toolkit_config

        toolkit_dir = os.path.join(self.personallib, "Toolkits")
        aedt_version = self.aedt_version_id
        tool_dir = os.path.join(toolkit_dir, product, toolkit_name)
        lib_dir = os.path.join(tool_dir, "Lib")
        toolkit_rel_lib_dir = os.path.relpath(lib_dir, tool_dir)
        if is_linux and aedt_version <= "2023.1":
            toolkit_rel_lib_dir = os.path.join("Lib", toolkit_name)
            lib_dir = os.path.join(toolkit_dir, toolkit_rel_lib_dir)
            toolkit_rel_lib_dir = "../../" + toolkit_rel_lib_dir
        os.makedirs(lib_dir, exist_ok=True)
        os.makedirs(tool_dir, exist_ok=True)
        dest_script_path = script_path
        if copy_to_personal_lib:
            dest_script_path = os.path.join(lib_dir, os.path.split(script_path)[-1])
            shutil.copy2(script_path, dest_script_path)
        files_to_copy = ["Run_PyAEDT_Toolkit_Script"]
        executable_version_agnostic = sys.executable
        for file_name in files_to_copy:
            src = os.path.join(pathname, "misc", file_name + ".py_build")
            dst = os.path.join(tool_dir, file_name.replace("_", " ") + ".py")
            if not os.path.isfile(src):
                raise FileNotFoundError("File not found: {}".format(src))
            with open(src, "r") as build_file:
                with open(dst, "w") as out_file:
                    self.logger.info("Building to " + dst)
                    build_file_data = build_file.read()
                    build_file_data = (
                        build_file_data.replace("##TOOLKIT_REL_LIB_DIR##", toolkit_rel_lib_dir)
                        .replace("##PYTHON_EXE##", executable_version_agnostic)
                        .replace("##PYTHON_SCRIPT##", dest_script_path)
                    )
                    build_file_data = build_file_data.replace(" % version", "")
                    out_file.write(build_file_data)
        if aedt_version >= "2023.2":
            if not script_image:
                script_image = os.path.join(os.path.dirname(__file__), "misc", "images", "large", "pyansys.png")
            write_toolkit_config(os.path.join(toolkit_dir, product), lib_dir, toolkit_name, toolkit=script_image)
        self.logger.info("{} toolkit installed.".format(toolkit_name))
        return True

    @pyaedt_function_handler()
    def remove_script_from_menu(self, toolkit_name, product="Project"):
        """Remove a toolkit script from the menu.

        Parameters
        ----------
        toolkit_name : str
            Name of the toolkit to remove.
        product : str, optional
            Product to which the toolkit applies. The default is ``"Project"``, in which case
            it applies to all designs. You can also specify a product, such as ``"HFSS"``.

        Returns
        -------
        bool
        """
        from pyaedt.misc.install_extra_toolkits import remove_toolkit_config

        toolkit_dir = os.path.join(self.personallib, "Toolkits")
        aedt_version = self.aedt_version_id
        tool_dir = os.path.join(toolkit_dir, product, toolkit_name)
        shutil.rmtree(tool_dir, ignore_errors=True)
        if aedt_version >= "2023.2":
            remove_toolkit_config(os.path.join(toolkit_dir, product), toolkit_name)
        self.logger.info("{} toolkit removed successfully.".format(toolkit_name))
        return True

    @pyaedt_function_handler()
    def submit_job(
        self,
        project_file,
        clustername,
        aedt_full_exe_path=None,
        numnodes=1,
        numcores=32,
        wait_for_license=True,
        setting_file=None,
    ):  # pragma: no cover
        """Submit a job to be solved on a cluster.

        Parameters
        ----------
        project_file : str
            Full path to the project.
        clustername : str
            Name of the cluster to submit the job to.
        aedt_full_exe_path : str, optional
            Full path to the AEDT executable file. The default is ``None``, in which
            case ``"/clustername/AnsysEM/AnsysEM2x.x/Win64/ansysedt.exe"`` is used.
        numnodes : int, optional
            Number of nodes. The default is ``1``.
        numcores : int, optional
            Number of cores. The default is ``32``.
        wait_for_license : bool, optional
             Whether to wait for the license to be validated. The default is ``True``.
        setting_file : str, optional
            Name of the file to use as a template. The default value is ``None``.

        Returns
        -------
        int
            ID of the job.

        References
        ----------

        >>> oDesktop.SubmitJob
        """

        project_path = os.path.dirname(project_file)
        project_name = os.path.basename(project_file).split(".")[0]
        if not aedt_full_exe_path:
            version = self.odesktop.GetVersion()[2:6]
            if version >= "22.2":
                version_name = "v" + version.replace(".", "")
            else:
                version_name = "AnsysEM" + version
            if os.path.exists(r"\\" + clustername + r"\AnsysEM\{}\Win64\ansysedt.exe".format(version_name)):
                aedt_full_exe_path = (
                    r"\\\\\\\\" + clustername + r"\\\\AnsysEM\\\\{}\\\\Win64\\\\ansysedt.exe".format(version_name)
                )
            elif os.path.exists(r"\\" + clustername + r"\AnsysEM\{}\Linux64\ansysedt".format(version_name)):
                aedt_full_exe_path = (
                    r"\\\\\\\\" + clustername + r"\\\\AnsysEM\\\\{}\\\\Linux64\\\\ansysedt".format(version_name)
                )
            else:
                self.logger.error("AEDT shared path does not exist. Provide a full path.")
                return False
        else:
            if not os.path.exists(aedt_full_exe_path):
                self.logger.error("AEDT shared path does not exist. Provide a full path.")
                return False
            aedt_full_exe_path.replace("\\", "\\\\")
        if project_name in self.project_list():
            self.odesktop.CloseProject(project_name)
        path_file = os.path.dirname(__file__)
        destination_reg = os.path.join(project_path, "Job_settings.areg")
        if not setting_file:
            setting_file = os.path.join(path_file, "misc", "Job_Settings.areg")
        shutil.copy(setting_file, destination_reg)

        f1 = open_file(destination_reg, "w")
        with open_file(setting_file) as f:
            lines = f.readlines()
            for line in lines:
                if "\\	$begin" == line[:8]:
                    lin = "\\	$begin \\'{}\\'\\\n".format(clustername)
                    f1.write(lin)
                elif "\\	$end" == line[:6]:
                    lin = "\\	$end \\'{}\\'\\\n".format(clustername)
                    f1.write(lin)
                elif "NumCores" in line:
                    lin = "\\	\\	\\	\\	NumCores={}\\\n".format(numcores)
                    f1.write(lin)
                elif "NumNodes=1" in line:
                    lin = "\\	\\	\\	\\	NumNodes={}\\\n".format(numnodes)
                    f1.write(lin)
                elif "ProductPath" in line:
                    lin = "\\	\\	ProductPath =\\'{}\\'\\\n".format(aedt_full_exe_path)
                    f1.write(lin)
                elif "WaitForLicense" in line:
                    lin = "\\	\\	WaitForLicense={}\\\n".format(str(wait_for_license).lower())
                    f1.write(lin)
                else:
                    f1.write(line)
        f1.close()
        return self.odesktop.SubmitJob(os.path.join(project_path, "Job_settings.areg"), project_file)

    @pyaedt_function_handler()
    def submit_ansys_cloud_job(
        self,
        project_file,
        config_name,
        region,
        numnodes=1,
        numcores=32,
        wait_for_license=True,
        setting_file=None,
        job_name=None,
    ):  # pragma: no cover
        """Submit a job to be solved on a cluster.

        Parameters
        ----------
        project_file : str
            Full path to the project.
        config_name : str
            Name of the Ansys Cloud machine configuration selected.
        region : str
            Name of Ansys Cloud location region.
            Available regions are: ``"westeurope"``, ``"eastus"``, ``"northcentralus"``, ``"southcentralus"``,
            ``"northeurope"``, ``"japaneast"``, ``"westus2"``, ``"centralindia"``.
        numnodes : int, optional
            Number of nodes. The default is ``1``.
        numcores : int, optional
            Number of cores. The default is ``32``.
        wait_for_license : bool, optional
             Whether to wait for the license to be validated. The default is ``True``.
        setting_file : str, optional
            Name of the file to use as a template. The default value is ``None``.

        Returns
        -------
        str, str
            Job ID, job name.

        References
        ----------

        >>> oDesktop.SubmitJob

        Examples
        --------
        >>> from pyaedt import Desktop

        >>> d = Desktop(specified_version="2023.1", new_desktop_session=False)
        >>> d.select_scheduler("Ansys Cloud")
        >>> out = d.get_available_cloud_config()
        >>> job_id, job_name = d.submit_ansys_cloud_job('via_gsg.aedt',
        ...                                             list(out.keys())[0],
        ...                                             region="westeurope",
        ...                                             job_name="MyJob"
        ...                                             )
        >>> o1=d.get_ansyscloud_job_info(job_id=job_id)
        >>> o2=d.get_ansyscloud_job_info(job_name=job_name)
        >>> d.download_job_results(job_id=job_id,
        ...                        project_path='via_gsg.aedt',
        ...                        results_folder='via_gsg_results')
        >>> d.release_desktop(False,False)
        """
        project_path = os.path.dirname(project_file)
        project_name = os.path.basename(project_file).split(".")[0]
        if not job_name:
            job_name = generate_unique_name(project_name)
        if project_name in self.project_list():
            self.odesktop.CloseProject(project_name)
        path_file = os.path.dirname(__file__)
        reg_name = generate_unique_name("ansys_cloud") + ".areg"
        destination_reg = os.path.join(project_path, reg_name)
        if not setting_file:
            setting_file = os.path.join(path_file, "misc", "ansys_cloud.areg")
        shutil.copy(setting_file, destination_reg)

        f1 = open_file(destination_reg, "w")
        with open_file(setting_file) as f:
            lines = f.readlines()
            i = 0
            while i < len(lines):
                line = lines[i]
                if "NumTasks" in line:
                    lin = "\\	\\	\\	\\	NumTasks={}\\\n".format(numcores)
                    f1.write(lin)
                elif "NumMaxTasksPerNode" in line:
                    lin = "\\	\\	\\	\\	NumMaxTasksPerNode={}\\\n".format(numcores)
                    f1.write(lin)
                elif "NumNodes=1" in line:
                    lin = "\\	\\	\\	\\	NumNodes={}\\\n".format(numnodes)
                    f1.write(lin)
                elif "Name=\\'Region\\'" in line:
                    f1.write(line)
                    lin = "\\	\\	\\	\\	Value=\\'{}\\'\\\n".format(region)
                    f1.write(lin)
                    i += 1
                elif "WaitForLicense" in line:
                    lin = "\\	\\	WaitForLicense={}\\\n".format(str(wait_for_license).lower())
                    f1.write(lin)
                elif "	JobName" in line:
                    lin = "\\	\\	\\	JobName=\\'{}\\'\\\n".format(job_name)
                    f1.write(lin)
                elif "Name=\\'Config\\'" in line:
                    f1.write(line)
                    lin = "\\	\\	\\	\\	Value=\\'{}\\'\\\n".format(config_name)
                    f1.write(lin)
                    i += 1
                else:
                    f1.write(line)
                i += 1
        f1.close()
        try:
            id = self.odesktop.SubmitJob(destination_reg, project_file)[0]
            return id, job_name
        except:
            self.logger.error("Failed to submit job. check parameters and credentials and retry")
            return "", ""

    @pyaedt_function_handler()
    def get_ansyscloud_job_info(self, job_id=None, job_name=None):  # pragma: no cover
        """Monitor a job submitted to Ansys Cloud.

        Parameters
        ----------
        job_id : str, optional
            Job Id.  The default value is ``None`` if job name is used.
        job_name : str, optional
            Job name.  The default value is ``None`` if job id is used.

        Returns
        -------
        dict

                Examples
        --------
        >>> from pyaedt import Desktop

        >>> d = Desktop(specified_version="2023.1", new_desktop_session=False)
        >>> d.select_scheduler("Ansys Cloud")
        >>> out = d.get_available_cloud_config()
        >>> job_id, job_name = d.submit_ansys_cloud_job('via_gsg.aedt',
        ...                                             list(out.keys())[0],
        ...                                             region="westeurope",
        ...                                             job_name="MyJob"
        ...                                             )
        >>> o1=d.get_ansyscloud_job_info(job_id=job_id)
        >>> o2=d.get_ansyscloud_job_info(job_name=job_name)
        >>> d.download_job_results(job_id=job_id,
        ...                        project_path='via_gsg.aedt',
        ...                        results_folder='via_gsg_results')
        >>> d.release_desktop(False,False)
        """
        command = os.path.join(self.install_path, "common", "AnsysCloudCLI", "AnsysCloudCli.exe")
        ver = self.aedt_version_id.replace(".", "R")
        if job_name:
            command = [command, "jobinfo", "-j", job_name]
        elif job_id:
            command = [command, "jobinfo", "-i", job_id]
        cloud_info = os.path.join(tempfile.gettempdir(), generate_unique_name("job_info"))
        with open(cloud_info, "w") as outfile:
            subprocess.Popen(" ".join(command), stdout=outfile).wait()
        out = {}
        with open(cloud_info, "r") as infile:
            lines = infile.readlines()
            for i in lines:
                if ":" in i.strip():
                    strp = i.strip().split(":")
                    out[strp[0]] = ":".join(strp[1:])
        return out

    @pyaedt_function_handler()
    def select_scheduler(
        self, scheduler_type, address=None, username=None, force_password_entry=False
    ):  # pragma: no cover
        """Select a scheduler to submit the job.

        Parameters
        ----------
        scheduler_type : str
            Name of the scheduler.
            Options are `"RSM"``, `""Windows HPC"``, `""LSF``, `""SGE"``, `""PBS"``, `""Ansys Cloud"``.
        address : str, optional
            String specifying the IP address or hostname of the head node or for the
            remote host running the RSM service.
        username : str, optional
            Username string to use for remote RSM service (or blank to use username
            stored in current submission host user settings). If the (non-blank) username doesn't match the
            username stored in current submission host user
            settings, then the Select Scheduler dialog is displayed to allow for password entry prior to job submission.
        force_password_entry : bool, optional
            Boolean used to force display of the Select Scheduler GUI to allow for
             password entry prior to job submission.


        Returns
        -------
        str
            The selected scheduler (if selection was successful, this string should match the input option string,
            although it could differ in upper/lowercase).

                Examples
        --------
        >>> from pyaedt import Desktop

        >>> d = Desktop(specified_version="2023.1", new_desktop_session=False)
        >>> d.select_scheduler("Ansys Cloud")
        >>> out = d.get_available_cloud_config()
        >>> job_id, job_name = d.submit_ansys_cloud_job('via_gsg.aedt',
        ...                                             list(out.keys())[0],
        ...                                             region="westeurope",
        ...                                             job_name="MyJob"
        ...                                             )
        >>> o1=d.get_ansyscloud_job_info(job_id=job_id)
        >>> o2=d.get_ansyscloud_job_info(job_name=job_name)
        >>> d.download_job_results(job_id=job_id,
        ...                        project_path='via_gsg.aedt',
        ...                        results_folder='via_gsg_results')
        >>> d.release_desktop(False,False)
        """
        if not address:
            return self.odesktop.SelectScheduler(scheduler_type)
        elif not username:
            return self.odesktop.SelectScheduler(scheduler_type, address)
        else:
            return self.odesktop.SelectScheduler(scheduler_type, address, username, str(force_password_entry))

    @pyaedt_function_handler()
    def get_available_cloud_config(self, region="westeurope"):  # pragma: no cover
        """Get available Ansys Cloud machines configuration.

        Parameters
        ----------
        region : str
            Name of Ansys Cloud location region.
            Available regions are: ``"westeurope"``, ``"eastus"``, ``"northcentralus"``, ``"southcentralus"``,
            ``"northeurope"``, ``"japaneast"``, ``"westus2"``, ``"centralindia"``.

        Returns
        -------
        dict
            Dictionary containing the config name and config details.

        Examples
        --------
        >>> from pyaedt import Desktop

        >>> d = Desktop(specified_version="2023.1", new_desktop_session=False)
        >>> d.select_scheduler("Ansys Cloud")
        >>> out = d.get_available_cloud_config()
        >>> job_id, job_name = d.submit_ansys_cloud_job('via_gsg.aedt',
        ...                                             list(out.keys())[0],
        ...                                             region="westeurope",
        ...                                             job_name="MyJob"
        ...                                             )
        >>> o1=d.get_ansyscloud_job_info(job_id=job_id)
        >>> o2=d.get_ansyscloud_job_info(job_name=job_name)
        >>> d.download_job_results(job_id=job_id,
        ...                        project_path='via_gsg.aedt',
        ...                        results_folder='via_gsg_results')
        >>> d.release_desktop(False,False)
        """
        command = os.path.join(self.install_path, "common", "AnsysCloudCLI", "AnsysCloudCli.exe")
        ver = self.aedt_version_id.replace(".", "R")
        command = [command, "getQueues", "-p", "AEDT", "-v", ver, "--details"]
        cloud_info = os.path.join(tempfile.gettempdir(), generate_unique_name("cloud_info"))
        with open(cloud_info, "w") as outfile:
            subprocess.Popen(" ".join(command), stdout=outfile).wait()

        dict_out = {}
        with open(cloud_info, "r") as infile:
            lines = infile.readlines()
            for i in range(len(lines)):
                line = lines[i].strip()
                if line.endswith(ver):
                    split_line = line.split("_")
                    if split_line[1] == region:
                        name = "{} {}".format(split_line[0], split_line[3])
                        dict_out[name] = {"Name": line}
                        for k in range(i + 1, i + 8):
                            spl = lines[k].split(":")
                            try:
                                dict_out[name][spl[0].strip()] = int(spl[1].strip())
                            except ValueError:
                                dict_out[name][spl[0].strip()] = spl[1].strip()
        os.unlink(cloud_info)
        return dict_out

    @pyaedt_function_handler()
    def download_job_results(self, job_id, project_path, results_folder, filter="*"):  # pragma: no cover
        """Download job results to a specific folder from Ansys Cloud.

        Parameters
        ----------
        job_id : str
            Job Id of solved project.
        project_path : str
            Project path to aedt file. The ".q" file will be created there to monitor download status.
        results_folder : str
            Folder where the simulation results will be downloaded.
        filter : str, optional
            A string containing filters to download. The delimiter of file types is ";". If no filter
            specified, the default filter "*" will be applied, which requests all files for download

        Returns
        -------
        bool
        """
        download_status = self.odesktop.DownloadJobResults(job_id, project_path, results_folder, filter)
        return True if download_status == 1 else False

    @property
    def are_there_simulations_running(self):
        """Check if there are simulation running.

        .. note::
           It works only for AEDT >= ``"2023.2"``.

        Returns
        -------
        float

        """
        if self.aedt_version_id > "2023.1":
            return self.odesktop.AreThereSimulationsRunning()
        else:
            self.logger.error("It works only for AEDT >= `2023.2`.")
        return False

    @pyaedt_function_handler()
    def get_monitor_data(self):
        """Check and get monitor data of an existing analysis.

        .. note::
           It works only for AEDT >= ``"2023.2"``.

        Returns
        -------
        dict

        """
        counts = {"profile": 0, "convergence": 0, "sweptvar": 0, "progress": 0, "variations": 0, "displaytype": 0}
        if self.are_there_simulations_running:
            reqstr = " ".join(["%s %d 0" % (t, counts[t]) for t in counts])
            data = self.odesktop.GetMonitorData(reqstr)
            all_lines = (line.strip() for line in data.split("\n"))
            for line in all_lines:
                if line.startswith("$begin"):
                    btype = line.split()[1].strip("'")
                    if btype == "MonitoringProfileMsg":
                        counts["profile"] += 1
                    elif btype == "MonConvData":
                        counts["convergence"] += 1
                    elif btype == "MonGenericVariations":
                        pass
                    elif btype == "MapMonGraphicalProgMsg":
                        pass
                    elif btype == "MonitoringSweptVariableMsg":
                        counts["sweptvar"] += 1
            return counts
        return counts

    @pyaedt_function_handler()
    def stop_simulations(self, clean_stop=True):
        """Check if there are simulation running and stops them.

        .. note::
           It works only for AEDT >= ``"2023.2"``.

        Returns
        -------
        str

        """
        if self.aedt_version_id > "2023.1":
            return self.odesktop.StopSimulations(clean_stop)
        else:
            self.logger.error("It works only for AEDT >= `2023.2`.")
        return False<|MERGE_RESOLUTION|>--- conflicted
+++ resolved
@@ -253,16 +253,6 @@
         del sys.modules["glob"]
     except:
         pass
-<<<<<<< HEAD
-    keys = [k for k in sys.modules.keys()]
-    for i in keys:
-        if "Ansys.Ansoft" in i:
-            del sys.modules[i]
-    for p in sys.path[::-1]:
-        if "AnsysEM" in p:
-            del sys.path[sys.path.index(p)]
-    # gc.collect()
-=======
     # try:
     #     del sys.modules["PyDesktopPluginDll"]
     # except:
@@ -280,7 +270,6 @@
     #     if "AnsysEM" in p:
     #         del sys.path[sys.path.index(p)]
     gc.collect()
->>>>>>> c2ff1df3
 
 
 @pyaedt_function_handler()
@@ -306,25 +295,14 @@
     if settings.remote_rpc_session or (settings.aedt_version >= "2022.2" and is_grpc_api and not is_ironpython):
         if close_desktop:
             try:
-<<<<<<< HEAD
-                try:
-                    os.kill(pid, 9)
-                except:  # pragma: no cover
-                    warnings.warn("Something went wrong in closing AEDT.")
-                    return False
+                _main.oDesktop.QuitApplication()
+                _main.oDesktop.QuitApplication()
             except:  # pragma: no cover
                 warnings.warn("Exception in _main.oDesktop.QuitApplication()")
                 pass
         else:
             try:
                 import pyaedt.generic.grpc_plugin as StandalonePyScriptWrapper
-=======
-                if close_desktop:
-                    _main.oDesktop.QuitApplication()
-                    _main.oDesktop.QuitApplication()
-                else:
-                    import pyaedt.generic.grpc_plugin as StandalonePyScriptWrapper
->>>>>>> c2ff1df3
 
                 StandalonePyScriptWrapper.Release()
             except:  # pragma: no cover
