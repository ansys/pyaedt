--- conflicted
+++ resolved
@@ -936,15 +936,6 @@
                 last_session = list(_desktop_sessions.values())[-1]
                 all_desktop = [i for i in last_session.odesktop.GetRunningInstancesMgr().GetAllRunningInstances()]
                 for desktop in all_desktop:
-<<<<<<< HEAD
-                    if port and desktop.GetGrpcServerPort() == port:
-                        self.isoutsideDesktop = True
-                        self.odesktop = desktop
-                        self.aedt_process_id = self.odesktop.GetProcessID()
-                        self.is_grpc_api = True
-                        last_session.parent_desktop_id.append(self.aedt_process_id)
-                        return True
-=======
                     try:
                         if port and desktop.GetGrpcServerPort() == port:
                             self.isoutsideDesktop = True
@@ -965,7 +956,6 @@
                                 return True
             if new_session:
                 self.launched_by_pyaedt = new_session
->>>>>>> b14315e3
             oapp = python_grpc_wrapper.CreateAedtApplication(machine, port, non_graphical, new_session)
         if oapp:
 
