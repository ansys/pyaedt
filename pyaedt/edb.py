"""This module contains the ``Edb`` class.

This module is implicitily loaded in HFSS 3D Layout when launched.

"""
import gc
import os
import re
import shutil
import sys
import time
import traceback
import warnings

from pyaedt import pyaedt_logger
from pyaedt import settings
from pyaedt.edb_core import Components
from pyaedt.edb_core import EdbHfss
from pyaedt.edb_core import EdbLayout
from pyaedt.edb_core import EdbNets
from pyaedt.edb_core import EdbSiwave
from pyaedt.edb_core import EdbStackup
from pyaedt.edb_core.edb_data.design_options import EdbDesignOptions
from pyaedt.edb_core.edb_data.edb_builder import EdbBuilder
from pyaedt.edb_core.edb_data.edbvalue import EdbValue
from pyaedt.edb_core.edb_data.hfss_simulation_setup_data import HfssSimulationSetup
from pyaedt.edb_core.edb_data.padstacks_data import EDBPadstackInstance
from pyaedt.edb_core.edb_data.simulation_configuration import SimulationConfiguration
from pyaedt.edb_core.edb_data.siwave_simulation_setup_data import SiwaveDCSimulationSetup
from pyaedt.edb_core.edb_data.siwave_simulation_setup_data import SiwaveSYZSimulationSetup
from pyaedt.edb_core.edb_data.sources import ExcitationDifferential
from pyaedt.edb_core.edb_data.sources import ExcitationPorts
from pyaedt.edb_core.edb_data.sources import ExcitationProbes
from pyaedt.edb_core.edb_data.sources import ExcitationSources
from pyaedt.edb_core.edb_data.sources import SourceType
from pyaedt.edb_core.general import convert_py_list_to_net_list
from pyaedt.edb_core.ipc2581.ipc2581 import Ipc2581
from pyaedt.edb_core.materials import Materials
from pyaedt.edb_core.padstack import EdbPadstacks
from pyaedt.edb_core.stackup import Stackup
from pyaedt.generic.clr_module import Convert
from pyaedt.generic.clr_module import List
from pyaedt.generic.clr_module import _clr
from pyaedt.generic.clr_module import edb_initialized
from pyaedt.generic.constants import SolverType
from pyaedt.generic.general_methods import env_path
from pyaedt.generic.general_methods import env_path_student
from pyaedt.generic.general_methods import env_value
from pyaedt.generic.general_methods import generate_unique_name
from pyaedt.generic.general_methods import inside_desktop
from pyaedt.generic.general_methods import is_ironpython
from pyaedt.generic.general_methods import pyaedt_function_handler
from pyaedt.generic.process import SiwaveSolve
from pyaedt.misc.misc import list_installed_ansysem

if os.name == "posix" and is_ironpython:
    import subprocessdotnet as subprocess
else:
    import subprocess


class Edb(object):
    """Provides the EDB application interface.

    This module inherits all objects that belong to EDB.

    Parameters
    ----------
    edbpath : str, optional
        Full path to the ``aedb`` folder. The variable can also contain
        the path to a layout to import. Allowed formats are BRD,
        XML (IPC2581), GDS, and DXF. The default is ``None``.
        For GDS import, the Ansys control file (also XML) should have the same
        name as the GDS file. Only the file extension differs.
    cellname : str, optional
        Name of the cell to select. The default is ``None``.
    isreadonly : bool, optional
        Whether to open EBD in read-only mode when it is
        owned by HFSS 3D Layout. The default is ``False``.
    edbversion : str, optional
        Version of EDB to use. The default is ``"2021.2"``.
    isaedtowned : bool, optional
        Whether to launch EDB from HFSS 3D Layout. The
        default is ``False``.
    oproject : optional
        Reference to the AEDT project object.
    student_version : bool, optional
        Whether to open the AEDT student version. The default is ``False.``

    Examples
    --------
    Create an ``Edb`` object and a new EDB cell.

    >>> from pyaedt import Edb
    >>> app = Edb()

    Add a new variable named "s1" to the ``Edb`` instance.
    >>> app['s1'] = "0.25 mm"
    >>> app['s1'].tofloat
    >>> 0.00025

    Create an ``Edb`` object and open the specified project.

    >>> app = Edb("myfile.aedb")

    Create an ``Edb`` object from GDS and control files.
    The XML control file resides in the same directory as the GDS file: (myfile.xml).

    >>> app = Edb("/path/to/file/myfile.gds")

    """

    def __init__(
        self,
        edbpath=None,
        cellname=None,
        isreadonly=False,
        edbversion=None,
        isaedtowned=False,
        oproject=None,
        student_version=False,
        use_ppe=False,
    ):
        self._clean_variables()
        if inside_desktop:
            self.standalone = False
        else:
            self.standalone = True
        if edb_initialized:
            self.oproject = oproject
            self._main = sys.modules["__main__"]
            self._global_logger = pyaedt_logger
            self._logger = pyaedt_logger
            self.student_version = student_version
            self.logger.info("Logger is initialized in EDB.")
            if not edbversion:
                try:
                    edbversion = "20{}.{}".format(list_installed_ansysem()[0][-3:-1], list_installed_ansysem()[0][-1:])
                    self._logger.info("Edb version " + edbversion)
                except IndexError:
                    raise Exception("No ANSYSEM_ROOTxxx is found.")
            self.edbversion = edbversion
            self.isaedtowned = isaedtowned
            self._init_dlls()
            self._db = None
            # self._edb.Database.SetRunAsStandAlone(not isaedtowned)
            self.isreadonly = isreadonly
            self.cellname = cellname
            if not edbpath:
                if os.name != "posix":
                    edbpath = os.getenv("USERPROFILE")
                    if not edbpath:
                        edbpath = os.path.expanduser("~")
                    edbpath = os.path.join(edbpath, "Documents", generate_unique_name("layout") + ".aedb")
                else:
                    edbpath = os.getenv("HOME")
                    if not edbpath:
                        edbpath = os.path.expanduser("~")
                    edbpath = os.path.join(edbpath, generate_unique_name("layout") + ".aedb")
                self.logger.info("No EDB is provided. Creating a new EDB {}.".format(edbpath))
            self.edbpath = edbpath
            self.log_name = None
            if edbpath:
                self.log_name = os.path.join(
                    os.path.dirname(edbpath), "pyaedt_" + os.path.splitext(os.path.split(edbpath)[-1])[0] + ".log"
                )

            if isaedtowned and (inside_desktop or settings.remote_api):
                self.open_edb_inside_aedt()
            elif edbpath[-3:] in ["brd", "gds", "xml", "dxf", "tgz"]:
                self.edbpath = edbpath[:-4] + ".aedb"
                working_dir = os.path.dirname(edbpath)
                self.import_layout_pcb(edbpath, working_dir, use_ppe=use_ppe)
                if settings.enable_local_log_file and self.log_name:
                    self._logger = self._global_logger.add_file_logger(self.log_name, "Edb")
                self.logger.info("EDB %s was created correctly from %s file.", self.edbpath, edbpath[-2:])
            elif edbpath.endswith("edb.def"):
                self.edbpath = os.path.dirname(edbpath)
                if settings.enable_local_log_file and self.log_name:
                    self._logger = self._global_logger.add_file_logger(self.log_name, "Edb")
                self.open_edb()
            elif not os.path.exists(os.path.join(self.edbpath, "edb.def")):
                self.create_edb()
                if settings.enable_local_log_file and self.log_name:
                    self._logger = self._global_logger.add_file_logger(self.log_name, "Edb")
                self.logger.info("EDB %s was created correctly.", self.edbpath)
            elif ".aedb" in edbpath:
                self.edbpath = edbpath
                if settings.enable_local_log_file and self.log_name:
                    self._logger = self._global_logger.add_file_logger(self.log_name, "Edb")
                self.open_edb()
            if self.builder:
                self.logger.info("EDB was initialized.")
            else:
                self.logger.info("Failed to initialize DLLs.")
        else:
            warnings.warn("Failed to initialize DLLs.")

    def __enter__(self):
        return self

    def __exit__(self, ex_type, ex_value, ex_traceback):
        if ex_type:
            self.edb_exception(ex_value, ex_traceback)

    @pyaedt_function_handler()
    def __getitem__(self, variable_name):
<<<<<<< HEAD
        """Get or Set a variable to the Edb project. The variable can be project using ``$`` prefix or
        it can be a design variable, in which case the ``$`` is omitted.

        Parameters
        ----------
        variable_name : str
=======
        """Get or Set a variable to the Edb project. The variable can be project using ``$`` prefix or design variable.

        Parameters
        ----------
        variable_name
>>>>>>> 96586bce

        Returns
        -------

        """
        if self.variable_exists(variable_name)[0]:
            return self.get_variable(variable_name)
        return

    @pyaedt_function_handler()
    def __setitem__(self, variable_name, variable_value):
        if self.variable_exists(variable_name)[0]:
            self.change_design_variable_value(variable_name, variable_value)
        else:
            self.add_design_variable(variable_name, variable_value)

    def _clean_variables(self):
        """Initialize internal variables and perform garbage collection."""

        self._components = None
        self._core_primitives = None
        self._stackup = None
        self._padstack = None
        self._siwave = None
        self._hfss = None
        self._nets = None
        self._db = None
        self._edb = None
        self.builder = None
        self.edbutils = None
        self.simSetup = None
        self.simsetupdata = None
        self._setups = {}
        self._layout_instance = None
        # time.sleep(2)
        # gc.collect()

    @pyaedt_function_handler()
    def _init_objects(self):
        time.sleep(1)
        self._components = Components(self)
        self._stackup = EdbStackup(self)
        self._padstack = EdbPadstacks(self)
        self._siwave = EdbSiwave(self)
        self._hfss = EdbHfss(self)
        self._nets = EdbNets(self)
        self._core_primitives = EdbLayout(self)
        self._stackup2 = Stackup(self)
        self._materials = Materials(self)

        self.logger.info("Objects Initialized")

    @property
    def logger(self):
        """Logger for EDB.

        Returns
        -------
        :class:`pyaedt.aedt_logger.AedtLogger`
        """
        return self._logger

    @property
    def cell_names(self):
        """Cell name container.
        Returns
        -------
        list of str, cell names.
        """
        names = []
        for cell in list(self._db.TopCircuitCells):
            names.append(cell.GetName())
        return names

    @pyaedt_function_handler()
    def _init_dlls(self):
        """Initialize DLLs."""
        if os.name == "posix":
            if env_value(self.edbversion) in os.environ or settings.edb_dll_path:
                if settings.edb_dll_path:
                    self.base_path = settings.edb_dll_path
                else:
                    self.base_path = env_path(self.edbversion)
                sys.path.append(self.base_path)
            else:
                main = sys.modules["__main__"]
                if "oDesktop" in dir(main):
                    self.base_path = main.oDesktop.GetExeDir()
                    sys.path.append(main.oDesktop.GetExeDir())
                    os.environ[env_value(self.edbversion)] = self.base_path
                else:
                    edb_path = os.getenv("PYAEDT_SERVER_AEDT_PATH")
                    if edb_path:
                        self.base_path = edb_path
                        sys.path.append(edb_path)
                        os.environ[env_value(self.edbversion)] = self.base_path
            if is_ironpython:
                _clr.AddReferenceToFile("Ansys.Ansoft.Edb.dll")
                _clr.AddReferenceToFile("Ansys.Ansoft.EdbBuilderUtils.dll")
                _clr.AddReferenceToFileAndPath(os.path.join(self.base_path, "Ansys.Ansoft.SimSetupData.dll"))
            else:
                _clr.AddReference("Ansys.Ansoft.Edb")
                _clr.AddReference("Ansys.Ansoft.EdbBuilderUtils")
                _clr.AddReference("Ansys.Ansoft.SimSetupData")
        else:
            if settings.edb_dll_path:
                self.base_path = settings.edb_dll_path
            elif self.student_version:
                self.base_path = env_path_student(self.edbversion)
            else:
                self.base_path = env_path(self.edbversion)
            sys.path.append(self.base_path)
            _clr.AddReference("Ansys.Ansoft.Edb")
            _clr.AddReference("Ansys.Ansoft.EdbBuilderUtils")
            _clr.AddReference("Ansys.Ansoft.SimSetupData")
        os.environ["ECAD_TRANSLATORS_INSTALL_DIR"] = self.base_path
        oaDirectory = os.path.join(self.base_path, "common", "oa")
        os.environ["ANSYS_OADIR"] = oaDirectory
        os.environ["PATH"] = "{};{}".format(os.environ["PATH"], self.base_path)
        edb = __import__("Ansys.Ansoft.Edb")
        self.edb = edb.Ansoft.Edb
        edbbuilder = __import__("Ansys.Ansoft.EdbBuilderUtils")
        self.edbutils = edbbuilder.Ansoft.EdbBuilderUtils
        self.simSetup = __import__("Ansys.Ansoft.SimSetupData")
        self.simsetupdata = self.simSetup.Ansoft.SimSetupData.Data

    @property
    def excitations(self):
        """Get all layout excitations."""
        terms = [term for term in list(self._active_layout.Terminals) if int(term.GetBoundaryType()) == 0]
        terms = [i for i in terms if not i.IsReferenceTerminal()]
        temp = {}
        for ter in terms:
            if "BundleTerminal" in ter.GetType().ToString():
                temp[ter.GetName()] = ExcitationDifferential(self, ter)
            else:
                temp[ter.GetName()] = ExcitationPorts(self, ter)
        return temp

    @property
    def excitations_nets(self):
        """Get all excitations net names."""
        return list(set([i.GetNet().GetName() for i in list(self._active_layout.Terminals)]))

    @property
    def sources(self):
        """Get all layout sources."""
        terms = [term for term in list(self._active_layout.Terminals) if int(term.GetBoundaryType()) in [3, 4, 7]]
        return {ter.GetName(): ExcitationSources(self, ter) for ter in terms}

    @property
    def probes(self):
        """Get all layout sources."""
        terms = [term for term in list(self._active_layout.Terminals) if int(term.GetBoundaryType()) in [8]]
        return {ter.GetName(): ExcitationProbes(self, ter) for ter in terms}

    @pyaedt_function_handler()
    def open_edb(self, init_dlls=False):
        """Open EDB.

        Parameters
        ----------
        init_dlls : bool, optional
            Whether to initialize DLLs. The default is ``False``.

        Returns
        -------

        """
        if init_dlls:
            self._init_dlls()
        self.logger.info("EDB Path %s", self.edbpath)
        self.logger.info("EDB Version %s", self.edbversion)
        self.edb.Database.SetRunAsStandAlone(self.standalone)
        self.logger.info("EDB Standalone %s", self.standalone)
        try:
            db = self.edb.Database.Open(self.edbpath, self.isreadonly)
        except Exception as e:
            db = None
            self.logger.error("Builder is not Initialized.")
        if not db:
            self.logger.warning("Error Opening db")
            self._db = None
            self._active_cell = None
            self.builder = None
            return None
        self._db = db
        self.logger.info("Database Opened")

        self._active_cell = None
        if self.cellname:
            for cell in list(self._db.TopCircuitCells):
                if cell.GetName() == self.cellname:
                    self._active_cell = cell
        # if self._active_cell is still None, set it to default cell
        if self._active_cell is None:
            self._active_cell = list(self._db.TopCircuitCells)[0]
        self.logger.info("Cell %s Opened", self._active_cell.GetName())
        if self._db and self._active_cell:
            self.builder = EdbBuilder(self.edbutils, self._db, self._active_cell)
            self._init_objects()
            self.logger.info("Builder was initialized.")
        else:
            self.builder = None
            self.logger.error("Builder was not initialized.")

        return self.builder

    @pyaedt_function_handler()
    def open_edb_inside_aedt(self, init_dlls=False):
        """Open EDB inside of AEDT.

        Parameters
        ----------
        init_dlls : bool, optional
            Whether to initialize DLLs. The default is ``False``.

        Returns
        -------

        """
        if init_dlls:
            self._init_dlls()
        self.logger.info("Opening EDB from HDL")
        self.edb.Database.SetRunAsStandAlone(False)
        if self.oproject.GetEDBHandle():
            hdl = Convert.ToUInt64(self.oproject.GetEDBHandle())
            db = self.edb.Database.Attach(hdl)
            if not db:
                self.logger.warning("Error getting the database.")
                self._db = None
                self._active_cell = None
                self.builder = None
                return None
            self._db = db
            self._active_cell = self.edb.Cell.Cell.FindByName(
                self.db, self.edb.Cell.CellType.CircuitCell, self.cellname
            )
            if self._active_cell is None:
                self._active_cell = list(self._db.TopCircuitCells)[0]
            if self._db and self._active_cell:
                if not os.path.exists(self.edbpath):
                    os.makedirs(self.edbpath)
                time.sleep(3)
                self.builder = EdbBuilder(self.edbutils, self._db, self._active_cell)
                self._init_objects()
                return self.builder
            else:
                self.builder = None
                return None
        else:
            self._db = None
            self._active_cell = None
            self.builder = None
            return None

    @pyaedt_function_handler()
    def create_edb(self, init_dlls=False):
        """Create EDB.

        Parameters
        ----------
        init_dlls : bool, optional
            Whether to initialize DLLs. The default is ``False``.

        """
        if init_dlls:
            self._init_dlls()
        self.edb.Database.SetRunAsStandAlone(self.standalone)
        db = self.edb.Database.Create(self.edbpath)
        if not db:
            self.logger.warning("Error creating the database.")
            self._db = None
            self._active_cell = None
            self.builder = None
            return None
        self._db = db
        if not self.cellname:
            self.cellname = generate_unique_name("Cell")
        self._active_cell = self.edb.Cell.Cell.Create(self._db, self.edb.Cell.CellType.CircuitCell, self.cellname)
        if self._db and self._active_cell:
            self.builder = EdbBuilder(self.edbutils, self._db, self._active_cell)
            self._init_objects()
            return self.builder
        self.builder = None
        return None

    @pyaedt_function_handler()
    def import_layout_pcb(
        self, input_file, working_dir, init_dlls=False, anstranslator_full_path="", use_ppe=False, control_file=None
    ):
        """Import a board file and generate an ``edb.def`` file in the working directory.

        This function supports all AEDT formats, including DXF, GDS, SML (IPC2581), BRD, and TGZ.

        Parameters
        ----------
        input_file : str
            Full path to the board file.
        working_dir : str
            Directory in which to create the ``aedb`` folder. The name given to the AEDB file
            is the same as the name of the board file.
        init_dlls : bool
            Whether to initialize DLLs. The default is ``False``.
        anstranslator_full_path : str, optional
            Full path to the Ansys translator. The default is ``""``.
        use_ppe : bool
            Whether to use the PPE License. The default is ``False``.
        control_file : str, optional
            Path to the XML file. The default is ``None``, in which case an attempt is made to find
            the XML file in the same directory as the board file. To succeed, the XML file and board file
            must have the same name. Only the extension differs.

        Returns
        -------
        str
            Full path to the AEDB file.
        """
        self._components = None
        self._core_primitives = None
        self._stackup = None
        self._padstack = None
        self._siwave = None
        self._hfss = None
        self._nets = None
        self._db = None
        if init_dlls:
            self._init_dlls()
        aedb_name = os.path.splitext(os.path.basename(input_file))[0] + ".aedb"
        if anstranslator_full_path and os.path.exists(anstranslator_full_path):
            command = anstranslator_full_path
        else:
            command = os.path.join(self.base_path, "anstranslator")
            if os.name != "posix":
                command += ".exe"

        if not working_dir:
            working_dir = os.path.dirname(input_file)
        cmd_translator = [
            command,
            input_file,
            os.path.join(working_dir, aedb_name),
            "-l={}".format(os.path.join(working_dir, "Translator.log")),
        ]
        if not use_ppe:
            cmd_translator.append("-ppe=false")
        if control_file and input_file[-3:] not in ["brd"]:
            if os.name == "posix":
                cmd_translator.append("-c={}".format(control_file))
            else:
                cmd_translator.append('-c="{}"'.format(control_file))
        p = subprocess.Popen(cmd_translator)
        p.wait()
        if not os.path.exists(os.path.join(working_dir, aedb_name)):
            self.logger.error("Translator failed to translate.")
            return False
        self.edbpath = os.path.join(working_dir, aedb_name)
        self.open_edb()

    @pyaedt_function_handler()
    def export_to_ipc2581(self, ipc_path=None, units="MILLIMETER"):
        """Create an XML IPC2581 file from the active EDB.

        .. note::
           The method works only in CPython because of some limitations on Ironpython in XML parsing and
           because it's time-consuming.
           This method is still being tested and may need further debugging.
           Any feedback is welcome. Backdrills and custom pads are not supported yet.

        Parameters
        ----------
        ipc_path : str, optional
            Path to the XML IPC2581 file. The default is ``None``, in which case
            an attempt is made to find the XML IPC2581 file in the same directory
            as the active EDB. To succeed, the XML IPC2581 file and the active
            EDT must have the same name. Only the extension differs.
        units : str, optional
            Units of the XML IPC2581 file. Options are ``"millimeter"``,
            ``"inch"``, and ``"micron"``. The default is ``"millimeter"``.

        Returns
        -------
        bool
            ``True`` if successful, ``False`` if failed.
        """
        if is_ironpython:  # pragma no cover
            self.logger.error("This method is not supported in Ironpython")
            return False
        if units.lower() not in ["millimeter", "inch", "micron"]:  # pragma no cover
            self.logger.warning("The wrong unit is entered. Setting to the default, millimeter.")
            units = "millimeter"

        if not ipc_path:
            ipc_path = self.edbpath[:-4] + "xml"
        self.logger.info("Export IPC 2581 is starting. This operation can take a while.")
        start = time.time()
        ipc = Ipc2581(self, units)
        ipc.load_ipc_model()
        ipc.file_path = ipc_path
        result = ipc.write_xml()

        if result:  # pragma no cover
            self.logger.info_timer("Export IPC 2581 completed.", start)
            self.logger.info("File saved as %s", ipc_path)
            return ipc_path
        self.logger.info("Error exporting IPC 2581.")
        return False

    def edb_exception(self, ex_value, tb_data):
        """Write the trace stack to AEDT when a Python error occurs.

        Parameters
        ----------
        ex_value :

        tb_data :


        Returns
        -------

        """
        tb_trace = traceback.format_tb(tb_data)
        tblist = tb_trace[0].split("\n")
        self.logger.error(str(ex_value))
        for el in tblist:
            self.logger.error(el)

    @property
    def db(self):
        """Database object."""
        return self._db

    @property
    def active_cell(self):
        """Active cell."""
        return self._active_cell

    @property
    def core_components(self):
        """Core components."""
        if not self._components and self.builder:
            self._components = Components(self)
        return self._components

    @property
    def core_stackup(self):
        """Core stackup.

        .. deprecated:: 0.6.5
            There is no need to use the ``core_stackup`` property anymore.
            You can instantiate a new ``stackup`` class directly from the ``Edb`` class.
        """
        mess = "`core_stackup` is deprecated.\n"
        mess += " Use `app.stackup` directly to instantiate new stackup methods."
        warnings.warn(mess, DeprecationWarning)
        if not self._stackup and self.builder:
            self._stackup = EdbStackup(self)
        return self._stackup

    @property
    def design_options(self):
        """Design options."""
        return EdbDesignOptions(self.active_cell)

    @property
    def stackup(self):
        """Stackup manager.

        Returns
        -------
        Instance of :class: 'pyaedt.edb_core.Stackup`
        """
        if not self._stackup2 and self.builder:
            self._stackup2 = Stackup(self)
        return self._stackup2

    @property
    def materials(self):
        """Material Database.

        Returns
        -------
        Instance of :class: `pyaedt.edb_core.Materials`
        """

        if not self._materials and self.builder:
            self._materials = Materials(self)
        return self._materials

    @property
    def core_padstack(self):
        """Core padstack.


        Returns
        -------
        Instance of :class: `pyaedt.edb_core.padstack.EdbPadstack`
        """

        if not self._padstack and self.builder:
            self._padstack = EdbPadstacks(self)
        return self._padstack

    @property
    def core_siwave(self):
        """Core SI Wave.

        Returns
        -------
        Instance of :class: `pyaedt.edb_core.siwave.EdbSiwave`
        """

        if not self._siwave and self.builder:
            self._siwave = EdbSiwave(self)
        return self._siwave

    @property
    def core_hfss(self):
        """Core HFSS.

        Returns
        -------
        Instance of :class:`pyaedt.edb_core.hfss.EdbHfss`
        """
        if not self._hfss and self.builder:
            self._hfss = EdbHfss(self)
        return self._hfss

    @property
    def core_nets(self):
        """Core nets.

        Returns
        -------
        Instance of :class:`pyaedt.edb_core.nets.EdbNets`
        """

        if not self._nets and self.builder:
            self._nets = EdbNets(self)
        return self._nets

    @property
    def core_primitives(self):
        """Core primitives.

        Returns
        -------
        Instance of :class: `pyaedt.edb_core.layout.EdbLayout`
        """
        if not self._core_primitives and self.builder:
            self._core_primitives = EdbLayout(self)
        return self._core_primitives

    @property
    def active_layout(self):
        """Active layout.

        Returns
        -------
        Instance of :class: `pyaedt.`
        """
        self._active_layout = None
        if self._active_cell:
            self._active_layout = self.active_cell.GetLayout()
        return self._active_layout

    @property
    def layout_instance(self):
        """Edb Layout Instance."""
        if not self._layout_instance:
            self._layout_instance = self.active_layout.GetLayoutInstance()
        return self._layout_instance

    @property
    def pins(self):
        """EDBPadstackInstance of Component.

        Returns
        -------
        dic[str, :class:`pyaedt.edb_core.edb_data.padstacks.EDBPadstackInstance`]
            Dictionary of EDBPadstackInstance Components.
        """
        pins = {}
        if self.core_components:
            for el in self.core_components.components:
                comp = self.edb.Cell.Hierarchy.Component.FindByName(self.active_layout, el)
                temp = [
                    p
                    for p in comp.LayoutObjs
                    if p.GetObjType() == self.edb.Cell.LayoutObjType.PadstackInstance and p.IsLayoutPin()
                ]
                for p in temp:
                    pins[p.GetId()] = EDBPadstackInstance(p, self)
        return pins

    class Boundaries:
        """Boundaries.

        Parameters
        ----------
        Port :

        Pec :

        RLC :

        CurrentSource :

        VoltageSource :

        NexximGround :

        NexximPort :

        DcTerminal :

        VoltageProbe :

        """

        (Port, Pec, RLC, CurrentSource, VoltageSource, NexximGround, NexximPort, DcTerminal, VoltageProbe) = range(0, 9)

    @pyaedt_function_handler()
    def edb_value(self, val):
        """EDB value.

        Parameters
        ----------
        val : str, float, int


        Returns
        -------

        """
        if isinstance(val, (int, float)):
            return self.edb.Utility.Value(val)
        m1 = re.findall(r"(?<=[/+-/*//^/(/[])([a-z_A-Z/$]\w*)", str(val).replace(" ", ""))
        m2 = re.findall(r"^([a-z_A-Z/$]\w*)", str(val).replace(" ", ""))
        val_decomposed = list(set(m1).union(m2))
        if not val_decomposed:
            return self.edb.Utility.Value(val)
        var_server_db = self.db.GetVariableServer()
        var_names = var_server_db.GetAllVariableNames()
        var_server_cell = self.active_cell.GetVariableServer()
        var_names_cell = var_server_cell.GetAllVariableNames()
        if set(val_decomposed).intersection(var_names):
            return self.edb.Utility.Value(val, var_server_db)
        if set(val_decomposed).intersection(var_names_cell):
            return self.edb.Utility.Value(val, var_server_cell)
        return self.edb.Utility.Value(val)

    @pyaedt_function_handler()
    def _is_file_existing_and_released(self, filename):
        if os.path.exists(filename):
            try:
                os.rename(filename, filename + "_")
                os.rename(filename + "_", filename)
                return True
            except OSError as e:
                return False
        else:
            return False

    @pyaedt_function_handler()
    def _is_file_existing(self, filename):
        if os.path.exists(filename):
            return True
        else:
            return False

    @pyaedt_function_handler()
    def _wait_for_file_release(self, timeout=30, file_to_release=None):
        if not file_to_release:
            file_to_release = os.path.join(self.edbpath)
        tstart = time.time()
        while True:
            if self._is_file_existing_and_released(file_to_release):
                return True
            elif time.time() - tstart > timeout:
                return False
            else:
                time.sleep(0.250)

    @pyaedt_function_handler()
    def _wait_for_file_exists(self, timeout=30, file_to_release=None, wait_count=4):
        if not file_to_release:
            file_to_release = os.path.join(self.edbpath)
        tstart = time.time()
        times = 0
        while True:
            if self._is_file_existing(file_to_release):
                # print 'File is released'
                times += 1
                if times == wait_count:
                    return True
            elif time.time() - tstart > timeout:
                # print 'Timeout reached'
                return False
            else:
                times = 0
                time.sleep(0.250)

    @pyaedt_function_handler()
    def close_edb(self):
        """Close EDB.

        Returns
        -------
        bool
            ``True`` when successful, ``False`` when failed.

        """
        self._db.Close()
        if self.log_name and settings.enable_local_log_file:
            self._global_logger.remove_file_logger(os.path.splitext(os.path.split(self.log_name)[-1])[0])
            self._logger = self._global_logger
        time.sleep(2)
        start_time = time.time()
        self._wait_for_file_release()
        elapsed_time = time.time() - start_time
        self.logger.info("EDB file release time: {0:.2f}ms".format(elapsed_time * 1000.0))
        self._clean_variables()
        timeout = 4
        time.sleep(2)
        while gc.collect() != 0 and timeout > 0:
            time.sleep(1)
            timeout -= 1
        return True

    @pyaedt_function_handler()
    def save_edb(self):
        """Save the EDB file.

        Returns
        -------
        bool
            ``True`` when successful, ``False`` when failed.

        """
        self._db.Save()
        return True

    @pyaedt_function_handler()
    def save_edb_as(self, fname):
        """Save the EDB file as another file.

        Parameters
        ----------
        fname : str
            Name of the new file to save to.

        Returns
        -------
        bool
            ``True`` when successful, ``False`` when failed.

        """
        self._db.SaveAs(fname)
        self.edbpath = self._db.GetDirectory()
        if self.log_name:
            self._global_logger.remove_file_logger(os.path.splitext(os.path.split(self.log_name)[-1])[0])
            self._logger = self._global_logger

        self.log_name = os.path.join(
            os.path.dirname(fname), "pyaedt_" + os.path.splitext(os.path.split(fname)[-1])[0] + ".log"
        )
        if settings.enable_local_log_file:
            self._logger = self._global_logger.add_file_logger(self.log_name, "Edb")
        return True

    @pyaedt_function_handler()
    def execute(self, func):
        """Execute a function.

        Parameters
        ----------
        func : str
            Function to execute.


        Returns
        -------
        bool
            ``True`` when successful, ``False`` when failed.

        """
        return self.edb.Utility.Command.Execute(func)

    @pyaedt_function_handler()
    def import_cadence_file(self, inputBrd, WorkDir=None, anstranslator_full_path="", use_ppe=False):
        """Import a board file and generate an ``edb.def`` file in the working directory.

        Parameters
        ----------
        inputBrd : str
            Full path to the board file.
        WorkDir : str, optional
            Directory in which to create the ``aedb`` folder. The default value is ``None``,
            in which case the AEDB file is given the same name as the board file. Only
            the extension differs.
        anstranslator_full_path : str, optional
            Full path to the Ansys translator.
        use_ppe : bool, optional
            Whether to use the PPE License. The default is ``False``.

        Returns
        -------
        bool
            ``True`` when successful, ``False`` when failed.

        """
        if self.import_layout_pcb(
            inputBrd, working_dir=WorkDir, anstranslator_full_path=anstranslator_full_path, use_ppe=use_ppe
        ):
            return True
        else:
            return False

    @pyaedt_function_handler()
    def import_gds_file(self, inputGDS, WorkDir=None, anstranslator_full_path="", use_ppe=False, control_file=None):
        """Import a GDS file and generate an ``edb.def`` file in the working directory.

        Parameters
        ----------
        inputGDS : str
            Full path to the GDS file.
        WorkDir : str, optional
            Directory in which to create the ``aedb`` folder. The default value is ``None``,
            in which case the AEDB file is given the same name as the GDS file. Only the extension
            differs.
        anstranslator_full_path : str, optional
            Full path to the Ansys translator.
        use_ppe : bool, optional
            Whether to use the PPE License. The default is ``False``.
        control_file : str, optional
            Path to the XML file. The default is ``None``, in which case an attempt is made to find
            the XML file in the same directory as the GDS file. To succeed, the XML file and GDS file must
            have the same name. Only the extension differs.

        Returns
        -------
        bool
            ``True`` when successful, ``False`` when failed.

        """
        if self.import_layout_pcb(
            inputGDS,
            working_dir=WorkDir,
            anstranslator_full_path=anstranslator_full_path,
            use_ppe=use_ppe,
            control_file=control_file,
        ):
            return True
        else:
            return False

    @pyaedt_function_handler()
    def _create_extent(
        self,
        net_signals,
        extent_type,
        expansion_size,
        use_round_corner,
        use_pyaedt_extent=False,
    ):
        if extent_type in ["Conforming", self.edb.Geometry.ExtentType.Conforming, 1]:
            if use_pyaedt_extent:
                _poly = self._create_conformal(net_signals, expansion_size, 1e-12, use_round_corner, expansion_size)
            else:
                _poly = self.active_layout.GetExpandedExtentFromNets(
                    net_signals, self.edb.Geometry.ExtentType.Conforming, expansion_size, False, use_round_corner, 1
                )
        elif extent_type in ["Bounding", self.edb.Geometry.ExtentType.BoundingBox, 0]:
            _poly = self.active_layout.GetExpandedExtentFromNets(
                net_signals, self.edb.Geometry.ExtentType.BoundingBox, expansion_size, False, use_round_corner, 1
            )
        else:
            if use_pyaedt_extent:
                _poly = self._create_convex_hull(net_signals, expansion_size, 1e-12, use_round_corner, expansion_size)
            else:
                _poly = self.active_layout.GetExpandedExtentFromNets(
                    net_signals, self.edb.Geometry.ExtentType.Conforming, expansion_size, False, use_round_corner, 1
                )
                _poly_list = convert_py_list_to_net_list([_poly])
                _poly = self.edb.Geometry.PolygonData.GetConvexHullOfPolygons(_poly_list)
        return _poly

    @pyaedt_function_handler()
    def _create_conformal(self, net_signals, expansion_size, tolerance, round_corner, round_extension):
        names = []
        _polys = []
        for net in net_signals:
            names.append(net.GetName())
        for prim in self.core_primitives.primitives:
            if prim.net_name in names:
                obj_data = prim.primitive_object.GetPolygonData().Expand(
                    expansion_size, tolerance, round_corner, round_extension
                )
                if obj_data:
                    _polys.extend(list(obj_data))
        _poly = self.edb.Geometry.PolygonData.Unite(convert_py_list_to_net_list(_polys))[0]
        return _poly

    @pyaedt_function_handler()
    def _create_convex_hull(self, net_signals, expansion_size, tolerance, round_corner, round_extension):
        names = []
        _polys = []
        for net in net_signals:
            names.append(net.GetName())
        for prim in self.core_primitives.primitives:
            if prim.net_name in names:
                _polys.append(prim.primitive_object.GetPolygonData())
        _poly = self.edb.Geometry.PolygonData.GetConvexHullOfPolygons(convert_py_list_to_net_list(_polys))
        _poly = _poly.Expand(expansion_size, tolerance, round_corner, round_extension)[0]
        return _poly

    def create_cutout(
        self,
        signal_list=[],
        reference_list=["GND"],
        extent_type="Conforming",
        expansion_size=0.002,
        use_round_corner=False,
        output_aedb_path=None,
        open_cutout_at_end=True,
        use_pyaedt_extent_computing=False,
    ):
        """Create a cutout and save it to a new AEDB file.

        Parameters
        ----------
        signal_list : list
            List of signal strings.
        reference_list : list, optional
            List of references to add. The default is ``["GND"]``.
        extent_type : str, optional
            Type of the extension. Options are ``"Conforming"``, ``"ConvexHull"``, and
            ``"Bounding"``. The default is ``"Conforming"``.
        expansion_size : float, str, optional
            Expansion size ratio in meters. The default is ``0.002``.
        use_round_corner : bool, optional
            Whether to use round corners. The default is ``False``.
        output_aedb_path : str, optional
            Full path and name for the new AEDB file.
        open_cutout_at_end : bool, optional
            Whether to open the cutout at the end. The default
            is ``True``.
        use_pyaedt_extent_computing : bool, optional
            Whether to use pyaedt extent computing (experimental).

        Returns
        -------
        bool
            ``True`` when successful, ``False`` when failed.

        """
        expansion_size = self.edb_value(expansion_size).ToDouble()

        # validate nets in layout
        net_signals = convert_py_list_to_net_list(
            [net for net in list(self.active_layout.Nets) if net.GetName() in signal_list]
        )
        # validate references in layout
        _netsClip = convert_py_list_to_net_list(
            [net for net in list(self.active_layout.Nets) if net.GetName() in reference_list]
        )

        _poly = self._create_extent(
            net_signals,
            extent_type,
            expansion_size,
            use_round_corner,
            use_pyaedt_extent_computing,
        )

        # Create new cutout cell/design
        included_nets_list = signal_list + reference_list
        included_nets = convert_py_list_to_net_list(
            [net for net in list(self.active_layout.Nets) if net.GetName() in included_nets_list]
        )
        _cutout = self.active_cell.CutOut(included_nets, _netsClip, _poly, True)
        # Analysis setups do not come over with the clipped design copy,
        # so add the analysis setups from the original here.
        id = 1
        for _setup in self.active_cell.SimulationSetups:
            # Empty string '' if coming from setup copy and don't set explicitly.
            _setup_name = _setup.GetName()
            if "GetSimSetupInfo" in dir(_setup):
                # setup is an Ansys.Ansoft.Edb.Utility.HFSSSimulationSetup object
                _hfssSimSetupInfo = _setup.GetSimSetupInfo()
                _hfssSimSetupInfo.Name = "HFSS Setup " + str(id)  # Set name of analysis setup
                # Write the simulation setup info into the cell/design setup
                _setup.SetSimSetupInfo(_hfssSimSetupInfo)
                _cutout.AddSimulationSetup(_setup)  # Add simulation setup to the cutout design
                id += 1
            else:
                _cutout.AddSimulationSetup(_setup)  # Add simulation setup to the cutout design

        _dbCells = [_cutout]

        if output_aedb_path:
            db2 = self.edb.Database.Create(output_aedb_path)
            _success = db2.Save()
            _dbCells = convert_py_list_to_net_list(_dbCells)
            db2.CopyCells(_dbCells)  # Copies cutout cell/design to db2 project
            if len(list(db2.CircuitCells)) > 0:
                for net in list(list(db2.CircuitCells)[0].GetLayout().Nets):
                    if not net.GetName() in included_nets_list:
                        net.Delete()
                _success = db2.Save()
            for c in list(self.db.TopCircuitCells):
                if c.GetName() == _cutout.GetName():
                    c.Delete()
            if open_cutout_at_end:  # pragma: no cover
                self._db = db2
                self.edbpath = output_aedb_path
                self._active_cell = list(self._db.TopCircuitCells)[0]
                self.builder = EdbBuilder(self.edbutils, self._db, self._active_cell)
                self.edbpath = self._db.GetDirectory()
                self._init_objects()
            else:
                db2.Close()
                source = os.path.join(output_aedb_path, "edb.def.tmp")
                target = os.path.join(output_aedb_path, "edb.def")
                self._wait_for_file_release(file_to_release=output_aedb_path)
                if os.path.exists(source) and not os.path.exists(target):
                    try:
                        shutil.copy(source, target)
                    except:
                        pass
        # else:
        # cells = self.db.CopyCells(convert_py_list_to_net_list(_dbCells))
        elif open_cutout_at_end:
            self._active_cell = _cutout
            self._init_objects()
        return True

    @pyaedt_function_handler()
    def create_cutout_multithread(
        self,
        signal_list=[],
        reference_list=["GND"],
        extent_type="Conforming",
        expansion_size=0.002,
        use_round_corner=False,
        number_of_threads=4,
        custom_extent=None,
        output_aedb_path=None,
        remove_single_pin_components=False,
        use_pyaedt_extent_computing=False,
        extent_defeature=0,
    ):
        """Create a cutout using an approach entirely based on pyaedt.
        It does in sequence:
        - delete all nets not in list,
        - create a extent of the nets,
        - check and delete all vias not in the extent,
        - check and delete all the primitives not in extent,
        - check and intersect all the primitives that intersect the extent.


        Parameters
        ----------
        signal_list : list
            List of signal strings.
        reference_list : list, optional
            List of references to add. The default is ``["GND"]``.
        extent_type : str, optional
            Type of the extension. Options are ``"Conforming"``, ``"ConvexHull"``, and
            ``"Bounding"``. The default is ``"Conforming"``.
        expansion_size : float, str, optional
            Expansion size ratio in meters. The default is ``0.002``.
        use_round_corner : bool, optional
            Whether to use round corners. The default is ``False``.
        number_of_threads : int, optional
            Number of thread to use. Default is 4
        custom_extent : list, optional
            Custom extent to use for the cutout. It has to be a list of points [[x1,y1],[x2,y2]....] or
            Edb PolygonData object. In this case, both signal_list and reference_list will be cut.
        output_aedb_path : str, optional
            Full path and name for the new AEDB file. If None, then current aedb will be cutout.
        remove_single_pin_components : bool, optional
            Remove all Single Pin RLC after the cutout is completed. Default is `False`.
        use_pyaedt_extent_computing : bool, optional
            Whether to use pyaedt extent computing (experimental).
        extent_defeature : float, optional
            Defeature the cutout before applying it to produce simpler geometry for mesh (Experimental).
            It applies only to Conforming bounding box. Default value is ``0`` which disable it.

        Returns
        -------
        bool
            ``True`` when successful, ``False`` when failed.

        Examples
        --------
        >>> edb = Edb(r'C:.aedb', edbversion="2022.2")
        >>> edb.logger.info_timer("Edb Opening")
        >>> edb.logger.reset_timer()
        >>> start = time.time()
        >>> signal_list = []
        >>> for net in edb.core_nets.nets.keys():
        >>>      if "3V3" in net:
        >>>           signal_list.append(net)
        >>> power_list = ["PGND"]
        >>> edb.create_cutout_multithread(signal_list=signal_list, reference_list=power_list, extent_type="Conforming")
        >>> end_time = str((time.time() - start)/60)
        >>> edb.logger.info("Total pyaedt cutout time in min %s", end_time)
        >>> edb.core_nets.plot(signal_list, None, color_by_net=True)
        >>> edb.core_nets.plot(power_list, None, color_by_net=True)
        >>> edb.save_edb()
        >>> edb.close_edb()

        """
        if is_ironpython:  # pragma: no cover
            self.logger.error("Method working only in Cpython")
            return False
        from concurrent.futures import ThreadPoolExecutor

        if output_aedb_path:
            self.save_edb_as(output_aedb_path)
        self.logger.info("Cutout Multithread started.")
        expansion_size = self.edb_value(expansion_size).ToDouble()

        timer_start = self.logger.reset_timer()
        if custom_extent:
            reference_list = reference_list + signal_list
            all_list = reference_list
        else:
            all_list = signal_list + reference_list
        for i in self.core_nets.nets.values():
            if i.name not in all_list:
                i.net_object.Delete()
        reference_pinsts = []
        reference_prims = []
        for i in self.core_padstack.padstack_instances.values():
            net_name = i.net_name
            if net_name not in all_list:
                i.delete()
            elif net_name in reference_list:
                reference_pinsts.append(i)
        for i in self.core_primitives.primitives:
            net_name = i.net_name
            if net_name not in all_list:
                i.delete()
            elif net_name in reference_list and not i.is_void:
                reference_prims.append(i)
        self.logger.info_timer("Net clean up")
        self.logger.reset_timer()

        if custom_extent and isinstance(custom_extent, list):
            plane = self.core_primitives.Shape("polygon", points=custom_extent)
            _poly = self.core_primitives.shape_to_polygon_data(plane)
        elif custom_extent:
            _poly = custom_extent
        else:
            net_signals = convert_py_list_to_net_list(
                [net for net in list(self.active_layout.Nets) if net.GetName() in signal_list]
            )
            _poly = self._create_extent(
                net_signals, extent_type, expansion_size, use_round_corner, use_pyaedt_extent_computing
            )
            if extent_type in ["Conforming", self.edb.Geometry.ExtentType.Conforming, 1] and extent_defeature > 0:
                _poly = _poly.Defeature(extent_defeature)

        if not _poly or _poly.IsNull():
            self._logger.error("Failed to create Extent.")
            return False
        self.logger.info_timer("Expanded Net Polygon Creation")
        self.logger.reset_timer()
        _poly_list = convert_py_list_to_net_list([_poly])
        prims_to_delete = []
        poly_to_create = []
        pins_to_delete = []

        def get_polygon_data(prim):
            return prim.primitive_object.GetPolygonData()

        def intersect(poly1, poly2):
            return list(poly1.Intersect(poly2))

        def subtract(poly, voids):
            return poly.Subtract(convert_py_list_to_net_list(poly), convert_py_list_to_net_list(voids))

        def clean_prim(prim_1):  # pragma: no cover
            pdata = get_polygon_data(prim_1)
            int_data = _poly.GetIntersectionType(pdata)
            if int_data == 0:
                prims_to_delete.append(prim_1)
            elif int_data != 2:
                list_poly = intersect(_poly, pdata)
                if list_poly:
                    net = prim_1.net_name
                    voids = prim_1.voids
                    for p in list_poly:
                        if p.IsNull():
                            continue
                        list_void = []
                        void_to_subtract = []
                        if voids:
                            for void in voids:
                                void_pdata = get_polygon_data(void)
                                int_data2 = p.GetIntersectionType(void_pdata)
                                if int_data2 > 2 or int_data2 == 1:
                                    void_to_subtract.append(void_pdata)
                                elif int_data2 == 2:
                                    list_void.append(void_pdata)
                            if void_to_subtract:
                                polys_cleans = subtract(p, void_to_subtract)
                                for polys_clean in polys_cleans:
                                    if not polys_clean.IsNull():
                                        void_to_append = [
                                            v for v in list_void if polys_clean.GetIntersectionType(v) == 2
                                        ]
                                        poly_to_create.append([polys_clean, prim_1.layer_name, net, void_to_append])
                            else:
                                poly_to_create.append([p, prim_1.layer_name, net, list_void])
                        else:
                            poly_to_create.append([p, prim_1.layer_name, net, list_void])

                prims_to_delete.append(prim_1)

        def pins_clean(pinst):
            if not pinst.in_polygon(_poly, simple_check=True):
                pins_to_delete.append(pinst)

        with ThreadPoolExecutor(number_of_threads) as pool:
            pool.map(lambda item: pins_clean(item), reference_pinsts)

        for pin in pins_to_delete:
            pin.delete()

        self.logger.info_timer("Padstack Instances removal completed")
        self.logger.reset_timer()

        with ThreadPoolExecutor(number_of_threads) as pool:
            pool.map(lambda item: clean_prim(item), reference_prims)

        for el in poly_to_create:
            self.core_primitives.create_polygon(el[0], el[1], net_name=el[2], voids=el[3])

        for prim in prims_to_delete:
            prim.delete()
        self.logger.info_timer("Primitives cleanup completed")
        self.logger.reset_timer()

        i = 0
        for comp, val in self.core_components.components.items():
            if val.numpins == 0:
                val.edbcomponent.Delete()
                i += 1
        self.logger.info("Deleted {} additional components".format(i))
        if remove_single_pin_components:
            self.core_components.delete_single_pin_rlc()
            self.logger.info_timer("Single Pins components deleted")

        self.core_components.refresh_components()

        self.logger.info_timer("Cutout completed.", timer_start)
        self.logger.reset_timer()
        return True

    @pyaedt_function_handler()
    def get_conformal_polygon_from_netlist(self, netlist=None):
        """Return an EDB conformal polygon based on a netlist.

        Parameters
        ----------

        netlist : List of net names.
            list[str]

        Returns
        -------
        :class:`Edb.Cell.Primitive.Polygon`
            Edb polygon object.

        """
        temp_edb_path = self.edbpath[:-5] + "_temp_aedb.aedb"
        shutil.copytree(self.edbpath, temp_edb_path)
        temp_edb = Edb(temp_edb_path)
        for via in list(temp_edb.core_padstack.padstack_instances.values()):
            via.pin.Delete()
        if netlist:
            nets = convert_py_list_to_net_list(
                [net for net in list(self.active_layout.Nets) if net.GetName() in netlist]
            )
            _poly = temp_edb.active_layout.GetExpandedExtentFromNets(
                nets, self.edb.Geometry.ExtentType.Conforming, 0.0, True, True, 1
            )
        else:
            nets = convert_py_list_to_net_list(
                [net for net in list(temp_edb.active_layout.Nets) if "gnd" in net.GetName().lower()]
            )
            _poly = temp_edb.active_layout.GetExpandedExtentFromNets(
                nets, self.edb.Geometry.ExtentType.Conforming, 0.0, True, True, 1
            )
            temp_edb.close_edb()
        if _poly:
            return _poly
        else:
            return False

    @pyaedt_function_handler()
    def arg_with_dim(self, Value, sUnits):
        """Format arguments with dimensions.

        Parameters
        ----------
        Value :

        sUnits :

        Returns
        -------
        str
            String containing the value or the value and units if ``sUnits`` is not ``None``.
        """
        if type(Value) is str:
            val = Value
        else:
            val = "{0}{1}".format(Value, sUnits)

        return val

    @pyaedt_function_handler()
    def create_cutout_on_point_list(
        self,
        point_list,
        units="mm",
        output_aedb_path=None,
        open_cutout_at_end=True,
        nets_to_include=None,
        include_partial_instances=False,
        keep_voids=True,
    ):
        """Create a cutout on a specified shape and save it to a new AEDB file.

        Parameters
        ----------
        point_list : list
            Points list defining the cutout shape.
        units : str
            Units of the point list. The default is ``"mm"``.
        output_aedb_path : str, optional
            Full path and name for the new AEDB file.
            The aedb folder shall not exist otherwise the method will return ``False``.
        open_cutout_at_end : bool, optional
            Whether to open the cutout at the end. The default is ``True``.
        nets_to_include : list, optional
            List of nets to include in the cutout. The default is ``None``, in
            which case all nets are included.
        include_partial_instances : bool, optional
            Whether to include padstack instances that have bounding boxes intersecting with point list polygons.
            This operation may slow down the cutout export.
        keep_voids : bool
            Boolean used for keep or not the voids intersecting the polygon used for clipping the layout.
            Default value is ``True``, ``False`` will remove the voids.

        Returns
        -------
        bool
            ``True`` when successful, ``False`` when failed.

        """

        if point_list[0] != point_list[-1]:
            point_list.append(point_list[0])
        point_list = [[self.arg_with_dim(i[0], units), self.arg_with_dim(i[1], units)] for i in point_list]
        plane = self.core_primitives.Shape("polygon", points=point_list)
        polygonData = self.core_primitives.shape_to_polygon_data(plane)
        _ref_nets = []
        if nets_to_include:
            self.logger.info("Creating cutout on {} nets.".format(len(nets_to_include)))
        else:
            self.logger.info("Creating cutout on all nets.")  # pragma: no cover

        # Check Padstack Instances overlapping the cutout
        pinstance_to_add = []
        if include_partial_instances:
            if nets_to_include:
                pinst = [
                    i for i in list(self.core_padstack.padstack_instances.values()) if i.net_name in nets_to_include
                ]
            else:
                pinst = [i for i in list(self.core_padstack.padstack_instances.values())]
            for p in pinst:
                if p.in_polygon(polygonData):
                    pinstance_to_add.append(p)
        # validate references in layout
        for _ref in self.core_nets.nets:
            if nets_to_include:
                if _ref in nets_to_include:
                    _ref_nets.append(self.core_nets.nets[_ref].net_object)
            else:
                _ref_nets.append(self.core_nets.nets[_ref].net_object)  # pragma: no cover
        if keep_voids:
            voids = [p for p in self.core_primitives.circles if p.is_void]
            voids2 = [p for p in self.core_primitives.polygons if p.is_void]
            voids.extend(voids2)
        else:
            voids = []
        voids_to_add = []
        for circle in voids:
            if polygonData.GetIntersectionType(circle.primitive_object.GetPolygonData()) >= 3:
                voids_to_add.append(circle)

        _netsClip = convert_py_list_to_net_list(_ref_nets)
        net_signals = List[type(_ref_nets[0])]()  # pragma: no cover
        # Create new cutout cell/design
        _cutout = self.active_cell.CutOut(net_signals, _netsClip, polygonData)
        layout = _cutout.GetLayout()
        cutout_obj_coll = list(layout.PadstackInstances)
        ids = []
        for lobj in cutout_obj_coll:
            ids.append(lobj.GetId())

        if include_partial_instances:
            p_missing = [i for i in pinstance_to_add if i.id not in ids]
            self.logger.info("Added {} padstack instances after cutout".format(len(p_missing)))
            for p in p_missing:
                position = self.edb.Geometry.PointData(self.edb_value(p.position[0]), self.edb_value(p.position[1]))
                net = self.core_nets.find_or_create_net(p.net_name)
                rotation = self.edb_value(p.rotation)
                sign_layers = list(self.stackup.signal_layers.keys())
                if not p.start_layer:  # pragma: no cover
                    fromlayer = self.stackup.signal_layers[sign_layers[0]]._edb_layer
                else:
                    fromlayer = self.stackup.signal_layers[p.start_layer]._edb_layer

                if not p.stop_layer:  # pragma: no cover
                    tolayer = self.stackup.signal_layers[sign_layers[-1]]._edb_layer
                else:
                    tolayer = self.stackup.signal_layers[p.stop_layer]._edb_layer
                padstack = None
                for pad in list(self.core_padstack.padstacks.keys()):
                    if pad == p.padstack_definition:
                        padstack = self.core_padstack.padstacks[pad].edb_padstack
                        padstack_instance = self.edb.Cell.Primitive.PadstackInstance.Create(
                            _cutout.GetLayout(),
                            net,
                            p.name,
                            padstack,
                            position,
                            rotation,
                            fromlayer,
                            tolayer,
                            None,
                            None,
                        )
                        padstack_instance.SetIsLayoutPin(p.is_pin)
                        break

        for void_circle in voids_to_add:
            if void_circle.type == "Circle":
                if is_ironpython:  # pragma: no cover
                    res, center_x, center_y, radius = void_circle.primitive_object.GetParameters()
                else:
                    res, center_x, center_y, radius = void_circle.primitive_object.GetParameters(0.0, 0.0, 0.0)
                cloned_circle = self.edb.Cell.Primitive.Circle.Create(
                    layout,
                    void_circle.layer_name,
                    void_circle.net,
                    self.edb_value(center_x),
                    self.edb_value(center_y),
                    self.edb_value(radius),
                )
                cloned_circle.SetIsNegative(True)
            elif void_circle.type == "Polygon":
                cloned_polygon = self.edb.Cell.Primitive.Polygon.Create(
                    layout, void_circle.layer_name, void_circle.net, void_circle.primitive_object.GetPolygonData()
                )
                cloned_polygon.SetIsNegative(True)
        layers = [i for i in list(self.stackup.signal_layers.keys())]
        for layer in layers:
            layer_primitves = self.core_primitives.get_primitives(layer_name=layer)
            if len(layer_primitves) == 0:
                self.core_primitives.create_polygon(plane, layer, net_name="DUMMY")
        self.logger.info("Cutout %s created correctly", _cutout.GetName())
        id = 1
        for _setup in self.active_cell.SimulationSetups:
            # Empty string '' if coming from setup copy and don't set explicitly.
            _setup_name = _setup.GetName()
            if "GetSimSetupInfo" in dir(_setup):
                # setup is an Ansys.Ansoft.Edb.Utility.HFSSSimulationSetup object
                _hfssSimSetupInfo = _setup.GetSimSetupInfo()
                _hfssSimSetupInfo.Name = "HFSS Setup " + str(id)  # Set name of analysis setup
                # Write the simulation setup info into the cell/design setup
                _setup.SetSimSetupInfo(_hfssSimSetupInfo)
                _cutout.AddSimulationSetup(_setup)  # Add simulation setup to the cutout design
                id += 1
            else:
                _cutout.AddSimulationSetup(_setup)  # Add simulation setup to the cutout design

        _dbCells = [_cutout]
        if output_aedb_path:
            db2 = self.edb.Database.Create(output_aedb_path)
            if not db2.Save():
                self.logger.error("Failed to create new Edb. Check if the path already exists and remove it.")
                return False
            _dbCells = convert_py_list_to_net_list(_dbCells)
            cell_copied = db2.CopyCells(_dbCells)  # Copies cutout cell/design to db2 project
            cell = list(cell_copied)[0]
            cell.SetName(os.path.basename(output_aedb_path[:-5]))
            db2.Save()
            for c in list(self.db.TopCircuitCells):
                if c.GetName() == _cutout.GetName():
                    c.Delete()
            if open_cutout_at_end:  # pragma: no cover
                _success = db2.Save()
                self._db = db2
                self.edbpath = output_aedb_path
                self._active_cell = cell
                self.builder = EdbBuilder(self.edbutils, self._db, self._active_cell)
                self.edbpath = self._db.GetDirectory()
                self._init_objects()
            else:
                db2.Close()
                source = os.path.join(output_aedb_path, "edb.def.tmp")
                target = os.path.join(output_aedb_path, "edb.def")
                self._wait_for_file_release(file_to_release=output_aedb_path)
                if os.path.exists(source) and not os.path.exists(target):
                    try:
                        shutil.copy(source, target)
                        self.logger.warning("aedb def file manually created.")
                    except:
                        pass
        return True

    @pyaedt_function_handler()
    def write_export3d_option_config_file(self, path_to_output, config_dictionaries=None):
        """Write the options for a 3D export to a configuration file.

        Parameters
        ----------
        path_to_output : str
            Full path to the configuration file to save 3D export options to.

        config_dictionaries : dict, optional
            Configuration dictionaries. The default is ``None``.

        """
        option_config = {
            "UNITE_NETS": 1,
            "ASSIGN_SOLDER_BALLS_AS_SOURCES": 0,
            "Q3D_MERGE_SOURCES": 0,
            "Q3D_MERGE_SINKS": 0,
            "CREATE_PORTS_FOR_PWR_GND_NETS": 0,
            "PORTS_FOR_PWR_GND_NETS": 0,
            "GENERATE_TERMINALS": 0,
            "SOLVE_CAPACITANCE": 0,
            "SOLVE_DC_RESISTANCE": 0,
            "SOLVE_DC_INDUCTANCE_RESISTANCE": 1,
            "SOLVE_AC_INDUCTANCE_RESISTANCE": 0,
            "CreateSources": 0,
            "CreateSinks": 0,
            "LAUNCH_Q3D": 0,
            "LAUNCH_HFSS": 0,
        }
        if config_dictionaries:
            for el, val in config_dictionaries.items():
                option_config[el] = val
        with open(os.path.join(path_to_output, "options.config"), "w") as f:
            for el, val in option_config.items():
                f.write(el + " " + str(val) + "\n")
        return os.path.join(path_to_output, "options.config")

    @pyaedt_function_handler()
    def export_hfss(self, path_to_output, net_list=None, num_cores=None, aedt_file_name=None, hidden=False):
        """Export EDB to HFSS.

        Parameters
        ----------
        path_to_output : str
            Full path and name for saving the AEDT file.
        net_list : list, optional
            List of nets to export if only certain ones are to be exported.
            The default is ``None``, in which case all nets are eported.
        num_cores : int, optional
            Number of cores to use for the export. The default is ``None``.
        aedt_file_name : str, optional
            Name of the AEDT output file without the ``.aedt`` extension. The default is ``None``,
            in which case the default name is used.
        hidden : bool, optional
            Open Siwave in embedding mode. User will only see Siwave Icon but UI will be hidden.

        Returns
        -------
        str
            Full path to the AEDT file.

        Examples
        --------

        >>> from pyaedt import Edb

        >>> edb = Edb(edbpath=r"C:\temp\myproject.aedb", edbversion="2021.2")

        >>> options_config = {'UNITE_NETS' : 1, 'LAUNCH_Q3D' : 0}
        >>> edb.write_export3d_option_config_file(r"C:\temp", options_config)
        >>> edb.export_hfss(r"C:\temp")
        "C:\\temp\\hfss_siwave.aedt"

        """
        siwave_s = SiwaveSolve(self.edbpath, aedt_installer_path=self.base_path)
        return siwave_s.export_3d_cad("HFSS", path_to_output, net_list, num_cores, aedt_file_name, hidden=hidden)

    @pyaedt_function_handler()
    def export_q3d(self, path_to_output, net_list=None, num_cores=None, aedt_file_name=None, hidden=False):
        """Export EDB to Q3D.

        Parameters
        ----------
        path_to_output : str
            Full path and name for saving the AEDT file.
        net_list : list, optional
            List of nets to export only if certain ones are to be exported.
            The default is ``None``, in which case all nets are eported.
        num_cores : int, optional
            Number of cores to use for the export. The default is ``None``.
        aedt_file_name : str, optional
            Name of the AEDT output file without the ``.aedt`` extension. The default is ``None``,
            in which case the default name is used.
        hidden : bool, optional
            Open Siwave in embedding mode. User will only see Siwave Icon but UI will be hidden.

        Returns
        -------
        str
            Full path to the AEDT file.

        Examples
        --------

        >>> from pyaedt import Edb

        >>> edb = Edb(edbpath=r"C:\temp\myproject.aedb", edbversion="2021.2")

        >>> options_config = {'UNITE_NETS' : 1, 'LAUNCH_Q3D' : 0}
        >>> edb.write_export3d_option_config_file(r"C:\temp", options_config)
        >>> edb.export_q3d(r"C:\temp")
        "C:\\temp\\q3d_siwave.aedt"

        """

        siwave_s = SiwaveSolve(self.edbpath, aedt_installer_path=self.base_path)
        return siwave_s.export_3d_cad(
            "Q3D", path_to_output, net_list, num_cores=num_cores, aedt_file_name=aedt_file_name, hidden=hidden
        )

    @pyaedt_function_handler()
    def export_maxwell(self, path_to_output, net_list=None, num_cores=None, aedt_file_name=None, hidden=False):
        """Export EDB to Maxwell 3D.

        Parameters
        ----------
        path_to_output : str
            Full path and name for saving the AEDT file.
        net_list : list, optional
            List of nets to export only if certain ones are to be
            exported. The default is ``None``, in which case all nets are exported.
        num_cores : int, optional
            Number of cores to use for the export. The default is ``None.``
        aedt_file_name : str, optional
            Name of the AEDT output file without the ``.aedt`` extension. The default is ``None``,
            in which case the default name is used.
        hidden : bool, optional
            Open Siwave in embedding mode. User will only see Siwave Icon but UI will be hidden.

        Returns
        -------
        str
            Full path to the AEDT file.

        Examples
        --------

        >>> from pyaedt import Edb

        >>> edb = Edb(edbpath=r"C:\temp\myproject.aedb", edbversion="2021.2")

        >>> options_config = {'UNITE_NETS' : 1, 'LAUNCH_Q3D' : 0}
        >>> edb.write_export3d_option_config_file(r"C:\temp", options_config)
        >>> edb.export_maxwell(r"C:\temp")
        "C:\\temp\\maxwell_siwave.aedt"

        """
        siwave_s = SiwaveSolve(self.edbpath, aedt_installer_path=self.base_path)
        return siwave_s.export_3d_cad(
            "Maxwell",
            path_to_output,
            net_list,
            num_cores=num_cores,
            aedt_file_name=aedt_file_name,
            hidden=hidden,
        )

    @pyaedt_function_handler()
    def solve_siwave(self):
        """Close EDB and solve it with Siwave.

        Returns
        -------
        str
            Siwave project path.
        """
        process = SiwaveSolve(self.edbpath, aedt_version=self.edbversion)
        try:
            self._db.Close()
        except:
            pass
        process.solve()
        return self.edbpath[:-5] + ".siw"

    @pyaedt_function_handler()
    def export_siwave_dc_results(
        self,
        siwave_project,
        solution_name,
        output_folder=None,
        html_report=True,
        vias=True,
        voltage_probes=True,
        current_sources=True,
        voltage_sources=True,
        power_tree=True,
        loop_res=True,
    ):
        """Close EDB and solve it with Siwave.

        Parameters
        ----------
        siwave_project : str
            Siwave full project name.
        solution_name : str
            Siwave DC Analysis name.
        output_folder : str, optional
            Ouptu folder where files will be downloaded.
        html_report : bool, optional
            Either if generate or not html report. Default is `True`.
        vias : bool, optional
            Either if generate or not vias report. Default is `True`.
        voltage_probes : bool, optional
            Either if generate or not voltage probe report. Default is `True`.
        current_sources : bool, optional
            Either if generate or not current source report. Default is `True`.
        voltage_sources : bool, optional
            Either if generate or not voltage source report. Default is `True`.
        power_tree : bool, optional
            Either if generate or not power tree image. Default is `True`.
        loop_res : bool, optional
            Either if generate or not loop resistance report. Default is `True`.
        Returns
        -------
        list
            list of files generated.
        """
        process = SiwaveSolve(self.edbpath, aedt_version=self.edbversion)
        try:
            self._db.Close()
        except:
            pass
        return process.export_dc_report(
            siwave_project,
            solution_name,
            output_folder,
            html_report,
            vias,
            voltage_probes,
            current_sources,
            voltage_sources,
            power_tree,
            loop_res,
            hidden=True,
        )

    @pyaedt_function_handler()
    def variable_exists(self, variable_name):
        """Check if a variable exists or not.

        Returns
        -------
        tuple of bool and VaribleServer
            It returns a booleand to check if the variable exists and the variable
            server that should contain the variable.
        """
        if "$" in variable_name:
            if variable_name.index("$") == 0:
                var_server = self.db.GetVariableServer()

            else:
                var_server = self.active_cell.GetVariableServer()

        else:
            var_server = self.active_cell.GetVariableServer()

        variables = var_server.GetAllVariableNames()
        if variable_name in list(variables):
            return True, var_server
        return False, var_server

    @pyaedt_function_handler()
    def get_variable(self, variable_name):
        """Return Variable Value if variable exists.

        Parameters
        ----------
        variable_name

        Returns
        -------
        :class:`pyaedt.edb_core.edb_data.edbvalue.EdbValue`
        """
        var_server = self.variable_exists(variable_name)
        if var_server[0]:
            tuple_value = var_server[1].GetVariableValue(variable_name)
            return EdbValue(tuple_value[1])
        self.logger.info("Variable %s doesn't exists.", variable_name)
        return None

    @pyaedt_function_handler()
    def add_design_variable(self, variable_name, variable_value, is_parameter=False):
        """Add a variable to edb. The variable can be a design one or a project variable (using ``$`` prefix).

        ..note::
            User can use also the setitem to create or assign a variable. See example below.

        Parameters
        ----------
        variable_name : str
            Name of the variable. To added the variable as a project variable, the name
            must begin with ``$``.
        variable_value : str, float
            Value of the variable with units.
        is_parameter : bool, optional
            Whether to add the variable as a local variable. The default is ``False``.
            When ``True``, the variable is added as a parameter default.

        Returns
        -------
        tuple
            Tuple containing the ``AddVariable`` result and variable server.

        Examples
        --------

        >>> from pyaedt import Edb
        >>> edb_app = Edb()
        >>> boolean_1, ant_length = edb_app.add_design_variable("my_local_variable", "1cm")
        >>> print(edb_app["my_local_variable"])    #using getitem
        >>> edb_app["my_local_variable"] = "1cm"   #using setitem
        >>> boolean_2, para_length = edb_app.change_design_variable_value("my_parameter", "1m", is_parameter=True
        >>> boolean_3, project_length = edb_app.change_design_variable_value("$my_project_variable", "1m")


        """
        var_server = self.variable_exists(variable_name)
        if not var_server[0]:
            var_server[1].AddVariable(variable_name, self.edb_value(variable_value), is_parameter)
            return True, var_server[1]
        self.logger.error("Variable %s already exists.", variable_name)
        return False, var_server[1]

    @pyaedt_function_handler()
    def change_design_variable_value(self, variable_name, variable_value):
        """Change a variable value.
        ..note::
            User can use also the getitem to read the variable value. See example below.

        Parameters
        ----------
        variable_name : str
            Name of the variable.
        variable_value : str, float
            Value of the variable with units.

        Returns
        -------
        tuple
            Tuple containing the ``SetVariableValue`` result and variable server.

        Examples
        --------

        >>> from pyaedt import Edb
        >>> edb_app = Edb()
        >>> boolean, ant_length = edb_app.add_design_variable("ant_length", "1cm")
        >>> boolean, ant_length = edb_app.change_design_variable_value("ant_length", "1m")
        >>> print(edb_app["ant_length"])    #using getitem
        """
        var_server = self.variable_exists(variable_name)
        if var_server[0]:
            var_server[1].SetVariableValue(variable_name, self.edb_value(variable_value))
            return True, var_server[1]
        self.logger.error("Variable %s does not exists.", variable_name)
        return False, var_server[1]

    @pyaedt_function_handler()
    def get_bounding_box(self):
        """Get the layout bounding box.

        Returns
        -------
        list of list of double
            Bounding box as a [lower-left X, lower-left Y], [upper-right X, upper-right Y]) pair in meters.
        """
        bbox = self.edbutils.HfssUtilities.GetBBox(self.active_layout)
        return [[bbox.Item1.X.ToDouble(), bbox.Item1.Y.ToDouble()], [bbox.Item2.X.ToDouble(), bbox.Item2.Y.ToDouble()]]

    @pyaedt_function_handler()
    def build_simulation_project(self, simulation_setup):
        """Build a ready-to-solve simulation project.

        Parameters
        ----------
        simulation_setup : edb_data.SimulationConfiguratiom object.
            SimulationConfiguration object that can be instantiated or directly loaded with a
            configuration file.

        Returns
        -------
        bool
            ``True`` when successful, False when ``Failed``.

        Examples
        --------

        >>> from pyaedt import Edb
        >>> from pyaedt.edb_core.edb_data.simulation_configuration import SimulationConfiguration
        >>> config_file = path_configuration_file
        >>> source_file = path_to_edb_folder
        >>> edb = Edb(source_file)
        >>> sim_setup = SimulationConfiguration(config_file)
        >>> edb.build_simulation_project(sim_setup)
        >>> edb.save_edb()
        >>> edb.close_edb()
        """
        self.logger.info("Building simulation project.")
        legacy_name = self.edbpath
        if simulation_setup.output_aedb:
            self.save_edb_as(simulation_setup.output_aedb)
        try:
            if simulation_setup.signal_layer_etching_instances:
                for layer in simulation_setup.signal_layer_etching_instances:
                    if layer in self.stackup.layers:
                        idx = simulation_setup.signal_layer_etching_instances.index(layer)
                        if len(simulation_setup.etching_factor_instances) > idx:
                            self.stackup[layer].etch_factor = float(simulation_setup.etching_factor_instances[idx])

            self.core_nets.classify_nets(simulation_setup.power_nets, simulation_setup.signal_nets)
            if simulation_setup.do_cutout_subdesign:
                self.logger.info("Cutting out using method: {0}".format(simulation_setup.cutout_subdesign_type))
                if simulation_setup.use_default_cutout:
                    old_cell_name = self.active_cell.GetName()
                    if self.create_cutout(
                        signal_list=simulation_setup.signal_nets,
                        reference_list=simulation_setup.power_nets,
                        expansion_size=simulation_setup.cutout_subdesign_expansion,
                        use_round_corner=simulation_setup.cutout_subdesign_round_corner,
                        extent_type=simulation_setup.cutout_subdesign_type,
                    ):
                        self.logger.info("Cutout processed.")
                        old_cell = self.active_cell.FindByName(
                            self._db, self.edb.Cell.CellType.CircuitCell, old_cell_name
                        )
                        if old_cell:
                            old_cell.Delete()
                    else:  # pragma: no cover
                        self.logger.error("Cutout failed.")
                else:
                    self.logger.info("Cutting out using method: {0}".format(simulation_setup.cutout_subdesign_type))
                    self.create_cutout_multithread(
                        signal_list=simulation_setup.signal_nets,
                        reference_list=simulation_setup.power_nets,
                        expansion_size=simulation_setup.cutout_subdesign_expansion,
                        use_round_corner=simulation_setup.cutout_subdesign_round_corner,
                        extent_type=simulation_setup.cutout_subdesign_type,
                        use_pyaedt_extent_computing=True,
                        remove_single_pin_components=True,
                    )
                    self.logger.info("Cutout processed.")
            self.logger.info("Deleting existing ports.")
            map(lambda port: port.Delete(), list(self.active_layout.Terminals))
            map(lambda pg: pg.Delete(), list(self.active_layout.PinGroups))
            if simulation_setup.solver_type == SolverType.Hfss3dLayout:
                self.logger.info("Creating HFSS ports for signal nets.")
                for cmp in simulation_setup.components:
                    self.core_components.create_port_on_component(
                        cmp,
                        net_list=simulation_setup.signal_nets,
                        do_pingroup=False,
                        reference_net=simulation_setup.power_nets,
                        port_type=SourceType.CoaxPort,
                    )
                if not self.core_hfss.set_coax_port_attributes(simulation_setup):  # pragma: no cover
                    self.logger.error("Failed to configure coaxial port attributes.")
                self.logger.info("Number of ports: {}".format(self.core_hfss.get_ports_number()))
                self.logger.info("Configure HFSS extents.")
                if simulation_setup.trim_reference_size:  # pragma: no cover
                    self.logger.info(
                        "Trimming the reference plane for coaxial ports: {0}".format(
                            bool(simulation_setup.trim_reference_size)
                        )
                    )
                    self.core_hfss.trim_component_reference_size(simulation_setup)  # pragma: no cover
                self.core_hfss.configure_hfss_extents(simulation_setup)
                if not self.core_hfss.configure_hfss_analysis_setup(simulation_setup):
                    self.logger.error("Failed to configure HFSS simulation setup.")
            if simulation_setup.solver_type == SolverType.SiwaveSYZ:
                for cmp in simulation_setup.components:
                    self.core_components.create_port_on_component(
                        cmp,
                        net_list=simulation_setup.signal_nets,
                        do_pingroup=simulation_setup.do_pingroup,
                        reference_net=simulation_setup.power_nets,
                        port_type=SourceType.CircPort,
                    )
                self.logger.info("Configuring analysis setup.")
                if not self.core_siwave.configure_siw_analysis_setup(simulation_setup):  # pragma: no cover
                    self.logger.error("Failed to configure Siwave simulation setup.")

            if simulation_setup.solver_type == SolverType.SiwaveDC:
                self.core_components.create_source_on_component(simulation_setup.sources)
                if not self.core_siwave.configure_siw_analysis_setup(simulation_setup):  # pragma: no cover
                    self.logger.error("Failed to configure Siwave simulation setup.")
            self.core_padstack.check_and_fix_via_plating()
            self.save_edb()
            if not simulation_setup.open_edb_after_build and simulation_setup.output_aedb:
                self.close_edb()
                self.edbpath = legacy_name
                self.open_edb(True)
            return True
        except:  # pragma: no cover
            return False

    @pyaedt_function_handler()
    def get_statistics(self, compute_area=False):
        """Get the EDBStatistics object.

        Returns
        -------
        EDBStatistics object from the loaded layout.
        """
        return self.core_primitives.get_layout_statistics(evaluate_area=compute_area, net_list=None)

    @pyaedt_function_handler()
    def are_port_reference_terminals_connected(self, common_reference=None):
        """Check if all terminal references in design are connected.
        If the reference nets are different, there is no hope for the terminal references to be connected.
        After we have identified a common reference net we need to loop the terminals again to get
        the correct reference terminals that uses that net.

        Parameters
        ----------
        common_reference : str, optional
            Common Reference name. If ``None`` it will be searched in ports terminal.
            If a string is passed then all excitations must have such reference assigned.

        Returns
        -------
        bool
            Either if the ports are connected to reference_name or not.
        """
        self.logger.reset_timer()
        if not common_reference:
            common_reference = list(
                set([i.reference_net_name for i in self.excitations.values() if i.reference_net_name])
            )
            if len(common_reference) > 1:
                self.logger.error("More than 1 reference found.")
            common_reference = common_reference[0]
        setList = [
            set(i.reference_object.get_connected_object_id_set())
            for i in self.excitations.values()
            if i.reference_net_name == common_reference
        ]

        # Get the set intersections for all the ID sets.
        iDintersection = set.intersection(*setList)
        self.logger.info_timer(
            "Terminal reference primitive IDs total intersections = {}\n\n".format(len(iDintersection))
        )

        # If the intersections are non-zero, the terminal references are connected.
        return True if len(iDintersection) > 0 else False

    @pyaedt_function_handler()
    def new_simulation_configuration(self, filename=None):
        """New SimulationConfiguration Object.

        Parameters
        ----------
        filename : str, optional
            Input config file.

        Returns
        -------
        :class:`pyaedt.edb_core.edb_data.simulation_configuration.SimulationConfiguration`
        """
        return SimulationConfiguration(filename, self)

    @property
    def setups(self):
        """Get the dictionary of all EDB HFSS and SIwave setups.

        Returns
        -------
        Dict[str, :class:`pyaedt.edb_core.edb_data.hfss_simulation_setup_data.HfssSimulationSetup`] or
        Dict[str, :class:`pyaedt.edb_core.edb_data.siwave_simulation_setup_data.SiwaveDCSimulationSetup`] or
        Dict[str, :class:`pyaedt.edb_core.edb_data.siwave_simulation_setup_data.SiwaveSYZSimulationSetup`]

        """
        for i in list(self.active_cell.SimulationSetups):
            if i.GetName() not in self._setups:
                if i.GetType() == self.edb.Utility.SimulationSetupType.kHFSS:
                    self._setups[i.GetName()] = HfssSimulationSetup(self, i.GetName(), i)
                elif i.GetType() == self.edb.Utility.SimulationSetupType.kSIWave:
                    self._setups[i.GetName()] = SiwaveSYZSimulationSetup(self, i.GetName(), i)
                elif i.GetType() == self.edb.Utility.SimulationSetupType.kSIWaveDCIR:
                    self._setups[i.GetName()] = SiwaveDCSimulationSetup(self, i.GetName(), i)
        return self._setups

    @property
    def hfss_setups(self):
        """Active HFSS setup in EDB.

        Returns
        -------
        Dict[str, :class:`pyaedt.edb_core.edb_data.hfss_simulation_setup_data.HfssSimulationSetup`]

        """
        return {i.name: i for i in self.setups if i.setup_type == "kHFSS"}

    @property
    def siwave_dc_setups(self):
        """Active Siwave DC IR Setups.

        Returns
        -------
        Dict[str, :class:`pyaedt.edb_core.edb_data.siwave_simulation_setup_data.SiwaveDCSimulationSetup`]
        """
        return {i.name: i for i in self.setups if i.setup_type == "kSIWave"}

    @property
    def siwave_ac_setups(self):
        """Active Siwave SYZ setups.

        Returns
        -------
        Dict[str, :class:`pyaedt.edb_core.edb_data.siwave_simulation_setup_data.SiwaveSYZSimulationSetup`]
        """
        return {i.name: i for i in self.setups if i.setup_type == "kSIWaveDCIR"}

    def create_hfss_setup(self, name=None):
        """Create a setup from a template.

        Parameters
        ----------
        name : str, optional
            Setup name.

        Returns
        -------
        :class:`pyaedt.edb_core.edb_data.hfss_simulation_setup_data.HfssSimulationSetup`

        Examples
        --------
        >>> setup1 = edbapp.create_hfss_setup("setup1")
        >>> setup1.hfss_port_settings.max_delta_z0 = 0.5
        """
        if name in self.setups:
            return False
        setup = HfssSimulationSetup(self, name)
        self._setups[name] = setup
        return setup

    def create_siwave_syz_setup(self, name=None):
        """Create a setup from a template.

        Parameters
        ----------
        name : str, optional
            Setup name.

        Returns
        -------
        :class:`pyaedt.edb_core.edb_data.siwave_simulation_setup_data.SiwaveSYZSimulationSetup`

        Examples
        --------
        >>> setup1 = edbapp.create_siwave_syz_setup("setup1")
        >>> setup1.add_frequency_sweep(frequency_sweep=[
        ...                           ["linear count", "0", "1kHz", 1],
        ...                           ["log scale", "1kHz", "0.1GHz", 10],
        ...                           ["linear scale", "0.1GHz", "10GHz", "0.1GHz"],
        ...                           ])
        """
        if not name:
            name = generate_unique_name("Siwave_SYZ")
        if name in self.setups:
            return False
        setup = SiwaveSYZSimulationSetup(self, name)
        self._setups[name] = setup
        return setup

    def create_siwave_dc_setup(self, name=None):
        """Create a setup from a template.

        Parameters
        ----------
        name : str, optional
            Setup name.

        Returns
        -------
        :class:`pyaedt.edb_core.edb_data.siwave_simulation_setup_data.SiwaveSYZSimulationSetup`

        Examples
        --------
        >>> setup1 = edbapp.create_siwave_dc_setup("setup1")
        >>> setup1.mesh_bondwires = True

        """
        if not name:
            name = generate_unique_name("Siwave_DC")
        if name in self.setups:
            return False
        setup = SiwaveDCSimulationSetup(self, name)
        self._setups[name] = setup
        return setup<|MERGE_RESOLUTION|>--- conflicted
+++ resolved
@@ -98,6 +98,8 @@
     >>> app['s1'] = "0.25 mm"
     >>> app['s1'].tofloat
     >>> 0.00025
+    >>> app['s1'].tostring
+    >>> "0.25mm"
 
     Create an ``Edb`` object and open the specified project.
 
@@ -205,20 +207,12 @@
 
     @pyaedt_function_handler()
     def __getitem__(self, variable_name):
-<<<<<<< HEAD
         """Get or Set a variable to the Edb project. The variable can be project using ``$`` prefix or
         it can be a design variable, in which case the ``$`` is omitted.
 
         Parameters
         ----------
         variable_name : str
-=======
-        """Get or Set a variable to the Edb project. The variable can be project using ``$`` prefix or design variable.
-
-        Parameters
-        ----------
-        variable_name
->>>>>>> 96586bce
 
         Returns
         -------
