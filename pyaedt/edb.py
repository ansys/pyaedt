--- conflicted
+++ resolved
@@ -551,45 +551,31 @@
         return self.open_edb()
 
     @aedt_exception_handler
-<<<<<<< HEAD
     def export_to_ipc2581(self, ipc_path=None, units="millimeter"):
-=======
-    def export_to_ipc2581(self, ipc_path=None):
->>>>>>> 6fd01b14
         """Create an XML IPC2581 File from active Edb.
 
         Parameters
         ----------
         ipc_path : str, optional
             Path to the xml file
-<<<<<<< HEAD
         units : str, optional
             Units of IPC2581 file. Default ``millimeter``. It can be ``millimeter``,
             ``inch``, ``micron``.
-=======
->>>>>>> 6fd01b14
         Returns
         -------
         bool
             ``True`` if succeeded.
 
         """
-<<<<<<< HEAD
         if units.lower() not in ["millimeter", "inch", "micron"]:
             self._messenger.add_warning_message("Wrong unit entered. Setting default to millimiter")
             units = "millimeter"
 
-=======
->>>>>>> 6fd01b14
         if not ipc_path:
             ipc_path = self.edbpath[:-4]+"xml"
         self._messenger.add_info_message("Export IPC 2581 is starting. This operation can take a while...")
         start = time.time()
-<<<<<<< HEAD
         result = self.layout_methods.ExportIPC2581FromBuilder(self.builder, ipc_path, units.lower())
-=======
-        result = self.layout_methods.ExportIPC2581FromBuilder(self.builder, ipc_path)
->>>>>>> 6fd01b14
         end = time.time() - start
         if result:
             self._messenger.add_info_message("Export IPC 2581 completed in {} sec.".format(end))
@@ -963,7 +949,7 @@
             self.active_cell.Delete()
         else:
             _dbCells.append(self.active_cell)
-        # check why is not working
+
         if output_aedb_path:
             db2 = self.edb.Database.Create(output_aedb_path)
             # Function input is the name of a .aedb folder inside which the edb.def will be created.
