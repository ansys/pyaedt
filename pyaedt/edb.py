--- conflicted
+++ resolved
@@ -1521,22 +1521,14 @@
 
     @pyaedt_function_handler()
     def number_with_units(self, value, units=None):
-<<<<<<< HEAD
-        """Convert a number to a string with units. If value is a string it's returned as is.
-=======
         """Convert a number to a string with units. If value is a string, it's returned as is.
->>>>>>> 58a77953
 
         Parameters
         ----------
         value : float, int, str
             Input number or string.
         units : optional
-<<<<<<< HEAD
-            Units for formatting. The default is ``None`` which uses ``"meter"``.
-=======
             Units for formatting. The default is ``None``, which uses ``"meter"``.
->>>>>>> 58a77953
 
         Returns
         -------
@@ -1553,11 +1545,7 @@
 
     @pyaedt_function_handler()
     def arg_with_dim(self, Value, sUnits):
-<<<<<<< HEAD
-        """Convert a number to a string with units. If value is a string it's returned as is.
-=======
         """Convert a number to a string with units. If value is a string, it's returned as is.
->>>>>>> 58a77953
 
         .. deprecated:: 0.6.56
            Use :func:`number_with_units` property instead.
@@ -1567,11 +1555,7 @@
         Value : float, int, str
             Input  number or string.
         sUnits : optional
-<<<<<<< HEAD
-            Units for formatting. The default is ``None`` which uses ``"meter"``.
-=======
             Units for formatting. The default is ``None``, which uses ``"meter"``.
->>>>>>> 58a77953
 
         Returns
         -------
