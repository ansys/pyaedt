--- conflicted
+++ resolved
@@ -112,15 +112,6 @@
             self.oproject = oproject
             self._main = sys.modules["__main__"]
             if isaedtowned and 'oMessenger' in dir(sys.modules["__main__"]):
-<<<<<<< HEAD
-                self._main = sys.modules["__main__"]
-                self._logger = self._main.oMessenger
-            else:
-                self._logger = EDBMessageManager(os.path.join(os.path.dirname(edbpath), "pyaedt_edb.log"))
-
-            self.student_version = student_version
-            self._logger.info("Messenger Initialized in EDB")
-=======
                 _messenger = self._main.oMessenger
                 self._logger = self._main.aedt_logger
             else:
@@ -138,7 +129,6 @@
 
             self.student_version = student_version
             self.logger.info("Logger Initialized in EDB")
->>>>>>> 0226a33f
             self.edbversion = edbversion
             self.isaedtowned = isaedtowned
             self._init_dlls()
@@ -157,11 +147,7 @@
                     if not edbpath:
                         edbpath = os.path.expanduser("~")
                     edbpath = os.path.join(edbpath, generate_unique_name("layout") + ".aedb")
-<<<<<<< HEAD
-                self._logger.info("No Edb Provided. Creating new EDB %s.", edbpath)
-=======
                 self.logger.info("No Edb Provided. Creating new EDB {}.".format(edbpath))
->>>>>>> 0226a33f
             self.edbpath = edbpath
             if isaedtowned and inside_desktop:
                 self.open_edb_inside_aedt()
@@ -169,34 +155,19 @@
                 self.edbpath = edbpath[:-4] + ".aedb"
                 working_dir = os.path.dirname(edbpath)
                 self.import_layout_pcb(edbpath, working_dir, use_ppe=use_ppe)
-<<<<<<< HEAD
-                self._logger.info(
+                self.logger.info(
                     "Edb %s Created Correctly from %s file", self.edbpath, edbpath[-2:]
                 )
             elif not os.path.exists(os.path.join(self.edbpath, "edb.def")):
                 self.create_edb()
-                self._logger.info("Edb %s Created Correctly", self.edbpath)
-=======
-                self.logger.info(
-                    "Edb {} Created Correctly from {} file".format(self.edbpath, edbpath[-2:])
-                )
-            elif not os.path.exists(os.path.join(self.edbpath, "edb.def")):
-                self.create_edb()
-                self.logger.info("Edb {} Created Correctly".format(self.edbpath))
->>>>>>> 0226a33f
+                self.logger.info("Edb %s Created Correctly", self.edbpath)
             elif ".aedb" in edbpath:
                 self.edbpath = edbpath
                 self.open_edb()
             if self.builder:
-<<<<<<< HEAD
-                self._logger.info("Edb Initialized")
-            else:
-                self._logger.info("Failed to initialize Dlls")
-=======
                 self.logger.info("Edb Initialized")
             else:
                 self.logger.info("Failed to initialize Dlls")
->>>>>>> 0226a33f
         else:
             warnings.warn("Failed to initialize Dlls")
 
@@ -238,9 +209,6 @@
         self._hfss = Edb3DLayout(self)
         self._nets = EdbNets(self)
         self._core_primitives = EdbLayout(self)
-<<<<<<< HEAD
-        self._logger.info("Objects Initialized")
-=======
         self.logger.info("Objects Initialized")
 
     @property
@@ -252,7 +220,6 @@
         :class:`pyaedt.aedt_logger.AedtLogger`
         """
         return self._logger
->>>>>>> 0226a33f
 
     @aedt_exception_handler
     def add_info_message(self, message_text):
@@ -277,11 +244,7 @@
         >>> edb.logger.info("Design info message")
 
         """
-<<<<<<< HEAD
-        self._logger.info(message_text)
-=======
         self.logger.info(message_text)
->>>>>>> 0226a33f
         return True
 
     @aedt_exception_handler
@@ -307,11 +270,7 @@
         >>> edb.logger.warning("Design warning message")
 
         """
-<<<<<<< HEAD
-        self._logger.warning(message_text)
-=======
         self.logger.warning(message_text)
->>>>>>> 0226a33f
         return True
 
     @aedt_exception_handler
@@ -338,11 +297,7 @@
         >>> edb.logger.error("Design error message")
 
         """
-<<<<<<< HEAD
-        self._logger.error(message_text)
-=======
         self.logger.error(message_text)
->>>>>>> 0226a33f
         return True
 
     @aedt_exception_handler
@@ -404,40 +359,23 @@
         """
         if init_dlls:
             self._init_dlls()
-<<<<<<< HEAD
-        self._logger.info("EDB Path %s", self.edbpath)
-        self._logger.info("EDB Version %s", self.edbversion)
+        self.logger.info("EDB Path %s", self.edbpath)
+        self.logger.info("EDB Version %s", self.edbversion)
         self.edb.Database.SetRunAsStandAlone(self.standalone)
-        self._logger.info("EDB Standalone %s", self.standalone)
-=======
-        self.logger.info("EDB Path {}".format(self.edbpath))
-        self.logger.info("EDB Version {}".format(self.edbversion))
-        self.edb.Database.SetRunAsStandAlone(self.standalone)
-        self.logger.info("EDB Standalone {}".format(self.standalone))
->>>>>>> 0226a33f
+        self.logger.info("EDB Standalone %s", self.standalone)
         try:
             db = self.edb.Database.Open(self.edbpath, self.isreadonly)
         except Exception as e:
             db = None
-<<<<<<< HEAD
-            self._logger.error("Builder is not Initialized.")
-        if not db:
-            self._logger.warning("Error Opening db")
-=======
             self.logger.error("Builder is not Initialized.")
         if not db:
             self.logger.warning("Error Opening db")
->>>>>>> 0226a33f
             self._db = None
             self._active_cell = None
             self.builder = None
             return None
         self._db = db
-<<<<<<< HEAD
-        self._logger.info("Database Opened")
-=======
         self.logger.info("Database Opened")
->>>>>>> 0226a33f
 
         self._active_cell = None
         if self.cellname:
@@ -447,34 +385,20 @@
         # if self._active_cell is still None, set it to default cell
         if self._active_cell is None:
             self._active_cell = list(self._db.TopCircuitCells)[0]
-<<<<<<< HEAD
-        self._logger.info("Cell %s Opened", self._active_cell.GetName())
-        if self._db and self._active_cell:
-            dllpath = os.path.join(os.path.abspath(os.path.dirname(__file__)), "dlls", "EDBLib")
-            self._logger.info(dllpath)
-=======
-        self.logger.info("Cell {} Opened".format(self._active_cell.GetName()))
+        self.logger.info("Cell %s Opened", self._active_cell.GetName())
         if self._db and self._active_cell:
             dllpath = os.path.join(os.path.abspath(os.path.dirname(__file__)), "dlls", "EDBLib")
             self.logger.info(dllpath)
->>>>>>> 0226a33f
             try:
                 self.layout_methods.LoadDataModel(dllpath, self.edbversion)
             except:
                 pass
             self.builder = EdbBuilder(self.edbutils, self._db, self._active_cell)
             self._init_objects()
-<<<<<<< HEAD
-            self._logger.info("Builder Initialized")
-        else:
-            self.builder = None
-            self._logger.error("Builder Not Initialized")
-=======
             self.logger.info("Builder Initialized")
         else:
             self.builder = None
             self.logger.error("Builder Not Initialized")
->>>>>>> 0226a33f
 
         return self.builder
 
@@ -493,21 +417,13 @@
         """
         if init_dlls:
             self._init_dlls()
-<<<<<<< HEAD
-        self._logger.info("Opening EDB from HDL")
-=======
         self.logger.info("Opening EDB from HDL")
->>>>>>> 0226a33f
         self.edb.Database.SetRunAsStandAlone(False)
         if self.oproject.GetEDBHandle():
             hdl = Convert.ToUInt64(self.oproject.GetEDBHandle())
             db = self.edb.Database.Attach(hdl)
             if not db:
-<<<<<<< HEAD
-                self._logger.warning("Error Getting db")
-=======
                 self.logger.warning("Error Getting db")
->>>>>>> 0226a33f
                 self._db = None
                 self._active_cell = None
                 self.builder = None
@@ -557,11 +473,7 @@
         self.edb.Database.SetRunAsStandAlone(self.standalone)
         db = self.edb.Database.Create(self.edbpath)
         if not db:
-<<<<<<< HEAD
-            self._logger.warning("Error Creating db")
-=======
             self.logger.warning("Error Creating db")
->>>>>>> 0226a33f
             self._db = None
             self._active_cell = None
             self.builder = None
@@ -631,11 +543,7 @@
         p = subprocess.Popen(cmd_translator)
         p.wait()
         if not os.path.exists(os.path.join(working_dir, aedb_name)):
-<<<<<<< HEAD
-            self._logger.error("Translator failed to translate.")
-=======
             self.logger.error("Translator failed to translate.")
->>>>>>> 0226a33f
             return False
         self.edbpath = os.path.join(working_dir, aedb_name)
         return self.open_edb()
@@ -662,37 +570,22 @@
 
         """
         if units.lower() not in ["millimeter", "inch", "micron"]:
-<<<<<<< HEAD
-            self._logger.warning("Wrong unit entered. Setting default to millimiter")
-=======
             self.logger.warning("Wrong unit entered. Setting default to millimiter")
->>>>>>> 0226a33f
             units = "millimeter"
 
         if not ipc_path:
             ipc_path = self.edbpath[:-4] + "xml"
-<<<<<<< HEAD
-        self._logger.info("Export IPC 2581 is starting. This operation can take a while...")
-=======
         self.logger.info("Export IPC 2581 is starting. This operation can take a while...")
->>>>>>> 0226a33f
         start = time.time()
         result = self.edblib.IPC8521.IPCExporter.ExportIPC2581FromLayout(self.active_layout, self.edbversion, ipc_path,
                                                              units.lower())
         #result = self.layout_methods.ExportIPC2581FromBuilder(self.builder, ipc_path, units.lower())
         end = time.time() - start
         if result:
-<<<<<<< HEAD
-            self._logger.info("Export IPC 2581 completed in %s sec.", end)
-            self._logger.info("File saved in %s", ipc_path)
-            return ipc_path
-        self._logger.info("Error Exporting IPC 2581.")
-=======
-            self.logger.info("Export IPC 2581 completed in {} sec.".format(end))
-            self.logger.info("File saved in {}".format(ipc_path))
+            self.logger.info("Export IPC 2581 completed in %s sec.", end)
+            self.logger.info("File saved in %s", ipc_path)
             return ipc_path
         self.logger.info("Error Exporting IPC 2581.")
->>>>>>> 0226a33f
         return False
 
     def edb_exception(self, ex_value, tb_data):
@@ -711,20 +604,9 @@
         """
         tb_trace = traceback.format_tb(tb_data)
         tblist = tb_trace[0].split("\n")
-<<<<<<< HEAD
-        self._logger.error(str(ex_value))
-        for el in tblist:
-            self._logger.error(el)
-
-    @property
-    def logger(self):
-        """Edb logger."""
-        return self._logger
-=======
         self.logger.error(str(ex_value))
         for el in tblist:
             self.logger.error(el)
->>>>>>> 0226a33f
 
     @property
     def db(self):
@@ -939,11 +821,7 @@
         start_time = time.time()
         self._wait_for_file_release()
         elapsed_time = time.time() - start_time
-<<<<<<< HEAD
-        self._logger.info("EDB file release time: {0:.2f}ms".format(elapsed_time*1000.))
-=======
         self.logger.info("EDB file release time: {0:.2f}ms".format(elapsed_time*1000.))
->>>>>>> 0226a33f
         self._clean_variables()
         timeout = 4
         while gc.collect() != 0 and timeout > 0:
@@ -1240,11 +1118,7 @@
         net_signals = List[type(_ref_nets[0])]()
         # Create new cutout cell/design
         _cutout = self.active_cell.CutOut(net_signals, _netsClip, polygonData)
-<<<<<<< HEAD
-        self._logger.info("Cutout %s created correctly", _cutout.GetName())
-=======
-        self.logger.info("Cutout {} created correctly".format(_cutout.GetName()))
->>>>>>> 0226a33f
+        self.logger.info("Cutout %s created correctly", _cutout.GetName())
         for _setup in self.active_cell.SimulationSetups:
             # Empty string '' if coming from setup copy and don't set explicitly.
             _setup_name = _setup.GetName()
@@ -1284,11 +1158,7 @@
                 if os.path.exists(source) and not os.path.exists(target):
                     try:
                         shutil.copy(source, target)
-<<<<<<< HEAD
-                        self._logger.warning("Def file manually created.")
-=======
                         self.logger.warning("aedb def file manually created.")
->>>>>>> 0226a33f
                     except:
                         pass
         return True
@@ -1483,17 +1353,10 @@
             var_server = self.active_cell.GetVariableServer()
         variables = var_server.GetAllVariableNames()
         if variable_name in list(variables):
-<<<<<<< HEAD
-            self._logger.warning("Parameter %s exists. Using it.", variable_name)
+            self.logger.warning("Parameter %s exists. Using it.", variable_name)
             return False, var_server
         else:
-            self._logger.info("Creating Parameter %s.", variable_name)
-=======
-            self.logger.warning("Parameter {} exists. Using it.".format(variable_name))
-            return False, var_server
-        else:
-            self.logger.info("Creating Parameter {}.".format(variable_name))
->>>>>>> 0226a33f
+            self.logger.info("Creating Parameter %s.", variable_name)
             var_server.AddVariable(variable_name, self.edb_value(variable_value), is_parameter)
             return True, var_server
 
