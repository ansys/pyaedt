"""This module contains the `Edb` class.

This module is implicitily loaded in HFSS 3D Layout when launched.

"""

import os
import sys
import traceback
import warnings
import gc

import pyaedt.edb_core.EDB_Data
import time
try:
    import ScriptEnv
    ScriptEnv.Initialize("Ansoft.ElectronicsDesktop")
    inside_desktop = True
except:
    inside_desktop = False
try:
    import clr
    from System.Collections.Generic import List, Dictionary
    from System import Convert, String
    import System

    from System import Double, Array
    from System.Collections.Generic import List
    _ironpython = False
    if "IronPython" in sys.version or ".NETFramework" in sys.version:
        _ironpython = True
    edb_initialized = True
except ImportError:
    warnings.warn(
        "The clr is missing. Install Python.NET or use an IronPython version if you want to use the EDB module.")
    edb_initialized = False


from .application.MessageManager import EDBMessageManager
from .edb_core import *

from .generic.general_methods import get_filename_without_extension, generate_unique_name, aedt_exception_handler, \
    env_path, env_value, env_path_student, env_value_student
from .generic.process import SiwaveSolve


class Edb(object):
    """Provides the EDB application interface.

    This module inherits all objects that belong to EDB.

    Parameters
    ----------
    edbpath : str, optional
        Full path to the ``aedb`` folder. The variable can also contain
        the path to a layout to import. Allowed formarts are BRD,
        XML (IPC2581), GDS, and DXF. The default is ``None``.
    cellname : str, optional
        Name of the cell to select. The default is ``None``.
    isreadonly : bool, optional
        Whether to open ``edb_core`` in read-only mode when it is
        owned by HFSS 3D Layout. The default is ``False``.
    edbversion : str, optional
        Version of ``edb_core`` to use. The default is ``"2021.1"``.
    isaedtowned : bool, optional
        Whether to launch ``edb_core`` from HFSS 3D Layout. The
        default is ``False``.
    oproject : optional
        Reference to the AEDT project object.
    student_version : bool, optional
        Whether to open the AEDT student version. The default is ``False.``

    Examples
    --------
    Create an `Edb` object and a new EDB cell.

    >>> from pyaedt import Edb
    >>> app = Edb()

    Create an `Edb` object and open the specified project.

    >>> app = Edb("myfile.aedb")

    """

    def __init__(self, edbpath=None, cellname=None, isreadonly=False, edbversion="2021.1", isaedtowned=False, oproject=None, student_version=False):
        self._clean_variables()
        if _ironpython and inside_desktop:
            self.standalone = False
        else:
            self.standalone = True
        if edb_initialized:
            self.oproject = oproject
            if isaedtowned:
                self._main = sys.modules['__main__']
                self._messenger = self._main.oMessenger
            else:
                if not edbpath or not os.path.exists(edbpath):
                    self._messenger = EDBMessageManager()
                elif os.path.exists(edbpath):
                    self._messenger = EDBMessageManager(os.path.dirname(edbpath))

            self.student_version = student_version
            self._messenger.add_info_message("Messenger Initialized in EDB")
            self.edbversion = edbversion
            self.isaedtowned = isaedtowned

            self._init_dlls()
            self._db = None
            # self._edb.Database.SetRunAsStandAlone(not isaedtowned)
            self.isreadonly = isreadonly
            self.cellname = cellname
            self.edbpath = edbpath
            if edbpath[-3:] in ["brd", "gds", "xml", "dxf", "tgz"]:
                self.edbpath = edbpath[-3:] + ".aedb"
                working_dir = os.path.dirname(edbpath)
                self.import_layout_pcb(edbpath, working_dir)
            elif not os.path.exists(os.path.join(self.edbpath, "edb.def")):
                self.create_edb()
            elif ".aedb" in edbpath:
                self.edbpath = edbpath
                if isaedtowned and "isoutsideDesktop" in dir(self._main) and not self._main.isoutsideDesktop:
                    self.open_edb_inside_aedt()
                else:
                    self.open_edb()
            if self.builder:
                self._messenger.add_info_message("Edb Initialized")
            else:
                self._messenger.add_info_message("Failed to initialize Dlls")
        else:
            warnings.warn("Failed to initialize Dlls")

    def _clean_variables(self):
        """Initialize internal variables and perform garbage collection."""
        self._components = None
        self._core_primitives = None
        self._stackup = None
        self._padstack = None
        self._siwave = None
        self._hfss = None
        self._nets = None
        self._db = None
        self._edb = None
        self.builder = None
        gc.collect()

    @aedt_exception_handler
    def _init_objects(self):
        self._components = Components(self)
        self._stackup = EdbStackup(self)
        self._padstack = EdbPadstacks(self)
        self._siwave = EdbSiwave(self)
        self._hfss = Edb3DLayout(self)
        self._nets = EdbNets(self)
        self._core_primitives = EdbLayout(self)
        self._messenger.add_info_message("Objects Initialized")

    @aedt_exception_handler
    def add_info_message(self, message_text):
        """Add a type 0 "Info" message to the active design level of the Message Manager tree.

        Also add an info message to the logger if the handler is present.

        Parameters
        ----------
        message_text : str
            Text to display as the info message.

        Returns
        -------
        bool
            ``True`` when successful, ``False`` when failed.

        Examples
        --------
        >>> from pyaedt import Edb
        >>> edb = Edb()
        >>> edb.add_info_message("Design info message")

        """
        self._messenger.add_info_message(message_text)
        return True

    @aedt_exception_handler
    def add_warning_message(self, message_text):
        """Add a type 0 "Warning" message to the active design level of the Message Manager tree.

        Also add an info message to the logger if the handler is present.

        Parameters
        ----------
        message_text : str
            Text to display as the warning message.

        Returns
        -------
        bool
            ``True`` when successful, ``False`` when failed.

        Examples
        --------
        >>> from pyaedt import Edb
        >>> edb = Edb()
        >>> edb.add_warning_message("Design warning message")

        """
        self._messenger.add_warning_message(message_text)
        return True

    @aedt_exception_handler
    def add_error_message(self, message_text):
        """Add a type 0 "Error" message to the active design level of the Message Manager tree.

        Also add an error message to the logger if the handler is present.

        Parameters
        ----------
        message_text : str
            Text to display as the error message.

        Returns
        -------
        bool
            ``True`` when successful, ``False`` when failed.


        Examples
        --------
        >>> from pyaedt import Edb
        >>> edb = Edb()
        >>> edb.add_error_message("Design error message")

        """
        self._messenger.add_error_message(message_text)
        return True

    @aedt_exception_handler
    def _init_dlls(self):
        """Initialize DLLs."""
        sys.path.append(os.path.join(os.path.dirname(__file__), "dlls", "EDBLib"))
        if os.name == 'posix':
            if env_value(self.edbversion) in os.environ:
                self.base_path = env_path(self.edbversion)
                sys.path.append(self.base_path)
            else:
                main = sys.modules["__main__"]
                if "oDesktop" in dir(main):
                    self.base_path = main.oDesktop.GetExeDir()
                    sys.path.append(main.oDesktop.GetExeDir())
                    os.environ[env_value(self.edbversion)] = self.base_path
            clr.AddReferenceToFile('Ansys.Ansoft.Edb.dll')
            clr.AddReferenceToFile('Ansys.Ansoft.EdbBuilderUtils.dll')
            clr.AddReferenceToFile('EdbLib.dll')
            clr.AddReferenceToFile('DataModel.dll')
            clr.AddReferenceToFileAndPath(os.path.join(
                self.base_path, 'Ansys.Ansoft.SimSetupData.dll'))
        else:
            if self.student_version:
                self.base_path = env_path_student(self.edbversion)
            else:
                self.base_path = env_path( self.edbversion)
            sys.path.append(self.base_path)
            clr.AddReference('Ansys.Ansoft.Edb')
            clr.AddReference('Ansys.Ansoft.EdbBuilderUtils')
            clr.AddReference('EdbLib')
            clr.AddReference('DataModel')
            clr.AddReference('Ansys.Ansoft.SimSetupData')
        os.environ["ECAD_TRANSLATORS_INSTALL_DIR"] = self.base_path
        oaDirectory = os.path.join(self.base_path, 'common', 'oa')
        os.environ['ANSYS_OADIR'] = oaDirectory
        os.environ['PATH'] = '{};{}'.format(os.environ['PATH'], self.base_path)
        edb = __import__('Ansys.Ansoft.Edb')

        self.edb = edb.Ansoft.Edb
        edbbuilder = __import__('Ansys.Ansoft.EdbBuilderUtils')
        self.edblib = __import__('EdbLib')
        self.edbutils = edbbuilder.Ansoft.EdbBuilderUtils
        self.simSetup = __import__('Ansys.Ansoft.SimSetupData')
        self.layout_methods = self.edblib.Layout.LayoutMethods
        self.simsetupdata = self.simSetup.Ansoft.SimSetupData.Data

    @aedt_exception_handler
    def open_edb(self, init_dlls=False):
        """Open EDB.

        Parameters
        ----------
        init_dlls : bool, optional
            Whether to initialize DLLs. The default is ``False``.

        Returns
        -------

        """
        if init_dlls:
            self._init_dlls()
        self._messenger.add_info_message("EDB Path {}".format(self.edbpath))
        self._messenger.add_info_message("EDB Version {}".format(self.edbversion))
        self.edb.Database.SetRunAsStandAlone(self.standalone)
        self._messenger.add_info_message("EDB Standalone {}".format(self.standalone))
        db = self.edb.Database.Open(self.edbpath, self.isreadonly)
        if not db:
            self._messenger.add_warning_message("Error Opening db")
            self._db = None
            self._active_cell = None
            self.builder = None
            return None
        self._db = db
        self._messenger.add_info_message("Database Opened")

        self._active_cell = None
        if self.cellname:
            for cell in list(self._db.TopCircuitCells):
                if cell.GetName() == self.cellname:
                    self._active_cell = cell
        # if self._active_cell is still None, set it to default cell
        if self._active_cell is None:
            self._active_cell = list(self._db.TopCircuitCells)[0]
        self._messenger.add_info_message("Cell {} Opened".format(self._active_cell.GetName()))

        if self._db and self._active_cell:
            time.sleep(1)
            dllpath = os.path.join(os.path.abspath(os.path.dirname(__file__)),
                                   "dlls", "EDBLib", "DataModel.dll")
            self._messenger.add_info_message(dllpath)
            self.layout_methods.LoadDataModel(dllpath)
            self.builder = self.layout_methods.GetBuilder(self._db, self._active_cell, self.edbpath,
                                                          self.edbversion,  self.standalone)
            self._init_objects()
            self._messenger.add_info_message("Builder Initialized")

        else:
            self.builder = None
            self._messenger.add_error_message("Builder Not Initialized")

        return self.builder

    @aedt_exception_handler
    def open_edb_inside_aedt(self, init_dlls=False):
        """Open EDB inside of AEDT.

        Parameters
        ----------
        init_dlls : bool, optional
            Whether to initialize DLLs. The default is ``False``.

        Returns
        -------

        """
        if init_dlls:
            self._init_dlls()
        self._messenger.add_info_message("Opening EDB from HDL")
        self.edb.Database.SetRunAsStandAlone(False)
        if self.oproject.GetEDBHandle():
            hdl = Convert.ToUInt64(self.oproject.GetEDBHandle())
            db = self.edb.Database.Attach(hdl)
            if not db:
                self._messenger.add_warning_message("Error Getting db")
                self._db = None
                self._active_cell = None
                self.builder = None
                return None
            self._db = db
            self._active_cell = self.edb.Cell.Cell.FindByName(
                self.db, self.edb.Cell.CellType.CircuitCell, self.cellname)
            if self._active_cell is None:
                self._active_cell = list(self._db.TopCircuitCells)[0]
            dllpath = os.path.join(os.path.abspath(os.path.dirname(__file__)),
                                   "dlls", "EDBLib", "DataModel.dll")
            if self._db and self._active_cell:
                self.layout_methods.LoadDataModel(dllpath)
                self.builder = self.layout_methods.GetBuilder(self._db, self._active_cell, self.edbpath,
                                                              self.edbversion, self.standalone, True)
                self._init_objects()
                return self.builder
            else:
                self.builder = None
                return None
        else:
            self._db = None
            self._active_cell = None
            self.builder = None
            return None

    @aedt_exception_handler
    def create_edb(self, init_dlls=False):
        """Create EDB.

        Parameters
        ----------
        init_dlls : bool, optional
            Whether to initialize DLLs. The default is ``False``.

        Returns
        -------

        """
        if init_dlls:
            self._init_dlls()
        self.edb.Database.SetRunAsStandAlone(self.standalone)
        db = self.edb.Database.Create(self.edbpath)
        if not db:
            self._messenger.add_warning_message("Error Creating db")
            self._db = None
            self._active_cell = None
            self.builder = None
            return None
        self._db = db
        if not self.cellname:
            self.cellname = generate_unique_name("Cell")
        self._active_cell = self.edb.Cell.Cell.Create(
            self._db,  self.edb.Cell.CellType.CircuitCell, self.cellname)
        dllpath = os.path.join(os.path.dirname(__file__), "dlls", "EDBLib", "DataModel.dll")
        if self._db and self._active_cell:
            self.layout_methods.LoadDataModel(dllpath)
            self.builder = self.layout_methods.GetBuilder(
                self._db, self._active_cell, self.edbpath, self.edbversion, self.standalone)
            self._init_objects()
            return self.builder
        self.builder = None
        return None

    @aedt_exception_handler
    def import_layout_pcb(self, input_file, working_dir, init_dlls=False, anstranslator_full_path=None):
        """Import a BRD file and generate an ``edb.def`` file in the working directory.

        Parameters
        ----------
        input_file : str
            Full path to the BRD file.
        working_dir : str
            Directory in which to create the ``aedb`` folder. The AEDB file name will be the
            same as the BRD file name.
        init_dlls : bool
            Whether to initialize DLLs. The default is ``False``.

        Returns
        -------
        str
            Full path to the AEDB file.

        """
        self._components = None
        self._core_primitives = None
        self._stackup = None
        self._padstack = None
        self._siwave = None
        self._hfss = None
        self._nets = None
        self._db = None
        if init_dlls:
            self._init_dlls()
        aedb_name = os.path.splitext(os.path.basename(input_file))[0] + ".aedb"
        if anstranslator_full_path and os.path.exists(anstranslator_full_path):
            command = anstranslator_full_path
        else:
            command = os.path.join(self.base_path, "anstranslator")
            if os.name != "posix":
                command += ".exe"
        if not working_dir:
            working_dir = os.path.dirname(input_file)

        translatorSetup = self.edbutils.AnsTranslatorRunner(
            input_file,
            os.path.join(working_dir, aedb_name),
            os.path.join(working_dir, "Translator.log"),
            os.path.dirname(input_file),
            True,
            command)

        if not translatorSetup.Translate():
            self._messenger.add_error_message("Translator failed to translate.")
            return False
        self.edbpath = os.path.join(working_dir,aedb_name)
        return self.open_edb()

    def __enter__(self):
        return self

    def __exit__(self, ex_type, ex_value, ex_traceback):
        if ex_type:
            self.edb_exception(ex_value, ex_traceback)

    def edb_exception(self, ex_value, tb_data):
        """Write the trace stack to AEDT when a Python error occurs.

        Parameters
        ----------
        ex_value :

        tb_data :


        Returns
        -------

        """
        tb_trace = traceback.format_tb(tb_data)
        tblist = tb_trace[0].split('\n')
        self._messenger.add_error_message(str(ex_value))
        for el in tblist:
            self._messenger.add_error_message(el)

    @property
    def db(self):
        return self._db

<<<<<<< HEAD
    # @db.setter
    # def db(self, edbpath):
    #     # if self.edb_core:
    #     #     if os.path.exists(os.path.join(edbpath, "edb.def")):
    #     #         self._db = self.edb_core.Database.Open(edbpath, self.isreadonly)
    #     #     else:
    #     #         self._db = None
    #     #         self._messenger.add_error_message("Edb path not found")
    #     try:
    #         if self.oproject:
    #             if self._main.isoutsideDesktop:
    #                 self._messenger.add_info_message("Opening EDB from File")
    #                 self.edb_core.Database.SetRunAsStandAlone(True)
    #                 if self.edbutils:
    #                     if os.path.exists(os.path.join(edbpath, "edb.def")):
    #                         self.builder = self.edbutils.HfssUtilities(edbpath)
    #                         self._db = self.builder.dB
    #                     else:
    #                         self._db = None
    #                         self._messenger.add_warning_message("Edb path not found")
    #             else:
    #                 self._messenger.add_info_message("Opening EDB from HDL")
    #                 self.edb_core.Database.SetRunAsStandAlone(False)
    #                 hdl = Convert.ToUInt64(self.oproject.GetEDBHandle())
    #                 self._db = self.edb_core.Database.Attach(hdl)
    #
    #         else:
    #             self.edb_core.Database.SetRunAsStandAlone(True)
    #             if self.edbutils:
    #                 if os.path.exists(os.path.join(edbpath, "edb.def")):
    #                     self.builder = self.edbutils.HfssUtilities(edbpath)
    #                     self._db = self.builder.dB
    #                 else:
    #                     self._db = None
    #                     self._messenger.add_warning_message("Edb path not found")
    #         self.active_cell = self.cellname
    #     except:
    #         self._db = None
=======

>>>>>>> d304da87
    @property
    def active_cell(self):
        """Active cell."""
        return self._active_cell

    @property
    def core_components(self):
        """Core components."""
        if not self._components and self.builder:
            self._components = Components(self)
        return self._components

    @property
    def core_stackup(self):
        """Core stackup."""
        if not self._stackup and self.builder:
            self._stackup = EdbStackup(self)
        return self._stackup

    @property
    def core_padstack(self):
        """Core padstack."""
        if not self._padstack and self.builder:
            self._padstack = EdbPadstacks(self)
        return self._padstack

    @property
    def core_siwave(self):
        """Core SI Wave."""
        if not self._siwave and self.builder:
            self._siwave = EdbSiwave(self)
        return self._siwave

    @property
    def core_hfss(self):
        """Core HFSS."""
        if not self._hfss and self.builder:
            self._hfss = Edb3DLayout(self)
        return self._hfss

    @property
    def core_nets(self):
        """Core nets."""
        if not self._nets and self.builder:
            self._nets = EdbNets(self)
        return self._nets

    @property
    def core_primitives(self):
        """Core primitives."""
        if not self._core_primitives and self.builder:
            self._core_primitives = EdbLayout(self)
        return self._core_primitives

    @property
    def active_layout(self):
        """Active layout."""
        if self._active_cell:
            return self.active_cell.GetLayout()
        return None

    # @property
    # def builder(self):
    #     return self.edbutils.HfssUtilities(self.edbpath)

    @property
    def pins(self):
        """Pins.

        Returns
        -------
        list
            List of all pins.
        """

        pins=[]
        if self.core_components:
            for el in self.core_components.components:
                comp = self.edb.Cell.Hierarchy.Component.FindByName(self.active_layout, el)
                temp = [p for p in comp.LayoutObjs if
                        p.GetObjType() == self.edb.Cell.LayoutObjType.PadstackInstance and p.IsLayoutPin()]
                pins += temp
        return pins

    class Boundaries:
        """Boundaries.

        Parameters
        ----------
        Port :

        Pec :

        RLC :

        CurrentSource :

        VoltageSource :

        NexximGround :

        NexximPort :

        DcTerminal :

        VoltageProbe :

        """
        (Port, Pec, RLC, CurrentSource, VoltageSource, NexximGround,
         NexximPort, DcTerminal, VoltageProbe) = range(0, 9)

    @aedt_exception_handler
    def edb_value(self, val):
        """EDB value.

        Parameters
        ----------
        val :


        Returns
        -------

        """
        return self.edb.Utility.Value(val)

    @aedt_exception_handler
    def close_edb(self):
        """Close EDB.

        Returns
        -------
        bool
            ``True`` when successful, ``False`` when failed.

        """
        self._db.Close()

        self._clean_variables()
        return True

    @aedt_exception_handler
    def save_edb(self):
        """Save the EDB file.

       Returns
        -------
        bool
            ``True`` when successful, ``False`` when failed.

       """
        self._db.Save()
        return True

    @aedt_exception_handler
    def save_edb_as(self, fname):
        """Save the EDB as another file.

        Parameters
        ----------
        fname : str
            Name of the new file to save to.

        Returns
        -------
        bool
            ``True`` when successful, ``False`` when failed.

        """
        self._db.SaveAs(fname)
        return True

    @aedt_exception_handler
    def execute(self, func):
        """Execute a function.

        Parameters
        ----------
        func : str
            Function to execute.


        Returns
        -------
        bool
            ``True`` when successful, ``False`` when failed.

        """
        return self.edb.Utility.Command.Execute(func)

    @aedt_exception_handler
    def import_cadence_file(self, inputBrd, WorkDir=None):
        """Import a BRD file and generate an ``edb.def`` file in the working directory.

        Parameters
        ----------
        inputBrd : str
            Full path to the BRD file.
        WorkDir : str
            Directory in which to create the ``aedb`` folder. The AEDB file name will be
            the same as the BRD file name. The default value is ``None``.

        Returns
        -------
        bool
            ``True`` when successful, ``False`` when failed.

        """
        if self.import_layout_pcb(inputBrd, working_dir=WorkDir):
            return True
        else:
            return False

    @aedt_exception_handler
    def import_gds_file(self, inputGDS, WorkDir=None):
        """Import a GDS file and generate an ``edb.def`` file in the working directory.

        Parameters
        ----------
        inputGDS : str
            Full path to the GDS file.
        WorkDir : str
            Directory in which to create the ``aedb`` folder. The AEDB file name will be
            the same as the GDS file name. The default value is ``None``.

        Returns
        -------
        bool
            ``True`` when successful, ``False`` when failed.

        """
        if self.import_layout_pcb(inputGDS, working_dir=WorkDir):
            return True
        else:
            return False

    def create_cutout(self, signal_list, reference_list=["GND"], extent_type="Conforming", expansion_size=0.002,
                      use_round_corner=False, output_aedb_path=None, replace_design_with_cutout=True):
        """Create a cutout and save it to a new AEDB file.

        Parameters
        ----------
        signal_list : list
            List of signal strings.
        reference_list : list, optional
            List of references to add. The default is ``["GND"]``.
        extent_type : str, optional
            Type of the extension. Options are ``"Conforming"`` and
            ``"Bounding"``. The default is ``"Conforming"``.
        expansion_size : float, optional
            Expansion size ratio in meters. The default is ``0.002``.
        use_round_corner : bool, optional
            Whether to use round corners. The default is ``False``.
        output_aedb_path : str, optional
            Full path and name for the new AEDB file.
        replace_design_with_cutout : bool, optional
            Whether to replace the design with the cutout. The default
            is ``True``.

        Returns
        -------
        bool
            ``True`` when successful, ``False`` when failed.

        """
        _signal_nets = []
        # validate nets in layout
        for _sig in signal_list:
            _netobj = self.edb.Cell.Net.FindByName(self.active_layout, _sig)
            _signal_nets.append(_netobj)

        _ref_nets = []
        # validate references in layout
        for _ref in reference_list:
            _netobj = self.edb.Cell.Net.FindByName(self.active_layout, _ref)
            _ref_nets.append(_netobj)

        from .edb_core.general import convert_py_list_to_net_list
        _netsClip = [self.edb.Cell.Net.FindByName(self.active_layout, reference_list[i]) for i, p in
                     enumerate(reference_list)]
        _netsClip = convert_py_list_to_net_list(_netsClip)
        net_signals= convert_py_list_to_net_list(_signal_nets)
        if extent_type == "Conforming":
            _poly = self.active_layout.GetExpandedExtentFromNets(net_signals,
                                                           self.edb.Geometry.ExtentType.Conforming,
                                                           expansion_size,
                                                           False,
                                                           use_round_corner,
                                                           1)
        else:
            _poly = self.active_layout.GetExpandedExtentFromNets(net_signals,
                                                           self.edb.Geometry.ExtentType.BoundingBox,
                                                           expansion_size,
                                                           False,
                                                           use_round_corner,
                                                           1)

        # Create new cutout cell/design
        _cutout = self.active_cell.CutOut(net_signals, _netsClip, _poly)

        # The analysis setup(s) do not come over with the clipped design copy, so add the analysis setup(s) from the original here
        for _setup in self.active_cell.SimulationSetups:
            # Empty string '' if coming from setup copy and don't set explicitly.
            _setup_name = _setup.GetName()
            if "GetSimSetupInfo" in dir(_setup):
                # setup is an Ansys.Ansoft.Edb.Utility.HFSSSimulationSetup object
                _hfssSimSetupInfo = _setup.GetSimSetupInfo()
                _hfssSimSetupInfo.Name = 'HFSS Setup 1'  # Set name of analysis setup
                # Write the simulation setup info into the cell/design setup
                _setup.SetSimSetupInfo(_hfssSimSetupInfo)
                _cutout.AddSimulationSetup(_setup)  # Add simulation setup to the cutout design

        _dbCells = [_cutout]
        if replace_design_with_cutout == True:
            self.active_cell.Delete()
        else:
            _dbCells.append(self.active_cell)

        if output_aedb_path:
            db2 = self.edb.Database.Create(
                output_aedb_path)  # Function input is the name of a .aedb folder inside which the edb.def will be created. Ex: 'D:/backedup/EDB/TEST PROJECTS/CUTOUT/N1.aedb'
            _dbCells = convert_py_list_to_net_list(_dbCells)
            db2.CopyCells(_dbCells)  # Copies cutout cell/design to db2 project
            _success = db2.Save()
            self._db = db2
            self.edbpath = output_aedb_path
            self._active_cell = _cutout
        return True

    @aedt_exception_handler
    def write_export3d_option_config_file(self, path_to_output, config_dictionaries=None):
        """Write the options for a 3D export to a configuration file.

        Parameters
        ----------
        path_to_output : str
            Full path to the configuration file where the 3D export options are to be saved.

        config_dictionaries : dict, optional

        """
        option_config = {
            "UNITE_NETS": 1,
            "ASSIGN_SOLDER_BALLS_AS_SOURCES": 0,
            "Q3D_MERGE_SOURCES": 0,
            "Q3D_MERGE_SINKS": 0,
            "CREATE_PORTS_FOR_PWR_GND_NETS": 0,
            "PORTS_FOR_PWR_GND_NETS": 0,
            "GENERATE_TERMINALS": 0,
            "SOLVE_CAPACITANCE": 0,
            "SOLVE_DC_RESISTANCE": 0,
            "SOLVE_DC_INDUCTANCE_RESISTANCE": 1,
            "SOLVE_AC_INDUCTANCE_RESISTANCE": 0,
            "CreateSources": 0, "CreateSinks": 0,
            "LAUNCH_Q3D": 0, "LAUNCH_HFSS": 0}
        if config_dictionaries:
            for el, val in config_dictionaries.items():
                option_config[el]=val
        with open(os.path.join(path_to_output, "options.config"), "w") as f:
            for el, val in option_config.items():
                f.write(el+" "+str(val)+"\n")
        return os.path.join(path_to_output, "options.config")

    @aedt_exception_handler
    def export_hfss(self, path_to_output, net_list=None):
        """Export EDB to HFSS.

        Parameters
        ----------
        path_to_output : str
            Full path and name for saving the AEDT file.
        net_list : list, optional
            List of nets to export if only certain ones are to be
            included.

        Returns
        -------
        str
            Full path to the AEDT file.

        Examples
        --------

        >>> from pyaedt import Edb

        >>> edb = Edb(edbpath=r"C:\temp\myproject.aedb", edbversion="2021.1")

        >>> options_config = {'UNITE_NETS' : 1, 'LAUNCH_Q3D' : 0}
        >>> edb.write_export3d_option_config_file(r"C:\temp", options_config)
        >>> edb.export_hfss(r"C:\temp")
        "C:\\temp\\hfss_siwave.aedt"

        """
        siwave_s = SiwaveSolve(self.edbpath, aedt_installer_path=self.base_path)
        return siwave_s.export_3d_cad("HFSS", path_to_output,net_list)

    @aedt_exception_handler
    def export_q3d(self, path_to_output, net_list=None):
        """Export EDB to Q3D.

        Parameters
        ----------
        path_to_output : str
            Full path and name for saving the AEDT file.
        net_list : list, optional
            List of nets only if certain ones are to be
            exported.

        Returns
        -------
        str
            Path to the AEDT file.

        Examples
        --------

        >>> from pyaedt import Edb

        >>> edb = Edb(edbpath=r"C:\temp\myproject.aedb", edbversion="2021.1")

        >>> options_config = {'UNITE_NETS' : 1, 'LAUNCH_Q3D' : 0}
        >>> edb.write_export3d_option_config_file(r"C:\temp", options_config)
        >>> edb.export_q3d(r"C:\temp")
        "C:\\temp\\q3d_siwave.aedt"

        """

        siwave_s = SiwaveSolve(self.edbpath, aedt_installer_path=self.base_path)
        return siwave_s.export_3d_cad("Q3D", path_to_output, net_list)

    @aedt_exception_handler
    def export_maxwell(self, path_to_output, net_list=None):
        """Export EDB to Maxwell 3D.

        Parameters
        ----------
        path_to_output : str
            Full path and name for saving the AEDT file.
        net_list : list, optional
            List of nets only if certain ones are to be
            exported.

        Returns
        -------
        str
            Path to the AEDT file.

        Examples
        --------

        >>> from pyaedt import Edb

        >>> edb = Edb(edbpath=r"C:\temp\myproject.aedb", edbversion="2021.1")

        >>> options_config = {'UNITE_NETS' : 1, 'LAUNCH_Q3D' : 0}
        >>> edb.write_export3d_option_config_file(r"C:\temp", options_config)
        >>> edb.export_maxwell(r"C:\temp")
        "C:\\temp\\maxwell_siwave.aedt"

        """
        siwave_s = SiwaveSolve(self.edbpath, aedt_installer_path=self.base_path)
        return siwave_s.export_3d_cad("Maxwell", path_to_output, net_list)<|MERGE_RESOLUTION|>--- conflicted
+++ resolved
@@ -506,48 +506,6 @@
     def db(self):
         return self._db
 
-<<<<<<< HEAD
-    # @db.setter
-    # def db(self, edbpath):
-    #     # if self.edb_core:
-    #     #     if os.path.exists(os.path.join(edbpath, "edb.def")):
-    #     #         self._db = self.edb_core.Database.Open(edbpath, self.isreadonly)
-    #     #     else:
-    #     #         self._db = None
-    #     #         self._messenger.add_error_message("Edb path not found")
-    #     try:
-    #         if self.oproject:
-    #             if self._main.isoutsideDesktop:
-    #                 self._messenger.add_info_message("Opening EDB from File")
-    #                 self.edb_core.Database.SetRunAsStandAlone(True)
-    #                 if self.edbutils:
-    #                     if os.path.exists(os.path.join(edbpath, "edb.def")):
-    #                         self.builder = self.edbutils.HfssUtilities(edbpath)
-    #                         self._db = self.builder.dB
-    #                     else:
-    #                         self._db = None
-    #                         self._messenger.add_warning_message("Edb path not found")
-    #             else:
-    #                 self._messenger.add_info_message("Opening EDB from HDL")
-    #                 self.edb_core.Database.SetRunAsStandAlone(False)
-    #                 hdl = Convert.ToUInt64(self.oproject.GetEDBHandle())
-    #                 self._db = self.edb_core.Database.Attach(hdl)
-    #
-    #         else:
-    #             self.edb_core.Database.SetRunAsStandAlone(True)
-    #             if self.edbutils:
-    #                 if os.path.exists(os.path.join(edbpath, "edb.def")):
-    #                     self.builder = self.edbutils.HfssUtilities(edbpath)
-    #                     self._db = self.builder.dB
-    #                 else:
-    #                     self._db = None
-    #                     self._messenger.add_warning_message("Edb path not found")
-    #         self.active_cell = self.cellname
-    #     except:
-    #         self._db = None
-=======
-
->>>>>>> d304da87
     @property
     def active_cell(self):
         """Active cell."""
