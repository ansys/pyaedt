--- conflicted
+++ resolved
@@ -32,17 +32,10 @@
 from pyaedt.edb_core import EdbPadstacks
 from pyaedt.edb_core import EdbSiwave
 from pyaedt.edb_core import EdbStackup
-<<<<<<< HEAD
-from pyaedt.edb_core.EDB_Data import EdbBuilder
-from pyaedt.edb_core.EDB_Data import EDBPadstackInstance
-from pyaedt.edb_core.EDB_Data import SimulationConfiguration
-=======
 from pyaedt.edb_core.edb_data.edb_builder import EdbBuilder
 from pyaedt.edb_core.edb_data.simulation_configuration import SimulationConfiguration
->>>>>>> 41dbaec2
 from pyaedt.edb_core.general import convert_py_list_to_net_list
 from pyaedt.edb_core.materials import Materials
-from pyaedt.edb_core.pingroups import Terminal
 from pyaedt.edb_core.stackup import Stackup
 from pyaedt.generic.constants import CutoutSubdesignType
 from pyaedt.generic.constants import SolverType
@@ -266,20 +259,6 @@
         for cell in list(self._db.TopCircuitCells):
             names.append(cell.GetName())
         return names
-
-    @property
-    def excitations(self):
-        """Retrieve the Terminals of the active edb.
-
-        Returns
-        -------
-        dict
-        """
-        terminals = {}
-        for terminal in list(self.active_layout.Terminals):
-            if not terminal.IsReferenceTerminal():
-                terminals[terminal.GetName()] = Terminal(self, terminal)
-        return terminals
 
     @pyaedt_function_handler()
     def _init_dlls(self):
