"""This module contains the `Edb` class.

This module is implicitily loaded in HFSS 3D Layout when launched.

"""

import os
import sys
import traceback
import warnings

import pyaedt.edb_core.EDB_Data
import time
try:
    import ScriptEnv
    ScriptEnv.Initialize("Ansoft.ElectronicsDesktop")
    inside_desktop = True
except:
    inside_desktop = False
try:
    import clr
    from System.Collections.Generic import List, Dictionary
    from System import Convert, String
    import System

    from System import Double, Array
    from System.Collections.Generic import List
    _ironpython = False
    if "IronPython" in sys.version or ".NETFramework" in sys.version:
        _ironpython = True
    edb_initialized = True
except ImportError:
    warnings.warn("The clr is missing. Install Python.NET or use an IronPython version if you want to use the EDB module.")
    edb_initialized = False


from .application.MessageManager import EDBMessageManager
from .edb_core import *

from .generic.general_methods import get_filename_without_extension, generate_unique_name, aedt_exception_handler, \
    env_path, env_value, env_path_student, env_value_student
from .generic.process import SiwaveSolve


class Edb(object):
    """Provides the EDB application interface.

    This module inherits all objects that belong to EDB.

    Parameters
    ----------
    edbpath : str, optional
        Full path to the ``aedb`` folder. The variable can also contain 
        the path to a layout to import. Allowed formarts are BRD, 
        XML (IPC2581), GDS, and DXF. The default is ``None``.
    cellname : str, optional
        Name of the cell to select. The default is ``None``.
    isreadonly : bool, optional
        Whether to open ``edb_core`` in read-only mode when it is
        owned by HFSS 3D Layout. The default is ``False``.
    edbversion : str, optional
        Version of ``edb_core`` to use. The default is ``"2021.1"``.
    isaedtowned : bool, optional
        Whether to launch ``edb_core`` from HFSS 3D Layout. The
        default is ``False``.
    oproject : optional
        Reference to the AEDT project object.
    student_version : bool, optional
        Whether to open the AEDT student version. The default is ``False.``

    Examples
    --------
    Create an `Edb` object and a new EDB cell.

    >>> from pyaedt import Edb
    >>> app = Edb()     

    Create an `Edb` object and open the specified project.

    >>> app = Edb("myfile.aedb")

    """
    def __init__(self, edbpath=None, cellname=None, isreadonly=False, edbversion="2021.1", isaedtowned=False, oproject=None, student_version=False):
        self._components = None
        self._core_primitives = None
        self._stackup = None
        self._padstack = None
        self._siwave = None
        self._hfss = None
        self._nets = None
        self._db = None
        self._edb = None
        self.builder = None
        if _ironpython and inside_desktop:
            self.standalone = False
        else:
            self.standalone = True
        if edb_initialized:
            self.oproject = oproject
            if isaedtowned:
                self._main = sys.modules['__main__']
                self._messenger = self._main.oMessenger
            else:
                if not edbpath or not os.path.exists(edbpath):
                    self._messenger = EDBMessageManager()
                elif os.path.exists(edbpath):
                    self._messenger = EDBMessageManager(os.path.dirname(edbpath))

            self.student_version = student_version
            self._messenger.add_info_message("Messenger Initialized in EDB")
            self.edbversion = edbversion
            self.isaedtowned = isaedtowned

            self._init_dlls()
            self._db = None
            # self._edb.Database.SetRunAsStandAlone(not isaedtowned)
            self.isreadonly = isreadonly
            self.cellname = cellname
            self.edbpath = edbpath
            if edbpath[-3:] in ["brd", "gds", "xml", "dxf", "tgz"]:
                self.edbpath = edbpath[-3:] + ".aedb"
                working_dir = os.path.dirname(edbpath)
                self.import_layout_pcb(edbpath, working_dir)
            elif not os.path.exists(os.path.join(self.edbpath, "edb.def")):
                self.create_edb()
            elif ".aedb" in edbpath:
                self.edbpath = edbpath
                if isaedtowned and "isoutsideDesktop" in dir(self._main) and not self._main.isoutsideDesktop:
                    self.open_edb_inside_aedt()
                else:
                    self.open_edb()
<<<<<<< HEAD
=======

>>>>>>> 38bfe89b
            if self.builder:
                self._messenger.add_info_message("Edb Initialized")
            else:
                self._messenger.add_info_message("Failed to initialize Dlls")
        else:
            warnings.warn("Failed to initialize Dlls")

    @aedt_exception_handler
    def _init_objects(self):
        self._components = Components(self)
        self._stackup = EdbStackup(self)
        self._padstack = EdbPadstacks(self)
        self._siwave = EdbSiwave(self)
        self._hfss = Edb3DLayout(self)
        self._nets = EdbNets(self)
        self._core_primitives = EdbLayout(self)
        self._messenger.add_info_message("Objects Initialized")

    @aedt_exception_handler
    def add_info_message(self, message_text):
        """Add a type 0 "Info" message to the active design level of the Message Manager tree.

        Also add an info message to the logger if the handler is present.

        Parameters
        ----------
        message_text : str
            Text to display as the info message.
            
        Returns
        -------
        bool
            ``True`` when successful, ``False`` when failed.

        Examples
        --------
        >>> from pyaedt import Edb
        >>> edb = Edb()
        >>> edb.add_info_message("Design info message")

        """
        self._messenger.add_info_message(message_text)
        return True

    @aedt_exception_handler
    def add_warning_message(self, message_text):
        """Add a type 0 "Warning" message to the active design level of the Message Manager tree.
        
        Also add an info message to the logger if the handler is present.

        Parameters
        ----------
        message_text : str
            Text to display as the warning message.
        
        Returns
        -------
        bool
            ``True`` when successful, ``False`` when failed.

        Examples
        --------
        >>> from pyaedt import Edb
        >>> edb = Edb()
        >>> edb.add_warning_message("Design warning message")

        """
        self._messenger.add_warning_message(message_text)
        return True

    @aedt_exception_handler
    def add_error_message(self, message_text):
        """Add a type 0 "Error" message to the active design level of the Message Manager tree.

        Also add an error message to the logger if the handler is present.

        Parameters
        ----------
        message_text : str
            Text to display as the error message.

        Returns
        -------
        bool
            ``True`` when successful, ``False`` when failed.
             

        Examples
        --------
        >>> from pyaedt import Edb
        >>> edb = Edb()
        >>> edb.add_error_message("Design error message")

        """
        self._messenger.add_error_message(message_text)
        return True

    @aedt_exception_handler
    def _init_dlls(self):
        """Initialize DLLs."""
        sys.path.append(os.path.join(os.path.dirname(__file__), "dlls", "EDBLib"))
        if os.name == 'posix':
            if env_value(self.edbversion) in os.environ:
                self.base_path = env_path(self.edbversion)
                sys.path.append(self.base_path)
            else:
                main = sys.modules["__main__"]
                if "oDesktop" in dir(main):
                    self.base_path = main.oDesktop.GetExeDir()
                    sys.path.append(main.oDesktop.GetExeDir())
                    os.environ[env_value(self.edbversion)] = self.base_path
            clr.AddReferenceToFile('Ansys.Ansoft.Edb.dll')
            clr.AddReferenceToFile('Ansys.Ansoft.EdbBuilderUtils.dll')
            clr.AddReferenceToFile('EdbLib.dll')
            clr.AddReferenceToFile('DataModel.dll')
            clr.AddReferenceToFileAndPath(os.path.join(self.base_path, 'Ansys.Ansoft.SimSetupData.dll'))
        else:
            if self.student_version:
                self.base_path = env_path_student(self.edbversion)
            else:
                self.base_path = env_path( self.edbversion)
            sys.path.append(self.base_path)
            clr.AddReference('Ansys.Ansoft.Edb')
            clr.AddReference('Ansys.Ansoft.EdbBuilderUtils')
            clr.AddReference('EdbLib')
            clr.AddReference('DataModel')
            clr.AddReference('Ansys.Ansoft.SimSetupData')
        os.environ["ECAD_TRANSLATORS_INSTALL_DIR"] = self.base_path
        oaDirectory = os.path.join(self.base_path, 'common', 'oa')
        os.environ['ANSYS_OADIR'] = oaDirectory
        os.environ['PATH'] = '{};{}'.format(os.environ['PATH'], self.base_path)
        edb = __import__('Ansys.Ansoft.Edb')

        self.edb = edb.Ansoft.Edb
        edbbuilder = __import__('Ansys.Ansoft.EdbBuilderUtils')
        self.edblib = __import__('EdbLib')
        self.edbutils = edbbuilder.Ansoft.EdbBuilderUtils
        self.simSetup = __import__('Ansys.Ansoft.SimSetupData')
        self.layout_methods = self.edblib.Layout.LayoutMethods
        self.simsetupdata = self.simSetup.Ansoft.SimSetupData.Data

    @aedt_exception_handler
    def open_edb(self, init_dlls=False):
        """Open EDB.

        Parameters
        ----------
        init_dlls : bool, optional
            Whether to initialize DLLs. The default is ``False``.

        Returns
        -------

        """
        if init_dlls:
            self._init_dlls()
        self._messenger.add_info_message("EDB Path {}".format(self.edbpath))
        self._messenger.add_info_message("EDB Version {}".format(self.edbversion))
        self.edb.Database.SetRunAsStandAlone(self.standalone)
        self._messenger.add_info_message("EDB Standalone {}".format(self.standalone))
        db = self.edb.Database.Open(self.edbpath, self.isreadonly)
        if not db:
            self._messenger.add_warning_message("Error Opening db")
            self._db = None
            self._active_cell = None
            self.builder = None
            return None
        self._db = db
        self._messenger.add_info_message("Database Opened")

        self._active_cell = None
        if self.cellname:
            for cell in list(self._db.TopCircuitCells):
                if cell.GetName() == self.cellname:
                    self._active_cell = cell
        # if self._active_cell is still None, set it to default cell
        if self._active_cell is None:
            self._active_cell = list(self._db.TopCircuitCells)[0]
        self._messenger.add_info_message("Cell {} Opened".format(self._active_cell.GetName()))

        if self._db and self._active_cell:
            time.sleep(1)
            dllpath = os.path.join(os.path.abspath(os.path.dirname(__file__)), "dlls", "EDBLib", "DataModel.dll")
            self._messenger.add_info_message(dllpath)
            self.layout_methods.LoadDataModel(dllpath)
            self.builder = self.layout_methods.GetBuilder(self._db, self._active_cell, self.edbpath,
                                                          self.edbversion,  self.standalone)
            self._init_objects()
            self._messenger.add_info_message("Builder Initialized")

        else:
            self.builder = None
            self._messenger.add_error_message("Builder Not Initialized")

        return self.builder

    @aedt_exception_handler
    def open_edb_inside_aedt(self, init_dlls=False):
        """Open EDB inside of AEDT.
        
        Parameters
        ----------
        init_dlls : bool, optional
            Whether to initialize DLLs. The default is ``False``.

        Returns
        -------

        """
        if init_dlls:
            self._init_dlls()
        self._messenger.add_info_message("Opening EDB from HDL")
        self.edb.Database.SetRunAsStandAlone(False)
        if self.oproject.GetEDBHandle():
            hdl = Convert.ToUInt64(self.oproject.GetEDBHandle())
            db = self.edb.Database.Attach(hdl)
            if not db:
                self._messenger.add_warning_message("Error Getting db")
                self._db = None
                self._active_cell = None
                self.builder = None
                return None
            self._db = db
            self._active_cell = self.edb.Cell.Cell.FindByName(self.db, self.edb.Cell.CellType.CircuitCell, self.cellname)
            if self._active_cell is None:
                self._active_cell = list(self._db.TopCircuitCells)[0]
            dllpath = os.path.join(os.path.abspath(os.path.dirname(__file__)), "dlls", "EDBLib", "DataModel.dll")
            if self._db and self._active_cell:
                self.layout_methods.LoadDataModel(dllpath)
                self.builder = self.layout_methods.GetBuilder(self._db, self._active_cell, self.edbpath,
                                                              self.edbversion, self.standalone, True)
                self._init_objects()
                return self.builder
            else:
                self.builder = None
                return None
        else:
            self._db = None
            self._active_cell = None
            self.builder = None
            return None

    @aedt_exception_handler
    def create_edb(self, init_dlls=False):
        """Create EDB.

        Parameters
        ----------
        init_dlls : bool, optional
            Whether to initialize DLLs. The default is ``False``.

        Returns
        -------

        """
        if init_dlls:
            self._init_dlls()
        self.edb.Database.SetRunAsStandAlone(self.standalone)
        db = self.edb.Database.Create(self.edbpath)
        if not db:
            self._messenger.add_warning_message("Error Creating db")
            self._db = None
            self._active_cell = None
            self.builder = None
            return None
        self._db = db
        if not self.cellname:
            self.cellname = generate_unique_name("Cell")
        self._active_cell = self.edb.Cell.Cell.Create(self._db,  self.edb.Cell.CellType.CircuitCell, self.cellname)
        dllpath = os.path.join(os.path.dirname(__file__), "dlls", "EDBLib", "DataModel.dll")
        if self._db and self._active_cell:
            self.layout_methods.LoadDataModel(dllpath)
            self.builder = self.layout_methods.GetBuilder(self._db, self._active_cell, self.edbpath, self.edbversion, self.standalone)
            self._init_objects()
            return self.builder
        self.builder = None
        return None

    @aedt_exception_handler
    def import_layout_pcb(self, input_file, working_dir, init_dlls=False, anstranslator_full_path=None):
        """Import a BRD file and generate an ``edb.def`` file in the working directory.

        Parameters
        ----------
        input_file : str
            Full path to the BRD file.
        working_dir : str
            Directory in which to create the ``aedb`` folder. The AEDB file name will be the 
            same as the BRD file name.
        init_dlls : bool
            Whether to initialize DLLs. The default is ``False``.

        Returns
        -------
        str
            Full path to the AEDB file.

        """
        self._components = None
        self._core_primitives = None
        self._stackup = None
        self._padstack = None
        self._siwave = None
        self._hfss = None
        self._nets = None
        self._db = None
        if init_dlls:
            self._init_dlls()
        aedb_name = os.path.splitext(os.path.basename(input_file))[0] + ".aedb"
        if anstranslator_full_path and os.path.exists(anstranslator_full_path):
            command = anstranslator_full_path
        else:
            command = os.path.join(self.base_path, "anstranslator")
            if os.name != "posix":
                command += ".exe"
        if not working_dir:
            working_dir = os.path.dirname(input_file)

        translatorSetup = self.edbutils.AnsTranslatorRunner(
            input_file,
            os.path.join(working_dir, aedb_name),
            os.path.join(working_dir, "Translator.log"),
            os.path.dirname(input_file),
            True,
            command)

        if not translatorSetup.Translate():
            self._messenger.add_error_message("Translator failed to translate.")
            return False
        self.edbpath = os.path.join(working_dir,aedb_name)
        return self.open_edb()

    def __enter__(self):
        return self

    def __exit__(self, ex_type, ex_value, ex_traceback):
        if ex_type:
            self.edb_exception(ex_value, ex_traceback)

    def edb_exception(self, ex_value, tb_data):
        """Write the trace stack to AEDT when a Python error occurs.

        Parameters
        ----------
        ex_value :
            
        tb_data :
            

        Returns
        -------

        """
        tb_trace = traceback.format_tb(tb_data)
        tblist = tb_trace[0].split('\n')
        self._messenger.add_error_message(str(ex_value))
        for el in tblist:
            self._messenger.add_error_message(el)

    @property
    def db(self):
        """ """
        # if self.builder:
        #     self._db = self.builder.EdbHandler.dB
        #     return self._db
        # else:
        #     self.db = self.edbpath
        return self._db

    # @db.setter
    # def db(self, edbpath):
    #     # if self.edb_core:
    #     #     if os.path.exists(os.path.join(edbpath, "edb.def")):
    #     #         self._db = self.edb_core.Database.Open(edbpath, self.isreadonly)
    #     #     else:
    #     #         self._db = None
    #     #         self._messenger.add_error_message("Edb path not found")
    #     try:
    #         if self.oproject:
    #             if self._main.isoutsideDesktop:
    #                 self._messenger.add_info_message("Opening EDB from File")
    #                 self.edb_core.Database.SetRunAsStandAlone(True)
    #                 if self.edbutils:
    #                     if os.path.exists(os.path.join(edbpath, "edb.def")):
    #                         self.builder = self.edbutils.HfssUtilities(edbpath)
    #                         self._db = self.builder.dB
    #                     else:
    #                         self._db = None
    #                         self._messenger.add_warning_message("Edb path not found")
    #             else:
    #                 self._messenger.add_info_message("Opening EDB from HDL")
    #                 self.edb_core.Database.SetRunAsStandAlone(False)
    #                 hdl = Convert.ToUInt64(self.oproject.GetEDBHandle())
    #                 self._db = self.edb_core.Database.Attach(hdl)
    #
    #         else:
    #             self.edb_core.Database.SetRunAsStandAlone(True)
    #             if self.edbutils:
    #                 if os.path.exists(os.path.join(edbpath, "edb.def")):
    #                     self.builder = self.edbutils.HfssUtilities(edbpath)
    #                     self._db = self.builder.dB
    #                 else:
    #                     self._db = None
    #                     self._messenger.add_warning_message("Edb path not found")
    #         self.active_cell = self.cellname
    #     except:
    #         self._db = None

    @property
    def active_cell(self):
        """Active cell."""
        return self._active_cell

    @property
    def core_components(self):
        """Core components."""
        if not self._components and self.builder:
            self._components = Components(self)
        return self._components

    @property
    def core_stackup(self):
        """Core stackup."""
        if not self._stackup and self.builder:
            self._stackup = EdbStackup(self)
        return self._stackup

    @property
    def core_padstack(self):
        """Core padstack."""
        if not self._padstack and self.builder:
            self._padstack = EdbPadstacks(self)
        return self._padstack

    @property
    def core_siwave(self):
        """Core SI Wave."""
        if not self._siwave and self.builder:
            self._siwave = EdbSiwave(self)
        return self._siwave

    @property
    def core_hfss(self):
        """Core HFSS."""
        if not self._hfss and self.builder:
            self._hfss = Edb3DLayout(self)
        return self._hfss

    @property
    def core_nets(self):
        """Core nets."""
        if not self._nets and self.builder:
            self._nets = EdbNets(self)
        return self._nets

    @property
    def core_primitives(self):
        """Core primitives."""
        if not self._core_primitives and self.builder:
            self._core_primitives = EdbLayout(self)
        return self._core_primitives

    @property
    def active_layout(self):
        """Active layout."""
        if self._active_cell:
            return self.active_cell.GetLayout()
        return None

    # @property
    # def builder(self):
    #     return self.edbutils.HfssUtilities(self.edbpath)

    @property
    def pins(self):
        """Pins.
        
        Returns
        -------
        list
            List of all pins.
        """
        
        pins=[]
        if self.core_components:
            for el in self.core_components.components:
                comp = self.edb.Cell.Hierarchy.Component.FindByName(self.active_layout, el)
                temp = [p for p in comp.LayoutObjs if
                        p.GetObjType() == self.edb.Cell.LayoutObjType.PadstackInstance and p.IsLayoutPin()]
                pins += temp
        return pins



    class Boundaries:
        """Boundaries.
        
        Parameters
        ----------
        Port :
        
        Pec :
        
        RLC :
        
        CurrentSource :
        
        VoltageSource :
        
        NexximGround :
        
        NexximPort :
        
        DcTerminal :
        
        VoltageProbe :
        
        """
        (Port, Pec, RLC, CurrentSource, VoltageSource, NexximGround, NexximPort, DcTerminal, VoltageProbe) = range(0, 9)

    @aedt_exception_handler
    def edb_value(self, val):
        """EDB value.

        Parameters
        ----------
        val :
            

        Returns
        -------

        """
        return self.edb.Utility.Value(val)

    @aedt_exception_handler
    def close_edb(self):
        """Close EDB.
        
        Returns
        -------
        bool
            ``True`` when successful, ``False`` when failed.
        
        """
        self._db.Close()
        return True

    @aedt_exception_handler
    def save_edb(self):
        """Save the EDB file.
        
       Returns
        -------
        bool
            ``True`` when successful, ``False`` when failed.
       
       """
        self._db.Save()
        return True

    @aedt_exception_handler
    def save_edb_as(self, fname):
        """Save the EDB as another file.

        Parameters
        ----------
        fname : str
            Name of the new file to save to.

        Returns
        -------
        bool
            ``True`` when successful, ``False`` when failed.

        """
        self._db.SaveAs(fname)
        return True

    @aedt_exception_handler
    def execute(self, func):
        """Execute a function.

        Parameters
        ----------
        func : str
            Function to execute.
            

        Returns
        -------
        bool
            ``True`` when successful, ``False`` when failed.

        """
        return self.edb.Utility.Command.Execute(func)

    @aedt_exception_handler
    def import_cadence_file(self, inputBrd, WorkDir=None):
        """Import a BRD file and generate an ``edb.def`` file in the working directory.

        Parameters
        ----------
        inputBrd : str
            Full path to the BRD file.
        WorkDir : str
            Directory in which to create the ``aedb`` folder. The AEDB file name will be 
            the same as the BRD file name. The default value is ``None``.

        Returns
        -------
        bool
            ``True`` when successful, ``False`` when failed.

        """
        if self.import_layout_pcb(inputBrd, working_dir=WorkDir):
            return True
        else:
            return False

    @aedt_exception_handler
    def import_gds_file(self, inputGDS, WorkDir=None):
        """Import a GDS file and generate an ``edb.def`` file in the working directory.

        Parameters
        ----------
        inputGDS : str
            Full path to the GDS file.
        WorkDir : str
            Directory in which to create the ``aedb`` folder. The AEDB file name will be 
            the same as the GDS file name. The default value is ``None``.

        Returns
        -------
        bool
            ``True`` when successful, ``False`` when failed.

        """
        if self.import_layout_pcb(inputGDS, working_dir=WorkDir):
            return True
        else:
            return False

    def create_cutout(self, signal_list, reference_list=["GND"], extent_type="Conforming", expansion_size=0.002,
                      use_round_corner=False, output_aedb_path=None, replace_design_with_cutout=True):
        """Create a cutout and save it to a new AEDB file.

        Parameters
        ----------
        signal_list : list
            List of signal strings.
        reference_list : list, optional
            List of references to add. The default is ``["GND"]``.
        extent_type : str, optional
            Type of the extension. Options are ``"Conforming"`` and 
            ``"Bounding"``. The default is ``"Conforming"``.
        expansion_size : float, optional
            Expansion size ratio in meters. The default is ``0.002``.
        use_round_corner : bool, optional
            Whether to use round corners. The default is ``False``.
        output_aedb_path : str, optional
            Full path and name for the new AEDB file.
        replace_design_with_cutout : bool, optional
            Whether to replace the design with the cutout. The default 
            is ``True``.      

        Returns
        -------
        bool
            ``True`` when successful, ``False`` when failed.

        """
        _signal_nets = []
        # validate nets in layout
        for _sig in signal_list:
            _netobj = self.edb.Cell.Net.FindByName(self.active_layout, _sig)
            _signal_nets.append(_netobj)

        _ref_nets = []
        # validate references in layout
        for _ref in reference_list:
            _netobj = self.edb.Cell.Net.FindByName(self.active_layout, _ref)
            _ref_nets.append(_netobj)


        from .edb_core.general import convert_py_list_to_net_list
        _netsClip = [self.edb.Cell.Net.FindByName(self.active_layout, reference_list[i]) for i, p in
                     enumerate(reference_list)]
        _netsClip = convert_py_list_to_net_list(_netsClip)
        net_signals= convert_py_list_to_net_list(_signal_nets)
        if extent_type == "Conforming":
            _poly = self.active_layout.GetExpandedExtentFromNets(net_signals,
                                                           self.edb.Geometry.ExtentType.Conforming,
                                                           expansion_size,
                                                           False,
                                                           use_round_corner,
                                                           1)
        else:
            _poly = self.active_layout.GetExpandedExtentFromNets(net_signals,
                                                           self.edb.Geometry.ExtentType.BoundingBox,
                                                           expansion_size,
                                                           False,
                                                           use_round_corner,
                                                           1)

        _cutout = self.active_cell.CutOut(net_signals, _netsClip, _poly)  # Create new cutout cell/design

        for _setup in self.active_cell.SimulationSetups:  # The analysis setup(s) do not come over with the clipped design copy, so add the analysis setup(s) from the original here
            _setup_name = _setup.GetName()  # Empty string '' if coming from setup copy and don't set explicitly.
            if "GetSimSetupInfo" in dir(_setup):
                _hfssSimSetupInfo = _setup.GetSimSetupInfo()  # setup is an Ansys.Ansoft.Edb.Utility.HFSSSimulationSetup object
                _hfssSimSetupInfo.Name = 'HFSS Setup 1'  # Set name of analysis setup
                _setup.SetSimSetupInfo(_hfssSimSetupInfo)  # Write the simulation setup info into the cell/design setup
                _cutout.AddSimulationSetup(_setup)  # Add simulation setup to the cutout design

        _dbCells = [_cutout]
        if replace_design_with_cutout == True:
            self.active_cell.Delete()
        else:
            _dbCells.append(self.active_cell)

        if output_aedb_path:
            db2 = self.edb.Database.Create(
                output_aedb_path)  # Function input is the name of a .aedb folder inside which the edb.def will be created. Ex: 'D:/backedup/EDB/TEST PROJECTS/CUTOUT/N1.aedb'
            _dbCells = convert_py_list_to_net_list(_dbCells)
            db2.CopyCells(_dbCells)  # Copies cutout cell/design to db2 project
            _success = db2.Save()
            self._db = db2
            self.edbpath = output_aedb_path
            self._active_cell = _cutout
        return True

    @aedt_exception_handler
    def write_export3d_option_config_file(self, path_to_output, config_dictionaries=None):
        """Write the options for a 3D export to a configuration file.
        
        Parameters
        ----------
        path_to_output : str
            Full path to the configuration file where the 3D export options are to be saved.
        
        config_dictionaries : dict, optional
        
        """
        option_config = {
            "UNITE_NETS": 1,
            "ASSIGN_SOLDER_BALLS_AS_SOURCES": 0,
            "Q3D_MERGE_SOURCES": 0,
            "Q3D_MERGE_SINKS": 0,
            "CREATE_PORTS_FOR_PWR_GND_NETS": 0,
            "PORTS_FOR_PWR_GND_NETS": 0,
            "GENERATE_TERMINALS": 0,
            "SOLVE_CAPACITANCE": 0,
            "SOLVE_DC_RESISTANCE": 0,
            "SOLVE_DC_INDUCTANCE_RESISTANCE": 1,
            "SOLVE_AC_INDUCTANCE_RESISTANCE": 0,
            "CreateSources": 0, "CreateSinks": 0,
            "LAUNCH_Q3D": 0, "LAUNCH_HFSS": 0}
        if config_dictionaries:
            for el, val in config_dictionaries.items():
                option_config[el]=val
        with open(os.path.join(path_to_output, "options.config"), "w") as f:
            for el, val in option_config.items():
                f.write(el+" "+str(val)+"\n")
        return os.path.join(path_to_output, "options.config")

    @aedt_exception_handler
    def export_hfss(self, path_to_output, net_list=None):
        """Export EDB to HFSS.

        Parameters
        ----------
        path_to_output : str
            Full path and name for saving the AEDT file.
        net_list : list, optional
            List of nets to export if only certain ones are to be
            included.

        Returns
        -------
        str
            Full path to the AEDT file.

        Examples
        --------

        >>> from pyaedt import Edb

        >>> edb = Edb(edbpath=r"C:\temp\myproject.aedb", edbversion="2021.1")

        >>> options_config = {'UNITE_NETS' : 1, 'LAUNCH_Q3D' : 0}
        >>> edb.write_export3d_option_config_file(r"C:\temp", options_config)
        >>> edb.export_hfss(r"C:\temp")
        "C:\\temp\\hfss_siwave.aedt"

        """
        siwave_s = SiwaveSolve(self.edbpath, aedt_installer_path=self.base_path)
        return siwave_s.export_3d_cad("HFSS", path_to_output,net_list)

    @aedt_exception_handler
    def export_q3d(self, path_to_output, net_list=None):
        """Export EDB to Q3D.

        Parameters
        ----------
        path_to_output : str
            Full path and name for saving the AEDT file.
        net_list : list, optional
            List of nets only if certain ones are to be
            exported.

        Returns
        -------
        str
            Path to the AEDT file.

        Examples
        --------

        >>> from pyaedt import Edb

        >>> edb = Edb(edbpath=r"C:\temp\myproject.aedb", edbversion="2021.1")

        >>> options_config = {'UNITE_NETS' : 1, 'LAUNCH_Q3D' : 0}
        >>> edb.write_export3d_option_config_file(r"C:\temp", options_config)
        >>> edb.export_q3d(r"C:\temp")
        "C:\\temp\\q3d_siwave.aedt"
        
        """

        siwave_s = SiwaveSolve(self.edbpath, aedt_installer_path=self.base_path)
        return siwave_s.export_3d_cad("Q3D", path_to_output, net_list)


    @aedt_exception_handler
    def export_maxwell(self, path_to_output, net_list=None):
        """Export EDB to Maxwell 3D.

        Parameters
        ----------
        path_to_output : str
            Full path and name for saving the AEDT file.
        net_list : list, optional
            List of nets only if certain ones are to be
            exported.

        Returns
        -------
        str
            Path to the AEDT file.

        Examples
        --------

        >>> from pyaedt import Edb

        >>> edb = Edb(edbpath=r"C:\temp\myproject.aedb", edbversion="2021.1")

        >>> options_config = {'UNITE_NETS' : 1, 'LAUNCH_Q3D' : 0}
        >>> edb.write_export3d_option_config_file(r"C:\temp", options_config)
        >>> edb.export_maxwell(r"C:\temp")
        "C:\\temp\\maxwell_siwave.aedt"
        
        """
        siwave_s = SiwaveSolve(self.edbpath, aedt_installer_path=self.base_path)
        return siwave_s.export_3d_cad("Maxwell", path_to_output, net_list)<|MERGE_RESOLUTION|>--- conflicted
+++ resolved
@@ -129,10 +129,6 @@
                     self.open_edb_inside_aedt()
                 else:
                     self.open_edb()
-<<<<<<< HEAD
-=======
-
->>>>>>> 38bfe89b
             if self.builder:
                 self._messenger.add_info_message("Edb Initialized")
             else:
