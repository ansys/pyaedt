--- conflicted
+++ resolved
@@ -29,24 +29,18 @@
 from pyaedt.edb_core import EdbHfss
 from pyaedt.edb_core import EdbLayout
 from pyaedt.edb_core import EdbNets
+from pyaedt.edb_core import EdbPadstacks
 from pyaedt.edb_core import EdbSiwave
 from pyaedt.edb_core import EdbStackup
-<<<<<<< HEAD
 from pyaedt.edb_core.EDB_Data import EdbBuilder
-from pyaedt.edb_core.EDB_Data import PowerModule
 from pyaedt.edb_core.EDB_Data import SimulationConfiguration
-from pyaedt.edb_core.EDB_Data import StackupInfo
-=======
-from pyaedt.edb_core.edb_data.edb_builder import EdbBuilder
-from pyaedt.edb_core.edb_data.simulation_configuration import SimulationConfiguration
-from pyaedt.edb_core.edb_data.sources import SourceType
->>>>>>> ae969bf1
 from pyaedt.edb_core.general import convert_py_list_to_net_list
 from pyaedt.edb_core.materials import Materials
 from pyaedt.edb_core.padstack import EdbPadstacks
 from pyaedt.edb_core.stackup import Stackup
 from pyaedt.generic.constants import CutoutSubdesignType
 from pyaedt.generic.constants import SolverType
+from pyaedt.generic.constants import SourceType
 from pyaedt.generic.general_methods import env_path
 from pyaedt.generic.general_methods import env_path_student
 from pyaedt.generic.general_methods import env_value
@@ -696,14 +690,15 @@
 
     @property
     def pins(self):
-        """EDBPadstackInstance of Component.
-
-        Returns
-        -------
-        dic[str, :class:`pyaedt.edb_core.edb_data.padstacks.EDBPadstackInstance`]
-            Dictionary of EDBPadstackInstance Components.
-        """
-        pins = {}
+        """Pins.
+
+        Returns
+        -------
+        list
+            List of all pins.
+        """
+
+        pins = []
         if self.core_components:
             for el in self.core_components.components:
                 comp = self.edb.Cell.Hierarchy.Component.FindByName(self.active_layout, el)
@@ -712,8 +707,7 @@
                     for p in comp.LayoutObjs
                     if p.GetObjType() == self.edb.Cell.LayoutObjType.PadstackInstance and p.IsLayoutPin()
                 ]
-                for p in temp:
-                    pins[p.GetId()] = EDBPadstackInstance(p, self)
+                pins += temp
         return pins
 
     class Boundaries:
@@ -877,7 +871,6 @@
 
         """
         self._db.SaveAs(fname)
-        self.edbpath = self._db.GetDirectory()
         return True
 
     @pyaedt_function_handler()
@@ -997,7 +990,7 @@
         open_cutout_at_end : bool, optional
             Whether to open the cutout at the end. The default
             is ``True``.
-        simulation_setup : edb_data.simulation_configuration.SimulationConfiguration object, optional
+        simulation_setup : EDB_Data.SimulationConfiguration object, optional
             Simulation setup to use to overwrite the other parameters. The default is ``None``.
 
         Returns
@@ -1080,7 +1073,6 @@
                 self._active_cell = list(self._db.TopCircuitCells)[0]
                 dllpath = os.path.join(os.path.dirname(__file__), "dlls", "EDBLib")
                 self.builder = EdbBuilder(self.edbutils, self._db, self._active_cell)
-                self.edbpath = self._db.GetDirectory()
                 self._init_objects()
             else:
                 db2.Close()
@@ -1347,7 +1339,6 @@
                 self.edbpath = output_aedb_path
                 self._active_cell = cell
                 self.builder = EdbBuilder(self.edbutils, self._db, self._active_cell)
-                self.edbpath = self._db.GetDirectory()
                 self._init_objects()
             else:
                 db2.Close()
@@ -1752,7 +1743,7 @@
 
         Parameters
         ----------
-        simulation_setup : edb_data.SimulationConfiguratiom object.
+        simulation_setup : EDB_Data.SimulationConfiguratiom object.
             SimulationConfiguration object that can be instantiated or directly loaded with a
             configuration file.
 
@@ -1765,7 +1756,7 @@
         --------
 
         >>> from pyaedt import Edb
-        >>> from pyaedt.edb_core.edb_data.simulation_configuration import SimulationConfiguration
+        >>> from pyaedt.edb_core.EDB_Data import SimulationConfiguration
         >>> config_file = path_configuration_file
         >>> source_file = path_to_edb_folder
         >>> edb = Edb(source_file)
@@ -1845,60 +1836,4 @@
         -------
         EDBStatistics object from the loaded layout.
         """
-        return self.core_primitives.get_layout_statistics(evaluate_area=compute_area, net_list=None)
-
-    @pyaedt_function_handler()
-    def build_power_module_project(self, inverter_model=None):
-        if not isinstance(inverter_model, PowerModule):
-            self.logger.error("No InverterModel object provided as argument")
-            return False
-        if inverter_model.stackup_file:
-            self.logger.info("Checking layer stackup using file {}".format(inverter_model.stackup_file))
-            stackup_info = StackupInfo()
-            stackup_info.import_json(inverter_model.stackup_file)
-            self.stackup.check_and_fix_stackup(stackup_info)
-        if [cmp for cmp in inverter_model.mosfets if cmp.is_floating]:
-            self.stackup.add_layer(
-                layer_name="air_gap",
-                thickness="1mm",
-                layer_type="dielectric",
-                base_layer="bottom",
-                method="insert_below",
-                material="air",
-            )
-            self.stackup.add_layer(
-                layer_name="virtual_ground",
-                layer_type="signal",
-                base_layer="air_gap",
-                method="insert_below",
-                material="copper",
-                is_negative=False,
-            )
-            layout_extent = self.get_statistics().layout_size
-            self.core_primitives.create_rectangle(
-                layer_name="virtual_ground",
-                net_name="virtual_ground",
-                lower_left_point=layout_extent[:2],
-                upper_right_point=layout_extent[2:],
-            )
-        if inverter_model.simulation_type == 0:
-            for mosfet in inverter_model.mosfets:
-                self.core_siwave.create_port_between_pin_and_layer(
-                    component_name=mosfet.refdes,
-                    pins_name=[mosfet.source_pin, mosfet.gate_pin, mosfet.drain_pin],
-                    layer_name="virtual_ground",
-                    reference_net="virtual_ground",
-                )
-
-            for component in inverter_model.components:
-                self.core_siwave.create_port_between_pin_and_layer(
-                    component_name=component.refdes,
-                    pins_name=component.pins,
-                    layer_name="virtual_ground",
-                    reference_net="virtual_ground",
-                )
-        self.core_siwave.configure_siw_analysis_setup(inverter_model.simulation_config)
-
-    @pyaedt_function_handler()
-    def create_power_module(self):
-        return PowerModule()+        return self.core_primitives.get_layout_statistics(evaluate_area=compute_area, net_list=None)