"""This module contains the `Edb` class.

This module is implicitily loaded in HFSS 3D Layout when launched.

"""
import gc
import os
import sys
import time
import traceback
import warnings

from pyaedt import inside_desktop, is_ironpython, retry_ntimes
from pyaedt.application.MessageManager import EDBMessageManager
from pyaedt.edb_core import Components, Edb3DLayout, EdbLayout, EdbNets, EdbPadstacks, EdbSiwave, EdbStackup
from pyaedt.generic.general_methods import (
    aedt_exception_handler,
    env_path,
    env_path_student,
    env_value,
    generate_unique_name,
)
from pyaedt.generic.process import SiwaveSolve

if os.name == "posix":
    try:
        import subprocessdotnet as subprocess
    except:
        warnings.warn("Pythonnet is needed to run pyaedt within Linux")
else:
    import subprocess
try:
    import clr
    from System import Convert

    edb_initialized = True
except ImportError:
    warnings.warn(
        "The clr is missing. Install Python.NET or use an IronPython version if you want to use the EDB module."
    )
    edb_initialized = False


class Edb(object):
    """Provides the EDB application interface.

    This module inherits all objects that belong to EDB.

    Parameters
    ----------
    edbpath : str, optional
        Full path to the ``aedb`` folder. The variable can also contain
        the path to a layout to import. Allowed formarts are BRD,
        XML (IPC2581), GDS, and DXF. The default is ``None``.
    cellname : str, optional
        Name of the cell to select. The default is ``None``.
    isreadonly : bool, optional
        Whether to open ``edb_core`` in read-only mode when it is
        owned by HFSS 3D Layout. The default is ``False``.
    edbversion : str, optional
        Version of ``edb_core`` to use. The default is ``"2021.1"``.
    isaedtowned : bool, optional
        Whether to launch ``edb_core`` from HFSS 3D Layout. The
        default is ``False``.
    oproject : optional
        Reference to the AEDT project object.
    student_version : bool, optional
        Whether to open the AEDT student version. The default is ``False.``

    Examples
    --------
    Create an `Edb` object and a new EDB cell.

    >>> from pyaedt import Edb
    >>> app = Edb()

    Create an `Edb` object and open the specified project.

    >>> app = Edb("myfile.aedb")

    """

    def __init__(
        self,
        edbpath=None,
        cellname=None,
        isreadonly=False,
        edbversion="2021.1",
        isaedtowned=False,
        oproject=None,
        student_version=False,
        use_ppe=False,
    ):
        self._clean_variables()
        if is_ironpython and inside_desktop:
            self.standalone = False
        else:
            self.standalone = True
        if edb_initialized:
            self.oproject = oproject
            if isaedtowned:
                self._main = sys.modules["__main__"]
                self._messenger = self._main.oMessenger
            else:
                if not edbpath or not os.path.exists(edbpath):
                    self._messenger = EDBMessageManager()
                elif os.path.exists(edbpath):
                    self._messenger = EDBMessageManager(os.path.dirname(edbpath))

            self.student_version = student_version
            self._messenger.add_info_message("Messenger Initialized in EDB")
            self.edbversion = edbversion
            self.isaedtowned = isaedtowned
            self._init_dlls()
            self._db = None
            # self._edb.Database.SetRunAsStandAlone(not isaedtowned)
            self.isreadonly = isreadonly
            self.cellname = cellname
            if not edbpath:
                if os.name != "posix":
                    edbpath = os.getenv("USERPROFILE")
                    if not edbpath:
                        edbpath = os.path.expanduser("~")
                    edbpath = os.path.join(edbpath, "Documents", generate_unique_name("layout") + ".aedb")
                else:
                    edbpath = os.getenv("HOME")
                    if not edbpath:
                        edbpath = os.path.expanduser("~")
                    edbpath = os.path.join(edbpath, generate_unique_name("layout") + ".aedb")
                self._messenger.add_info_message("No Edb Provided. Creating new EDB {}.".format(edbpath))
            self.edbpath = edbpath
            if edbpath[-3:] in ["brd", "gds", "xml", "dxf", "tgz"]:
                self.edbpath = edbpath[:-4] + ".aedb"
                working_dir = os.path.dirname(edbpath)
                self.import_layout_pcb(edbpath, working_dir, use_ppe=use_ppe)
                self._messenger.add_info_message(
                    "Edb {} Created Correctly from {} file".format(self.edbpath, edbpath[-2:])
                )
            elif not os.path.exists(os.path.join(self.edbpath, "edb.def")):
                self.create_edb()
                self._messenger.add_info_message("Edb {} Created Correctly".format(self.edbpath))
            elif ".aedb" in edbpath:
                self.edbpath = edbpath
                if isaedtowned and "isoutsideDesktop" in dir(self._main) and not self._main.isoutsideDesktop:
                    self.open_edb_inside_aedt()
                else:
                    self.open_edb()
            if self.builder:
                self._messenger.add_info_message("Edb Initialized")
            else:
                self._messenger.add_info_message("Failed to initialize Dlls")
        else:
            warnings.warn("Failed to initialize Dlls")

    def _clean_variables(self):
        """Initialize internal variables and perform garbage collection."""
        self._components = None
        self._core_primitives = None
        self._stackup = None
        self._padstack = None
        self._siwave = None
        self._hfss = None
        self._nets = None
        self._db = None
        self._edb = None
        self.builder = None
        self.edblib = None
        self.edbutils = None
        self.simSetup = None
        self.layout_methods = None
        self.simsetupdata = None
        if os.name == "posix":
            clr.ClearProfilerData()
        gc.collect()

    @aedt_exception_handler
    def _init_objects(self):
        time.sleep(2)
        self._components = Components(self)
        self._stackup = EdbStackup(self)
        self._padstack = EdbPadstacks(self)
        self._siwave = EdbSiwave(self)
        self._hfss = Edb3DLayout(self)
        self._nets = EdbNets(self)
        self._core_primitives = EdbLayout(self)
        self._messenger.add_info_message("Objects Initialized")

    @aedt_exception_handler
    def add_info_message(self, message_text):
        """Add a type 0 "Info" message to the active design level of the Message Manager tree.

        Also add an info message to the logger if the handler is present.

        Parameters
        ----------
        message_text : str
            Text to display as the info message.

        Returns
        -------
        bool
            ``True`` when successful, ``False`` when failed.

        Examples
        --------
        >>> from pyaedt import Edb
        >>> edb = Edb()
        >>> edb.add_info_message("Design info message")

        """
        self._messenger.add_info_message(message_text)
        return True

    @aedt_exception_handler
    def add_warning_message(self, message_text):
        """Add a type 0 "Warning" message to the active design level of the Message Manager tree.

        Also add an info message to the logger if the handler is present.

        Parameters
        ----------
        message_text : str
            Text to display as the warning message.

        Returns
        -------
        bool
            ``True`` when successful, ``False`` when failed.

        Examples
        --------
        >>> from pyaedt import Edb
        >>> edb = Edb()
        >>> edb.add_warning_message("Design warning message")

        """
        self._messenger.add_warning_message(message_text)
        return True

    @aedt_exception_handler
    def add_error_message(self, message_text):
        """Add a type 0 "Error" message to the active design level of the Message Manager tree.

        Also add an error message to the logger if the handler is present.

        Parameters
        ----------
        message_text : str
            Text to display as the error message.

        Returns
        -------
        bool
            ``True`` when successful, ``False`` when failed.


        Examples
        --------
        >>> from pyaedt import Edb
        >>> edb = Edb()
        >>> edb.add_error_message("Design error message")

        """
        self._messenger.add_error_message(message_text)
        return True

    @aedt_exception_handler
    def _init_dlls(self):
        """Initialize DLLs."""
        sys.path.append(os.path.join(os.path.dirname(__file__), "dlls", "EDBLib"))
        if os.name == "posix":
            if env_value(self.edbversion) in os.environ:
                self.base_path = env_path(self.edbversion)
                sys.path.append(self.base_path)
            else:
                main = sys.modules["__main__"]
                if "oDesktop" in dir(main):
                    self.base_path = main.oDesktop.GetExeDir()
                    sys.path.append(main.oDesktop.GetExeDir())
                    os.environ[env_value(self.edbversion)] = self.base_path
            clr.AddReferenceToFile("Ansys.Ansoft.Edb.dll")
            clr.AddReferenceToFile("Ansys.Ansoft.EdbBuilderUtils.dll")
            clr.AddReferenceToFile("EdbLib.dll")
            clr.AddReferenceToFile("DataModel.dll")
            clr.AddReferenceToFileAndPath(os.path.join(self.base_path, "Ansys.Ansoft.SimSetupData.dll"))
        else:
            if self.student_version:
                self.base_path = env_path_student(self.edbversion)
            else:
                self.base_path = env_path(self.edbversion)
            sys.path.append(self.base_path)
            clr.AddReference("Ansys.Ansoft.Edb")
            clr.AddReference("Ansys.Ansoft.EdbBuilderUtils")
            clr.AddReference("EdbLib")
            clr.AddReference("DataModel")
            clr.AddReference("Ansys.Ansoft.SimSetupData")
        os.environ["ECAD_TRANSLATORS_INSTALL_DIR"] = self.base_path
        oaDirectory = os.path.join(self.base_path, "common", "oa")
        os.environ["ANSYS_OADIR"] = oaDirectory
        os.environ["PATH"] = "{};{}".format(os.environ["PATH"], self.base_path)
        edb = __import__("Ansys.Ansoft.Edb")

        self.edb = edb.Ansoft.Edb
        edbbuilder = __import__("Ansys.Ansoft.EdbBuilderUtils")
        self.edblib = __import__("EdbLib")
        self.edbutils = edbbuilder.Ansoft.EdbBuilderUtils
        self.simSetup = __import__("Ansys.Ansoft.SimSetupData")
        self.layout_methods = self.edblib.Layout.LayoutMethods
        self.simsetupdata = self.simSetup.Ansoft.SimSetupData.Data

    @aedt_exception_handler
    def open_edb(self, init_dlls=False):
        """Open EDB.

        Parameters
        ----------
        init_dlls : bool, optional
            Whether to initialize DLLs. The default is ``False``.

        Returns
        -------

        """
        if init_dlls:
            self._init_dlls()
        self._messenger.add_info_message("EDB Path {}".format(self.edbpath))
        self._messenger.add_info_message("EDB Version {}".format(self.edbversion))
        self.edb.Database.SetRunAsStandAlone(self.standalone)
        self._messenger.add_info_message("EDB Standalone {}".format(self.standalone))
        try:
            db = self.edb.Database.Open(self.edbpath, self.isreadonly)
        except Exception as e:
            db = None
            self._messenger.add_error_message("Builder is not Initialized.")
        if not db:
            self._messenger.add_warning_message("Error Opening db")
            self._db = None
            self._active_cell = None
            self.builder = None
            return None
        self._db = db
        self._messenger.add_info_message("Database Opened")

        self._active_cell = None
        if self.cellname:
            for cell in list(self._db.TopCircuitCells):
                if cell.GetName() == self.cellname:
                    self._active_cell = cell
        # if self._active_cell is still None, set it to default cell
        if self._active_cell is None:
            self._active_cell = list(self._db.TopCircuitCells)[0]
        self._messenger.add_info_message("Cell {} Opened".format(self._active_cell.GetName()))

        if self._db and self._active_cell:
            dllpath = os.path.join(os.path.abspath(os.path.dirname(__file__)), "dlls", "EDBLib", "DataModel.dll")
            self._messenger.add_info_message(dllpath)
            self.layout_methods.LoadDataModel(dllpath)
<<<<<<< HEAD
            time.sleep(2)
            self.builder = retry_ntimes(10, self.layout_methods.GetBuilder, self._db, self._active_cell, self.edbpath,
                                        self.edbversion, self.standalone)
=======
            time.sleep(1)
            self.builder = retry_ntimes(
                10,
                self.layout_methods.GetBuilder,
                self._db,
                self._active_cell,
                self.edbpath,
                self.edbversion,
                self.standalone,
            )
>>>>>>> 086f895b
            self._init_objects()
            self._messenger.add_info_message("Builder Initialized")
        else:
            self.builder = None
            self._messenger.add_error_message("Builder Not Initialized")

        return self.builder

    @aedt_exception_handler
    def open_edb_inside_aedt(self, init_dlls=False):
        """Open EDB inside of AEDT.

        Parameters
        ----------
        init_dlls : bool, optional
            Whether to initialize DLLs. The default is ``False``.

        Returns
        -------

        """
        if init_dlls:
            self._init_dlls()
        self._messenger.add_info_message("Opening EDB from HDL")
        self.edb.Database.SetRunAsStandAlone(False)
        if self.oproject.GetEDBHandle():
            hdl = Convert.ToUInt64(self.oproject.GetEDBHandle())
            db = self.edb.Database.Attach(hdl)
            if not db:
                self._messenger.add_warning_message("Error Getting db")
                self._db = None
                self._active_cell = None
                self.builder = None
                return None
            self._db = db
            self._active_cell = self.edb.Cell.Cell.FindByName(
                self.db, self.edb.Cell.CellType.CircuitCell, self.cellname
            )
            if self._active_cell is None:
                self._active_cell = list(self._db.TopCircuitCells)[0]
            dllpath = os.path.join(os.path.abspath(os.path.dirname(__file__)), "dlls", "EDBLib", "DataModel.dll")
            if self._db and self._active_cell:
                self.layout_methods.LoadDataModel(dllpath)
                if not os.path.exists(self.edbpath):
                    os.makedirs(self.edbpath)
                self.builder = self.layout_methods.GetBuilder(
                    self._db, self._active_cell, self.edbpath, self.edbversion, self.standalone, True
                )
                self._init_objects()
                return self.builder
            else:
                self.builder = None
                return None
        else:
            self._db = None
            self._active_cell = None
            self.builder = None
            return None

    @aedt_exception_handler
    def create_edb(self, init_dlls=False):
        """Create EDB.

        Parameters
        ----------
        init_dlls : bool, optional
            Whether to initialize DLLs. The default is ``False``.

        Returns
        -------

        """
        if init_dlls:
            self._init_dlls()
        self.edb.Database.SetRunAsStandAlone(self.standalone)
        db = self.edb.Database.Create(self.edbpath)
        if not db:
            self._messenger.add_warning_message("Error Creating db")
            self._db = None
            self._active_cell = None
            self.builder = None
            return None
        self._db = db
        if not self.cellname:
            self.cellname = generate_unique_name("Cell")
        self._active_cell = self.edb.Cell.Cell.Create(self._db, self.edb.Cell.CellType.CircuitCell, self.cellname)
        dllpath = os.path.join(os.path.dirname(__file__), "dlls", "EDBLib", "DataModel.dll")
        if self._db and self._active_cell:
            self.layout_methods.LoadDataModel(dllpath)
            self.builder = self.layout_methods.GetBuilder(
                self._db, self._active_cell, self.edbpath, self.edbversion, self.standalone
            )
            self._init_objects()
            return self.builder
        self.builder = None
        return None

    @aedt_exception_handler
    def import_layout_pcb(self, input_file, working_dir, init_dlls=False, anstranslator_full_path="", use_ppe=False):
        """Import a BRD file and generate an ``edb.def`` file in the working directory.

        Parameters
        ----------
        input_file : str
            Full path to the BRD file.
        working_dir : str
            Directory in which to create the ``aedb`` folder. The AEDB file name will be the
            same as the BRD file name.
        init_dlls : bool
            Whether to initialize DLLs. The default is ``False``.
        anstranslator_full_path : str, optional
            Whether to use or not PPE License. The default is ``False``.
        use_ppe : bool
            Whether to use or not PPE License. The default is ``False``.
        Returns
        -------
        str
            Full path to the AEDB file.

        """
        self._components = None
        self._core_primitives = None
        self._stackup = None
        self._padstack = None
        self._siwave = None
        self._hfss = None
        self._nets = None
        self._db = None
        if init_dlls:
            self._init_dlls()
        aedb_name = os.path.splitext(os.path.basename(input_file))[0] + ".aedb"
        if anstranslator_full_path and os.path.exists(anstranslator_full_path):
            command = anstranslator_full_path
        else:
            command = os.path.join(self.base_path, "anstranslator")
            if os.name != "posix":
                command += ".exe"
        if not working_dir:
            working_dir = os.path.dirname(input_file)
        cmd_translator = command + " " + input_file + " " + os.path.join(working_dir, aedb_name)
        cmd_translator += " -l=" + os.path.join(working_dir, "Translator.log")
        if not use_ppe:
            cmd_translator += " -ppe=false"
        p = subprocess.Popen(cmd_translator)
        p.wait()
        if not os.path.exists(os.path.join(working_dir, aedb_name)):
            self._messenger.add_error_message("Translator failed to translate.")
            return False
        self.edbpath = os.path.join(working_dir, aedb_name)
        return self.open_edb()

    def __enter__(self):
        return self

    def edb_exception(self, ex_value, tb_data):
        """Write the trace stack to AEDT when a Python error occurs.

        Parameters
        ----------
        ex_value :

        tb_data :


        Returns
        -------

        """
        tb_trace = traceback.format_tb(tb_data)
        tblist = tb_trace[0].split("\n")
        self._messenger.add_error_message(str(ex_value))
        for el in tblist:
            self._messenger.add_error_message(el)

    @property
    def db(self):
        """Db object."""
        return self._db

    @property
    def active_cell(self):
        """Active cell."""
        return self._active_cell

    @property
    def core_components(self):
        """Core components."""
        if not self._components and self.builder:
            self._components = Components(self)
        return self._components

    @property
    def core_stackup(self):
        """Core stackup."""
        if not self._stackup and self.builder:
            self._stackup = EdbStackup(self)
        return self._stackup

    @property
    def core_padstack(self):
        """Core padstack."""
        if not self._padstack and self.builder:
            self._padstack = EdbPadstacks(self)
        return self._padstack

    @property
    def core_siwave(self):
        """Core SI Wave."""
        if not self._siwave and self.builder:
            self._siwave = EdbSiwave(self)
        return self._siwave

    @property
    def core_hfss(self):
        """Core HFSS."""
        if not self._hfss and self.builder:
            self._hfss = Edb3DLayout(self)
        return self._hfss

    @property
    def core_nets(self):
        """Core nets."""
        if not self._nets and self.builder:
            self._nets = EdbNets(self)
        return self._nets

    @property
    def core_primitives(self):
        """Core primitives."""
        if not self._core_primitives and self.builder:
            self._core_primitives = EdbLayout(self)
        return self._core_primitives

    @property
    def active_layout(self):
        """Active layout."""
        if self._active_cell:
            return self.active_cell.GetLayout()
        return None

    # @property
    # def builder(self):
    #     return self.edbutils.HfssUtilities(self.edbpath)

    @property
    def pins(self):
        """Pins.

        Returns
        -------
        list
            List of all pins.
        """

        pins = []
        if self.core_components:
            for el in self.core_components.components:
                comp = self.edb.Cell.Hierarchy.Component.FindByName(self.active_layout, el)
                temp = [
                    p
                    for p in comp.LayoutObjs
                    if p.GetObjType() == self.edb.Cell.LayoutObjType.PadstackInstance and p.IsLayoutPin()
                ]
                pins += temp
        return pins

    class Boundaries:
        """Boundaries.

        Parameters
        ----------
        Port :

        Pec :

        RLC :

        CurrentSource :

        VoltageSource :

        NexximGround :

        NexximPort :

        DcTerminal :

        VoltageProbe :

        """

        (Port, Pec, RLC, CurrentSource, VoltageSource, NexximGround, NexximPort, DcTerminal, VoltageProbe) = range(0, 9)

    @aedt_exception_handler
    def edb_value(self, val):
        """EDB value.

        Parameters
        ----------
        val :


        Returns
        -------

        """
        return self.edb.Utility.Value(val)

    @aedt_exception_handler
    def close_edb(self):
        """Close EDB.

        Returns
        -------
        bool
            ``True`` when successful, ``False`` when failed.

        """
        self._db.Close()

        self._clean_variables()
        props = [a for a in dir(self) if not a.startswith("__")]

        for a in props:
            self.__dict__.pop(a, None)
        gc.collect()
        return True

    @aedt_exception_handler
    def save_edb(self):
        """Save the EDB file.

        Returns
        -------
        bool
            ``True`` when successful, ``False`` when failed.

        """
        self._db.Save()
        return True

    @aedt_exception_handler
    def save_edb_as(self, fname):
        """Save the EDB as another file.

        Parameters
        ----------
        fname : str
            Name of the new file to save to.

        Returns
        -------
        bool
            ``True`` when successful, ``False`` when failed.

        """
        self._db.SaveAs(fname)
        return True

    @aedt_exception_handler
    def execute(self, func):
        """Execute a function.

        Parameters
        ----------
        func : str
            Function to execute.


        Returns
        -------
        bool
            ``True`` when successful, ``False`` when failed.

        """
        return self.edb.Utility.Command.Execute(func)

    @aedt_exception_handler
    def import_cadence_file(self, inputBrd, WorkDir=None, anstranslator_full_path="", use_ppe=False):
        """Import a BRD file and generate an ``edb.def`` file in the working directory.

        Parameters
        ----------
        inputBrd : str
            Full path to the BRD file.
        WorkDir : str
            Directory in which to create the ``aedb`` folder. The AEDB file name will be
            the same as the BRD file name. The default value is ``None``.
        anstranslator_full_path: str, Optional
            Optional AnsTranslator full path.
        use_ppe : bool
            Whether to use or not PPE License. The default is ``False``.
        Returns
        -------
        bool
            ``True`` when successful, ``False`` when failed.

        """
        if self.import_layout_pcb(
            inputBrd, working_dir=WorkDir, anstranslator_full_path=anstranslator_full_path, use_ppe=use_ppe
        ):
            return True
        else:
            return False

    @aedt_exception_handler
    def import_gds_file(self, inputGDS, WorkDir=None, anstranslator_full_path="", use_ppe=False):
        """Import a GDS file and generate an ``edb.def`` file in the working directory.

        Parameters
        ----------
        inputGDS : str
            Full path to the GDS file.
        WorkDir : str
            Directory in which to create the ``aedb`` folder. The AEDB file name will be
            the same as the GDS file name. The default value is ``None``.
        anstranslator_full_path: str, Optional
            Optional AnsTranslator full path.
        use_ppe : bool
            Whether to use or not PPE License. The default is ``False``.
        Returns
        -------
        bool
            ``True`` when successful, ``False`` when failed.

        """
        if self.import_layout_pcb(
            inputGDS, working_dir=WorkDir, anstranslator_full_path=anstranslator_full_path, use_ppe=use_ppe
        ):
            return True
        else:
            return False

    def create_cutout(
        self,
        signal_list,
        reference_list=["GND"],
        extent_type="Conforming",
        expansion_size=0.002,
        use_round_corner=False,
        output_aedb_path=None,
        replace_design_with_cutout=True,
    ):
        """Create a cutout and save it to a new AEDB file.

        Parameters
        ----------
        signal_list : list
            List of signal strings.
        reference_list : list, optional
            List of references to add. The default is ``["GND"]``.
        extent_type : str, optional
            Type of the extension. Options are ``"Conforming"`` and
            ``"Bounding"``. The default is ``"Conforming"``.
        expansion_size : float, optional
            Expansion size ratio in meters. The default is ``0.002``.
        use_round_corner : bool, optional
            Whether to use round corners. The default is ``False``.
        output_aedb_path : str, optional
            Full path and name for the new AEDB file.
        replace_design_with_cutout : bool, optional
            Whether to replace the design with the cutout. The default
            is ``True``.

        Returns
        -------
        bool
            ``True`` when successful, ``False`` when failed.

        """
        _signal_nets = []
        # validate nets in layout
        for _sig in signal_list:
            _netobj = self.edb.Cell.Net.FindByName(self.active_layout, _sig)
            _signal_nets.append(_netobj)

        _ref_nets = []
        # validate references in layout
        for _ref in reference_list:
            _netobj = self.edb.Cell.Net.FindByName(self.active_layout, _ref)
            _ref_nets.append(_netobj)

        from .edb_core.general import convert_py_list_to_net_list

        _netsClip = [
            self.edb.Cell.Net.FindByName(self.active_layout, reference_list[i]) for i, p in enumerate(reference_list)
        ]
        _netsClip = convert_py_list_to_net_list(_netsClip)
        net_signals = convert_py_list_to_net_list(_signal_nets)
        if extent_type == "Conforming":
            _poly = self.active_layout.GetExpandedExtentFromNets(
                net_signals, self.edb.Geometry.ExtentType.Conforming, expansion_size, False, use_round_corner, 1
            )
        else:
            _poly = self.active_layout.GetExpandedExtentFromNets(
                net_signals, self.edb.Geometry.ExtentType.BoundingBox, expansion_size, False, use_round_corner, 1
            )

        # Create new cutout cell/design
        _cutout = self.active_cell.CutOut(net_signals, _netsClip, _poly)

        # The analysis setup(s) do not come over with the clipped design copy,
        # so add the analysis setup(s) from the original here
        for _setup in self.active_cell.SimulationSetups:
            # Empty string '' if coming from setup copy and don't set explicitly.
            _setup_name = _setup.GetName()
            if "GetSimSetupInfo" in dir(_setup):
                # setup is an Ansys.Ansoft.Edb.Utility.HFSSSimulationSetup object
                _hfssSimSetupInfo = _setup.GetSimSetupInfo()
                _hfssSimSetupInfo.Name = "HFSS Setup 1"  # Set name of analysis setup
                # Write the simulation setup info into the cell/design setup
                _setup.SetSimSetupInfo(_hfssSimSetupInfo)
                _cutout.AddSimulationSetup(_setup)  # Add simulation setup to the cutout design

        _dbCells = [_cutout]
        if replace_design_with_cutout == True:
            self.active_cell.Delete()
        else:
            _dbCells.append(self.active_cell)

        if output_aedb_path:
            db2 = self.edb.Database.Create(output_aedb_path)
            # Function input is the name of a .aedb folder inside which the edb.def will be created.
            # Ex: 'D:/backedup/EDB/TEST PROJECTS/CUTOUT/N1.aedb'
            _dbCells = convert_py_list_to_net_list(_dbCells)
            db2.CopyCells(_dbCells)  # Copies cutout cell/design to db2 project
            _success = db2.Save()
            self._db = db2
            self.edbpath = output_aedb_path
            self._active_cell = _cutout
        return True

    @aedt_exception_handler
    def write_export3d_option_config_file(self, path_to_output, config_dictionaries=None):
        """Write the options for a 3D export to a configuration file.

        Parameters
        ----------
        path_to_output : str
            Full path to the configuration file where the 3D export options are to be saved.

        config_dictionaries : dict, optional

        """
        option_config = {
            "UNITE_NETS": 1,
            "ASSIGN_SOLDER_BALLS_AS_SOURCES": 0,
            "Q3D_MERGE_SOURCES": 0,
            "Q3D_MERGE_SINKS": 0,
            "CREATE_PORTS_FOR_PWR_GND_NETS": 0,
            "PORTS_FOR_PWR_GND_NETS": 0,
            "GENERATE_TERMINALS": 0,
            "SOLVE_CAPACITANCE": 0,
            "SOLVE_DC_RESISTANCE": 0,
            "SOLVE_DC_INDUCTANCE_RESISTANCE": 1,
            "SOLVE_AC_INDUCTANCE_RESISTANCE": 0,
            "CreateSources": 0,
            "CreateSinks": 0,
            "LAUNCH_Q3D": 0,
            "LAUNCH_HFSS": 0,
        }
        if config_dictionaries:
            for el, val in config_dictionaries.items():
                option_config[el] = val
        with open(os.path.join(path_to_output, "options.config"), "w") as f:
            for el, val in option_config.items():
                f.write(el + " " + str(val) + "\n")
        return os.path.join(path_to_output, "options.config")

    @aedt_exception_handler
    def export_hfss(self, path_to_output, net_list=None):
        """Export EDB to HFSS.

        Parameters
        ----------
        path_to_output : str
            Full path and name for saving the AEDT file.
        net_list : list, optional
            List of nets to export if only certain ones are to be
            included.

        Returns
        -------
        str
            Full path to the AEDT file.

        Examples
        --------

        >>> from pyaedt import Edb

        >>> edb = Edb(edbpath=r"C:\temp\myproject.aedb", edbversion="2021.1")

        >>> options_config = {'UNITE_NETS' : 1, 'LAUNCH_Q3D' : 0}
        >>> edb.write_export3d_option_config_file(r"C:\temp", options_config)
        >>> edb.export_hfss(r"C:\temp")
        "C:\\temp\\hfss_siwave.aedt"

        """
        siwave_s = SiwaveSolve(self.edbpath, aedt_installer_path=self.base_path)
        return siwave_s.export_3d_cad("HFSS", path_to_output, net_list)

    @aedt_exception_handler
    def export_q3d(self, path_to_output, net_list=None):
        """Export EDB to Q3D.

        Parameters
        ----------
        path_to_output : str
            Full path and name for saving the AEDT file.
        net_list : list, optional
            List of nets only if certain ones are to be
            exported.

        Returns
        -------
        str
            Path to the AEDT file.

        Examples
        --------

        >>> from pyaedt import Edb

        >>> edb = Edb(edbpath=r"C:\temp\myproject.aedb", edbversion="2021.1")

        >>> options_config = {'UNITE_NETS' : 1, 'LAUNCH_Q3D' : 0}
        >>> edb.write_export3d_option_config_file(r"C:\temp", options_config)
        >>> edb.export_q3d(r"C:\temp")
        "C:\\temp\\q3d_siwave.aedt"

        """

        siwave_s = SiwaveSolve(self.edbpath, aedt_installer_path=self.base_path)
        return siwave_s.export_3d_cad("Q3D", path_to_output, net_list)

    @aedt_exception_handler
    def export_maxwell(self, path_to_output, net_list=None):
        """Export EDB to Maxwell 3D.

        Parameters
        ----------
        path_to_output : str
            Full path and name for saving the AEDT file.
        net_list : list, optional
            List of nets only if certain ones are to be
            exported.

        Returns
        -------
        str
            Path to the AEDT file.

        Examples
        --------

        >>> from pyaedt import Edb

        >>> edb = Edb(edbpath=r"C:\temp\myproject.aedb", edbversion="2021.1")

        >>> options_config = {'UNITE_NETS' : 1, 'LAUNCH_Q3D' : 0}
        >>> edb.write_export3d_option_config_file(r"C:\temp", options_config)
        >>> edb.export_maxwell(r"C:\temp")
        "C:\\temp\\maxwell_siwave.aedt"

        """
        siwave_s = SiwaveSolve(self.edbpath, aedt_installer_path=self.base_path)
        return siwave_s.export_3d_cad("Maxwell", path_to_output, net_list)

    @aedt_exception_handler
    def solve_siwave(self):
        """Close Edb and Solves it with Siwave.

        Returns
        -------
        bool
        """
        process = SiwaveSolve(self.edbpath, aedt_version=self.edbversion)
        try:
            self._db.Close()
        except:
            pass
        process.solve()
        return True<|MERGE_RESOLUTION|>--- conflicted
+++ resolved
@@ -12,7 +12,8 @@
 
 from pyaedt import inside_desktop, is_ironpython, retry_ntimes
 from pyaedt.application.MessageManager import EDBMessageManager
-from pyaedt.edb_core import Components, Edb3DLayout, EdbLayout, EdbNets, EdbPadstacks, EdbSiwave, EdbStackup
+from pyaedt.edb_core import *
+from pyaedt import retry_ntimes
 from pyaedt.generic.general_methods import (
     aedt_exception_handler,
     env_path,
@@ -355,12 +356,7 @@
             dllpath = os.path.join(os.path.abspath(os.path.dirname(__file__)), "dlls", "EDBLib", "DataModel.dll")
             self._messenger.add_info_message(dllpath)
             self.layout_methods.LoadDataModel(dllpath)
-<<<<<<< HEAD
             time.sleep(2)
-            self.builder = retry_ntimes(10, self.layout_methods.GetBuilder, self._db, self._active_cell, self.edbpath,
-                                        self.edbversion, self.standalone)
-=======
-            time.sleep(1)
             self.builder = retry_ntimes(
                 10,
                 self.layout_methods.GetBuilder,
@@ -370,7 +366,6 @@
                 self.edbversion,
                 self.standalone,
             )
->>>>>>> 086f895b
             self._init_objects()
             self._messenger.add_info_message("Builder Initialized")
         else:
@@ -525,6 +520,10 @@
     def __enter__(self):
         return self
 
+    def __exit__(self, ex_type, ex_value, ex_traceback):
+        if ex_type:
+            self.edb_exception(ex_value, ex_traceback)
+
     def edb_exception(self, ex_value, tb_data):
         """Write the trace stack to AEDT when a Python error occurs.
 
