"""This module contains the ``Icepak`` class."""

from __future__ import absolute_import  # noreorder

from collections import OrderedDict
import csv
import math
import os
import warnings

from pyaedt import is_ironpython
from pyaedt import is_linux
from pyaedt.generic.general_methods import GrpcApiError
from pyaedt.modules.SetupTemplates import SetupKeys

if is_linux and is_ironpython:
    import subprocessdotnet as subprocess
else:
    import subprocess

import re

from pyaedt.application.Analysis3D import FieldAnalysis3D
from pyaedt.generic.DataHandlers import _arg2dict
from pyaedt.generic.DataHandlers import random_string
from pyaedt.generic.configurations import ConfigurationsIcepak
from pyaedt.generic.general_methods import generate_unique_name
from pyaedt.generic.general_methods import open_file
from pyaedt.generic.general_methods import pyaedt_function_handler
from pyaedt.generic.settings import settings
from pyaedt.modeler.cad.components_3d import UserDefinedComponent
from pyaedt.modeler.geometry_operators import GeometryOperators
from pyaedt.modules.Boundary import BoundaryObject
from pyaedt.modules.Boundary import NativeComponentObject
from pyaedt.modules.Boundary import NetworkObject
from pyaedt.modules.monitor_icepak import Monitor


class Icepak(FieldAnalysis3D):
    """Provides the Icepak application interface.

    This class allows you to connect to an existing Icepak design or create a
    new Icepak design if one does not exist.

    Parameters
    ----------
    projectname : str, optional
        Name of the project to select or the full path to the project
        or AEDTZ archive to open.  The default is ``None``, in which
        case an attempt is made to get an active project. If no
        projects are present, an empty project is created.
    designname : str, optional
        Name of the design to select. The default is ``None``, in
        which case an attempt is made to get an active design. If no
        designs are present, an empty design is created.
    solution_type : str, optional
        Solution type to apply to the design. The default is
        ``None``, in which case the default type is applied.
    setup_name : str, optional
        Name of the setup to use as the nominal. The default is
        ``None``, in which case the active setup is used or
        nothing is used.
    specified_version : str, int, float, optional
        Version of AEDT to use. The default is ``None``, in which case
        the active version or latest installed version is  used.
        This parameter is ignored when Script is launched within AEDT.
        Examples of input values are ``232``, ``23.2``,``2023.2``,``"2023.2"``.
    non-graphical : bool, optional
        Whether to launch AEDT in non-graphical mode. The default
        is ``False``, in which case AEDT is launched in graphical mode.
        This parameter is ignored when a script is launched within AEDT.
    new_desktop_session : bool, optional
        Whether to launch an instance of AEDT in a new thread, even if
        another instance of the ``specified_version`` is active on the
        machine.  The default is ``True``.
    close_on_exit : bool, optional
        Whether to release AEDT on exit. The default is ``False``.
    student_version : bool, optional
        Whether to open the AEDT student version. The default is ``False``.
        This parameter is ignored when a script is launched within AEDT.
    machine : str, optional
        Machine name to connect the oDesktop session to. This works only in 2022 R2 or later.
        The remote server must be up and running with the command `"ansysedt.exe -grpcsrv portnum"`.
        If the machine is `"localhost"`, the server also starts if not present.
    port : int, optional
        Port number of which to start the oDesktop communication on an already existing server.
        This parameter is ignored when creating a new server. It works only in 2022 R2 or later.
        The remote server must be up and running with the command `"ansysedt.exe -grpcsrv portnum"`.
    aedt_process_id : int, optional
        Process ID for the instance of AEDT to point PyAEDT at. The default is
        ``None``. This parameter is only used when ``new_desktop_session = False``.

    Examples
    --------

    Create an instance of Icepak and connect to an existing Icepak
    design or create a new Icepak design if one does not exist.

    >>> from pyaedt import Icepak
    >>> icepak = Icepak()
    PyAEDT INFO: No project is defined. Project ...
    PyAEDT INFO: Active design is set to ...

    Create an instance of Icepak and link to a project named
    ``IcepakProject``. If this project does not exist, create one with
    this name.

    >>> icepak = Icepak("IcepakProject")
    PyAEDT INFO: Project ...
    PyAEDT INFO: Added design ...

    Create an instance of Icepak and link to a design named
    ``IcepakDesign1`` in a project named ``IcepakProject``.

    >>> icepak = Icepak("IcepakProject", "IcepakDesign1")
    PyAEDT INFO: Added design 'IcepakDesign1' of type Icepak.

    Create an instance of Icepak and open the specified project,
    which is ``myipk.aedt``.

    >>> icepak = Icepak("myipk.aedt")
    PyAEDT INFO: Project myipk has been created.
    PyAEDT INFO: No design is present. Inserting a new design.
    PyAEDT INFO: Added design ...

    Create an instance of Icepak using the 2023 R2 release and
    open the specified project, which is ``myipk2.aedt``.

    >>> icepak = Icepak(specified_version=2023.2, projectname="myipk2.aedt")
    PyAEDT INFO: Project...
    PyAEDT INFO: No design is present. Inserting a new design.
    PyAEDT INFO: Added design...
    """

    def __init__(
        self,
        projectname=None,
        designname=None,
        solution_type=None,
        setup_name=None,
        specified_version=None,
        non_graphical=False,
        new_desktop_session=False,
        close_on_exit=False,
        student_version=False,
        machine="",
        port=0,
        aedt_process_id=None,
    ):
        FieldAnalysis3D.__init__(
            self,
            "Icepak",
            projectname,
            designname,
            solution_type,
            setup_name,
            specified_version,
            non_graphical,
            new_desktop_session,
            close_on_exit,
            student_version,
            machine,
            port,
            aedt_process_id,
        )
        self._monitor = Monitor(self)
        self._configurations = ConfigurationsIcepak(self)

    def _init_from_design(self, *args, **kwargs):
        self.__init__(*args, **kwargs)

    def __enter__(self):
        return self

    @property
    def problem_type(self):
        """Problem type of the Icepak design. Options are ``"TemperatureAndFlow"``, ``"TemperatureOnly"``,
        and ``"FlowOnly"``.
        """
        return self.design_solutions.problem_type

    @problem_type.setter
    def problem_type(self, value="TemperatureAndFlow"):
        self.design_solutions.problem_type = value

    @property
    def existing_analysis_sweeps(self):
        """Existing analysis setups.

        Returns
        -------
        list of str
            List of all analysis setups in the design.

        """
        setup_list = self.existing_analysis_setups
        sweep_list = []
        s_type = self.solution_type
        for el in setup_list:
            sweep_list.append(el + " : " + s_type)
        return sweep_list

    @property
    def monitor(self):
        """Property to handle monitor objects.

        Returns
        -------
        :class:`pyaedt.modules.monitor_icepak.Monitor`
        """
        self._monitor._delete_removed_monitors()  # force update. some operations may delete monitors
        return self._monitor

    @pyaedt_function_handler()
    def assign_grille(
        self,
        air_faces,
        free_loss_coeff=True,
        free_area_ratio=0.8,
        resistance_type=0,
        external_temp="AmbientTemp",
        expternal_pressure="AmbientPressure",
        x_curve=["0", "1", "2"],
        y_curve=["0", "1", "2"],
        boundary_name=None,
    ):
        """Assign grille to a face or list of faces.

        Parameters
        ----------
        air_faces : str, list
            List of face names.
        free_loss_coeff : bool
            Whether to use the free loss coefficient. The default is ``True``. If ``False``,
            the free loss coefficient is not used.
        free_area_ratio : float, str
            Free loss coefficient value. The default is ``0.8``.
        resistance_type : int, optional
            Type of the resistance. Options are:

            - ``0`` for ``"Perforated Thin Vent"``
            - ``1`` for ``"Circular Metal Wire Screen"``
            - ``2`` for ``"Two-Plane Screen Cyl. Bars"``

            The default is ``0`` for ``"Perforated Thin Vent"``.
        external_temp : str, optional
            External temperature. The default is ``"AmbientTemp"``.
        expternal_pressure : str, optional
            External pressure. The default is ``"AmbientPressure"``.
        x_curve : list, optional
            List of X curves in m_per_sec. The default is ``["0", "1", "2"]``.
        y_curve : list
            List of Y curves in n_per_meter_q. The default is ``["0", "1", "2"]``.
        boundary_name : str, optional
            Boundary name. The default is ``None``, in which case the name will
            be generated automatically.

        Returns
        -------
        :class:`pyaedt.modules.Boundary.BoundaryObject`
            Boundary object when successful or ``None`` when failed.

        References
        ----------

        >>> oModule.AssignGrilleBoundary
        """
        if boundary_name is None:
            boundary_name = generate_unique_name("Grille")

        self.modeler.create_face_list(air_faces, "boundary_faces" + boundary_name)
        props = {}
        air_faces = self.modeler.convert_to_selections(air_faces, True)

        props["Faces"] = air_faces
        if free_loss_coeff:
            props["Pressure Loss Type"] = "Coeff"
            props["Free Area Ratio"] = str(free_area_ratio)
            props["External Rad. Temperature"] = external_temp
            props["External Total Pressure"] = expternal_pressure

        else:
            props["Pressure Loss Type"] = "Curve"
            props["External Rad. Temperature"] = external_temp
            props["External Total Pressure"] = expternal_pressure

        props["X"] = x_curve
        props["Y"] = y_curve
        bound = BoundaryObject(self, boundary_name, props, "Grille")
        if bound.create():
            self._boundaries[bound.name] = bound
            self.logger.info("Grille Assigned")
            return bound
        return None

    @pyaedt_function_handler()
    def assign_openings(self, air_faces):
        """Assign openings to a list of faces.

        Parameters
        ----------
        air_faces : list
            List of face names.

        Returns
        -------
        :class:`pyaedt.modules.Boundary.BoundaryObject`
            Boundary object when successful or ``None`` when failed.

        References
        ----------

        >>> oModule.AssignOpeningBoundary

        Examples
        --------

        Create an opening boundary for the faces of the ``"USB_GND"`` object.

        >>> faces = icepak.modeler["USB_GND"].faces
        >>> face_names = [face.id for face in faces]
        >>> boundary = icepak.assign_openings(face_names)
        PyAEDT INFO: Face List boundary_faces created
        PyAEDT INFO: Opening Assigned
        """
        boundary_name = generate_unique_name("Opening")
        self.modeler.create_face_list(air_faces, "boundary_faces" + boundary_name)
        props = {}
        air_faces = self.modeler.convert_to_selections(air_faces, True)

        props["Faces"] = air_faces
        props["Temperature"] = "AmbientTemp"
        props["External Rad. Temperature"] = "AmbientRadTemp"
        props["Inlet Type"] = "Pressure"
        props["Total Pressure"] = "AmbientPressure"
        bound = BoundaryObject(self, boundary_name, props, "Opening")
        if bound.create():
            self._boundaries[bound.name] = bound
            self.logger.info("Opening Assigned")
            return bound
        return None

    @pyaedt_function_handler()
    def assign_2way_coupling(
        self, setup_name=None, number_of_iterations=2, continue_ipk_iterations=True, ipk_iterations_per_coupling=20
    ):
        """Assign two-way coupling to a setup.

        Parameters
        ----------
        setup_name : str, optional
            Name of the setup. The default is ``None``, in which case the active setup is used.
        number_of_iterations : int, optional
            Number of iterations. The default is ``2``.
        continue_ipk_iterations : bool, optional
           Whether to continue Icepak iterations. The default is ``True``.
        ipk_iterations_per_coupling : int, optional
            Additional iterations per coupling. The default is ``20``.

        Returns
        -------
        bool
            ``True`` when successful, ``False`` when failed.

        References
        ----------

        >>> oModule.AddTwoWayCoupling

        Examples
        --------

        >>> icepak.assign_2way_coupling("Setup1", 1, True, 10)
        True

        """
        if not setup_name:
            if self.setups:
                setup_name = self.setups[0].name
            else:
                self.logger.error("No setup is defined.")
                return False
        self.oanalysis.AddTwoWayCoupling(
            setup_name,
            [
                "NAME:Options",
                "NumCouplingIters:=",
                number_of_iterations,
                "ContinueIcepakIterations:=",
                continue_ipk_iterations,
                "IcepakIterationsPerCoupling:=",
                ipk_iterations_per_coupling,
            ],
        )
        return True

    @pyaedt_function_handler()
    def create_source_blocks_from_list(self, list_powers, assign_material=True, default_material="Ceramic_material"):
        """Assign to a box in Icepak the sources that come from the CSV file.

        Assignment is made by name.

        Parameters
        ----------
        list_powers : list
            List of input powers. It is a list of lists. For example,
            ``[["Obj1", 1], ["Obj2", 3]]``. The list can contain multiple
            columns for power inputs.
        assign_material : bool, optional
            Whether to assign a material. The default is ``True``.
        default_material : str, optional
            Default material to assign when ``assign_material=True``.
            The default is ``"Ceramic_material"``.

        Returns
        -------
        list of :class:`pyaedt.modules.Boundary.BoundaryObject`
            List of boundaries inserted.

        References
        ----------

        >>> oModule.AssignBlockBoundary

        Examples
        --------

        Create block boundaries from each box in the list.

        >>> box1 = icepak.modeler.create_box([1, 1, 1], [3, 3, 3], "BlockBox1", "copper")
        >>> box2 = icepak.modeler.create_box([2, 2, 2], [4, 4, 4], "BlockBox2", "copper")
        >>> blocks = icepak.create_source_blocks_from_list([["BlockBox1", 2], ["BlockBox2", 4]])
        PyAEDT INFO: Block on ...
        >>> blocks[1].props
        {'Objects': ['BlockBox1'], 'Block Type': 'Solid', 'Use External Conditions': False, 'Total Power': '2W'}
        >>> blocks[3].props
        {'Objects': ['BlockBox2'], 'Block Type': 'Solid', 'Use External Conditions': False, 'Total Power': '4W'}
        """
        oObjects = self.modeler.solid_names
        listmcad = []
        num_power = None
        for row in list_powers:
            if not num_power:
                num_power = len(row) - 1
                self["P_index"] = 0
            if row[0] in oObjects:
                listmcad.append(row)
                if num_power > 1:
                    self[row[0] + "_P"] = str(row[1:])
                    out = self.create_source_block(row[0], row[0] + "_P[P_index]", assign_material, default_material)

                else:
                    out = self.create_source_block(row[0], str(row[1]) + "W", assign_material, default_material)
                if out:
                    listmcad.append(out)

        return listmcad

    @pyaedt_function_handler()
    def create_source_block(
        self, object_name, input_power, assign_material=True, material_name="Ceramic_material", use_object_for_name=True
    ):
        """Create a source block for an object.

        .. deprecated:: 0.6.75
            This method is deprecated. Use the ``assign_solid_block()`` method instead.

        Parameters
        ----------
        object_name : str, list
            Name of the object.
        input_power : str or var
            Input power.
        assign_material : bool, optional
            Whether to assign a material. The default is ``True``.
        material_name :
            Material to assign if ``assign_material=True``. The default is ``"Ceramic_material"``.
        use_object_for_name : bool, optional
            Whether to use the object name for the source block name. The default is ``True``.

        Returns
        -------
        :class:`pyaedt.modules.Boundary.BoundaryObject`
            Boundary object when successful or ``None`` when failed.

        References
        ----------

        >>> oModule.AssignBlockBoundary

        Examples
        --------

        >>> box = icepak.modeler.create_box([5, 5, 5], [1, 2, 3], "BlockBox3", "copper")
        >>> block = icepak.create_source_block("BlockBox3", "1W", False)
        PyAEDT INFO: Block on ...
        >>> block.props
        {'Objects': ['BlockBox3'], 'Block Type': 'Solid', 'Use External Conditions': False, 'Total Power': '1W'}

        """
        if assign_material:
            if isinstance(object_name, list):
                for el in object_name:
                    self.modeler[el].material_name = material_name
            else:
                self.modeler[object_name].material_name = material_name
        props = {}
        if not isinstance(object_name, list):
            object_name = [object_name]
        object_name = self.modeler.convert_to_selections(object_name, True)
        props["Objects"] = object_name

        props["Block Type"] = "Solid"
        props["Use External Conditions"] = False
        props["Total Power"] = input_power
        if use_object_for_name:
            boundary_name = object_name[0]
        else:
            boundary_name = generate_unique_name("Block")

        bound = BoundaryObject(self, boundary_name, props, "Block")
        if bound.create():
            self._boundaries[bound.name] = bound
            self.logger.info("Block on {} with {} power created correctly.".format(object_name, input_power))
            return bound
        return None

    @pyaedt_function_handler()
    def create_conduting_plate(
        self,
        face_id,
        thermal_specification,
        thermal_dependent_dataset=None,
        input_power="0W",
        radiate_low=False,
        low_surf_material="Steel-oxidised-surface",
        radiate_high=False,
        high_surf_material="Steel-oxidised-surface",
        shell_conduction=False,
        thickness="1mm",
        solid_material="Al-Extruded",
        thermal_conductance="0W_per_Cel",
        thermal_resistance="0Kel_per_W",
        thermal_impedance="0celm2_per_w",
        bc_name=None,
    ):
        """Add a conductive plate thermal assignment on a face.

        Parameters
        ----------
        face_id : int or str or list
            Integer indicating a face ID or a string indicating an object name. A list of face
            IDs or object names is also accepted.
        thermal_specification : str
            Select what thermal specification is to be applied. The possible choices are ``"Thickness"``,
            ``"Conductance"``, ``"Thermal Impedance"`` and ``"Thermal Resistance"``
        thermal_dependent_dataset : str, optional
            Name of the dataset if a thermal dependent power source is to be assigned. The default is ``None``.
        input_power : str, float, or int, optional
            Input power. The default is ``"0W"``. Ignored if thermal_dependent_dataset is set
        radiate_low : bool, optional
            Whether to enable radiation on the lower face. The default is ``False``.
        low_surf_material : str, optional
            Low surface material. The default is ``"Steel-oxidised-surface"``.
        radiate_high : bool, optional
            Whether to enable radiation on the higher face. The default is ``False``.
        high_surf_material : str, optional
            High surface material. The default is ``"Steel-oxidised-surface"``.
        shell_conduction : str, optional
            Whether to enable shell conduction. The default is ``False``.
        thickness : str, optional
            Thickness value, relevant only if ``thermal_specification="Thickness"``. The default is ``"1mm"``.
        thermal_conductance : str, optional
            Thermal Conductance value, relevant only if ``thermal_specification="Conductance"``.
            The default is ``"0W_per_Cel"``.
        thermal_resistance : str, optional
            Thermal resistance value, relevant only if ``thermal_specification="Thermal Resistance"``.
            The default is ``"0Kel_per_W"``.
        thermal_impedance : str, optional
            Thermal impedance value, relevant only if ``thermal_specification="Thermal Impedance"``.
            The default is ``"0celm2_per_w"``.
        solid_material : str, optional
            Material type for the wall. The default is ``"Al-Extruded"``.
        bc_name : str, optional
            Name of the plate. The default is ``None``.

        Returns
        -------
        :class:`pyaedt.modules.Boundary.BoundaryObject`
            Boundary object when successful or ``None`` when failed.

        """
        if not bc_name:
            bc_name = generate_unique_name("Source")
        props = {}
        if not isinstance(face_id, list):
            face_id = [face_id]
        if isinstance(face_id[0], int):
            props["Faces"] = face_id
        elif isinstance(face_id[0], str):
            props["Objects"] = face_id
        if radiate_low:
            props["LowSide"] = OrderedDict(
                {"Radiate": True, "RadiateTo": "AllObjects", "Surface Material": low_surf_material}
            )
        else:
            props["LowSide"] = OrderedDict({"Radiate": False})
        if radiate_high:
            props["HighSide"] = OrderedDict(
                {"Radiate": True, "RadiateTo": "AllObjects - High", "Surface Material - High": high_surf_material}
            )
        else:
            props["HighSide"] = OrderedDict({"Radiate": False})
        props["Thermal Specification"] = thermal_specification
        props["Thickness"] = thickness
        props["Solid Material"] = solid_material
        props["Conductance"] = thermal_conductance
        props["Thermal Resistance"] = thermal_resistance
        props["Thermal Impedance"] = thermal_impedance
        if thermal_dependent_dataset is None:
            props["Total Power"] = input_power
        else:
            props["Total Power Variation Data"] = OrderedDict(
                {
                    "Variation Type": "Temp Dep",
                    "Variation Function": "Piecewise Linear",
                    "Variation Value": '["1W", "pwl({},Temp)"]'.format(thermal_dependent_dataset),
                }
            )
        props["Shell Conduction"] = shell_conduction
        bound = BoundaryObject(self, bc_name, props, "Conducting Plate")
        try:
            if bound.create():
                self._boundaries[bound.name] = bound
                return bound
            else:  # pragma : no cover
                raise SystemExit
        except (GrpcApiError, SystemExit):
            return None

    @pyaedt_function_handler()
    def create_source_power(
        self,
        face_id,
        thermal_dependent_dataset=None,
        input_power=None,
        thermal_condtion="Total Power",
        surface_heat="0irrad_W_per_m2",
        temperature="AmbientTemp",
        radiate=False,
        source_name=None,
    ):
        """Create a source power for a face.

        .. deprecated:: 0.6.71
            This method is replaced by `assign_source`.

        Parameters
        ----------
        face_id : int or str
            If int, Face ID. If str, object name.
        thermal_dependent_dataset : str, optional
            Name of the dataset if a thermal dependent power source is to be assigned. The default is ``None``.
        input_power : str, float, or int, optional
            Input power. The default is ``"0W"``.
        thermal_condtion : str, optional
            Thermal condition. The default is ``"Total Power"``.
        surface_heat : str, optional
            Surface heat. The default is ``"0irrad_W_per_m2"``.
        temperature : str, optional
            Type of the temperature. The default is ``"AmbientTemp"``.
        radiate : bool, optional
            Whether to enable radiation. The default is ``False``.
        source_name : str, optional
            Name of the source. The default is ``None``.

        Returns
        -------
        :class:`pyaedt.modules.Boundary.BoundaryObject`
            Boundary object when successful or ``None`` when failed.

        References
        ----------

        >>> oModule.AssignSourceBoundary

        Examples
        --------

        Create two source boundaries from one box, one on the top face and one on the bottom face.

        >>> box = icepak.modeler.create_box([0, 0, 0], [20, 20, 20], name="SourceBox")
        >>> source1 = icepak.create_source_power(box.top_face_z.id, input_power="2W")
        >>> source1.props["Total Power"]
        '2W'
        >>> source2 = icepak.create_source_power(box.bottom_face_z.id,
        ...                                      thermal_condtion="Fixed Temperature",
        ...                                      temperature="28cel")
        >>> source2.props["Temperature"]
        '28cel'

        """
        if input_power == 0:
            input_power = "0W"
        if not bool(input_power) ^ bool(thermal_dependent_dataset):
            self.logger.error("Assign one input between ``thermal_dependent_dataset`` and  ``input_power``.")
        if not source_name:
            source_name = generate_unique_name("Source")
        props = {}
        if isinstance(face_id, int):
            props["Faces"] = [face_id]
        elif isinstance(face_id, str):
            props["Objects"] = [face_id]
        props["Thermal Condition"] = thermal_condtion
        if thermal_dependent_dataset is None:
            props["Total Power"] = input_power
        else:
            props["Total Power Variation Data"] = OrderedDict(
                {
                    "Variation Type": "Temp Dep",
                    "Variation Function": "Piecewise Linear",
                    "Variation Value": '["1W", "pwl({},Temp)"]'.format(thermal_dependent_dataset),
                }
            )
        props["Surface Heat"] = surface_heat
        props["Temperature"] = temperature
        props["Radiation"] = OrderedDict({"Radiate": radiate})
        bound = BoundaryObject(self, source_name, props, "SourceIcepak")
        try:
            if bound.create():
                self._boundaries[bound.name] = bound
                return bound
            else:  # pragma : no cover
                raise SystemExit
        except (GrpcApiError, SystemExit):
            return None

    @pyaedt_function_handler()
    def create_network_block(
        self,
        object_name,
        power,
        rjc,
        rjb,
        gravity_dir,
        top=0,
        assign_material=True,
        default_material="Ceramic_material",
        use_object_for_name=True,
    ):
        """Create a network block.

        .. deprecated:: 0.6.27
            This method will be replaced by `create_two_resistor_network_block`.

        Parameters
        ----------
        object_name : str
            Name of the object to create the block for.
        power : str or var
            Input power.
        rjc : float
            RJC value.
        rjb : float
            RJB value.
        gravity_dir : int
            Gravity direction X to Z. Options are ``0`` to ``2``. Determines the orientation of network boundary faces.
        top : float, optional
            Chosen orientation (X to Z) coordinate value in millimeters of the top face of the board.
            The default is ''0 mm''.
            This parameter determines the casing and board side of the network.
        assign_material : bool, optional
            Whether to assign a material. The default is ``True``.
        default_material : str, optional
            Default material if ``assign_material=True``. The default is ``"Ceramic_material"``.
        use_object_for_name : bool, optional
             The default is ``True``.

        Returns
        -------
        :class:`pyaedt.modules.Boundary.BoundaryObject`
            Boundary object.

        References
        ----------

        >>> oModule.AssignNetworkBoundary

        Examples
        --------

        >>> box = icepak.modeler.create_box([4, 5, 6], [5, 5, 5], "NetworkBox1", "copper")
        >>> block = icepak.create_network_block("NetworkBox1", "2W", 20, 10, 2 , 1.05918)
        >>> block.props["Nodes"]["Internal"][0]
        '2W'
        """
        warnings.warn(
            "This method is deprecated in 0.6.27. Use the create_two_resistor_network_block() method.",
            DeprecationWarning,
        )
        if object_name in self.modeler.object_names:
            if gravity_dir > 2:
                gravity_dir = gravity_dir - 3
            faces_dict = self.modeler[object_name].faces
            faceCenter = {}
            for f in faces_dict:
                faceCenter[f.id] = f.center
            fcmax = -1e9
            fcmin = 1e9
            fcrjc = None
            fcrjb = None
            for fc in faceCenter:
                fc1 = faceCenter[fc]
                if fc1[gravity_dir] < fcmin:
                    fcmin = fc1[gravity_dir]
                    fcrjb = int(fc)
                if fc1[gravity_dir] > fcmax:
                    fcmax = fc1[gravity_dir]
                    fcrjc = int(fc)
            if fcmax < float(top):
                app = fcrjc
                fcrjc = fcrjb
                fcrjb = app
            if assign_material:
                self.modeler[object_name].material_name = default_material
            props = {}
            if use_object_for_name:
                boundary_name = object_name
            else:
                boundary_name = generate_unique_name("Block")
            props["Faces"] = [fcrjc, fcrjb]
            props["Nodes"] = OrderedDict(
                {
                    "Face" + str(fcrjc): [fcrjc, "NoResistance"],
                    "Face" + str(fcrjb): [fcrjb, "NoResistance"],
                    "Internal": [power],
                }
            )
            props["Links"] = OrderedDict(
                {
                    "Link1": ["Face" + str(fcrjc), "Internal", "R", str(rjc) + "cel_per_w"],
                    "Link2": ["Face" + str(fcrjb), "Internal", "R", str(rjb) + "cel_per_w"],
                }
            )
            props["SchematicData"] = OrderedDict({})
            bound = BoundaryObject(self, boundary_name, props, "Network")
            if bound.create():
                self._boundaries[bound.name] = bound
                self.modeler[object_name].solve_inside = False
                return bound
            return None

    @pyaedt_function_handler()
    def create_network_blocks(
        self, input_list, gravity_dir, top=0, assign_material=True, default_material="Ceramic_material"
    ):
        """Create network blocks from CSV files.

        Parameters
        ----------
        input_list : list
            List of sources with inputs ``rjc``, ``rjb``, and ``power``.
            For example, ``[[Objname1, rjc, rjb, power1, power2, ...], [Objname2, rjc2, rbj2, power1, power2, ...]]``.
        gravity_dir : int
            Gravity direction X to Z. Options are ``0`` to ``2``. This parameter determines the orientation of network
            boundary faces.
        top : float, optional
            Chosen orientation (X to Z) coordinate value in millimeters of the top face of
            the board. The default is ''0 mm''. This parameter determines the casing and
            board side of the network.

        assign_material : bool, optional
            Whether to assign a material. The default is ``True``.
        default_material : str, optional
            Default material if ``assign_material=True``. The default is ``"Ceramic_material"``.

        Returns
        -------
        list of :class:`pyaedt.modules.Boundary.BoundaryObject`
            List of boundary objects created.

        References
        ----------

        >>> oModule.AssignNetworkBoundary

        Examples
        --------

        Create network boundaries from each box in the list.

        >>> box1 = icepak.modeler.create_box([1, 2, 3], [10, 10, 10], "NetworkBox2", "copper")
        >>> box2 = icepak.modeler.create_box([4, 5, 6], [5, 5, 5], "NetworkBox3", "copper")
        >>> blocks = icepak.create_network_blocks([["NetworkBox2", 20, 10, 3], ["NetworkBox3", 4, 10, 2]],
        ...                                        2, 1.05918, False)
        >>> blocks[0].props["Nodes"]["Internal"]
        ['3W']
        """
        objs = self.modeler.solid_names
        countpow = len(input_list[0]) - 3
        networks = []
        for row in input_list:
            if row[0] in objs:
                if countpow > 1:
                    self[row[0] + "_P"] = str(row[3:])
                    self["P_index"] = 0
                    out = self.create_network_block(
                        row[0],
                        row[0] + "_P[P_index]",
                        row[1],
                        row[2],
                        gravity_dir,
                        top,
                        assign_material,
                        default_material,
                    )
                else:
                    if not row[3]:
                        pow = "0W"
                    else:
                        pow = str(row[3]) + "W"
                    out = self.create_network_block(
                        row[0], pow, row[1], row[2], gravity_dir, top, assign_material, default_material
                    )
                if out:
                    networks.append(out)
        return networks

    @pyaedt_function_handler()
    def assign_surface_monitor(self, face_name, monitor_type="Temperature", monitor_name=None):
        """Assign a surface monitor.

        Parameters
        ----------
        face_name : str
            Name of the face.
        monitor_type : str, optional
            Type of the monitor.  The default is ``"Temperature"``.
        monitor_name : str, optional
            Name of the monitor. The default is ``None``, in which case
            the default name is used.

        Returns
        -------
        str
            Monitor name when successful, ``False`` when failed.

        References
        ----------

        >>> oModule.AssignFaceMonitor

        Examples
        --------

        Create a rectangle named ``"Surface1"`` and assign a temperature monitor to that surface.

        >>> surface = icepak.modeler.create_rectangle(icepak.PLANE.XY,
        ...                                           [0, 0, 0], [10, 20], name="Surface1")
        >>> icepak.assign_surface_monitor("Surface1", monitor_name="monitor")
        'monitor'
        """
        return self._monitor.assign_surface_monitor(face_name, monitor_quantity=monitor_type, monitor_name=monitor_name)

    @pyaedt_function_handler()
    def assign_point_monitor(self, point_position, monitor_type="Temperature", monitor_name=None):
        """Create and assign a point monitor.

        Parameters
        ----------
        point_position : list
            List of the ``[x, y, z]`` coordinates for the point.
        monitor_type : str, optional
            Type of the monitor. The default is ``"Temperature"``.
        monitor_name : str, optional
            Name of the monitor. The default is ``None``, in which case
            the default name is used.

        Returns
        -------
        str
            Monitor name when successful, ``False`` when failed.

        References
        ----------
        >>> oModule.AssignPointMonitor

        Examples
        --------
        Create a temperature monitor at the point ``[1, 1, 1]``.

        >>> icepak.assign_point_monitor([1, 1, 1], monitor_name="monitor1")
        'monitor1'

        """
        return self._monitor.assign_point_monitor(
            point_position, monitor_quantity=monitor_type, monitor_name=monitor_name
        )

    @pyaedt_function_handler()
    def assign_point_monitor_in_object(self, name, monitor_type="Temperature", monitor_name=None):
        """Assign a point monitor in the centroid of a specific object.

        Parameters
        ----------
        name : str
            Name of the object to assign monitor point to.
        monitor_type : str, optional
            Type of the monitor.  The default is ``"Temperature"``.
        monitor_name : str, optional
            Name of the monitor. The default is ``None``, in which case
            the default name is used.

        Returns
        -------
        str
            Monitor name when successful, ``False`` when failed.

        References
        ----------

        >>> oModule.AssignPointMonitor

        Examples
        --------

        Create a box named ``"BlockBox1"`` and assign a temperature monitor point to that object.

        >>> box = icepak.modeler.create_box([1, 1, 1], [3, 3, 3], "BlockBox1", "copper")
        >>> icepak.assign_point_monitor(box.name, monitor_name="monitor2")
        "'monitor2'
        """
        return self._monitor.assign_point_monitor_in_object(
            name, monitor_quantity=monitor_type, monitor_name=monitor_name
        )

    @pyaedt_function_handler()
    def assign_block_from_sherlock_file(self, csv_name):
        """Assign block power to components based on a CSV file from Sherlock.

        Parameters
        ----------
        csv_name : str
            Name of the CSV file.

        Returns
        -------
        type
            Total power applied.

        References
        ----------

        >>> oModule.AssignBlockBoundary
        """
        with open_file(csv_name) as csvfile:
            csv_input = csv.reader(csvfile)
            component_header = next(csv_input)
            data = list(csv_input)
            k = 0
            component_data = {}
            for el in component_header:
                component_data[el] = [i[k] for i in data]
                k += 1
        total_power = 0
        i = 0
        all_objects = self.modeler.object_names
        for power in component_data["Applied Power (W)"]:
            try:
                float(power)
                if "COMP_" + component_data["Ref Des"][i] in all_objects:
                    status = self.create_source_block(
                        "COMP_" + component_data["Ref Des"][i], str(power) + "W", assign_material=False
                    )
                    if not status:
                        self.logger.warning(
                            "Warning. Block %s skipped with %sW power.", component_data["Ref Des"][i], power
                        )
                    else:
                        total_power += float(power)
                elif component_data["Ref Des"][i] in all_objects:
                    status = self.create_source_block(
                        component_data["Ref Des"][i], str(power) + "W", assign_material=False
                    )
                    if not status:
                        self.logger.warning(
                            "Warning. Block %s skipped with %sW power.", component_data["Ref Des"][i], power
                        )
                    else:
                        total_power += float(power)
            except:
                pass
            i += 1
        self.logger.info("Blocks inserted with total power %sW.", total_power)
        return total_power

    @pyaedt_function_handler()
    def assign_priority_on_intersections(self, component_prefix="COMP_"):
        """Validate an Icepak design.

        If there are intersections, priorities are automatically applied to overcome simulation issues.

        Parameters
        ----------
        component_prefix : str, optional
            Component prefix to search for. The default is ``"COMP_"``.

        Returns
        -------
        bool
             ``True`` when successful, ``False`` when failed.

        References
        ----------

        >>> oEditor.UpdatePriorityList
        """
        temp_log = os.path.join(self.working_directory, "validation.log")
        validate = self.odesign.ValidateDesign(temp_log)
        self.save_project()
        i = 2
        if validate == 0:
            priority_list = []
            with open_file(temp_log, "r") as f:
                lines = f.readlines()
                for line in lines:
                    if "[error]" in line and component_prefix in line and "intersect" in line:
                        id1 = line.find(component_prefix)
                        if self.aedt_version_id > "2023.2":
                            id2 = line[id1:].find(" ")
                        else:
                            id2 = line[id1:].find('"')
                        name = line[id1 : id1 + id2]
                        if name not in priority_list:
                            priority_list.append(name)
            self.logger.info("{} Intersections have been found. Applying Priorities".format(len(priority_list)))
            for objname in priority_list:
                self.mesh.add_priority(1, [objname], priority=i)
                i += 1
        return True

    @pyaedt_function_handler()
    def find_top(self, gravityDir):
        """Find the top location of the layout given a gravity.

        Parameters
        ----------
        gravityDir :
            Gravity direction from -X to +Z. Options are ``0`` to ``5``.

        Returns
        -------
        float
            Top position.

        References
        ----------

        >>> oEditor.GetModelBoundingBox
        """
        dirs = ["-X", "+X", "-Y", "+Y", "-Z", "+Z"]
        for dir in dirs:
            argsval = ["NAME:" + dir + " Padding Data", "Value:=", "0"]
            args = [
                "NAME:AllTabs",
                [
                    "NAME:Geometry3DCmdTab",
                    ["NAME:PropServers", "Region:CreateRegion:1"],
                    ["NAME:ChangedProps", argsval],
                ],
            ]
            self.modeler.oeditor.ChangeProperty(args)
        oBoundingBox = self.modeler.get_model_bounding_box()
        if gravityDir < 3:
            return oBoundingBox[gravityDir + 3]
        else:
            return oBoundingBox[gravityDir - 3]

    @pyaedt_function_handler()
    def create_parametric_fin_heat_sink(
        self,
        hs_height=100,
        hs_width=100,
        hs_basethick=10,
        pitch=20,
        thick=10,
        length=40,
        height=40,
        draftangle=0,
        patternangle=10,
        separation=5,
        symmetric=True,
        symmetric_separation=20,
        numcolumn_perside=2,
        vertical_separation=10,
        matname="Al-Extruded",
        center=[0, 0, 0],
        plane_enum=0,
        rotation=0,
        tolerance=1e-3,
    ):
        """Create a parametric heat sink.

        Parameters
        ----------
        hs_height : int, optional
            Height of the heat sink. The default is ``100``.
        hs_width : int, optional
            Width of the heat sink. The default is ``100``.
        hs_basethick : int, optional
            Thickness of the heat sink base. The default is ``10``.
        pitch : optional
            Pitch of the heat sink. The default is ``10``.
        thick : optional
            Thickness of the heat sink. The default is ``10``.
        length : optional
            Length of the heat sink. The default is ``40``.
        height : optional
            Height of the heat sink. The default is ``40``.
        draftangle : int, float, optional
            Draft angle in degrees. The default is ``0``.
        patternangle : int, float, optional
            Pattern angle in degrees. The default is ``10``.
        separation : optional
            The default is ``5``.
        symmetric : bool, optional
            Whether the heat sink is symmetric. The default is ``True``.
        symmetric_separation : optional
            The default is ``20``.
        numcolumn_perside : int, optional
            Number of columns per side. The default is ``2``.
        vertical_separation : optional
            The default is ``10``.
        matname : str, optional
            Name of the material. The default is ``Al-Extruded``.
        center : list, optional
           List of ``[x, y, z]`` coordinates for the center of
           the heatsink. The default is ``[0, 0, 0]``.
        plane_enum : str, int, optional
            Plane for orienting the heat sink.
            :class:`pyaedt.constants.PLANE` Enumerator can be used as input.
            The default is ``0``.
        rotation : int, float, optional
            The default is ``0``.
        tolerance : int, float, optional
            Tolerance value. The default is ``0.001``.

        Returns
        -------
        bool
            ``True`` when successful, ``False`` when failed.

        Examples
        --------
        Create a symmetric fin heat sink.

        >>> from pyaedt import Icepak
        >>> icepak = Icepak()
        >>> icepak.insert_design("Heat_Sink_Example")
        >>> icepak.create_parametric_fin_heat_sink(draftangle=1.5, patternangle=8, numcolumn_perside=3,
        ...                                        vertical_separation=5.5, matname="Steel", center=[10, 0, 0],
        ...                                        plane_enum=icepak.PLANE.XY, rotation=45, tolerance=0.005)

        """
        all_objs = self.modeler.object_names
        self["FinPitch"] = self.modeler._arg_with_dim(pitch)
        self["FinThickness"] = self.modeler._arg_with_dim(thick)
        self["FinLength"] = self.modeler._arg_with_dim(length)
        self["FinHeight"] = self.modeler._arg_with_dim(height)
        self["DraftAngle"] = draftangle
        self["PatternAngle"] = patternangle
        self["FinSeparation"] = self.modeler._arg_with_dim(separation)
        self["VerticalSeparation"] = self.modeler._arg_with_dim(vertical_separation)
        self["HSHeight"] = self.modeler._arg_with_dim(hs_height)
        self["HSWidth"] = self.modeler._arg_with_dim(hs_width)
        self["HSBaseThick"] = self.modeler._arg_with_dim(hs_basethick)
        if numcolumn_perside > 1:
            self["NumColumnsPerSide"] = numcolumn_perside
        if symmetric:
            self["SymSeparation"] = self.modeler._arg_with_dim(symmetric_separation)
        self["Tolerance"] = self.modeler._arg_with_dim(tolerance)

        self.modeler.create_box(
            ["-HSWidth/200", "-HSHeight/200", "-HSBaseThick"],
            ["HSWidth*1.01", "HSHeight*1.01", "HSBaseThick+Tolerance"],
            "HSBase",
            matname,
        )
        fin_line = []
        fin_line.append(self.Position(0, 0, 0))
        fin_line.append(self.Position(0, "FinThickness", 0))
        fin_line.append(self.Position("FinLength", "FinThickness + FinLength*sin(PatternAngle*3.14/180)", 0))
        fin_line.append(self.Position("FinLength", "FinLength*sin(PatternAngle*3.14/180)", 0))
        fin_line.append(self.Position(0, 0, 0))
        self.modeler.create_polyline(fin_line, cover_surface=True, name="Fin")
        fin_line2 = []
        fin_line2.append(self.Position(0, "sin(DraftAngle*3.14/180)*FinThickness", "FinHeight"))
        fin_line2.append(self.Position(0, "FinThickness-sin(DraftAngle*3.14/180)*FinThickness", "FinHeight"))
        fin_line2.append(
            self.Position(
                "FinLength",
                "FinThickness + FinLength*sin(PatternAngle*3.14/180)-sin(DraftAngle*3.14/180)*FinThickness",
                "FinHeight",
            )
        )
        fin_line2.append(
            self.Position(
                "FinLength", "FinLength*sin(PatternAngle*3.14/180)+sin(DraftAngle*3.14/180)*FinThickness", "FinHeight"
            )
        )
        fin_line2.append(self.Position(0, "sin(DraftAngle*3.14/180)*FinThickness", "FinHeight"))
        self.modeler.create_polyline(fin_line2, cover_surface=True, name="Fin_top")
        self.modeler.connect(["Fin", "Fin_top"])
        self.modeler["Fin"].material_name = matname
        num = int((hs_width * 1.25 / (separation + thick)) / (max(1 - math.sin(patternangle * 3.14 / 180), 0.1)))
        self.modeler.move("Fin", self.Position(0, "-FinSeparation-FinThickness", 0))
        self.modeler.duplicate_along_line("Fin", self.Position(0, "FinSeparation+FinThickness", 0), num, True)
        all_names = self.modeler.object_names
        list = [i for i in all_names if "Fin" in i]
        if numcolumn_perside > 0:
            self.modeler.duplicate_along_line(
                list,
                self.Position("FinLength+VerticalSeparation", "FinLength*sin(PatternAngle*3.14/180)", 0),
                "NumColumnsPerSide",
                True,
            )

        all_names = self.modeler.object_names
        list = [i for i in all_names if "Fin" in i]
        self.modeler.split(list, self.PLANE.ZX, "PositiveOnly")
        all_names = self.modeler.object_names
        list = [i for i in all_names if "Fin" in i]
        self.modeler.create_coordinate_system(self.Position(0, "HSHeight", 0), mode="view", view="XY", name="TopRight")
        self.modeler.set_working_coordinate_system("TopRight")
        self.modeler.split(list, self.PLANE.ZX, "NegativeOnly")

        if symmetric:
            self.modeler.create_coordinate_system(
                self.Position("(HSWidth-SymSeparation)/2", 0, 0),
                mode="view",
                view="XY",
                name="CenterRightSep",
                reference_cs="TopRight",
            )

            self.modeler.split(list, self.PLANE.YZ, "NegativeOnly")
            self.modeler.create_coordinate_system(
                self.Position("SymSeparation/2", 0, 0),
                mode="view",
                view="XY",
                name="CenterRight",
                reference_cs="CenterRightSep",
            )
            self.modeler.duplicate_and_mirror(list, self.Position(0, 0, 0), self.Position(1, 0, 0))
            center_line = []
            center_line.append(self.Position("-SymSeparation", "Tolerance", "-Tolerance"))
            center_line.append(self.Position("SymSeparation", "Tolerance", "-Tolerance"))
            center_line.append(self.Position("VerticalSeparation", "-HSHeight-Tolerance", "-Tolerance"))
            center_line.append(self.Position("-VerticalSeparation", "-HSHeight-Tolerance", "-Tolerance"))
            center_line.append(self.Position("-SymSeparation", "Tolerance", "-Tolerance"))
            self.modeler.create_polyline(center_line, cover_surface=True, name="Center")
            self.modeler.thicken_sheet("Center", "-FinHeight-2*Tolerance")
            all_names = self.modeler.object_names
            list = [i for i in all_names if "Fin" in i]
            self.modeler.subtract(list, "Center", False)
        else:
            self.modeler.create_coordinate_system(
                self.Position("HSWidth", 0, 0), mode="view", view="XY", name="BottomRight", reference_cs="TopRight"
            )
            self.modeler.split(list, self.PLANE.YZ, "NegativeOnly")
        all_objs2 = self.modeler.object_names
        list_to_move = [i for i in all_objs2 if i not in all_objs]
        center[0] -= hs_width / 2
        center[1] -= hs_height / 2
        center[2] += hs_basethick
        self.modeler.set_working_coordinate_system("Global")
        self.modeler.move(list_to_move, center)
        if plane_enum == self.PLANE.XY:
            self.modeler.rotate(list_to_move, self.AXIS.X, rotation)
        elif plane_enum == self.PLANE.ZX:
            self.modeler.rotate(list_to_move, self.AXIS.X, 90)
            self.modeler.rotate(list_to_move, self.AXIS.Y, rotation)
        elif plane_enum == self.PLANE.YZ:
            self.modeler.rotate(list_to_move, self.AXIS.Y, 90)
            self.modeler.rotate(list_to_move, self.AXIS.Z, rotation)
        self.modeler.unite(list_to_move)
        self.modeler[list_to_move[0]].name = "HeatSink1"
        return True

    # fmt: off
    @pyaedt_function_handler()
    def edit_design_settings(
        self,
        gravity_dir=0,
        ambtemp=20,
        performvalidation=False,
        check_level="None",
        defaultfluid="air",
        defaultsolid="Al-Extruded",
        export_monitor=False,
        export_directory=os.getcwd(),
        gauge_pressure=0,
        radiation_temperature=20,
        ignore_unclassified_objects=False,
        skip_intersection_checks=False,
        **kwargs
    ):
        # fmt: on
        """Update the main settings of the design.

        Parameters
        ----------
        gravity_dir : int, optional
            Gravity direction from -X to +Z. Options are ``0`` to ``5``.
            The default is ``0``.
        ambtemp : float, str, optional
            Ambient temperature. The default is ``20``.
            The default unit is celsius for float or string including unit definition is accepted, e.g. ``325kel``.
        performvalidation : bool, optional
            Whether to perform validation. The default is ``False``.
        check_level : str, optional
            Level of check to perform during validation. The default
            is ``"None"``.
        defaultfluid : str, optional
            Default fluid material. The default is ``"air"``.
        defaultsolid : str, optional
            Default solid material. The default is ``"Al-Extruded"``.
        export_monitor : bool, optional
            Whether to use the default export directory for monitor point data.
            The default value is ``False``.
        export_directory : str, optional
            Default export directory for monitor point data. The default value is the current working directory.
        gauge_pressure : float, str, optional
            Set the Gauge pressure. It can be a float (units will be "n_per_meter_sq") or a string with units.
            Default is ``0``.
        radiation_temperature : float, str, optional
            Set the radiation temperature. It can be a float (units will be "cel") or a string with units.
            Default is ``20``.
        ignore_unclassified_objects : bool, optional
            Whether to ignore unclassified objects during validation check.
            The default value is ``False``.
        skip_intersection_checks : bool, optional
            Whether to skip intersection checks during validation check.
            The default value is ``False``.
        Returns
        -------
        bool
            ``True`` when successful, ``False`` when failed.

        References
        ----------

        >>> oDesign.SetDesignSettings
        """
        #
        # Configure design settings for gravity etc
        IceGravity = ["X", "Y", "Z"]
        GVPos = False
        if "gravityDir" in kwargs:  # pragma: no cover
            warnings.warn(
                "`gravityDir` is deprecated. Use `gravity_dir` instead.",
                DeprecationWarning,
            )

            gravity_dir = kwargs["gravityDir"]
        if "CheckLevel" in kwargs:  # pragma: no cover
            warnings.warn(
                "`CheckLevel` is deprecated. Use `check_level` instead.",
                DeprecationWarning,
            )

            check_level = kwargs["CheckLevel"]
        if int(gravity_dir) > 2:
            GVPos = True
        GVA = IceGravity[int(gravity_dir) - 3]
        self._odesign.SetDesignSettings(
            [
                "NAME:Design Settings Data",
                "Perform Minimal validation:=",
                performvalidation,
                "Default Fluid Material:=",
                defaultfluid,
                "Default Solid Material:=",
                defaultsolid,
                "Default Surface Material:=",
                "Steel-oxidised-surface",
                "AmbientTemperature:=",
                self.value_with_units(ambtemp, "cel"),
                "AmbientPressure:=",
                self.value_with_units(gauge_pressure, "n_per_meter_sq"),
                "AmbientRadiationTemperature:=",
                self.value_with_units(radiation_temperature, "cel"),
                "Gravity Vector CS ID:=",
                1,
                "Gravity Vector Axis:=",
                GVA,
                "Positive:=",
                GVPos,
                "ExportOnSimulationComplete:=",
                export_monitor,
                "ExportDirectory:=",
                export_directory,
            ],
            [
                "NAME:Model Validation Settings",
                "EntityCheckLevel:=",
                check_level,
                "IgnoreUnclassifiedObjects:=",
                ignore_unclassified_objects,
                "SkipIntersectionChecks:=",
                skip_intersection_checks,
            ],
        )
        return True

    @pyaedt_function_handler()
    def assign_em_losses(
        self,
        designname="HFSSDesign1",
        setupname="Setup1",
        sweepname="LastAdaptive",
        map_frequency=None,
        surface_objects=None,
        source_project_name=None,
        paramlist=None,
        object_list=None,
    ):
        """Map EM losses to an Icepak design.

        Parameters
        ----------
        designname : string, optional
            Name of the design with the source mapping. The default is ``"HFSSDesign1"``.
        setupname : str, optional
            Name of the EM setup. The default is ``"Setup1"``.
        sweepname : str, optional
            Name of the EM sweep to use for the mapping. The default is ``"LastAdaptive"``.
        map_frequency : str, optional
            String containing the frequency to map. The default is ``None``.
            The value must be ``None`` for Eigenmode analysis.
        surface_objects : list, optional
            List of objects in the source that are metals. The default is ``None``.
        source_project_name : str, optional
            Name of the source project. The default is ``None``, in which case the
            source from the same project is used.
        paramlist : list, dict, optional
            List of all parameters to map from source and Icepak design. The default is ``None``.
            If ``None`` the variables are set to their values (no mapping).
            If it is a list, the specified variables in the icepak design are mapped to variables
            in the source design having the same name.
            If it is a dictionary, it is possible to map variables to the source design having a different name.
            The dictionary structure is {"source_design_variable": "icepak_variable"}.
        object_list : list, optional
            List of objects. The default is ``None``.

        Returns
        -------
        bool
            ``True`` when successful, ``False`` when failed.

        References
        ----------

        >>> oModule.AssignEMLoss
        """
        if surface_objects is None:
            surface_objects = []
        if object_list is None:
            object_list = []

        self.logger.info("Mapping HFSS EM losses.")

        if self.project_name == source_project_name or source_project_name is None:
            project_name = "This Project*"
        else:
            project_name = source_project_name + ".aedt"
        #
        # Generate a list of model objects from the lists made previously and use to map the HFSS losses into Icepak
        #
        if not object_list:
            all_objects = self.modeler.object_names
            if "Region" in all_objects:
                all_objects.remove("Region")
        else:
            all_objects = object_list[:]

        surfaces = surface_objects
        if map_frequency:
            intr = [map_frequency]
        else:
            intr = []

        argparam = OrderedDict({})
        for el in self.available_variations.nominal_w_values_dict:
            argparam[el] = self.available_variations.nominal_w_values_dict[el]

        if paramlist and isinstance(paramlist, list):
            for el in paramlist:
                argparam[el] = el
        elif paramlist and isinstance(paramlist, dict):
            for el in paramlist:
                argparam[el] = paramlist[el]

        props = OrderedDict(
            {
                "Objects": all_objects,
                "Project": project_name,
                "Product": "ElectronicsDesktop",
                "Design": designname,
                "Soln": setupname + " : " + sweepname,
                "Params": argparam,
                "ForceSourceToSolve": True,
                "PreservePartnerSoln": True,
                "PathRelativeTo": "TargetProject",
            }
        )
        props["Intrinsics"] = intr
        props["SurfaceOnly"] = surfaces

        name = generate_unique_name("EMLoss")
        bound = BoundaryObject(self, name, props, "EMLoss")
        if bound.create():
            self._boundaries[bound.name] = bound
            self.logger.info("EM losses mapped from design: %s.", designname)
            return bound
        return False

    @pyaedt_function_handler()
    def eval_surface_quantity_from_field_summary(
        self,
        faces_list,
        quantity_name="HeatTransCoeff",
        savedir=None,
        filename=None,
        sweep_name=None,
        parameter_dict_with_values={},
    ):
        """Export the field surface output.

        This method exports one CSV file for the specified variation.

        Parameters
        ----------
        faces_list : list
            List of faces to apply.
        quantity_name : str, optional
            Name of the quantity to export. The default is ``"HeatTransCoeff"``.
        savedir : str, optional
            Directory to save the CSV file to. The default is ``None``, in which
            case the file is exported to the working directory.
        filename : str, optional
            Name of the CSV file. The default is ``None``, in which case the default
            name is used.
        sweep_name : str, optional
            Name of the setup and name of the sweep. For example, ``"IcepakSetup1 : SteatyState"``.
            The default is ``None``, in which case the active setup and active sweep are used.
        parameter_dict_with_values : dict, optional
            Dictionary of parameters defined for the specific setup with values. The default is ``{}``.

        Returns
        -------
        str
            Name of the file.

        References
        ----------

        >>> oModule.ExportFieldsSummary
        """
        name = generate_unique_name(quantity_name)
        self.modeler.create_face_list(faces_list, name)
        if not savedir:
            savedir = self.working_directory
        if not filename:
            filename = generate_unique_name(self.project_name + quantity_name)
        if not sweep_name:
            sweep_name = self.nominal_sweep
        self.osolution.EditFieldsSummarySetting(
            [
                "Calculation:=",
                ["Object", "Surface", name, quantity_name, "", "Default", "AmbientTemp"],
            ]
        )
        string = ""
        for el in parameter_dict_with_values:
            string += el + "='" + parameter_dict_with_values[el] + "' "
        filename = os.path.join(savedir, filename + ".csv")
        self.osolution.ExportFieldsSummary(
            [
                "SolutionName:=",
                sweep_name,
                "DesignVariationKey:=",
                string,
                "ExportFileName:=",
                filename,
                "IntrinsicValue:=",
                "",
            ]
        )
        return filename

    def eval_volume_quantity_from_field_summary(
        self,
        object_list,
        quantity_name="HeatTransCoeff",
        savedir=None,
        filename=None,
        sweep_name=None,
        parameter_dict_with_values={},
    ):
        """Export the field volume output.

        This method exports one CSV file for the specified variation.

        Parameters
        ----------
        object_list : list
            List of faces to apply.
        quantity_name : str, optional
            Name of the quantity to export. The default is ``"HeatTransCoeff"``.
        savedir : str, optional
            Directory to save the CSV file to. The default is ``None``, in which
            case the file is exported to the working directory.
        filename :  str, optional
            Name of the CSV file. The default is ``None``, in which case the default name
            is used.
        sweep_name :
            Name of the setup and name of the sweep. For example, ``"IcepakSetup1 : SteatyState"``.
            The default is ``None``, in which case the active setup and active sweep are used.
        parameter_dict_with_values : dict, optional
            Dictionary of parameters defined for the specific setup with values. The default is ``{}``

        Returns
        -------
        str
           Name of the file.

        References
        ----------

        >>> oModule.ExportFieldsSummary
        """
        if not savedir:
            savedir = self.working_directory
        if not filename:
            filename = generate_unique_name(self.project_name + quantity_name)
        if not sweep_name:
            sweep_name = self.nominal_sweep
        self.osolution.EditFieldsSummarySetting(
            [
                "Calculation:=",
                ["Object", "Volume", ",".join(object_list), quantity_name, "", "Default", "AmbientTemp"],
            ]
        )
        string = ""
        for el in parameter_dict_with_values:
            string += el + "='" + parameter_dict_with_values[el] + "' "
        filename = os.path.join(savedir, filename + ".csv")
        self.osolution.ExportFieldsSummary(
            [
                "SolutionName:=",
                sweep_name,
                "DesignVariationKey:=",
                string,
                "ExportFileName:=",
                filename,
                "IntrinsicValue:=",
                "",
            ]
        )
        return filename

    def export_summary(
            self,
            output_dir=None,
            solution_name=None,
            type="Object",
            geometry_type="Volume",
            quantity="Temperature",
            variation="",
            variation_list=None,
            filename="IPKsummaryReport",
            **kwargs
    ):
        """Export a fields summary of all objects.

        Parameters
        ----------
        output_dir : str, optional
            Name of directory for exporting the fields summary.
            The default is ``None``, in which case the fields summary
            is exported to the working directory.
        solution_name : str, optional
            Name of the solution. The default is ``None``, in which case the
            default solution is used.
        type : string, optional
            Entity type, ``"Boundary"`` or ``"Object"``. The default is ``"Object"``.
        geometry_type : str, optional
            Geometry type, ``"Volume"`` or ``"Surface"``. The default is ``"Volume"``.
        quantity : str, optional
            The default is ``"Temperature"``.
        variation : str, optional
            The default is ``""``.
        variation_list : list, optional
            The default is ``None``.
        filename : str, optional
            The default is ``"IPKsummaryReport"``.

        Returns
        -------
        bool
            ``True`` when successful, ``False`` when failed.

        References
        ----------

        >>> oModule.EditFieldsSummarySetting
        >>> oModule.ExportFieldsSummary
        """
        if 'geometryType' in kwargs:
            warnings.warn("The 'geometryType' argument is deprecated. Use 'geometry_type' instead.",
                          DeprecationWarning)

        if 'variationlist' in kwargs:
            warnings.warn("The 'variationlist' argument is deprecated. Use 'variation_list' instead.",
                          DeprecationWarning)

        geometry_type = kwargs.get('geometryType', geometry_type)
        variation_list = kwargs.get('variationlist', variation_list)

        if variation_list is None:
            variation_list = []

        if type == "Object":
            all_objs = list(self.modeler.oeditor.GetObjectsInGroup("Solids"))
            all_objs_non_modeled = list(self.modeler.oeditor.GetObjectsInGroup("Non Model"))
            all_elements = [item for item in all_objs if item not in all_objs_non_modeled]
            self.logger.info("Objects lists " + str(all_elements))
        elif type == "Boundary":
            all_elements = [b.name for b in self.boundaries]
            self.logger.info("Boundary lists " + str(all_elements))
        else:
            self.logger.error("Entity type " + type + " not supported.")
            return False
        arg = []
        for el in all_elements:
            try:
                self.osolution.EditFieldsSummarySetting(
                    ["Calculation:=", [type, geometry_type, el, quantity, "", "Default"]]
                )
                arg.append("Calculation:=")
                arg.append([type, geometry_type, el, quantity, "", "Default"])
            except Exception as e:
                self.logger.warning("Object " + el + " not added.")
        if not output_dir:
            output_dir = self.working_directory
        self.osolution.EditFieldsSummarySetting(arg)
        if not os.path.exists(output_dir):
            os.mkdir(output_dir)
        if not solution_name:
            solution_name = self.nominal_sweep
        if variation:
            for l in variation_list:
                self.osolution.ExportFieldsSummary(
                    [
                        "SolutionName:=",
                        solution_name,
                        "DesignVariationKey:=",
                        variation + "='" + str(l) + "'",
                        "ExportFileName:=",
                        os.path.join(output_dir, filename + "_" + quantity + "_" + str(l) + ".csv"),
                    ]
                )
        else:
            self.osolution.ExportFieldsSummary(
                [
                    "SolutionName:=",
                    solution_name,
                    "DesignVariationKey:=",
                    "",
                    "ExportFileName:=",
                    os.path.join(output_dir, filename + "_" + quantity + ".csv"),
                ]
            )
        return True

    @pyaedt_function_handler()
    def get_radiation_settings(self, radiation):
        """Get radiation settings.

        Parameters
        ----------
        radiation : str
            Type of the radiation. Options are:

            * ``"Nothing"``
            * ``"Low"``
            * ``"High"``
            * ``"Both"``

        Returns
        -------
        (bool, bool)
            Tuple containing the low side radiation and the high side radiation.
        """
        if radiation == "Nothing":
            low_side_radiation = False
            high_side_radiation = False
        elif radiation == "Low":
            low_side_radiation = True
            high_side_radiation = False
        elif radiation == "High":
            low_side_radiation = False
            high_side_radiation = True
        elif radiation == "Both":
            low_side_radiation = True
            high_side_radiation = True
        return low_side_radiation, high_side_radiation

    @pyaedt_function_handler()
    def get_link_data(self, links_data, **kwargs):
        """Get a list of linked data.

        Parameters
        ----------
        linkData : list
            List of the data to retrieve for links. Options are:

            * Project name, if ``None`` use the active project
            * Design name
            * HFSS solution name, such as ``"HFSS Setup 1 : Last Adaptive"``
            * Force source design simulation, ``True`` or ``False``
            * Preserve source design solution, ``True`` or ``False``

        Returns
        -------
        list
            List containing the requested link data.

        """
        if "linkData" in kwargs:
            warnings.warn(
                "The ``linkData`` parameter was deprecated in 0.6.43. Use the ``links_data`` parameter instead.",
                DeprecationWarning,
            )
            links_data = kwargs["linkData"]

        if links_data[0] is None:
            project_name = "This Project*"
        else:
            project_name = links_data[0].replace("\\", "/")

        design_name = links_data[1]
        hfss_solution_name = links_data[2]
        force_source_sim_enabler = links_data[3]
        preserve_src_res_enabler = links_data[4]

        arg = [
            "NAME:DefnLink",
            "Project:=",
            project_name,
            "Product:=",
            "ElectronicsDesktop",
            "Design:=",
            design_name,
            "Soln:=",
            hfss_solution_name,
            ["NAME:Params"],
            "ForceSourceToSolve:=",
            force_source_sim_enabler,
            "PreservePartnerSoln:=",
            preserve_src_res_enabler,
            "PathRelativeTo:=",
            "TargetProject",
        ]

        return arg

    @pyaedt_function_handler()
    def create_fan(
        self,
        name=None,
        is_2d=False,
        shape="Circular",
        cross_section="XY",
        radius="0.008mm",
        hub_radius="0mm",
        origin=None,
    ):
        """Create a fan component in Icepak that is linked to an HFSS 3D Layout object.

        Parameters
        ----------
        name : str, optional
            Fan name. The default is ``None``, in which case the default name is used.
        is_2d : bool, optional
            Whether the fan is modeled as 2D. The default is ``False``, in which
            case the fan is modeled as 3D.
        shape : str, optional
            Fan shape. Options are ``"Circular"`` and ``"Rectangular"``. The default
            is ``"Circular"``.
        cross_section : str, optional
            Cross section plane of the fan. The default is ``"XY"``.
        radius : str, float, optional
            Radius of the fan in modeler units. The default is ``"0.008mm"``.
        hub_radius : str, float, optional
            Hub radius of the fan in modeler units. The default is ``"0mm"``,
        origin : list, optional
            List of ``[x,y,z]`` coordinates for the position of the fan in the modeler.

        Returns
        -------
        :class:`pyaedt.modules.Boundary.NativeComponentObject`
            NativeComponentObject object.

        References
        ----------

        >>> oModule.InsertNativeComponent
        """
        if not name:
            name = generate_unique_name("Fan")

        basic_component = OrderedDict(
            {
                "ComponentName": name,
                "Company": "",
                "Company URL": "",
                "Model Number": "",
                "Help URL": "",
                "Version": "1.0",
                "Notes": "",
                "IconType": "Fan",
            }
        )
        if is_2d:
            model = "2D"
        else:
            model = "3D"
        cross_section = GeometryOperators.cs_plane_to_plane_str(cross_section)
        native_component = OrderedDict(
            {
                "Type": "Fan",
                "Unit": self.modeler.model_units,
                "ModelAs": model,
                "Shape": shape,
                "MovePlane": cross_section,
                "Radius": self._arg_with_units(radius),
                "HubRadius": self._arg_with_units(hub_radius),
                "CaseSide": True,
                "FlowDirChoice": "NormalPositive",
                "FlowType": "Curve",
                "SwirlType": "Magnitude",
                "FailedFan": False,
                "DimUnits": ["m3_per_s", "n_per_meter_sq"],
                "X": ["0", "0.01"],
                "Y": ["3", "0"],
                "Pressure Loss Curve": OrderedDict(
                    {"DimUnits": ["m_per_sec", "n_per_meter_sq"], "X": ["", "", "", "3"], "Y": ["", "1", "10", "0"]}
                ),
                "IntakeTemp": "AmbientTemp",
                "Swirl": "0",
                "OperatingRPM": "0",
                "Magnitude": "1",
            }
        )
        native_props = OrderedDict(
            {
                "TargetCS": "Global",
                "SubmodelDefinitionName": name,
                "ComponentPriorityLists": OrderedDict({}),
                "NextUniqueID": 0,
                "MoveBackwards": False,
                "DatasetType": "ComponentDatasetType",
                "DatasetDefinitions": OrderedDict({}),
                "BasicComponentInfo": basic_component,
                "GeometryDefinitionParameters": OrderedDict({"VariableOrders": OrderedDict()}),
                "DesignDefinitionParameters": OrderedDict({"VariableOrders": OrderedDict()}),
                "MaterialDefinitionParameters": OrderedDict({"VariableOrders": OrderedDict()}),
                "MapInstanceParameters": "DesignVariable",
                "UniqueDefinitionIdentifier": "57c8ab4e-4db9-4881-b6bb-"
                + random_string(12, char_set="abcdef0123456789"),
                "OriginFilePath": "",
                "IsLocal": False,
                "ChecksumString": "",
                "ChecksumHistory": [],
                "VersionHistory": [],
                "NativeComponentDefinitionProvider": native_component,
                "InstanceParameters": OrderedDict(
                    {"GeometryParameters": "", "MaterialParameters": "", "DesignParameters": ""}
                ),
            }
        )

        component3d_names = list(self.modeler.oeditor.Get3DComponentInstanceNames(name))

        native = NativeComponentObject(self, "Fan", name, native_props)
        if native.create():
            user_defined_component = UserDefinedComponent(
                self.modeler, native.name, native_props["NativeComponentDefinitionProvider"], "Fan"
            )
            self.modeler.user_defined_components[native.name] = user_defined_component
            new_name = [
                i for i in list(self.modeler.oeditor.Get3DComponentInstanceNames(name)) if i not in component3d_names
            ][0]
            self.modeler.refresh_all_ids()
            self.materials._load_from_project()
            self._native_components.append(native)
            if origin:
                self.modeler.move(new_name, origin)
            return native
        return False

    @pyaedt_function_handler()
    def create_ipk_3dcomponent_pcb(
        self,
            compName,
            setupLinkInfo,
            solutionFreq,
            resolution,
            PCB_CS="Global",
            rad="Nothing",
            extent_type="Bounding Box",
            outline_polygon="",
            powerin="0W",
            custom_x_resolution=None,
            custom_y_resolution=None,
            **kwargs  # fmt: skip
    ):
        """Create a PCB component in Icepak that is linked to an HFSS 3D Layout object.

        Parameters
        ----------
        compName : str
            Name of the new PCB component.
        setupLinkInfo : list
            List of the five elements needed to set up the link in this format:
            ``[projectname, designname, solution name, forcesimulation (bool), preserve results (bool)]``.
        solutionFreq :
            Frequency of the solution if cosimulation is requested.
        resolution : int
            Resolution of the mapping.
        PCB_CS : str, optional
            Coordinate system for the PCB. The default is ``"Global"``.
        rad : str, optional
            Radiating faces. The default is ``"Nothing"``.
        extent_type : str, optional
            Type of the extent. Options are ``"Bounding Box"`` and ``"Polygon"``.
            The default is ``"Bounding Box"``.
        outline_polygon : str, optional
            Name of the polygon if ``extentype="Polygon"``. The default is ``""``.
        powerin : str, optional
            Power to dissipate if cosimulation is disabled. The default is ``"0W"``.
        custom_x_resolution
            The default is ``None``.
        custom_y_resolution
            The default is ``None``.

        Returns
        -------
        :class:`pyaedt.modules.Boundary.NativeComponentObject`
            NativeComponentObject object.

        References
        ----------

        >>> oModule.InsertNativeComponent
        """
        if "extenttype" in kwargs:
            warnings.warn(
                "The ``extenttype`` parameter was deprecated in 0.6.43. Use the ``extent_type`` parameter instead.",
                DeprecationWarning,
            )
            extent_type = kwargs["extenttype"]

        if "outlinepolygon" in kwargs:
            warnings.warn(
                """The ``outlinepolygon`` parameter was deprecated in 0.6.43.
                Use the ``outline_polygon`` parameter instead.""",
                DeprecationWarning,
            )
            outline_polygon = kwargs["outlinepolygon"]

        low_radiation, high_radiation = self.get_radiation_settings(rad)
        hfss_link_info = OrderedDict({})
        _arg2dict(self.get_link_data(setupLinkInfo), hfss_link_info)
        if extent_type == "Polygon" and not outline_polygon:
            native_props = OrderedDict(
                {
                    "NativeComponentDefinitionProvider": OrderedDict(
                        {
                            "Type": "PCB",
                            "Unit": self.modeler.model_units,
                            "MovePlane": "XY",
                            "Use3DLayoutExtents": True,
                            "ExtentsType": extent_type,
                            "CreateDevices": False,
                            "CreateTopSolderballs": False,
                            "CreateBottomSolderballs": False,
                            "Resolution": int(resolution),
                            "LowSide": OrderedDict({"Radiate": low_radiation}),
                            "HighSide": OrderedDict({"Radiate": high_radiation}),
                        }
                    )
                }
            )
        else:
            native_props = OrderedDict(
                {
                    "NativeComponentDefinitionProvider": OrderedDict(
                        {
                            "Type": "PCB",
                            "Unit": self.modeler.model_units,
                            "MovePlane": "XY",
                            "Use3DLayoutExtents": False,
                            "ExtentsType": extent_type,
                            "OutlinePolygon": outline_polygon,
                            "CreateDevices": False,
                            "CreateTopSolderballs": False,
                            "CreateBottomSolderballs": False,
                            "Resolution": int(resolution),
                            "LowSide": OrderedDict({"Radiate": low_radiation}),
                            "HighSide": OrderedDict({"Radiate": high_radiation}),
                        }
                    )
                }
            )
        native_props["BasicComponentInfo"] = OrderedDict({"IconType": "PCB"})
        if settings.aedt_version > "2023.2":  # pragma: no cover
            native_props["ViaHoleMaterial"] = "copper"
            native_props["IncludeMCAD"] = False

        if custom_x_resolution and custom_y_resolution:
            native_props["NativeComponentDefinitionProvider"]["UseThermalLink"] = solutionFreq != ""
            native_props["NativeComponentDefinitionProvider"]["CustomResolution"] = True
            native_props["NativeComponentDefinitionProvider"]["CustomResolutionRow"] = custom_x_resolution
            native_props["NativeComponentDefinitionProvider"]["CustomResolutionCol"] = custom_y_resolution
            # compDefinition += ["UseThermalLink:=", solutionFreq!="",
            #                    "CustomResolution:=", True, "CustomResolutionRow:=", custom_x_resolution,
            #                    "CustomResolutionCol:=", 600]
        else:
            native_props["NativeComponentDefinitionProvider"]["UseThermalLink"] = solutionFreq != ""
            native_props["NativeComponentDefinitionProvider"]["CustomResolution"] = False
            # compDefinition += ["UseThermalLink:=", solutionFreq != "",
            #                    "CustomResolution:=", False]
        if solutionFreq:
            native_props["NativeComponentDefinitionProvider"]["Frequency"] = solutionFreq
            native_props["NativeComponentDefinitionProvider"]["DefnLink"] = hfss_link_info["DefnLink"]
            # compDefinition += ["Frequency:=", solutionFreq, hfssLinkInfo]
        else:
            native_props["NativeComponentDefinitionProvider"]["Power"] = powerin
            native_props["NativeComponentDefinitionProvider"]["DefnLink"] = hfss_link_info["DefnLink"]
            # compDefinition += ["Power:=", powerin, hfssLinkInfo]

        native_props["TargetCS"] = PCB_CS
        native = NativeComponentObject(self, "PCB", compName, native_props)
        if native.create():
            user_defined_component = UserDefinedComponent(
                self.modeler, native.name, native_props["NativeComponentDefinitionProvider"], "PCB"
            )
            self.modeler.user_defined_components[native.name] = user_defined_component
            self.modeler.refresh_all_ids()
            self.materials._load_from_project()
            self._native_components.append(native)
            return native
        return False

    @pyaedt_function_handler()
    def create_pcb_from_3dlayout(
        self,
            component_name,
            project_name,
            design_name,
            resolution=2,
            extent_type="Bounding Box",
            outline_polygon="",
            close_linked_project_after_import=True,
            custom_x_resolution=None,
            custom_y_resolution=None,
            power_in=0,
            rad="Nothing",
            **kwargs  # fmt: skip
    ):
        """Create a PCB component in Icepak that is linked to an HFSS 3DLayout object linking only to the geometry file.

        .. note::
           No solution is linked.

        Parameters
        ----------
        component_name : str
            Name of the new PCB component to create in Icepak.
        project_name : str
            Name of the project or the full path to the project.
        design_name : str
            Name of the design.
        resolution : int, optional
            Resolution of the mapping. The default is ``2``.
        extent_type : str, optional
            Type of the extent. Options are ``"Polygon"`` and ``"Bounding Box"``. The default
            is ``"Bounding Box"``.
        outline_polygon : str, optional
            Name of the outline polygon if ``extent_type="Polygon"``. The default is ``""``.
        close_linked_project_after_import : bool, optional
            Whether to close the linked AEDT project after the import. The default is ``True``.
        custom_x_resolution : int, optional
            The default is ``None``.
        custom_y_resolution : int, optional
            The default is ``None``.
        power_in : float, optional
            Power in Watt.
        rad : str, optional
            Radiating faces. Options are:

            * ``"Nothing"``
            * ``"Low"``
            * ``"High"``
            * ``"Both"``

            The default is ``"Nothing"``.

        Returns
        -------
        bool
            ``True`` when successful, ``False`` when failed.

        References
        ----------

        >>> oModule.InsertNativeComponent
        """
        if "extenttype" in kwargs:
            warnings.warn(
                "``extenttype`` was deprecated in 0.6.43. Use ``extent_type`` instead.",
                DeprecationWarning,
            )
            extent_type = kwargs["extenttype"]

        if "outlinepolygon" in kwargs:
            warnings.warn(
                "``outlinepolygon`` was deprecated in 0.6.43. Use ``outline_polygon`` instead.",
                DeprecationWarning,
            )
            outline_polygon = kwargs["outlinepolygon"]

        if project_name == self.project_name:
            project_name = "This Project*"
        link_data = [project_name, design_name, "<--EDB Layout Data-->", False, False]
        status = self.create_ipk_3dcomponent_pcb(
            component_name,
            link_data,
            "",
            resolution,
            extent_type=extent_type,
            outline_polygon=outline_polygon,
            custom_x_resolution=custom_x_resolution,
            custom_y_resolution=custom_y_resolution,
            powerin=self.modeler._arg_with_dim(power_in, "W"),
        )

        if close_linked_project_after_import and ".aedt" in project_name:
            prjname = os.path.splitext(os.path.basename(project_name))[0]
            self.close_project(prjname, save_project=False)
        self.logger.info("PCB component correctly created in Icepak.")
        return status

    @pyaedt_function_handler()
    def copyGroupFrom(self, group_name, source_design, source_project_name=None, source_project_path=None, **kwargs):
        """Copy a group from another design.

        Parameters
        ----------
        group_name : str
            Name of the group.
        source_design : str
            Name of the source design.
        source_project_name : str, optional
            Name of the source project. The default is ``None``, in which case the current active project is used.
        source_project_path : str, optional
            Path to the source project. The default is ``None``.

        Returns
        -------
        bool
            ``True`` when successful, ``False`` when failed.

        References
        ----------

        >>> oEditor.Copy
        >>> oeditor.Paste
        """
        if "groupName" in kwargs:
            warnings.warn(
                "The ``groupName`` parameter was deprecated in 0.6.43. Use the ``group_name`` parameter instead.",
                DeprecationWarning,
            )
            group_name = kwargs["groupName"]

        if "sourceDesign" in kwargs:
            warnings.warn(
                "The ``sourceDesign`` parameter was deprecated in 0.6.43. Use the ``source_design`` parameter instead.",
                DeprecationWarning,
            )
            source_design = kwargs["sourceDesign"]

        if "sourceProject" in kwargs:
            warnings.warn(
                """The ``sourceProject`` parameter was deprecated in 0.6.43.
                Use the ``source_project_name`` parameter instead.""",
                DeprecationWarning,
            )
            source_project_name = kwargs["sourceProject"]

        if "sourceProjectPath" in kwargs:
            warnings.warn(
                """The ``sourceProjectPath`` parameter was deprecated in 0.6.43.
                Use the ``source_project_path`` parameter instead.""",
                DeprecationWarning,
            )
            source_project_path = kwargs["sourceProjectPath"]

        if source_project_name == self.project_name or source_project_name is None:
            active_project = self._desktop.GetActiveProject()
        else:
            self._desktop.OpenProject(source_project_path)
            active_project = self._desktop.SetActiveProject(source_project_name)

        active_design = active_project.SetActiveDesign(source_design)
        active_editor = active_design.SetActiveEditor("3D Modeler")
        active_editor.Copy(["NAME:Selections", "Selections:=", group_name])

        self.modeler.oeditor.Paste()
        self.modeler.refresh_all_ids()
        self.materials._load_from_project()
        return True

    @pyaedt_function_handler()
    def globalMeshSettings(
        self,
        meshtype,
        gap_min_elements="1",
        noOgrids=False,
        MLM_en=True,
        MLM_Type="3D",
        stairStep_en=False,
        edge_min_elements="1",
        object="Region",
    ):
        """Create a custom mesh tailored on a PCB design.

        Parameters
        ----------
        meshtype : int
            Type of the mesh. Options are ``1``, ``2``, and ``3``, which represent
            respectively a coarse, standard, and very accurate mesh.
        gap_min_elements : str, optional
            The default is ``"1"``.
        noOgrids : bool, optional
            The default is ``False``.
        MLM_en : bool, optional
            The default is ``True``.
        MLM_Type : str, optional
            The default is ``"3D"``.
        stairStep_en : bool, optional
            The default is ``False``.
        edge_min_elements : str, optional
            The default is ``"1"``.
        object : str, optional
            The default is ``"Region"``.

        Returns
        -------
        bool
            ``True`` when successful, ``False`` when failed.

        References
        ----------

        >>> oModule.EditGlobalMeshRegion
        """
        bounding_box = self.modeler.oeditor.GetModelBoundingBox()
        xsize = abs(float(bounding_box[0]) - float(bounding_box[3])) / (15 * meshtype * meshtype)
        ysize = abs(float(bounding_box[1]) - float(bounding_box[4])) / (15 * meshtype * meshtype)
        zsize = abs(float(bounding_box[2]) - float(bounding_box[5])) / (10 * meshtype)
        MaxSizeRatio = 1 + (meshtype / 2)

        self.omeshmodule.EditGlobalMeshRegion(
            [
                "NAME:Settings",
                "MeshMethod:=",
                "MesherHD",
                "UserSpecifiedSettings:=",
                True,
                "ComputeGap:=",
                True,
                "MaxElementSizeX:=",
                str(xsize) + self.modeler.model_units,
                "MaxElementSizeY:=",
                str(ysize) + self.modeler.model_units,
                "MaxElementSizeZ:=",
                str(zsize) + self.modeler.model_units,
                "MinElementsInGap:=",
                gap_min_elements,
                "MinElementsOnEdge:=",
                edge_min_elements,
                "MaxSizeRatio:=",
                str(MaxSizeRatio),
                "NoOGrids:=",
                noOgrids,
                "EnableMLM:=",
                MLM_en,
                "EnforeMLMType:=",
                MLM_Type,
                "MaxLevels:=",
                "0",
                "BufferLayers:=",
                "0",
                "UniformMeshParametersType:=",
                "Average",
                "StairStepMeshing:=",
                stairStep_en,
                "MinGapX:=",
                str(xsize / 10) + self.modeler.model_units,
                "MinGapY:=",
                str(xsize / 10) + self.modeler.model_units,
                "MinGapZ:=",
                str(xsize / 10) + self.modeler.model_units,
                "Objects:=",
                [object],
            ]
        )
        return True

    @pyaedt_function_handler()
    def create_meshregion_component(
        self, scale_factor=1.0, name="Component_Region", restore_padding_values=[50, 50, 50, 50, 50, 50]
    ):
        """Create a bounding box to use as a mesh region in Icepak.

        Parameters
        ----------
        scale_factor : float, optional
            The default is ``1.0``.
        name : str, optional
            Name of the bounding box. The default is ``"Component_Region"``.
        restore_padding_values : list, optional
            The default is ``[50,50,50,50,50,50]``.

        Returns
        -------
        tuple
            Tuple containing the ``(x, y, z)`` distances of the region.

        References
        ----------

        >>> oeditor.ChangeProperty
        """
        self.modeler.edit_region_dimensions([0, 0, 0, 0, 0, 0])

        vertex_ids = self.modeler.oeditor.GetVertexIDsFromObject("Region")

        x_values = []
        y_values = []
        z_values = []

        for vertex_id in vertex_ids:
            tmp = self.modeler.oeditor.GetVertexPosition(vertex_id)
            x_values.append(tmp[0])
            y_values.append(tmp[1])
            z_values.append(tmp[2])

        scale_factor = scale_factor - 1
        delta_x = (float(max(x_values)) - float(min(x_values))) * scale_factor
        x_max = float(max(x_values)) + delta_x / 2.0
        x_min = float(min(x_values)) - delta_x / 2.0

        delta_y = (float(max(y_values)) - float(min(y_values))) * scale_factor
        y_max = float(max(y_values)) + delta_y / 2.0
        y_min = float(min(y_values)) - delta_y / 2.0

        delta_z = (float(max(z_values)) - float(min(z_values))) * scale_factor
        z_max = float(max(z_values)) + delta_z / 2.0
        z_min = float(min(z_values)) - delta_z / 2.0

        dis_x = str(float(x_max) - float(x_min))
        dis_y = str(float(y_max) - float(y_min))
        dis_z = str(float(z_max) - float(z_min))

        min_position = self.modeler.Position(str(x_min) + "mm", str(y_min) + "mm", str(z_min) + "mm")
        mesh_box = self.modeler.create_box(min_position, [dis_x + "mm", dis_y + "mm", dis_z + "mm"], name)

        self.modeler[name].model = False

        self.modeler.edit_region_dimensions(restore_padding_values)
        return dis_x, dis_y, dis_z

    @pyaedt_function_handler()
    def delete_em_losses(self, bound_name):
        """Delete the EM losses boundary.

        Parameters
        ----------
        bound_name : str
            Name of the boundary.

        Returns
        -------
        bool
            ``True`` when successful, ``False`` when failed.

        References
        ----------

        >>> oModule.DeleteBoundaries
        """
        self.oboundary.DeleteBoundaries([bound_name])
        return True

    @pyaedt_function_handler()
    def delete_pcb_component(self, comp_name):
        """Delete a PCB component.

        Parameters
        ----------
        comp_name : str
            Name of the PCB component.

        Returns
        -------
        bool
            ``True`` when successful, ``False`` when failed.

        References
        ----------

        >>> oEditor.Delete
        """
        arg = ["NAME:Selections", "Selections:=", comp_name]

        self.modeler.oeditor.Delete(arg)
        return True

    @pyaedt_function_handler()
    def get_liquid_objects(self):
        """Get liquid material objects.

        Returns
        -------
        list
            List of all liquid material objects.
        """
        mats = []
        for el in self.materials.liquids:
            mats.extend(self.modeler.convert_to_selections(self.modeler.get_objects_by_material(el), True))
        return mats

    @pyaedt_function_handler()
    def get_gas_objects(self):
        """Get gas objects.

        Returns
        -------
        list
            List of all gas objects.
        """
        mats = []
        for el in self.materials.gases:
            mats.extend(self.modeler.convert_to_selections(self.modeler.get_objects_by_material(el), True))
        return mats

    @pyaedt_function_handler()
    def generate_fluent_mesh(
        self,
        object_lists=None,
        meshtype="tetrahedral",
        min_size=None,
        max_size=None,
        inflation_layer_number=3,
        inflation_growth_rate=1.2,
        mesh_growth_rate=1.2,
    ):
        """Generate a Fluent mesh for a list of selected objects and assign the mesh automatically to the objects.

        Parameters
        ----------
        object_lists : list, optional
            List of objects to compute the Fluent mesh on. The default is ``None``, in which case
            all fluids objects are used to compute the mesh.
        meshtype : str, optional
            Mesh type. Options are ``"tethraedral"`` or ``"hexcore"``.
        min_size : float, optional
            Minimum mesh size. Default is smallest edge of objects/20.
        max_size : float, optional
            Maximum mesh size. Default is smallest edge of objects/5.
        inflation_layer_number : int, optional
            Inflation layer number. Default is ``3``.
        inflation_growth_rate : float, optional
            Inflation layer size. Default is ``1.2``.
        mesh_growth_rate : float, optional
            Growth rate. Default is ``1.2``.

        Returns
        -------
        :class:`pyaedt.modules.Mesh.MeshOperation`
        """
        version = self.aedt_version_id[-3:]
        ansys_install_dir = os.environ.get("ANSYS{}_DIR".format(version), "")
        if not ansys_install_dir:
            ansys_install_dir = os.environ.get("AWP_ROOT{}".format(version), "")
        assert ansys_install_dir, "Fluent {} has to be installed to generate mesh. Please set ANSYS{}_DIR".format(
            version, version
        )
        if not os.getenv("ANSYS{}_DIR".format(version)):
            os.environ["ANSYS{}_DIR".format(version)] = ansys_install_dir
        if not object_lists:
            object_lists = self.get_liquid_objects()
            assert object_lists, "No Fluids objects found."
        if not min_size or not max_size:
            dims = []
            # try:
            #     dim = self.modeler["Region"].shortest_edge()[0].length
            # except (AttributeError, KeyError, IndexError):
            for obj in object_lists:
                bb = self.modeler[obj].bounding_box
                dd = [abs(bb[3] - bb[0]), abs(bb[4] - bb[1]), abs(bb[5] - bb[2])]
                dims.append(min(dd))
            dim = min(dims)
            if not max_size:
                max_size = dim / 5
            if not min_size:
                min_size = dim / 20
            else:
                min_size = min(min_size, max_size / 4)
        object_lists = self.modeler.convert_to_selections(object_lists, True)
        file_name = self.project_name
        sab_file_pointer = os.path.join(self.working_directory, file_name + ".sab")
        mesh_file_pointer = os.path.join(self.working_directory, file_name + ".msh")
        fl_uscript_file_pointer = os.path.join(self.working_directory, "FLUscript.jou")
        if os.path.exists(mesh_file_pointer):
            os.remove(mesh_file_pointer)
        if os.path.exists(sab_file_pointer):
            os.remove(sab_file_pointer)
        if os.path.exists(fl_uscript_file_pointer):
            os.remove(fl_uscript_file_pointer)
        if os.path.exists(mesh_file_pointer + ".trn"):
            os.remove(mesh_file_pointer + ".trn")
        assert self.export_3d_model(file_name, self.working_directory, ".sab", object_lists), "Failed to export .sab"

        # Building Fluent journal script file *.jou
        fluent_script = open(fl_uscript_file_pointer, "w")
        fluent_script.write("/file/start-transcript " + '"' + mesh_file_pointer + '.trn"\n')
        fluent_script.write(
            '/file/set-tui-version "{}"\n'.format(self.aedt_version_id[-3:-1] + "." + self.aedt_version_id[-1:])
        )
        fluent_script.write("(enable-feature 'serial-hexcore-without-poly)\n")
        fluent_script.write('(cx-gui-do cx-activate-tab-index "NavigationPane*Frame1(TreeTab)" 0)\n')
        fluent_script.write("(%py-exec \"workflow.InitializeWorkflow(WorkflowType=r'Watertight Geometry')\")\n")
        cmd = "(%py-exec \"workflow.TaskObject['Import Geometry']."
        cmd += "Arguments.setState({r'FileName': r'" + sab_file_pointer + "',})\")\n"
        fluent_script.write(cmd)
        fluent_script.write("(%py-exec \"workflow.TaskObject['Import Geometry'].Execute()\")\n")
        fluent_script.write("(%py-exec \"workflow.TaskObject['Add Local Sizing'].AddChildToTask()\")\n")
        fluent_script.write("(%py-exec \"workflow.TaskObject['Add Local Sizing'].Execute()\")\n")
        fluent_script.write("(%py-exec \"meshtype = '{}'\")\n".format(meshtype))
        fluent_script.write('(%py-exec "gr = {}")\n'.format(mesh_growth_rate))
        fluent_script.write('(%py-exec "maxsize = {}")\n'.format(max_size))
        fluent_script.write('(%py-exec "minsize = {}")\n'.format(min_size))
        fluent_script.write('(%py-exec "nlayers = {}")\n'.format(inflation_layer_number))
        fluent_script.write('(%py-exec "pgr = {}")\n'.format(inflation_growth_rate))
        mesh_settings = "(%py-exec \"workflow.TaskObject['Generate the Surface Mesh'].Arguments.setState"
        mesh_settings += "({r'CFDSurfaceMeshControls': {r'CellsPerGap': 3,r'CurvatureNormalAngle': 18,"
        mesh_settings += "r'MaxSize': maxsize,r'MinSize': minsize,r'GrowthRate': gr},})\")\n"

        fluent_script.write(mesh_settings)
        fluent_script.write("(%py-exec \"workflow.TaskObject['Generate the Surface Mesh'].Execute()\")\n")
        cmd = "(%py-exec \"workflow.TaskObject['Describe Geometry'].UpdateChildTasks(SetupTypeChanged=False)\")\n"
        fluent_script.write(cmd)
        cmd = "(%py-exec \"workflow.TaskObject['Describe Geometry']."
        cmd += "Arguments.setState({r'SetupType': r'The geometry consists of only fluid regions with no voids',})\")\n"
        fluent_script.write(cmd)
        cmd = "(%py-exec \"workflow.TaskObject['Describe Geometry'].UpdateChildTasks(SetupTypeChanged=True)\")\n"
        fluent_script.write(cmd)
        cmd = "(%py-exec \"workflow.TaskObject['Describe Geometry'].Arguments.setState({r'InvokeShareTopology': r'Yes',"
        cmd += "r'SetupType': r'The geometry consists of only fluid regions with no voids',r'WallToInternal': "
        cmd += "r'Yes',})\")\n"
        fluent_script.write(cmd)
        cmd = "(%py-exec \"workflow.TaskObject['Describe Geometry'].UpdateChildTasks(SetupTypeChanged=False)\")\n"
        fluent_script.write(cmd)
        fluent_script.write("(%py-exec \"workflow.TaskObject['Describe Geometry'].Execute()\")\n")
        fluent_script.write("(%py-exec \"workflow.TaskObject['Apply Share Topology'].Execute()\")\n")
        fluent_script.write("(%py-exec \"workflow.TaskObject['Update Boundaries'].Execute()\")\n")
        fluent_script.write("(%py-exec \"workflow.TaskObject['Update Regions'].Execute()\")\n")
        fluent_script.write("(%py-exec \"workflow.TaskObject['Add Boundary Layers'].AddChildToTask()\")\n")

        fluent_script.write("(%py-exec \"workflow.TaskObject['Add Boundary Layers'].InsertCompoundChildTask()\")\n")
        cmd = "(%py-exec \"workflow.TaskObject['smooth-transition_1']."
        cmd += "Arguments.setState({r'BLControlName': r'smooth-transition_1',"
        cmd += "r'NumberOfLayers':nlayers, r'Rate':pgr})\")\n"
        fluent_script.write(cmd)
        fluent_script.write("(%py-exec \"workflow.TaskObject['Add Boundary Layers'].Arguments.setState({})\")\n")
        fluent_script.write("(%py-exec \"workflow.TaskObject['smooth-transition_1'].Execute()\")\n")
        # r'VolumeFill': r'hexcore' / r'tetrahedral'
        cmd = "(%py-exec \"workflow.TaskObject['Generate the Volume Mesh'].Arguments.setState({r'VolumeFill': "
        cmd += "meshtype, r'VolumeMeshPreferences': {r'MergeBodyLabels': r'yes',},})\")\n"
        fluent_script.write(cmd)
        fluent_script.write("(%py-exec \"workflow.TaskObject['Generate the Volume Mesh'].Execute()\")\n")
        fluent_script.write("/file/hdf no\n")
        fluent_script.write('/file/write-mesh "' + mesh_file_pointer + '"\n')
        fluent_script.write("/file/stop-transcript\n")
        fluent_script.write("/exit,\n")
        fluent_script.close()
        cmd = os.path.join(self.desktop_install_dir, "fluent", "ntbin", "win64", "fluent.exe")
        if is_linux:  # pragma: no cover
            cmd = os.path.join(ansys_install_dir, "fluent", "bin", "fluent")
        # Fluent command line parameters: -meshing -i <journal> -hidden -tm<x> (# processors for meshing) -wait
        fl_ucommand = [
            cmd,
            "3d",
            "-meshing",
            "-hidden",
            "-i",
        ]
        self.logger.info("Fluent is starting in Background with command line")
        if is_linux:
            fl_ucommand = ["bash"] + fl_ucommand + [fl_uscript_file_pointer]
        else:
            fl_ucommand = ["bash"] + fl_ucommand + ['"' + fl_uscript_file_pointer + '"']
        self.logger.info(" ".join(fl_ucommand))
        subprocess.call(fl_ucommand)
        if os.path.exists(mesh_file_pointer):
            self.logger.info("'" + mesh_file_pointer + "' has been created.")
            return self.mesh.assign_mesh_from_file(object_lists, mesh_file_pointer)
        self.logger.error("Failed to create msh file")

        return False

    @pyaedt_function_handler()
    def apply_icepak_settings(
        self,
        ambienttemp=20,
        gravityDir=5,
        perform_minimal_val=True,
        default_fluid="air",
        default_solid="Al-Extruded",
        default_surface="Steel-oxidised-surface",
    ):
        """Apply Icepak default design settings.

        Parameters
        ----------
        ambienttemp : float, str, optional
            Ambient temperature, which can be an integer or a parameter already
            created in AEDT. The default is ``20``.
        gravityDir : int, optional
            Gravity direction index in the range ``[0, 5]``. The default is ``5``.
        perform_minimal_val : bool, optional
            Whether to perform minimal validation. The default is ``True``.
            If ``False``, full validation is performed.
        default_fluid : str, optional
            Type of fluid. The default is ``"Air"``.
        default_solid : str, optional
            Type of solid. The default is ``"Al-Extruded"``.
        default_surface : str, optional
            Type of surface. The default is ``"Steel-oxidised-surface"``.

        Returns
        -------
        bool
            ``True`` when successful, ``False`` when failed.

        References
        ----------

        >>> oDesign.SetDesignSettings
        """
        ambient_temperature = self.modeler._arg_with_dim(ambienttemp, "cel")

        axes = ["X", "Y", "Z"]
        GVPos = False
        if int(gravityDir) > 2:
            GVPos = True
        gravity_axis = axes[int(gravityDir) - 3]
        self.odesign.SetDesignSettings(
            [
                "NAME:Design Settings Data",
                "Perform Minimal validation:=",
                perform_minimal_val,
                "Default Fluid Material:=",
                default_fluid,
                "Default Solid Material:=",
                default_solid,
                "Default Surface Material:=",
                default_surface,
                "AmbientTemperature:=",
                ambient_temperature,
                "AmbientPressure:=",
                "0n_per_meter_sq",
                "AmbientRadiationTemperature:=",
                ambient_temperature,
                "Gravity Vector CS ID:=",
                1,
                "Gravity Vector Axis:=",
                gravity_axis,
                "Positive:=",
                GVPos,
            ],
            ["NAME:Model Validation Settings"],
        )
        return True

    @pyaedt_function_handler()
    def assign_surface_material(self, obj, mat):
        """Assign a surface material to one or more objects.

        Parameters
        ----------
        obj : str, list
            One or more objects to assign surface materials to.
        mat : str
            Material to assign. The material must be present in the database.

        Returns
        -------
        bool
            ``True`` when successful, ``False`` when failed.

        References
        ----------

        >>> oEditor.ChangeProperty
        """
        objs = ["NAME:PropServers"]
        objs.extend(self.modeler.convert_to_selections(obj, True))
        try:
            self.modeler.oeditor.ChangeProperty(
                [
                    "NAME:AllTabs",
                    [
                        "NAME:Geometry3DAttributeTab",
                        objs,
                        ["NAME:ChangedProps", ["NAME:Surface Material", "Value:=", '"' + mat + '"']],
                    ],
                ]
            )
        except:
            self.logger.warning("Warning. The material is not the database. Use add_surface_material.")
            return False
        if mat.lower() not in self.materials.surface_material_keys:
            oo = self.get_oo_object(self.oproject, "Surface Materials/{}".format(mat))
            if oo:
                from pyaedt.modules.Material import SurfaceMaterial

                sm = SurfaceMaterial(self.materials, mat)
                sm.coordinate_system = oo.GetPropEvaluatedValue("Coordinate System Type")
                props = oo.GetPropNames()
                if "Surface Emissivity" in props:
                    sm.emissivity = oo.GetPropEvaluatedValue("Surface Emissivity")
                if "Surface Roughness" in props:
                    sm.surface_roughness = oo.GetPropEvaluatedValue("Surface Roughness")
                if "Solar Behavior" in props:
                    sm.surface_clarity_type = oo.GetPropEvaluatedValue("Solar Behavior")
                if "Solar Diffuse Absorptance" in props:
                    sm.surface_diffuse_absorptance = oo.GetPropEvaluatedValue("Solar Diffuse Absorptance")
                if "Solar Normal Absorptance" in props:
                    sm.surface_incident_absorptance = oo.GetPropEvaluatedValue("Solar Normal Absorptance")
                self.materials.surface_material_keys[mat.lower()] = sm
        return True

    @pyaedt_function_handler()
    def import_idf(
        self,
        board_path,
        library_path=None,
        control_path=None,
        filter_cap=False,
        filter_ind=False,
        filter_res=False,
        filter_height_under=None,
        filter_height_exclude_2d=False,
        power_under=None,
        create_filtered_as_non_model=False,
        high_surface_thick="0.07mm",
        low_surface_thick="0.07mm",
        internal_thick="0.07mm",
        internal_layer_number=2,
        high_surface_coverage=30,
        low_surface_coverage=30,
        internal_layer_coverage=30,
        trace_material="Cu-Pure",
        substrate_material="FR-4",
        create_board=True,
        model_board_as_rect=False,
        model_device_as_rect=True,
        cutoff_height="5mm",
        component_lib="",
    ):
        """Import an IDF file into an Icepak design.

        Parameters
        ----------
        board_path : str
            Full path to the EMN/BDF file.
        library_path : str
            Full path to the EMP/LDF file. The default is ``None``, in which case a search for an EMP/LDF file
            with the same name as the EMN/BDF file is performed in the folder with the EMN/BDF file.
        control_path : str
            Full path to the XML file. The default is ``None``, in which case a search for an XML file
            with the same name as the EMN/BDF file is performed in the folder with the EMN/BDF file.
        filter_cap : bool, optional
            Whether to filter capacitors from the IDF file. The default is ``False``.
        filter_ind : bool, optional
            Whether to filter inductors from the IDF file. The default is ``False``.
        filter_res : bool, optional
            Whether to filter resistors from the IDF file. The default is ``False``.
        filter_height_under : float or str, optional
            Filter components under a given height. The default is ``None``, in which case
            no components are filtered based on height.
        filter_height_exclude_2d : bool, optional
            Whether to filter 2D components from the IDF file. The default is ``False``.
        power_under : float or str, optional
            Filter components with power under a given mW. The default is ``None``, in which
            case no components are filtered based on power.
        create_filtered_as_non_model : bool, optional
            Whether to set imported filtered components as ``Non-Model``. The default is ``False``.
        high_surface_thick : float or str optional
            High surface thickness. The default is ``"0.07mm"``.
        low_surface_thick : float or str, optional
            Low surface thickness. The default is ``"0.07mm"``.
        internal_thick : float or str, optional
            Internal layer thickness. The default is ``"0.07mm"``.
        internal_layer_number : int, optional
            Number of internal layers. The default is ``2``.
        high_surface_coverage : float, optional
            High surface material coverage. The default is ``30``.
        low_surface_coverage : float, optional
            Low surface material coverage. The default is ``30``.
        internal_layer_coverage : float, optional
            Internal layer material coverage. The default is ``30``.
        trace_material : str, optional
            Trace material. The default is ``"Cu-Pure"``.
        substrate_material : str, optional
            Substrate material. The default is ``"FR-4"``.
        create_board : bool, optional
            Whether to create the board. The default is ``True``.
        model_board_as_rect : bool, optional
            Whether to create the board as a rectangle. The default is ``False``.
        model_device_as_rect : bool, optional
            Whether to create the components as rectangles. The default is ``True``.
        cutoff_height : str or float, optional
            Cutoff height. The default is ``None``.
        component_lib : str, optional
            Full path to the component library.

        Returns
        -------
        bool
            ``True`` when successful, ``False`` when failed.

        References
        ----------

        >>> oDesign.ImportIDF
        """
        active_design_name = self.oproject.GetActiveDesign().GetName()
        if not library_path:
            if board_path.endswith(".emn"):
                library_path = board_path[:-3] + "emp"
            if board_path.endswith(".bdf"):
                library_path = board_path[:-3] + "ldf"
        if not control_path and os.path.exists(board_path[:-3] + "xml"):
            control_path = board_path[:-3] + "xml"
        else:
            control_path = ""
        filters = []
        if filter_cap:
            filters.append("Cap")
        if filter_ind:
            filters.append("Ind")
        if filter_res:
            filters.append("Res")
        if filter_height_under:
            filters.append("Height")
        else:
            filter_height_under = "0.1mm"
        if power_under:
            filters.append("Power")
        else:
            power_under = "10mW"
        if filter_height_exclude_2d:
            filters.append("HeightExclude2D")
        if cutoff_height:
            cutoff = True
        else:
            cutoff = False
        if component_lib:
            replace_device = True
        else:
            replace_device = False
        self.odesign.ImportIDF(
            [
                "NAME:Settings",
                "Board:=",
                board_path.replace("\\", "\\\\"),
                "Library:=",
                library_path.replace("\\", "\\\\"),
                "Control:=",
                control_path.replace("\\", "\\\\"),
                "Filters:=",
                filters,
                "CreateFilteredAsNonModel:=",
                create_filtered_as_non_model,
                "HeightVal:=",
                self._arg_with_units(filter_height_under),
                "PowerVal:=",
                self._arg_with_units(power_under, "mW"),
                [
                    "NAME:definitionOverridesMap",
                ],
                ["NAME:instanceOverridesMap"],
                "HighSurfThickness:=",
                self._arg_with_units(high_surface_thick),
                "LowSurfThickness:=",
                self._arg_with_units(low_surface_thick),
                "InternalLayerThickness:=",
                self._arg_with_units(internal_thick),
                "NumInternalLayer:=",
                internal_layer_number,
                "HighSurfaceCopper:=",
                high_surface_coverage,
                "LowSurfaceCopper:=",
                low_surface_coverage,
                "InternalLayerCopper:=",
                internal_layer_coverage,
                "TraceMaterial:=",
                trace_material,
                "SubstrateMaterial:=",
                substrate_material,
                "CreateBoard:=",
                create_board,
                "ModelBoardAsRect:=",
                model_board_as_rect,
                "ModelDeviceAsRect:=",
                model_device_as_rect,
                "Cutoff:=",
                cutoff,
                "CutoffHeight:=",
                self._arg_with_units(cutoff_height),
                "ReplaceDevices:=",
                replace_device,
                "CompLibDir:=",
                component_lib,
            ]
        )
        self.modeler.add_new_objects()
        if active_design_name:
            self.oproject.SetActiveDesign(active_design_name)
        return True

    @pyaedt_function_handler()
    def create_two_resistor_network_block(self, object_name, pcb, power, rjb, rjc):
        """Function to create 2-Resistor network object.
        This method is going to replace create_network_block method.

        Parameters
        ----------
        object_name : str
            name of the object (3D block primitive) on which 2-R network is to be created
        pcb : str
            name of board touching the network block. If the board is a PCB 3D component, enter name of
            3D component instance
        power : float
            junction power in [W]
        rjb : float
            Junction to board thermal resistance in [K/W]
        rjc : float
            Junction to case thermal resistance in [K/W]

        Returns
        -------
        :class:`pyaedt.modules.Boundary.BoundaryObject`
            Boundary object.

        References
        ----------

        >>> oModule.AssignNetworkBoundary

        Examples
        --------
        >>> board = icepak.modeler.create_box([0, 0, 0], [50, 100, 2], "board", "copper")
        >>> box = icepak.modeler.create_box([20, 20, 2], [10, 10, 3], "network_box1", "copper")
        >>> network_block = icepak.create_two_resistor_network_block_new("network_box1", "board", "5W", 2.5, 5)
        >>> network_block.props["Nodes"]["Internal"][0]
        '5W'
        """

        def get_face_normal(obj_face):
            vertex1 = obj_face.vertices[0].position
            vertex2 = obj_face.vertices[1].position
            face_center = obj_face.center_from_aedt
            v1 = [i - j for i, j in zip(vertex1, face_center)]
            v2 = [i - j for i, j in zip(vertex2, face_center)]
            n = GeometryOperators.v_cross(v1, v2)
            normalized_n = GeometryOperators.normalize_vector(n)
            return normalized_n

        net_handle = self.modeler.get_object_from_name(object_name)
        if pcb in self.modeler.user_defined_component_names:
            part_names = sorted(
                [
                    pcb_layer
                    for pcb_layer in self.modeler.get_3d_component_object_list(componentname=pcb)
                    if re.search(self.modeler.user_defined_components[pcb].definition_name + r"_\d\d\d.*", pcb_layer)
                ]
            )

            pcb_layers = [part_names[0], part_names[-1]]
            for layer in pcb_layers:
                x = self.modeler.get_object_from_name(object_name).get_touching_faces(layer)
                if x:
                    board_side = x[0]
                    board_side_normal = get_face_normal(board_side)
                    pcb_handle = self.modeler.get_object_from_name(layer)
            pcb_faces = pcb_handle.faces_by_area(area=1e-5, area_filter=">=")
            for face in pcb_faces:
                pcb_normal = get_face_normal(face)
                dot_product = round(sum([x * y for x, y in zip(board_side_normal, pcb_normal)]))
                if dot_product == -1:
                    pcb_face = face
            pcb_face_normal = get_face_normal(pcb_face)
        else:
            pcb_handle = self.modeler.get_object_from_name(pcb)
            board_side = self.modeler.get_object_from_name(object_name).get_touching_faces(pcb)[0]
            board_side_normal = get_face_normal(board_side)
            for face in pcb_handle.faces:
                pcb_normal = get_face_normal(face)
                dot_product = round(sum([x * y for x, y in zip(board_side_normal, pcb_normal)]))
                if dot_product == -1:
                    pcb_face = face
            pcb_face_normal = get_face_normal(pcb_face)

        for face in net_handle.faces:
            net_face_normal = get_face_normal(face)
            dot_product = round(sum([x * y for x, y in zip(net_face_normal, pcb_face_normal)]))
            if dot_product == 1:
                case_side = face

        props = {
            "Faces": [board_side.id, case_side.id],
            "Nodes": OrderedDict(
                {
                    "Case_side(" + str(case_side) + ")": [case_side.id, "NoResistance"],
                    "Board_side(" + str(board_side) + ")": [board_side.id, "NoResistance"],
                    "Internal": [power],
                }
            ),
            "Links": OrderedDict(
                {
                    "Rjc": ["Case_side(" + str(case_side) + ")", "Internal", "R", str(rjc) + "cel_per_w"],
                    "Rjb": ["Board_side(" + str(board_side) + ")", "Internal", "R", str(rjb) + "cel_per_w"],
                }
            ),
            "SchematicData": ({}),
        }

        self.modeler.primitives[object_name].material_name = "Ceramic_material"
        boundary = BoundaryObject(self, object_name, props, "Network")
        if boundary.create():
            self._boundaries[boundary.name] = boundary
            self.modeler.primitives[object_name].solve_inside = False
            return boundary
        return None

    @pyaedt_function_handler()
    def assign_stationary_wall(
        self,
        geometry,
        boundary_condition,
        name=None,
        temperature="0cel",
        heat_flux="0irrad_W_per_m2",
        thickness="0mm",
        htc="0w_per_m2kel",
        htc_dataset=None,
        ref_temperature="AmbientTemp",
        material="Al-Extruded",  # relevant if th>0
        radiate=False,
        radiate_surf_mat="Steel-oxidised-surface",  # relevant if radiate = False
        ht_correlation=False,
        ht_correlation_type="Natural Convection",
        ht_correlation_fluid="air",
        ht_correlation_flow_type="Turbulent",
        ht_correlation_flow_direction="X",
        ht_correlation_value_type="Average Values",  # "Local Values"
        ht_correlation_free_stream_velocity="1m_per_sec",
        ht_correlation_surface="Vertical",  # Top, Bottom, Vertical
        ht_correlation_amb_temperature="AmbientTemp",
        shell_conduction=False,
        ext_surf_rad=False,
        ext_surf_rad_material="Stainless-steel-cleaned",
        ext_surf_rad_ref_temp="AmbientTemp",
        ext_surf_rad_view_factor="1",
    ):
        """Assign surface wall boundary condition.

        Parameters
        ----------
        geometry : str or int
            Name of the surface object or ID of the face.
        boundary_condition : str
            Type of the boundary condition. Options are ``"Temperature"``, ``"Heat Flux"``,
            or ``"Heat Transfer Coefficient"``.
        name : str, optional
            Name of the boundary condition. The default is ``None``.
        temperature : str or float, optional
            Temperature to assign to the wall. This parameter is relevant if
            ``ext_condition="Temperature"``. If a float value is specified, the
            unit is degrees Celsius. The default is ``"0cel"``.
        heat_flux : str or float, optional
            Heat flux to assign to the wall. This parameter is relevant if
            ``ext_condition="Temperature"``. If a float value is specified,
            the unit is irrad_W_per_m2. The default is ``"0irrad_W_per_m2"``.
        htc : str or float, optional
            Heat transfer coefficient to assign to the wall. This parameter
            is relevant if ``ext_condition="Heat Transfer Coefficient"``. If a
            float value is specified, the unit is w_per_m2kel. The default
            is ``"0w_per_m2kel"``.
        thickness : str or float, optional
            Thickness of the wall. If a float value is specified, the unit is
            the current unit system set in Icepak. The default is ``"0mm"``.
        htc_dataset : str, optional
            Dataset that represents the dependency of the heat transfer
            coefficient on temperature. This parameter is relevant if
            ``ext_condition="Heat Transfer Coefficient"``. The default is ``None``.
        ref_temperature : str or float, optional
            Reference temperature for the definition of the heat transfer
            coefficient. This parameter is relevant if
            ``ext_condition="Heat Transfer Coefficient"``. The default
            is ``"AmbientTemp"``.
        material : str, optional
            Solid material of the wall. This parameter is relevant if
            the thickness is a non-zero value. The default is ``"Al-Extruded"``.
        radiate : bool, optional
            Whether to enable the inner surface radiation option. The default is ``False``.
        radiate_surf_mat : str, optional
            Surface material used for inner surface radiation. Relevant if it is enabled.
            The default is ``"Steel-oxidised-surface``.
        ht_correlation : bool, optional
            Whether to use the correlation option to compute the heat transfer coefficient.
            The default is ``False``.
        ht_correlation_type : str, optional
            The correlation type for the heat transfer coefficient. Options are
            "Natural Convection" and "Forced Convection". This parameter is
            relevant if ``ht_correlation=True``. The default is ``"Natural Convection"``.
        ht_correlation_fluid : str, optional
            Fluid for the correlation option. This parameter is relevant if
            ``ht_correlation=True``. The default is ``"air"``.
        ht_correlation_flow_type : str, optional
            Type of flow for the correlation option. This parameter
            is relevant if ``ht_correlation=True``. Options are ``"Turbulent"``
            and ``"Laminar"``. The default is ``"Turbulent"``.
        ht_correlation_flow_direction : str, optional
            Flow direction for the correlation option. This parameter is relevant if
            ``ht_correlation_type="Forced Convection"``. The default is ``"X"``.
        ht_correlation_value_type : str, optional
             Value type for the forced convection correlation option.
             This parameter is relevant if ``ht_correlation_type="Forced Convection"``.
             Options are "Average Values" and "Local Values". The default is
             ``"Average Values"``.
        ht_correlation_free_stream_velocity : str or float, optional
             Free stream flow velocity. This parameter is relevant if
             ``ht_correlation_type="Forced Convection"``. If a float value
             is specified, the default unit is ``m_per_sec``. The default is
             ``"1m_per_sec"``.
        ht_correlation_surface : str, optional
            Surface type for the natural convection correlation option.
            This parameter is relevant if ``ht_correlation_type="Natural Convection"``.
            Options are "Top", "Bottom", and "Vertical". The default is ``"Vertical"``.
        ht_correlation_amb_temperature : str or float, optional
            Ambient temperature for the natural convection correlation option.
            This parameter is relevant if ``ht_correlation_type="Natural Convection"``.
            If a float value is specified, the default unit is degrees Celsius.
            The default is ``"AmbientTemp"``.
        shell_conduction : bool, optional
            Whether to use the shell conduction option. The default is ``False``.
        ext_surf_rad : bool, optional
            Whether to use the external surface radiation option. This parameter
            is relevant if ``ext_condition="Heat Transfer Coefficient"``. The
            default is ``False``.
        ext_surf_rad_material : str, optional
            Surface material for the external surface radiation option. This parameter
            is relevant if ``ext_surf_rad=True``. The default is ``"Stainless-steel-cleaned"``.
        ext_surf_rad_ref_temp : str or float, optional
             Reference temperature for the external surface radiation option. This parameter
             is relevant if  ``ext_surf_rad=True``.  If a float value is specified, the default
             unit is degrees Celsius. The default is ``"AmbientTemp"``.
        ext_surf_rad_view_factor : str or float, optional
            View factor for the external surface radiation option. The default is ``"1"``.

        Returns
        -------
        :class:`pyaedt.modules.Boundary.BoundaryObject`
            Boundary object when successful or ``None`` when failed.

        References
        ----------

        >>> oModule.AssignStationaryWallBoundary
        """
        if not name:
            name = generate_unique_name("StationaryWall")
        if isinstance(geometry, str):
            geometry = [geometry]
        elif isinstance(geometry, int):
            geometry = [geometry]
        if not isinstance(thickness, str):
            thickness = "{}{}".format(thickness, self.modeler.model_units)
        if not isinstance(heat_flux, str):
            heat_flux = "{}irrad_W_per_m2".format(heat_flux)
        if not isinstance(temperature, str):
            temperature = "{}cel".format(temperature)
        if not isinstance(htc, str):
            htc = "{}w_per_m2kel".format(htc)
        if not isinstance(ref_temperature, str):
            ref_temperature = "{}cel".format(ref_temperature)
        if not isinstance(ht_correlation_free_stream_velocity, str):
            ht_correlation_free_stream_velocity = "{}m_per_sec".format(ht_correlation_free_stream_velocity)
        if not isinstance(ht_correlation_amb_temperature, str):
            ht_correlation_amb_temperature = "{}cel".format(ht_correlation_amb_temperature)
        if not isinstance(ext_surf_rad_view_factor, str):
            ext_surf_rad_view_factor = str(ext_surf_rad_view_factor)

        props = {}
        if isinstance(geometry[0], int):
            props["Faces"] = geometry
        else:
            props["Objects"] = geometry
        props["Thickness"] = (thickness,)
        props["Solid Material"] = material
        props["External Condition"] = boundary_condition
        props["Heat Flux"] = heat_flux
        props["Temperature"] = temperature
        if htc_dataset is None:
            props["Heat Transfer Coefficient"] = htc
        else:
            props["Heat Transfer Coefficient Variation Data"] = {
                "Variation Type": "Temp Dep",
                "Variation Function": "Piecewise Linear",
                "Variation Value": '["1w_per_m2kel", "pwl({},Temp)"]'.format(htc_dataset),
            }
        props["Reference Temperature"] = ref_temperature
        props["Heat Transfer Data"] = {
            "Heat Transfer Correlation": ht_correlation,
            "Heat Transfer Convection Type": "Forced Convection",
        }
        if ht_correlation:
            props["Heat Transfer Data"].update(
                {
                    "Heat Transfer Correlation": True,
                    "Heat Transfer Convection Type": ht_correlation_type,
                    "Heat Transfer Convection Fluid Material": ht_correlation_fluid,
                }
            )
            if ht_correlation_type == "Forced Convection":
                props["Heat Transfer Data"].update(
                    {
                        "Flow Type": ht_correlation_flow_type,
                        "Flow Direction": ht_correlation_flow_direction,
                        "Heat Transfer Coeff Value Type": ht_correlation_value_type,
                        "Stream Velocity": ht_correlation_free_stream_velocity,
                    }
                )
            elif ht_correlation_type == "Natural Convection":
                props["Heat Transfer Data"].update(
                    {"Surface": ht_correlation_surface, "Ambient Temperature": ht_correlation_amb_temperature}
                )
        props["Radiation"] = {"Radiate": radiate, "RadiateTo": "AllObjects", "Surface Material": radiate_surf_mat}
        props["Shell Conduction"] = shell_conduction
        props["External Surface Radiation"] = ext_surf_rad
        props["External Material"] = ext_surf_rad_material
        props["External Radiation Reference Temperature"] = ext_surf_rad_ref_temp
        props["External Radiation View Factor"] = ext_surf_rad_view_factor
        bound = BoundaryObject(self, name, props, "Stationary Wall")
        try:
            if bound.create():
                self._boundaries[bound.name] = bound
                return bound
            else:  # pragma : no cover
                raise SystemExit
        except (GrpcApiError, SystemExit):
            return None

    @pyaedt_function_handler()
    def assign_stationary_wall_with_heat_flux(
        self,
        geometry,
        name=None,
        heat_flux="0irrad_W_per_m2",
        thickness="0mm",
        material="Al-Extruded",
        radiate=False,
        radiate_surf_mat="Steel-oxidised-surface",
        shell_conduction=False,
    ):
        """Assign a surface wall boundary condition with specified heat flux.

        Parameters
        ----------
        geometry : str or int
            Name of the surface object or ID of the face.
        name : str, optional
            Name of the boundary condition. The default is ``None``.
        heat_flux : str or float, optional
            Heat flux to assign to the wall. If a float value is
            specified, the unit is ``irrad_W_per_m2``. The default is
            ``"0irrad_W_per_m2"``.
        thickness : str or float, optional
            Thickness of the wall. If a float value is specified, the unit is the
            current unit system set in Icepak. The default is ``"0mm"``.
        material : str, optional
            Solid material of the wall. This parameter is relevant if the thickness
            is non-zero. The default is ``"Al-Extruded"``.
        radiate : bool, optional
            Whether to enable the inner surface radiation option. The default is ``False``.
        radiate_surf_mat : str, optional
            Surface material for the inner surface radiation. This parameter is
            relevant if ``radiate`` is enabled. The default is ``"Steel-oxidised-surface``.
        shell_conduction : bool, optional
            Whether to use the shell conduction option. The default is ``False``.

        Returns
        -------
        :class:`pyaedt.modules.Boundary.BoundaryObject`
            Boundary object.

        References
        ----------

        >>> oModule.AssignStationaryWallBoundary
        """
        return self.assign_stationary_wall(
            geometry,
            "Heat Flux",
            name=name,
            heat_flux=heat_flux,
            thickness=thickness,
            material=material,
            radiate=radiate,
            radiate_surf_mat=radiate_surf_mat,
            shell_conduction=shell_conduction,
        )

    @pyaedt_function_handler()
    def assign_stationary_wall_with_temperature(
        self,
        geometry,
        name=None,
        temperature="0cel",
        thickness="0mm",
        material="Al-Extruded",
        radiate=False,
        radiate_surf_mat="Steel-oxidised-surface",
        shell_conduction=False,
    ):
        """Assign a surface wall boundary condition with specified temperature.

        Parameters
        ----------
        geometry : str or int
            Name of the surface object or ID of the face.
        name : str, optional
            Name of the boundary condition. The default is ``None``.
        temperature : str or float, optional
            Temperature to assign to the wall. If a float value is specified,
            the unit is degrees Celsius. The default is ``"0cel"``.
        thickness : str or float, optional
            Thickness of the wall. If a float value is specified used, the unit is the
            current unit system set in Icepak. The default is ``"0mm"``.
        material : str, optional
            Solid material of the wall. This parameter is relevant if the
            thickness is a non-zero value. The default is ``"Al-Extruded"``.
        radiate : bool, optional
            Whether to enable the inner surface radiation option. The default is ``False``.
        radiate_surf_mat : str, optional
            Surface material to use for inner surface radiation. This parameter is relevant
            if ``radiate`` is enabled. The default is ``"Steel-oxidised-surface``.
        shell_conduction : bool, optional
            Whether to use the shell conduction option. The default is ``False``.


        Returns
        -------
        :class:`pyaedt.modules.Boundary.BoundaryObject`
            Boundary object.

        References
        ----------

        >>> oModule.AssignStationaryWallBoundary
        """
        return self.assign_stationary_wall(
            geometry,
            "Temperature",
            name=name,
            temperature=temperature,
            thickness=thickness,
            material=material,
            radiate=radiate,
            radiate_surf_mat=radiate_surf_mat,
            shell_conduction=shell_conduction,
        )

    @pyaedt_function_handler()
    def assign_stationary_wall_with_htc(
        self,
        geometry,
        name=None,
        thickness="0mm",
        material="Al-Extruded",
        htc="0w_per_m2kel",
        htc_dataset=None,
        ref_temperature="AmbientTemp",
        ht_correlation=False,
        ht_correlation_type="Natural Convection",
        ht_correlation_fluid="air",
        ht_correlation_flow_type="Turbulent",
        ht_correlation_flow_direction="X",
        ht_correlation_value_type="Average Values",
        ht_correlation_free_stream_velocity="1m_per_sec",
        ht_correlation_surface="Vertical",
        ht_correlation_amb_temperature="AmbientTemp",
        ext_surf_rad=False,
        ext_surf_rad_material="Stainless-steel-cleaned",
        ext_surf_rad_ref_temp="AmbientTemp",
        ext_surf_rad_view_factor="1",
        radiate=False,
        radiate_surf_mat="Steel-oxidised-surface",
        shell_conduction=False,
    ):
        """Assign a surface wall boundary condition with specified heat transfer coefficient.

        Parameters
        ----------
        geometry : str or int
            Name of the surface object or id of the face.
        name : str, optional
            Name of the boundary condition. The default is ``None``.
        htc : str or float, optional
            Heat transfer coefficient to assign to the wall. If a float value
            is specified, the unit is ``w_per_m2kel``. The default is
            ``"0w_per_m2kel"``.
        thickness : str or float, optional
            Thickness of the wall. If a float value is specified, the unit is the
            current unit system set in Icepak. The default is ``"0mm"``.
        htc_dataset : str, optional
            Dataset that represents the dependency of the heat transfer
            coefficient on temperature. This parameter is relevant if
            ``ext_condition="Heat Transfer Coefficient"``. The default is ``None``.
        ref_temperature : str or float, optional
            Reference temperature for the definition of the heat transfer
            coefficient. This parameter is relevant if
            ``ext_condition="Heat Transfer Coefficient"``. The default is ``"AmbientTemp"``.
        material : str, optional
            Solid material of the wall. This parameter is relevant if the thickness
            is non-zero. The default is ``"Al-Extruded"``.
        radiate : bool, optional
            Whether to enable the inner surface radiation option. The default is ``False``.
        radiate_surf_mat : str, optional
            Surface material for inner surface radiation. This parameter is relevant
            if ``radiate`` is enabled. The default is ``"Steel-oxidised-surface``.
        ht_correlation : bool, optional
            Whether to use the correlation option to compute the heat transfer
            coefficient. The default is ``False``.
        ht_correlation_type : str, optional
            Correlation type for the correlation option. This parameter is
            relevant if ``ht_correlation=True``. Options are "Natural Convection"
            and "Forced Convection". The default is ``"Natural Convection"``.
        ht_correlation_fluid : str, optional
            Fluid for the correlation option. This parameter is relevant if
            ``ht_correlation=True``. The default is ``"air"``.
        ht_correlation_flow_type : str, optional
            Type of flow for the correlation option. This parameter is relevant
            if ``ht_correlation=True``. Options are ``"Turbulent"`` and ``"Laminar"``.
            The default is ``"Turbulent"``.
        ht_correlation_flow_direction : str, optional
            Flow direction for the correlation option. This parameter is relevant
            if ``ht_correlation_type="Forced Convection"``. The default is ``"X"``.
        ht_correlation_value_type : str, optional
             Value type for the forced convection correlation option. This
             parameter is relevant if ``ht_correlation_type="Forced Convection"``.
             Options are "Average Values" and "Local Values". The default
             is ``"Average Values"``.
        ht_correlation_free_stream_velocity : str or float, optional
             Free stream flow velocity. This parameter is relevant if
             ``ht_correlation_type="Forced Convection"``.  If a float
             value is specified, ``m_per_sec`` is the unit. The default
             is ``"1m_per_sec"``.
        ht_correlation_surface : str, optional
            Surface for the natural convection correlation option. This parameter is
            relevant if ``ht_correlation_type="Natural Convection"``. Options are "Top",
            "Bottom", and "Vertical". The default is ``"Vertical"``.
        ht_correlation_amb_temperature : str or float, optional
            Ambient temperature for the natural convection correlation option.
            This parameter is relevant if ``ht_correlation_type="Natural Convection"``.
            If a float value is specified, the default unit is degrees Celsius. The
            default is ``"AmbientTemp"``.
        shell_conduction : bool, optional
            Whether to use the shell conduction option. The default is ``False``.
        ext_surf_rad : bool, optional
            Whether to use the external surface radiation option. This parameter
            is relevant if ``ext_condition="Heat Transfer Coefficient"``. The default
            is ``False``.
        ext_surf_rad_material : str, optional
            Surface material for the external surface radiation option. This parameter is
            relevant if ``ext_surf_rad=True``. The default is ``"Stainless-steel-cleaned"``.
        ext_surf_rad_ref_temp : str or float, optional
             Reference temperature for the external surface radiation option. This
             parameter is relevant if ``ext_surf_rad=True``. If a float value is
             specified, the default unit is degrees Celsius. The default is
             ``"AmbientTemp"``.
        ext_surf_rad_view_factor : str or float, optional
            View factor for the external surface radiation option. The default is ``"1"``.


        Returns
        -------
        :class:`pyaedt.modules.Boundary.BoundaryObject`
            Boundary object.

        References
        ----------

        >>> oModule.AssignStationaryWallBoundary
        """
        return self.assign_stationary_wall(
            geometry,
            "Heat Transfer Coefficient",
            name=name,
            thickness=thickness,
            material=material,
            htc=htc,
            htc_dataset=htc_dataset,
            ref_temperature=ref_temperature,
            ht_correlation=ht_correlation,
            ht_correlation_type=ht_correlation_type,
            ht_correlation_fluid=ht_correlation_fluid,
            ht_correlation_flow_type=ht_correlation_flow_type,
            ht_correlation_flow_direction=ht_correlation_flow_direction,
            ht_correlation_value_type=ht_correlation_value_type,
            ht_correlation_free_stream_velocity=ht_correlation_free_stream_velocity,
            ht_correlation_surface=ht_correlation_amb_temperature,
            ht_correlation_amb_temperature=ht_correlation_surface,
            ext_surf_rad=ext_surf_rad,
            ext_surf_rad_material=ext_surf_rad_material,
            ext_surf_rad_ref_temp=ext_surf_rad_ref_temp,
            ext_surf_rad_view_factor=ext_surf_rad_view_factor,
            radiate=radiate,
            radiate_surf_mat=radiate_surf_mat,
            shell_conduction=shell_conduction,
        )

    @pyaedt_function_handler()
    def create_setup(self, setupname="MySetupAuto", setuptype=None, **kwargs):
        """Create an analysis setup for Icepak.
        Optional arguments are passed along with ``setuptype`` and ``setupname``.  Keyword
        names correspond to the ``setuptype``
        corresponding to the native AEDT API.  The list of
        keywords here is not exhaustive.

        .. note::
           This method overrides the ``Analysis.setup()`` method for the HFSS app.

        Parameters
        ----------
        setuptype : int, str, optional
            Type of the setup. Options are ``"IcepakSteadyState"``
            and ``"IcepakTransient"``. The default is ``"IcepakSteadyState"``.
        setupname : str, optional
            Name of the setup. The default is ``"Setup1"``.
        **kwargs : dict, optional
            Available keys depend on setup chosen.
            For more information, see
            :doc:`../SetupTemplatesIcepak`.

        Returns
        -------
        :class:`pyaedt.modules.SolveSetup.SetupHFSS`
            3D Solver Setup object.

        References
        ----------

        >>> oModule.InsertSetup

        Examples
        --------

        >>> from pyaedt import Icepak
        >>> app = Icepak()
        >>> app.create_setup(setupname="Setup1", setuptype="TransientTemperatureOnly", MaxIterations=20)

        """
        if setuptype is None:
            setuptype = self.design_solutions.default_setup
        elif setuptype in SetupKeys.SetupNames:
            setuptype = SetupKeys.SetupNames.index(setuptype)
        if "props" in kwargs:
            return self._create_setup(setupname=setupname, setuptype=setuptype, props=kwargs["props"])
        else:
            setup = self._create_setup(setupname=setupname, setuptype=setuptype)
        setup.auto_update = False
        for arg_name, arg_value in kwargs.items():
            if setup[arg_name] is not None:
                setup[arg_name] = arg_value
        setup.auto_update = True
        setup.update()
        return setup

    @pyaedt_function_handler()
    def _parse_variation_data(self, quantity, variation_type, variation_value, function):
        if variation_type == "Transient" and self.solution_type == "SteadyState":
            self.logger.error("A transient boundary condition cannot be assigned for a non-transient simulation.")
            return None
        if variation_type == "Temp Dep" and function != "Piecewise Linear":
            self.logger.error("Temperature dependent assignment support only piecewise linear function.")
            return None
        out_dict = {"Variation Type": variation_type, "Variation Function": function}
        if function == "Piecewise Linear":
            if not isinstance(variation_value, list):
                variation_value = ["1", "pwl({},Temp)".format(variation_value)]
            else:
                variation_value = [variation_value[0], "pwl({},Temp)".format(variation_value[1])]
            out_dict["Variation Value"] = "[{}]".format(", ".join(['"' + str(i) + '"' for i in variation_value]))
        else:
            if variation_value is not None:
                out_dict["Variation Value"] = "[{}]".format(", ".join([str(i) for i in variation_value]))
        return {"{} Variation Data".format(quantity): out_dict}

    @pyaedt_function_handler()
    def assign_source(
        self,
        assignment,
        thermal_condition,
        assignment_value,
        boundary_name=None,
        radiate=False,
        voltage_current_choice=False,
        voltage_current_value=None,
    ):
        """Create a source power for a face.

        Parameters
        ----------
        assignment : int or str or list
            Integer indicating a face ID or a string indicating an object name. A list of face
            IDs or object names is also accepted.
        thermal_condition : str
            Thermal condition. Accepted values are ``"Total Power"``, ``"Surface Heat"``,
            ``"Temperature"``.
        assignment_value : str or dict
            Value and units of the input power, surface heat or temperature (depending on
            ``thermal_condition``). A dictionary can be used for temperature dependent or transient
             assignment. The dictionary should contain three keys: ``"Type"``, ``"Function"`` and
             ``"Values"``. Accepted ``"Type"`` values are: ``"Temp Dep"`` and ``"Transient"``.
             Accepted ``"Function"`` are: ``"Linear"``, ``"Power Law"``, ``"Exponential"``,
             ``"Sinusoidal"``, ``"Square Wave"`` and ``"Piecewise Linear"``. ``"Temp Dep"`` only
             support the latter. ``"Values"`` contains a list of strings containing the parameters
            required by the ``"Function"`` selection (e.g. ``"Linear"`` requires two parameters:
            the value of the variable at t=0 and the slope of the line). The parameters required by
            each ``Function`` option is in Icepak documentation. The parameters must contain the
            units where needed.
        boundary_name : str, optional
            Name of the source boundary. The default is ``None``, in which case the boundary name
            is generated automatically.
        radiate : bool, optional
            Whether to enable radiation. The default is ``False``.
        voltage_current_choice : str or bool, optional
            Whether to assign ``"Voltage"`` or ``"Current"`` or none of them. The default is
            ``False`` (none of them is assigned).
        voltage_current_value : str or dict, optional
            Value and units of current or voltage assignment. A dictionary can be used for
            transient assignment. The dictionary must be structured as described for the
            ``assignment_value`` argument. The default is ``None``.

        Returns
        -------
        :class:`pyaedt.modules.Boundary.BoundaryObject`
            Boundary object when successful or ``None`` when failed.

        References
        ----------

        >>> oModule.AssignSourceBoundary

        Examples
        --------

        >>> from pyaedt import Icepak
        >>> app = Icepak()
        >>> box = app.modeler.create_box([0, 0, 0], [20, 20, 20], name="box")
        >>> ds = app.create_dataset1d_design("Test_DataSet", [1, 2, 3], [3, 4, 5])
        >>> app.solution_type = "Transient"
        >>> b = app.assign_source("box", "Total Power", assignment_value={"Type": "Temp Dep",
        ... "Function": "Piecewise Linear", "Values": "Test_DataSet"})

        """
        default_values = {"Total Power": "0W", "Surface Heat": "0irrad_W_per_m2", "Temperature": "AmbientTemp"}
        if not boundary_name:
            boundary_name = generate_unique_name("Source")
        props = {}
        if not isinstance(assignment, list):
            assignment = [assignment]
        if isinstance(assignment[0], int):
            props["Faces"] = assignment
        elif isinstance(assignment[0], str):
            props["Objects"] = assignment
        props["Thermal Condition"] = thermal_condition
        for quantity, value in default_values.items():
            if quantity == thermal_condition:
                if isinstance(assignment_value, dict):
                    assignment_value = self._parse_variation_data(
                        quantity,
                        assignment_value["Type"],
                        variation_value=assignment_value["Values"],
                        function=assignment_value["Function"],
                    )
                    if assignment_value is None:
                        return None
                    props.update(assignment_value)
                else:
                    props[quantity] = assignment_value
            else:
                props[quantity] = value
        props["Radiation"] = OrderedDict({"Radiate": radiate})
        props["Voltage/Current - Enabled"] = bool(voltage_current_choice)
        default_values = {"Current": "0A", "Voltage": "0V"}
        props["Voltage/Current Option"] = voltage_current_choice
        for quantity, value in default_values.items():
            if voltage_current_choice == quantity:
                if isinstance(voltage_current_value, dict):
                    if voltage_current_value["Type"] == "Temp Dep":
                        self.logger.error("Voltage or Current assignment does not support temperature dependence.")
                        return None
                    voltage_current_value = self._parse_variation_data(
                        quantity,
                        voltage_current_value["Type"],
                        variation_value=voltage_current_value["Values"],
                        function=voltage_current_value["Function"],
                    )
                    if voltage_current_value == None:
                        return None
                    props.update(voltage_current_value)
                else:
                    props[quantity] = voltage_current_value
            else:
                props[quantity] = value

        bound = BoundaryObject(self, boundary_name, props, "SourceIcepak")
        if bound.create():
            self._boundaries[bound.name] = bound
            return bound
        else:
            return None

    @pyaedt_function_handler()
    def create_network_object(self, name=None, props=None, create=False):
        """Create a thermal network.

        Parameters
        ----------
        name : str, optional
           Name of the network object. The default is ``None``, in which case
           the name is generated autotmatically.
        props : dict, optional
            Dictionary with information required by the ``oModule.AssignNetworkBoundary``
            object. The default is ``None``.
        create : bool, optional
            Whether to create immediately the network inside AEDT. The
            default is ``False``, which means the network can be modified
            from PyAEDT functions and the network created only afterwards.

        Returns
        -------
        :class:`pyaedt.modules.Boundary.BoundaryNetwork`
            Boundary network object when successful or ``None`` when failed.

        References
        ----------

        >>> oModule.AssignNetworkBoundary

        Examples
        --------

        >>> from pyaedt import Icepak
        >>> app = Icepak()
        >>> network = app.create_network_object()
        """
        bound = NetworkObject(self, name, props, create)
        if create:
            self._boundaries[bound.name] = bound
        return bound

    @pyaedt_function_handler()
    def create_resistor_network_from_matrix(self, sources_power, faces_ids, matrix, network_name=None, node_names=None):
        """Create a thermal network.

        Parameters
        ----------
        sources_power : list of str or list of float
            List containing all the power value of the internal nodes. If the element of
            the list is a float, the ``W`` unit is used.  Otherwise, the
            unit specified in the string is used.
        faces_ids :  list of int
            All the face IDs that are network nodes.
        matrix : list of list
            Strict lower-square triangular matrix containing the link values between
            the nodes of the network. If the element of the matrix is a float, the
            ``cel_per_w`` unit is used. Otherwise, the unit specified
            in the string is used. The element of the matrix in the i-th row
            and j-th column is the link value between the i-th node and j-th node.
            The list of nodes is automatically created from the lists for the
            ``sources_power`` and ``faces_ids`` parameters (in this order).
        network_name : str, optional
            Name of the network boundary. The default is ``None``, in which
            case the boundary name is generated automatically.
        node_names : list of str, optional
            Name of all the nodes in the network.

        Returns
        -------
        :class:`pyaedt.modules.Boundary.BoundaryNetwork`
            Boundary network object when successful or ``None`` when failed.

        References
        ----------

        >>> oModule.AssignNetworkBoundary

        Examples
        --------

        >>> from pyaedt import Icepak
        >>> app = Icepak()
        >>> box = app.modeler.create_box([0, 0, 0], [20, 50, 80])
        >>> faces_ids = [face.id for face in box.faces][0, 1]
        >>> sources_power = [3, "4mW"]
        >>> matrix = [[0, 0, 0, 0],
        >>>           [1, 0, 0, 0],
        >>>           [0, 3, 0, 0],
        >>>           [1, 2, 4, 0]]
        >>> boundary = app.assign_resistor_network_from_matrix(sources_power, faces_ids, matrix)
        """

        net = self.create_network_object(name=network_name)
        all_nodes = []
        for i, source in enumerate(sources_power):
            node_name = "Source" + str(i) if not node_names else node_names[i]
            net.add_internal_node(name=node_name, power=source)
            all_nodes.append(node_name)
        for i, id in enumerate(faces_ids):
            node_name = None if not node_names else node_names[i + len(sources_power)]
            second = net.add_face_node(id, name=node_name)
            all_nodes.append(second.name)
        for i in range(len(matrix)):
            for j in range(len(matrix[0])):
                if matrix[i][j] > 0:
                    net.add_link(all_nodes[i], all_nodes[j], matrix[i][j], "Link_" + all_nodes[i] + "_" + all_nodes[j])
        if net.create():
            self._boundaries[net.name] = net
            return net
        else:  # pragma: no cover
            return None

    @pyaedt_function_handler
    def assign_solid_block(
        self, object_name, power_assignment, boundary_name=None, htc=None, ext_temperature="AmbientTemp"
    ):
        """
        Assign block boundary for solid objects.

        Parameters
        ----------
        object_name : str or list
            Object name or a list of object names.
        power_assignment : str or dict
            String with the value and units of the power assignment or with
            ``"Joule Heating"``. For a temperature-dependent or transient
            assignment, a dictionary can be used. The dictionary should contain three keys:
            ``"Type"``, ``"Function"``, and ``"Values"``.
            - For the ``"Type"`` key, accepted values are ``"Temp Dep"`` and ``"Transient"``.
            - For the ``"Function"`` key, acceptable values depend on the ``"Type"`` key
            selection. When the ``"Type"`` key is set to ``"Temp Dep"``, the only
            accepted value is ``"Piecewise Linear"``. When the ``"Type"`` key is
            set to ``"Transient"``, acceptable values are `"Exponential"``, `"Linear"``,
            ``"Piecewise Linear"``, ``"Power Law"``, ``"Sinusoidal"``, and ``"SquareWave"``.
            - For the ``"Values"`` key, a list of strings contain the parameters required by
            the ``"Function"`` key selection. For example, when``"Linear"`` is set as the
            ``"Function"`` key, two parameters are required: the value of the variable
            at t=0 and the slope of the line. For the parameters required by each
            ``"Function"`` key selection, see the Icepak documentation. The parameters
            must contain the units where needed.
        boundary_name : str, optional
            Name of the source boundary. The default is ``None``, in which case the
            boundary name is automatically generated.
        htc : float, str, or dict, optional
            String with the value and units of the heat transfer coefficient for the
            external conditions. If a float is provided, the ``"w_per_m2kel"`` unit is used.
            For a temperature-dependent or transient
            assignment, a dictionary can be used. For more information, see the
            description for the preceding ``power_assignment`` parameter. The
            default is ``None``, in which case no external condition is applied.
        ext_temperature : float, str or dict, optional
            String with the value and units of temperature for the external conditions.
            If a float is provided, the ``"cel"`` unit is used.
            For a transient assignment, a dictionary can be used. For more information,
            see the description for the preceding ``power_assignment`` parameter. The
            default is ``"AmbientTemp"``, which is used if the ``htc`` parameter is not
            set to ``None``.

        Returns
        -------
        :class:`pyaedt.modules.Boundary.BoundaryObject`
            Boundary object when successful or ``None`` when failed.

        References
        ----------

        >>> oModule.AssignBlockBoundary

        Examples
        --------
        >>> from pyaedt import Icepak
        >>> ipk = Icepak()
        >>> ipk.solution_type = "Transient"
        >>> box = ipk.modeler.create_box([5, 5, 5], [1, 2, 3], "BlockBox3", "copper")
        >>> power_dict = {"Type": "Transient", "Function": "Sinusoidal", "Values": ["0W", 1, 1, "1s"]}
        >>> block = ipk.assign_solid_block("BlockBox3", power_dict)

        """
        if ext_temperature != "AmbientTemp" and ext_temperature is not None and not htc:
            self.logger.add_error_message("Set an argument for ``htc`` or remove the ``ext_temperature`` argument.")
            return None
        if isinstance(ext_temperature, dict) and ext_temperature["Type"] == "Temp Dep":
            self.logger.add_error_message(
                'It is not possible to use a "Temp Dep" assignment for ' "temperature assignment."
            )
            return None
        if not isinstance(object_name, list):
            object_name = [object_name]
        for o_n in object_name:
            if not self.modeler.get_object_from_name(o_n).solve_inside:
                self.logger.add_error_message(
                    "Use the ``assign_hollow_block()`` method with this object as ``solve_inside`` is ``False``."
                )
                return None
        props = {"Block Type": "Solid", "Objects": object_name}
        if isinstance(power_assignment, dict):
            assignment_value = self._parse_variation_data(
                "Total Power",
                power_assignment["Type"],
                variation_value=power_assignment["Values"],
                function=power_assignment["Function"],
            )
            props.update(assignment_value)
        elif power_assignment == "Joule Heating":
            assignment_value = self._parse_variation_data(
                "Total Power", "Joule Heating", variation_value=None, function="None"
            )
            props.update(assignment_value)
        elif isinstance(power_assignment, (float, int)):
            props["Total Power"] = str(power_assignment) + "W"
        else:
            props["Total Power"] = power_assignment

        if htc:
            props["Use External Conditions"] = True
            for quantity, assignment in [("Temperature", ext_temperature), ("Heat Transfer Coefficient", htc)]:
                if isinstance(assignment, dict):
                    assignment_value = self._parse_variation_data(
                        quantity,
                        assignment["Type"],
                        variation_value=assignment["Values"],
                        function=assignment["Function"],
                    )
                    props.update(assignment_value)
                else:
                    if isinstance(assignment, (float, int)):
                        assignment = str(assignment) + ["w_per_m2kel", "cel"][int(quantity == "Temperature")]
                    props[quantity] = assignment
        else:
            props["Use External Conditions"] = False

        if not boundary_name:
            boundary_name = generate_unique_name("Block")

        bound = BoundaryObject(self, boundary_name, props, "Block")
        try:
            if bound.create():
                self._boundaries[bound.name] = bound
                return bound
            else:  # pragma : no cover
                raise SystemExit
        except (GrpcApiError, SystemExit):
            return None

    @pyaedt_function_handler
    def assign_hollow_block(
        self, object_name, assignment_type, assignment_value, boundary_name=None, external_temperature="AmbientTemp"
    ):
        """Assign block boundary for hollow objects.

        Parameters
        ----------
        object_name : str or list
            Object name or a list of object names.
        assignment_type : str
            Type of the boundary assignment. Options are ``"Heat Transfer Coefficient"``,
            ``"Heat Flux"``, ``"Temperature"``, and ``"Total Power"``.
        assignment_value : str or dict
            String with value and units of the assignment. If ``"Total Power"`` is
            the assignment type, ``"Joule Heating"`` can be used.
            For a temperature-dependent or transient assignment, a dictionary can be used.
            The dictionary should contain three keys: ``"Type"``, ``"Function"``, and ``"Values"``.
            - For the ``"Type"`` key, accepted values are ``"Temp Dep"`` and ``"Transient"``.
            - For the ``"Function"`` key, acceptable values depend on the ``"Type"`` key selection. When the ``"Type"``
            key is set to ``"Temp Dep"``, the only accepted value is ``"Piecewise Linear"``.
            When the ``"Type"`` key is set to ``"Transient"``, acceptable values are `"Exponential"``, `"Linear"``,
            ``"Piecewise Linear"``, ``"Power Law"``, ``"Sinusoidal"``, and ``"Square Wave"``.
            - For the ``"Values"`` key, a list of strings contain the parameters required by the ``"Function"``
            key selection. For example, when``"Linear"`` is set as the ``"Function"`` key, two parameters are required:
            the value of the variable at t=0 and the slope of the line.
            For the parameters required by each ``"Function"`` key selection, see the Icepak documentation.
            The parameters must contain the units where needed.
        boundary_name : str, optional
            Name of the source boundary. The default is ``None``, in which case the
            boundary is automatically generated.
        external_temperature : str, dict or float, optional
            String with the value and unit of the temperature for the heat transfer
            coefficient. If a float value is specified, the ``"cel"`` unit is automatically
            added.
            For a transient assignment, a dictionary can be used as described for the
            ``assignment_value`` argument. Temperature dependent assignment is not supported.
            The default is ``"AmbientTemp"``.

        Returns
        -------
        :class:`pyaedt.modules.Boundary.BoundaryObject`
            Boundary object when successful or ``None`` when failed.

        References
        ----------

        >>> oModule.AssignBlockBoundary

        Examples
        --------
        >>> from pyaedt import Icepak
        >>> ipk = Icepak()
        >>> ipk.solution_type = "Transient"
        >>> box = ipk.modeler.create_box([5, 5, 5], [1, 2, 3], "BlockBox5", "copper")
        >>> box.solve_inside = False
        >>> temp_dict = {"Type": "Transient", "Function": "Square Wave", "Values": ["1cel", "0s", "1s", "0.5s", "0cel"]}
        >>> block = ipk.assign_hollow_block("BlockBox5", "Heat Transfer Coefficient", "1w_per_m2kel", "Test", temp_dict)

        """
        if assignment_value == "Joule Heating" and assignment_type != "Total Power":
            self.logger.add_error_message(
                '``"Joule Heating"`` assignment is supported only if ``assignment_type``' 'is ``"Total Power"``.'
            )
            return None

        assignment_dict = {
            "Total Power": ["Fixed Heat", "Total Power"],
            "Heat Flux": ["Fixed Heat", "Heat Flux"],
            "Temperature": ["Fixed Temperature", "Fixed Temperature"],
            "Heat Transfer Coefficient": ["Internal Conditions", "Heat Transfer Coefficient"],
        }
        thermal_condition = assignment_dict.get(assignment_type, None)
        if thermal_condition is None:
            self.logger.add_error_message(
                'Valid options for assignment type are "Total Power", "Heat Flux",'
                '"Temperature", and "Heat Transfer Coefficient".'
                "{} not recognized.".format(assignment_type)
            )
            return None

        if not isinstance(object_name, list):
            object_name = [object_name]
        for o_n in object_name:
            if self.modeler.get_object_from_name(o_n).solve_inside:
                self.logger.add_error_message(
                    "Use ``assign_solid_block`` method with this object as ``solve_inside`` is ``True``."
                )
                return None
        props = {"Block Type": "Hollow", "Objects": object_name, "Thermal Condition": thermal_condition[0]}
        if thermal_condition[0] == "Fixed Heat":
            props["Use Total Power"] = thermal_condition[1] == "Total Power"
        if isinstance(assignment_value, dict):
            assignment_value_dict = self._parse_variation_data(
                thermal_condition[1],
                assignment_value["Type"],
                variation_value=assignment_value["Values"],
                function=assignment_value["Function"],
            )
            props.update(assignment_value_dict)
        elif assignment_value == "Joule Heating":
            assignment_value_dict = self._parse_variation_data(
                thermal_condition[1], "Joule Heating", variation_value=None, function="None"
            )
            props.update(assignment_value_dict)
        else:
            props[thermal_condition[1]] = assignment_value
        if thermal_condition[0] == "Internal Conditions":
            if isinstance(external_temperature, dict):
                if external_temperature["Type"] == "Temp Dep":
                    self.logger.add_error_message('It is not possible to use "Temp Dep" for a temperature assignment.')
                    return None
                assignment_value_dict = self._parse_variation_data(
                    "Temperature",
                    external_temperature["Type"],
                    variation_value=external_temperature["Values"],
                    function=external_temperature["Function"],
                )
                props.update(assignment_value_dict)
            else:
                props["Temperature"] = external_temperature

        if not boundary_name:
            boundary_name = generate_unique_name("Block")

        bound = BoundaryObject(self, boundary_name, props, "Block")
        try:
            if bound.create():
                self._boundaries[bound.name] = bound
                return bound
            else:  # pragma : no cover
                raise SystemExit
        except (GrpcApiError, SystemExit):
            return None

    @pyaedt_function_handler()
    def get_fans_operating_point(self, export_file=None, setup_name=None, timestep=None, design_variation=None):
        """
        Get operating point of the fans in the design.

        Parameters
        ----------
        export_file : str, optional
            Name of the file in which the fans' operating point is saved. The default is
            ``None``, in which case the filename is automatically generated.
        setup_name : str, optional
            Setup name from which to determine the fans' operating point. The default is
            ``None``, in which case the first available setup is used.
        timestep : str, optional
            Time, with units, at which to determine the fans' operating point. The default
            is ``None``, in which case the first available timestep is used. This argument is
            only relevant in transient simulations.
        design_variation : str, optional
            Design variation from which to determine the fans' operating point. The default is
            ``None``, in which case the nominal variation is used.

        Returns
        -------
        list
            First element of the list is the csv filename, the second and third element of
            the list are the quantities with units describing the fan operating point,
            the fourth element contains the dictionary with the name of the fan instances
            as keys and list with volumetric flow rates and pressure rise floats associated
            with the operating points.

        References
        ----------

        >>> oModule.ExportFanOperatingPoint

        Examples
        --------
        >>> from pyaedt import Icepak
        >>> ipk = Icepak()
        >>> ipk.create_fan()
        >>> filename, vol_flow_name, p_rise_name, op_dict= ipk.get_fans_operating_point()
        """

        if export_file is None:
            path = self.temp_directory
            base_name = "{}_{}_FanOpPoint".format(self.project_name, self.design_name)
            export_file = os.path.join(path, base_name + ".csv")
            while os.path.exists(export_file):
                file_name = generate_unique_name(base_name)
                export_file = os.path.join(path, file_name + ".csv")
        if setup_name is None:
            setup_name = "{} : {}".format(self.get_setups()[0], self.solution_type)
        if timestep is None:
            timestep = ""
            if self.solution_type == "Transient":
                self.logger.warning("No timestep specified. First timestep will be exported.")
        else:
            if not self.solution_type == "Transient":
                self.logger.warning("Simulation is steady-state, timestep argument is ignored.")
                timestep = ""
        if design_variation is None:
            design_variation = ""
        self.osolution.ExportFanOperatingPoint(
            [
                "SolutionName:=",
                setup_name,
                "DesignVariationKey:=",
                design_variation,
                "ExportFilePath:=",
                export_file,
                "Overwrite:=",
                True,
                "TimeStep:=",
                timestep,
            ]
        )
        with open(export_file, "r") as f:
            reader = csv.reader(f)
            for line in reader:
                if "Fan Instances" in line:
                    vol_flow = line[1]
                    p_rise = line[2]
                    break
            var = {line[0]: [float(line[1]), float(line[2])] for line in reader}
        return [export_file, vol_flow, p_rise, var]

    @pyaedt_function_handler()
    def assign_free_opening(
        self,
        assignment,
        boundary_name=None,
        temperature="AmbientTemp",
        radiation_temperature="AmbientRadTemp",
        flow_type="Pressure",
        pressure="AmbientPressure",
        no_reverse_flow=False,
        velocity=["0m_per_sec", "0m_per_sec", "0m_per_sec"],
        mass_flow_rate="0kg_per_s",
        inflow=True,
        direction_vector=None,
    ):
        """
        Assign free opening boundary condition.

        Parameters
        ----------
        assignment : int or str or list
            Integer indicating a face ID or a string indicating an object name. A list of face
            IDs or object names is also accepted.
        boundary_name : str, optional
            Boundary name. Default is ``None``, in which case the name is generated automatically.
        temperature : str or float or dict, optional
            Prescribed temperature at the boundary. If a string is set,  a variable name or a
            number with the unit is expected. If a float is set, the unit ``'cel'`` is
            automatically added. Also, a dictionary containing the keys ``'Function'`` and ``'Values'``
            can be passed to set a transient behaviour. The acceptable values associated with those
            keys can be found in the Icepak documentation. Default is ``"AmbientTemp"``.
        radiation_temperature : str or float, optional
            Prescribed radiation temperature at the boundary. If a string is set,  a variable name
            or a number with the unit is expected. If a float is set, the unit ``'cel'`` is
            automatically added. Also, a dictionary containing the keys ``'Function'`` and
            ``'Values'`` can be passed to set a transient behaviour.
            The acceptable values associated with those keys can be found in the Icepak documentation.
            Default is ``"AmbientRadTemp"``.
        flow_type : int or str, optional
            Prescribed radiation flow type at the boundary. Available options are ``"Pressure"``,
            ``"Velocity"``, and ``"Mass Flow"``. The default is ``"Pressure"``.
        pressure : float or str or dict, optional
            Prescribed pressure (static or total coherently with flow type) at the boundary. If a
            string is set, a variable name or a number with the unit is expected. If a float is set,
            the unit ``'pascal'`` is automatically added. Also, a dictionary containing the keys
            ``'Function'`` and ``'Values'`` can be passed to set a transient behavior. The acceptable
            values associated with those keys can be found in the Icepak documentation.
            The default is ``"AmbientPressure"``.
        no_reverse_flow : bool, optional
            Option to block reverse flow at the boundary. Default is ``False``.
        velocity : list, optional
            Prescribed velocity at the boundary. If a list of strings is set, a variable name or a number
             with the unit is expected for each element. If list of floats is set, the unit ``'m_per_sec'``
            is automatically added. Also, a dictionary containing the keys ``'Function'`` and
            ``'Values'`` can be passed in one or more vector element to set a transient behaviour.
            The acceptable values associated with those keys can be found in the Icepak documentation.
            Default is ``["0m_per_sec", "0m_per_sec", "0m_per_sec"]``.
        mass_flow_rate : float or str or dict, optional
            Prescribed pressure (static or total coherently with flow type) at the boundary. If a
            string is set, a variable name or a number with the unit is expected. If a float is set,
            the unit ``'kg_per_s'`` is automatically added. Also, a dictionary containing the keys
            ``'Function'`` and ``'Values'`` can be passed to set a transient behaviour. The acceptable
            values associated with those keys can be found in the Icepak documentation.
            Default is ``"0kg_per_s"``.
        inflow : bool, optional
            Prescribe if the imposed mass flow is an inflow or an outflow. Default is ``"True"``,
            in which case an inflow is prescribed.
        direction_vector : list, optional
            Prescribe the direction of the massflow. Default is ``"None"``, in which case a
            massflow normal to the boundary is prescribed.

        Returns
        -------
        :class:`pyaedt.modules.Boundary.BoundaryObject`
            Boundary object when successful or ``None`` when failed.

        References
        ----------
        oModule.AssignOpeningBoundary

        Examples
        ----------
        >>> import pyaedt
        >>> icepak = pyaedt.Icepak()
        >>> f_id = icepak.modeler["Region"].faces[0].id
        >>> icepak.assign_free_opening(f_id)

        """
        # Sanitize input
        for i in range(len(velocity)):
            if not isinstance(velocity[i], str) and not isinstance(velocity[i], dict):
                velocity[i] = str(velocity[i]) + "m_per_sec"
        if not isinstance(mass_flow_rate, str) and not isinstance(mass_flow_rate, dict):
            mass_flow_rate = str(mass_flow_rate) + "kg_per_s"
        if not isinstance(temperature, str) and not isinstance(temperature, dict):
            temperature = str(temperature) + "cel"
        if not isinstance(radiation_temperature, str) and not isinstance(radiation_temperature, dict):
            radiation_temperature = str(radiation_temperature) + "cel"
        if not isinstance(pressure, str) and not isinstance(pressure, dict):
            pressure = str(pressure) + "pascal"
        # Dict creation
        props = {}
        if not isinstance(assignment, list):
            assignment = [assignment]
        if isinstance(assignment[0], int):
            props["Faces"] = assignment
        else:
            props["Objects"] = assignment
        possible_transient_properties = [
            ("Temperature", temperature),
            ("External Rad. Temperature", radiation_temperature),
        ]
        if flow_type == "Pressure":
            props["Inlet Type"] = flow_type
            props["No Reverse Flow"] = no_reverse_flow
            possible_transient_properties += [("Total Pressure", pressure)]
        elif flow_type == "Velocity":
            props["Inlet Type"] = flow_type
            possible_transient_properties += [
                ("Static Pressure", pressure),
                ("X Velocity", velocity[0]),
                ("Y Velocity", velocity[1]),
                ("Z Velocity", velocity[2]),
            ]
        elif flow_type == "Mass Flow":
            props["Inlet Type"] = flow_type
            if direction_vector is None:
                props["Mass Flow Direction"] = ("Normal to Boundary",)
            else:
                props["X"] = str(direction_vector[0])
                props["Y"] = str(direction_vector[1])
                props["Z"] = str(direction_vector[2])
            props["Mass Flow Condition"] = ["Out Flow", "In Flow"][int(inflow)]
            possible_transient_properties += [
                ("Total Pressure", pressure),
                ("Mass Flow Rate", mass_flow_rate),
                ("Y Velocity", velocity[1]),
                ("Z Velocity", velocity[2]),
            ]
        for quantity, assignment in possible_transient_properties:
            if isinstance(assignment, dict):
                if not self.solution_type == "Transient":
                    self.logger.error("Transient assignment is supported only in transient designs.")
                    return None
                assignment = self._parse_variation_data(
                    quantity,
                    "Transient",
                    variation_value=assignment["Values"],
                    function=assignment["Function"],
                )
                if assignment is None:
                    return None
                props.update(assignment)
            else:
                props[quantity] = assignment

        if not boundary_name:
            boundary_name = generate_unique_name("Opening")

        bound = BoundaryObject(self, boundary_name, props, "Opening")
        if bound.create():
            self._boundaries[bound.name] = bound
            return bound
        else:
            return None

    @pyaedt_function_handler()
    def assign_pressure_free_opening(
        self,
        assignment,
        boundary_name=None,
        temperature="AmbientTemp",
        radiation_temperature="AmbientRadTemp",
        pressure="AmbientPressure",
        no_reverse_flow=False,
    ):
        """
        Assign free opening boundary condition.

        Parameters
        ----------
        assignment : int or str or list
           Integer indicating a face ID or a string indicating an object name. A list of face
           IDs or object names is also accepted.
        boundary_name : str, optional
            Boundary name. Default is ``None``, in which case the name is generated automatically.
        temperature : str or float or dict, optional
            Prescribed temperature at the boundary. If a string is set,  a variable name or a
            number with the unit is expected. If a float is set, the unit ``'cel'`` is
            automatically added. Also, a dictionary containing the keys ``'Function'`` and ``'Values'``
            can be passed to set a transient behaviour. The acceptable values associated with those
            keys can be found in the Icepak documentation. Default is ``"AmbientTemp"``.
        radiation_temperature : str or float, optional
            Prescribed radiation temperature at the boundary. If a string is set,  a variable name
            or a number with the unit is expected. If a float is set, the unit ``'cel'`` is
            automatically added. Also, a dictionary containing the keys ``'Function'`` and
            ``'Values'`` can be passed to set a transient behaviour.
            The acceptable values associated with those keys can be found in the Icepak documentation.
            Default is ``"AmbientRadTemp"``.
        pressure : float or str or dict, optional
            Prescribed pressure (static or total coherently with flow type) at the boundary. If a
            string is set, a variable name or a number with the unit is expected. If a float is set,
            the unit ``'pascal'`` is automatically added. Also, a dictionary containing the keys
            ``'Function'`` and ``'Values'`` can be passed to set a transient behavior. The
            acceptable values associated with those keys can be found in the Icepak
            documentation. The default is ``"AmbientPressure"``.
        no_reverse_flow : bool, optional
            Option to block reverse flow at the boundary. Default is ``False``.


        Returns
        -------
        :class:`pyaedt.modules.Boundary.BoundaryObject`
            Boundary object when successful or ``None`` when failed.

        References
        ----------
        oModule.AssignOpeningBoundary

        Examples
        ----------
        >>> import pyaedt
        >>> icepak = pyaedt.Icepak()
        >>> f_id = icepak.modeler["Region"].faces[0].id
        >>> icepak.assign_pressure_free_opening(f_id)
        """
        return self.assign_free_opening(
            assignment,
            boundary_name=boundary_name,
            temperature=temperature,
            radiation_temperature=radiation_temperature,
            flow_type="Pressure",
            pressure=pressure,
            no_reverse_flow=no_reverse_flow,
        )

    @pyaedt_function_handler()
    def assign_velocity_free_opening(
        self,
        assignment,
        boundary_name=None,
        temperature="AmbientTemp",
        radiation_temperature="AmbientRadTemp",
        pressure="AmbientPressure",
        velocity=["0m_per_sec", "0m_per_sec", "0m_per_sec"],
    ):
        """
        Assign free opening boundary condition.

        Parameters
        ----------
        assignment : int or str or list
            Integer indicating a face ID or a string indicating an object name. A list of face
            IDs or object names is also accepted.
        boundary_name : str, optional
            Boundary name. Default is ``None``, in which case the name is generated automatically.
        temperature : str or float or dict, optional
            Prescribed temperature at the boundary. If a string is set,  a variable name or a
            number with the unit is expected. If a float is set, the unit ``'cel'`` is
            automatically added. Also, a dictionary containing the keys ``'Function'`` and ``'Values'``
            can be passed to set a transient behaviour. The acceptable values associated with those
            keys can be found in the Icepak documentation. Default is ``"AmbientTemp"``.
        radiation_temperature : str or float, optional
            Prescribed radiation temperature at the boundary. If a string is set,  a variable name
            or a number with the unit is expected. If a float is set, the unit ``'cel'`` is
            automatically added. Also, a dictionary containing the keys ``'Function'`` and
            ``'Values'`` can be passed to set a transient behaviour.
            The acceptable values associated with those keys can be found in the Icepak documentation.
            Default is ``"AmbientRadTemp"``.
        pressure : float or str or dict, optional
            Prescribed pressure (static or total coherently with flow type) at the boundary. If a
            string is set, a variable name or a number with the unit is expected. If a float is set,
            the unit ``'pascal'`` is automatically added. Also, a dictionary containing the keys
            ``'Function'`` and ``'Values'`` can be passed to set a transient behavior. The
            acceptable values associated with those keys can be found in the Icepak
            documentation. The default is ``"AmbientPressure"``.
        velocity : list, optional
            Prescribed velocity at the boundary. If a list of strings is set, a variable name or a number
             with the unit is expected for each element. If list of floats is set, the unit ``'m_per_sec'``
            is automatically added. Also, a dictionary containing the keys ``'Function'`` and
            ``'Values'`` can be passed in one or more vector element to set a transient behaviour.
            The acceptable values associated with those keys can be found in the Icepak documentation.
            Default is ``["0m_per_sec", "0m_per_sec", "0m_per_sec"]``.


        Returns
        -------
        :class:`pyaedt.modules.Boundary.BoundaryObject`
            Boundary object when successful or ``None`` when failed.

        References
        ----------
        oModule.AssignOpeningBoundary

        Examples
        ----------
        >>> import pyaedt
        >>> icepak = pyaedt.Icepak()
        >>> f_id = icepak.modeler["Region"].faces[0].id
        >>> icepak.assign_velocity_free_opening(f_id)
        """
        return self.assign_free_opening(
            assignment,
            boundary_name=boundary_name,
            temperature=temperature,
            radiation_temperature=radiation_temperature,
            flow_type="Velocity",
            pressure=pressure,
            velocity=velocity,
        )

    @pyaedt_function_handler()
    def assign_mass_flow_free_opening(
        self,
        assignment,
        boundary_name=None,
        temperature="AmbientTemp",
        radiation_temperature="AmbientRadTemp",
        pressure="AmbientPressure",
        mass_flow_rate="0kg_per_s",
        inflow=True,
        direction_vector=None,
    ):
        """
        Assign free opening boundary condition.

        Parameters
        ----------
        assignment : int or str or list
           Integer indicating a face ID or a string indicating an object name. A list of face
           IDs or object names is also accepted.
        boundary_name : str, optional
            Boundary name. The default is ``None``, in which case the name is generated automatically.
        temperature : str or float or dict, optional
            Prescribed temperature at the boundary. If a string is set,  a variable name or a
            number with the unit is expected. If a float is set, the unit ``'cel'`` is
            automatically added. Also, a dictionary containing the keys ``'Function'`` and ``'Values'``
            can be passed to set a transient behaviour. The acceptable values associated with those
            keys can be found in the Icepak documentation. Default is ``"AmbientTemp"``.
        radiation_temperature : str or float, optional
            Prescribed radiation temperature at the boundary. If a string is set,  a variable name
            or a number with the unit is expected. If a float is set, the unit ``'cel'`` is
            automatically added. Also, a dictionary containing the keys ``'Function'`` and
            ``'Values'`` can be passed to set a transient behaviour.
            The acceptable values associated with those keys can be found in the Icepak documentation.
            Default is ``"AmbientRadTemp"``.
        pressure : float or str or dict, optional
            Prescribed pressure (static or total coherently with flow type) at the boundary. If a
            string is set, a variable name or a number with the unit is expected. If a float is set,
            the unit ``'pascal'`` is automatically added. Also, a dictionary containing the keys
            ``'Function'`` and ``'Values'`` can be passed to set a transient behavior. The
            acceptable values associated with those keys can be found in the Icepak
            documentation. The default is ``"AmbientPressure"``.
        mass_flow_rate : float or str or dict, optional
            Prescribed pressure (static or total coherently with flow type) at the boundary. If a
            string is set, a variable name or a number with the unit is expected. If a float is set,
            the unit ``'kg_per_s'`` is automatically added. Also, a dictionary containing the keys
            ``'Function'`` and ``'Values'`` can be passed to set a transient behaviour. The acceptable
            values associated with those keys can be found in the Icepak documentation.
            Default is ``"0kg_per_s"``.
        inflow : bool, optional
            Prescribe if the imposed mass flow is an inflow or an outflow. Default is ``"True"``,
            in which case an inflow is prescribed.
        direction_vector : list, optional
            Prescribe the direction of the massflow. Default is ``"None"``, in which case a
            massflow normal to the boundary is prescribed.


        Returns
        -------
        :class:`pyaedt.modules.Boundary.BoundaryObject`
            Boundary object when successful or ``None`` when failed.

        References
        ----------
        oModule.AssignOpeningBoundary

        Examples
        ----------
        >>> import pyaedt
        >>> icepak = pyaedt.Icepak()
        >>> f_id = icepak.modeler["Region"].faces[0].id
        >>> icepak.assign_mass_flow_free_opening(f_id)
        """
        return self.assign_free_opening(
            assignment,
            boundary_name=boundary_name,
            temperature=temperature,
            radiation_temperature=radiation_temperature,
            flow_type="Mass Flow",
            pressure=pressure,
            mass_flow_rate=mass_flow_rate,
            inflow=inflow,
            direction_vector=direction_vector,
        )

    @pyaedt_function_handler()
    def assign_symmetry_wall(
        self,
        geometry,
        boundary_name=None,
    ):
        """Assign symmetry wall boundary condition.

        Parameters
        ----------
        geometry : str or int or list
            Surface object name or face ID. A list of surface object names
            or face IDs is also acceptable.
        boundary_name : str, optional
            Name of the boundary condition. The default is ``None``.

        Returns
        -------
        :class:`pyaedt.modules.Boundary.BoundaryObject`
            Boundary object when successful or ``None`` when failed.

        References
        ----------

        >>> oModule.AssignSymmetryWallBoundary
        """
        if not boundary_name:
            boundary_name = generate_unique_name("SymmetryWall")
        if isinstance(geometry, (str, int)):
            geometry = [geometry]

        props = {}
        if isinstance(geometry[0], int):
            props["Faces"] = geometry
        else:
            props["Objects"] = geometry

        bound = BoundaryObject(self, boundary_name, props, "Symmetry Wall")
        try:
            if bound.create():
                self._boundaries[bound.name] = bound
                return bound
            else:  # pragma : no cover
                raise SystemExit
        except (GrpcApiError, SystemExit):
            return None

    @pyaedt_function_handler()
    def assign_recirculation_opening(self, face_list, extract_face, thermal_specification="Temperature",
                                     assignment_value="0cel", conductance_external_temperature=None,
                                     flow_specification="Mass Flow", flow_assignment="0kg_per_s_m2",
                                     flow_direction=None, start_time=None, end_time=None, boundary_name=None):
        """Assign recirculation faces.

        Parameters
        ----------
        face_list : list
            List of modeler.cad.elements3d.FacePrimitive or of integers
            containing faces ids.
        extract_face : modeler.cad.elements3d.FacePrimitive, int
             Face of the face on the extract side.
        thermal_specification : str, optional
            Type of the thermal assignment across the two recirculation
            faces. Options are ``"Conductance"``, ``"Heat Input"`` and
            ``"Temperature"``. Default is ``"Temperature"``.
        assignment_value : str or dict, optional
            String with value and units of the thermal assignment. For a
            transient assignment, a dictionary can be used. The dictionary
            should contain two keys: ``"Function"`` and ``"Values"``.
            - For the ``"Function"`` key, acceptable values are
            ``"Exponential"``, ``"Linear"``, ``"Piecewise Linear"``,
            ``"Power Law"``, ``"Sinusoidal"``, and ``"Square Wave"``.
            - For the ``"Values"`` key, a list of strings containing the
            parameters required by the ``"Function"`` key selection. For
            example, when``"Linear"`` is set as the ``"Function"`` key, two
            parameters are required: the value of the variable at t=0 and the
            slope of the line. For the parameters required by each
            ``"Function"`` key selection, see the Icepak documentation.
            The parameters must contain the units where needed.
            The default value is ``"0cel"``.
        conductance_external_temperature : str, optional
            External temperature value, needed if ``thermal_specification``
            is set to ``"Conductance"``. Default is ``None``.
<<<<<<< HEAD
        flow_specification: str, optional
            Flow specification for the recirculation zone. Available
            options are: ``"Mass Flow"``, ``"Mass Flux"``, and
            ``"Volume Flow"``. The default value is ``"Mass Flow"``.
        flow_assignment: str or dict, optional
=======
        flow_specification : str, optional
            Flow specification for the recirculation zone. Available
            options are: ``"Mass Flow"``, ``"Mass Flux"``, and
            ``"Volume Flow"``. The default value is ``"Mass Flow"``.
        flow_assignment : str or dict, optional
>>>>>>> 07626f98
            String with value and units of the flow assignment. For a
            transient assignment, a dictionary can be used. The dictionary
            should contain two keys: ``"Function"`` and ``"Values"``.
            - For the ``"Function"`` key, acceptable values are
            ``"Exponential"``, ``"Linear"``, ``"Piecewise Linear"``,
            ``"Power Law"``, ``"Sinusoidal"``, and ``"Square Wave"``.
            - For the ``"Values"`` key, a list of strings containing the
            parameters required by the ``"Function"`` key selection. For
            example, when``"Linear"`` is set as the ``"Function"`` key, two
            parameters are required: the value of the variable at t=0 and the
            slope of the line. For the parameters required by each
            ``"Function"`` key selection, see the Icepak documentation.
            The parameters must contain the units where needed.
            The default value is ``"0kg_per_s_m2"``.
        flow_direction : list, optional
            Flow direction enforced at the recirculation zone. The default value
            is ``None`` in which case the normal direction is used.
        start_time : str, optional
            Start of the time interval. Relevant only if the simulation is
            transient. The default value is ``"0s"``.
        end_time : str, optional
            End of the time interval. Relevant only if the simulation is
            transient. The default value is ``"0s"``.
        boundary_name : str, optional
            Name of the recirculation boundary. The default is ``None``, in
            which case the boundary is automatically generated.

        Returns
        -------
        :class:`pyaedt.modules.Boundary.BoundaryObject`
            Boundary object when successful or ``None`` when failed.

        References
        ----------

        >>> oModule.AssignRecircBoundary

        Examples
        --------
        >>> from pyaedt import Icepak
        >>> ipk = Icepak()
        >>> ipk.solution_type = "Transient"
        >>> box = ipk.modeler.create_box([5, 5, 5], [1, 2, 3], "BlockBoxEmpty", "copper")
        >>> box.solve_inside = False
        >>> recirc = ipk.assign_recirculation_opening([box.top_face_x, box.bottom_face_x], box.top_face_x,
        >>>                                          flow_assignment="10kg_per_s_m2")

        """
        if not len(face_list) == 2:
            self.logger.error("Recirculation boundary condition must be assigned to two faces.")
            return False
        if conductance_external_temperature is not None and thermal_specification is not "Conductance":
            self.logger.warning(
                '``conductance_external_temperature`` will not have any effect unless the ``thermal_specification`` '
                'is ``"Conductance"``.')
        if conductance_external_temperature is not None and thermal_specification is not "Conductance":
            self.logger.warning(
                '``conductance_external_temperature`` needs to be specified when ``thermal_specification`` '
                'is ``"Conductance"``. Setting ``conductance_external_temperature`` to ``"AmbientTemp"``.')
        if (start_time is not None or end_time is not None) and not self.solution_type == "Transient":
            self.logger.warning(
                '``start_time`` and ``end_time`` will not have any effect unless for steady-state simulations.')
        elif self.solution_type == "Transient" and not (start_time and end_time):
            self.logger.warning(
                '``start_time`` and ``end_time`` should be declared for transient simulations. Setting them to "0s".')
            start_time = "0s"
            end_time = "0s"
        assignment_dict = {
            "Conductance": "Conductance",
            "Heat Input": "Heat Flow",
            "Temperature": "Temperature Change"
        }
        props = {}
        if not isinstance(face_list[0], int):
            face_list = [f.id for f in face_list]
        props["Faces"] = face_list
        if isinstance(extract_face, int):
            extract_face = [extract_face]
        else:
            extract_face = [extract_face.id]
        props["ExtractFace"] = extract_face
        props["Thermal Condition"] = thermal_specification
        if isinstance(assignment_value, dict):
            if not self.solution_type == "Transient":
                self.logger.error("Transient assignment is supported only in transient designs.")
                return None
            assignment = self._parse_variation_data(
                assignment_dict[thermal_specification],
                "Transient",
                variation_value=assignment_value["Values"],
                function=assignment_value["Function"],
            )
            props.update(assignment)
        else:
            props[assignment_dict[thermal_specification]] = assignment_value
        if thermal_specification == "Conductance":
            props["External Temp"] = conductance_external_temperature
        if isinstance(flow_assignment, dict):
            if not self.solution_type == "Transient":
                self.logger.error("Transient assignment is supported only in transient designs.")
                return None
            assignment = self._parse_variation_data(
                flow_specification + " Rate",
                "Transient",
                variation_value=flow_assignment["Values"],
                function=flow_assignment["Function"],
            )
            props.update(assignment)
        else:
            props[flow_specification + " Rate"] = flow_assignment
        if flow_direction is None:
            props["Supply Flow Direction"] = "Normal"
        else:
            props["Supply Flow Direction"] = "Specified"
            if not (isinstance(flow_direction, list)):
                self.logger.error("``flow_direction`` can be only ``None`` or a list of strings or floats.")
                return False
            elif len(flow_direction) != 3:
                self.logger.error("``flow_direction`` must have only three components.")
                return False
            for direction, val in zip(["X", "Y", "Z"], flow_direction):
                props[direction] = str(val)
        if self.solution_type == "Transient":
            props["Start"] = start_time
            props["End"] = end_time
        if not boundary_name:
            boundary_name = generate_unique_name("Recirculating")

        bound = BoundaryObject(self, boundary_name, props, "Recirculating")
        try:
            if bound.create():
                self._boundaries[bound.name] = bound
                return bound
<<<<<<< HEAD
            else:  # pragma : no cover
                raise SystemExit
        except (GrpcApiError, SystemExit):
            return None

    @pyaedt_function_handler()
    def assign_blower_type1(self, faces, inlet_face, fan_curve_pressure, fan_curve_flow, blower_power="0W", blade_rpm=0,
                            blade_angle="0rad", fan_curve_pressure_unit="n_per_meter_sq",
                            fan_curve_flow_unit="m3_per_s", boundary_name=None):
        """Assign blower type 1.

        Parameters
        ----------
        faces : list
            List of modeler.cad.elements3d.FacePrimitive or of integers
            containing faces ids.
        inlet_face : modeler.cad.elements3d.FacePrimitive, int or list
             Inlet faces.
        fan_curve_pressure : list
            List of the fan curve pressure values. Only floats should
            be included in the list as their unit can be modified with
            fan_curve_pressure_unit argument.
        fan_curve_flow : list
            List of the fan curve flow value. Only floats should be
            included in the list as their unit can be modified with
            fan_curve_flow_unit argument.
        blower_power : str, optional
            blower power expressed as a string containing the value and unit.
            Default is "0W".
        blade_rpm : float, optional
            Blade RPM value. Default is 0.
        blade_angle : str, optional
            Blade angle expressed as a string containing value and the unit.
            Default is "0rad".
        fan_curve_pressure_unit : str, optional
            Fan curve pressure unit. Default is "n_per_meter_sq".
        fan_curve_flow_unit : str, optional
            Fan curve flow unit. Default is "m3_per_s".
        boundary_name : str, optional
            Name of the recirculation boundary. The default is ``None``, in
            which case the boundary is automatically generated.


        Returns
        -------
        :class:`pyaedt.modules.Boundary.BoundaryObject`
            Boundary object when successful or ``None`` when failed.

        References
        ----------

        >>> oModule.AssignBlowerBoundary

        Examples
        --------
        >>> from pyaedt import Icepak
        >>> ipk = Icepak()
        >>> cylinder = self.aedtapp.modeler.create_cylinder(cs_axis="X", position=[0,0,0], radius=10, height=1)
        >>> curved_face = [f for f in cylinder.faces if not f.is_planar]
        >>> planar_faces = [f for f in cylinder.faces if f.is_planar]
        >>> cylinder.solve_inside=False
        >>> blower = self.aedtapp.assign_blower_type1([f.id for f in curved_face+planar_faces],
        >>>                                           [f.id for f in planar_faces], [10, 5, 0], [0, 2, 4])

        """
        props = {}
        props["Blade RPM"] = blade_rpm
        props["Fan Blade Angle"] = blade_angle
        props["Blower Type"] = "Type 1"
        return self._assign_blower(props, faces, inlet_face, fan_curve_flow_unit, fan_curve_pressure_unit,
                                          fan_curve_flow, fan_curve_pressure, blower_power, boundary_name)

    @pyaedt_function_handler()
    def assign_blower_type2(self, faces, inlet_face, fan_curve_pressure, fan_curve_flow, blower_power="0W",
                            exhaust_angle="0rad", fan_curve_pressure_unit="n_per_meter_sq",
                            fan_curve_flow_unit="m3_per_s", boundary_name=None):
        """Assign blower type 2.

        Parameters
        ----------
        faces : list
            List of modeler.cad.elements3d.FacePrimitive or of integers
            containing faces ids.
        inlet_face : modeler.cad.elements3d.FacePrimitive, int or list
             Inlet faces.
        fan_curve_pressure : list
            List of the fan curve pressure values. Only floats should
            be included in the list as their unit can be modified with
            fan_curve_pressure_unit argument.
        fan_curve_flow : list
            List of the fan curve flow value. Only floats should be
            included in the list as their unit can be modified with
            fan_curve_flow_unit argument.
        blower_power : str, optional
            blower power expressed as a string containing the value and unit.
            Default is "0W".
        exhaust_angle : float, optional
            Exhaust angle expressed as a string containing value and the unit.
            Default is "0rad".
        fan_curve_pressure_unit : str, optional
            Fan curve pressure unit. Default is "n_per_meter_sq".
        fan_curve_flow_unit : str, optional
            Fan curve flow unit. Default is "m3_per_s".
        boundary_name : str, optional
            Name of the recirculation boundary. The default is ``None``, in
            which case the boundary is automatically generated.


        Returns
        -------
        :class:`pyaedt.modules.Boundary.BoundaryObject`
            Boundary object when successful or ``None`` when failed.

        References
        ----------

        >>> oModule.AssignBlowerBoundary

        Examples
        --------
        >>> from pyaedt import Icepak
        >>> ipk = Icepak()
        >>> box = ipk.modeler.create_box([5, 5, 5], [1, 2, 3], "BlockBoxEmpty", "copper")
        >>> box.solve_inside=False
        >>> blower = self.aedtapp.assign_blower_type2([box.faces[0], box.faces[1]],
        >>>                                           [box.faces[0]], [10, 5, 0], [0, 2, 4])

        """
        props = {}
        props["Exhaust Exit Angle"] = exhaust_angle
        props["Blower Type"] = "Type 2"
        return self._assign_blower(props, faces, inlet_face, fan_curve_flow_unit, fan_curve_pressure_unit,
                                   fan_curve_flow, fan_curve_pressure, blower_power, boundary_name)

    @pyaedt_function_handler()
    def _assign_blower(self, props, faces, inlet_face, fan_curve_flow_unit, fan_curve_pressure_unit, fan_curve_flow,
                       fan_curve_pressure, blower_power, boundary_name):
        if isinstance(faces[0], int):
            props["Faces"] = faces
        else:
            props["Faces"] = [f.id for f in faces]
        if not isinstance(inlet_face, list):
            inlet_face = [inlet_face]
        if not isinstance(inlet_face[0], int):
            props["InletFace"] = [f.id for f in inlet_face]
        props["Blower Power"] = blower_power
        props["DimUnits"] = [fan_curve_flow_unit, fan_curve_pressure_unit]
        if len(fan_curve_flow) != len(fan_curve_pressure):
            self.logger.error("``fan_curve_flow`` and ``fan_curve_pressure`` must have the same length.")
            return False
        props["X"] = [str(pt) for pt in fan_curve_flow]
        props["Y"] = [str(pt) for pt in fan_curve_pressure]
        if not boundary_name:
            boundary_name = generate_unique_name("Blower")
        bound = BoundaryObject(self, boundary_name, props, "Blower")
        try:
            if bound.create():
                self._boundaries[bound.name] = bound
                return bound
            else:  # pragma : no cover
                raise SystemExit
        except (GrpcApiError, SystemExit):
=======
            else:  # pragma: no cover
                raise SystemExit
        except (GrpcApiError, SystemExit):  # pragma: no cover
>>>>>>> 07626f98
            return None<|MERGE_RESOLUTION|>--- conflicted
+++ resolved
@@ -4906,19 +4906,11 @@
         conductance_external_temperature : str, optional
             External temperature value, needed if ``thermal_specification``
             is set to ``"Conductance"``. Default is ``None``.
-<<<<<<< HEAD
-        flow_specification: str, optional
-            Flow specification for the recirculation zone. Available
-            options are: ``"Mass Flow"``, ``"Mass Flux"``, and
-            ``"Volume Flow"``. The default value is ``"Mass Flow"``.
-        flow_assignment: str or dict, optional
-=======
         flow_specification : str, optional
             Flow specification for the recirculation zone. Available
             options are: ``"Mass Flow"``, ``"Mass Flux"``, and
             ``"Volume Flow"``. The default value is ``"Mass Flow"``.
         flow_assignment : str or dict, optional
->>>>>>> 07626f98
             String with value and units of the flow assignment. For a
             transient assignment, a dictionary can be used. The dictionary
             should contain two keys: ``"Function"`` and ``"Values"``.
@@ -5052,7 +5044,6 @@
             if bound.create():
                 self._boundaries[bound.name] = bound
                 return bound
-<<<<<<< HEAD
             else:  # pragma : no cover
                 raise SystemExit
         except (GrpcApiError, SystemExit):
@@ -5215,9 +5206,4 @@
             else:  # pragma : no cover
                 raise SystemExit
         except (GrpcApiError, SystemExit):
-=======
-            else:  # pragma: no cover
-                raise SystemExit
-        except (GrpcApiError, SystemExit):  # pragma: no cover
->>>>>>> 07626f98
             return None