--- conflicted
+++ resolved
@@ -37,42 +37,35 @@
         ``None``, in which case the active setup is used or 
         nothing is used.
     specified_version: str, optional
-        Version of AEDT to use. The default is ``None``, in which case
+        Version of AEDT  to use. The default is ``None``, in which case
         the active version or latest installed version is  used.
-<<<<<<< HEAD
     non_graphical : bool, optional
-        Whether to run AEDT in the non-graphical mode. The default 
-        is``False``, which launches AEDT in the graphical mode.  
+        Whether to run AEDT in the non-graphical mode. The default
+        is``False``, which launches AEDT in the graphical mode.
     launch_new_desktop : bool, optional
-=======
-    NG : bool, optional
-        Whether to launch AEDT in the non-graphical mode. The default 
-        is ``False``, which launches AEDT in the graphical mode.  
-    AlwaysNew : bool, optional
->>>>>>> d049964c
         Whether to launch an instance of AEDT in a new thread, even if
         another instance of the ``specified_version`` is active on the
         machine.  The default is ``True``.
     release_on_exit : bool, optional
         Whether to release AEDT on exit. 
     student_version : bool, optional
-        Whether to open the AEDT student version. The default is ``False``.
+        Whether open AEDT Student Version. The default is ``False``.
 
     Examples
     --------
-    Create an instance of Icepak and connect to an existing Icepak
+    Create an instance of `Icepak` and connect to an existing Icepak
     design or create a new Icepak design if one does not exist.
 
     >>> from pyaedt import Icepak
     >>> aedtapp = Icepak()
 
-    Create an instance of Icepak and link to a project named
+    Create an instance of `Icepak` and link to a project named
     ``projectname``. If this project does not exist, create one with
     this name.
 
     >>> aedtapp = Icepak(projectname)
 
-    Create an instance of Icepak and link to a design named
+    Create an instance of `Icepak` and link to a design named
     ``designname`` in a project named ``projectname``.
 
     >>> aedtapp = Icepak(projectname,designame)
@@ -82,7 +75,7 @@
 
     >>> aedtapp = Icepak("myfile.aedt")
 
-    Create an instance of Icepak using the 2021 R1 release and
+    Create an instance of `Icepak` using the 2021 R1 release and
     open the specified project, which is ``myfile.aedt``.
 
     >>> aedtapp = Icepak(specified_version="2021.1", projectname="myfile.aedt")
@@ -90,15 +83,15 @@
     """
     
     def __init__(self, projectname=None, designname=None, solution_type=None, setup_name=None,
-                 specified_version=None, non_graphical=False, launch_new_desktop=True, release_on_exit=False, student_version=False):
+                 specified_version=None, NG=False, AlwaysNew=False, release_on_exit=False, student_version=False):
         FieldAnalysisIcepak.__init__(self, "Icepak", projectname, designname, solution_type, setup_name,
-                                     specified_version, non_graphical, launch_new_desktop, release_on_exit, student_version)
+                                     specified_version, NG, AlwaysNew, release_on_exit, student_version)
 
     def __enter__(self):
         return self
 
     def __exit__(self, ex_type, ex_value, ex_traceback):
-        """Push exit up to parent object Design."""
+        ''' Push exit up to parent object Design '''
         if ex_type:
             exception_to_desktop(self, ex_value, ex_traceback)
 
@@ -131,9 +124,10 @@
         Returns
         -------
         type
-            Bound object when successful, ``None`` when failed.
-
-        """
+            Bound object when successful or ``None`` when failed.
+
+        """
+
         boundary_name = generate_unique_name("Opening")
         self.modeler.create_face_list(air_faces, "boundary_faces")
         props = {}
@@ -147,13 +141,13 @@
         bound = BoundaryObject(self, boundary_name, props, 'Opening')
         if bound.create():
             self.boundaries.append(bound)
-            self._messenger.add_info_message("Opening Assigned")
+            self.messenger.add_info_message("Opening Assigned")
             return bound
         return None
 
     @aedt_exception_handler
     def assign_2way_coupling(self,setup_name=None, number_of_iterations=2, continue_ipk_iterations=True, ipk_iterations_per_coupling=20):
-        """Assign two-way coupling to a setup.
+        """Assign two-way coupling to a specific setup.
 
         Parameters
         ----------
@@ -172,11 +166,12 @@
             ``True`` when successful, ``False`` when failed.
 
         """
+
         if not setup_name:
             if self.setups:
                 setup_name =self.setups[0].name
             else:
-                self._messenger.add_error_message("No Setup Defined")
+                self.messenger.add_error_message("No Setup Defined")
                 return False
         self.oanalysis_setup.AddTwoWayCoupling(setup_name, ["NAME:Options", "NumCouplingIters:=", number_of_iterations,
                                                             "ContinueIcepakIterations:=", continue_ipk_iterations,
@@ -186,14 +181,14 @@
 
     @aedt_exception_handler
     def create_source_blocks_from_list(self, list_powers, assign_material=True, default_material="Ceramic_material"):
-        """Assign to a box in Icepak the sources that come from the CSV file. 
+        """Assign to a box in Icepak the sources that coming from the CSV file. 
         
         Assignment is made by name.
 
         Parameters
         ----------
         list_powers : list
-            List of input powers. It is a list of lists. For example, 
+            List of input powers. It is a list of list like in this examples: 
             ``[["Obj1", 1], ["Obj2", 3]]``. The list can contain multiple 
             columns for power inputs.
         assign_material : bool, optional
@@ -288,12 +283,10 @@
             Whether to enable radiation. The default is ``False``.
         source_name : str, optional
             Name of the source. The default is ``None``.
-
-        Returns
-        -------
-        :class:`pyaedt.modules.Boundary.BoundaryObject`
+        Returns
+        -------
+        BoundaryObject
             Boundary object when successful or ``None`` when failed.
-
         """
         if not source_name:
             source_name = generate_unique_name("Source")
@@ -337,9 +330,8 @@
 
         Returns
         -------
-        :class:`pyaedt.modules.Boundary.BoundaryObject`
-            Boundary object.
-        
+        type
+            Bounding object when successful.
         """
         if object_name in self.modeler.primitives.object_names:
             faces = self.modeler.primitives.get_object_faces(object_name)
@@ -381,7 +373,7 @@
             bound = BoundaryObject(self, boundary_name, props, 'Network')
             if bound.create():
                 self.boundaries.append(bound)
-                self.modeler.primitives[object_name].solve_inside = False
+                self.modeler.oeditor.ChangeProperty(["NAME:AllTabs", ["NAME:Geometry3DAttributeTab", ["NAME:PropServers", object_name], ["NAME:ChangedProps", ["NAME:Solve Inside", "Value:=", False]]]])
                 return bound
             return None
 
@@ -393,12 +385,12 @@
         Parameters
         ----------
         input_list : list
-            List of sources with inputs ``rjc``,  ``rjb``, and ``power``. 
-            For example, ``[[Objname1, rjc, rjb, power1, power2, ...], [Objname2, rjc2, rbj2, power1, power2, ...]]``.
+            List of sources with inputs  ``rjc``,  ``rjb``, and ``power``. 
+            For example: ``[[Objname1, rjc, rjb, power1,power2....],[Objname2, rjc2, rbj2, power1, power2...]]``.
         gravity_dir : int
             Gravity direction from -X to +Z. Options are ``0`` to ``5``.
         top :
-            Board bounding value in millimeters of the top face.
+            Board bounding value in mm of the top face.
         assign_material : bool, optional
             Whether to assign a material. The default is ``True``.
         default_material : str, optional
@@ -408,7 +400,6 @@
         -------
         type
             Networks boundary objects.
-        
         """
         objs = self.modeler.primitives.solid_names
         countpow = len(input_list[0])-3
@@ -449,7 +440,6 @@
         -------
         bool
             ``True`` when successful, ``False`` when failed.
-        
         """
         if not monitor_name:
             monitor_name = generate_unique_name("Monitor")
@@ -475,7 +465,6 @@
         -------
         bool
             ``True`` when successful, ``False`` when failed.
-        
         """
         point_name = generate_unique_name("Point")
         self.modeler.oeditor.CreatePoint(
@@ -503,7 +492,6 @@
         -------
         type
             Total power applied.
-        
         """
         with open(csv_name) as csvfile:
             csv_input = csv.reader(csvfile)
@@ -523,7 +511,7 @@
                 if "COMP_" + component_data["Ref Des"][i] in all_objects:
                     status = self.create_source_block("COMP_" + component_data["Ref Des"][i], str(power)+"W",assign_material=False)
                     if not status:
-                        self._messenger.add_warning_message(
+                        self.messenger.add_warning_message(
                             "Warning. Block {} skipped with {}W power".format(component_data["Ref Des"][i], power))
                     else:
                         total_power += float(power)
@@ -531,7 +519,7 @@
                 elif component_data["Ref Des"][i] in all_objects:
                     status = self.create_source_block(component_data["Ref Des"][i], str(power)+"W",assign_material=False)
                     if not status:
-                        self._messenger.add_warning_message(
+                        self.messenger.add_warning_message(
                             "Warning. Block {} skipped with {}W power".format(component_data["Ref Des"][i], power))
                     else:
                         total_power += float(power)
@@ -539,7 +527,7 @@
             except:
                 pass
             i += 1
-        self._messenger.add_info_message("Blocks inserted with total power {}W".format(total_power))
+        self.messenger.add_info_message("Blocks inserted with total power {}W".format(total_power))
         return total_power
 
     @aedt_exception_handler
@@ -557,7 +545,6 @@
         -------
         bool
              ``True`` when successful, ``False`` when failed.     
-        
         """
         temp_log = os.path.join(self.project_path, "validation.log")
         validate = self.odesign.ValidateDesign(temp_log)
@@ -593,7 +580,6 @@
         -------
         float
             Top position
-        
         """
         dirs = ["-X", "+X", "-Y", "+Y", "-Z", "+Z"]
         for dir in dirs:
@@ -659,7 +645,6 @@
         -------
         bool
             ``True`` when successful, ``False`` when failed.
-        
         """
         all_objs = self.modeler.primitives.object_names
         self['FinPitch'] = self.modeler.primitives._arg_with_dim(pitch)
@@ -781,9 +766,9 @@
         ambtemp : optional 
             Ambient temperature. The default is ``22``.
         performvalidation : bool, optional
-            Whether to perform validation. The default is ``False``.
+            Whether to enable validation. The default is ``False``.
         CheckLevel : optional
-            Level of check to perform during validation. The default is ``None``.
+            Level of check during validation. The default is ``None``.
         defaultfluid : str, optional
             Default fluid material. The default is ``"air"``.
         defaultsolid : str, optional
@@ -793,7 +778,6 @@
         -------
         bool
             ``True`` when successful, ``False`` when failed.
-        
         """
         AmbientTemp = str(ambtemp)+"cel"
         #
@@ -844,7 +828,6 @@
         -------
         bool
             ``True`` when successful, ``False`` when failed.
-        
         """
         self._messenger.add_info_message("Mapping HFSS EM Lossess")
         oName = self.project_name
@@ -887,7 +870,7 @@
         bound = BoundaryObject(self, name, props, "EMLoss")
         if bound.create():
             self.boundaries.append(bound)
-            self._messenger.add_info_message('EM losses mapped from design {}.'.format(designname))
+            self._messenger.add_info_message('EM losses Mapped from design {}'.format(designname))
             return bound
         return False
 
@@ -918,7 +901,6 @@
         -------
         str
             Name of the file.
-        
         """
         name=generate_unique_name(quantity_name)
         self.modeler.create_face_list(faces_list,name )
@@ -970,7 +952,6 @@
         -------
         str
            Name of the file.
-        
         """
         if not savedir:
             savedir = self.project_path
@@ -1010,7 +991,6 @@
         -------
         bool
             ``True`` when successful, ``False`` when failed.
-        
         """
         newfilename = os.path.join(savedir, proj_icepak + "_HTCAndTemp.csv")
         newfilelines = []
@@ -1077,7 +1057,6 @@
         -------
         bool
             ``True`` when successful, ``False`` when failed.
-        
         """
         all_objs = list(self.modeler.oeditor.GetObjectsInGroup("Solids"))
         all_objs_NonModeled = list(self.modeler.oeditor.GetObjectsInGroup("Non Model"))
@@ -1091,8 +1070,8 @@
                 arg.append("Calculation:=")
                 arg.append([type, geometryType, el, quantity, "", "Default"])
             except Exception as e:
-                self._messenger.add_error_message("Object " + el + " not added")
-                self._messenger.add_error_message(str(e))
+                self.messenger.add_error_message("Object " + el + " not added")
+                self.messenger.add_error_message(str(e))
         if not output_dir:
             output_dir = self.project_path
         self.osolution.EditFieldsSummarySetting(arg)
@@ -1127,7 +1106,8 @@
             * ``"Nothing"``
             * ``"Low"``
             * ``"High"``
-            * ``"Both"``   
+            * ``"Both"``
+            
 
         Returns
         -------
@@ -1166,7 +1146,6 @@
         -------
         list
             List containing the requested link data.
-        
         """
         if linkData[0] is None:
             project_name = "This Project*"
@@ -1212,7 +1191,7 @@
         rad : str, optional
             Radiating faces. The default is ``"Nothing"``.
         extenttype : str, optional
-            Type of the extent. Options are ``"Bounding Box"`` and ``"Polygon"``.  
+            Type of the extent. Options are ``"Bounding Box"`` or ``"Polygon"``.  
             The default is ``"Bounding Box"``.
         outlinepolygon : str, optional
             Name of the polygon if ``extentype="Polygon"``. The default is ``""``.
@@ -1223,7 +1202,6 @@
         -------
         bool
              ``True`` when successful, ``False`` when failed.
-        
         """
         lowRad, highRad = self.get_radiation_settings(rad)
         hfssLinkInfo = self.get_link_data(setupLinkInfo)
@@ -1300,10 +1278,7 @@
     def create_pcb_from_3dlayout(self, component_name, project_name, design_name, resolution=2,
                                  extenttype="Bounding Box", outlinepolygon="", close_linked_project_after_import=True,
                                  custom_x_resolution=None, custom_y_resolution=None):
-        """Create a PCB component in Icepak that is linked to an HFSS 3D Layout object linking only to the geometry file.
-        
-        .. note::
-           No solution is linked.
+        """Create a PCB component in Icepak that is linked to an HFSS 3D Layout object linking only to the geometry file (no solution linked)
 
         Parameters
         ----------
@@ -1316,7 +1291,7 @@
         resolution : optional
             Resolution of the mapping. The default is `2`.
         extenttype :
-            Type of the extent. Options are ``"Polygon"`` and ``"Bounding Box"``. The default is ``"Bounding Box"``.
+            Type of the extent. Options are ``"Polygon"`` or ``"Bounding Box"``. The default is ``"Bounding Box"``.
         outlinepolygon : str, optional
             Name of the outline polygon if ``extentyype="Polygon"``. The default is ``""``.
         close_linked_project_after_import : bool, optional
@@ -1326,7 +1301,6 @@
         -------
         bool
             ``True`` when successful, ``False`` when failed.
-        
         """
         if project_name == self.project_name:
             project_name = "This Project*"
@@ -1338,7 +1312,7 @@
         if close_linked_project_after_import and ".aedt" in project_name:
                 prjname = os.path.splitext(os.path.basename(project_name))[0]
                 self.close_project(prjname, saveproject=False)
-        self._messenger.add_info_message("PCB Component Correctly created in Icepak")
+        self.messenger.add_info_message("PCB Component Correctly created in Icepak")
         return status
 
     @aedt_exception_handler
@@ -1360,7 +1334,6 @@
         -------
         bool
             ``True`` when successful, ``False`` when failed.
-        
         """
         oName = self.project_name
         if sourceProject == oName or sourceProject is None:
@@ -1399,7 +1372,6 @@
         -------
         bool
             ``True`` when successful, ``False`` when failed.
-        
         """
         if not object_list:
             allObjects = self.modeler.primitives.object_names
@@ -1456,7 +1428,6 @@
         -------
         bool
             ``True`` when successful, ``False`` when failed.
-        
         """
         oModule = self.odesign.GetModule("MeshRegion")
 
@@ -1493,16 +1464,13 @@
         return True
 
     @aedt_exception_handler
-    def create_meshregion_component(self, scale_factor=1.0, name="Component_Region",
-                                          restore_padding_values=[50, 50, 50, 50, 50, 50]):
-        """Create a bounding box to be used as Mesh Region in Icepak.
+    def create_assign_region2PCBComponent(self, scale_factor = 1.0, restore_padding_values = [50,50,50,50,50,50]):
+        """Create and assign a region to the PCB component.
 
         Parameters
         ----------
         scale_factor : float, optional
              The default is ``1.0``.
-        name : str, optional
-            The default is "Component_Region"
         restore_padding_values : list, optional
              The default is ``[50,50,50,50,50,50]``.  
 
@@ -1510,9 +1478,8 @@
         -------
         tuple
             Tuple containing the ``(x, y, z)`` distances of the region.
-        
-        """
-        self.modeler.edit_region_dimensions([0, 0, 0, 0, 0, 0])
+        """
+        self.modeler.edit_region_dimensions([0,0,0,0,0,0])
 
         verticesID = self.modeler.oeditor.GetVertexIDsFromObject("Region")
 
@@ -1526,34 +1493,30 @@
             y_values.append(tmp[1])
             z_values.append(tmp[2])
 
-        scale_factor = scale_factor - 1
-        delta_x = (float(max(x_values)) - float(min(x_values))) * scale_factor
-        x_max = float(max(x_values)) + delta_x / 2.
-        x_min = float(min(x_values)) - delta_x / 2.
-
-        delta_y = (float(max(y_values)) - float(min(y_values))) * scale_factor
-        y_max = float(max(y_values)) + delta_y / 2.
-        y_min = float(min(y_values)) - delta_y / 2.
-
-        delta_z = (float(max(z_values)) - float(min(z_values))) * scale_factor
-        z_max = float(max(z_values)) + delta_z / 2.
-        z_min = float(min(z_values)) - delta_z / 2.
+        x_max = float(max(x_values)) * scale_factor
+        x_min = float(min(x_values)) * scale_factor
+
+        y_max = float(max(y_values)) * scale_factor
+        y_min = float(min(y_values)) * scale_factor
+
+        z_max = float(max(z_values)) * scale_factor
+        z_min = float(min(z_values)) * scale_factor
 
         dis_x = str(float(x_max) - float(x_min))
         dis_y = str(float(y_max) - float(y_min))
         dis_z = str(float(z_max) - float(z_min))
 
         min_position = self.modeler.Position(str(x_min)+"mm", str(y_min)+"mm", str(z_min)+"mm")
-        mesh_box = self.modeler.primitives.create_box(min_position, [dis_x+"mm", dis_y+"mm", dis_z+"mm"],
-                                                      name)
-
-        self.modeler.primitives[name].model = False
+        mesh_box = self.modeler.primitives.create_box(min_position,[dis_x+"mm",dis_y+"mm",dis_z+"mm"], "Component_Region")
+
+
+        self.modeler.primitives["Component_Region"].model = False
 
         self.modeler.edit_region_dimensions(restore_padding_values)
         return dis_x, dis_y, dis_z
 
     @aedt_exception_handler
-    def create_temp_point_monitor(self, point_name, point_coord=[0, 0, 0]):
+    def create_temp_point_monitor(self, point_name, point_coord = [0,0,0]):
         """Create a temperature monitor for the simulation.
 
         Parameters
@@ -1567,7 +1530,6 @@
         -------
         bool
              ``True`` when successful, ``False`` when failed.
-        
         """
         arg1 = ["NAME:PointParameters",
                "PointX:="		, point_coord[0],
@@ -1590,7 +1552,7 @@
 
     @aedt_exception_handler
     def delete_em_losses(self, bound_name):
-        """Delete the EM losses boundary.
+        """Delete EM losses boundary.
 
         Parameters
         ----------
@@ -1601,8 +1563,8 @@
         -------
         bool
             ``True`` when successful, ``False`` when failed.
-        
-        """
+        """
+
         self.oboundary.DeleteBoundaries([bound_name])
         return True
 
@@ -1619,7 +1581,6 @@
         -------
         bool
             ``True`` when successful, ``False`` when failed.
-        
         """
         arg = ["NAME:Selections",
                "Selections:="		, comp_name]
