--- conflicted
+++ resolved
@@ -5752,97 +5752,6 @@
         return _create_boundary(bound)
 
     @pyaedt_function_handler()
-<<<<<<< HEAD
-    def create_geometry_from_csv(self, csv_file, header_line=2, column_mapping=None, geo_type='cylinder', unit="mm"):
-        """Creates geometry from csv file containing geometry data.
-
-        Parameters
-        ----------
-        csv_file : str
-            Csv file containing the geometry details.
-            Expected column headers are dependent on the geometry type:
-
-            - if ``geo_type=='cylinder'``, expected fields are ``'xc'`` (base
-            center x coordinate),``'yc'`` (base center y coordinate), ``'zc'``
-            (base center z coordinate), ``'height'``, ``'radius'``,
-            ``'iradius'`` (inner radius for hollow cylinder), ``'plane'``
-            (plane on which the cylinder base lies).
-        header_line : int, optional
-            The line marking the start of data.
-            The default value is 2.
-        column_mapping : dict, optional
-            Map of the csv columns names to the accepted column names.
-        geo_type: str, optional
-            Type of geometry that the csv file describes. Accepted values are: ``"cylinder"``.
-            Default is 'cylinder'.
-        unit : str , optional
-            Unit of values used to create geometry. Default unit is "mm".
-
-        Returns
-        -------
-        list of :class:`pyaedt.modeler.cad.object3d.Object3d`
-        """
-        import pandas as pd
-        df = pd.read_csv(csv_file, header=header_line)
-        if column_mapping is not None:
-            df = df.rename(columns=column_mapping)
-        if geo_type == 'cylinder':
-            return self._create_cylinder(df, unit=unit)
-        else:
-            raise ValueError("Geometry type not supported yet.")
-
-    @pyaedt_function_handler()
-    def _remove_special_characters(self, text):
-        import re
-        sanitized_text = re.sub('[^a-zA-Z0-9_ \n]', '_', text)
-        self.logger.info(f"Renamed {text} to {sanitized_text}")
-        return sanitized_text
-
-    @pyaedt_function_handler()
-    def _length_unit_conversion(self, value, input_units):
-        from pyaedt.generic.constants import unit_converter
-        try:
-            converted_value = unit_converter(value, unit_system="Length", input_units=input_units, output_units="mm")
-            return converted_value
-        except KeyError:
-            self.logger.info("Not a proper input unit")
-            return value
-
-    @pyaedt_function_handler()
-    def _create_cylinder(self, df, unit):
-        cylinders = []
-        for i in range(len(df)):
-            try:
-                name = self._remove_special_characters(df["name"][i])
-                radius = self._length_unit_conversion(df['radius'][i], input_units=unit)
-                height = self._length_unit_conversion(df['height'][i], input_units=unit)
-                cs_axis = self._length_unit_conversion(df['plane'][i], input_units=unit)
-                inner_radius = self._length_unit_conversion(df['iradius'][i], input_units=unit)
-                xc = self._length_unit_conversion(df['xc'][i], input_units=unit)
-                yc = self._length_unit_conversion(df['yc'][i], input_units=unit)
-                zc = self._length_unit_conversion(df['zc'][i], input_units=unit)
-                position = (xc, yc, zc)
-            except KeyError:
-                self.logger.info("The column names in the file do not match the expected names")
-                return False
-            try:
-                self.logger.info("Creating cylinder: " + name)
-                if inner_radius == 0:
-                    outer_cylinder = self.modeler.create_cylinder(cs_axis, position, radius, height, name=name)
-                elif radius > inner_radius:
-                    outer_cylinder = self.modeler.create_cylinder(cs_axis, position, radius, height, name=name)
-                    inner_cylinder = self.modeler.create_cylinder(cs_axis, position, inner_radius, height,
-                                                                  name=name + "_inner")
-                    outer_cylinder.subtract([inner_cylinder], keep_originals=False)
-                else:
-                    self.logger.info("Inner radius is greater than outer radius")
-                self.logger.info("Created cylinder: " + name)
-                cylinders.append(outer_cylinder)
-            except Exception:
-                self.logger.info("Unable to create cylinder " + name)
-                return False
-        return cylinders
-=======
     def assign_conducting_plate(self, obj_plate, boundary_name=None, total_power="0W",
                                 thermal_specification="Thickness", thickness="1mm", solid_material="Al-Extruded",
                                 conductance="0W_per_Cel", shell_conduction=False, thermal_resistance="0Kel_per_W",
@@ -6142,4 +6051,94 @@
                                             shell_conduction=shell_conduction,
                                             low_side_rad_material=low_side_rad_material,
                                             high_side_rad_material=high_side_rad_material)
->>>>>>> 7529b7b1
+
+    @pyaedt_function_handler()
+    def create_geometry_from_csv(self, csv_file, header_line=2, column_mapping=None, geo_type='cylinder', unit="mm"):
+        """Creates geometry from csv file containing geometry data.
+
+        Parameters
+        ----------
+        csv_file : str
+            Csv file containing the geometry details.
+            Expected column headers are dependent on the geometry type:
+
+            - if ``geo_type=='cylinder'``, expected fields are ``'xc'`` (base
+            center x coordinate),``'yc'`` (base center y coordinate), ``'zc'``
+            (base center z coordinate), ``'height'``, ``'radius'``,
+            ``'iradius'`` (inner radius for hollow cylinder), ``'plane'``
+            (plane on which the cylinder base lies).
+        header_line : int, optional
+            The line marking the start of data.
+            The default value is 2.
+        column_mapping : dict, optional
+            Map of the csv columns names to the accepted column names.
+        geo_type: str, optional
+            Type of geometry that the csv file describes. Accepted values are: ``"cylinder"``.
+            Default is 'cylinder'.
+        unit : str , optional
+            Unit of values used to create geometry. Default unit is "mm".
+
+        Returns
+        -------
+        list of :class:`pyaedt.modeler.cad.object3d.Object3d`
+        """
+        import pandas as pd
+        df = pd.read_csv(csv_file, header=header_line)
+        if column_mapping is not None:
+            df = df.rename(columns=column_mapping)
+        if geo_type == 'cylinder':
+            return self._create_cylinder(df, unit=unit)
+        else:
+            raise ValueError("Geometry type not supported yet.")
+
+    @pyaedt_function_handler()
+    def _remove_special_characters(self, text):
+        import re
+        sanitized_text = re.sub('[^a-zA-Z0-9_ \n]', '_', text)
+        self.logger.info(f"Renamed {text} to {sanitized_text}")
+        return sanitized_text
+
+    @pyaedt_function_handler()
+    def _length_unit_conversion(self, value, input_units):
+        from pyaedt.generic.constants import unit_converter
+        try:
+            converted_value = unit_converter(value, unit_system="Length", input_units=input_units, output_units="mm")
+            return converted_value
+        except KeyError:
+            self.logger.info("Not a proper input unit")
+            return value
+
+    @pyaedt_function_handler()
+    def _create_cylinder(self, df, unit):
+        cylinders = []
+        for i in range(len(df)):
+            try:
+                name = self._remove_special_characters(df["name"][i])
+                radius = self._length_unit_conversion(df['radius'][i], input_units=unit)
+                height = self._length_unit_conversion(df['height'][i], input_units=unit)
+                cs_axis = self._length_unit_conversion(df['plane'][i], input_units=unit)
+                inner_radius = self._length_unit_conversion(df['iradius'][i], input_units=unit)
+                xc = self._length_unit_conversion(df['xc'][i], input_units=unit)
+                yc = self._length_unit_conversion(df['yc'][i], input_units=unit)
+                zc = self._length_unit_conversion(df['zc'][i], input_units=unit)
+                position = (xc, yc, zc)
+            except KeyError:
+                self.logger.info("The column names in the file do not match the expected names")
+                return False
+            try:
+                self.logger.info("Creating cylinder: " + name)
+                if inner_radius == 0:
+                    outer_cylinder = self.modeler.create_cylinder(cs_axis, position, radius, height, name=name)
+                elif radius > inner_radius:
+                    outer_cylinder = self.modeler.create_cylinder(cs_axis, position, radius, height, name=name)
+                    inner_cylinder = self.modeler.create_cylinder(cs_axis, position, inner_radius, height,
+                                                                  name=name + "_inner")
+                    outer_cylinder.subtract([inner_cylinder], keep_originals=False)
+                else:
+                    self.logger.info("Inner radius is greater than outer radius")
+                self.logger.info("Created cylinder: " + name)
+                cylinders.append(outer_cylinder)
+            except Exception:
+                self.logger.info("Unable to create cylinder " + name)
+                return False
+        return cylinders