--- conflicted
+++ resolved
@@ -1641,7 +1641,8 @@
             The default is ``0``.
         ambient_temperature : float, str, BoundaryDict or dict optional
             Ambient temperature. The default is ``20``.
-            The default unit is Celsius for a float or string value. You can include a unit for a string value. For example, ``325kel``.
+            The default unit is Celsius for a float or string value.
+            You can include a unit for a string value. For example, ``325kel``.
         perform_validation : bool, optional
             Whether to perform validation. The default is ``False``.
         check_level : str, optional
@@ -1663,8 +1664,8 @@
             Default export directory for monitor point and Sherlock data.
             The default is the current working directory.
         gauge_pressure : float, str, optional
-            Gauge pressure. It can be a float where "n_per_meter_sq" is assumed as the units or a string with the units specified.
-            The default is ``0``.
+            Gauge pressure. It can be a float where "n_per_meter_sq" is
+            assumed as the units or a string with the units specified. The default is ``0``.
         radiation_temperature : float, str, optional
             Set the radiation temperature. It can be a float (units will be "cel") or a string with units.
             Default is ``20``.
@@ -6435,15 +6436,9 @@
     def execute(self, k, v):
         if k in ["AmbTemp", "AmbRadTemp"]:
             if k == "AmbTemp" and isinstance(v, (dict, BoundaryDictionary)):
-<<<<<<< HEAD
                 self.app.logger.error("Failed. Use `edit_design_settings` function.")
                 return self.app.design_settings["AmbTemp"]
-                # Bug in native API. Uncomment when fixed
-=======
-                self.logger.error("Failed. Use `edit_design_settings` function.")
-                return self.design_settings["AmbTemp"]
                 # FIXME: Bug in native API. Uncomment when fixed
->>>>>>> 1813ab0d
                 # if not self.solution_type == "Transient":
                 #     self.logger.error("Transient assignment is supported only in transient designs.")
                 #     return False
