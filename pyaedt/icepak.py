"""This module contains the ``Icepak`` class."""

from __future__ import absolute_import  # noreorder

from collections import OrderedDict
import csv
import math
import os
import warnings

from pyaedt import is_ironpython
from pyaedt import is_linux
from pyaedt.generic.general_methods import GrpcApiError
from pyaedt.modeler.cad.elements3d import FacePrimitive
from pyaedt.modules.SetupTemplates import SetupKeys

if is_linux and is_ironpython:
    import subprocessdotnet as subprocess
else:
    import subprocess

import re

from pyaedt.application.Analysis3D import FieldAnalysis3D
from pyaedt.generic.DataHandlers import _arg2dict
from pyaedt.generic.DataHandlers import random_string
from pyaedt.generic.configurations import ConfigurationsIcepak
from pyaedt.generic.general_methods import generate_unique_name
from pyaedt.generic.general_methods import open_file
from pyaedt.generic.general_methods import pyaedt_function_handler
from pyaedt.generic.settings import settings
from pyaedt.modeler.cad.components_3d import UserDefinedComponent
from pyaedt.modeler.geometry_operators import GeometryOperators
from pyaedt.modules.Boundary import BoundaryObject
from pyaedt.modules.Boundary import NativeComponentObject
from pyaedt.modules.Boundary import NetworkObject
from pyaedt.modules.Boundary import _create_boundary
from pyaedt.modules.monitor_icepak import Monitor


class Icepak(FieldAnalysis3D):
    """Provides the Icepak application interface.

    This class allows you to connect to an existing Icepak design or create a
    new Icepak design if one does not exist.

    Parameters
    ----------
    projectname : str, optional
        Name of the project to select or the full path to the project
        or AEDTZ archive to open.  The default is ``None``, in which
        case an attempt is made to get an active project. If no
        projects are present, an empty project is created.
    designname : str, optional
        Name of the design to select. The default is ``None``, in
        which case an attempt is made to get an active design. If no
        designs are present, an empty design is created.
    solution_type : str, optional
        Solution type to apply to the design. The default is
        ``None``, in which case the default type is applied.
    setup_name : str, optional
        Name of the setup to use as the nominal. The default is
        ``None``, in which case the active setup is used or
        nothing is used.
    specified_version : str, int, float, optional
        Version of AEDT to use. The default is ``None``, in which case
        the active version or latest installed version is  used.
        This parameter is ignored when Script is launched within AEDT.
        Examples of input values are ``232``, ``23.2``,``2023.2``,``"2023.2"``.
    non-graphical : bool, optional
        Whether to launch AEDT in non-graphical mode. The default
        is ``False``, in which case AEDT is launched in graphical mode.
        This parameter is ignored when a script is launched within AEDT.
    new_desktop_session : bool, optional
        Whether to launch an instance of AEDT in a new thread, even if
        another instance of the ``specified_version`` is active on the
        machine.  The default is ``True``.
    close_on_exit : bool, optional
        Whether to release AEDT on exit. The default is ``False``.
    student_version : bool, optional
        Whether to open the AEDT student version. The default is ``False``.
        This parameter is ignored when a script is launched within AEDT.
    machine : str, optional
        Machine name to connect the oDesktop session to. This works only in 2022 R2 or later.
        The remote server must be up and running with the command `"ansysedt.exe -grpcsrv portnum"`.
        If the machine is `"localhost"`, the server also starts if not present.
    port : int, optional
        Port number of which to start the oDesktop communication on an already existing server.
        This parameter is ignored when creating a new server. It works only in 2022 R2 or later.
        The remote server must be up and running with the command `"ansysedt.exe -grpcsrv portnum"`.
    aedt_process_id : int, optional
        Process ID for the instance of AEDT to point PyAEDT at. The default is
        ``None``. This parameter is only used when ``new_desktop_session = False``.

    Examples
    --------

    Create an instance of Icepak and connect to an existing Icepak
    design or create a new Icepak design if one does not exist.

    >>> from pyaedt import Icepak
    >>> icepak = Icepak()
    PyAEDT INFO: No project is defined. Project ...
    PyAEDT INFO: Active design is set to ...

    Create an instance of Icepak and link to a project named
    ``IcepakProject``. If this project does not exist, create one with
    this name.

    >>> icepak = Icepak("IcepakProject")
    PyAEDT INFO: Project ...
    PyAEDT INFO: Added design ...

    Create an instance of Icepak and link to a design named
    ``IcepakDesign1`` in a project named ``IcepakProject``.

    >>> icepak = Icepak("IcepakProject", "IcepakDesign1")
    PyAEDT INFO: Added design 'IcepakDesign1' of type Icepak.

    Create an instance of Icepak and open the specified project,
    which is ``myipk.aedt``.

    >>> icepak = Icepak("myipk.aedt")
    PyAEDT INFO: Project myipk has been created.
    PyAEDT INFO: No design is present. Inserting a new design.
    PyAEDT INFO: Added design ...

    Create an instance of Icepak using the 2023 R2 release and
    open the specified project, which is ``myipk2.aedt``.

    >>> icepak = Icepak(specified_version=2023.2, projectname="myipk2.aedt")
    PyAEDT INFO: Project...
    PyAEDT INFO: No design is present. Inserting a new design.
    PyAEDT INFO: Added design...
    """

    def __init__(
        self,
        projectname=None,
        designname=None,
        solution_type=None,
        setup_name=None,
        specified_version=None,
        non_graphical=False,
        new_desktop_session=False,
        close_on_exit=False,
        student_version=False,
        machine="",
        port=0,
        aedt_process_id=None,
    ):
        FieldAnalysis3D.__init__(
            self,
            "Icepak",
            projectname,
            designname,
            solution_type,
            setup_name,
            specified_version,
            non_graphical,
            new_desktop_session,
            close_on_exit,
            student_version,
            machine,
            port,
            aedt_process_id,
        )
        self._monitor = Monitor(self)
        self._configurations = ConfigurationsIcepak(self)

    def _init_from_design(self, *args, **kwargs):
        self.__init__(*args, **kwargs)

    def __enter__(self):
        return self

    @property
    def problem_type(self):
        """Problem type of the Icepak design. Options are ``"TemperatureAndFlow"``, ``"TemperatureOnly"``,
        and ``"FlowOnly"``.
        """
        return self.design_solutions.problem_type

    @problem_type.setter
    def problem_type(self, value="TemperatureAndFlow"):
        self.design_solutions.problem_type = value

    @property
    def existing_analysis_sweeps(self):
        """Existing analysis setups.

        Returns
        -------
        list of str
            List of all analysis setups in the design.

        """
        setup_list = self.existing_analysis_setups
        sweep_list = []
        s_type = self.solution_type
        for el in setup_list:
            sweep_list.append(el + " : " + s_type)
        return sweep_list

    @property
    def monitor(self):
        """Property to handle monitor objects.

        Returns
        -------
        :class:`pyaedt.modules.monitor_icepak.Monitor`
        """
        self._monitor._delete_removed_monitors()  # force update. some operations may delete monitors
        return self._monitor

    @pyaedt_function_handler()
    def assign_grille(
        self,
        air_faces,
        free_loss_coeff=True,
        free_area_ratio=0.8,
        resistance_type=0,
        external_temp="AmbientTemp",
        expternal_pressure="AmbientPressure",
        x_curve=["0", "1", "2"],
        y_curve=["0", "1", "2"],
        boundary_name=None,
    ):
        """Assign grille to a face or list of faces.

        Parameters
        ----------
        air_faces : str, list
            List of face names.
        free_loss_coeff : bool
            Whether to use the free loss coefficient. The default is ``True``. If ``False``,
            the free loss coefficient is not used.
        free_area_ratio : float, str
            Free loss coefficient value. The default is ``0.8``.
        resistance_type : int, optional
            Type of the resistance. Options are:

            - ``0`` for ``"Perforated Thin Vent"``
            - ``1`` for ``"Circular Metal Wire Screen"``
            - ``2`` for ``"Two-Plane Screen Cyl. Bars"``

            The default is ``0`` for ``"Perforated Thin Vent"``.
        external_temp : str, optional
            External temperature. The default is ``"AmbientTemp"``.
        expternal_pressure : str, optional
            External pressure. The default is ``"AmbientPressure"``.
        x_curve : list, optional
            List of X curves in m_per_sec. The default is ``["0", "1", "2"]``.
        y_curve : list
            List of Y curves in n_per_meter_q. The default is ``["0", "1", "2"]``.
        boundary_name : str, optional
            Boundary name. The default is ``None``, in which case the name will
            be generated automatically.

        Returns
        -------
        :class:`pyaedt.modules.Boundary.BoundaryObject`
            Boundary object when successful or ``None`` when failed.

        References
        ----------

        >>> oModule.AssignGrilleBoundary
        """
        if boundary_name is None:
            boundary_name = generate_unique_name("Grille")

        self.modeler.create_face_list(air_faces, "boundary_faces" + boundary_name)
        props = {}
        air_faces = self.modeler.convert_to_selections(air_faces, True)

        props["Faces"] = air_faces
        if free_loss_coeff:
            props["Pressure Loss Type"] = "Coeff"
            props["Free Area Ratio"] = str(free_area_ratio)
            props["External Rad. Temperature"] = external_temp
            props["External Total Pressure"] = expternal_pressure

        else:
            props["Pressure Loss Type"] = "Curve"
            props["External Rad. Temperature"] = external_temp
            props["External Total Pressure"] = expternal_pressure

        props["X"] = x_curve
        props["Y"] = y_curve
        bound = BoundaryObject(self, boundary_name, props, "Grille")
        if bound.create():
            self._boundaries[bound.name] = bound
            self.logger.info("Grille Assigned")
            return bound
        return None

    @pyaedt_function_handler()
    def assign_openings(self, air_faces):
        """Assign openings to a list of faces.

        Parameters
        ----------
        air_faces : list
            List of face names.

        Returns
        -------
        :class:`pyaedt.modules.Boundary.BoundaryObject`
            Boundary object when successful or ``None`` when failed.

        References
        ----------

        >>> oModule.AssignOpeningBoundary

        Examples
        --------

        Create an opening boundary for the faces of the ``"USB_GND"`` object.

        >>> faces = icepak.modeler["USB_GND"].faces
        >>> face_names = [face.id for face in faces]
        >>> boundary = icepak.assign_openings(face_names)
        PyAEDT INFO: Face List boundary_faces created
        PyAEDT INFO: Opening Assigned
        """
        boundary_name = generate_unique_name("Opening")
        self.modeler.create_face_list(air_faces, "boundary_faces" + boundary_name)
        props = {}
        air_faces = self.modeler.convert_to_selections(air_faces, True)

        props["Faces"] = air_faces
        props["Temperature"] = "AmbientTemp"
        props["External Rad. Temperature"] = "AmbientRadTemp"
        props["Inlet Type"] = "Pressure"
        props["Total Pressure"] = "AmbientPressure"
        bound = BoundaryObject(self, boundary_name, props, "Opening")
        if bound.create():
            self._boundaries[bound.name] = bound
            self.logger.info("Opening Assigned")
            return bound
        return None

    @pyaedt_function_handler()
    def assign_2way_coupling(
        self, setup_name=None, number_of_iterations=2, continue_ipk_iterations=True, ipk_iterations_per_coupling=20
    ):
        """Assign two-way coupling to a setup.

        Parameters
        ----------
        setup_name : str, optional
            Name of the setup. The default is ``None``, in which case the active setup is used.
        number_of_iterations : int, optional
            Number of iterations. The default is ``2``.
        continue_ipk_iterations : bool, optional
           Whether to continue Icepak iterations. The default is ``True``.
        ipk_iterations_per_coupling : int, optional
            Additional iterations per coupling. The default is ``20``.

        Returns
        -------
        bool
            ``True`` when successful, ``False`` when failed.

        References
        ----------

        >>> oModule.AddTwoWayCoupling

        Examples
        --------

        >>> icepak.assign_2way_coupling("Setup1", 1, True, 10)
        True

        """
        if not setup_name:
            if self.setups:
                setup_name = self.setups[0].name
            else:
                self.logger.error("No setup is defined.")
                return False
        self.oanalysis.AddTwoWayCoupling(
            setup_name,
            [
                "NAME:Options",
                "NumCouplingIters:=",
                number_of_iterations,
                "ContinueIcepakIterations:=",
                continue_ipk_iterations,
                "IcepakIterationsPerCoupling:=",
                ipk_iterations_per_coupling,
            ],
        )
        return True

    @pyaedt_function_handler()
    def create_source_blocks_from_list(self, list_powers, assign_material=True, default_material="Ceramic_material"):
        """Assign to a box in Icepak the sources that come from the CSV file.

        Assignment is made by name.

        Parameters
        ----------
        list_powers : list
            List of input powers. It is a list of lists. For example,
            ``[["Obj1", 1], ["Obj2", 3]]``. The list can contain multiple
            columns for power inputs.
        assign_material : bool, optional
            Whether to assign a material. The default is ``True``.
        default_material : str, optional
            Default material to assign when ``assign_material=True``.
            The default is ``"Ceramic_material"``.

        Returns
        -------
        list of :class:`pyaedt.modules.Boundary.BoundaryObject`
            List of boundaries inserted.

        References
        ----------

        >>> oModule.AssignBlockBoundary

        Examples
        --------

        Create block boundaries from each box in the list.

        >>> box1 = icepak.modeler.create_box([1, 1, 1], [3, 3, 3], "BlockBox1", "copper")
        >>> box2 = icepak.modeler.create_box([2, 2, 2], [4, 4, 4], "BlockBox2", "copper")
        >>> blocks = icepak.create_source_blocks_from_list([["BlockBox1", 2], ["BlockBox2", 4]])
        PyAEDT INFO: Block on ...
        >>> blocks[1].props
        {'Objects': ['BlockBox1'], 'Block Type': 'Solid', 'Use External Conditions': False, 'Total Power': '2W'}
        >>> blocks[3].props
        {'Objects': ['BlockBox2'], 'Block Type': 'Solid', 'Use External Conditions': False, 'Total Power': '4W'}
        """
        oObjects = self.modeler.solid_names
        listmcad = []
        num_power = None
        for row in list_powers:
            if not num_power:
                num_power = len(row) - 1
                self["P_index"] = 0
            if row[0] in oObjects:
                listmcad.append(row)
                if num_power > 1:
                    self[row[0] + "_P"] = str(row[1:])
                    out = self.create_source_block(row[0], row[0] + "_P[P_index]", assign_material, default_material)

                else:
                    out = self.create_source_block(row[0], str(row[1]) + "W", assign_material, default_material)
                if out:
                    listmcad.append(out)

        return listmcad

    @pyaedt_function_handler()
    def create_source_block(
        self, object_name, input_power, assign_material=True, material_name="Ceramic_material", use_object_for_name=True
    ):
        """Create a source block for an object.

        .. deprecated:: 0.6.75
            This method is deprecated. Use the ``assign_solid_block()`` method instead.

        Parameters
        ----------
        object_name : str, list
            Name of the object.
        input_power : str or var
            Input power.
        assign_material : bool, optional
            Whether to assign a material. The default is ``True``.
        material_name :
            Material to assign if ``assign_material=True``. The default is ``"Ceramic_material"``.
        use_object_for_name : bool, optional
            Whether to use the object name for the source block name. The default is ``True``.

        Returns
        -------
        :class:`pyaedt.modules.Boundary.BoundaryObject`
            Boundary object when successful or ``None`` when failed.

        References
        ----------

        >>> oModule.AssignBlockBoundary

        Examples
        --------

        >>> box = icepak.modeler.create_box([5, 5, 5], [1, 2, 3], "BlockBox3", "copper")
        >>> block = icepak.create_source_block("BlockBox3", "1W", False)
        PyAEDT INFO: Block on ...
        >>> block.props
        {'Objects': ['BlockBox3'], 'Block Type': 'Solid', 'Use External Conditions': False, 'Total Power': '1W'}

        """
        if assign_material:
            if isinstance(object_name, list):
                for el in object_name:
                    self.modeler[el].material_name = material_name
            else:
                self.modeler[object_name].material_name = material_name
        props = {}
        if not isinstance(object_name, list):
            object_name = [object_name]
        object_name = self.modeler.convert_to_selections(object_name, True)
        props["Objects"] = object_name

        props["Block Type"] = "Solid"
        props["Use External Conditions"] = False
        props["Total Power"] = input_power
        if use_object_for_name:
            boundary_name = object_name[0]
        else:
            boundary_name = generate_unique_name("Block")

        bound = BoundaryObject(self, boundary_name, props, "Block")
        if bound.create():
            self._boundaries[bound.name] = bound
            self.logger.info("Block on {} with {} power created correctly.".format(object_name, input_power))
            return bound
        return None

    @pyaedt_function_handler()
    def create_conduting_plate(
        self,
        face_id,
        thermal_specification,
        thermal_dependent_dataset=None,
        input_power="0W",
        radiate_low=False,
        low_surf_material="Steel-oxidised-surface",
        radiate_high=False,
        high_surf_material="Steel-oxidised-surface",
        shell_conduction=False,
        thickness="1mm",
        solid_material="Al-Extruded",
        thermal_conductance="0W_per_Cel",
        thermal_resistance="0Kel_per_W",
        thermal_impedance="0celm2_per_w",
        bc_name=None,
    ):
        """Add a conductive plate thermal assignment on a face.

        .. deprecated:: 0.7.8
            This method is deprecated. Use the ``assign_conducting_plate()`` method instead.

        Parameters
        ----------
        face_id : int or str or list
            Integer indicating a face ID or a string indicating an object name. A list of face
            IDs or object names is also accepted.
        thermal_specification : str
            Select what thermal specification is to be applied. The possible choices are ``"Thickness"``,
            ``"Conductance"``, ``"Thermal Impedance"`` and ``"Thermal Resistance"``
        thermal_dependent_dataset : str, optional
            Name of the dataset if a thermal dependent power source is to be assigned. The default is ``None``.
        input_power : str, float, or int, optional
            Input power. The default is ``"0W"``. Ignored if thermal_dependent_dataset is set
        radiate_low : bool, optional
            Whether to enable radiation on the lower face. The default is ``False``.
        low_surf_material : str, optional
            Low surface material. The default is ``"Steel-oxidised-surface"``.
        radiate_high : bool, optional
            Whether to enable radiation on the higher face. The default is ``False``.
        high_surf_material : str, optional
            High surface material. The default is ``"Steel-oxidised-surface"``.
        shell_conduction : str, optional
            Whether to enable shell conduction. The default is ``False``.
        thickness : str, optional
            Thickness value, relevant only if ``thermal_specification="Thickness"``. The default is ``"1mm"``.
        thermal_conductance : str, optional
            Thermal Conductance value, relevant only if ``thermal_specification="Conductance"``.
            The default is ``"0W_per_Cel"``.
        thermal_resistance : str, optional
            Thermal resistance value, relevant only if ``thermal_specification="Thermal Resistance"``.
            The default is ``"0Kel_per_W"``.
        thermal_impedance : str, optional
            Thermal impedance value, relevant only if ``thermal_specification="Thermal Impedance"``.
            The default is ``"0celm2_per_w"``.
        solid_material : str, optional
            Material type for the wall. The default is ``"Al-Extruded"``.
        bc_name : str, optional
            Name of the plate. The default is ``None``.

        Returns
        -------
        :class:`pyaedt.modules.Boundary.BoundaryObject`
            Boundary object when successful or ``None`` when failed.

        """

        warnings.warn(
            "This method is deprecated in 0.7.8. Use the ``assign_conducting_plate()`` method.",
            DeprecationWarning,
        )

        if not bc_name:
            bc_name = generate_unique_name("Source")
        props = {}
        if not isinstance(face_id, list):
            face_id = [face_id]
        if isinstance(face_id[0], int):
            props["Faces"] = face_id
        elif isinstance(face_id[0], str):
            props["Objects"] = face_id
        if radiate_low:
            props["LowSide"] = OrderedDict(
                {"Radiate": True, "RadiateTo": "AllObjects", "Surface Material": low_surf_material}
            )
        else:
            props["LowSide"] = OrderedDict({"Radiate": False})
        if radiate_high:
            props["HighSide"] = OrderedDict(
                {"Radiate": True, "RadiateTo": "AllObjects - High", "Surface Material - High": high_surf_material}
            )
        else:
            props["HighSide"] = OrderedDict({"Radiate": False})
        props["Thermal Specification"] = thermal_specification
        props["Thickness"] = thickness
        props["Solid Material"] = solid_material
        props["Conductance"] = thermal_conductance
        props["Thermal Resistance"] = thermal_resistance
        props["Thermal Impedance"] = thermal_impedance
        if thermal_dependent_dataset is None:
            props["Total Power"] = input_power
        else:
            props["Total Power Variation Data"] = OrderedDict(
                {
                    "Variation Type": "Temp Dep",
                    "Variation Function": "Piecewise Linear",
                    "Variation Value": '["1W", "pwl({},Temp)"]'.format(thermal_dependent_dataset),
                }
            )
        props["Shell Conduction"] = shell_conduction
        bound = BoundaryObject(self, bc_name, props, "Conducting Plate")
        return _create_boundary(bound)

    @pyaedt_function_handler()
    def create_source_power(
        self,
        face_id,
        thermal_dependent_dataset=None,
        input_power=None,
        thermal_condtion="Total Power",
        surface_heat="0irrad_W_per_m2",
        temperature="AmbientTemp",
        radiate=False,
        source_name=None,
    ):
        """Create a source power for a face.

        .. deprecated:: 0.6.71
            This method is replaced by `assign_source`.

        Parameters
        ----------
        face_id : int or str
            If int, Face ID. If str, object name.
        thermal_dependent_dataset : str, optional
            Name of the dataset if a thermal dependent power source is to be assigned. The default is ``None``.
        input_power : str, float, or int, optional
            Input power. The default is ``"0W"``.
        thermal_condtion : str, optional
            Thermal condition. The default is ``"Total Power"``.
        surface_heat : str, optional
            Surface heat. The default is ``"0irrad_W_per_m2"``.
        temperature : str, optional
            Type of the temperature. The default is ``"AmbientTemp"``.
        radiate : bool, optional
            Whether to enable radiation. The default is ``False``.
        source_name : str, optional
            Name of the source. The default is ``None``.

        Returns
        -------
        :class:`pyaedt.modules.Boundary.BoundaryObject`
            Boundary object when successful or ``None`` when failed.

        References
        ----------

        >>> oModule.AssignSourceBoundary

        Examples
        --------

        Create two source boundaries from one box, one on the top face and one on the bottom face.

        >>> box = icepak.modeler.create_box([0, 0, 0], [20, 20, 20], name="SourceBox")
        >>> source1 = icepak.create_source_power(box.top_face_z.id, input_power="2W")
        >>> source1.props["Total Power"]
        '2W'
        >>> source2 = icepak.create_source_power(box.bottom_face_z.id,
        ...                                      thermal_condtion="Fixed Temperature",
        ...                                      temperature="28cel")
        >>> source2.props["Temperature"]
        '28cel'

        """
        if input_power == 0:
            input_power = "0W"
        if not bool(input_power) ^ bool(thermal_dependent_dataset):
            self.logger.error("Assign one input between ``thermal_dependent_dataset`` and  ``input_power``.")
        if not source_name:
            source_name = generate_unique_name("Source")
        props = {}
        if isinstance(face_id, int):
            props["Faces"] = [face_id]
        elif isinstance(face_id, str):
            props["Objects"] = [face_id]
        props["Thermal Condition"] = thermal_condtion
        if thermal_dependent_dataset is None:
            props["Total Power"] = input_power
        else:
            props["Total Power Variation Data"] = OrderedDict(
                {
                    "Variation Type": "Temp Dep",
                    "Variation Function": "Piecewise Linear",
                    "Variation Value": '["1W", "pwl({},Temp)"]'.format(thermal_dependent_dataset),
                }
            )
        props["Surface Heat"] = surface_heat
        props["Temperature"] = temperature
        props["Radiation"] = OrderedDict({"Radiate": radiate})
        bound = BoundaryObject(self, source_name, props, "SourceIcepak")
        return _create_boundary(bound)

    @pyaedt_function_handler()
    def create_network_block(
        self,
        object_name,
        power,
        rjc,
        rjb,
        gravity_dir,
        top=0,
        assign_material=True,
        default_material="Ceramic_material",
        use_object_for_name=True,
    ):
        """Create a network block.

        .. deprecated:: 0.6.27
            This method will be replaced by `create_two_resistor_network_block`.

        Parameters
        ----------
        object_name : str
            Name of the object to create the block for.
        power : str or var
            Input power.
        rjc : float
            RJC value.
        rjb : float
            RJB value.
        gravity_dir : int
            Gravity direction X to Z. Options are ``0`` to ``2``. Determines the orientation of network boundary faces.
        top : float, optional
            Chosen orientation (X to Z) coordinate value in millimeters of the top face of the board.
            The default is ''0 mm''.
            This parameter determines the casing and board side of the network.
        assign_material : bool, optional
            Whether to assign a material. The default is ``True``.
        default_material : str, optional
            Default material if ``assign_material=True``. The default is ``"Ceramic_material"``.
        use_object_for_name : bool, optional
             The default is ``True``.

        Returns
        -------
        :class:`pyaedt.modules.Boundary.BoundaryObject`
            Boundary object.

        References
        ----------

        >>> oModule.AssignNetworkBoundary

        Examples
        --------

        >>> box = icepak.modeler.create_box([4, 5, 6], [5, 5, 5], "NetworkBox1", "copper")
        >>> block = icepak.create_network_block("NetworkBox1", "2W", 20, 10, 2 , 1.05918)
        >>> block.props["Nodes"]["Internal"][0]
        '2W'
        """
        warnings.warn(
            "This method is deprecated in 0.6.27. Use the create_two_resistor_network_block() method.",
            DeprecationWarning,
        )
        if object_name in self.modeler.object_names:
            if gravity_dir > 2:
                gravity_dir = gravity_dir - 3
            faces_dict = self.modeler[object_name].faces
            faceCenter = {}
            for f in faces_dict:
                faceCenter[f.id] = f.center
            fcmax = -1e9
            fcmin = 1e9
            fcrjc = None
            fcrjb = None
            for fc in faceCenter:
                fc1 = faceCenter[fc]
                if fc1[gravity_dir] < fcmin:
                    fcmin = fc1[gravity_dir]
                    fcrjb = int(fc)
                if fc1[gravity_dir] > fcmax:
                    fcmax = fc1[gravity_dir]
                    fcrjc = int(fc)
            if fcmax < float(top):
                app = fcrjc
                fcrjc = fcrjb
                fcrjb = app
            if assign_material:
                self.modeler[object_name].material_name = default_material
            props = {}
            if use_object_for_name:
                boundary_name = object_name
            else:
                boundary_name = generate_unique_name("Block")
            props["Faces"] = [fcrjc, fcrjb]
            props["Nodes"] = OrderedDict(
                {
                    "Face" + str(fcrjc): [fcrjc, "NoResistance"],
                    "Face" + str(fcrjb): [fcrjb, "NoResistance"],
                    "Internal": [power],
                }
            )
            props["Links"] = OrderedDict(
                {
                    "Link1": ["Face" + str(fcrjc), "Internal", "R", str(rjc) + "cel_per_w"],
                    "Link2": ["Face" + str(fcrjb), "Internal", "R", str(rjb) + "cel_per_w"],
                }
            )
            props["SchematicData"] = OrderedDict({})
            bound = BoundaryObject(self, boundary_name, props, "Network")
            if bound.create():
                self._boundaries[bound.name] = bound
                self.modeler[object_name].solve_inside = False
                return bound
            return None

    @pyaedt_function_handler()
    def create_network_blocks(
        self, input_list, gravity_dir, top=0, assign_material=True, default_material="Ceramic_material"
    ):
        """Create network blocks from CSV files.

        Parameters
        ----------
        input_list : list
            List of sources with inputs ``rjc``, ``rjb``, and ``power``.
            For example, ``[[Objname1, rjc, rjb, power1, power2, ...], [Objname2, rjc2, rbj2, power1, power2, ...]]``.
        gravity_dir : int
            Gravity direction X to Z. Options are ``0`` to ``2``. This parameter determines the orientation of network
            boundary faces.
        top : float, optional
            Chosen orientation (X to Z) coordinate value in millimeters of the top face of
            the board. The default is ''0 mm''. This parameter determines the casing and
            board side of the network.

        assign_material : bool, optional
            Whether to assign a material. The default is ``True``.
        default_material : str, optional
            Default material if ``assign_material=True``. The default is ``"Ceramic_material"``.

        Returns
        -------
        list of :class:`pyaedt.modules.Boundary.BoundaryObject`
            List of boundary objects created.

        References
        ----------

        >>> oModule.AssignNetworkBoundary

        Examples
        --------

        Create network boundaries from each box in the list.

        >>> box1 = icepak.modeler.create_box([1, 2, 3], [10, 10, 10], "NetworkBox2", "copper")
        >>> box2 = icepak.modeler.create_box([4, 5, 6], [5, 5, 5], "NetworkBox3", "copper")
        >>> blocks = icepak.create_network_blocks([["NetworkBox2", 20, 10, 3], ["NetworkBox3", 4, 10, 2]],
        ...                                        2, 1.05918, False)
        >>> blocks[0].props["Nodes"]["Internal"]
        ['3W']
        """
        objs = self.modeler.solid_names
        countpow = len(input_list[0]) - 3
        networks = []
        for row in input_list:
            if row[0] in objs:
                if countpow > 1:
                    self[row[0] + "_P"] = str(row[3:])
                    self["P_index"] = 0
                    out = self.create_network_block(
                        row[0],
                        row[0] + "_P[P_index]",
                        row[1],
                        row[2],
                        gravity_dir,
                        top,
                        assign_material,
                        default_material,
                    )
                else:
                    if not row[3]:
                        pow = "0W"
                    else:
                        pow = str(row[3]) + "W"
                    out = self.create_network_block(
                        row[0], pow, row[1], row[2], gravity_dir, top, assign_material, default_material
                    )
                if out:
                    networks.append(out)
        return networks

    @pyaedt_function_handler()
    def assign_surface_monitor(self, face_name, monitor_type="Temperature", monitor_name=None):
        """Assign a surface monitor.

        Parameters
        ----------
        face_name : str
            Name of the face.
        monitor_type : str, optional
            Type of the monitor.  The default is ``"Temperature"``.
        monitor_name : str, optional
            Name of the monitor. The default is ``None``, in which case
            the default name is used.

        Returns
        -------
        str
            Monitor name when successful, ``False`` when failed.

        References
        ----------

        >>> oModule.AssignFaceMonitor

        Examples
        --------

        Create a rectangle named ``"Surface1"`` and assign a temperature monitor to that surface.

        >>> surface = icepak.modeler.create_rectangle(icepak.PLANE.XY,
        ...                                           [0, 0, 0], [10, 20], name="Surface1")
        >>> icepak.assign_surface_monitor("Surface1", monitor_name="monitor")
        'monitor'
        """
        return self._monitor.assign_surface_monitor(face_name, monitor_quantity=monitor_type, monitor_name=monitor_name)

    @pyaedt_function_handler()
    def assign_point_monitor(self, point_position, monitor_type="Temperature", monitor_name=None):
        """Create and assign a point monitor.

        Parameters
        ----------
        point_position : list
            List of the ``[x, y, z]`` coordinates for the point.
        monitor_type : str, optional
            Type of the monitor. The default is ``"Temperature"``.
        monitor_name : str, optional
            Name of the monitor. The default is ``None``, in which case
            the default name is used.

        Returns
        -------
        str
            Monitor name when successful, ``False`` when failed.

        References
        ----------
        >>> oModule.AssignPointMonitor

        Examples
        --------
        Create a temperature monitor at the point ``[1, 1, 1]``.

        >>> icepak.assign_point_monitor([1, 1, 1], monitor_name="monitor1")
        'monitor1'

        """
        return self._monitor.assign_point_monitor(
            point_position, monitor_quantity=monitor_type, monitor_name=monitor_name
        )

    @pyaedt_function_handler()
    def assign_point_monitor_in_object(self, name, monitor_type="Temperature", monitor_name=None):
        """Assign a point monitor in the centroid of a specific object.

        Parameters
        ----------
        name : str
            Name of the object to assign monitor point to.
        monitor_type : str, optional
            Type of the monitor.  The default is ``"Temperature"``.
        monitor_name : str, optional
            Name of the monitor. The default is ``None``, in which case
            the default name is used.

        Returns
        -------
        str
            Monitor name when successful, ``False`` when failed.

        References
        ----------

        >>> oModule.AssignPointMonitor

        Examples
        --------

        Create a box named ``"BlockBox1"`` and assign a temperature monitor point to that object.

        >>> box = icepak.modeler.create_box([1, 1, 1], [3, 3, 3], "BlockBox1", "copper")
        >>> icepak.assign_point_monitor(box.name, monitor_name="monitor2")
        "'monitor2'
        """
        return self._monitor.assign_point_monitor_in_object(
            name, monitor_quantity=monitor_type, monitor_name=monitor_name
        )

    @pyaedt_function_handler()
    def assign_block_from_sherlock_file(self, csv_name):
        """Assign block power to components based on a CSV file from Sherlock.

        Parameters
        ----------
        csv_name : str
            Name of the CSV file.

        Returns
        -------
        type
            Total power applied.

        References
        ----------

        >>> oModule.AssignBlockBoundary
        """
        with open_file(csv_name) as csvfile:
            csv_input = csv.reader(csvfile)
            component_header = next(csv_input)
            data = list(csv_input)
            k = 0
            component_data = {}
            for el in component_header:
                component_data[el] = [i[k] for i in data]
                k += 1
        total_power = 0
        i = 0
        all_objects = self.modeler.object_names
        for power in component_data["Applied Power (W)"]:
            try:
                float(power)
                if "COMP_" + component_data["Ref Des"][i] in all_objects:
                    status = self.create_source_block(
                        "COMP_" + component_data["Ref Des"][i], str(power) + "W", assign_material=False
                    )
                    if not status:
                        self.logger.warning(
                            "Warning. Block %s skipped with %sW power.", component_data["Ref Des"][i], power
                        )
                    else:
                        total_power += float(power)
                elif component_data["Ref Des"][i] in all_objects:
                    status = self.create_source_block(
                        component_data["Ref Des"][i], str(power) + "W", assign_material=False
                    )
                    if not status:
                        self.logger.warning(
                            "Warning. Block %s skipped with %sW power.", component_data["Ref Des"][i], power
                        )
                    else:
                        total_power += float(power)
            except:
                pass
            i += 1
        self.logger.info("Blocks inserted with total power %sW.", total_power)
        return total_power

    @pyaedt_function_handler()
    def assign_priority_on_intersections(self, component_prefix="COMP_"):
        """Validate an Icepak design.

        If there are intersections, priorities are automatically applied to overcome simulation issues.

        Parameters
        ----------
        component_prefix : str, optional
            Component prefix to search for. The default is ``"COMP_"``.

        Returns
        -------
        bool
             ``True`` when successful, ``False`` when failed.

        References
        ----------

        >>> oEditor.UpdatePriorityList
        """
        temp_log = os.path.join(self.working_directory, "validation.log")
        validate = self.odesign.ValidateDesign(temp_log)
        self.save_project()
        i = 2
        if validate == 0:
            priority_list = []
            with open_file(temp_log, "r") as f:
                lines = f.readlines()
                for line in lines:
                    if "[error]" in line and component_prefix in line and "intersect" in line:
                        id1 = line.find(component_prefix)
                        if self.aedt_version_id > "2023.2":
                            id2 = line[id1:].find(" ")
                        else:
                            id2 = line[id1:].find('"')
                        name = line[id1 : id1 + id2]
                        if name not in priority_list:
                            priority_list.append(name)
            self.logger.info("{} Intersections have been found. Applying Priorities".format(len(priority_list)))
            for objname in priority_list:
                self.mesh.add_priority(1, [objname], priority=i)
                i += 1
        return True

    @pyaedt_function_handler()
    def find_top(self, gravityDir):
        """Find the top location of the layout given a gravity.

        Parameters
        ----------
        gravityDir :
            Gravity direction from -X to +Z. Options are ``0`` to ``5``.

        Returns
        -------
        float
            Top position.

        References
        ----------

        >>> oEditor.GetModelBoundingBox
        """
        dirs = ["-X", "+X", "-Y", "+Y", "-Z", "+Z"]
        for dir in dirs:
            argsval = ["NAME:" + dir + " Padding Data", "Value:=", "0"]
            args = [
                "NAME:AllTabs",
                [
                    "NAME:Geometry3DCmdTab",
                    ["NAME:PropServers", "Region:CreateRegion:1"],
                    ["NAME:ChangedProps", argsval],
                ],
            ]
            self.modeler.oeditor.ChangeProperty(args)
        oBoundingBox = self.modeler.get_model_bounding_box()
        if gravityDir < 3:
            return oBoundingBox[gravityDir + 3]
        else:
            return oBoundingBox[gravityDir - 3]

    @pyaedt_function_handler()
    def create_parametric_fin_heat_sink(
        self,
        hs_height=100,
        hs_width=100,
        hs_basethick=10,
        pitch=20,
        thick=10,
        length=40,
        height=40,
        draftangle=0,
        patternangle=10,
        separation=5,
        symmetric=True,
        symmetric_separation=20,
        numcolumn_perside=2,
        vertical_separation=10,
        matname="Al-Extruded",
        center=[0, 0, 0],
        plane_enum=0,
        rotation=0,
        tolerance=1e-3,
    ):
        """Create a parametric heat sink.

        Parameters
        ----------
        hs_height : int, optional
            Height of the heat sink. The default is ``100``.
        hs_width : int, optional
            Width of the heat sink. The default is ``100``.
        hs_basethick : int, optional
            Thickness of the heat sink base. The default is ``10``.
        pitch : optional
            Pitch of the heat sink. The default is ``10``.
        thick : optional
            Thickness of the heat sink. The default is ``10``.
        length : optional
            Length of the heat sink. The default is ``40``.
        height : optional
            Height of the heat sink. The default is ``40``.
        draftangle : int, float, optional
            Draft angle in degrees. The default is ``0``.
        patternangle : int, float, optional
            Pattern angle in degrees. The default is ``10``.
        separation : optional
            The default is ``5``.
        symmetric : bool, optional
            Whether the heat sink is symmetric. The default is ``True``.
        symmetric_separation : optional
            The default is ``20``.
        numcolumn_perside : int, optional
            Number of columns per side. The default is ``2``.
        vertical_separation : optional
            The default is ``10``.
        matname : str, optional
            Name of the material. The default is ``Al-Extruded``.
        center : list, optional
           List of ``[x, y, z]`` coordinates for the center of
           the heatsink. The default is ``[0, 0, 0]``.
        plane_enum : str, int, optional
            Plane for orienting the heat sink.
            :class:`pyaedt.constants.PLANE` Enumerator can be used as input.
            The default is ``0``.
        rotation : int, float, optional
            The default is ``0``.
        tolerance : int, float, optional
            Tolerance value. The default is ``0.001``.

        Returns
        -------
        bool
            ``True`` when successful, ``False`` when failed.

        Examples
        --------
        Create a symmetric fin heat sink.

        >>> from pyaedt import Icepak
        >>> icepak = Icepak()
        >>> icepak.insert_design("Heat_Sink_Example")
        >>> icepak.create_parametric_fin_heat_sink(draftangle=1.5, patternangle=8, numcolumn_perside=3,
        ...                                        vertical_separation=5.5, matname="Steel", center=[10, 0, 0],
        ...                                        plane_enum=icepak.PLANE.XY, rotation=45, tolerance=0.005)

        """
        all_objs = self.modeler.object_names
        self["FinPitch"] = self.modeler._arg_with_dim(pitch)
        self["FinThickness"] = self.modeler._arg_with_dim(thick)
        self["FinLength"] = self.modeler._arg_with_dim(length)
        self["FinHeight"] = self.modeler._arg_with_dim(height)
        self["DraftAngle"] = draftangle
        self["PatternAngle"] = patternangle
        self["FinSeparation"] = self.modeler._arg_with_dim(separation)
        self["VerticalSeparation"] = self.modeler._arg_with_dim(vertical_separation)
        self["HSHeight"] = self.modeler._arg_with_dim(hs_height)
        self["HSWidth"] = self.modeler._arg_with_dim(hs_width)
        self["HSBaseThick"] = self.modeler._arg_with_dim(hs_basethick)
        if numcolumn_perside > 1:
            self["NumColumnsPerSide"] = numcolumn_perside
        if symmetric:
            self["SymSeparation"] = self.modeler._arg_with_dim(symmetric_separation)
        self["Tolerance"] = self.modeler._arg_with_dim(tolerance)

        self.modeler.create_box(
            ["-HSWidth/200", "-HSHeight/200", "-HSBaseThick"],
            ["HSWidth*1.01", "HSHeight*1.01", "HSBaseThick+Tolerance"],
            "HSBase",
            matname,
        )
        fin_line = []
        fin_line.append(self.Position(0, 0, 0))
        fin_line.append(self.Position(0, "FinThickness", 0))
        fin_line.append(self.Position("FinLength", "FinThickness + FinLength*sin(PatternAngle*3.14/180)", 0))
        fin_line.append(self.Position("FinLength", "FinLength*sin(PatternAngle*3.14/180)", 0))
        fin_line.append(self.Position(0, 0, 0))
        self.modeler.create_polyline(fin_line, cover_surface=True, name="Fin")
        fin_line2 = []
        fin_line2.append(self.Position(0, "sin(DraftAngle*3.14/180)*FinThickness", "FinHeight"))
        fin_line2.append(self.Position(0, "FinThickness-sin(DraftAngle*3.14/180)*FinThickness", "FinHeight"))
        fin_line2.append(
            self.Position(
                "FinLength",
                "FinThickness + FinLength*sin(PatternAngle*3.14/180)-sin(DraftAngle*3.14/180)*FinThickness",
                "FinHeight",
            )
        )
        fin_line2.append(
            self.Position(
                "FinLength", "FinLength*sin(PatternAngle*3.14/180)+sin(DraftAngle*3.14/180)*FinThickness", "FinHeight"
            )
        )
        fin_line2.append(self.Position(0, "sin(DraftAngle*3.14/180)*FinThickness", "FinHeight"))
        self.modeler.create_polyline(fin_line2, cover_surface=True, name="Fin_top")
        self.modeler.connect(["Fin", "Fin_top"])
        self.modeler["Fin"].material_name = matname
        num = int((hs_width * 1.25 / (separation + thick)) / (max(1 - math.sin(patternangle * 3.14 / 180), 0.1)))
        self.modeler.move("Fin", self.Position(0, "-FinSeparation-FinThickness", 0))
        self.modeler.duplicate_along_line("Fin", self.Position(0, "FinSeparation+FinThickness", 0), num, True)
        all_names = self.modeler.object_names
        list = [i for i in all_names if "Fin" in i]
        if numcolumn_perside > 0:
            self.modeler.duplicate_along_line(
                list,
                self.Position("FinLength+VerticalSeparation", "FinLength*sin(PatternAngle*3.14/180)", 0),
                "NumColumnsPerSide",
                True,
            )

        all_names = self.modeler.object_names
        list = [i for i in all_names if "Fin" in i]
        self.modeler.split(list, self.PLANE.ZX, "PositiveOnly")
        all_names = self.modeler.object_names
        list = [i for i in all_names if "Fin" in i]
        self.modeler.create_coordinate_system(self.Position(0, "HSHeight", 0), mode="view", view="XY", name="TopRight")
        self.modeler.set_working_coordinate_system("TopRight")
        self.modeler.split(list, self.PLANE.ZX, "NegativeOnly")

        if symmetric:
            self.modeler.create_coordinate_system(
                self.Position("(HSWidth-SymSeparation)/2", 0, 0),
                mode="view",
                view="XY",
                name="CenterRightSep",
                reference_cs="TopRight",
            )

            self.modeler.split(list, self.PLANE.YZ, "NegativeOnly")
            self.modeler.create_coordinate_system(
                self.Position("SymSeparation/2", 0, 0),
                mode="view",
                view="XY",
                name="CenterRight",
                reference_cs="CenterRightSep",
            )
            self.modeler.duplicate_and_mirror(list, self.Position(0, 0, 0), self.Position(1, 0, 0))
            center_line = []
            center_line.append(self.Position("-SymSeparation", "Tolerance", "-Tolerance"))
            center_line.append(self.Position("SymSeparation", "Tolerance", "-Tolerance"))
            center_line.append(self.Position("VerticalSeparation", "-HSHeight-Tolerance", "-Tolerance"))
            center_line.append(self.Position("-VerticalSeparation", "-HSHeight-Tolerance", "-Tolerance"))
            center_line.append(self.Position("-SymSeparation", "Tolerance", "-Tolerance"))
            self.modeler.create_polyline(center_line, cover_surface=True, name="Center")
            self.modeler.thicken_sheet("Center", "-FinHeight-2*Tolerance")
            all_names = self.modeler.object_names
            list = [i for i in all_names if "Fin" in i]
            self.modeler.subtract(list, "Center", False)
        else:
            self.modeler.create_coordinate_system(
                self.Position("HSWidth", 0, 0), mode="view", view="XY", name="BottomRight", reference_cs="TopRight"
            )
            self.modeler.split(list, self.PLANE.YZ, "NegativeOnly")
        all_objs2 = self.modeler.object_names
        list_to_move = [i for i in all_objs2 if i not in all_objs]
        center[0] -= hs_width / 2
        center[1] -= hs_height / 2
        center[2] += hs_basethick
        self.modeler.set_working_coordinate_system("Global")
        self.modeler.move(list_to_move, center)
        if plane_enum == self.PLANE.XY:
            self.modeler.rotate(list_to_move, self.AXIS.X, rotation)
        elif plane_enum == self.PLANE.ZX:
            self.modeler.rotate(list_to_move, self.AXIS.X, 90)
            self.modeler.rotate(list_to_move, self.AXIS.Y, rotation)
        elif plane_enum == self.PLANE.YZ:
            self.modeler.rotate(list_to_move, self.AXIS.Y, 90)
            self.modeler.rotate(list_to_move, self.AXIS.Z, rotation)
        self.modeler.unite(list_to_move)
        self.modeler[list_to_move[0]].name = "HeatSink1"
        return True

    # fmt: off
    @pyaedt_function_handler()
    def edit_design_settings(
            self,
            gravity_dir=0,
            ambtemp=20,
            performvalidation=False,
            check_level="None",
            defaultfluid="air",
            defaultsolid="Al-Extruded",
            export_monitor=False,
            export_directory=os.getcwd(),
            gauge_pressure=0,
            radiation_temperature=20,
            ignore_unclassified_objects=False,
            skip_intersection_checks=False,
            **kwargs
    ):
        # fmt: on
        """Update the main settings of the design.

        Parameters
        ----------
        gravity_dir : int, optional
            Gravity direction from -X to +Z. Options are ``0`` to ``5``.
            The default is ``0``.
        ambtemp : float, str, optional
            Ambient temperature. The default is ``20``.
            The default unit is celsius for float or string including unit definition is accepted, e.g. ``325kel``.
        performvalidation : bool, optional
            Whether to perform validation. The default is ``False``.
        check_level : str, optional
            Level of check to perform during validation. The default
            is ``"None"``.
        defaultfluid : str, optional
            Default fluid material. The default is ``"air"``.
        defaultsolid : str, optional
            Default solid material. The default is ``"Al-Extruded"``.
        export_monitor : bool, optional
            Whether to use the default export directory for monitor point data.
            The default value is ``False``.
        export_directory : str, optional
            Default export directory for monitor point data. The default value is the current working directory.
        gauge_pressure : float, str, optional
            Set the Gauge pressure. It can be a float (units will be "n_per_meter_sq") or a string with units.
            Default is ``0``.
        radiation_temperature : float, str, optional
            Set the radiation temperature. It can be a float (units will be "cel") or a string with units.
            Default is ``20``.
        ignore_unclassified_objects : bool, optional
            Whether to ignore unclassified objects during validation check.
            The default value is ``False``.
        skip_intersection_checks : bool, optional
            Whether to skip intersection checks during validation check.
            The default value is ``False``.
        Returns
        -------
        bool
            ``True`` when successful, ``False`` when failed.

        References
        ----------

        >>> oDesign.SetDesignSettings
        """
        #
        # Configure design settings for gravity etc
        IceGravity = ["X", "Y", "Z"]
        GVPos = False
        if "gravityDir" in kwargs:  # pragma: no cover
            warnings.warn(
                "`gravityDir` is deprecated. Use `gravity_dir` instead.",
                DeprecationWarning,
            )

            gravity_dir = kwargs["gravityDir"]
        if "CheckLevel" in kwargs:  # pragma: no cover
            warnings.warn(
                "`CheckLevel` is deprecated. Use `check_level` instead.",
                DeprecationWarning,
            )

            check_level = kwargs["CheckLevel"]
        if int(gravity_dir) > 2:
            GVPos = True
        GVA = IceGravity[int(gravity_dir) - 3]
        self._odesign.SetDesignSettings(
            [
                "NAME:Design Settings Data",
                "Perform Minimal validation:=",
                performvalidation,
                "Default Fluid Material:=",
                defaultfluid,
                "Default Solid Material:=",
                defaultsolid,
                "Default Surface Material:=",
                "Steel-oxidised-surface",
                "AmbientTemperature:=",
                self.value_with_units(ambtemp, "cel"),
                "AmbientPressure:=",
                self.value_with_units(gauge_pressure, "n_per_meter_sq"),
                "AmbientRadiationTemperature:=",
                self.value_with_units(radiation_temperature, "cel"),
                "Gravity Vector CS ID:=",
                1,
                "Gravity Vector Axis:=",
                GVA,
                "Positive:=",
                GVPos,
                "ExportOnSimulationComplete:=",
                export_monitor,
                "ExportDirectory:=",
                export_directory,
            ],
            [
                "NAME:Model Validation Settings",
                "EntityCheckLevel:=",
                check_level,
                "IgnoreUnclassifiedObjects:=",
                ignore_unclassified_objects,
                "SkipIntersectionChecks:=",
                skip_intersection_checks,
            ],
        )
        return True

    @pyaedt_function_handler()
    def assign_em_losses(
            self,
            designname="HFSSDesign1",
            setupname="Setup1",
            sweepname="LastAdaptive",
            map_frequency=None,
            surface_objects=None,
            source_project_name=None,
            paramlist=None,
            object_list=None,
    ):
        """Map EM losses to an Icepak design.

        Parameters
        ----------
        designname : string, optional
            Name of the design with the source mapping. The default is ``"HFSSDesign1"``.
        setupname : str, optional
            Name of the EM setup. The default is ``"Setup1"``.
        sweepname : str, optional
            Name of the EM sweep to use for the mapping. The default is ``"LastAdaptive"``.
        map_frequency : str, optional
            String containing the frequency to map. The default is ``None``.
            The value must be ``None`` for Eigenmode analysis.
        surface_objects : list, optional
            List of objects in the source that are metals. The default is ``None``.
        source_project_name : str, optional
            Name of the source project. The default is ``None``, in which case the
            source from the same project is used.
        paramlist : list, dict, optional
            List of all parameters to map from source and Icepak design. The default is ``None``.
            If ``None`` the variables are set to their values (no mapping).
            If it is a list, the specified variables in the icepak design are mapped to variables
            in the source design having the same name.
            If it is a dictionary, it is possible to map variables to the source design having a different name.
            The dictionary structure is {"source_design_variable": "icepak_variable"}.
        object_list : list, optional
            List of objects. The default is ``None``.

        Returns
        -------
        bool
            ``True`` when successful, ``False`` when failed.

        References
        ----------

        >>> oModule.AssignEMLoss
        """
        if surface_objects is None:
            surface_objects = []
        if object_list is None:
            object_list = []

        self.logger.info("Mapping HFSS EM losses.")

        if self.project_name == source_project_name or source_project_name is None:
            project_name = "This Project*"
        else:
            project_name = source_project_name + ".aedt"
        #
        # Generate a list of model objects from the lists made previously and use to map the HFSS losses into Icepak
        #
        if not object_list:
            all_objects = self.modeler.object_names
            if "Region" in all_objects:
                all_objects.remove("Region")
        else:
            all_objects = object_list[:]

        surfaces = surface_objects
        if map_frequency:
            intr = [map_frequency]
        else:
            intr = []

        argparam = OrderedDict({})
        for el in self.available_variations.nominal_w_values_dict:
            argparam[el] = self.available_variations.nominal_w_values_dict[el]

        if paramlist and isinstance(paramlist, list):
            for el in paramlist:
                argparam[el] = el
        elif paramlist and isinstance(paramlist, dict):
            for el in paramlist:
                argparam[el] = paramlist[el]

        props = OrderedDict(
            {
                "Objects": all_objects,
                "Project": project_name,
                "Product": "ElectronicsDesktop",
                "Design": designname,
                "Soln": setupname + " : " + sweepname,
                "Params": argparam,
                "ForceSourceToSolve": True,
                "PreservePartnerSoln": True,
                "PathRelativeTo": "TargetProject",
            }
        )
        props["Intrinsics"] = intr
        props["SurfaceOnly"] = surfaces

        name = generate_unique_name("EMLoss")
        bound = BoundaryObject(self, name, props, "EMLoss")
        if bound.create():
            self._boundaries[bound.name] = bound
            self.logger.info("EM losses mapped from design: %s.", designname)
            return bound
        return False

    @pyaedt_function_handler()
    def eval_surface_quantity_from_field_summary(
            self,
            faces_list,
            quantity_name="HeatTransCoeff",
            savedir=None,
            filename=None,
            sweep_name=None,
            parameter_dict_with_values={},
    ):
        """Export the field surface output.

        This method exports one CSV file for the specified variation.

        Parameters
        ----------
        faces_list : list
            List of faces to apply.
        quantity_name : str, optional
            Name of the quantity to export. The default is ``"HeatTransCoeff"``.
        savedir : str, optional
            Directory to save the CSV file to. The default is ``None``, in which
            case the file is exported to the working directory.
        filename : str, optional
            Name of the CSV file. The default is ``None``, in which case the default
            name is used.
        sweep_name : str, optional
            Name of the setup and name of the sweep. For example, ``"IcepakSetup1 : SteatyState"``.
            The default is ``None``, in which case the active setup and active sweep are used.
        parameter_dict_with_values : dict, optional
            Dictionary of parameters defined for the specific setup with values. The default is ``{}``.

        Returns
        -------
        str
            Name of the file.

        References
        ----------

        >>> oModule.ExportFieldsSummary
        """
        name = generate_unique_name(quantity_name)
        self.modeler.create_face_list(faces_list, name)
        if not savedir:
            savedir = self.working_directory
        if not filename:
            filename = generate_unique_name(self.project_name + quantity_name)
        if not sweep_name:
            sweep_name = self.nominal_sweep
        self.osolution.EditFieldsSummarySetting(
            [
                "Calculation:=",
                ["Object", "Surface", name, quantity_name, "", "Default", "AmbientTemp"],
            ]
        )
        string = ""
        for el in parameter_dict_with_values:
            string += el + "='" + parameter_dict_with_values[el] + "' "
        filename = os.path.join(savedir, filename + ".csv")
        self.osolution.ExportFieldsSummary(
            [
                "SolutionName:=",
                sweep_name,
                "DesignVariationKey:=",
                string,
                "ExportFileName:=",
                filename,
                "IntrinsicValue:=",
                "",
            ]
        )
        return filename

    def eval_volume_quantity_from_field_summary(
            self,
            object_list,
            quantity_name="HeatTransCoeff",
            savedir=None,
            filename=None,
            sweep_name=None,
            parameter_dict_with_values={},
    ):
        """Export the field volume output.

        This method exports one CSV file for the specified variation.

        Parameters
        ----------
        object_list : list
            List of faces to apply.
        quantity_name : str, optional
            Name of the quantity to export. The default is ``"HeatTransCoeff"``.
        savedir : str, optional
            Directory to save the CSV file to. The default is ``None``, in which
            case the file is exported to the working directory.
        filename :  str, optional
            Name of the CSV file. The default is ``None``, in which case the default name
            is used.
        sweep_name :
            Name of the setup and name of the sweep. For example, ``"IcepakSetup1 : SteatyState"``.
            The default is ``None``, in which case the active setup and active sweep are used.
        parameter_dict_with_values : dict, optional
            Dictionary of parameters defined for the specific setup with values. The default is ``{}``

        Returns
        -------
        str
           Name of the file.

        References
        ----------

        >>> oModule.ExportFieldsSummary
        """
        if not savedir:
            savedir = self.working_directory
        if not filename:
            filename = generate_unique_name(self.project_name + quantity_name)
        if not sweep_name:
            sweep_name = self.nominal_sweep
        self.osolution.EditFieldsSummarySetting(
            [
                "Calculation:=",
                ["Object", "Volume", ",".join(object_list), quantity_name, "", "Default", "AmbientTemp"],
            ]
        )
        string = ""
        for el in parameter_dict_with_values:
            string += el + "='" + parameter_dict_with_values[el] + "' "
        filename = os.path.join(savedir, filename + ".csv")
        self.osolution.ExportFieldsSummary(
            [
                "SolutionName:=",
                sweep_name,
                "DesignVariationKey:=",
                string,
                "ExportFileName:=",
                filename,
                "IntrinsicValue:=",
                "",
            ]
        )
        return filename

    def export_summary(
            self,
            output_dir=None,
            solution_name=None,
            type="Object",
            geometry_type="Volume",
            quantity="Temperature",
            variation="",
            variation_list=None,
            filename="IPKsummaryReport",
            **kwargs
    ):
        """Export a fields summary of all objects.

        Parameters
        ----------
        output_dir : str, optional
            Name of directory for exporting the fields summary.
            The default is ``None``, in which case the fields summary
            is exported to the working directory.
        solution_name : str, optional
            Name of the solution. The default is ``None``, in which case the
            default solution is used.
        type : string, optional
            Entity type, ``"Boundary"`` or ``"Object"``. The default is ``"Object"``.
        geometry_type : str, optional
            Geometry type, ``"Volume"`` or ``"Surface"``. The default is ``"Volume"``.
        quantity : str, optional
            The default is ``"Temperature"``.
        variation : str, optional
            The default is ``""``.
        variation_list : list, optional
            The default is ``None``.
        filename : str, optional
            The default is ``"IPKsummaryReport"``.

        Returns
        -------
        bool
            ``True`` when successful, ``False`` when failed.

        References
        ----------

        >>> oModule.EditFieldsSummarySetting
        >>> oModule.ExportFieldsSummary
        """
        if 'geometryType' in kwargs:
            warnings.warn("The 'geometryType' argument is deprecated. Use 'geometry_type' instead.",
                          DeprecationWarning)

        if 'variationlist' in kwargs:
            warnings.warn("The 'variationlist' argument is deprecated. Use 'variation_list' instead.",
                          DeprecationWarning)

        geometry_type = kwargs.get('geometryType', geometry_type)
        variation_list = kwargs.get('variationlist', variation_list)

        if variation_list is None:
            variation_list = []

        if type == "Object":
            all_objs = list(self.modeler.oeditor.GetObjectsInGroup("Solids"))
            all_objs_non_modeled = list(self.modeler.oeditor.GetObjectsInGroup("Non Model"))
            all_elements = [item for item in all_objs if item not in all_objs_non_modeled]
            self.logger.info("Objects lists " + str(all_elements))
        elif type == "Boundary":
            all_elements = [b.name for b in self.boundaries]
            self.logger.info("Boundary lists " + str(all_elements))
        else:
            self.logger.error("Entity type " + type + " not supported.")
            return False
        arg = []
        for el in all_elements:
            try:
                self.osolution.EditFieldsSummarySetting(
                    ["Calculation:=", [type, geometry_type, el, quantity, "", "Default"]]
                )
                arg.append("Calculation:=")
                arg.append([type, geometry_type, el, quantity, "", "Default"])
            except Exception as e:
                self.logger.warning("Object " + el + " not added.")
        if not output_dir:
            output_dir = self.working_directory
        self.osolution.EditFieldsSummarySetting(arg)
        if not os.path.exists(output_dir):
            os.mkdir(output_dir)
        if not solution_name:
            solution_name = self.nominal_sweep
        if variation:
            for l in variation_list:
                self.osolution.ExportFieldsSummary(
                    [
                        "SolutionName:=",
                        solution_name,
                        "DesignVariationKey:=",
                        variation + "='" + str(l) + "'",
                        "ExportFileName:=",
                        os.path.join(output_dir, filename + "_" + quantity + "_" + str(l) + ".csv"),
                    ]
                )
        else:
            self.osolution.ExportFieldsSummary(
                [
                    "SolutionName:=",
                    solution_name,
                    "DesignVariationKey:=",
                    "",
                    "ExportFileName:=",
                    os.path.join(output_dir, filename + "_" + quantity + ".csv"),
                ]
            )
        return True

    @pyaedt_function_handler()
    def get_radiation_settings(self, radiation):
        """Get radiation settings.

        Parameters
        ----------
        radiation : str
            Type of the radiation. Options are:

            * ``"Nothing"``
            * ``"Low"``
            * ``"High"``
            * ``"Both"``

        Returns
        -------
        (bool, bool)
            Tuple containing the low side radiation and the high side radiation.
        """
        if radiation == "Nothing":
            low_side_radiation = False
            high_side_radiation = False
        elif radiation == "Low":
            low_side_radiation = True
            high_side_radiation = False
        elif radiation == "High":
            low_side_radiation = False
            high_side_radiation = True
        elif radiation == "Both":
            low_side_radiation = True
            high_side_radiation = True
        return low_side_radiation, high_side_radiation

    @pyaedt_function_handler()
    def get_link_data(self, links_data, **kwargs):
        """Get a list of linked data.

        Parameters
        ----------
        linkData : list
            List of the data to retrieve for links. Options are:

            * Project name, if ``None`` use the active project
            * Design name
            * HFSS solution name, such as ``"HFSS Setup 1 : Last Adaptive"``
            * Force source design simulation, ``True`` or ``False``
            * Preserve source design solution, ``True`` or ``False``

        Returns
        -------
        list
            List containing the requested link data.

        """
        if "linkData" in kwargs:
            warnings.warn(
                "The ``linkData`` parameter was deprecated in 0.6.43. Use the ``links_data`` parameter instead.",
                DeprecationWarning,
            )
            links_data = kwargs["linkData"]

        if links_data[0] is None:
            project_name = "This Project*"
        else:
            project_name = links_data[0].replace("\\", "/")

        design_name = links_data[1]
        hfss_solution_name = links_data[2]
        force_source_sim_enabler = links_data[3]
        preserve_src_res_enabler = links_data[4]

        arg = [
            "NAME:DefnLink",
            "Project:=",
            project_name,
            "Product:=",
            "ElectronicsDesktop",
            "Design:=",
            design_name,
            "Soln:=",
            hfss_solution_name,
            ["NAME:Params"],
            "ForceSourceToSolve:=",
            force_source_sim_enabler,
            "PreservePartnerSoln:=",
            preserve_src_res_enabler,
            "PathRelativeTo:=",
            "TargetProject",
        ]

        return arg

    @pyaedt_function_handler()
    def create_fan(
            self,
            name=None,
            is_2d=False,
            shape="Circular",
            cross_section="XY",
            radius="0.008mm",
            hub_radius="0mm",
            origin=None,
    ):
        """Create a fan component in Icepak that is linked to an HFSS 3D Layout object.

        Parameters
        ----------
        name : str, optional
            Fan name. The default is ``None``, in which case the default name is used.
        is_2d : bool, optional
            Whether the fan is modeled as 2D. The default is ``False``, in which
            case the fan is modeled as 3D.
        shape : str, optional
            Fan shape. Options are ``"Circular"`` and ``"Rectangular"``. The default
            is ``"Circular"``.
        cross_section : str, optional
            Cross section plane of the fan. The default is ``"XY"``.
        radius : str, float, optional
            Radius of the fan in modeler units. The default is ``"0.008mm"``.
        hub_radius : str, float, optional
            Hub radius of the fan in modeler units. The default is ``"0mm"``,
        origin : list, optional
            List of ``[x,y,z]`` coordinates for the position of the fan in the modeler.

        Returns
        -------
        :class:`pyaedt.modules.Boundary.NativeComponentObject`
            NativeComponentObject object.

        References
        ----------

        >>> oModule.InsertNativeComponent
        """
        if not name:
            name = generate_unique_name("Fan")

        basic_component = OrderedDict(
            {
                "ComponentName": name,
                "Company": "",
                "Company URL": "",
                "Model Number": "",
                "Help URL": "",
                "Version": "1.0",
                "Notes": "",
                "IconType": "Fan",
            }
        )
        if is_2d:
            model = "2D"
        else:
            model = "3D"
        cross_section = GeometryOperators.cs_plane_to_plane_str(cross_section)
        native_component = OrderedDict(
            {
                "Type": "Fan",
                "Unit": self.modeler.model_units,
                "ModelAs": model,
                "Shape": shape,
                "MovePlane": cross_section,
                "Radius": self._arg_with_units(radius),
                "HubRadius": self._arg_with_units(hub_radius),
                "CaseSide": True,
                "FlowDirChoice": "NormalPositive",
                "FlowType": "Curve",
                "SwirlType": "Magnitude",
                "FailedFan": False,
                "DimUnits": ["m3_per_s", "n_per_meter_sq"],
                "X": ["0", "0.01"],
                "Y": ["3", "0"],
                "Pressure Loss Curve": OrderedDict(
                    {"DimUnits": ["m_per_sec", "n_per_meter_sq"], "X": ["", "", "", "3"], "Y": ["", "1", "10", "0"]}
                ),
                "IntakeTemp": "AmbientTemp",
                "Swirl": "0",
                "OperatingRPM": "0",
                "Magnitude": "1",
            }
        )
        native_props = OrderedDict(
            {
                "TargetCS": "Global",
                "SubmodelDefinitionName": name,
                "ComponentPriorityLists": OrderedDict({}),
                "NextUniqueID": 0,
                "MoveBackwards": False,
                "DatasetType": "ComponentDatasetType",
                "DatasetDefinitions": OrderedDict({}),
                "BasicComponentInfo": basic_component,
                "GeometryDefinitionParameters": OrderedDict({"VariableOrders": OrderedDict()}),
                "DesignDefinitionParameters": OrderedDict({"VariableOrders": OrderedDict()}),
                "MaterialDefinitionParameters": OrderedDict({"VariableOrders": OrderedDict()}),
                "MapInstanceParameters": "DesignVariable",
                "UniqueDefinitionIdentifier": "57c8ab4e-4db9-4881-b6bb-"
                                              + random_string(12, char_set="abcdef0123456789"),
                "OriginFilePath": "",
                "IsLocal": False,
                "ChecksumString": "",
                "ChecksumHistory": [],
                "VersionHistory": [],
                "NativeComponentDefinitionProvider": native_component,
                "InstanceParameters": OrderedDict(
                    {"GeometryParameters": "", "MaterialParameters": "", "DesignParameters": ""}
                ),
            }
        )

        component3d_names = list(self.modeler.oeditor.Get3DComponentInstanceNames(name))

        native = NativeComponentObject(self, "Fan", name, native_props)
        if native.create():
            user_defined_component = UserDefinedComponent(
                self.modeler, native.name, native_props["NativeComponentDefinitionProvider"], "Fan"
            )
            self.modeler.user_defined_components[native.name] = user_defined_component
            new_name = [
                i for i in list(self.modeler.oeditor.Get3DComponentInstanceNames(name)) if i not in component3d_names
            ][0]
            self.modeler.refresh_all_ids()
            self.materials._load_from_project()
            self._native_components.append(native)
            if origin:
                self.modeler.move(new_name, origin)
            return native
        return False

    @pyaedt_function_handler()
    def create_ipk_3dcomponent_pcb(
            self,
            compName,
            setupLinkInfo,
            solutionFreq,
            resolution,
            PCB_CS="Global",
            rad="Nothing",
            extent_type="Bounding Box",
            outline_polygon="",
            powerin="0W",
            custom_x_resolution=None,
            custom_y_resolution=None,
            **kwargs  # fmt: skip
    ):
        """Create a PCB component in Icepak that is linked to an HFSS 3D Layout object.

        Parameters
        ----------
        compName : str
            Name of the new PCB component.
        setupLinkInfo : list
            List of the five elements needed to set up the link in this format:
            ``[projectname, designname, solution name, forcesimulation (bool), preserve results (bool)]``.
        solutionFreq :
            Frequency of the solution if cosimulation is requested.
        resolution : int
            Resolution of the mapping.
        PCB_CS : str, optional
            Coordinate system for the PCB. The default is ``"Global"``.
        rad : str, optional
            Radiating faces. The default is ``"Nothing"``.
        extent_type : str, optional
            Type of the extent. Options are ``"Bounding Box"`` and ``"Polygon"``.
            The default is ``"Bounding Box"``.
        outline_polygon : str, optional
            Name of the polygon if ``extentype="Polygon"``. The default is ``""``.
        powerin : str, optional
            Power to dissipate if cosimulation is disabled. The default is ``"0W"``.
        custom_x_resolution
            The default is ``None``.
        custom_y_resolution
            The default is ``None``.

        Returns
        -------
        :class:`pyaedt.modules.Boundary.NativeComponentObject`
            NativeComponentObject object.

        References
        ----------

        >>> oModule.InsertNativeComponent
        """
        if "extenttype" in kwargs:
            warnings.warn(
                "The ``extenttype`` parameter was deprecated in 0.6.43. Use the ``extent_type`` parameter instead.",
                DeprecationWarning,
            )
            extent_type = kwargs["extenttype"]

        if "outlinepolygon" in kwargs:
            warnings.warn(
                """The ``outlinepolygon`` parameter was deprecated in 0.6.43.
                Use the ``outline_polygon`` parameter instead.""",
                DeprecationWarning,
            )
            outline_polygon = kwargs["outlinepolygon"]

        low_radiation, high_radiation = self.get_radiation_settings(rad)
        hfss_link_info = OrderedDict({})
        _arg2dict(self.get_link_data(setupLinkInfo), hfss_link_info)
        if extent_type == "Polygon" and not outline_polygon:
            native_props = OrderedDict(
                {
                    "NativeComponentDefinitionProvider": OrderedDict(
                        {
                            "Type": "PCB",
                            "Unit": self.modeler.model_units,
                            "MovePlane": "XY",
                            "Use3DLayoutExtents": True,
                            "ExtentsType": extent_type,
                            "CreateDevices": False,
                            "CreateTopSolderballs": False,
                            "CreateBottomSolderballs": False,
                            "Resolution": int(resolution),
                            "LowSide": OrderedDict({"Radiate": low_radiation}),
                            "HighSide": OrderedDict({"Radiate": high_radiation}),
                        }
                    )
                }
            )
        else:
            native_props = OrderedDict(
                {
                    "NativeComponentDefinitionProvider": OrderedDict(
                        {
                            "Type": "PCB",
                            "Unit": self.modeler.model_units,
                            "MovePlane": "XY",
                            "Use3DLayoutExtents": False,
                            "ExtentsType": extent_type,
                            "OutlinePolygon": outline_polygon,
                            "CreateDevices": False,
                            "CreateTopSolderballs": False,
                            "CreateBottomSolderballs": False,
                            "Resolution": int(resolution),
                            "LowSide": OrderedDict({"Radiate": low_radiation}),
                            "HighSide": OrderedDict({"Radiate": high_radiation}),
                        }
                    )
                }
            )
        native_props["BasicComponentInfo"] = OrderedDict({"IconType": "PCB"})
        if settings.aedt_version > "2023.2":  # pragma: no cover
            native_props["ViaHoleMaterial"] = "copper"
            native_props["IncludeMCAD"] = False

        if custom_x_resolution and custom_y_resolution:
            native_props["NativeComponentDefinitionProvider"]["UseThermalLink"] = solutionFreq != ""
            native_props["NativeComponentDefinitionProvider"]["CustomResolution"] = True
            native_props["NativeComponentDefinitionProvider"]["CustomResolutionRow"] = custom_x_resolution
            native_props["NativeComponentDefinitionProvider"]["CustomResolutionCol"] = custom_y_resolution
            # compDefinition += ["UseThermalLink:=", solutionFreq!="",
            #                    "CustomResolution:=", True, "CustomResolutionRow:=", custom_x_resolution,
            #                    "CustomResolutionCol:=", 600]
        else:
            native_props["NativeComponentDefinitionProvider"]["UseThermalLink"] = solutionFreq != ""
            native_props["NativeComponentDefinitionProvider"]["CustomResolution"] = False
            # compDefinition += ["UseThermalLink:=", solutionFreq != "",
            #                    "CustomResolution:=", False]
        if solutionFreq:
            native_props["NativeComponentDefinitionProvider"]["Frequency"] = solutionFreq
            native_props["NativeComponentDefinitionProvider"]["DefnLink"] = hfss_link_info["DefnLink"]
            # compDefinition += ["Frequency:=", solutionFreq, hfssLinkInfo]
        else:
            native_props["NativeComponentDefinitionProvider"]["Power"] = powerin
            native_props["NativeComponentDefinitionProvider"]["DefnLink"] = hfss_link_info["DefnLink"]
            # compDefinition += ["Power:=", powerin, hfssLinkInfo]

        native_props["TargetCS"] = PCB_CS
        native = NativeComponentObject(self, "PCB", compName, native_props)
        if native.create():
            user_defined_component = UserDefinedComponent(
                self.modeler, native.name, native_props["NativeComponentDefinitionProvider"], "PCB"
            )
            self.modeler.user_defined_components[native.name] = user_defined_component
            self.modeler.refresh_all_ids()
            self.materials._load_from_project()
            self._native_components.append(native)
            return native
        return False

    @pyaedt_function_handler()
    def create_pcb_from_3dlayout(
            self,
            component_name,
            project_name,
            design_name,
            resolution=2,
            extent_type="Bounding Box",
            outline_polygon="",
            close_linked_project_after_import=True,
            custom_x_resolution=None,
            custom_y_resolution=None,
            power_in=0,
            rad="Nothing",
            **kwargs  # fmt: skip
    ):
        """Create a PCB component in Icepak that is linked to an HFSS 3DLayout object linking only to the geometry file.

        .. note::
           No solution is linked.

        Parameters
        ----------
        component_name : str
            Name of the new PCB component to create in Icepak.
        project_name : str
            Name of the project or the full path to the project.
        design_name : str
            Name of the design.
        resolution : int, optional
            Resolution of the mapping. The default is ``2``.
        extent_type : str, optional
            Type of the extent. Options are ``"Polygon"`` and ``"Bounding Box"``. The default
            is ``"Bounding Box"``.
        outline_polygon : str, optional
            Name of the outline polygon if ``extent_type="Polygon"``. The default is ``""``.
        close_linked_project_after_import : bool, optional
            Whether to close the linked AEDT project after the import. The default is ``True``.
        custom_x_resolution : int, optional
            The default is ``None``.
        custom_y_resolution : int, optional
            The default is ``None``.
        power_in : float, optional
            Power in Watt.
        rad : str, optional
            Radiating faces. Options are:

            * ``"Nothing"``
            * ``"Low"``
            * ``"High"``
            * ``"Both"``

            The default is ``"Nothing"``.

        Returns
        -------
        bool
            ``True`` when successful, ``False`` when failed.

        References
        ----------

        >>> oModule.InsertNativeComponent
        """
        if "extenttype" in kwargs:
            warnings.warn(
                "``extenttype`` was deprecated in 0.6.43. Use ``extent_type`` instead.",
                DeprecationWarning,
            )
            extent_type = kwargs["extenttype"]

        if "outlinepolygon" in kwargs:
            warnings.warn(
                "``outlinepolygon`` was deprecated in 0.6.43. Use ``outline_polygon`` instead.",
                DeprecationWarning,
            )
            outline_polygon = kwargs["outlinepolygon"]

        if project_name == self.project_name:
            project_name = "This Project*"
        link_data = [project_name, design_name, "<--EDB Layout Data-->", False, False]
        status = self.create_ipk_3dcomponent_pcb(
            component_name,
            link_data,
            "",
            resolution,
            extent_type=extent_type,
            outline_polygon=outline_polygon,
            custom_x_resolution=custom_x_resolution,
            custom_y_resolution=custom_y_resolution,
            powerin=self.modeler._arg_with_dim(power_in, "W"),
        )

        if close_linked_project_after_import and ".aedt" in project_name:
            prjname = os.path.splitext(os.path.basename(project_name))[0]
            self.close_project(prjname, save_project=False)
        self.logger.info("PCB component correctly created in Icepak.")
        return status

    @pyaedt_function_handler()
    def copyGroupFrom(self, group_name, source_design, source_project_name=None, source_project_path=None, **kwargs):
        """Copy a group from another design.

        Parameters
        ----------
        group_name : str
            Name of the group.
        source_design : str
            Name of the source design.
        source_project_name : str, optional
            Name of the source project. The default is ``None``, in which case the current active project is used.
        source_project_path : str, optional
            Path to the source project. The default is ``None``.

        Returns
        -------
        bool
            ``True`` when successful, ``False`` when failed.

        References
        ----------

        >>> oEditor.Copy
        >>> oeditor.Paste
        """
        if "groupName" in kwargs:
            warnings.warn(
                "The ``groupName`` parameter was deprecated in 0.6.43. Use the ``group_name`` parameter instead.",
                DeprecationWarning,
            )
            group_name = kwargs["groupName"]

        if "sourceDesign" in kwargs:
            warnings.warn(
                "The ``sourceDesign`` parameter was deprecated in 0.6.43. Use the ``source_design`` parameter instead.",
                DeprecationWarning,
            )
            source_design = kwargs["sourceDesign"]

        if "sourceProject" in kwargs:
            warnings.warn(
                """The ``sourceProject`` parameter was deprecated in 0.6.43.
                Use the ``source_project_name`` parameter instead.""",
                DeprecationWarning,
            )
            source_project_name = kwargs["sourceProject"]

        if "sourceProjectPath" in kwargs:
            warnings.warn(
                """The ``sourceProjectPath`` parameter was deprecated in 0.6.43.
                Use the ``source_project_path`` parameter instead.""",
                DeprecationWarning,
            )
            source_project_path = kwargs["sourceProjectPath"]

        if source_project_name == self.project_name or source_project_name is None:
            active_project = self._desktop.GetActiveProject()
        else:
            self._desktop.OpenProject(source_project_path)
            active_project = self._desktop.SetActiveProject(source_project_name)

        active_design = active_project.SetActiveDesign(source_design)
        active_editor = active_design.SetActiveEditor("3D Modeler")
        active_editor.Copy(["NAME:Selections", "Selections:=", group_name])

        self.modeler.oeditor.Paste()
        self.modeler.refresh_all_ids()
        self.materials._load_from_project()
        return True

    @pyaedt_function_handler()
    def globalMeshSettings(
            self,
            meshtype,
            gap_min_elements="1",
            noOgrids=False,
            MLM_en=True,
            MLM_Type="3D",
            stairStep_en=False,
            edge_min_elements="1",
            object="Region",
    ):
        """Create a custom mesh tailored on a PCB design.

        Parameters
        ----------
        meshtype : int
            Type of the mesh. Options are ``1``, ``2``, and ``3``, which represent
            respectively a coarse, standard, and very accurate mesh.
        gap_min_elements : str, optional
            The default is ``"1"``.
        noOgrids : bool, optional
            The default is ``False``.
        MLM_en : bool, optional
            The default is ``True``.
        MLM_Type : str, optional
            The default is ``"3D"``.
        stairStep_en : bool, optional
            The default is ``False``.
        edge_min_elements : str, optional
            The default is ``"1"``.
        object : str, optional
            The default is ``"Region"``.

        Returns
        -------
        bool
            ``True`` when successful, ``False`` when failed.

        References
        ----------

        >>> oModule.EditGlobalMeshRegion
        """
        bounding_box = self.modeler.oeditor.GetModelBoundingBox()
        xsize = abs(float(bounding_box[0]) - float(bounding_box[3])) / (15 * meshtype * meshtype)
        ysize = abs(float(bounding_box[1]) - float(bounding_box[4])) / (15 * meshtype * meshtype)
        zsize = abs(float(bounding_box[2]) - float(bounding_box[5])) / (10 * meshtype)
        MaxSizeRatio = 1 + (meshtype / 2)

        self.omeshmodule.EditGlobalMeshRegion(
            [
                "NAME:Settings",
                "MeshMethod:=",
                "MesherHD",
                "UserSpecifiedSettings:=",
                True,
                "ComputeGap:=",
                True,
                "MaxElementSizeX:=",
                str(xsize) + self.modeler.model_units,
                "MaxElementSizeY:=",
                str(ysize) + self.modeler.model_units,
                "MaxElementSizeZ:=",
                str(zsize) + self.modeler.model_units,
                "MinElementsInGap:=",
                gap_min_elements,
                "MinElementsOnEdge:=",
                edge_min_elements,
                "MaxSizeRatio:=",
                str(MaxSizeRatio),
                "NoOGrids:=",
                noOgrids,
                "EnableMLM:=",
                MLM_en,
                "EnforeMLMType:=",
                MLM_Type,
                "MaxLevels:=",
                "0",
                "BufferLayers:=",
                "0",
                "UniformMeshParametersType:=",
                "Average",
                "StairStepMeshing:=",
                stairStep_en,
                "MinGapX:=",
                str(xsize / 10) + self.modeler.model_units,
                "MinGapY:=",
                str(xsize / 10) + self.modeler.model_units,
                "MinGapZ:=",
                str(xsize / 10) + self.modeler.model_units,
                "Objects:=",
                [object],
            ]
        )
        return True

    @pyaedt_function_handler()
    def create_meshregion_component(
            self, scale_factor=1.0, name="Component_Region", restore_padding_values=[50, 50, 50, 50, 50, 50]
    ):
        """Create a bounding box to use as a mesh region in Icepak.

        Parameters
        ----------
        scale_factor : float, optional
            The default is ``1.0``.
        name : str, optional
            Name of the bounding box. The default is ``"Component_Region"``.
        restore_padding_values : list, optional
            The default is ``[50,50,50,50,50,50]``.

        Returns
        -------
        tuple
            Tuple containing the ``(x, y, z)`` distances of the region.

        References
        ----------

        >>> oeditor.ChangeProperty
        """
        self.modeler.edit_region_dimensions([0, 0, 0, 0, 0, 0])

        vertex_ids = self.modeler.oeditor.GetVertexIDsFromObject("Region")

        x_values = []
        y_values = []
        z_values = []

        for vertex_id in vertex_ids:
            tmp = self.modeler.oeditor.GetVertexPosition(vertex_id)
            x_values.append(tmp[0])
            y_values.append(tmp[1])
            z_values.append(tmp[2])

        scale_factor = scale_factor - 1
        delta_x = (float(max(x_values)) - float(min(x_values))) * scale_factor
        x_max = float(max(x_values)) + delta_x / 2.0
        x_min = float(min(x_values)) - delta_x / 2.0

        delta_y = (float(max(y_values)) - float(min(y_values))) * scale_factor
        y_max = float(max(y_values)) + delta_y / 2.0
        y_min = float(min(y_values)) - delta_y / 2.0

        delta_z = (float(max(z_values)) - float(min(z_values))) * scale_factor
        z_max = float(max(z_values)) + delta_z / 2.0
        z_min = float(min(z_values)) - delta_z / 2.0

        dis_x = str(float(x_max) - float(x_min))
        dis_y = str(float(y_max) - float(y_min))
        dis_z = str(float(z_max) - float(z_min))

        min_position = self.modeler.Position(str(x_min) + "mm", str(y_min) + "mm", str(z_min) + "mm")
        mesh_box = self.modeler.create_box(min_position, [dis_x + "mm", dis_y + "mm", dis_z + "mm"], name)

        self.modeler[name].model = False

        self.modeler.edit_region_dimensions(restore_padding_values)
        return dis_x, dis_y, dis_z

    @pyaedt_function_handler()
    def delete_em_losses(self, bound_name):
        """Delete the EM losses boundary.

        Parameters
        ----------
        bound_name : str
            Name of the boundary.

        Returns
        -------
        bool
            ``True`` when successful, ``False`` when failed.

        References
        ----------

        >>> oModule.DeleteBoundaries
        """
        self.oboundary.DeleteBoundaries([bound_name])
        return True

    @pyaedt_function_handler()
    def delete_pcb_component(self, comp_name):
        """Delete a PCB component.

        Parameters
        ----------
        comp_name : str
            Name of the PCB component.

        Returns
        -------
        bool
            ``True`` when successful, ``False`` when failed.

        References
        ----------

        >>> oEditor.Delete
        """
        arg = ["NAME:Selections", "Selections:=", comp_name]

        self.modeler.oeditor.Delete(arg)
        return True

    @pyaedt_function_handler()
    def get_liquid_objects(self):
        """Get liquid material objects.

        Returns
        -------
        list
            List of all liquid material objects.
        """
        mats = []
        for el in self.materials.liquids:
            mats.extend(self.modeler.convert_to_selections(self.modeler.get_objects_by_material(el), True))
        return mats

    @pyaedt_function_handler()
    def get_gas_objects(self):
        """Get gas objects.

        Returns
        -------
        list
            List of all gas objects.
        """
        mats = []
        for el in self.materials.gases:
            mats.extend(self.modeler.convert_to_selections(self.modeler.get_objects_by_material(el), True))
        return mats

    @pyaedt_function_handler()
    def generate_fluent_mesh(
            self,
            object_lists=None,
            meshtype="tetrahedral",
            min_size=None,
            max_size=None,
            inflation_layer_number=3,
            inflation_growth_rate=1.2,
            mesh_growth_rate=1.2,
    ):
        """Generate a Fluent mesh for a list of selected objects and assign the mesh automatically to the objects.

        Parameters
        ----------
        object_lists : list, optional
            List of objects to compute the Fluent mesh on. The default is ``None``, in which case
            all fluids objects are used to compute the mesh.
        meshtype : str, optional
            Mesh type. Options are ``"tethraedral"`` or ``"hexcore"``.
        min_size : float, optional
            Minimum mesh size. Default is smallest edge of objects/20.
        max_size : float, optional
            Maximum mesh size. Default is smallest edge of objects/5.
        inflation_layer_number : int, optional
            Inflation layer number. Default is ``3``.
        inflation_growth_rate : float, optional
            Inflation layer size. Default is ``1.2``.
        mesh_growth_rate : float, optional
            Growth rate. Default is ``1.2``.

        Returns
        -------
        :class:`pyaedt.modules.Mesh.MeshOperation`
        """
        version = self.aedt_version_id[-3:]
        ansys_install_dir = os.environ.get("ANSYS{}_DIR".format(version), "")
        if not ansys_install_dir:
            ansys_install_dir = os.environ.get("AWP_ROOT{}".format(version), "")
        assert ansys_install_dir, "Fluent {} has to be installed to generate mesh. Please set ANSYS{}_DIR".format(
            version, version
        )
        if not os.getenv("ANSYS{}_DIR".format(version)):
            os.environ["ANSYS{}_DIR".format(version)] = ansys_install_dir
        if not object_lists:
            object_lists = self.get_liquid_objects()
            assert object_lists, "No Fluids objects found."
        if not min_size or not max_size:
            dims = []
            # try:
            #     dim = self.modeler["Region"].shortest_edge()[0].length
            # except (AttributeError, KeyError, IndexError):
            for obj in object_lists:
                bb = self.modeler[obj].bounding_box
                dd = [abs(bb[3] - bb[0]), abs(bb[4] - bb[1]), abs(bb[5] - bb[2])]
                dims.append(min(dd))
            dim = min(dims)
            if not max_size:
                max_size = dim / 5
            if not min_size:
                min_size = dim / 20
            else:
                min_size = min(min_size, max_size / 4)
        object_lists = self.modeler.convert_to_selections(object_lists, True)
        file_name = self.project_name
        sab_file_pointer = os.path.join(self.working_directory, file_name + ".sab")
        mesh_file_pointer = os.path.join(self.working_directory, file_name + ".msh")
        fl_uscript_file_pointer = os.path.join(self.working_directory, "FLUscript.jou")
        if os.path.exists(mesh_file_pointer):
            os.remove(mesh_file_pointer)
        if os.path.exists(sab_file_pointer):
            os.remove(sab_file_pointer)
        if os.path.exists(fl_uscript_file_pointer):
            os.remove(fl_uscript_file_pointer)
        if os.path.exists(mesh_file_pointer + ".trn"):
            os.remove(mesh_file_pointer + ".trn")
        assert self.export_3d_model(file_name, self.working_directory, ".sab", object_lists), "Failed to export .sab"

        # Building Fluent journal script file *.jou
        fluent_script = open(fl_uscript_file_pointer, "w")
        fluent_script.write("/file/start-transcript " + '"' + mesh_file_pointer + '.trn"\n')
        fluent_script.write(
            '/file/set-tui-version "{}"\n'.format(self.aedt_version_id[-3:-1] + "." + self.aedt_version_id[-1:])
        )
        fluent_script.write("(enable-feature 'serial-hexcore-without-poly)\n")
        fluent_script.write('(cx-gui-do cx-activate-tab-index "NavigationPane*Frame1(TreeTab)" 0)\n')
        fluent_script.write("(%py-exec \"workflow.InitializeWorkflow(WorkflowType=r'Watertight Geometry')\")\n")
        cmd = "(%py-exec \"workflow.TaskObject['Import Geometry']."
        cmd += "Arguments.setState({r'FileName': r'" + sab_file_pointer + "',})\")\n"
        fluent_script.write(cmd)
        fluent_script.write("(%py-exec \"workflow.TaskObject['Import Geometry'].Execute()\")\n")
        fluent_script.write("(%py-exec \"workflow.TaskObject['Add Local Sizing'].AddChildToTask()\")\n")
        fluent_script.write("(%py-exec \"workflow.TaskObject['Add Local Sizing'].Execute()\")\n")
        fluent_script.write("(%py-exec \"meshtype = '{}'\")\n".format(meshtype))
        fluent_script.write('(%py-exec "gr = {}")\n'.format(mesh_growth_rate))
        fluent_script.write('(%py-exec "maxsize = {}")\n'.format(max_size))
        fluent_script.write('(%py-exec "minsize = {}")\n'.format(min_size))
        fluent_script.write('(%py-exec "nlayers = {}")\n'.format(inflation_layer_number))
        fluent_script.write('(%py-exec "pgr = {}")\n'.format(inflation_growth_rate))
        mesh_settings = "(%py-exec \"workflow.TaskObject['Generate the Surface Mesh'].Arguments.setState"
        mesh_settings += "({r'CFDSurfaceMeshControls': {r'CellsPerGap': 3,r'CurvatureNormalAngle': 18,"
        mesh_settings += "r'MaxSize': maxsize,r'MinSize': minsize,r'GrowthRate': gr},})\")\n"

        fluent_script.write(mesh_settings)
        fluent_script.write("(%py-exec \"workflow.TaskObject['Generate the Surface Mesh'].Execute()\")\n")
        cmd = "(%py-exec \"workflow.TaskObject['Describe Geometry'].UpdateChildTasks(SetupTypeChanged=False)\")\n"
        fluent_script.write(cmd)
        cmd = "(%py-exec \"workflow.TaskObject['Describe Geometry']."
        cmd += "Arguments.setState({r'SetupType': r'The geometry consists of only fluid regions with no voids',})\")\n"
        fluent_script.write(cmd)
        cmd = "(%py-exec \"workflow.TaskObject['Describe Geometry'].UpdateChildTasks(SetupTypeChanged=True)\")\n"
        fluent_script.write(cmd)
        cmd = "(%py-exec \"workflow.TaskObject['Describe Geometry'].Arguments.setState({r'InvokeShareTopology': r'Yes',"
        cmd += "r'SetupType': r'The geometry consists of only fluid regions with no voids',r'WallToInternal': "
        cmd += "r'Yes',})\")\n"
        fluent_script.write(cmd)
        cmd = "(%py-exec \"workflow.TaskObject['Describe Geometry'].UpdateChildTasks(SetupTypeChanged=False)\")\n"
        fluent_script.write(cmd)
        fluent_script.write("(%py-exec \"workflow.TaskObject['Describe Geometry'].Execute()\")\n")
        fluent_script.write("(%py-exec \"workflow.TaskObject['Apply Share Topology'].Execute()\")\n")
        fluent_script.write("(%py-exec \"workflow.TaskObject['Update Boundaries'].Execute()\")\n")
        fluent_script.write("(%py-exec \"workflow.TaskObject['Update Regions'].Execute()\")\n")
        fluent_script.write("(%py-exec \"workflow.TaskObject['Add Boundary Layers'].AddChildToTask()\")\n")

        fluent_script.write("(%py-exec \"workflow.TaskObject['Add Boundary Layers'].InsertCompoundChildTask()\")\n")
        cmd = "(%py-exec \"workflow.TaskObject['smooth-transition_1']."
        cmd += "Arguments.setState({r'BLControlName': r'smooth-transition_1',"
        cmd += "r'NumberOfLayers':nlayers, r'Rate':pgr})\")\n"
        fluent_script.write(cmd)
        fluent_script.write("(%py-exec \"workflow.TaskObject['Add Boundary Layers'].Arguments.setState({})\")\n")
        fluent_script.write("(%py-exec \"workflow.TaskObject['smooth-transition_1'].Execute()\")\n")
        # r'VolumeFill': r'hexcore' / r'tetrahedral'
        cmd = "(%py-exec \"workflow.TaskObject['Generate the Volume Mesh'].Arguments.setState({r'VolumeFill': "
        cmd += "meshtype, r'VolumeMeshPreferences': {r'MergeBodyLabels': r'yes',},})\")\n"
        fluent_script.write(cmd)
        fluent_script.write("(%py-exec \"workflow.TaskObject['Generate the Volume Mesh'].Execute()\")\n")
        fluent_script.write("/file/hdf no\n")
        fluent_script.write('/file/write-mesh "' + mesh_file_pointer + '"\n')
        fluent_script.write("/file/stop-transcript\n")
        fluent_script.write("/exit,\n")
        fluent_script.close()
        cmd = os.path.join(self.desktop_install_dir, "fluent", "ntbin", "win64", "fluent.exe")
        if is_linux:  # pragma: no cover
            cmd = os.path.join(ansys_install_dir, "fluent", "bin", "fluent")
        # Fluent command line parameters: -meshing -i <journal> -hidden -tm<x> (# processors for meshing) -wait
        fl_ucommand = [
            cmd,
            "3d",
            "-meshing",
            "-hidden",
            "-i",
        ]
        self.logger.info("Fluent is starting in Background with command line")
        if is_linux:
            fl_ucommand = ["bash"] + fl_ucommand + [fl_uscript_file_pointer]
        else:
            fl_ucommand = ["bash"] + fl_ucommand + ['"' + fl_uscript_file_pointer + '"']
        self.logger.info(" ".join(fl_ucommand))
        subprocess.call(fl_ucommand)
        if os.path.exists(mesh_file_pointer):
            self.logger.info("'" + mesh_file_pointer + "' has been created.")
            return self.mesh.assign_mesh_from_file(object_lists, mesh_file_pointer)
        self.logger.error("Failed to create msh file")

        return False

    @pyaedt_function_handler()
    def apply_icepak_settings(
            self,
            ambienttemp=20,
            gravityDir=5,
            perform_minimal_val=True,
            default_fluid="air",
            default_solid="Al-Extruded",
            default_surface="Steel-oxidised-surface",
    ):
        """Apply Icepak default design settings.

        Parameters
        ----------
        ambienttemp : float, str, optional
            Ambient temperature, which can be an integer or a parameter already
            created in AEDT. The default is ``20``.
        gravityDir : int, optional
            Gravity direction index in the range ``[0, 5]``. The default is ``5``.
        perform_minimal_val : bool, optional
            Whether to perform minimal validation. The default is ``True``.
            If ``False``, full validation is performed.
        default_fluid : str, optional
            Type of fluid. The default is ``"Air"``.
        default_solid : str, optional
            Type of solid. The default is ``"Al-Extruded"``.
        default_surface : str, optional
            Type of surface. The default is ``"Steel-oxidised-surface"``.

        Returns
        -------
        bool
            ``True`` when successful, ``False`` when failed.

        References
        ----------

        >>> oDesign.SetDesignSettings
        """
        ambient_temperature = self.modeler._arg_with_dim(ambienttemp, "cel")

        axes = ["X", "Y", "Z"]
        GVPos = False
        if int(gravityDir) > 2:
            GVPos = True
        gravity_axis = axes[int(gravityDir) - 3]
        self.odesign.SetDesignSettings(
            [
                "NAME:Design Settings Data",
                "Perform Minimal validation:=",
                perform_minimal_val,
                "Default Fluid Material:=",
                default_fluid,
                "Default Solid Material:=",
                default_solid,
                "Default Surface Material:=",
                default_surface,
                "AmbientTemperature:=",
                ambient_temperature,
                "AmbientPressure:=",
                "0n_per_meter_sq",
                "AmbientRadiationTemperature:=",
                ambient_temperature,
                "Gravity Vector CS ID:=",
                1,
                "Gravity Vector Axis:=",
                gravity_axis,
                "Positive:=",
                GVPos,
            ],
            ["NAME:Model Validation Settings"],
        )
        return True

    @pyaedt_function_handler()
    def assign_surface_material(self, obj, mat):
        """Assign a surface material to one or more objects.

        Parameters
        ----------
        obj : str, list
            One or more objects to assign surface materials to.
        mat : str
            Material to assign. The material must be present in the database.

        Returns
        -------
        bool
            ``True`` when successful, ``False`` when failed.

        References
        ----------

        >>> oEditor.ChangeProperty
        """
        objs = ["NAME:PropServers"]
        objs.extend(self.modeler.convert_to_selections(obj, True))
        try:
            self.modeler.oeditor.ChangeProperty(
                [
                    "NAME:AllTabs",
                    [
                        "NAME:Geometry3DAttributeTab",
                        objs,
                        ["NAME:ChangedProps", ["NAME:Surface Material", "Value:=", '"' + mat + '"']],
                    ],
                ]
            )
        except:
            self.logger.warning("Warning. The material is not the database. Use add_surface_material.")
            return False
        if mat.lower() not in self.materials.surface_material_keys:
            oo = self.get_oo_object(self.oproject, "Surface Materials/{}".format(mat))
            if oo:
                from pyaedt.modules.Material import SurfaceMaterial

                sm = SurfaceMaterial(self.materials, mat, material_update=False)
                sm.coordinate_system = oo.GetPropEvaluatedValue("Coordinate System Type")
                props = oo.GetPropNames()
                if "Surface Emissivity" in props:
                    sm.emissivity = oo.GetPropEvaluatedValue("Surface Emissivity")
                if "Surface Roughness" in props:
                    sm.surface_roughness = oo.GetPropEvaluatedValue("Surface Roughness")
                if "Solar Behavior" in props:
                    sm.surface_clarity_type = oo.GetPropEvaluatedValue("Solar Behavior")
                if "Solar Diffuse Absorptance" in props:
                    sm.surface_diffuse_absorptance = oo.GetPropEvaluatedValue("Solar Diffuse Absorptance")
                if "Solar Normal Absorptance" in props:
                    sm.surface_incident_absorptance = oo.GetPropEvaluatedValue("Solar Normal Absorptance")
                sm.update()
                sm._material_update = True
                self.materials.surface_material_keys[mat.lower()] = sm
        return True

    @pyaedt_function_handler()
    def import_idf(
            self,
            board_path,
            library_path=None,
            control_path=None,
            filter_cap=False,
            filter_ind=False,
            filter_res=False,
            filter_height_under=None,
            filter_height_exclude_2d=False,
            power_under=None,
            create_filtered_as_non_model=False,
            high_surface_thick="0.07mm",
            low_surface_thick="0.07mm",
            internal_thick="0.07mm",
            internal_layer_number=2,
            high_surface_coverage=30,
            low_surface_coverage=30,
            internal_layer_coverage=30,
            trace_material="Cu-Pure",
            substrate_material="FR-4",
            create_board=True,
            model_board_as_rect=False,
            model_device_as_rect=True,
            cutoff_height="5mm",
            component_lib="",
    ):
        """Import an IDF file into an Icepak design.

        Parameters
        ----------
        board_path : str
            Full path to the EMN/BDF file.
        library_path : str
            Full path to the EMP/LDF file. The default is ``None``, in which case a search for an EMP/LDF file
            with the same name as the EMN/BDF file is performed in the folder with the EMN/BDF file.
        control_path : str
            Full path to the XML file. The default is ``None``, in which case a search for an XML file
            with the same name as the EMN/BDF file is performed in the folder with the EMN/BDF file.
        filter_cap : bool, optional
            Whether to filter capacitors from the IDF file. The default is ``False``.
        filter_ind : bool, optional
            Whether to filter inductors from the IDF file. The default is ``False``.
        filter_res : bool, optional
            Whether to filter resistors from the IDF file. The default is ``False``.
        filter_height_under : float or str, optional
            Filter components under a given height. The default is ``None``, in which case
            no components are filtered based on height.
        filter_height_exclude_2d : bool, optional
            Whether to filter 2D components from the IDF file. The default is ``False``.
        power_under : float or str, optional
            Filter components with power under a given mW. The default is ``None``, in which
            case no components are filtered based on power.
        create_filtered_as_non_model : bool, optional
            Whether to set imported filtered components as ``Non-Model``. The default is ``False``.
        high_surface_thick : float or str optional
            High surface thickness. The default is ``"0.07mm"``.
        low_surface_thick : float or str, optional
            Low surface thickness. The default is ``"0.07mm"``.
        internal_thick : float or str, optional
            Internal layer thickness. The default is ``"0.07mm"``.
        internal_layer_number : int, optional
            Number of internal layers. The default is ``2``.
        high_surface_coverage : float, optional
            High surface material coverage. The default is ``30``.
        low_surface_coverage : float, optional
            Low surface material coverage. The default is ``30``.
        internal_layer_coverage : float, optional
            Internal layer material coverage. The default is ``30``.
        trace_material : str, optional
            Trace material. The default is ``"Cu-Pure"``.
        substrate_material : str, optional
            Substrate material. The default is ``"FR-4"``.
        create_board : bool, optional
            Whether to create the board. The default is ``True``.
        model_board_as_rect : bool, optional
            Whether to create the board as a rectangle. The default is ``False``.
        model_device_as_rect : bool, optional
            Whether to create the components as rectangles. The default is ``True``.
        cutoff_height : str or float, optional
            Cutoff height. The default is ``None``.
        component_lib : str, optional
            Full path to the component library.

        Returns
        -------
        bool
            ``True`` when successful, ``False`` when failed.

        References
        ----------

        >>> oDesign.ImportIDF
        """
        active_design_name = self.oproject.GetActiveDesign().GetName()
        if not library_path:
            if board_path.endswith(".emn"):
                library_path = board_path[:-3] + "emp"
            if board_path.endswith(".bdf"):
                library_path = board_path[:-3] + "ldf"
        if not control_path and os.path.exists(board_path[:-3] + "xml"):
            control_path = board_path[:-3] + "xml"
        else:
            control_path = ""
        filters = []
        if filter_cap:
            filters.append("Cap")
        if filter_ind:
            filters.append("Ind")
        if filter_res:
            filters.append("Res")
        if filter_height_under:
            filters.append("Height")
        else:
            filter_height_under = "0.1mm"
        if power_under:
            filters.append("Power")
        else:
            power_under = "10mW"
        if filter_height_exclude_2d:
            filters.append("HeightExclude2D")
        if cutoff_height:
            cutoff = True
        else:
            cutoff = False
        if component_lib:
            replace_device = True
        else:
            replace_device = False
        self.odesign.ImportIDF(
            [
                "NAME:Settings",
                "Board:=",
                board_path.replace("\\", "\\\\"),
                "Library:=",
                library_path.replace("\\", "\\\\"),
                "Control:=",
                control_path.replace("\\", "\\\\"),
                "Filters:=",
                filters,
                "CreateFilteredAsNonModel:=",
                create_filtered_as_non_model,
                "HeightVal:=",
                self._arg_with_units(filter_height_under),
                "PowerVal:=",
                self._arg_with_units(power_under, "mW"),
                [
                    "NAME:definitionOverridesMap",
                ],
                ["NAME:instanceOverridesMap"],
                "HighSurfThickness:=",
                self._arg_with_units(high_surface_thick),
                "LowSurfThickness:=",
                self._arg_with_units(low_surface_thick),
                "InternalLayerThickness:=",
                self._arg_with_units(internal_thick),
                "NumInternalLayer:=",
                internal_layer_number,
                "HighSurfaceCopper:=",
                high_surface_coverage,
                "LowSurfaceCopper:=",
                low_surface_coverage,
                "InternalLayerCopper:=",
                internal_layer_coverage,
                "TraceMaterial:=",
                trace_material,
                "SubstrateMaterial:=",
                substrate_material,
                "CreateBoard:=",
                create_board,
                "ModelBoardAsRect:=",
                model_board_as_rect,
                "ModelDeviceAsRect:=",
                model_device_as_rect,
                "Cutoff:=",
                cutoff,
                "CutoffHeight:=",
                self._arg_with_units(cutoff_height),
                "ReplaceDevices:=",
                replace_device,
                "CompLibDir:=",
                component_lib,
            ]
        )
        self.modeler.add_new_objects()
        if active_design_name:
            self.oproject.SetActiveDesign(active_design_name)
        return True

    @pyaedt_function_handler()
    def create_two_resistor_network_block(self, object_name, pcb, power, rjb, rjc):
        """Function to create 2-Resistor network object.
        This method is going to replace create_network_block method.

        Parameters
        ----------
        object_name : str
            name of the object (3D block primitive) on which 2-R network is to be created
        pcb : str
            name of board touching the network block. If the board is a PCB 3D component, enter name of
            3D component instance
        power : float
            junction power in [W]
        rjb : float
            Junction to board thermal resistance in [K/W]
        rjc : float
            Junction to case thermal resistance in [K/W]

        Returns
        -------
        :class:`pyaedt.modules.Boundary.BoundaryObject`
            Boundary object.

        References
        ----------

        >>> oModule.AssignNetworkBoundary

        Examples
        --------
        >>> board = icepak.modeler.create_box([0, 0, 0], [50, 100, 2], "board", "copper")
        >>> box = icepak.modeler.create_box([20, 20, 2], [10, 10, 3], "network_box1", "copper")
        >>> network_block = icepak.create_two_resistor_network_block_new("network_box1", "board", "5W", 2.5, 5)
        >>> network_block.props["Nodes"]["Internal"][0]
        '5W'
        """

        def get_face_normal(obj_face):
            vertex1 = obj_face.vertices[0].position
            vertex2 = obj_face.vertices[1].position
            face_center = obj_face.center_from_aedt
            v1 = [i - j for i, j in zip(vertex1, face_center)]
            v2 = [i - j for i, j in zip(vertex2, face_center)]
            n = GeometryOperators.v_cross(v1, v2)
            normalized_n = GeometryOperators.normalize_vector(n)
            return normalized_n

        net_handle = self.modeler.get_object_from_name(object_name)
        if pcb in self.modeler.user_defined_component_names:
            part_names = sorted(
                [
                    pcb_layer
                    for pcb_layer in self.modeler.get_3d_component_object_list(componentname=pcb)
                    if re.search(self.modeler.user_defined_components[pcb].definition_name + r"_\d\d\d.*", pcb_layer)
                ]
            )

            pcb_layers = [part_names[0], part_names[-1]]
            for layer in pcb_layers:
                x = self.modeler.get_object_from_name(object_name).get_touching_faces(layer)
                if x:
                    board_side = x[0]
                    board_side_normal = get_face_normal(board_side)
                    pcb_handle = self.modeler.get_object_from_name(layer)
            pcb_faces = pcb_handle.faces_by_area(area=1e-5, area_filter=">=")
            for face in pcb_faces:
                pcb_normal = get_face_normal(face)
                dot_product = round(sum([x * y for x, y in zip(board_side_normal, pcb_normal)]))
                if dot_product == -1:
                    pcb_face = face
            pcb_face_normal = get_face_normal(pcb_face)
        else:
            pcb_handle = self.modeler.get_object_from_name(pcb)
            board_side = self.modeler.get_object_from_name(object_name).get_touching_faces(pcb)[0]
            board_side_normal = get_face_normal(board_side)
            for face in pcb_handle.faces:
                pcb_normal = get_face_normal(face)
                dot_product = round(sum([x * y for x, y in zip(board_side_normal, pcb_normal)]))
                if dot_product == -1:
                    pcb_face = face
            pcb_face_normal = get_face_normal(pcb_face)

        for face in net_handle.faces:
            net_face_normal = get_face_normal(face)
            dot_product = round(sum([x * y for x, y in zip(net_face_normal, pcb_face_normal)]))
            if dot_product == 1:
                case_side = face

        props = {
            "Faces": [board_side.id, case_side.id],
            "Nodes": OrderedDict(
                {
                    "Case_side(" + str(case_side) + ")": [case_side.id, "NoResistance"],
                    "Board_side(" + str(board_side) + ")": [board_side.id, "NoResistance"],
                    "Internal": [power],
                }
            ),
            "Links": OrderedDict(
                {
                    "Rjc": ["Case_side(" + str(case_side) + ")", "Internal", "R", str(rjc) + "cel_per_w"],
                    "Rjb": ["Board_side(" + str(board_side) + ")", "Internal", "R", str(rjb) + "cel_per_w"],
                }
            ),
            "SchematicData": ({}),
        }

        self.modeler.primitives[object_name].material_name = "Ceramic_material"
        boundary = BoundaryObject(self, object_name, props, "Network")
        if boundary.create():
            self._boundaries[boundary.name] = boundary
            self.modeler.primitives[object_name].solve_inside = False
            return boundary
        return None

    @pyaedt_function_handler()
    def assign_stationary_wall(
            self,
            geometry,
            boundary_condition,
            name=None,
            temperature="0cel",
            heat_flux="0irrad_W_per_m2",
            thickness="0mm",
            htc="0w_per_m2kel",
            ref_temperature="AmbientTemp",
            material="Al-Extruded",  # relevant if th>0
            radiate=False,
            radiate_surf_mat="Steel-oxidised-surface",  # relevant if radiate = False
            ht_correlation=False,
            ht_correlation_type="Natural Convection",
            ht_correlation_fluid="air",
            ht_correlation_flow_type="Turbulent",
            ht_correlation_flow_direction="X",
            ht_correlation_value_type="Average Values",  # "Local Values"
            ht_correlation_free_stream_velocity="1m_per_sec",
            ht_correlation_surface="Vertical",  # Top, Bottom, Vertical
            ht_correlation_amb_temperature="AmbientTemp",
            shell_conduction=False,
            ext_surf_rad=False,
            ext_surf_rad_material="Stainless-steel-cleaned",
            ext_surf_rad_ref_temp="AmbientTemp",
            ext_surf_rad_view_factor="1",
            **kwargs
    ):
        """Assign surface wall boundary condition.

        Parameters
        ----------
        geometry : str or int
            Name of the surface object or ID of the face.
        boundary_condition : str
            Type of the boundary condition. Options are ``"Temperature"``, ``"Heat Flux"``,
            or ``"Heat Transfer Coefficient"``.
        name : str, optional
            Name of the boundary condition. The default is ``None``.
        temperature : str or float or dict, optional
            Temperature to assign to the wall. This parameter is relevant if
            ``ext_condition="Temperature"``. If a float value is specified, the
            unit is degrees Celsius. A dictionary can be used for transient
             assignment. The dictionary should contain three keys: ``"Type"``, ``"Function"``, and
             ``"Values"``.

             - The value for the ``"Type"`` key must be ``"Transient"``.
             - Accepted values for the ``"Function"`` key are: ``"Linear"``, ``"Power Law"``, ``"Exponential"``,
             ``"Sinusoidal"``, ``"Square Wave"``, and ``"Piecewise Linear"``.
             The ``"Values"`` key contains a list of strings containing the parameters
            required by the ``"Function"`` key selection. For example, ``"Linear"`` requires two parameters:
            the value of the variable at t=0 and the slope of the line. The parameters required by
            each ``Function`` key selection is in Icepak documentation. The parameters must contain the
            units where needed. The default is ``"0cel"``.
        heat_flux : str or float or dict, optional
            Heat flux to assign to the wall. This parameter is relevant if
            ``ext_condition="Temperature"``. If a float value is specified,
            the unit is irrad_W_per_m2. A dictionary can be used for temperature-dependent or transient
            assignment. The dictionary should contain three keys: ``"Type"``, ``"Function"``, and
            ``"Values"``.

             - The value for the ``"Type"`` key must be ``"Transient"``.
             - Accepted values for the ``"Function"`` key are: ``"Linear"``, ``"Power Law"``, ``"Exponential"``,
             ``"Sinusoidal"``, ``"Square Wave"`` and ``"Piecewise Linear"``.
             ``"Values"`` contains a list of strings containing the parameters
            required by the ``"Function"`` selection (e.g. ``"Linear"`` requires two parameters:
            the value of the variable at t=0 and the slope of the line). The parameters required by
            each ``Function`` option is in Icepak documentation. The parameters must contain the
            units where needed. The default is ``"0irrad_W_per_m2"``.
        htc : str or float or dict, optional
            Heat transfer coefficient to assign to the wall. This parameter
            is relevant if ``ext_condition="Heat Transfer Coefficient"``. If a
            float value is specified, the unit is w_per_m2kel.
            A dictionary can be used for temperature dependent or transient
             assignment. The dictionary should contain three keys: ``"Type"``, ``"Function"``, and
             ``"Values"``. Accepted ``"Type"`` values are: ``"Temp Dep"`` and ``"Transient"``.
             - Accepted values for the ``"Function"`` key are: ``"Linear"``, ``"Power Law"``, ``"Exponential"``,
             ``"Sinusoidal"``, ``"Square Wave"`` and ``"Piecewise Linear"``. ``"Temp Dep"`` only
             support the latter. ``"Values"`` contains a list of strings containing the parameters
            required by the ``"Function"`` selection (e.g. ``"Linear"`` requires two parameters:
            the value of the variable at t=0 and the slope of the line). The parameters required by
            each ``Function`` option is in Icepak documentation. The parameters must contain the
            units where needed. The default is ``"0w_per_m2kel"``.
        thickness : str or float, optional
            Thickness of the wall. If a float value is specified, the unit is
            the current unit system set in Icepak. The default is ``"0mm"``.
        ref_temperature : str or float, optional
            Reference temperature for the definition of the heat transfer
            coefficient. This parameter is relevant if
            ``ext_condition="Heat Transfer Coefficient"``. The default
            is ``"AmbientTemp"``.
        material : str, optional
            Solid material of the wall. This parameter is relevant if
            the thickness is a non-zero value. The default is ``"Al-Extruded"``.
        radiate : bool, optional
            Whether to enable the inner surface radiation option. The default is ``False``.
        radiate_surf_mat : str, optional
            Surface material used for inner surface radiation. Relevant if it is enabled.
            The default is ``"Steel-oxidised-surface``.
        ht_correlation : bool, optional
            Whether to use the correlation option to compute the heat transfer coefficient.
            The default is ``False``.
        ht_correlation_type : str, optional
            The correlation type for the heat transfer coefficient. Options are
            "Natural Convection" and "Forced Convection". This parameter is
            relevant if ``ht_correlation=True``. The default is ``"Natural Convection"``.
        ht_correlation_fluid : str, optional
            Fluid for the correlation option. This parameter is relevant if
            ``ht_correlation=True``. The default is ``"air"``.
        ht_correlation_flow_type : str, optional
            Type of flow for the correlation option. This parameter
            is relevant if ``ht_correlation=True``. Options are ``"Turbulent"``
            and ``"Laminar"``. The default is ``"Turbulent"``.
        ht_correlation_flow_direction : str, optional
            Flow direction for the correlation option. This parameter is relevant if
            ``ht_correlation_type="Forced Convection"``. The default is ``"X"``.
        ht_correlation_value_type : str, optional
             Value type for the forced convection correlation option.
             This parameter is relevant if ``ht_correlation_type="Forced Convection"``.
             Options are "Average Values" and "Local Values". The default is
             ``"Average Values"``.
        ht_correlation_free_stream_velocity : str or float, optional
             Free stream flow velocity. This parameter is relevant if
             ``ht_correlation_type="Forced Convection"``. If a float value
             is specified, the default unit is ``m_per_sec``. The default is
             ``"1m_per_sec"``.
        ht_correlation_surface : str, optional
            Surface type for the natural convection correlation option.
            This parameter is relevant if ``ht_correlation_type="Natural Convection"``.
            Options are "Top", "Bottom", and "Vertical". The default is ``"Vertical"``.
        ht_correlation_amb_temperature : str or float, optional
            Ambient temperature for the natural convection correlation option.
            This parameter is relevant if ``ht_correlation_type="Natural Convection"``.
            If a float value is specified, the default unit is degrees Celsius.
            The default is ``"AmbientTemp"``.
        shell_conduction : bool, optional
            Whether to use the shell conduction option. The default is ``False``.
        ext_surf_rad : bool, optional
            Whether to use the external surface radiation option. This parameter
            is relevant if ``ext_condition="Heat Transfer Coefficient"``. The
            default is ``False``.
        ext_surf_rad_material : str, optional
            Surface material for the external surface radiation option. This parameter
            is relevant if ``ext_surf_rad=True``. The default is ``"Stainless-steel-cleaned"``.
        ext_surf_rad_ref_temp : str or float or dict, optional
             Reference temperature for the external surface radiation option. This parameter
             is relevant if  ``ext_surf_rad=True``.  If a float value is specified, the default
             unit is degrees Celsius.  A dictionary can be used for transient
             assignment. The dictionary should contain three keys: ``"Type"``, ``"Function"``, and
             ``"Values"``.

             - The value for the ``"Type"`` key must be ``"Transient"``.
             - Accepted values for the ``"Function"`` key are: ``"Linear"``, ``"Power Law"``, ``"Exponential"``,
             ``"Sinusoidal"``, ``"Square Wave"`` and ``"Piecewise Linear"``.
             ``"Values"`` contains a list of strings containing the parameters
            required by the ``"Function"`` selection (e.g. ``"Linear"`` requires two parameters:
            the value of the variable at t=0 and the slope of the line). The parameters required by
            each ``Function`` option is in Icepak documentation. The parameters must contain the
            units where needed. The default is ``"AmbientTemp"``.
        ext_surf_rad_view_factor : str or float, optional
            View factor for the external surface radiation option. The default is ``"1"``.

        Returns
        -------
        :class:`pyaedt.modules.Boundary.BoundaryObject`
            Boundary object when successful or ``None`` when failed.

        References
        ----------

        >>> oModule.AssignStationaryWallBoundary
        """
        if not name:
            name = generate_unique_name("StationaryWall")
        if isinstance(geometry, str):
            geometry = [geometry]
        elif isinstance(geometry, int):
            geometry = [geometry]
        if not isinstance(thickness, str):
            thickness = "{}{}".format(thickness, self.modeler.model_units)
        if heat_flux is not None and not isinstance(heat_flux, dict) and not isinstance(heat_flux, str):
            heat_flux = "{}irrad_W_per_m2".format(heat_flux)
        if temperature is not None and not isinstance(temperature, dict) and not isinstance(temperature, str):
            temperature = "{}cel".format(temperature)
        if htc is not None and not isinstance(htc, dict) and not isinstance(htc, str):
            htc = "{}w_per_m2kel".format(htc)
        if not isinstance(ref_temperature, str):
            ref_temperature = "{}cel".format(ref_temperature)
        if not isinstance(ht_correlation_free_stream_velocity, str):
            ht_correlation_free_stream_velocity = "{}m_per_sec".format(ht_correlation_free_stream_velocity)
        if not isinstance(ht_correlation_amb_temperature, str):
            ht_correlation_amb_temperature = "{}cel".format(ht_correlation_amb_temperature)
        if not isinstance(ext_surf_rad_view_factor, str):
            ext_surf_rad_view_factor = str(ext_surf_rad_view_factor)

        props = {}
        if isinstance(geometry[0], int):
            props["Faces"] = geometry
        else:
            props["Objects"] = geometry
        props["Thickness"] = (thickness,)
        props["Solid Material"] = material
        props["External Condition"] = boundary_condition
        if "htc_dataset" in kwargs:  # backward compatibility
            warnings.warn("``htc_dataset`` argument is being deprecated. Create a dictionary as per"
                          "documentation and assign it to the ``htc`` argument.", DeprecationWarning)
            if kwargs["htc_dataset"] is not None:
                htc = {"Type": "Temp Dep",
                       "Function": "Piecewise Linear",
                       "Values": kwargs["htc_dataset"],
                       }
        for quantity, assignment_value, to_add in [
            ("External Radiation Reference Temperature", ext_surf_rad_ref_temp, ext_surf_rad),
            ("Heat Transfer Coefficient", htc, boundary_condition == "Heat Transfer Coefficient"),
            ("Temperature", temperature, boundary_condition == "Temperature"),
            ("Heat Flux", heat_flux, boundary_condition == "Heat Flux")
        ]:
            if to_add:
                if isinstance(assignment_value, dict):
                    assignment_value = self._parse_variation_data(
                        quantity,
                        assignment_value["Type"],
                        variation_value=assignment_value["Values"],
                        function=assignment_value["Function"],
                    )
                    if assignment_value is None:  # pragma: no cover
                        return None
                    props.update(assignment_value)
                else:
                    props[quantity] = assignment_value
            else:
                props[quantity] = assignment_value
        props["Reference Temperature"] = ref_temperature
        props["Heat Transfer Data"] = {
            "Heat Transfer Correlation": ht_correlation,
            "Heat Transfer Convection Type": "Forced Convection",
        }
        if ht_correlation:
            props["Heat Transfer Data"].update(
                {
                    "Heat Transfer Correlation": True,
                    "Heat Transfer Convection Type": ht_correlation_type,
                    "Heat Transfer Convection Fluid Material": ht_correlation_fluid,
                }
            )
            if ht_correlation_type == "Forced Convection":
                props["Heat Transfer Data"].update(
                    {
                        "Flow Type": ht_correlation_flow_type,
                        "Flow Direction": ht_correlation_flow_direction,
                        "Heat Transfer Coeff Value Type": ht_correlation_value_type,
                        "Stream Velocity": ht_correlation_free_stream_velocity,
                    }
                )
            elif ht_correlation_type == "Natural Convection":
                props["Heat Transfer Data"].update(
                    {"Surface": ht_correlation_surface, "Ambient Temperature": ht_correlation_amb_temperature}
                )
        props["Radiation"] = {"Radiate": radiate, "RadiateTo": "AllObjects", "Surface Material": radiate_surf_mat}
        props["Shell Conduction"] = shell_conduction
        props["External Surface Radiation"] = ext_surf_rad
        props["External Material"] = ext_surf_rad_material
        props["External Radiation View Factor"] = ext_surf_rad_view_factor
        bound = BoundaryObject(self, name, props, "Stationary Wall")
        return _create_boundary(bound)

    @pyaedt_function_handler()
    def assign_stationary_wall_with_heat_flux(
            self,
            geometry,
            name=None,
            heat_flux="0irrad_W_per_m2",
            thickness="0mm",
            material="Al-Extruded",
            radiate=False,
            radiate_surf_mat="Steel-oxidised-surface",
            shell_conduction=False,
    ):
        """Assign a surface wall boundary condition with specified heat flux.

        Parameters
        ----------
        geometry : str or int
            Name of the surface object or ID of the face.
        name : str, optional
            Name of the boundary condition. The default is ``None``.
        heat_flux : str or float or dict, optional
            Heat flux to assign to the wall. If a float value is
            specified, the unit is ``irrad_W_per_m2``. A dictionary can be used for transient
            assignment. The dictionary should contain three keys: ``"Type"``, ``"Function"``, and
            ``"Values"``.

             - The value for the ``"Type"`` key must be ``"Transient"``.
             - Accepted values for the ``"Function"`` key are: ``"Linear"``, ``"Power Law"``, ``"Exponential"``,
             ``"Sinusoidal"``, ``"Square Wave"`` and ``"Piecewise Linear"``.
             ``"Values"`` contains a list of strings containing the parameters
            required by the ``"Function"`` selection (e.g. ``"Linear"`` requires two parameters:
            the value of the variable at t=0 and the slope of the line). The parameters required by
            each ``Function`` option is in Icepak documentation. The parameters must contain the
            units where needed. The default is ``"0irrad_W_per_m2"``.
        thickness : str or float, optional
            Thickness of the wall. If a float value is specified, the unit is the
            current unit system set in Icepak. The default is ``"0mm"``.
        material : str, optional
            Solid material of the wall. This parameter is relevant if the thickness
            is non-zero. The default is ``"Al-Extruded"``.
        radiate : bool, optional
            Whether to enable the inner surface radiation option. The default is ``False``.
        radiate_surf_mat : str, optional
            Surface material for the inner surface radiation. This parameter is
            relevant if ``radiate`` is enabled. The default is ``"Steel-oxidised-surface``.
        shell_conduction : bool, optional
            Whether to use the shell conduction option. The default is ``False``.

        Returns
        -------
        :class:`pyaedt.modules.Boundary.BoundaryObject`
            Boundary object.

        References
        ----------

        >>> oModule.AssignStationaryWallBoundary
        """
        return self.assign_stationary_wall(
            geometry,
            "Heat Flux",
            name=name,
            heat_flux=heat_flux,
            thickness=thickness,
            material=material,
            radiate=radiate,
            radiate_surf_mat=radiate_surf_mat,
            shell_conduction=shell_conduction,
        )

    @pyaedt_function_handler()
    def assign_stationary_wall_with_temperature(
            self,
            geometry,
            name=None,
            temperature="0cel",
            thickness="0mm",
            material="Al-Extruded",
            radiate=False,
            radiate_surf_mat="Steel-oxidised-surface",
            shell_conduction=False,
    ):
        """Assign a surface wall boundary condition with specified temperature.

        Parameters
        ----------
        geometry : str or int
            Name of the surface object or ID of the face.
        name : str, optional
            Name of the boundary condition. The default is ``None``.
        temperature : str or float or dict, optional
            Temperature to assign to the wall. If a float value is specified,
            the unit is degrees Celsius.  A dictionary can be used for transient
            assignment. The dictionary should contain three keys: ``"Type"``, ``"Function"``, and
            ``"Values"``.

             - The value for the ``"Type"`` key must be ``"Transient"``.
             - Accepted values for the ``"Function"`` key are: ``"Linear"``, ``"Power Law"``, ``"Exponential"``,
             ``"Sinusoidal"``, ``"Square Wave"``, and ``"Piecewise Linear"``.
             The ``"Values"`` key contains a list of strings containing the parameters
            required by the ``"Function"`` key selection. For example, ``"Linear"`` requires two parameters:
            the value of the variable at t=0 and the slope of the line. The parameters required by
            each ``Function`` key selection is in Icepak documentation. The parameters must contain the
            units where needed. The default is ``"0cel"``.
        thickness : str or float, optional
            Thickness of the wall. If a float value is specified used, the unit is the
            current unit system set in Icepak. The default is ``"0mm"``.
        material : str, optional
            Solid material of the wall. This parameter is relevant if the
            thickness is a non-zero value. The default is ``"Al-Extruded"``.
        radiate : bool, optional
            Whether to enable the inner surface radiation option. The default is ``False``.
        radiate_surf_mat : str, optional
            Surface material to use for inner surface radiation. This parameter is relevant
            if ``radiate`` is enabled. The default is ``"Steel-oxidised-surface``.
        shell_conduction : bool, optional
            Whether to use the shell conduction option. The default is ``False``.


        Returns
        -------
        :class:`pyaedt.modules.Boundary.BoundaryObject`
            Boundary object.

        References
        ----------

        >>> oModule.AssignStationaryWallBoundary
        """
        return self.assign_stationary_wall(
            geometry,
            "Temperature",
            name=name,
            temperature=temperature,
            thickness=thickness,
            material=material,
            radiate=radiate,
            radiate_surf_mat=radiate_surf_mat,
            shell_conduction=shell_conduction,
        )

    @pyaedt_function_handler()
    def assign_stationary_wall_with_htc(
            self,
            geometry,
            name=None,
            thickness="0mm",
            material="Al-Extruded",
            htc="0w_per_m2kel",
            ref_temperature="AmbientTemp",
            ht_correlation=False,
            ht_correlation_type="Natural Convection",
            ht_correlation_fluid="air",
            ht_correlation_flow_type="Turbulent",
            ht_correlation_flow_direction="X",
            ht_correlation_value_type="Average Values",
            ht_correlation_free_stream_velocity="1m_per_sec",
            ht_correlation_surface="Vertical",
            ht_correlation_amb_temperature="AmbientTemp",
            ext_surf_rad=False,
            ext_surf_rad_material="Stainless-steel-cleaned",
            ext_surf_rad_ref_temp="AmbientTemp",
            ext_surf_rad_view_factor="1",
            radiate=False,
            radiate_surf_mat="Steel-oxidised-surface",
            shell_conduction=False,
            **kwargs
    ):
        """Assign a surface wall boundary condition with specified heat transfer coefficient.

        Parameters
        ----------
        geometry : str or int
            Name of the surface object or id of the face.
        name : str, optional
            Name of the boundary condition. The default is ``None``.
        htc : str or float or dict, optional
            Heat transfer coefficient to assign to the wall. If a float value
            is specified, the unit is ``w_per_m2kel``. A dictionary can be used for temperature dependent or transient
             assignment. The dictionary should contain three keys: ``"Type"``, ``"Function"``, and
             ``"Values"``. Accepted ``"Type"`` values are: ``"Temp Dep"`` and ``"Transient"``.
             - Accepted values for the ``"Function"`` key are: ``"Linear"``, ``"Power Law"``, ``"Exponential"``,
             ``"Sinusoidal"``, ``"Square Wave"`` and ``"Piecewise Linear"``. ``"Temp Dep"`` only
             support the latter. ``"Values"`` contains a list of strings containing the parameters
            required by the ``"Function"`` selection (e.g. ``"Linear"`` requires two parameters:
            the value of the variable at t=0 and the slope of the line). The parameters required by
            each ``Function`` option is in Icepak documentation. The parameters must contain the
            units where needed. The default is ``"0w_per_m2kel"``.
        thickness : str or float, optional
            Thickness of the wall. If a float value is specified, the unit is the
            current unit system set in Icepak. The default is ``"0mm"``.
        ref_temperature : str or float, optional
            Reference temperature for the definition of the heat transfer
            coefficient. This parameter is relevant if
            ``ext_condition="Heat Transfer Coefficient"``. The default is ``"AmbientTemp"``.
        material : str, optional
            Solid material of the wall. This parameter is relevant if the thickness
            is non-zero. The default is ``"Al-Extruded"``.
        radiate : bool, optional
            Whether to enable the inner surface radiation option. The default is ``False``.
        radiate_surf_mat : str, optional
            Surface material for inner surface radiation. This parameter is relevant
            if ``radiate`` is enabled. The default is ``"Steel-oxidised-surface``.
        ht_correlation : bool, optional
            Whether to use the correlation option to compute the heat transfer
            coefficient. The default is ``False``.
        ht_correlation_type : str, optional
            Correlation type for the correlation option. This parameter is
            relevant if ``ht_correlation=True``. Options are "Natural Convection"
            and "Forced Convection". The default is ``"Natural Convection"``.
        ht_correlation_fluid : str, optional
            Fluid for the correlation option. This parameter is relevant if
            ``ht_correlation=True``. The default is ``"air"``.
        ht_correlation_flow_type : str, optional
            Type of flow for the correlation option. This parameter is relevant
            if ``ht_correlation=True``. Options are ``"Turbulent"`` and ``"Laminar"``.
            The default is ``"Turbulent"``.
        ht_correlation_flow_direction : str, optional
            Flow direction for the correlation option. This parameter is relevant
            if ``ht_correlation_type="Forced Convection"``. The default is ``"X"``.
        ht_correlation_value_type : str, optional
             Value type for the forced convection correlation option. This
             parameter is relevant if ``ht_correlation_type="Forced Convection"``.
             Options are "Average Values" and "Local Values". The default
             is ``"Average Values"``.
        ht_correlation_free_stream_velocity : str or float, optional
             Free stream flow velocity. This parameter is relevant if
             ``ht_correlation_type="Forced Convection"``.  If a float
             value is specified, ``m_per_sec`` is the unit. The default
             is ``"1m_per_sec"``.
        ht_correlation_surface : str, optional
            Surface for the natural convection correlation option. This parameter is
            relevant if ``ht_correlation_type="Natural Convection"``. Options are "Top",
            "Bottom", and "Vertical". The default is ``"Vertical"``.
        ht_correlation_amb_temperature : str or float, optional
            Ambient temperature for the natural convection correlation option.
            This parameter is relevant if ``ht_correlation_type="Natural Convection"``.
            If a float value is specified, the default unit is degrees Celsius. The
            default is ``"AmbientTemp"``.
        shell_conduction : bool, optional
            Whether to use the shell conduction option. The default is ``False``.
        ext_surf_rad : bool, optional
            Whether to use the external surface radiation option. This parameter
            is relevant if ``ext_condition="Heat Transfer Coefficient"``. The default
            is ``False``.
        ext_surf_rad_material : str, optional
            Surface material for the external surface radiation option. This parameter is
            relevant if ``ext_surf_rad=True``. The default is ``"Stainless-steel-cleaned"``.
        ext_surf_rad_ref_temp : str or float or dict, optional
             Reference temperature for the external surface radiation option. This
             parameter is relevant if ``ext_surf_rad=True``. If a float value is
             specified, the default unit is degrees Celsius.
              A dictionary can be used for temperature dependent or transient
             assignment. The dictionary should contain three keys: ``"Type"``, ``"Function"``, and
             ``"Values"``. Accepted ``"Type"`` values are: ``"Temp Dep"`` and ``"Transient"``.
             - Accepted values for the ``"Function"`` key are: ``"Linear"``, ``"Power Law"``, ``"Exponential"``,
             ``"Sinusoidal"``, ``"Square Wave"`` and ``"Piecewise Linear"``. ``"Temp Dep"`` only
             support the latter. ``"Values"`` contains a list of strings containing the parameters
            required by the ``"Function"`` selection (e.g. ``"Linear"`` requires two parameters:
            the value of the variable at t=0 and the slope of the line). The parameters required by
            each ``Function`` option is in Icepak documentation. The parameters must contain the
            units where needed. The default is ``"AmbientTemp"``.
        ext_surf_rad_view_factor : str or float, optional
            View factor for the external surface radiation option. The default is ``"1"``.


        Returns
        -------
        :class:`pyaedt.modules.Boundary.BoundaryObject`
            Boundary object.

        References
        ----------

        >>> oModule.AssignStationaryWallBoundary
        """
        if kwargs.get("htc_dataset", None):
            return self.assign_stationary_wall(
                geometry,
                "Heat Transfer Coefficient",
                name=name,
                thickness=thickness,
                material=material,
                htc=htc,
                htc_dataset=kwargs["htc_dataset"],
                ref_temperature=ref_temperature,
                ht_correlation=ht_correlation,
                ht_correlation_type=ht_correlation_type,
                ht_correlation_fluid=ht_correlation_fluid,
                ht_correlation_flow_type=ht_correlation_flow_type,
                ht_correlation_flow_direction=ht_correlation_flow_direction,
                ht_correlation_value_type=ht_correlation_value_type,
                ht_correlation_free_stream_velocity=ht_correlation_free_stream_velocity,
                ht_correlation_surface=ht_correlation_amb_temperature,
                ht_correlation_amb_temperature=ht_correlation_surface,
                ext_surf_rad=ext_surf_rad,
                ext_surf_rad_material=ext_surf_rad_material,
                ext_surf_rad_ref_temp=ext_surf_rad_ref_temp,
                ext_surf_rad_view_factor=ext_surf_rad_view_factor,
                radiate=radiate,
                radiate_surf_mat=radiate_surf_mat,
                shell_conduction=shell_conduction,
            )
        else:
            return self.assign_stationary_wall(
                geometry,
                "Heat Transfer Coefficient",
                name=name,
                thickness=thickness,
                material=material,
                htc=htc,
                ref_temperature=ref_temperature,
                ht_correlation=ht_correlation,
                ht_correlation_type=ht_correlation_type,
                ht_correlation_fluid=ht_correlation_fluid,
                ht_correlation_flow_type=ht_correlation_flow_type,
                ht_correlation_flow_direction=ht_correlation_flow_direction,
                ht_correlation_value_type=ht_correlation_value_type,
                ht_correlation_free_stream_velocity=ht_correlation_free_stream_velocity,
                ht_correlation_surface=ht_correlation_amb_temperature,
                ht_correlation_amb_temperature=ht_correlation_surface,
                ext_surf_rad=ext_surf_rad,
                ext_surf_rad_material=ext_surf_rad_material,
                ext_surf_rad_ref_temp=ext_surf_rad_ref_temp,
                ext_surf_rad_view_factor=ext_surf_rad_view_factor,
                radiate=radiate,
                radiate_surf_mat=radiate_surf_mat,
                shell_conduction=shell_conduction,
            )

    @pyaedt_function_handler()
    def create_setup(self, setupname="MySetupAuto", setuptype=None, **kwargs):
        """Create an analysis setup for Icepak.
        Optional arguments are passed along with ``setuptype`` and ``setupname``.  Keyword
        names correspond to the ``setuptype``
        corresponding to the native AEDT API.  The list of
        keywords here is not exhaustive.

        .. note::
           This method overrides the ``Analysis.setup()`` method for the HFSS app.

        Parameters
        ----------
        setuptype : int, str, optional
            Type of the setup. Options are ``"IcepakSteadyState"``
            and ``"IcepakTransient"``. The default is ``"IcepakSteadyState"``.
        setupname : str, optional
            Name of the setup. The default is ``"Setup1"``.
        **kwargs : dict, optional
            Available keys depend on setup chosen.
            For more information, see
            :doc:`../SetupTemplatesIcepak`.

        Returns
        -------
        :class:`pyaedt.modules.SolveSetup.SetupHFSS`
            3D Solver Setup object.

        References
        ----------

        >>> oModule.InsertSetup

        Examples
        --------

        >>> from pyaedt import Icepak
        >>> app = Icepak()
        >>> app.create_setup(setupname="Setup1", setuptype="TransientTemperatureOnly", MaxIterations=20)

        """
        if setuptype is None:
            setuptype = self.design_solutions.default_setup
        elif setuptype in SetupKeys.SetupNames:
            setuptype = SetupKeys.SetupNames.index(setuptype)
        if "props" in kwargs:
            return self._create_setup(setupname=setupname, setuptype=setuptype, props=kwargs["props"])
        else:
            setup = self._create_setup(setupname=setupname, setuptype=setuptype)
        setup.auto_update = False
        for arg_name, arg_value in kwargs.items():
            if setup[arg_name] is not None:
                setup[arg_name] = arg_value
        setup.auto_update = True
        setup.update()
        return setup

    @pyaedt_function_handler()
    def _parse_variation_data(self, quantity, variation_type, variation_value, function):
        if variation_type == "Transient" and self.solution_type == "SteadyState":
            self.logger.error("A transient boundary condition cannot be assigned for a non-transient simulation.")
            return None
        if variation_type == "Temp Dep" and function != "Piecewise Linear":
            self.logger.error("Temperature dependent assignment support only piecewise linear function.")
            return None
        out_dict = {"Variation Type": variation_type, "Variation Function": function}
        if function == "Piecewise Linear":
            if not isinstance(variation_value, list):
                variation_value = ["1", "pwl({},Temp)".format(variation_value)]
            else:
                variation_value = [variation_value[0], "pwl({},Temp)".format(variation_value[1])]
            out_dict["Variation Value"] = "[{}]".format(", ".join(['"' + str(i) + '"' for i in variation_value]))
        else:
            if variation_value is not None:
                out_dict["Variation Value"] = "[{}]".format(", ".join([str(i) for i in variation_value]))
        return {"{} Variation Data".format(quantity): out_dict}

    @pyaedt_function_handler()
    def assign_source(
            self,
            assignment,
            thermal_condition,
            assignment_value,
            boundary_name=None,
            radiate=False,
            voltage_current_choice=False,
            voltage_current_value=None,
    ):
        """Create a source power for a face.

        Parameters
        ----------
        assignment : int or str or list
            Integer indicating a face ID or a string indicating an object name. A list of face
            IDs or object names is also accepted.
        thermal_condition : str
            Thermal condition. Accepted values are ``"Total Power"``, ``"Surface Heat"``,
            ``"Temperature"``.
        assignment_value : str or dict
            Value and units of the input power, surface heat or temperature (depending on
            ``thermal_condition``). A dictionary can be used for temperature dependent or transient
             assignment. The dictionary should contain three keys: ``"Type"``, ``"Function"``, and
             ``"Values"``. Accepted ``"Type"`` values are: ``"Temp Dep"`` and ``"Transient"``.
             - Accepted values for the ``"Function"`` key are: ``"Linear"``, ``"Power Law"``, ``"Exponential"``,
             ``"Sinusoidal"``, ``"Square Wave"`` and ``"Piecewise Linear"``. ``"Temp Dep"`` only
             support the latter. ``"Values"`` contains a list of strings containing the parameters
            required by the ``"Function"`` selection (e.g. ``"Linear"`` requires two parameters:
            the value of the variable at t=0 and the slope of the line). The parameters required by
            each ``Function`` option is in Icepak documentation. The parameters must contain the
            units where needed.
        boundary_name : str, optional
            Name of the source boundary. The default is ``None``, in which case the boundary name
            is generated automatically.
        radiate : bool, optional
            Whether to enable radiation. The default is ``False``.
        voltage_current_choice : str or bool, optional
            Whether to assign ``"Voltage"`` or ``"Current"`` or none of them. The default is
            ``False`` (none of them is assigned).
        voltage_current_value : str or dict, optional
            Value and units of current or voltage assignment. A dictionary can be used for
            transient assignment. The dictionary must be structured as described for the
            ``assignment_value`` argument. The default is ``None``.

        Returns
        -------
        :class:`pyaedt.modules.Boundary.BoundaryObject`
            Boundary object when successful or ``None`` when failed.

        References
        ----------

        >>> oModule.AssignSourceBoundary

        Examples
        --------

        >>> from pyaedt import Icepak
        >>> app = Icepak()
        >>> box = app.modeler.create_box([0, 0, 0], [20, 20, 20], name="box")
        >>> ds = app.create_dataset1d_design("Test_DataSet", [1, 2, 3], [3, 4, 5])
        >>> app.solution_type = "Transient"
        >>> b = app.assign_source("box", "Total Power", assignment_value={"Type": "Temp Dep",
        ... "Function": "Piecewise Linear", "Values": "Test_DataSet"})

        """
        default_values = {"Total Power": "0W", "Surface Heat": "0irrad_W_per_m2", "Temperature": "AmbientTemp"}
        if not boundary_name:
            boundary_name = generate_unique_name("Source")
        props = {}
        if not isinstance(assignment, list):
            assignment = [assignment]
        if isinstance(assignment[0], int):
            props["Faces"] = assignment
        elif isinstance(assignment[0], str):
            props["Objects"] = assignment
        props["Thermal Condition"] = thermal_condition
        for quantity, value in default_values.items():
            if quantity == thermal_condition:
                if isinstance(assignment_value, dict):
                    assignment_value = self._parse_variation_data(
                        quantity,
                        assignment_value["Type"],
                        variation_value=assignment_value["Values"],
                        function=assignment_value["Function"],
                    )
                    if assignment_value is None:
                        return None
                    props.update(assignment_value)
                else:
                    props[quantity] = assignment_value
            else:
                props[quantity] = value
        props["Radiation"] = OrderedDict({"Radiate": radiate})
        props["Voltage/Current - Enabled"] = bool(voltage_current_choice)
        default_values = {"Current": "0A", "Voltage": "0V"}
        props["Voltage/Current Option"] = voltage_current_choice
        for quantity, value in default_values.items():
            if voltage_current_choice == quantity:
                if isinstance(voltage_current_value, dict):
                    if voltage_current_value["Type"] == "Temp Dep":
                        self.logger.error("Voltage or Current assignment does not support temperature dependence.")
                        return None
                    voltage_current_value = self._parse_variation_data(
                        quantity,
                        voltage_current_value["Type"],
                        variation_value=voltage_current_value["Values"],
                        function=voltage_current_value["Function"],
                    )
                    if voltage_current_value == None:
                        return None
                    props.update(voltage_current_value)
                else:
                    props[quantity] = voltage_current_value
            else:
                props[quantity] = value

        bound = BoundaryObject(self, boundary_name, props, "SourceIcepak")
        if bound.create():
            self._boundaries[bound.name] = bound
            return bound
        else:
            return None

    @pyaedt_function_handler()
    def create_network_object(self, name=None, props=None, create=False):
        """Create a thermal network.

        Parameters
        ----------
        name : str, optional
           Name of the network object. The default is ``None``, in which case
           the name is generated autotmatically.
        props : dict, optional
            Dictionary with information required by the ``oModule.AssignNetworkBoundary``
            object. The default is ``None``.
        create : bool, optional
            Whether to create immediately the network inside AEDT. The
            default is ``False``, which means the network can be modified
            from PyAEDT functions and the network created only afterwards.

        Returns
        -------
        :class:`pyaedt.modules.Boundary.BoundaryNetwork`
            Boundary network object when successful or ``None`` when failed.

        References
        ----------

        >>> oModule.AssignNetworkBoundary

        Examples
        --------

        >>> from pyaedt import Icepak
        >>> app = Icepak()
        >>> network = app.create_network_object()
        """
        bound = NetworkObject(self, name, props, create)
        if create:
            self._boundaries[bound.name] = bound
        return bound

    @pyaedt_function_handler()
    def create_resistor_network_from_matrix(self, sources_power, faces_ids, matrix, network_name=None, node_names=None):
        """Create a thermal network.

        Parameters
        ----------
        sources_power : list of str or list of float
            List containing all the power value of the internal nodes. If the element of
            the list is a float, the ``W`` unit is used.  Otherwise, the
            unit specified in the string is used.
        faces_ids :  list of int
            All the face IDs that are network nodes.
        matrix : list of list
            Strict lower-square triangular matrix containing the link values between
            the nodes of the network. If the element of the matrix is a float, the
            ``cel_per_w`` unit is used. Otherwise, the unit specified
            in the string is used. The element of the matrix in the i-th row
            and j-th column is the link value between the i-th node and j-th node.
            The list of nodes is automatically created from the lists for the
            ``sources_power`` and ``faces_ids`` parameters (in this order).
        network_name : str, optional
            Name of the network boundary. The default is ``None``, in which
            case the boundary name is generated automatically.
        node_names : list of str, optional
            Name of all the nodes in the network.

        Returns
        -------
        :class:`pyaedt.modules.Boundary.BoundaryNetwork`
            Boundary network object when successful or ``None`` when failed.

        References
        ----------

        >>> oModule.AssignNetworkBoundary

        Examples
        --------

        >>> from pyaedt import Icepak
        >>> app = Icepak()
        >>> box = app.modeler.create_box([0, 0, 0], [20, 50, 80])
        >>> faces_ids = [face.id for face in box.faces][0, 1]
        >>> sources_power = [3, "4mW"]
        >>> matrix = [[0, 0, 0, 0],
        >>>           [1, 0, 0, 0],
        >>>           [0, 3, 0, 0],
        >>>           [1, 2, 4, 0]]
        >>> boundary = app.assign_resistor_network_from_matrix(sources_power, faces_ids, matrix)
        """

        net = self.create_network_object(name=network_name)
        all_nodes = []
        for i, source in enumerate(sources_power):
            node_name = "Source" + str(i) if not node_names else node_names[i]
            net.add_internal_node(name=node_name, power=source)
            all_nodes.append(node_name)
        for i, id in enumerate(faces_ids):
            node_name = None if not node_names else node_names[i + len(sources_power)]
            second = net.add_face_node(id, name=node_name)
            all_nodes.append(second.name)
        for i in range(len(matrix)):
            for j in range(len(matrix[0])):
                if matrix[i][j] > 0:
                    net.add_link(all_nodes[i], all_nodes[j], matrix[i][j], "Link_" + all_nodes[i] + "_" + all_nodes[j])
        if net.create():
            self._boundaries[net.name] = net
            return net
        else:  # pragma: no cover
            return None

    @pyaedt_function_handler
    def assign_solid_block(
            self, object_name, power_assignment, boundary_name=None, htc=None, ext_temperature="AmbientTemp"
    ):
        """
        Assign block boundary for solid objects.

        Parameters
        ----------
        object_name : str or list
            Object name or a list of object names.
        power_assignment : str or dict
            String with the value and units of the power assignment or with
            ``"Joule Heating"``. For a temperature-dependent or transient
            assignment, a dictionary can be used. The dictionary should contain three keys:
            ``"Type"``, ``"Function"``, and ``"Values"``.
            - For the ``"Type"`` key, accepted values are ``"Temp Dep"`` and ``"Transient"``.
            - For the ``"Function"`` key, acceptable values depend on the ``"Type"`` key
            selection. When the ``"Type"`` key is set to ``"Temp Dep"``, the only
            accepted value is ``"Piecewise Linear"``. When the ``"Type"`` key is
            set to ``"Transient"``, acceptable values are `"Exponential"``, `"Linear"``,
            ``"Piecewise Linear"``, ``"Power Law"``, ``"Sinusoidal"``, and ``"SquareWave"``.
            - For the ``"Values"`` key, a list of strings contain the parameters required by
            the ``"Function"`` key selection. For example, when``"Linear"`` is set as the
            ``"Function"`` key, two parameters are required: the value of the variable
            at t=0 and the slope of the line. For the parameters required by each
            ``"Function"`` key selection, see the Icepak documentation. The parameters
            must contain the units where needed.
        boundary_name : str, optional
            Name of the source boundary. The default is ``None``, in which case the
            boundary name is automatically generated.
        htc : float, str, or dict, optional
            String with the value and units of the heat transfer coefficient for the
            external conditions. If a float is provided, the ``"w_per_m2kel"`` unit is used.
            For a temperature-dependent or transient
            assignment, a dictionary can be used. For more information, see the
            description for the preceding ``power_assignment`` parameter. The
            default is ``None``, in which case no external condition is applied.
        ext_temperature : float, str or dict, optional
            String with the value and units of temperature for the external conditions.
            If a float is provided, the ``"cel"`` unit is used.
            For a transient assignment, a dictionary can be used. For more information,
            see the description for the preceding ``power_assignment`` parameter. The
            default is ``"AmbientTemp"``, which is used if the ``htc`` parameter is not
            set to ``None``.

        Returns
        -------
        :class:`pyaedt.modules.Boundary.BoundaryObject`
            Boundary object when successful or ``None`` when failed.

        References
        ----------

        >>> oModule.AssignBlockBoundary

        Examples
        --------
        >>> from pyaedt import Icepak
        >>> ipk = Icepak()
        >>> ipk.solution_type = "Transient"
        >>> box = ipk.modeler.create_box([5, 5, 5], [1, 2, 3], "BlockBox3", "copper")
        >>> power_dict = {"Type": "Transient", "Function": "Sinusoidal", "Values": ["0W", 1, 1, "1s"]}
        >>> block = ipk.assign_solid_block("BlockBox3", power_dict)

        """
        if ext_temperature != "AmbientTemp" and ext_temperature is not None and not htc:
            self.logger.add_error_message("Set an argument for ``htc`` or remove the ``ext_temperature`` argument.")
            return None
        if isinstance(ext_temperature, dict) and ext_temperature["Type"] == "Temp Dep":
            self.logger.add_error_message(
                'It is not possible to use a "Temp Dep" assignment for ' "temperature assignment."
            )
            return None
        if not isinstance(object_name, list):
            object_name = [object_name]
        for o_n in object_name:
            if not self.modeler.get_object_from_name(o_n).solve_inside:
                self.logger.add_error_message(
                    "Use the ``assign_hollow_block()`` method with this object as ``solve_inside`` is ``False``."
                )
                return None
        props = {"Block Type": "Solid", "Objects": object_name}
        if isinstance(power_assignment, dict):
            assignment_value = self._parse_variation_data(
                "Total Power",
                power_assignment["Type"],
                variation_value=power_assignment["Values"],
                function=power_assignment["Function"],
            )
            props.update(assignment_value)
        elif power_assignment == "Joule Heating":
            assignment_value = self._parse_variation_data(
                "Total Power", "Joule Heating", variation_value=None, function="None"
            )
            props.update(assignment_value)
        elif isinstance(power_assignment, (float, int)):
            props["Total Power"] = str(power_assignment) + "W"
        else:
            props["Total Power"] = power_assignment

        if htc:
            props["Use External Conditions"] = True
            for quantity, assignment in [("Temperature", ext_temperature), ("Heat Transfer Coefficient", htc)]:
                if isinstance(assignment, dict):
                    assignment_value = self._parse_variation_data(
                        quantity,
                        assignment["Type"],
                        variation_value=assignment["Values"],
                        function=assignment["Function"],
                    )
                    props.update(assignment_value)
                else:
                    if isinstance(assignment, (float, int)):
                        assignment = str(assignment) + ["w_per_m2kel", "cel"][int(quantity == "Temperature")]
                    props[quantity] = assignment
        else:
            props["Use External Conditions"] = False

        if not boundary_name:
            boundary_name = generate_unique_name("Block")

        bound = BoundaryObject(self, boundary_name, props, "Block")
        return _create_boundary(bound)

    @pyaedt_function_handler
    def assign_hollow_block(
            self, object_name, assignment_type, assignment_value, boundary_name=None, external_temperature="AmbientTemp"
    ):
        """Assign block boundary for hollow objects.

        Parameters
        ----------
        object_name : str or list
            Object name or a list of object names.
        assignment_type : str
            Type of the boundary assignment. Options are ``"Heat Transfer Coefficient"``,
            ``"Heat Flux"``, ``"Temperature"``, and ``"Total Power"``.
        assignment_value : str or dict
            String with value and units of the assignment. If ``"Total Power"`` is
            the assignment type, ``"Joule Heating"`` can be used.
            For a temperature-dependent or transient assignment, a dictionary can be used.
            The dictionary should contain three keys: ``"Type"``, ``"Function"``, and ``"Values"``.
            - For the ``"Type"`` key, accepted values are ``"Temp Dep"`` and ``"Transient"``.
            - For the ``"Function"`` key, acceptable values depend on the ``"Type"`` key selection. When the ``"Type"``
            key is set to ``"Temp Dep"``, the only accepted value is ``"Piecewise Linear"``.
            When the ``"Type"`` key is set to ``"Transient"``, acceptable values are `"Exponential"``, `"Linear"``,
            ``"Piecewise Linear"``, ``"Power Law"``, ``"Sinusoidal"``, and ``"Square Wave"``.
            - For the ``"Values"`` key, a list of strings contain the parameters required by the ``"Function"``
            key selection. For example, when``"Linear"`` is set as the ``"Function"`` key, two parameters are required:
            the value of the variable at t=0 and the slope of the line.
            For the parameters required by each ``"Function"`` key selection, see the Icepak documentation.
            The parameters must contain the units where needed.
        boundary_name : str, optional
            Name of the source boundary. The default is ``None``, in which case the
            boundary is automatically generated.
        external_temperature : str, dict or float, optional
            String with the value and unit of the temperature for the heat transfer
            coefficient. If a float value is specified, the ``"cel"`` unit is automatically
            added.
            For a transient assignment, a dictionary can be used as described for the
            ``assignment_value`` argument. Temperature dependent assignment is not supported.
            The default is ``"AmbientTemp"``.

        Returns
        -------
        :class:`pyaedt.modules.Boundary.BoundaryObject`
            Boundary object when successful or ``None`` when failed.

        References
        ----------

        >>> oModule.AssignBlockBoundary

        Examples
        --------
        >>> from pyaedt import Icepak
        >>> ipk = Icepak()
        >>> ipk.solution_type = "Transient"
        >>> box = ipk.modeler.create_box([5, 5, 5], [1, 2, 3], "BlockBox5", "copper")
        >>> box.solve_inside = False
        >>> temp_dict = {"Type": "Transient", "Function": "Square Wave", "Values": ["1cel", "0s", "1s", "0.5s", "0cel"]}
        >>> block = ipk.assign_hollow_block("BlockBox5", "Heat Transfer Coefficient", "1w_per_m2kel", "Test", temp_dict)

        """
        if assignment_value == "Joule Heating" and assignment_type != "Total Power":
            self.logger.add_error_message(
                '``"Joule Heating"`` assignment is supported only if ``assignment_type``' 'is ``"Total Power"``.'
            )
            return None

        assignment_dict = {
            "Total Power": ["Fixed Heat", "Total Power"],
            "Heat Flux": ["Fixed Heat", "Heat Flux"],
            "Temperature": ["Fixed Temperature", "Fixed Temperature"],
            "Heat Transfer Coefficient": ["Internal Conditions", "Heat Transfer Coefficient"],
        }
        thermal_condition = assignment_dict.get(assignment_type, None)
        if thermal_condition is None:
            self.logger.add_error_message(
                'Valid options for assignment type are "Total Power", "Heat Flux",'
                '"Temperature", and "Heat Transfer Coefficient".'
                "{} not recognized.".format(assignment_type)
            )
            return None

        if not isinstance(object_name, list):
            object_name = [object_name]
        for o_n in object_name:
            if self.modeler.get_object_from_name(o_n).solve_inside:
                self.logger.add_error_message(
                    "Use ``assign_solid_block`` method with this object as ``solve_inside`` is ``True``."
                )
                return None
        props = {"Block Type": "Hollow", "Objects": object_name, "Thermal Condition": thermal_condition[0]}
        if thermal_condition[0] == "Fixed Heat":
            props["Use Total Power"] = thermal_condition[1] == "Total Power"
        if isinstance(assignment_value, dict):
            assignment_value_dict = self._parse_variation_data(
                thermal_condition[1],
                assignment_value["Type"],
                variation_value=assignment_value["Values"],
                function=assignment_value["Function"],
            )
            props.update(assignment_value_dict)
        elif assignment_value == "Joule Heating":
            assignment_value_dict = self._parse_variation_data(
                thermal_condition[1], "Joule Heating", variation_value=None, function="None"
            )
            props.update(assignment_value_dict)
        else:
            props[thermal_condition[1]] = assignment_value
        if thermal_condition[0] == "Internal Conditions":
            if isinstance(external_temperature, dict):
                if external_temperature["Type"] == "Temp Dep":
                    self.logger.add_error_message('It is not possible to use "Temp Dep" for a temperature assignment.')
                    return None
                assignment_value_dict = self._parse_variation_data(
                    "Temperature",
                    external_temperature["Type"],
                    variation_value=external_temperature["Values"],
                    function=external_temperature["Function"],
                )
                props.update(assignment_value_dict)
            else:
                props["Temperature"] = external_temperature

        if not boundary_name:
            boundary_name = generate_unique_name("Block")

        bound = BoundaryObject(self, boundary_name, props, "Block")
        return _create_boundary(bound)

    @pyaedt_function_handler()
    def get_fans_operating_point(self, export_file=None, setup_name=None, timestep=None, design_variation=None):
        """
        Get operating point of the fans in the design.

        Parameters
        ----------
        export_file : str, optional
            Name of the file in which the fans' operating point is saved. The default is
            ``None``, in which case the filename is automatically generated.
        setup_name : str, optional
            Setup name from which to determine the fans' operating point. The default is
            ``None``, in which case the first available setup is used.
        timestep : str, optional
            Time, with units, at which to determine the fans' operating point. The default
            is ``None``, in which case the first available timestep is used. This argument is
            only relevant in transient simulations.
        design_variation : str, optional
            Design variation from which to determine the fans' operating point. The default is
            ``None``, in which case the nominal variation is used.

        Returns
        -------
        list
            First element of the list is the csv filename, the second and third element of
            the list are the quantities with units describing the fan operating point,
            the fourth element contains the dictionary with the name of the fan instances
            as keys and list with volumetric flow rates and pressure rise floats associated
            with the operating points.

        References
        ----------

        >>> oModule.ExportFanOperatingPoint

        Examples
        --------
        >>> from pyaedt import Icepak
        >>> ipk = Icepak()
        >>> ipk.create_fan()
        >>> filename, vol_flow_name, p_rise_name, op_dict= ipk.get_fans_operating_point()
        """

        if export_file is None:
            path = self.temp_directory
            base_name = "{}_{}_FanOpPoint".format(self.project_name, self.design_name)
            export_file = os.path.join(path, base_name + ".csv")
            while os.path.exists(export_file):
                file_name = generate_unique_name(base_name)
                export_file = os.path.join(path, file_name + ".csv")
        if setup_name is None:
            setup_name = "{} : {}".format(self.get_setups()[0], self.solution_type)
        if timestep is None:
            timestep = ""
            if self.solution_type == "Transient":
                self.logger.warning("No timestep specified. First timestep will be exported.")
        else:
            if not self.solution_type == "Transient":
                self.logger.warning("Simulation is steady-state, timestep argument is ignored.")
                timestep = ""
        if design_variation is None:
            design_variation = ""
        self.osolution.ExportFanOperatingPoint(
            [
                "SolutionName:=",
                setup_name,
                "DesignVariationKey:=",
                design_variation,
                "ExportFilePath:=",
                export_file,
                "Overwrite:=",
                True,
                "TimeStep:=",
                timestep,
            ]
        )
        with open(export_file, "r") as f:
            reader = csv.reader(f)
            for line in reader:
                if "Fan Instances" in line:
                    vol_flow = line[1]
                    p_rise = line[2]
                    break
            var = {line[0]: [float(line[1]), float(line[2])] for line in reader}
        return [export_file, vol_flow, p_rise, var]

    @pyaedt_function_handler()
    def assign_free_opening(
            self,
            assignment,
            boundary_name=None,
            temperature="AmbientTemp",
            radiation_temperature="AmbientRadTemp",
            flow_type="Pressure",
            pressure="AmbientPressure",
            no_reverse_flow=False,
            velocity=["0m_per_sec", "0m_per_sec", "0m_per_sec"],
            mass_flow_rate="0kg_per_s",
            inflow=True,
            direction_vector=None,
    ):
        """
        Assign free opening boundary condition.

        Parameters
        ----------
        assignment : int or str or list
            Integer indicating a face ID or a string indicating an object name. A list of face
            IDs or object names is also accepted.
        boundary_name : str, optional
            Boundary name. Default is ``None``, in which case the name is generated automatically.
        temperature : str or float or dict, optional
            Prescribed temperature at the boundary. If a string is set,  a variable name or a
            number with the unit is expected. If a float is set, the unit ``'cel'`` is
            automatically added. Also, a dictionary containing the keys ``'Function'`` and ``'Values'``
            can be passed to set a transient behaviour. The acceptable values associated with those
            keys can be found in the Icepak documentation. Default is ``"AmbientTemp"``.
        radiation_temperature : str or float, optional
            Prescribed radiation temperature at the boundary. If a string is set,  a variable name
            or a number with the unit is expected. If a float is set, the unit ``'cel'`` is
            automatically added. Also, a dictionary containing the keys ``'Function'`` and
            ``'Values'`` can be passed to set a transient behaviour.
            The acceptable values associated with those keys can be found in the Icepak documentation.
            Default is ``"AmbientRadTemp"``.
        flow_type : int or str, optional
            Prescribed radiation flow type at the boundary. Available options are ``"Pressure"``,
            ``"Velocity"``, and ``"Mass Flow"``. The default is ``"Pressure"``.
        pressure : float or str or dict, optional
            Prescribed pressure (static or total coherently with flow type) at the boundary. If a
            string is set, a variable name or a number with the unit is expected. If a float is set,
            the unit ``'pascal'`` is automatically added. Also, a dictionary containing the keys
            ``'Function'`` and ``'Values'`` can be passed to set a transient behavior. The acceptable
            values associated with those keys can be found in the Icepak documentation.
            The default is ``"AmbientPressure"``.
        no_reverse_flow : bool, optional
            Option to block reverse flow at the boundary. Default is ``False``.
        velocity : list, optional
            Prescribed velocity at the boundary. If a list of strings is set, a variable name or a number
             with the unit is expected for each element. If list of floats is set, the unit ``'m_per_sec'``
            is automatically added. Also, a dictionary containing the keys ``'Function'`` and
            ``'Values'`` can be passed in one or more vector element to set a transient behaviour.
            The acceptable values associated with those keys can be found in the Icepak documentation.
            Default is ``["0m_per_sec", "0m_per_sec", "0m_per_sec"]``.
        mass_flow_rate : float or str or dict, optional
            Prescribed pressure (static or total coherently with flow type) at the boundary. If a
            string is set, a variable name or a number with the unit is expected. If a float is set,
            the unit ``'kg_per_s'`` is automatically added. Also, a dictionary containing the keys
            ``'Function'`` and ``'Values'`` can be passed to set a transient behaviour. The acceptable
            values associated with those keys can be found in the Icepak documentation.
            Default is ``"0kg_per_s"``.
        inflow : bool, optional
            Prescribe if the imposed mass flow is an inflow or an outflow. Default is ``"True"``,
            in which case an inflow is prescribed.
        direction_vector : list, optional
            Prescribe the direction of the massflow. Default is ``"None"``, in which case a
            massflow normal to the boundary is prescribed.

        Returns
        -------
        :class:`pyaedt.modules.Boundary.BoundaryObject`
            Boundary object when successful or ``None`` when failed.

        References
        ----------
        oModule.AssignOpeningBoundary

        Examples
        ----------
        >>> import pyaedt
        >>> icepak = pyaedt.Icepak()
        >>> f_id = icepak.modeler["Region"].faces[0].id
        >>> icepak.assign_free_opening(f_id)

        """
        # Sanitize input
        for i in range(len(velocity)):
            if not isinstance(velocity[i], str) and not isinstance(velocity[i], dict):
                velocity[i] = str(velocity[i]) + "m_per_sec"
        if not isinstance(mass_flow_rate, str) and not isinstance(mass_flow_rate, dict):
            mass_flow_rate = str(mass_flow_rate) + "kg_per_s"
        if not isinstance(temperature, str) and not isinstance(temperature, dict):
            temperature = str(temperature) + "cel"
        if not isinstance(radiation_temperature, str) and not isinstance(radiation_temperature, dict):
            radiation_temperature = str(radiation_temperature) + "cel"
        if not isinstance(pressure, str) and not isinstance(pressure, dict):
            pressure = str(pressure) + "pascal"
        # Dict creation
        props = {}
        if not isinstance(assignment, list):
            assignment = [assignment]
        if isinstance(assignment[0], int):
            props["Faces"] = assignment
        else:
            props["Objects"] = assignment
        possible_transient_properties = [
            ("Temperature", temperature),
            ("External Rad. Temperature", radiation_temperature),
        ]
        if flow_type == "Pressure":
            props["Inlet Type"] = flow_type
            props["No Reverse Flow"] = no_reverse_flow
            possible_transient_properties += [("Total Pressure", pressure)]
        elif flow_type == "Velocity":
            props["Inlet Type"] = flow_type
            possible_transient_properties += [
                ("Static Pressure", pressure),
                ("X Velocity", velocity[0]),
                ("Y Velocity", velocity[1]),
                ("Z Velocity", velocity[2]),
            ]
        elif flow_type == "Mass Flow":
            props["Inlet Type"] = flow_type
            if direction_vector is None:
                props["Mass Flow Direction"] = ("Normal to Boundary",)
            else:
                props["X"] = str(direction_vector[0])
                props["Y"] = str(direction_vector[1])
                props["Z"] = str(direction_vector[2])
            props["Mass Flow Condition"] = ["Out Flow", "In Flow"][int(inflow)]
            possible_transient_properties += [
                ("Total Pressure", pressure),
                ("Mass Flow Rate", mass_flow_rate),
                ("Y Velocity", velocity[1]),
                ("Z Velocity", velocity[2]),
            ]
        for quantity, assignment in possible_transient_properties:
            if isinstance(assignment, dict):
                if not self.solution_type == "Transient":
                    self.logger.error("Transient assignment is supported only in transient designs.")
                    return None
                assignment = self._parse_variation_data(
                    quantity,
                    "Transient",
                    variation_value=assignment["Values"],
                    function=assignment["Function"],
                )
                if assignment is None:
                    return None
                props.update(assignment)
            else:
                props[quantity] = assignment

        if not boundary_name:
            boundary_name = generate_unique_name("Opening")

        bound = BoundaryObject(self, boundary_name, props, "Opening")
        if bound.create():
            self._boundaries[bound.name] = bound
            return bound
        else:
            return None

    @pyaedt_function_handler()
    def assign_pressure_free_opening(
            self,
            assignment,
            boundary_name=None,
            temperature="AmbientTemp",
            radiation_temperature="AmbientRadTemp",
            pressure="AmbientPressure",
            no_reverse_flow=False,
    ):
        """
        Assign free opening boundary condition.

        Parameters
        ----------
        assignment : int or str or list
           Integer indicating a face ID or a string indicating an object name. A list of face
           IDs or object names is also accepted.
        boundary_name : str, optional
            Boundary name. Default is ``None``, in which case the name is generated automatically.
        temperature : str or float or dict, optional
            Prescribed temperature at the boundary. If a string is set,  a variable name or a
            number with the unit is expected. If a float is set, the unit ``'cel'`` is
            automatically added. Also, a dictionary containing the keys ``'Function'`` and ``'Values'``
            can be passed to set a transient behaviour. The acceptable values associated with those
            keys can be found in the Icepak documentation. Default is ``"AmbientTemp"``.
        radiation_temperature : str or float, optional
            Prescribed radiation temperature at the boundary. If a string is set,  a variable name
            or a number with the unit is expected. If a float is set, the unit ``'cel'`` is
            automatically added. Also, a dictionary containing the keys ``'Function'`` and
            ``'Values'`` can be passed to set a transient behaviour.
            The acceptable values associated with those keys can be found in the Icepak documentation.
            Default is ``"AmbientRadTemp"``.
        pressure : float or str or dict, optional
            Prescribed pressure (static or total coherently with flow type) at the boundary. If a
            string is set, a variable name or a number with the unit is expected. If a float is set,
            the unit ``'pascal'`` is automatically added. Also, a dictionary containing the keys
            ``'Function'`` and ``'Values'`` can be passed to set a transient behavior. The
            acceptable values associated with those keys can be found in the Icepak
            documentation. The default is ``"AmbientPressure"``.
        no_reverse_flow : bool, optional
            Option to block reverse flow at the boundary. Default is ``False``.


        Returns
        -------
        :class:`pyaedt.modules.Boundary.BoundaryObject`
            Boundary object when successful or ``None`` when failed.

        References
        ----------
        oModule.AssignOpeningBoundary

        Examples
        ----------
        >>> import pyaedt
        >>> icepak = pyaedt.Icepak()
        >>> f_id = icepak.modeler["Region"].faces[0].id
        >>> icepak.assign_pressure_free_opening(f_id)
        """
        return self.assign_free_opening(
            assignment,
            boundary_name=boundary_name,
            temperature=temperature,
            radiation_temperature=radiation_temperature,
            flow_type="Pressure",
            pressure=pressure,
            no_reverse_flow=no_reverse_flow,
        )

    @pyaedt_function_handler()
    def assign_velocity_free_opening(
            self,
            assignment,
            boundary_name=None,
            temperature="AmbientTemp",
            radiation_temperature="AmbientRadTemp",
            pressure="AmbientPressure",
            velocity=["0m_per_sec", "0m_per_sec", "0m_per_sec"],
    ):
        """
        Assign free opening boundary condition.

        Parameters
        ----------
        assignment : int or str or list
            Integer indicating a face ID or a string indicating an object name. A list of face
            IDs or object names is also accepted.
        boundary_name : str, optional
            Boundary name. Default is ``None``, in which case the name is generated automatically.
        temperature : str or float or dict, optional
            Prescribed temperature at the boundary. If a string is set,  a variable name or a
            number with the unit is expected. If a float is set, the unit ``'cel'`` is
            automatically added. Also, a dictionary containing the keys ``'Function'`` and ``'Values'``
            can be passed to set a transient behaviour. The acceptable values associated with those
            keys can be found in the Icepak documentation. Default is ``"AmbientTemp"``.
        radiation_temperature : str or float, optional
            Prescribed radiation temperature at the boundary. If a string is set,  a variable name
            or a number with the unit is expected. If a float is set, the unit ``'cel'`` is
            automatically added. Also, a dictionary containing the keys ``'Function'`` and
            ``'Values'`` can be passed to set a transient behaviour.
            The acceptable values associated with those keys can be found in the Icepak documentation.
            Default is ``"AmbientRadTemp"``.
        pressure : float or str or dict, optional
            Prescribed pressure (static or total coherently with flow type) at the boundary. If a
            string is set, a variable name or a number with the unit is expected. If a float is set,
            the unit ``'pascal'`` is automatically added. Also, a dictionary containing the keys
            ``'Function'`` and ``'Values'`` can be passed to set a transient behavior. The
            acceptable values associated with those keys can be found in the Icepak
            documentation. The default is ``"AmbientPressure"``.
        velocity : list, optional
            Prescribed velocity at the boundary. If a list of strings is set, a variable name or a number
             with the unit is expected for each element. If list of floats is set, the unit ``'m_per_sec'``
            is automatically added. Also, a dictionary containing the keys ``'Function'`` and
            ``'Values'`` can be passed in one or more vector element to set a transient behaviour.
            The acceptable values associated with those keys can be found in the Icepak documentation.
            Default is ``["0m_per_sec", "0m_per_sec", "0m_per_sec"]``.


        Returns
        -------
        :class:`pyaedt.modules.Boundary.BoundaryObject`
            Boundary object when successful or ``None`` when failed.

        References
        ----------
        oModule.AssignOpeningBoundary

        Examples
        ----------
        >>> import pyaedt
        >>> icepak = pyaedt.Icepak()
        >>> f_id = icepak.modeler["Region"].faces[0].id
        >>> icepak.assign_velocity_free_opening(f_id)
        """
        return self.assign_free_opening(
            assignment,
            boundary_name=boundary_name,
            temperature=temperature,
            radiation_temperature=radiation_temperature,
            flow_type="Velocity",
            pressure=pressure,
            velocity=velocity,
        )

    @pyaedt_function_handler()
    def assign_mass_flow_free_opening(
            self,
            assignment,
            boundary_name=None,
            temperature="AmbientTemp",
            radiation_temperature="AmbientRadTemp",
            pressure="AmbientPressure",
            mass_flow_rate="0kg_per_s",
            inflow=True,
            direction_vector=None,
    ):
        """
        Assign free opening boundary condition.

        Parameters
        ----------
        assignment : int or str or list
           Integer indicating a face ID or a string indicating an object name. A list of face
           IDs or object names is also accepted.
        boundary_name : str, optional
            Boundary name. The default is ``None``, in which case the name is generated automatically.
        temperature : str or float or dict, optional
            Prescribed temperature at the boundary. If a string is set,  a variable name or a
            number with the unit is expected. If a float is set, the unit ``'cel'`` is
            automatically added. Also, a dictionary containing the keys ``'Function'`` and ``'Values'``
            can be passed to set a transient behaviour. The acceptable values associated with those
            keys can be found in the Icepak documentation. Default is ``"AmbientTemp"``.
        radiation_temperature : str or float, optional
            Prescribed radiation temperature at the boundary. If a string is set,  a variable name
            or a number with the unit is expected. If a float is set, the unit ``'cel'`` is
            automatically added. Also, a dictionary containing the keys ``'Function'`` and
            ``'Values'`` can be passed to set a transient behaviour.
            The acceptable values associated with those keys can be found in the Icepak documentation.
            Default is ``"AmbientRadTemp"``.
        pressure : float or str or dict, optional
            Prescribed pressure (static or total coherently with flow type) at the boundary. If a
            string is set, a variable name or a number with the unit is expected. If a float is set,
            the unit ``'pascal'`` is automatically added. Also, a dictionary containing the keys
            ``'Function'`` and ``'Values'`` can be passed to set a transient behavior. The
            acceptable values associated with those keys can be found in the Icepak
            documentation. The default is ``"AmbientPressure"``.
        mass_flow_rate : float or str or dict, optional
            Prescribed pressure (static or total coherently with flow type) at the boundary. If a
            string is set, a variable name or a number with the unit is expected. If a float is set,
            the unit ``'kg_per_s'`` is automatically added. Also, a dictionary containing the keys
            ``'Function'`` and ``'Values'`` can be passed to set a transient behaviour. The acceptable
            values associated with those keys can be found in the Icepak documentation.
            Default is ``"0kg_per_s"``.
        inflow : bool, optional
            Prescribe if the imposed mass flow is an inflow or an outflow. Default is ``"True"``,
            in which case an inflow is prescribed.
        direction_vector : list, optional
            Prescribe the direction of the massflow. Default is ``"None"``, in which case a
            massflow normal to the boundary is prescribed.


        Returns
        -------
        :class:`pyaedt.modules.Boundary.BoundaryObject`
            Boundary object when successful or ``None`` when failed.

        References
        ----------
        oModule.AssignOpeningBoundary

        Examples
        ----------
        >>> import pyaedt
        >>> icepak = pyaedt.Icepak()
        >>> f_id = icepak.modeler["Region"].faces[0].id
        >>> icepak.assign_mass_flow_free_opening(f_id)
        """
        return self.assign_free_opening(
            assignment,
            boundary_name=boundary_name,
            temperature=temperature,
            radiation_temperature=radiation_temperature,
            flow_type="Mass Flow",
            pressure=pressure,
            mass_flow_rate=mass_flow_rate,
            inflow=inflow,
            direction_vector=direction_vector,
        )

    @pyaedt_function_handler()
    def assign_symmetry_wall(self, geometry, boundary_name=None):
        """Assign symmetry wall boundary condition.

        Parameters
        ----------
        geometry : str or int or list
            Surface object name or face ID. A list of surface object names
            or face IDs is also acceptable.
        boundary_name : str, optional
            Name of the boundary condition. The default is ``None``.

        Returns
        -------
        :class:`pyaedt.modules.Boundary.BoundaryObject`
            Boundary object when successful or ``None`` when failed.

        References
        ----------

        >>> oModule.AssignSymmetryWallBoundary
        """
        if not boundary_name:
            boundary_name = generate_unique_name("SymmetryWall")
        if isinstance(geometry, (str, int)):
            geometry = [geometry]

        props = {}
        if isinstance(geometry[0], int):
            props["Faces"] = geometry
        else:
            props["Objects"] = geometry

        bound = BoundaryObject(self, boundary_name, props, "Symmetry Wall")
        return _create_boundary(bound)

    @pyaedt_function_handler()
    def assign_adiabatic_plate(self, assignment, high_radiation_dict=None, low_radiation_dict=None, boundary_name=None):
        """
        Assign adiabatic plate boundary condition.

        Parameters
        ----------
        assignment : list
            List of strings containing object names, or list of integers
            containing face ids or list of faces or objects.
        high_radiation_dict : dictionary, optional
            Dictionary containing the radiation assignment for the high side.
            The two keys that are always required are ``"RadiateTo"`` and
            ``"Surface Material"``. If the value of ``"RadiateTo"`` is
            ``"RefTemperature"``, then the others required keys are
            ``"Ref. Temperature"`` and ``"View Factor"``. The other possible
            value of ``"RadiateTo"`` is ``"AllObjects"``. Default is ``None``
            in which case the radiation on the high side is set to off.
        low_radiation_dict : dictionary, optional
            Dictionary containing the radiation assignment for the low side.
            The dictionary structure is the same of ``high_radiation_dict``.
            Default is ``None``, in which case the radiation on the low side
            is set to off.

        Returns
        -------
        :class:`pyaedt.modules.Boundary.BoundaryObject`
            Boundary object when successful or ``None`` when failed.

        References
        ----------

        >>> oModule.AssignAdiabaticPlateBoundary

        Examples
        --------
        >>> from pyaedt import Icepak
        >>> ipk = Icepak()
        >>> box = ipk.modeler.create_box([5, 5, 5], [1, 2, 3], "Box", "copper")
        >>> ad_plate = ipk.assign_adiabatic_plate(box.top_face_x, None, {"RadiateTo": "AllObjects"})

        """
        if not isinstance(assignment, list):
            assignment = [assignment]
        if isinstance(assignment[0], str):
            key = "Objects"
        elif isinstance(assignment[0], int):
            key = "Faces"
        elif isinstance(assignment[0], FacePrimitive):
            key = "Faces"
            assignment = [f.id for f in assignment]
        else:
            key = "Objects"
            assignment = [o.name for o in assignment]
        props = {key: assignment}
        for rad_dict, side in zip([high_radiation_dict, low_radiation_dict], ["HighSide", "LowSide"]):
            props[side] = {"Radiate": bool(rad_dict)}
            if rad_dict is not None:
                for k, v in rad_dict.items():
                    if side == "HighSide":
                        if k == "RadiateTo":
                            v += " - High"
                        k += " - High"
                    props[side][k] = v

        if not boundary_name:
            boundary_name = generate_unique_name("AdiabaticPlate")

        bound = BoundaryObject(self, boundary_name, props, "Adiabatic Plate")
        try:
            if bound.create():
                self._boundaries[bound.name] = bound
                return bound
            else:  # pragma: no cover
                raise SystemExit
        except (GrpcApiError, SystemExit):  # pragma: no cover
            return None

    @pyaedt_function_handler()
    def assign_resistance(self, objects, boundary_name=None, total_power="0W", fluid="air", laminar=False,
                          loss_type="Device", linear_loss = ["1m_per_sec", "1m_per_sec", "1m_per_sec"],
                          quadratic_loss = [1, 1, 1], linear_loss_free_area_ratio = [1, 1, 1],
                          quadratic_loss_free_area_ratio = [1, 1, 1], power_law_constant=1, power_law_exponent=1,
                          loss_curves_x = [[0, 1], [0, 1]], loss_curves_y = [[0, 1], [0, 1]],
                          loss_curves_z = [[0, 1], [0, 1]], loss_curve_flow_unit = "m_per_sec",
                          loss_curve_pressure_unit = "n_per_meter_sq"):
        """
        Assign resistance boundary condition.

        Parameters
        ----------
        objects : list or str
            A list of objects to which the resistance condition will be
            assigned. It can be a single object (a string) or multiple
            objects specified as a list.
        boundary_name : str, optional
            The name of the boundary object that will be created. If not
            provided, a unique name will be generated. Default is ``None``.
        total_power : str, float, or dict, optional
            The total power transferred to the fluid through the resistance
            volume. It is specified as a string with value and unit, a float
            where the default unit "W" will be used, or a dictionary for
            transient assignment. The dictionary should contain two keys:
            ``"Function"`` and ``"Values"``.

            - For the ``"Function"`` key, options are ``"Exponential"``,
            ``"Linear"``, ``"Piecewise Linear"``, ``"Power Law"``,
            ``"Sinusoidal"``, and ``"Square Wave"``.
            - For the ``"Values"`` key, provide a list of strings containing
            the parameters required by the ``"Function"`` key selection. For
            example, when ``"Linear"`` is set as the ``"Function"`` key, two
            parameters are required: the value of the variable at t=0 and the
            slope of the line. For the parameters required by each
            ``"Function"`` key selection, see the Icepak documentation.

            Default is ``"0W"``.
        fluid : str, optional
            The material of the volume to which the resistance is being
            assigned. Default is ``"air"``.
        laminar : bool, optional
            Whether the flow inside the volume must be treated as laminar or
            not. Default is ``False``.
        loss_type : str, optional
            Type of pressure loss model to be used. It can have one of the
            following values: ``"Device"``, ``"Power Law"``, and
            ``"Loss Curve"``. Default is ``"Device"``.
        linear_loss : list of floats or list of strings, optional
            Three values representing the linear loss coefficients in the X, Y,
            and Z directions. These coefficients can be expressed as floats, in
            which case the default unit ``"m_per_sec"`` will be used, or as
            strings. Relevant only if ``loss_type=="Device"``.  Default is
            ``"1m_per_sec"`` for all three directions.
        quadratic_loss : list of floats or list of strings, optional
            Three values representing the quadratic loss coefficients in the X,
            Y, and Z directions. Relevant only if ``loss_type=="Device"``.
            Default is ``1`` for all three directions.
        linear_loss_free_area_ratio : list of floats or list of strings, optional
            Three values representing the linear loss free area ratio in the X,
            Y, and Z directions. Relevant only if ``loss_type=="Device"``.
            Default is ``1`` for all three directions.
        quadratic_loss_free_area_ratio : list of floats or list of strings, optional
            Three values representing the quadratic loss coefficient for each
            direction (X, Y, Z) in the loss model. Relevant only if
            ``loss_type=="Device"``. Default is ``1`` for all three directions.
        power_law_constant : str or float, optional
            Specifies the coefficient in the power law equation for pressure loss. Default is ``1``.
        power_law_exponent : str or float, optional
            Specifies the exponent value in the power law equation for pressure loss calculation. Default is ``1``.
        loss_curves_x : list of lists of float
            List of two list defining the loss curve in the X direction. The
            first list contains the mass flow rate value of the curve while
            the second contains the pressure values. Units can be specified with
            the ``loss_curve_flow_unit`` and ``loss_curve_pressure_unit``
            parameters. Default is ``[[0,1],[0,1]]``.
        loss_curves_y : list of lists of float
            List of two list defining the loss curve in the Y direction. The
            first list contains the mass flow rate value of the curve while
            the second contains the pressure values. Units can be specified with
            the ``loss_curve_flow_unit`` and ``loss_curve_pressure_unit``
            parameters. Default is ``[[0,1],[0,1]]``.
        loss_curves_z : list of lists of float
            List of two list defining the loss curve in the Z direction. The
            first list contains the mass flow rate value of the curve while the
            second contains the pressure values. Units can be specified with the
            ``loss_curve_flow_unit`` and ``loss_curve_pressure_unit``
            parameters. Default is ``[[0,1],[0,1]]``.
        loss_curve_flow_unit : str, optional
            Specifies the unit of flow rate in the loss curvev (for all
            directions). Default is ``"m_per_sec"``.
        loss_curve_pressure_unit : str, optional
            Specifies the unit of pressure drop in the loss curve (for all
            directions). Default is ``"n_per_meter_sq"``.

        Returns
        -------
        :class:`pyaedt.modules.Boundary.BoundaryObject`
            Boundary object when successful or ``None`` when failed.

        References
        ----------

        >>> oModule.AssignResistanceBoundary

        Examples
        --------
        """
        props = {"Objects": objects if isinstance(objects, list) else [objects], "Fluid Material": fluid,
                 "Laminar Flow": laminar}

        if loss_type == "Device":
            for direction, linear, quadratic, linear_far, quadratic_far in zip(["X", "Y", "Z"], linear_loss,
                                                                               quadratic_loss,
                                                                               linear_loss_free_area_ratio,
                                                                               quadratic_loss_free_area_ratio):
                props.update({
                    "Linear " + direction + " Coefficient": str(linear) + "m_per_sec" if not isinstance(linear,
                                                                                                   str) else str(
                        linear),
                    "Quadratic " + direction + " Coefficient": str(quadratic),
                    "Linear " + direction + " Free Area Ratio": str(linear_far),
                    "Quadratic " + direction + " Free Area Ratio": str(quadratic_far)
                })
        elif loss_type == "Power Law":
            props.update({
                "Pressure Loss Model": "Power Law",
                "Power Law Coefficient": power_law_constant,
                "Power Law Exponent": power_law_exponent
            })
        elif loss_type == "Loss Curve":
            props.update({"Pressure Loss Model": "Loss Curve"})
            for direction, values in zip(["X", "Y", "Z"], [loss_curves_x, loss_curves_y, loss_curves_z]):
                key = "Pressure Loss Curve {}".format(direction)
                props[key] = {
                    "DimUnits": [loss_curve_flow_unit, loss_curve_pressure_unit],
                    "X": [str(i) for i in values[0]],
                    "Y": [str(i) for i in values[1]]
                }

        if isinstance(total_power, dict):
            if not self.solution_type == "Transient":
                self.logger.error("Transient assignment is supported only in transient designs.")
                return None
            assignment = self._parse_variation_data(
                "Thermal Power",
                "Transient",
                variation_value=total_power["Values"],
                function=total_power["Function"],
            )
            props.update(assignment)
        else:
            props["Thermal Power"] = total_power

        if not boundary_name:
            boundary_name = generate_unique_name("Resistance")

        bound = BoundaryObject(self, boundary_name, props, "Resistance")
        try:
            if bound.create():
                self._boundaries[bound.name] = bound
                return bound
            else:  # pragma: no cover
                raise SystemExit
        except (GrpcApiError, SystemExit):  # pragma: no cover
            return None

    @pyaedt_function_handler()
    def assign_power_law_resistance(self, objects, boundary_name=None, total_power="0W", fluid="air", laminar=False,
                          power_law_constant=1, power_law_exponent=1):
        """
        Assign resistance boundary condition prescribing a power law.

        Parameters
        ----------
        objects : list or str
            A list of objects to which the resistance condition will be
            assigned. It can be a single object (a string) or multiple
            objects specified as a list.
        boundary_name : str, optional
            The name of the boundary object that will be created. If not
            provided, a unique name will be generated. Default is ``None``.
        total_power : str, float, or dict, optional
            The total power transferred to the fluid through the resistance
            volume. It is specified as a string with value and unit, a float
            where the default unit "W" will be used, or a dictionary for
            transient assignment. The dictionary should contain two keys:
            ``"Function"`` and ``"Values"``.

            - For the ``"Function"`` key, options are ``"Exponential"``,
            ``"Linear"``, ``"Piecewise Linear"``, ``"Power Law"``,
            ``"Sinusoidal"``, and ``"Square Wave"``.
            - For the ``"Values"`` key, provide a list of strings containing
            the parameters required by the ``"Function"`` key selection. For
            example, when ``"Linear"`` is set as the ``"Function"`` key, two
            parameters are required: the value of the variable at t=0 and the
            slope of the line. For the parameters required by each
            ``"Function"`` key selection, see the Icepak documentation.

            Default is ``"0W"``.
        fluid : str, optional
            The material of the volume to which the resistance is being
            assigned. Default is ``"air"``.
        laminar : bool, optional
            Whether the flow inside the volume must be treated as laminar or
            not. Default is ``False``.
        power_law_constant : str or float, optional
            Specifies the coefficient in the power law equation for pressure
            loss. Default is ``1``.
        power_law_exponent : str or float, optional
            Specifies the exponent value in the power law equation for pressure
            loss calculation. Default is ``1``.

        Returns
        -------
        :class:`pyaedt.modules.Boundary.BoundaryObject`
            Boundary object when successful or ``None`` when failed.

        References
        ----------

        >>> oModule.AssignResistanceBoundary

        Examples
        --------
        """
        return self.assign_resistance(objects, boundary_name=boundary_name, total_power=total_power, fluid=fluid,
                                      laminar=laminar, loss_type="Power Law",
                                      power_law_constant=power_law_constant, power_law_exponent=power_law_exponent)

    @pyaedt_function_handler()
    def assign_loss_curve_resistance(self, objects, boundary_name=None, total_power="0W", fluid="air", laminar=False,
                                     loss_curves_x = [[0, 1], [0, 1]],
                                     loss_curves_y = [[0, 1], [0, 1]], loss_curves_z = [[0, 1], [0, 1]],
                                     loss_curve_flow_unit="m_per_sec",
                                     loss_curve_pressure_unit="n_per_meter_sq"):
        """
        Assign resistance boundary condition prescribing a loss curve.

        Parameters
        ----------
        objects : list or str
            A list of objects to which the resistance condition will be
            assigned. It can be a single object (a string) or multiple
            objects specified as a list.
        boundary_name : str, optional
            The name of the boundary object that will be created. If not
            provided, a unique name will be generated. Default is ``None``.
        total_power : str, float, or dict, optional
            The total power transferred to the fluid through the resistance
            volume. It is specified as a string with value and unit, a float
            where the default unit "W" will be used, or a dictionary for
            transient assignment. The dictionary should contain two keys:
            ``"Function"`` and ``"Values"``.

            - For the ``"Function"`` key, options are ``"Exponential"``,
            ``"Linear"``, ``"Piecewise Linear"``, ``"Power Law"``,
            ``"Sinusoidal"``, and ``"Square Wave"``.
            - For the ``"Values"`` key, provide a list of strings containing
            the parameters required by the ``"Function"`` key selection. For
            example, when ``"Linear"`` is set as the ``"Function"`` key, two
            parameters are required: the value of the variable at t=0 and the
            slope of the line. For the parameters required by each
            ``"Function"`` key selection, see the Icepak documentation.

            Default is ``"0W"``.
        fluid : str, optional
            The material of the volume to which the resistance is being
            assigned. Default is ``"air"``.
        laminar : bool, optional
            Whether the flow inside the volume must be treated as laminar or
            not. Default is ``False``.
        loss_curves_x : list of lists of float
            List of two list defining the loss curve in the X direction. The
            first list contains the mass flow rate value of the curve while
            the second contains the pressure values. Units can be specified with
            the ``loss_curve_flow_unit`` and ``loss_curve_pressure_unit``
            parameters. Default is ``[[0,1],[0,1]]``.
        loss_curves_y : list of lists of float
            List of two list defining the loss curve in the Y direction. The
            first list contains the mass flow rate value of the curve while
            the second contains the pressure values. Units can be specified with
            the ``loss_curve_flow_unit`` and ``loss_curve_pressure_unit``
            parameters. Default is ``[[0,1],[0,1]]``.
        loss_curves_z : list of lists of float
            List of two list defining the loss curve in the Z direction. The
            first list contains the mass flow rate value of the curve while the
            second contains the pressure values. Units can be specified with the
            ``loss_curve_flow_unit`` and ``loss_curve_pressure_unit``
            parameters. Default is ``[[0,1],[0,1]]``.
        loss_curve_flow_unit : str, optional
            Specifies the unit of flow rate in the loss curvev (for all
            directions). Default is ``"m_per_sec"``.
        loss_curve_pressure_unit : str, optional
            Specifies the unit of pressure drop in the loss curve (for all
            directions). Default is ``"n_per_meter_sq"``.

        Returns
        -------
        :class:`pyaedt.modules.Boundary.BoundaryObject`
            Boundary object when successful or ``None`` when failed.

        References
        ----------

        >>> oModule.AssignResistanceBoundary

        Examples
        --------
        """
        return self.assign_resistance(objects, boundary_name=boundary_name, total_power=total_power, fluid=fluid,
                                      laminar=laminar, loss_type="Loss Curve", loss_curves_x=loss_curves_x,
                                      loss_curves_y=loss_curves_y, loss_curves_z=loss_curves_z,
                                      loss_curve_flow_unit=loss_curve_flow_unit,
                                      loss_curve_pressure_unit=loss_curve_pressure_unit)

    @pyaedt_function_handler()
    def assign_device_resistance(self, objects, boundary_name=None, total_power="0W", fluid="air", laminar=False,
                          linear_loss = ["1m_per_sec", "1m_per_sec", "1m_per_sec"], quadratic_loss = [1, 1, 1],
                          linear_loss_free_area_ratio = [1, 1, 1], quadratic_loss_free_area_ratio = [1, 1, 1]):
        """
        Assign resistance boundary condition using the device/approach model.

        Parameters
        ----------
        objects : list or str
            A list of objects to which the resistance condition will be
            assigned. It can be a single object (a string) or multiple
            objects specified as a list.
        boundary_name : str, optional
            The name of the boundary object that will be created. If not
            provided, a unique name will be generated. Default is ``None``.
        total_power : str, float, or dict, optional
            The total power transferred to the fluid through the resistance
            volume. It is specified as a string with value and unit, a float
            where the default unit "W" will be used, or a dictionary for
            transient assignment. The dictionary should contain two keys:
            ``"Function"`` and ``"Values"``.

            - For the ``"Function"`` key, options are ``"Exponential"``,
            ``"Linear"``, ``"Piecewise Linear"``, ``"Power Law"``,
            ``"Sinusoidal"``, and ``"Square Wave"``.
            - For the ``"Values"`` key, provide a list of strings containing
            the parameters required by the ``"Function"`` key selection. For
            example, when ``"Linear"`` is set as the ``"Function"`` key, two
            parameters are required: the value of the variable at t=0 and the
            slope of the line. For the parameters required by each
            ``"Function"`` key selection, see the Icepak documentation.

            Default is ``"0W"``.
        fluid : str, optional
            The material of the volume to which the resistance is being
            assigned. Default is ``"air"``.
        laminar : bool, optional
            Whether the flow inside the volume must be treated as laminar or
            not. Default is ``False``.
        linear_loss : list of floats or list of strings, optional
            Three values representing the linear loss coefficients in the X, Y,
            and Z directions. These coefficients can be expressed as floats, in
            which case the default unit ``"m_per_sec"`` will be used, or as
            strings. Relevant only if ``loss_type=="Device"``.  Default is
            ``"1m_per_sec"`` for all three directions.
        quadratic_loss : list of floats or list of strings, optional
            Three values representing the quadratic loss coefficients in the X,
            Y, and Z directions. Relevant only if ``loss_type=="Device"``.
            Default is ``1`` for all three directions.
        linear_loss_free_area_ratio : list of floats or list of strings, optional
            Three values representing the linear loss free area ratio in the X,
            Y, and Z directions. Relevant only if ``loss_type=="Device"``.
            Default is ``1`` for all three directions.
        quadratic_loss_free_area_ratio : list of floats or list of strings, optional
            Three values representing the quadratic loss coefficient for each
            direction (X, Y, Z) in the loss model. Relevant only if
            ``loss_type=="Device"``. Default is ``1`` for all three directions.

        Returns
        -------
        :class:`pyaedt.modules.Boundary.BoundaryObject`
            Boundary object when successful or ``None`` when failed.

        References
        ----------

        >>> oModule.AssignResistanceBoundary

        Examples
        --------
        """
        return self.assign_resistance(objects, boundary_name=boundary_name, total_power=total_power, fluid=fluid,
                                      laminar=laminar, loss_type="Device", linear_loss=linear_loss,
                                      quadratic_loss=quadratic_loss,
                                      linear_loss_free_area_ratio = linear_loss_free_area_ratio,
                                      quadratic_loss_free_area_ratio = quadratic_loss_free_area_ratio)

    @pyaedt_function_handler()
    def assign_recirculation_opening(self, face_list, extract_face, thermal_specification="Temperature",
                                     assignment_value="0cel", conductance_external_temperature=None,
                                     flow_specification="Mass Flow", flow_assignment="0kg_per_s_m2",
                                     flow_direction=None, start_time=None, end_time=None, boundary_name=None):
        """Assign recirculation faces.

        Parameters
        ----------
        face_list : list
            List of face primitive objects or a list of integers
            containing faces IDs.
        extract_face : modeler.cad.elements3d.FacePrimitive, int
             ID of the face on the extract side.
        thermal_specification : str, optional
            Type of the thermal assignment across the two recirculation
            faces. The default is ``"Temperature"``. Options are
            ``"Conductance"``, ``"Heat Input"``, and ``"Temperature"``.
        assignment_value : str or dict, optional
            String with value and units of the thermal assignment. For a
            transient assignment, a dictionary can be used. The dictionary
            should contain two keys: ``"Function"`` and ``"Values"``.
            - For the ``"Function"`` key, options are
            ``"Exponential"``, ``"Linear"``, ``"Piecewise Linear"``,
            ``"Power Law"``, ``"Sinusoidal"``, and ``"Square Wave"``.
            - For the ``"Values"`` key, provide a list of strings containing the
            parameters required by the ``"Function"`` key selection. For
            example, when ``"Linear"`` is set as the ``"Function"`` key, two
            parameters are required: the value of the variable at t=0 and the
            slope of the line. For the parameters required by each ``"Function"``
            key selection, see the Icepak documentation.
            The parameters must contain the units where needed.
            The default value is ``"0cel"``.
        conductance_external_temperature : str, optional
            External temperature value, which is needed if
            ``thermal_specification`` is set to ``"Conductance"``.
            The default is ``None``.
        flow_specification : str, optional
            Flow specification for the recirculation zone. The default is
            ``"Mass Flow"``. Options are: ``"Mass Flow"``, ``"Mass Flux"``,
            and ``"Volume Flow"``.
        flow_assignment : str or dict, optional
            String with the value and units of the flow assignment. For a
            transient assignment, a dictionary can be used. The dictionary
            should contain two keys: ``"Function"`` and ``"Values"``.
            - For the ``"Function"`` key, options are
            ``"Exponential"``, ``"Linear"``, ``"Piecewise Linear"``,
            ``"Power Law"``, ``"Sinusoidal"``, and ``"Square Wave"``.
            - For the ``"Values"`` key, provide a list of strings containing the
            parameters required by the ``"Function"`` key selection. For
            example, when``"Linear"`` is set as the ``"Function"`` key, two
            parameters are required: the value of the variable at t=0 and the
            slope of the line. For the parameters required by each
            ``"Function"`` key selection, see the Icepak documentation.
            The parameters must contain the units where needed.
            The default value is ``"0kg_per_s_m2"``.
        flow_direction : list, optional
            Flow direction enforced at the recirculation zone. The default value
            is ``None``, in which case the normal direction is used.
        start_time : str, optional
            Start of the time interval. This parameter is relevant only if the
            simulation is transient. The default value is ``"0s"``.
        end_time : str, optional
            End of the time interval. This parameter is relevant only if the
            simulation is transient. The default value is ``"0s"``.
        boundary_name : str, optional
            Name of the recirculation boundary. The default is ``None``, in
            which case the boundary is automatically generated.

        Returns
        -------
        :class:`pyaedt.modules.Boundary.BoundaryObject`
            Boundary object when successful or ``None`` when failed.

        References
        ----------

        >>> oModule.AssignRecircBoundary

        Examples
        --------
        >>> from pyaedt import Icepak
        >>> ipk = Icepak()
        >>> ipk.solution_type = "Transient"
        >>> box = ipk.modeler.create_box([5, 5, 5], [1, 2, 3], "BlockBoxEmpty", "copper")
        >>> box.solve_inside = False
        >>> recirc = ipk.assign_recirculation_opening([box.top_face_x, box.bottom_face_x], box.top_face_x,
        >>>                                          flow_assignment="10kg_per_s_m2")

        """
        if not len(face_list) == 2:
            self.logger.error("Recirculation boundary condition must be assigned to two faces.")
            return False
        if conductance_external_temperature is not None and thermal_specification != "Conductance":
            self.logger.warning(
                '``conductance_external_temperature`` does not have any effect unless the ``thermal_specification`` '
                'is ``"Conductance"``.')
        if conductance_external_temperature is not None and thermal_specification != "Conductance":
            self.logger.warning(
                '``conductance_external_temperature`` must be specified when ``thermal_specification`` '
                'is ``"Conductance"``. Setting ``conductance_external_temperature`` to ``"AmbientTemp"``.')
        if (start_time is not None or end_time is not None) and not self.solution_type == "Transient":
            self.logger.warning(
                '``start_time`` and ``end_time`` only effect steady-state simulations.')
        elif self.solution_type == "Transient" and not (start_time and end_time):
            self.logger.warning(
                '``start_time`` and ``end_time`` should be declared for transient simulations. Setting them to "0s".')
            start_time = "0s"
            end_time = "0s"
        assignment_dict = {
            "Conductance": "Conductance",
            "Heat Input": "Heat Flow",
            "Temperature": "Temperature Change"
        }
        props = {}
        if not isinstance(face_list[0], int):
            face_list = [f.id for f in face_list]
        props["Faces"] = face_list
        if isinstance(extract_face, int):
            extract_face = [extract_face]
        else:
            extract_face = [extract_face.id]
        props["ExtractFace"] = extract_face
        props["Thermal Condition"] = thermal_specification
        if isinstance(assignment_value, dict):
            if not self.solution_type == "Transient":
                self.logger.error("Transient assignment is supported only in transient designs.")
                return None
            assignment = self._parse_variation_data(
                assignment_dict[thermal_specification],
                "Transient",
                variation_value=assignment_value["Values"],
                function=assignment_value["Function"],
            )
            props.update(assignment)
        else:
            props[assignment_dict[thermal_specification]] = assignment_value
        if thermal_specification == "Conductance":
            props["External Temp"] = conductance_external_temperature
        if isinstance(flow_assignment, dict):
            if not self.solution_type == "Transient":
                self.logger.error("Transient assignment is supported only in transient designs.")
                return None
            assignment = self._parse_variation_data(
                flow_specification + " Rate",
                "Transient",
                variation_value=flow_assignment["Values"],
                function=flow_assignment["Function"],
            )
            props.update(assignment)
        else:
            props[flow_specification + " Rate"] = flow_assignment
        if flow_direction is None:
            props["Supply Flow Direction"] = "Normal"
        else:
            props["Supply Flow Direction"] = "Specified"
            if not (isinstance(flow_direction, list)):
                self.logger.error("``flow_direction`` can be only ``None`` or a list of strings or floats.")
                return False
            elif len(flow_direction) != 3:
                self.logger.error("``flow_direction`` must have only three components.")
                return False
            for direction, val in zip(["X", "Y", "Z"], flow_direction):
                props[direction] = str(val)
        if self.solution_type == "Transient":
            props["Start"] = start_time
            props["End"] = end_time
        if not boundary_name:
            boundary_name = generate_unique_name("Recirculating")

        bound = BoundaryObject(self, boundary_name, props, "Recirculating")
        return _create_boundary(bound)

    @pyaedt_function_handler()
    def assign_blower_type1(self, faces, inlet_face, fan_curve_pressure, fan_curve_flow, blower_power="0W", blade_rpm=0,
                            blade_angle="0rad", fan_curve_pressure_unit="n_per_meter_sq",
                            fan_curve_flow_unit="m3_per_s", boundary_name=None):
        """Assign blower type 1.

        Parameters
        ----------
        faces : list
            List of modeler.cad.elements3d.FacePrimitive or of integers
            containing faces ids.
        inlet_face : modeler.cad.elements3d.FacePrimitive, int or list
             Inlet faces.
        fan_curve_pressure : list
            List of the fan curve pressure values. Only floats should
            be included in the list as their unit can be modified with
            fan_curve_pressure_unit argument.
        fan_curve_flow : list
            List of the fan curve flow value. Only floats should be
            included in the list as their unit can be modified with
            fan_curve_flow_unit argument.
        blower_power : str, optional
            blower power expressed as a string containing the value and unit.
            Default is "0W".
        blade_rpm : float, optional
            Blade RPM value. Default is 0.
        blade_angle : str, optional
            Blade angle expressed as a string containing value and the unit.
            Default is "0rad".
        fan_curve_pressure_unit : str, optional
            Fan curve pressure unit. Default is "n_per_meter_sq".
        fan_curve_flow_unit : str, optional
            Fan curve flow unit. Default is "m3_per_s".
        boundary_name : str, optional
            Name of the recirculation boundary. The default is ``None``, in
            which case the boundary is automatically generated.


        Returns
        -------
        :class:`pyaedt.modules.Boundary.BoundaryObject`
            Boundary object when successful or ``None`` when failed.

        References
        ----------

        >>> oModule.AssignBlowerBoundary

        Examples
        --------
        >>> from pyaedt import Icepak
        >>> ipk = Icepak()
        >>> cylinder = self.aedtapp.modeler.create_cylinder(cs_axis="X", position=[0,0,0], radius=10, height=1)
        >>> curved_face = [f for f in cylinder.faces if not f.is_planar]
        >>> planar_faces = [f for f in cylinder.faces if f.is_planar]
        >>> cylinder.solve_inside=False
        >>> blower = self.aedtapp.assign_blower_type1([f.id for f in curved_face+planar_faces],
        >>>                                           [f.id for f in planar_faces], [10, 5, 0], [0, 2, 4])

        """
        props = {}
        props["Blade RPM"] = blade_rpm
        props["Fan Blade Angle"] = blade_angle
        props["Blower Type"] = "Type 1"
        return self._assign_blower(props, faces, inlet_face, fan_curve_flow_unit, fan_curve_pressure_unit,
                                   fan_curve_flow, fan_curve_pressure, blower_power, boundary_name)

    @pyaedt_function_handler()
    def assign_blower_type2(self, faces, inlet_face, fan_curve_pressure, fan_curve_flow, blower_power="0W",
                            exhaust_angle="0rad", fan_curve_pressure_unit="n_per_meter_sq",
                            fan_curve_flow_unit="m3_per_s", boundary_name=None):
        """Assign blower type 2.

        Parameters
        ----------
        faces : list
            List of modeler.cad.elements3d.FacePrimitive or of integers
            containing faces ids.
        inlet_face : modeler.cad.elements3d.FacePrimitive, int or list
             Inlet faces.
        fan_curve_pressure : list
            List of the fan curve pressure values. Only floats should
            be included in the list as their unit can be modified with
            fan_curve_pressure_unit argument.
        fan_curve_flow : list
            List of the fan curve flow value. Only floats should be
            included in the list as their unit can be modified with
            fan_curve_flow_unit argument.
        blower_power : str, optional
            blower power expressed as a string containing the value and unit.
            Default is "0W".
        exhaust_angle : float, optional
            Exhaust angle expressed as a string containing value and the unit.
            Default is "0rad".
        fan_curve_pressure_unit : str, optional
            Fan curve pressure unit. Default is "n_per_meter_sq".
        fan_curve_flow_unit : str, optional
            Fan curve flow unit. Default is "m3_per_s".
        boundary_name : str, optional
            Name of the recirculation boundary. The default is ``None``, in
            which case the boundary is automatically generated.


        Returns
        -------
        :class:`pyaedt.modules.Boundary.BoundaryObject`
            Boundary object when successful or ``None`` when failed.

        References
        ----------

        >>> oModule.AssignBlowerBoundary

        Examples
        --------
        >>> from pyaedt import Icepak
        >>> ipk = Icepak()
        >>> box = ipk.modeler.create_box([5, 5, 5], [1, 2, 3], "BlockBoxEmpty", "copper")
        >>> box.solve_inside=False
        >>> blower = self.aedtapp.assign_blower_type2([box.faces[0], box.faces[1]],
        >>>                                           [box.faces[0]], [10, 5, 0], [0, 2, 4])

        """
        props = {}
        props["Exhaust Exit Angle"] = exhaust_angle
        props["Blower Type"] = "Type 2"
        return self._assign_blower(props, faces, inlet_face, fan_curve_flow_unit, fan_curve_pressure_unit,
                                   fan_curve_flow, fan_curve_pressure, blower_power, boundary_name)

    @pyaedt_function_handler()
    def _assign_blower(self, props, faces, inlet_face, fan_curve_flow_unit, fan_curve_pressure_unit, fan_curve_flow,
                       fan_curve_pressure, blower_power, boundary_name):
        if isinstance(faces[0], int):
            props["Faces"] = faces
        else:
            props["Faces"] = [f.id for f in faces]
        if not isinstance(inlet_face, list):
            inlet_face = [inlet_face]
        if not isinstance(inlet_face[0], int):
            props["InletFace"] = [f.id for f in inlet_face]
        props["Blower Power"] = blower_power
        props["DimUnits"] = [fan_curve_flow_unit, fan_curve_pressure_unit]
        if len(fan_curve_flow) != len(fan_curve_pressure):
            self.logger.error("``fan_curve_flow`` and ``fan_curve_pressure`` must have the same length.")
            return False
        props["X"] = [str(pt) for pt in fan_curve_flow]
        props["Y"] = [str(pt) for pt in fan_curve_pressure]
        if not boundary_name:
            boundary_name = generate_unique_name("Blower")
        bound = BoundaryObject(self, boundary_name, props, "Blower")
        return _create_boundary(bound)

    @pyaedt_function_handler()
    def assign_conducting_plate(self, obj_plate, boundary_name=None, total_power="0W",
                                thermal_specification="Thickness", thickness="1mm", solid_material="Al-Extruded",
                                conductance="0W_per_Cel", shell_conduction=False, thermal_resistance="0Kel_per_W",
                                low_side_rad_material=None, high_side_rad_material=None,
                                thermal_impedance="0celm2_per_W"):
        """
        Assign thermal boundary conditions to a conducting plate.

        Parameters
        ----------
        obj_plate : str or int or list
            Object to assign the boundary to. If a string, specify a surface name.
            If an integer, specify a face ID.
        boundary_name : str, optional
            Boundary name. The default is ``None``, in which case a name is generated
            automatically.
        total_power : str or float or dict, optional
            Power dissipated by the plate. The default is ``"0W"``. If a float,
            the default unit is ``"W"``. A transient or temperature-dependent power
            can be assigned with a dictionary.
        thermal_specification : str, optional
            Type of condition to apply. The default is `"Thickness"``.
            Options are ``"Conductance"``, ``"Thermal Impedance"``,
            ``"Thermal Resistance"``, and ``"Thickness"``.
        thickness : str or float, optional
            If ``thermal_specification="Thickness"``, this parameter represents the
            thickness to model with the plate. The default is ``"1mm"``. If a float,
            the default unit is ``"mm"``.
        solid_material : str, optional
           If ``thermal_specification="Thickness"``, this parameter represents the
           material of the conducting plate. The default is ``"Al-Extruded"``.
        conductance : str or float, optional
             If ``thermal_specification="Conductance"``, this parameter represents the
             conductance of the plate. The default is ``"0W_per_Cel"``. If a float, the default
             unit is ``"W_per_Cel"``.
        thermal_resistance : str or float, optional
            If ``thermal_specification="Thermal Resistance"``, this parameter represents the
            thermal resistance of the plate. The default is ``"0Kel_per_W"``. If a float, the
            default unit is ``"Kel_per_W"``.
        thermal_impedance : str or float, optional
            If ``thermal_specification="Thermal Impedance"``, this parameter represents the
            thermal impedance of the plate. The default is ``"0Cel_m2_per_W"``. If a float, the
            default unit is "``Cel_m2_per_W"``.
        shell_conduction : bool, optional
            Whether to consider shell conduction. The default is ``False``.
        low_side_rad_material : str, optional
            Material on the low side for radiation. The default is ``None``, in which
            case radiation is disabled on the low side.
        high_side_rad_material : str, optional
            Material on the high side for radiation. The default is ``None``, in which
            case radiation is disabled on the high side.

        Returns
        -------
        :class:`pyaedt.modules.Boundary.BoundaryObject`
            Boundary object when successful or ``None`` when failed.

        """
        props = {}
        if not isinstance(obj_plate, list):
            obj_plate = [obj_plate]
        if all(isinstance(obj, int) for obj in obj_plate):
            props["Faces"] = obj_plate
        elif all(isinstance(obj, str) for obj in obj_plate):
            props["Objects"] = obj_plate
        else:
            raise AttributeError("Invalid ``obj_plate`` argument.")

        if isinstance(total_power, dict):
            assignment = self._parse_variation_data(
                "Total Power",
                total_power["Type"],
                variation_value=total_power["Values"],
                function=total_power["Function"],
            )
            props.update(assignment)
        else:
            props["Total Power"] = total_power
        props["Thermal Specification"] = thermal_specification
        for value, key, unit in zip(
                [thickness, conductance, thermal_resistance, thermal_impedance],
                ["Thickness", "Conductance", "Thermal Resistance", "Thermal Impedance"],
                ["mm", "W_per_Cel", "Kel_per_W", "Cel_m2_per_W"]
        ):
            if thermal_specification == key:
                if not isinstance(value, str):
                    value = str(value) + unit
                props[key] = value
        if thermal_specification == "Thickness":
            props["Solid Material"] = solid_material
        if low_side_rad_material is not None:
            props["LowSide"] = {"Radiate": False}
        else:
            props["LowSide"] = {"Radiate": True,
                                "RadiateTo": "AllObjects",
                                "Surface Material": low_side_rad_material}
        if high_side_rad_material is not None:
            props["LowSide"] = {"Radiate": False}
        else:
            props["HighSide"] = {"Radiate": True,
                                 "RadiateTo - High": "AllObjects - High",
                                 "Surface Material - High": high_side_rad_material}
        props["Shell Conduction"] = shell_conduction
        if not boundary_name:
            boundary_name = generate_unique_name("Plate")
        bound = BoundaryObject(self, boundary_name, props, "Conducting Plate")
        return _create_boundary(bound)

    def assign_conducting_plate_with_thickness(self, obj_plate, boundary_name=None, total_power="0W",
                                               thickness="1mm", solid_material="Al-Extruded",
                                               shell_conduction=False, low_side_rad_material=None,
                                               high_side_rad_material=None):
        """
        Assign thermal boundary conditions with thickness specification to a conducting plate.

        Parameters
        ----------
        obj_plate : str or int or list
            Object to assign the boundary to. If a string, specify a surface name.
            If an integer, specify a face ID.
        boundary_name : str, optional
            Boundary name. The default is ``None``, in which case a name is generated
            automatically.
        total_power : str or float or dict, optional
            Power dissipated by the plate. The default is ``"0W"``. If a float,
            the default unit is ``"W"``. A transient or temperature-dependent power
            can be assigned with a dictionary.
        thickness : str or float, optional
            If ``thermal_specification="Thickness"``, this parameter represents the
            thickness to model with the plate. The default is ``"1mm"``. If a float,
            the default unit is ``"mm"``.
        solid_material : str, optional
           If ``thermal_specification="Thickness"``, this parameter represents the
           material of the conducting plate. The default is ``"Al-Extruded"``.
        shell_conduction : bool, optional
            Whether to consider shell conduction. The default is ``False``.
        low_side_rad_material : str, optional
            Material on the low side for radiation. The default is ``None``, in which
            case radiation is disabled on the low side.
        high_side_rad_material : str, optional
            Material on the high side for radiation. The default is ``None``, in which
            case radiation is disabled on the high side.

        Returns
        -------
        :class:`pyaedt.modules.Boundary.BoundaryObject`
            Boundary object when successful or ``None`` when failed.

        """
        return self.assign_conducting_plate(obj_plate,
                                            boundary_name=boundary_name,
                                            total_power=total_power,
                                            thermal_specification="Thickness",
                                            thickness=thickness,
                                            solid_material=solid_material,
                                            shell_conduction=shell_conduction,
                                            low_side_rad_material=low_side_rad_material,
                                            high_side_rad_material=high_side_rad_material)

    def assign_conducting_plate_with_resistance(self, obj_plate, boundary_name=None, total_power="0W",
                                                thermal_resistance="0Kel_per_W",
                                                shell_conduction=False, low_side_rad_material=None,
                                                high_side_rad_material=None):
        """
        Assign thermal boundary conditions with thermal resistance specification to a conducting plate.

        Parameters
        ----------
        obj_plate : str or int or list
            Object to assign the boundary to. If a string, specify a surface name.
            If an integer, specify a face ID.
        boundary_name : str, optional
            Boundary name. The default is ``None``, in which case a name is generated
            automatically.
        total_power : str or float or dict, optional
            Power dissipated by the plate. The default is ``"0W"``. If a float,
            the default unit is ``"W"``. A transient or temperature-dependent power
            can be assigned with a dictionary.
        thermal_resistance : str or float, optional
            If ``thermal_specification="Thermal Resistance"``, this parameter represents the
            thermal resistance of the plate. The default is ``"0Kel_per_W"``. If a float, the
            default unit is ``"Kel_per_W"``.
        shell_conduction : bool, optional
            Whether to consider shell conduction. The default is ``False``.
        low_side_rad_material : str, optional
            Material on the low side for radiation. The default is ``None``, in which
            case radiation is disabled on the low side.
        high_side_rad_material : str, optional
            Material on the high side for radiation. The default is ``None``, in which
            case radiation is disabled on the high side.

        Returns
        -------
        :class:`pyaedt.modules.Boundary.BoundaryObject`
            Boundary object when successful or ``None`` when failed.

        """
        return self.assign_conducting_plate(obj_plate,
                                            boundary_name=boundary_name,
                                            total_power=total_power,
                                            thermal_specification="Thermal Resistance",
                                            thermal_resistance=thermal_resistance,
                                            shell_conduction=shell_conduction,
                                            low_side_rad_material=low_side_rad_material,
                                            high_side_rad_material=high_side_rad_material)

    def assign_conducting_plate_with_impedance(self, obj_plate, boundary_name=None, total_power="0W",
                                               thermal_impedance="0celm2_per_W",
                                               shell_conduction=False, low_side_rad_material=None,
                                               high_side_rad_material=None):
        """
        Assign thermal boundary conditions with thermal impedance specification to a conducting plate.

        Parameters
        ----------
        obj_plate : str or int or list
            Object to assign the boundary to. If a string, specify a surface name.
            If an integer, specify a face ID.
        boundary_name : str, optional
            Boundary name. The default is ``None``, in which case a name is generated
            automatically.
        total_power : str or float or dict, optional
            Power dissipated by the plate. The default is ``"0W"``. If a float,
            the default unit is ``"W"``. A transient or temperature-dependent power
            can be assigned with a dictionary.
        thermal_impedance : str or float, optional
            If ``thermal_specification="Thermal Impedance"``, this parameter represents the
            thermal impedance of the plate. The default is ``"0Cel_m2_per_W"``. If a float, the
            default unit is "``Cel_m2_per_W"``.
        shell_conduction : bool, optional
            Whether to consider shell conduction. The default is ``False``.
        low_side_rad_material : str, optional
            Material on the low side for radiation. The default is ``None``, in which
            case radiation is disabled on the low side.
        high_side_rad_material : str, optional
            Material on the high side for radiation. The default is ``None``, in which
            case radiation is disabled on the high side.

        Returns
        -------
        :class:`pyaedt.modules.Boundary.BoundaryObject`
            Boundary object when successful or ``None`` when failed.

        """
        return self.assign_conducting_plate(obj_plate,
                                            boundary_name=boundary_name,
                                            total_power=total_power,
                                            thermal_specification="Thermal Impedance",
                                            thermal_impedance=thermal_impedance,
                                            shell_conduction=shell_conduction,
                                            low_side_rad_material=low_side_rad_material,
                                            high_side_rad_material=high_side_rad_material)

    def assign_conducting_plate_with_conductance(self, obj_plate, boundary_name=None, total_power="0W",
                                                 conductance="0W_per_Cel",
                                                 shell_conduction=False, low_side_rad_material=None,
                                                 high_side_rad_material=None):
        """
        Assign thermal boundary conditions with conductance specification to a conducting plate.

        Parameters
        ----------
        obj_plate : str or int or list
            Object to assign the boundary to. If a string, specify a surface name.
            If an integer, specify a face ID.
        boundary_name : str, optional
            Boundary name. The default is ``None``, in which case a name is generated
            automatically.
        total_power : str or float or dict, optional
            Power dissipated by the plate. The default is ``"0W"``. If a float,
            the default unit is ``"W"``. A transient or temperature-dependent power
            can be assigned with a dictionary.
        conductance : str or float, optional
             If ``thermal_specification="Conductance"``, this parameter represents the
             conductance of the plate. The default is ``"0W_per_Cel"``. If a float, the default
             unit is ``"W_per_Cel"``.
        shell_conduction : bool, optional
            Whether to consider shell conduction. The default is ``False``.
        low_side_rad_material : str, optional
            Material on the low side for radiation. The default is ``None``, in which
            case radiation is disabled on the low side.
        high_side_rad_material : str, optional
            Material on the high side for radiation. The default is ``None``, in which
            case radiation is disabled on the high side.

        Returns
        -------
        :class:`pyaedt.modules.Boundary.BoundaryObject`
            Boundary object when successful or ``None`` when failed.

        """
        return self.assign_conducting_plate(obj_plate,
                                            boundary_name=boundary_name,
                                            total_power=total_power,
                                            thermal_specification="Conductance",
                                            conductance=conductance,
                                            shell_conduction=shell_conduction,
                                            low_side_rad_material=low_side_rad_material,
<<<<<<< HEAD
                                            high_side_rad_material=high_side_rad_material)
=======
                                            high_side_rad_material=high_side_rad_material)

    @pyaedt_function_handler()
    def create_geometry_from_csv(self, csv_file, header_line=2, column_mapping=None, geo_type='cylinder', unit="mm"):
        """Creates geometry from csv file containing geometry data.

        Parameters
        ----------
        csv_file : str
            Csv file containing the geometry details.
            Expected column headers are dependent on the geometry type:

            - if ``geo_type=='cylinder'``, expected fields are ``'xc'`` (base
            center x coordinate),``'yc'`` (base center y coordinate), ``'zc'``
            (base center z coordinate), ``'height'``, ``'radius'``,
            ``'iradius'`` (inner radius for hollow cylinder), ``'plane'``
            (plane on which the cylinder base lies).
        header_line : int, optional
            The line marking the start of data.
            The default is ``2``.
        column_mapping : dict, optional
            Map of the CSV columns names to the accepted column names.
            The default is ``None``.
        geo_type: str, optional
            Type of geometry that the csv file describes. Accepted values are: ``"cylinder"``.
            Default is ``"cylinder"``.
        unit : str , optional
            Unit of values used to create geometry. Default unit is ``"mm"``.

        Returns
        -------
        list of :class:`pyaedt.modeler.cad.object3d.Object3d`
        """
        import pandas as pd
        df = pd.read_csv(csv_file, header=header_line)
        if column_mapping is not None:
            df = df.rename(columns=column_mapping)
        if geo_type == 'cylinder':
            return self._create_cylinder(df, unit=unit)
        else:
            raise ValueError("Geometry type not supported yet.")

    @pyaedt_function_handler()
    def _remove_special_characters(self, text):
        import re
        sanitized_text = re.sub('[^a-zA-Z0-9_ \n]', '_', text)
        self.logger.info("Renamed " + text + " to " + sanitized_text)
        return sanitized_text

    @pyaedt_function_handler()
    def _length_unit_conversion(self, value, input_units):
        from pyaedt.generic.constants import unit_converter
        try:
            converted_value = unit_converter(value, unit_system="Length", input_units=input_units, output_units="mm")
            return converted_value
        except KeyError:
            self.logger.info("Not a proper input unit")
            return value

    @pyaedt_function_handler()
    def _create_cylinder(self, df, unit):
        cylinders = []
        for i in range(len(df)):
            try:
                name = self._remove_special_characters(df["name"][i])
                radius = self._length_unit_conversion(df['radius'][i], input_units=unit)
                height = self._length_unit_conversion(df['height'][i], input_units=unit)
                cs_axis = self._length_unit_conversion(df['plane'][i], input_units=unit)
                inner_radius = self._length_unit_conversion(df['iradius'][i], input_units=unit)
                xc = self._length_unit_conversion(df['xc'][i], input_units=unit)
                yc = self._length_unit_conversion(df['yc'][i], input_units=unit)
                zc = self._length_unit_conversion(df['zc'][i], input_units=unit)
                position = (xc, yc, zc)
            except KeyError:
                self.logger.info("The column names in the file do not match the expected names")
                return False
            try:
                if inner_radius == 0:
                    outer_cylinder = self.modeler.create_cylinder(cs_axis, position, radius, height, name=name)
                elif radius > inner_radius:
                    outer_cylinder = self.modeler.create_cylinder(cs_axis, position, radius, height, name=name)
                    inner_cylinder = self.modeler.create_cylinder(cs_axis, position, inner_radius, height,
                                                                  name=name + "_inner")
                    outer_cylinder.subtract([inner_cylinder], keep_originals=False)
                else:
                    self.logger.info("Inner radius is greater than outer radius")
                self.logger.info("Created cylinder: " + name)
                cylinders.append(outer_cylinder)
            except Exception:
                self.logger.info("Unable to create cylinder " + name)
                return False
        return cylinders
>>>>>>> a5b93f4f
<|MERGE_RESOLUTION|>--- conflicted
+++ resolved
@@ -6050,9 +6050,6 @@
                                             conductance=conductance,
                                             shell_conduction=shell_conduction,
                                             low_side_rad_material=low_side_rad_material,
-<<<<<<< HEAD
-                                            high_side_rad_material=high_side_rad_material)
-=======
                                             high_side_rad_material=high_side_rad_material)
 
     @pyaedt_function_handler()
@@ -6144,5 +6141,4 @@
             except Exception:
                 self.logger.info("Unable to create cylinder " + name)
                 return False
-        return cylinders
->>>>>>> a5b93f4f
+        return cylinders