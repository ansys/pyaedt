"""This module contains the ``Icepak`` class."""

from __future__ import absolute_import  # noreorder

import csv
import math
import os
import warnings
from collections import OrderedDict

from pyaedt import is_ironpython

if os.name == "posix" and is_ironpython:
    import subprocessdotnet as subprocess
else:
    import subprocess

<<<<<<< HEAD
=======
import re
>>>>>>> 46746411

from pyaedt.application.Analysis3D import FieldAnalysis3D
from pyaedt.generic.configurations import ConfigurationsIcepak
from pyaedt.generic.DataHandlers import _arg2dict
from pyaedt.generic.DataHandlers import random_string
from pyaedt.generic.general_methods import generate_unique_name
from pyaedt.generic.general_methods import open_file
from pyaedt.generic.general_methods import pyaedt_function_handler
from pyaedt.modeler.cad.components_3d import UserDefinedComponent
from pyaedt.modeler.geometry_operators import GeometryOperators
from pyaedt.modules.Boundary import BoundaryObject
from pyaedt.modules.Boundary import NativeComponentObject
from pyaedt.modules.MonitorIcepak import Monitor


class Icepak(FieldAnalysis3D):
    """Provides the Icepak application interface.

    This class allows you to connect to an existing Icepak design or create a
    new Icepak design if one does not exist.

    Parameters
    ----------
    projectname : str, optional
        Name of the project to select or the full path to the project
        or AEDTZ archive to open.  The default is ``None``, in which
        case an attempt is made to get an active project. If no
        projects are present, an empty project is created.
    designname : str, optional
        Name of the design to select. The default is ``None``, in
        which case an attempt is made to get an active design. If no
        designs are present, an empty design is created.
    solution_type : str, optional
        Solution type to apply to the design. The default is
        ``None``, in which case the default type is applied.
    setup_name : str, optional
        Name of the setup to use as the nominal. The default is
        ``None``, in which case the active setup is used or
        nothing is used.
    specified_version : str, optional
        Version of AEDT to use. The default is ``None``, in which case
        the active version or latest installed version is  used.
        This parameter is ignored when Script is launched within AEDT.
    non-graphical : bool, optional
        Whether to launch AEDT in non-graphical mode. The default
        is ``False``, in which case AEDT is launched in graphical mode.
        This parameter is ignored when a script is launched within AEDT.
    new_desktop_session : bool, optional
        Whether to launch an instance of AEDT in a new thread, even if
        another instance of the ``specified_version`` is active on the
        machine.  The default is ``True``.
    close_on_exit : bool, optional
        Whether to release AEDT on exit. The default is ``False``.
    student_version : bool, optional
        Whether to open the AEDT student version. The default is ``False``.
        This parameter is ignored when a script is launched within AEDT.
    machine : str, optional
        Machine name to connect the oDesktop session to. This works only in 2022 R2 or later.
        The remote server must be up and running with the command `"ansysedt.exe -grpcsrv portnum"`.
        If the machine is `"localhost"`, the server also starts if not present.
    port : int, optional
        Port number of which to start the oDesktop communication on an already existing server.
        This parameter is ignored when creating a new server. It works only in 2022 R2 or later.
        The remote server must be up and running with the command `"ansysedt.exe -grpcsrv portnum"`.
    aedt_process_id : int, optional
        Process ID for the instance of AEDT to point PyAEDT at. The default is
        ``None``. This parameter is only used when ``new_desktop_session = False``.

    Examples
    --------

    Create an instance of Icepak and connect to an existing Icepak
    design or create a new Icepak design if one does not exist.

    >>> from pyaedt import Icepak
    >>> icepak = Icepak()
    pyaedt INFO: No project is defined. Project ...
    pyaedt INFO: Active design is set to ...

    Create an instance of Icepak and link to a project named
    ``IcepakProject``. If this project does not exist, create one with
    this name.

    >>> icepak = Icepak("IcepakProject")
    pyaedt INFO: Project ...
    pyaedt INFO: Added design ...

    Create an instance of Icepak and link to a design named
    ``IcepakDesign1`` in a project named ``IcepakProject``.

    >>> icepak = Icepak("IcepakProject", "IcepakDesign1")
    pyaedt INFO: Added design 'IcepakDesign1' of type Icepak.

    Create an instance of Icepak and open the specified project,
    which is ``myipk.aedt``.

    >>> icepak = Icepak("myipk.aedt")
    pyaedt INFO: Project myipk has been created.
    pyaedt INFO: No design is present. Inserting a new design.
    pyaedt INFO: Added design ...

    Create an instance of Icepak using the 2021 R1 release and
    open the specified project, which is ``myipk2.aedt``.

    >>> icepak = Icepak(specified_version="2021.2", projectname="myipk2.aedt")
    pyaedt INFO: Project...
    pyaedt INFO: No design is present. Inserting a new design.
    pyaedt INFO: Added design...
    """

    def __init__(
        self,
        projectname=None,
        designname=None,
        solution_type=None,
        setup_name=None,
        specified_version=None,
        non_graphical=False,
        new_desktop_session=False,
        close_on_exit=False,
        student_version=False,
        machine="",
        port=0,
        aedt_process_id=None,
    ):
        FieldAnalysis3D.__init__(
            self,
            "Icepak",
            projectname,
            designname,
            solution_type,
            setup_name,
            specified_version,
            non_graphical,
            new_desktop_session,
            close_on_exit,
            student_version,
            machine,
            port,
            aedt_process_id,
        )
        self._monitor = Monitor(self)
        self._configurations = ConfigurationsIcepak(self)

    def __enter__(self):
        return self

    @property
    def problem_type(self):
        """Problem type of the Icepak design. Options are ``"TemperatureAndFlow"``, ``"TemperatureOnly"``,
        and ``"FlowOnly"``.
        """
        return self.design_solutions.problem_type

    @problem_type.setter
    @pyaedt_function_handler()
    def problem_type(self, value="TemperatureAndFlow"):
        self.design_solutions.problem_type = value

    @property
    def existing_analysis_sweeps(self):
        """Existing analysis setups.

        Returns
        -------
        list of str
            List of all analysis setups in the design.

        """
        setup_list = self.existing_analysis_setups
        sweep_list = []
        s_type = self.solution_type
        for el in setup_list:
            sweep_list.append(el + " : " + s_type)
        return sweep_list

    @property
    def monitor(self):
        """Property to handle monitor objects.

        Returns
        -------
        :class:`pyaedt.modules.MonitorIcepak.Monitor`
        """
        self._monitor._delete_removed_monitors()  # force update. some operations may delete monitors
        return self._monitor

    @pyaedt_function_handler()
    def assign_grille(
        self,
        air_faces,
        free_loss_coeff=True,
        free_area_ratio=0.8,
        resistance_type=0,
        external_temp="AmbientTemp",
        expternal_pressure="AmbientPressure",
        x_curve=["0", "1", "2"],
        y_curve=["0", "1", "2"],
    ):
        """Assign grille to a face or list of faces.

        Parameters
        ----------
        air_faces : str, list
            List of face names.
        free_loss_coeff : bool
            Whether to use the free loss coefficient. The default is ``True``. If ``False``,
            the free loss coefficient is not used.
        free_area_ratio : float, str
            Free loss coefficient value. The default is ``0.8``.
        resistance_type : int, optional
            Type of the resistance. Options are:

            - ``0`` for ``"Perforated Thin Vent"``
            - ``1`` for ``"Circular Metal Wire Screen"``
            - ``2`` for ``"Two-Plane Screen Cyl. Bars"``

            The default is ``0`` for ``"Perforated Thin Vent"``.
        external_temp : str, optional
            External temperature. The default is ``"AmbientTemp"``.
        expternal_pressure : str, optional
            External pressure. The default is ``"AmbientPressure"``.
        x_curve : list, optional
            List of X curves in m_per_sec. The default is ``["0", "1", "2"]``.
        y_curve : list
            List of Y curves in n_per_meter_q. The default is ``["0", "1", "2"]``.

        Returns
        -------
        :class:`pyaedt.modules.Boundary.BoundaryObject`
            Boundary object when successful or ``None`` when failed.

        References
        ----------

        >>> oModule.AssignGrilleBoundary
        """
        boundary_name = generate_unique_name("Grille")

        self.modeler.create_face_list(air_faces, "boundary_faces" + boundary_name)
        props = {}
        air_faces = self.modeler.convert_to_selections(air_faces, True)

        props["Faces"] = air_faces
        if free_loss_coeff:
            props["Pressure Loss Type"] = "Coeff"
            props["Free Area Ratio"] = str(free_area_ratio)
            props["External Rad. Temperature"] = external_temp
            props["External Total Pressure"] = expternal_pressure

        else:
            props["Pressure Loss Type"] = "Curve"
            props["External Rad. Temperature"] = external_temp
            props["External Total Pressure"] = expternal_pressure

        props["X"] = x_curve
        props["Y"] = y_curve
        bound = BoundaryObject(self, boundary_name, props, "Grille")
        if bound.create():
            self.boundaries.append(bound)
            self.logger.info("Grille Assigned")
            return bound
        return None

    @pyaedt_function_handler()
    def assign_openings(self, air_faces):
        """Assign openings to a list of faces.

        Parameters
        ----------
        air_faces : list
            List of face names.

        Returns
        -------
        :class:`pyaedt.modules.Boundary.BoundaryObject`
            Boundary object when successful or ``None`` when failed.

        References
        ----------

        >>> oModule.AssignOpeningBoundary

        Examples
        --------

        Create an opening boundary for the faces of the ``"USB_GND"`` object.

        >>> faces = icepak.modeler["USB_GND"].faces
        >>> face_names = [face.id for face in faces]
        >>> boundary = icepak.assign_openings(face_names)
        pyaedt INFO: Face List boundary_faces created
        pyaedt INFO: Opening Assigned
        """
        boundary_name = generate_unique_name("Opening")
        self.modeler.create_face_list(air_faces, "boundary_faces" + boundary_name)
        props = {}
        air_faces = self.modeler.convert_to_selections(air_faces, True)

        props["Faces"] = air_faces
        props["Temperature"] = "AmbientTemp"
        props["External Rad. Temperature"] = "AmbientRadTemp"
        props["Inlet Type"] = "Pressure"
        props["Total Pressure"] = "AmbientPressure"
        bound = BoundaryObject(self, boundary_name, props, "Opening")
        if bound.create():
            self.boundaries.append(bound)
            self.logger.info("Opening Assigned")
            return bound
        return None

    @pyaedt_function_handler()
    def assign_2way_coupling(
        self, setup_name=None, number_of_iterations=2, continue_ipk_iterations=True, ipk_iterations_per_coupling=20
    ):
        """Assign two-way coupling to a setup.

        Parameters
        ----------
        setup_name : str, optional
            Name of the setup. The default is ``None``, in which case the active setup is used.
        number_of_iterations : int, optional
            Number of iterations. The default is ``2``.
        continue_ipk_iterations : bool, optional
           Whether to continue Icepak iterations. The default is ``True``.
        ipk_iterations_per_coupling : int, optional
            Additional iterations per coupling. The default is ``20``.

        Returns
        -------
        bool
            ``True`` when successful, ``False`` when failed.

        References
        ----------

        >>> oModule.AddTwoWayCoupling

        Examples
        --------

        >>> icepak.assign_2way_coupling("Setup1", 1, True, 10)
        True

        """
        if not setup_name:
            if self.setups:
                setup_name = self.setups[0].name
            else:
                self.logger.error("No setup is defined.")
                return False
        self.oanalysis.AddTwoWayCoupling(
            setup_name,
            [
                "NAME:Options",
                "NumCouplingIters:=",
                number_of_iterations,
                "ContinueIcepakIterations:=",
                continue_ipk_iterations,
                "IcepakIterationsPerCoupling:=",
                ipk_iterations_per_coupling,
            ],
        )
        return True

    @pyaedt_function_handler()
    def create_source_blocks_from_list(self, list_powers, assign_material=True, default_material="Ceramic_material"):
        """Assign to a box in Icepak the sources that come from the CSV file.

        Assignment is made by name.

        Parameters
        ----------
        list_powers : list
            List of input powers. It is a list of lists. For example,
            ``[["Obj1", 1], ["Obj2", 3]]``. The list can contain multiple
            columns for power inputs.
        assign_material : bool, optional
            Whether to assign a material. The default is ``True``.
        default_material : str, optional
            Default material to assign when ``assign_material=True``.
            The default is ``"Ceramic_material"``.

        Returns
        -------
        list of :class:`pyaedt.modules.Boundary.BoundaryObject`
            List of boundaries inserted.

        References
        ----------

        >>> oModule.AssignBlockBoundary

        Examples
        --------

        Create block boundaries from each box in the list.

        >>> box1 = icepak.modeler.create_box([1, 1, 1], [3, 3, 3], "BlockBox1", "copper")
        >>> box2 = icepak.modeler.create_box([2, 2, 2], [4, 4, 4], "BlockBox2", "copper")
        >>> blocks = icepak.create_source_blocks_from_list([["BlockBox1", 2], ["BlockBox2", 4]])
        pyaedt INFO: Block on ...
        >>> blocks[1].props
        {'Objects': ['BlockBox1'], 'Block Type': 'Solid', 'Use External Conditions': False, 'Total Power': '2W'}
        >>> blocks[3].props
        {'Objects': ['BlockBox2'], 'Block Type': 'Solid', 'Use External Conditions': False, 'Total Power': '4W'}
        """
        oObjects = self.modeler.solid_names
        listmcad = []
        num_power = None
        for row in list_powers:
            if not num_power:
                num_power = len(row) - 1
                self["P_index"] = 0
            if row[0] in oObjects:
                listmcad.append(row)
                if num_power > 1:
                    self[row[0] + "_P"] = str(row[1:])
                    out = self.create_source_block(row[0], row[0] + "_P[P_index]", assign_material, default_material)

                else:
                    out = self.create_source_block(row[0], str(row[1]) + "W", assign_material, default_material)
                if out:
                    listmcad.append(out)

        return listmcad

    @pyaedt_function_handler()
    def create_source_block(
        self, object_name, input_power, assign_material=True, material_name="Ceramic_material", use_object_for_name=True
    ):
        """Create a source block for an object.

        Parameters
        ----------
        object_name : str, list
            Name of the object.
        input_power : str or var
            Input power.
        assign_material : bool, optional
            Whether to assign a material. The default is ``True``.
        material_name :
            Material to assign if ``assign_material=True``. The default is ``"Ceramic_material"``.
        use_object_for_name : bool, optional
            Whether to use the object name for the source block name. The default is ``True``.

        Returns
        -------
        :class:`pyaedt.modules.Boundary.BoundaryObject`
            Boundary object when successful or ``None`` when failed.

        References
        ----------

        >>> oModule.AssignBlockBoundary

        Examples
        --------

        >>> box = icepak.modeler.create_box([5, 5, 5], [1, 2, 3], "BlockBox3", "copper")
        >>> block = icepak.create_source_block("BlockBox3", "1W", False)
        pyaedt INFO: Block on ...
        >>> block.props
        {'Objects': ['BlockBox3'], 'Block Type': 'Solid', 'Use External Conditions': False, 'Total Power': '1W'}

        """
        if assign_material:
            if isinstance(object_name, list):
                for el in object_name:
                    self.modeler[el].material_name = material_name
            else:
                self.modeler[object_name].material_name = material_name
        props = {}
        if not isinstance(object_name, list):
            object_name = [object_name]
        object_name = self.modeler.convert_to_selections(object_name, True)
        props["Objects"] = object_name

        props["Block Type"] = "Solid"
        props["Use External Conditions"] = False
        props["Total Power"] = input_power
        if use_object_for_name:
            boundary_name = object_name[0]
        else:
            boundary_name = generate_unique_name("Block")

        bound = BoundaryObject(self, boundary_name, props, "Block")
        if bound.create():
            self.boundaries.append(bound)
            self.logger.info("Block on {} with {} power created correctly.".format(object_name, input_power))
            return bound
        return None

    @pyaedt_function_handler()
    def create_conduting_plate(
        self,
        face_id,
        thermal_specification,
        thermal_dependent_dataset=None,
        input_power="0W",
        radiate_low=False,
        low_surf_material="Steel-oxidised-surface",
        radiate_high=False,
        high_surf_material="Steel-oxidised-surface",
        shell_conduction=False,
        thickness="1mm",
        solid_material="Al-Extruded",
        thermal_conductance="0W_per_Cel",
        thermal_resistance="0Kel_per_W",
        thermal_impedance="0celm2_per_w",
        bc_name=None,
    ):
        """Add a conductive plate thermal assignment on a face.

        Parameters
        ----------
        face_id : int or str
            If int, Face ID. If str, object name.
        thermal_specification : str
            Select what thermal specification is to be applied. The possible choices are ``"Thickness"``,
            ``"Conductance"``, ``"Thermal Impedance"`` and ``"Thermal Resistance"``
        thermal_dependent_dataset : str, optional
            Name of the dataset if a thermal dependent power source is to be assigned. The default is ``None``.
        input_power : str, float, or int, optional
            Input power. The default is ``"0W"``. Ignored if thermal_dependent_dataset is set
        radiate_low : bool, optional
            Whether to enable radiation on the lower face. The default is ``False``.
        low_surf_material : str, optional
            Low surface material. The default is ``"Steel-oxidised-surface"``.
        radiate_high : bool, optional
            Whether to enable radiation on the higher face. The default is ``False``.
        high_surf_material : str, optional
            High surface material. The default is ``"Steel-oxidised-surface"``.
        shell_conduction : str, optional
            Whether to enable shell conduction. The default is ``False``.
        thickness : str, optional
            Thickness value, relevant only if ``thermal_specification="Thickness"``. The default is ``"1mm"``.
        thermal_conductance : str, optional
            Thermal Conductance value, relevant only if ``thermal_specification="Conductance"``.
            The default is ``"0W_per_Cel"``.
        thermal_resistance : str, optional
            Thermal resistance value, relevant only if ``thermal_specification="Thermal Resistance"``.
            The default is ``"0Kel_per_W"``.
        thermal_impedance : str, optional
            Thermal impedance value, relevant only if ``thermal_specification="Thermal Impedance"``.
            The default is ``"0celm2_per_w"``.
        solid_material : str, optional
            Material type for the wall. The default is ``"Al-Extruded"``.
        bc_name : str, optional
            Name of the plate. The default is ``None``.

        Returns
        -------
        :class:`pyaedt.modules.Boundary.BoundaryObject`
            Boundary object when successful or ``None`` when failed.

        """
        if not bc_name:
            bc_name = generate_unique_name("Source")
        props = {}
        if isinstance(face_id, int):
            props["Faces"] = [face_id]
        elif isinstance(face_id, str):
            props["Objects"] = [face_id]
        if radiate_low:
            props["LowSide"] = OrderedDict(
                {"Radiate": True, "RadiateTo": "AllObjects", "Surface Material": low_surf_material}
            )
        else:
            props["LowSide"] = OrderedDict({"Radiate": False})
        if radiate_high:
            props["HighSide"] = OrderedDict(
                {"Radiate": True, "RadiateTo": "AllObjects - High", "Surface Material - High": high_surf_material}
            )
        else:
            props["HighSide"] = OrderedDict({"Radiate": False})
        props["Thermal Specification"] = thermal_specification
        props["Thickness"] = thickness
        props["Solid Material"] = solid_material
        props["Conductance"] = thermal_conductance
        props["Thermal Resistance"] = thermal_resistance
        props["Thermal Impedance"] = thermal_impedance
        if thermal_dependent_dataset is None:
            props["Total Power"] = input_power
        else:
            props["Total Power Variation Data"] = OrderedDict(
                {
                    "Variation Type": "Temp Dep",
                    "Variation Function": "Piecewise Linear",
                    "Variation Value": '["1W", "pwl({},Temp)"]'.format(thermal_dependent_dataset),
                }
            )
        props["Shell Conduction"] = shell_conduction
        bound = BoundaryObject(self, bc_name, props, "Conducting Plate")
        if bound.create():
            self.boundaries.append(bound)
            return bound

    @pyaedt_function_handler()
    def create_source_power(
        self,
        face_id,
        thermal_dependent_dataset=None,
        input_power=None,
        thermal_condtion="Total Power",
        surface_heat="0irrad_W_per_m2",
        temperature="AmbientTemp",
        radiate=False,
        source_name=None,
    ):
        """Create a source power for a face.

        Parameters
        ----------
        face_id : int or str
            If int, Face ID. If str, object name.
        thermal_dependent_dataset : str, optional
            Name of the dataset if a thermal dependent power source is to be assigned. The default is ``None``.
        input_power : str, float, or int, optional
            Input power. The default is ``"0W"``.
        thermal_condtion : str, optional
            Thermal condition. The default is ``"Total Power"``.
        surface_heat : str, optional
            Surface heat. The default is ``"0irrad_W_per_m2"``.
        temperature : str, optional
            Type of the temperature. The default is ``"AmbientTemp"``.
        radiate : bool, optional
            Whether to enable radiation. The default is ``False``.
        source_name : str, optional
            Name of the source. The default is ``None``.

        Returns
        -------
        :class:`pyaedt.modules.Boundary.BoundaryObject`
            Boundary object when successful or ``None`` when failed.

        References
        ----------

        >>> oModule.AssignSourceBoundary

        Examples
        --------

        Create two source boundaries from one box, one on the top face and one on the bottom face.

        >>> box = icepak.modeler.create_box([0, 0, 0], [20, 20, 20], name="SourceBox")
        >>> source1 = icepak.create_source_power(box.top_face_z.id, input_power="2W")
        >>> source1.props["Total Power"]
        '2W'
        >>> source2 = icepak.create_source_power(box.bottom_face_z.id,
        ...                                      thermal_condtion="Fixed Temperature",
        ...                                      temperature="28cel")
        >>> source2.props["Temperature"]
        '28cel'

        """
        if input_power == 0:
            input_power = "0W"
        if not bool(input_power) ^ bool(thermal_dependent_dataset):
            self.logger.error("Please assigned one input between ``thermal_dependent_dataset`` and  ``input_power``")
        if not source_name:
            source_name = generate_unique_name("Source")
        props = {}
        if isinstance(face_id, int):
            props["Faces"] = [face_id]
        elif isinstance(face_id, str):
            props["Objects"] = [face_id]
        props["Thermal Condition"] = thermal_condtion
        if thermal_dependent_dataset is None:
            props["Total Power"] = input_power
        else:
            props["Total Power Variation Data"] = OrderedDict(
                {
                    "Variation Type": "Temp Dep",
                    "Variation Function": "Piecewise Linear",
                    "Variation Value": '["1W", "pwl({},Temp)"]'.format(thermal_dependent_dataset),
                }
            )
        props["Surface Heat"] = surface_heat
        props["Temperature"] = temperature
        props["Radiation"] = OrderedDict({"Radiate": radiate})
        bound = BoundaryObject(self, source_name, props, "SourceIcepak")
        if bound.create():
            self.boundaries.append(bound)
            return bound

    @pyaedt_function_handler()
    def create_network_block(
        self,
        object_name,
        power,
        rjc,
        rjb,
        gravity_dir,
        top,
        assign_material=True,
        default_material="Ceramic_material",
        use_object_for_name=True,
    ):
        """Create a network block.

        .. deprecated:: 0.6.27
            This method will be replaced by `create_two_resistor_network_block`.

        Parameters
        ----------
        object_name : str
            Name of the object to create the block for.
        power : str or var
            Input power.
        rjc :
            RJC value.
        rjb :
            RJB value.
        gravity_dir :
            Gravity direction from -X to +Z. Options are ``0`` to ``5``.
        top :
            Board bounding value in millimeters of the top face.
        assign_material : bool, optional
            Whether to assign a material. The default is ``True``.
        default_material : str, optional
            Default material if ``assign_material=True``. The default is ``"Ceramic_material"``.
        use_object_for_name : bool, optional
             The default is ``True``.

        Returns
        -------
        :class:`pyaedt.modules.Boundary.BoundaryObject`
            Boundary object.

        References
        ----------

        >>> oModule.AssignNetworkBoundary

        Examples
        --------

        >>> box = icepak.modeler.create_box([4, 5, 6], [5, 5, 5], "NetworkBox1", "copper")
        >>> block = icepak.create_network_block("NetworkBox1", "2W", 20, 10, icepak.GravityDirection.ZNeg, 1.05918)
        >>> block.props["Nodes"]["Internal"][0]
        '2W'
        """
        warnings.warn(
            "This method is deprecated in 0.6.27. Please use create_two_resistor_network_block", DeprecationWarning
        )
        if object_name in self.modeler.object_names:
            if gravity_dir > 2:
                gravity_dir = gravity_dir - 3
            faces_dict = self.modeler[object_name].faces
            faceCenter = {}
            for f in faces_dict:
                faceCenter[f.id] = f.center
            fcmax = -1e9
            fcmin = 1e9
            fcrjc = None
            fcrjb = None
            for fc in faceCenter:
                fc1 = faceCenter[fc]
                if fc1[gravity_dir] < fcmin:
                    fcmin = fc1[gravity_dir]
                    fcrjb = int(fc)
                if fc1[gravity_dir] > fcmax:
                    fcmax = fc1[gravity_dir]
                    fcrjc = int(fc)
            if fcmax < float(top):
                app = fcrjc
                fcrjc = fcrjb
                fcrjb = app
            if assign_material:
                self.modeler[object_name].material_name = default_material
            props = {}
            if use_object_for_name:
                boundary_name = object_name
            else:
                boundary_name = generate_unique_name("Block")
            props["Faces"] = [fcrjc, fcrjb]
            props["Nodes"] = OrderedDict(
                {
                    "Face" + str(fcrjc): [fcrjc, "NoResistance"],
                    "Face" + str(fcrjb): [fcrjb, "NoResistance"],
                    "Internal": [power],
                }
            )
            props["Links"] = OrderedDict(
                {
                    "Link1": ["Face" + str(fcrjc), "Internal", "R", str(rjc) + "cel_per_w"],
                    "Link2": ["Face" + str(fcrjb), "Internal", "R", str(rjb) + "cel_per_w"],
                }
            )
            props["SchematicData"] = OrderedDict({})
            bound = BoundaryObject(self, boundary_name, props, "Network")
            if bound.create():
                self.boundaries.append(bound)
                self.modeler[object_name].solve_inside = False
                return bound
            return None

    @pyaedt_function_handler()
    def create_network_blocks(
        self, input_list, gravity_dir, top, assign_material=True, default_material="Ceramic_material"
    ):
        """Create network blocks from CSV files.

        Parameters
        ----------
        input_list : list
            List of sources with inputs ``rjc``, ``rjb``, and ``power``.
            For example, ``[[Objname1, rjc, rjb, power1, power2, ...], [Objname2, rjc2, rbj2, power1, power2, ...]]``.
        gravity_dir : int
            Gravity direction from -X to +Z. Options are ``0`` to ``5``.
        top :
            Board bounding value in millimeters of the top face.
        assign_material : bool, optional
            Whether to assign a material. The default is ``True``.
        default_material : str, optional
            Default material if ``assign_material=True``. The default is ``"Ceramic_material"``.

        Returns
        -------
        list of :class:`pyaedt.modules.Boundary.BoundaryObject`
            List of boundary objects created.

        References
        ----------

        >>> oModule.AssignNetworkBoundary

        Examples
        --------

        Create network boundaries from each box in the list.

        >>> box1 = icepak.modeler.create_box([1, 2, 3], [10, 10, 10], "NetworkBox2", "copper")
        >>> box2 = icepak.modeler.create_box([4, 5, 6], [5, 5, 5], "NetworkBox3", "copper")
        >>> blocks = icepak.create_network_blocks([["NetworkBox2", 20, 10, 3], ["NetworkBox3", 4, 10, 2]],
        ...                                        icepak.GravityDirection.ZNeg, 1.05918, False)
        >>> blocks[0].props["Nodes"]["Internal"]
        ['3W']
        """
        objs = self.modeler.solid_names
        countpow = len(input_list[0]) - 3
        networks = []
        for row in input_list:
            if row[0] in objs:
                if countpow > 1:
                    self[row[0] + "_P"] = str(row[3:])
                    self["P_index"] = 0
                    out = self.create_network_block(
                        row[0],
                        row[0] + "_P[P_index]",
                        row[1],
                        row[2],
                        gravity_dir,
                        top,
                        assign_material,
                        default_material,
                    )
                else:
                    if not row[3]:
                        pow = "0W"
                    else:
                        pow = str(row[3]) + "W"
                    out = self.create_network_block(
                        row[0], pow, row[1], row[2], gravity_dir, top, assign_material, default_material
                    )
                if out:
                    networks.append(out)
        return networks

    @pyaedt_function_handler()
    def assign_surface_monitor(self, face_name, monitor_type="Temperature", monitor_name=None):
        """Assign a surface monitor.

        Parameters
        ----------
        face_name : str
            Name of the face.
        monitor_type : str, optional
            Type of the monitor.  The default is ``"Temperature"``.
        monitor_name : str, optional
            Name of the monitor. The default is ``None``, in which case
            the default name is used.

        Returns
        -------
        str
            Monitor name when successful, ``False`` when failed.

        References
        ----------

        >>> oModule.AssignFaceMonitor

        Examples
        --------

        Create a rectangle named ``"Surface1"`` and assign a temperature monitor to that surface.

        >>> surface = icepak.modeler.create_rectangle(icepak.PLANE.XY,
        ...                                           [0, 0, 0], [10, 20], name="Surface1")
        >>> icepak.assign_surface_monitor("Surface1", monitor_name="monitor")
        'monitor'
        """
        return self._monitor.assign_surface_monitor(face_name, monitor_quantity=monitor_type, monitor_name=monitor_name)

    @pyaedt_function_handler()
    def assign_point_monitor(self, point_position, monitor_type="Temperature", monitor_name=None):
        """Create and assign a point monitor.

        Parameters
        ----------
        point_position : list
            List of the ``[x, y, z]`` coordinates for the point.
        monitor_type : str, optional
            Type of the monitor. The default is ``"Temperature"``.
        monitor_name : str, optional
            Name of the monitor. The default is ``None``, in which case
            the default name is used.

        Returns
        -------
        str
            Monitor name when successful, ``False`` when failed.

        References
        ----------
        >>> oModule.AssignPointMonitor

        Examples
        --------
        Create a temperature monitor at the point ``[1, 1, 1]``.

        >>> icepak.assign_point_monitor([1, 1, 1], monitor_name="monitor1")
        'monitor1'

        """
        return self._monitor.assign_point_monitor(
            point_position, monitor_quantity=monitor_type, monitor_name=monitor_name
        )

    @pyaedt_function_handler()
    def assign_point_monitor_in_object(self, name, monitor_type="Temperature", monitor_name=None):
        """Assign a point monitor in the centroid of a specific object.

        Parameters
        ----------
        name : str
            Name of the object to assign monitor point to.
        monitor_type : str, optional
            Type of the monitor.  The default is ``"Temperature"``.
        monitor_name : str, optional
            Name of the monitor. The default is ``None``, in which case
            the default name is used.

        Returns
        -------
        str
            Monitor name when successful, ``False`` when failed.

        References
        ----------

        >>> oModule.AssignPointMonitor

        Examples
        --------

        Create a box named ``"BlockBox1"`` and assign a temperature monitor point to that object.

        >>> box = icepak.modeler.create_box([1, 1, 1], [3, 3, 3], "BlockBox1", "copper")
        >>> icepak.assign_point_monitor(box.name, monitor_name="monitor2")
        "'monitor2'
        """
        return self._monitor.assign_point_monitor_in_object(
            name, monitor_quantity=monitor_type, monitor_name=monitor_name
        )

    @pyaedt_function_handler()
    def assign_block_from_sherlock_file(self, csv_name):
        """Assign block power to components based on a CSV file from Sherlock.

        Parameters
        ----------
        csv_name : str
            Name of the CSV file.

        Returns
        -------
        type
            Total power applied.

        References
        ----------

        >>> oModule.AssignBlockBoundary
        """
        with open_file(csv_name) as csvfile:
            csv_input = csv.reader(csvfile)
            component_header = next(csv_input)
            data = list(csv_input)
            k = 0
            component_data = {}
            for el in component_header:
                component_data[el] = [i[k] for i in data]
                k += 1
        total_power = 0
        i = 0
        all_objects = self.modeler.object_names
        for power in component_data["Applied Power (W)"]:
            try:
                float(power)
                if "COMP_" + component_data["Ref Des"][i] in all_objects:
                    status = self.create_source_block(
                        "COMP_" + component_data["Ref Des"][i], str(power) + "W", assign_material=False
                    )
                    if not status:
                        self.logger.warning(
                            "Warning. Block %s skipped with %sW power.", component_data["Ref Des"][i], power
                        )
                    else:
                        total_power += float(power)
                elif component_data["Ref Des"][i] in all_objects:
                    status = self.create_source_block(
                        component_data["Ref Des"][i], str(power) + "W", assign_material=False
                    )
                    if not status:
                        self.logger.warning(
                            "Warning. Block %s skipped with %sW power.", component_data["Ref Des"][i], power
                        )
                    else:
                        total_power += float(power)
            except:
                pass
            i += 1
        self.logger.info("Blocks inserted with total power %sW.", total_power)
        return total_power

    @pyaedt_function_handler()
    def assign_priority_on_intersections(self, component_prefix="COMP_"):
        """Validate an Icepak design.

        If there are intersections, priorities are automatically applied to overcome simulation issues.

        Parameters
        ----------
        component_prefix : str, optional
            Component prefix to search for. The default is ``"COMP_"``.

        Returns
        -------
        bool
             ``True`` when successful, ``False`` when failed.

        References
        ----------

        >>> oEditor.UpdatePriorityList
        """
        temp_log = os.path.join(self.working_directory, "validation.log")
        validate = self.odesign.ValidateDesign(temp_log)
        self.save_project()
        i = 2
        if validate == 0:
            priority_list = []
            with open_file(temp_log, "r") as f:
                lines = f.readlines()
                for line in lines:
                    if "[error]" in line and component_prefix in line and "intersect" in line:
                        id1 = line.find(component_prefix)
                        id2 = line[id1:].find('"')
                        name = line[id1 : id1 + id2]
                        if name not in priority_list:
                            priority_list.append(name)
            self.logger.info("{} Intersections have been found. Applying Priorities".format(len(priority_list)))
            for objname in priority_list:
                self.mesh.add_priority(1, [objname], priority=i)
                i += 1
        return True

    @pyaedt_function_handler()
    def find_top(self, gravityDir):
        """Find the top location of the layout given a gravity.

        Parameters
        ----------
        gravityDir :
            Gravity direction from -X to +Z. Options are ``0`` to ``5``.

        Returns
        -------
        float
            Top position.

        References
        ----------

        >>> oEditor.GetModelBoundingBox
        """
        dirs = ["-X", "+X", "-Y", "+Y", "-Z", "+Z"]
        for dir in dirs:
            argsval = ["NAME:" + dir + " Padding Data", "Value:=", "0"]
            args = [
                "NAME:AllTabs",
                [
                    "NAME:Geometry3DCmdTab",
                    ["NAME:PropServers", "Region:CreateRegion:1"],
                    ["NAME:ChangedProps", argsval],
                ],
            ]
            self.modeler.oeditor.ChangeProperty(args)
        oBoundingBox = self.modeler.get_model_bounding_box()
        if gravityDir < 3:
            return oBoundingBox[gravityDir + 3]
        else:
            return oBoundingBox[gravityDir - 3]

    @pyaedt_function_handler()
    def create_parametric_fin_heat_sink(
        self,
        hs_height=100,
        hs_width=100,
        hs_basethick=10,
        pitch=20,
        thick=10,
        length=40,
        height=40,
        draftangle=0,
        patternangle=10,
        separation=5,
        symmetric=True,
        symmetric_separation=20,
        numcolumn_perside=2,
        vertical_separation=10,
        matname="Al-Extruded",
        center=[0, 0, 0],
        plane_enum=0,
        rotation=0,
        tolerance=1e-3,
    ):
        """Create a parametric heat sink.

        Parameters
        ----------
        hs_height : int, optional
            Height of the heat sink. The default is ``100``.
        hs_width : int, optional
            Width of the heat sink. The default is ``100``.
        hs_basethick : int, optional
            Thickness of the heat sink base. The default is ``10``.
        pitch : optional
            Pitch of the heat sink. The default is ``10``.
        thick : optional
            Thickness of the heat sink. The default is ``10``.
        length : optional
            Length of the heat sink. The default is ``40``.
        height : optional
            Height of the heat sink. The default is ``40``.
        draftangle : int, float, optional
            Draft angle in degrees. The default is ``0``.
        patternangle : int, float, optional
            Pattern angle in degrees. The default is ``10``.
        separation : optional
            The default is ``5``.
        symmetric : bool, optional
            Whether the heat sink is symmetric. The default is ``True``.
        symmetric_separation : optional
            The default is ``20``.
        numcolumn_perside : int, optional
            Number of columns per side. The default is ``2``.
        vertical_separation : optional
            The default is ``10``.
        matname : str, optional
            Name of the material. The default is ``Al-Extruded``.
        center : list, optional
           List of ``[x, y, z]`` coordinates for the center of
           the heatsink. The default is ``[0, 0, 0]``.
        plane_enum : str, int, optional
            Plane for orienting the heat sink.
            :class:`pyaedt.constants.PLANE` Enumerator can be used as input.
            The default is ``0``.
        rotation : int, float, optional
            The default is ``0``.
        tolerance : int, float, optional
            Tolerance value. The default is ``0.001``.

        Returns
        -------
        bool
            ``True`` when successful, ``False`` when failed.

        Examples
        --------
        Create a symmetric fin heat sink.

        >>> from pyaedt import Icepak
        >>> icepak = Icepak()
        >>> icepak.insert_design("Heat_Sink_Example")
        >>> icepak.create_parametric_fin_heat_sink(draftangle=1.5, patternangle=8, numcolumn_perside=3,
        ...                                        vertical_separation=5.5, matname="Steel", center=[10, 0, 0],
        ...                                        plane_enum=icepak.PLANE.XY, rotation=45, tolerance=0.005)

        """
        all_objs = self.modeler.object_names
        self["FinPitch"] = self.modeler._arg_with_dim(pitch)
        self["FinThickness"] = self.modeler._arg_with_dim(thick)
        self["FinLength"] = self.modeler._arg_with_dim(length)
        self["FinHeight"] = self.modeler._arg_with_dim(height)
        self["DraftAngle"] = draftangle
        self["PatternAngle"] = patternangle
        self["FinSeparation"] = self.modeler._arg_with_dim(separation)
        self["VerticalSeparation"] = self.modeler._arg_with_dim(vertical_separation)
        self["HSHeight"] = self.modeler._arg_with_dim(hs_height)
        self["HSWidth"] = self.modeler._arg_with_dim(hs_width)
        self["HSBaseThick"] = self.modeler._arg_with_dim(hs_basethick)
        if numcolumn_perside > 1:
            self["NumColumnsPerSide"] = numcolumn_perside
        if symmetric:
            self["SymSeparation"] = self.modeler._arg_with_dim(symmetric_separation)
        self["Tolerance"] = self.modeler._arg_with_dim(tolerance)

        self.modeler.create_box(
            ["-HSWidth/200", "-HSHeight/200", "-HSBaseThick"],
            ["HSWidth*1.01", "HSHeight*1.01", "HSBaseThick+Tolerance"],
            "HSBase",
            matname,
        )
        fin_line = []
        fin_line.append(self.Position(0, 0, 0))
        fin_line.append(self.Position(0, "FinThickness", 0))
        fin_line.append(self.Position("FinLength", "FinThickness + FinLength*sin(PatternAngle*3.14/180)", 0))
        fin_line.append(self.Position("FinLength", "FinLength*sin(PatternAngle*3.14/180)", 0))
        fin_line.append(self.Position(0, 0, 0))
        self.modeler.create_polyline(fin_line, cover_surface=True, name="Fin")
        fin_line2 = []
        fin_line2.append(self.Position(0, "sin(DraftAngle*3.14/180)*FinThickness", "FinHeight"))
        fin_line2.append(self.Position(0, "FinThickness-sin(DraftAngle*3.14/180)*FinThickness", "FinHeight"))
        fin_line2.append(
            self.Position(
                "FinLength",
                "FinThickness + FinLength*sin(PatternAngle*3.14/180)-sin(DraftAngle*3.14/180)*FinThickness",
                "FinHeight",
            )
        )
        fin_line2.append(
            self.Position(
                "FinLength", "FinLength*sin(PatternAngle*3.14/180)+sin(DraftAngle*3.14/180)*FinThickness", "FinHeight"
            )
        )
        fin_line2.append(self.Position(0, "sin(DraftAngle*3.14/180)*FinThickness", "FinHeight"))
        self.modeler.create_polyline(fin_line2, cover_surface=True, name="Fin_top")
        self.modeler.connect(["Fin", "Fin_top"])
        self.modeler["Fin"].material_name = matname
        num = int((hs_width * 1.25 / (separation + thick)) / (max(1 - math.sin(patternangle * 3.14 / 180), 0.1)))
        self.modeler.move("Fin", self.Position(0, "-FinSeparation-FinThickness", 0))
        self.modeler.duplicate_along_line("Fin", self.Position(0, "FinSeparation+FinThickness", 0), num, True)
        all_names = self.modeler.object_names
        list = [i for i in all_names if "Fin" in i]
        if numcolumn_perside > 0:
            self.modeler.duplicate_along_line(
                list,
                self.Position("FinLength+VerticalSeparation", "FinLength*sin(PatternAngle*3.14/180)", 0),
                "NumColumnsPerSide",
                True,
            )

        all_names = self.modeler.object_names
        list = [i for i in all_names if "Fin" in i]
        self.modeler.split(list, self.PLANE.ZX, "PositiveOnly")
        all_names = self.modeler.object_names
        list = [i for i in all_names if "Fin" in i]
        self.modeler.create_coordinate_system(self.Position(0, "HSHeight", 0), mode="view", view="XY", name="TopRight")
        self.modeler.set_working_coordinate_system("TopRight")
        self.modeler.split(list, self.PLANE.ZX, "NegativeOnly")

        if symmetric:

            self.modeler.create_coordinate_system(
                self.Position("(HSWidth-SymSeparation)/2", 0, 0),
                mode="view",
                view="XY",
                name="CenterRightSep",
                reference_cs="TopRight",
            )

            self.modeler.split(list, self.PLANE.YZ, "NegativeOnly")
            self.modeler.create_coordinate_system(
                self.Position("SymSeparation/2", 0, 0),
                mode="view",
                view="XY",
                name="CenterRight",
                reference_cs="CenterRightSep",
            )
            self.modeler.duplicate_and_mirror(list, self.Position(0, 0, 0), self.Position(1, 0, 0))
            center_line = []
            center_line.append(self.Position("-SymSeparation", "Tolerance", "-Tolerance"))
            center_line.append(self.Position("SymSeparation", "Tolerance", "-Tolerance"))
            center_line.append(self.Position("VerticalSeparation", "-HSHeight-Tolerance", "-Tolerance"))
            center_line.append(self.Position("-VerticalSeparation", "-HSHeight-Tolerance", "-Tolerance"))
            center_line.append(self.Position("-SymSeparation", "Tolerance", "-Tolerance"))
            self.modeler.create_polyline(center_line, cover_surface=True, name="Center")
            self.modeler.thicken_sheet("Center", "-FinHeight-2*Tolerance")
            all_names = self.modeler.object_names
            list = [i for i in all_names if "Fin" in i]
            self.modeler.subtract(list, "Center", False)
        else:
            self.modeler.create_coordinate_system(
                self.Position("HSWidth", 0, 0), mode="view", view="XY", name="BottomRight", reference_cs="TopRight"
            )
            self.modeler.split(list, self.PLANE.YZ, "NegativeOnly")
        all_objs2 = self.modeler.object_names
        list_to_move = [i for i in all_objs2 if i not in all_objs]
        center[0] -= hs_width / 2
        center[1] -= hs_height / 2
        center[2] += hs_basethick
        self.modeler.set_working_coordinate_system("Global")
        self.modeler.move(list_to_move, center)
        if plane_enum == self.PLANE.XY:
            self.modeler.rotate(list_to_move, self.AXIS.X, rotation)
        elif plane_enum == self.PLANE.ZX:
            self.modeler.rotate(list_to_move, self.AXIS.X, 90)
            self.modeler.rotate(list_to_move, self.AXIS.Y, rotation)
        elif plane_enum == self.PLANE.YZ:
            self.modeler.rotate(list_to_move, self.AXIS.Y, 90)
            self.modeler.rotate(list_to_move, self.AXIS.Z, rotation)
        self.modeler.unite(list_to_move)
        self.modeler[list_to_move[0]].name = "HeatSink1"
        return True

    @pyaedt_function_handler()
    def edit_design_settings(
        self,
        gravityDir=0,
        ambtemp=20,
        performvalidation=False,
        CheckLevel="None",
        defaultfluid="air",
        defaultsolid="Al-Extruded",
        export_monitor=False,
        export_directory=os.getcwd(),
    ):
        """Update the main settings of the design.

        Parameters
        ----------
        gravityDir : int, optional
            Gravity direction from -X to +Z. Options are ``0`` to ``5``.
            The default is ``0``.
        ambtemp : optional
            Ambient temperature. The default is ``22``.
        performvalidation : bool, optional
            Whether to perform validation. The default is ``False``.
        CheckLevel : str, optional
            Level of check to perform during validation. The default
            is ``"None"``.
        defaultfluid : str, optional
            Default fluid material. The default is ``"air"``.
        defaultsolid : str, optional
            Default solid material. The default is ``"Al-Extruded"``.
        export_monitor : bool, optional
            Whether to use the default export directory for monitor point data.
            The default value is ``False``.
        export_directory : str, optional
            Default export directory for monitor point data. The default value is the current working directory.

        Returns
        -------
        bool
            ``True`` when successful, ``False`` when failed.

        References
        ----------

        >>> oDesign.SetDesignSettings
        """
        AmbientTemp = str(ambtemp) + "cel"
        #
        # Configure design settings for gravity etc
        IceGravity = ["X", "Y", "Z"]
        GVPos = False
        if int(gravityDir) > 2:
            GVPos = True
        GVA = IceGravity[int(gravityDir) - 3]
        self._odesign.SetDesignSettings(
            [
                "NAME:Design Settings Data",
                "Perform Minimal validation:=",
                performvalidation,
                "Default Fluid Material:=",
                defaultfluid,
                "Default Solid Material:=",
                defaultsolid,
                "Default Surface Material:=",
                "Steel-oxidised-surface",
                "AmbientTemperature:=",
                AmbientTemp,
                "AmbientPressure:=",
                "0n_per_meter_sq",
                "AmbientRadiationTemperature:=",
                AmbientTemp,
                "Gravity Vector CS ID:=",
                1,
                "Gravity Vector Axis:=",
                GVA,
                "Positive:=",
                GVPos,
                "ExportOnSimulationComplete:=",
                export_monitor,
                "ExportDirectory:=",
                export_directory,
            ],
            [
                "NAME:Model Validation Settings",
                "EntityCheckLevel:=",
                CheckLevel,
                "IgnoreUnclassifiedObjects:=",
                False,
                "SkipIntersectionChecks:=",
                False,
            ],
        )
        return True

    @pyaedt_function_handler()
    def assign_em_losses(
        self,
        designname="HFSSDesign1",
        setupname="Setup1",
        sweepname="LastAdaptive",
        map_frequency=None,
        surface_objects=None,
        source_project_name=None,
        paramlist=None,
        object_list=None,
    ):
        """Map EM losses to an Icepak design.

        Parameters
        ----------
        designname : string, optional
            Name of the design with the source mapping. The default is ``"HFSSDesign1"``.
        setupname : str, optional
            Name of the EM setup. The default is ``"Setup1"``.
        sweepname : str, optional
            Name of the EM sweep to use for the mapping. The default is ``"LastAdaptive"``.
        map_frequency : str, optional
            String containing the frequency to map. The default is ``None``.
            The value must be ``None`` for Eigenmode analysis.
        surface_objects : list, optional
            List of objects in the source that are metals. The default is ``None``.
        source_project_name : str, optional
            Name of the source project. The default is ``None``, in which case the
            source from the same project is used.
        paramlist : list, dict, optional
            List of all parameters to map from source and Icepak design. The default is ``None``.
            If ``None`` the variables are set to their values (no mapping).
            If it is a list, the specified variables in the icepak design are mapped to variables
            in the source design having the same name.
            If it is a dictionary, it is possible to map variables to the source design having a different name.
            The dictionary structure is {"source_design_variable": "icepak_variable"}.
        object_list : list, optional
            List of objects. The default is ``None``.

        Returns
        -------
        bool
            ``True`` when successful, ``False`` when failed.

        References
        ----------

        >>> oModule.AssignEMLoss
        """
        if surface_objects is None:
            surface_objects = []
        if object_list is None:
            object_list = []

        self.logger.info("Mapping HFSS EM losses.")
        oName = self.project_name
        if oName == source_project_name or source_project_name is None:
            projname = "This Project*"
        else:
            projname = source_project_name + ".aedt"
        #
        # Generate a list of model objects from the lists made previously and use to map the HFSS losses into Icepak
        #
        if not object_list:
            allObjects = self.modeler.object_names
            if "Region" in allObjects:
                allObjects.remove("Region")
        else:
            allObjects = object_list[:]

        surfaces = surface_objects
        if map_frequency:
            intr = [map_frequency]
        else:
            intr = []

        argparam = OrderedDict({})
        for el in self.available_variations.nominal_w_values_dict:
            argparam[el] = self.available_variations.nominal_w_values_dict[el]

        if paramlist and isinstance(paramlist, list):
            for el in paramlist:
                argparam[el] = el
        elif paramlist and isinstance(paramlist, dict):
            for el in paramlist:
                argparam[el] = paramlist[el]

        props = OrderedDict(
            {
                "Objects": allObjects,
                "Project": projname,
                "Product": "ElectronicsDesktop",
                "Design": designname,
                "Soln": setupname + " : " + sweepname,
                "Params": argparam,
                "ForceSourceToSolve": True,
                "PreservePartnerSoln": True,
                "PathRelativeTo": "TargetProject",
            }
        )
        props["Intrinsics"] = intr
        props["SurfaceOnly"] = surfaces

        name = generate_unique_name("EMLoss")
        bound = BoundaryObject(self, name, props, "EMLoss")
        if bound.create():
            self.boundaries.append(bound)
            self.logger.info("EM losses mapped from design %s.", designname)
            return bound
        return False

    @pyaedt_function_handler()
    def eval_surface_quantity_from_field_summary(
        self,
        faces_list,
        quantity_name="HeatTransCoeff",
        savedir=None,
        filename=None,
        sweep_name=None,
        parameter_dict_with_values={},
    ):
        """Export the field surface output.

        This method exports one CSV file for the specified variation.

        Parameters
        ----------
        faces_list : list
            List of faces to apply.
        quantity_name : str, optional
            Name of the quantity to export. The default is ``"HeatTransCoeff"``.
        savedir : str, optional
            Directory to save the CSV file to. The default is ``None``, in which
            case the file is exported to the working directory.
        filename : str, optional
            Name of the CSV file. The default is ``None``, in which case the default
            name is used.
        sweep_name : str, optional
            Name of the setup and name of the sweep. For example, ``"IcepakSetup1 : SteatyState"``.
            The default is ``None``, in which case the active setup and active sweep are used.
        parameter_dict_with_values : dict, optional
            Dictionary of parameters defined for the specific setup with values. The default is ``{}``.

        Returns
        -------
        str
            Name of the file.

        References
        ----------

        >>> oModule.ExportFieldsSummary
        """
        name = generate_unique_name(quantity_name)
        self.modeler.create_face_list(faces_list, name)
        if not savedir:
            savedir = self.working_directory
        if not filename:
            filename = generate_unique_name(self.project_name + quantity_name)
        if not sweep_name:
            sweep_name = self.nominal_sweep
        self.osolution.EditFieldsSummarySetting(
            [
                "Calculation:=",
                ["Object", "Surface", name, quantity_name, "", "Default", "AmbientTemp"],
            ]
        )
        string = ""
        for el in parameter_dict_with_values:
            string += el + "='" + parameter_dict_with_values[el] + "' "
        filename = os.path.join(savedir, filename + ".csv")
        self.osolution.ExportFieldsSummary(
            [
                "SolutionName:=",
                sweep_name,
                "DesignVariationKey:=",
                string,
                "ExportFileName:=",
                filename,
                "IntrinsicValue:=",
                "",
            ]
        )
        return filename

    def eval_volume_quantity_from_field_summary(
        self,
        object_list,
        quantity_name="HeatTransCoeff",
        savedir=None,
        filename=None,
        sweep_name=None,
        parameter_dict_with_values={},
    ):
        """Export the field volume output.

        This method exports one CSV file for the specified variation.

        Parameters
        ----------
        object_list : list
            List of faces to apply.
        quantity_name : str, optional
            Name of the quantity to export. The default is ``"HeatTransCoeff"``.
        savedir : str, optional
            Directory to save the CSV file to. The default is ``None``, in which
            case the file is exported to the working directory.
        filename :  str, optional
            Name of the CSV file. The default is ``None``, in which case the default name
            is used.
        sweep_name :
            Name of the setup and name of the sweep. For example, ``"IcepakSetup1 : SteatyState"``.
            The default is ``None``, in which case the active setup and active sweep are used.
        parameter_dict_with_values : dict, optional
            Dictionary of parameters defined for the specific setup with values. The default is ``{}``

        Returns
        -------
        str
           Name of the file.

        References
        ----------

        >>> oModule.ExportFieldsSummary
        """
        if not savedir:
            savedir = self.working_directory
        if not filename:
            filename = generate_unique_name(self.project_name + quantity_name)
        if not sweep_name:
            sweep_name = self.nominal_sweep
        self.osolution.EditFieldsSummarySetting(
            [
                "Calculation:=",
                ["Object", "Volume", ",".join(object_list), quantity_name, "", "Default", "AmbientTemp"],
            ]
        )
        string = ""
        for el in parameter_dict_with_values:
            string += el + "='" + parameter_dict_with_values[el] + "' "
        filename = os.path.join(savedir, filename + ".csv")
        self.osolution.ExportFieldsSummary(
            [
                "SolutionName:=",
                sweep_name,
                "DesignVariationKey:=",
                string,
                "ExportFileName:=",
                filename,
                "IntrinsicValue:=",
                "",
            ]
        )
        return filename

    def export_summary(
        self,
        output_dir=None,
        solution_name=None,
        type="Object",
        geometryType="Volume",
        quantity="Temperature",
        variation="",
        variationlist=None,
    ):
        """Export a fields summary of all objects.

        Parameters
        ----------
        output_dir : str, optional
            Name of directory for exporting the fields summary.
            The default is ``None``, in which case the fields summary
            is exported to the working directory.
        solution_name : str, optional
            Name of the solution. The default is ``None``, in which case the
            the default name is used.
        type : string, optional
            The default is ``"Object"``.
        geometryType : str, optional
            Type of the geometry. The default is ``"Volume"``.
        quantity : str, optional
            The default is ``"Temperature"``.
        variation : str, optional
            The default is ``""``.
        variationlist : list, optional
            The default is ``None``.

        Returns
        -------
        bool
            ``True`` when successful, ``False`` when failed.

        References
        ----------

        >>> oModule.EditFieldsSummarySetting
        >>> oModule.ExportFieldsSummary
        """
        if variationlist == None:
            variationlist = []

        all_objs = list(self.modeler.oeditor.GetObjectsInGroup("Solids"))
        all_objs_NonModeled = list(self.modeler.oeditor.GetObjectsInGroup("Non Model"))
        all_objs_model = [item for item in all_objs if item not in all_objs_NonModeled]
        arg = []
        self.logger.info("Objects lists " + str(all_objs_model))
        for el in all_objs_model:
            try:
                self.osolution.EditFieldsSummarySetting(
                    ["Calculation:=", [type, geometryType, el, quantity, "", "Default"]]
                )
                arg.append("Calculation:=")
                arg.append([type, geometryType, el, quantity, "", "Default"])
            except Exception as e:
                self.logger.error("Object " + el + " not added.")
                self.logger.error(str(e))
        if not output_dir:
            output_dir = self.working_directory
        self.osolution.EditFieldsSummarySetting(arg)
        if not os.path.exists(output_dir):
            os.mkdir(output_dir)
        if not solution_name:
            solution_name = self.nominal_sweep
        if variation:
            for l in variationlist:
                self.osolution.ExportFieldsSummary(
                    [
                        "SolutionName:=",
                        solution_name,
                        "DesignVariationKey:=",
                        variation + "='" + str(l) + "'",
                        "ExportFileName:=",
                        os.path.join(output_dir, "IPKsummaryReport" + quantity + "_" + str(l) + ".csv"),
                    ]
                )
        else:
            self.osolution.ExportFieldsSummary(
                [
                    "SolutionName:=",
                    solution_name,
                    "DesignVariationKey:=",
                    "",
                    "ExportFileName:=",
                    os.path.join(output_dir, "IPKsummaryReport" + quantity + ".csv"),
                ]
            )
        return True

    @pyaedt_function_handler()
    def get_radiation_settings(self, radiation):
        """Get radiation settings.

        Parameters
        ----------
        radiation : str
            Type of the radiation. Options are:

            * ``"Nothing"``
            * ``"Low"``
            * ``"High"``
            * ``"Both"``

        Returns
        -------
        (bool, bool)
        """
        if radiation == "Nothing":
            lowSideRad = False
            highSideRad = False
        elif radiation == "Low":
            lowSideRad = True
            highSideRad = False
        elif radiation == "High":
            lowSideRad = False
            highSideRad = True
        elif radiation == "Both":
            lowSideRad = True
            highSideRad = True
        return lowSideRad, highSideRad

    @pyaedt_function_handler()
    def get_link_data(self, linkData):
        """Get a list of linked data.

        Parameters
        ----------
        linkData : list
            List of the data to retrieve for links. Options are:

            * Project name, if ``None`` use the active project
            * Design name
            * HFSS solution name, such as ``"HFSS Setup 1 : Last Adaptive"``
            * Force source design simulation, ``True`` or ``False``
            * Preserve source design solution, ``True`` or ``False``

        Returns
        -------
        list
            List containing the requested link data.

        """
        if linkData[0] is None:
            project_name = "This Project*"
        else:
            project_name = linkData[0].replace("\\", "/")

        designName = linkData[1]
        hfssSolutionName = linkData[2]
        forceSourceSimEnabler = linkData[3]
        preserveSrcResEnabler = linkData[4]

        arg = [
            "NAME:DefnLink",
            "Project:=",
            project_name,
            "Product:=",
            "ElectronicsDesktop",
            "Design:=",
            designName,
            "Soln:=",
            hfssSolutionName,
            ["NAME:Params"],
            "ForceSourceToSolve:=",
            forceSourceSimEnabler,
            "PreservePartnerSoln:=",
            preserveSrcResEnabler,
            "PathRelativeTo:=",
            "TargetProject",
        ]

        return arg

    @pyaedt_function_handler()
    def create_fan(
        self,
        name=None,
        is_2d=False,
        shape="Circular",
        cross_section="XY",
        radius="0.008mm",
        hub_radius="0mm",
        origin=None,
    ):
        """Create a fan component in Icepak that is linked to an HFSS 3D Layout object.

        Parameters
        ----------
        name : str, optional
            Fan name. The default is ``None``, in which case the default name is used.
        is_2d : bool, optional
            Whether the fan is modeled as 2D. The default is ``False``, in which
            case the fan is modeled as 3D.
        shape : str, optional
            Fan shape. Options are ``"Circular"`` and ``"Rectangular"``. The default
            is ``"Circular"``.
        cross_section : str, optional
            Cross section plane of the fan. The default is ``"XY"``.
        radius : str, float, optional
            Radius of the fan in modeler units. The default is ``"0.008mm"``.
        hub_radius : str, float, optional
            Hub radius of the fan in modeler units. The default is ``"0mm"``,
        origin : list, optional
            List of ``[x,y,z]`` coordinates for the position of the fan in the modeler.

        Returns
        -------
        :class:`pyaedt.modules.Boundary.NativeComponentObject`
            NativeComponentObject object.

        References
        ----------

        >>> oModule.InsertNativeComponent
        """
        if not name:
            name = generate_unique_name("Fan")

        basic_component = OrderedDict(
            {
                "ComponentName": name,
                "Company": "",
                "Company URL": "",
                "Model Number": "",
                "Help URL": "",
                "Version": "1.0",
                "Notes": "",
                "IconType": "Fan",
            }
        )
        if is_2d:
            model = "2D"
        else:
            model = "3D"
        cross_section = GeometryOperators.cs_plane_to_plane_str(cross_section)
        native_component = OrderedDict(
            {
                "Type": "Fan",
                "Unit": self.modeler.model_units,
                "ModelAs": model,
                "Shape": shape,
                "MovePlane": cross_section,
                "Radius": self._arg_with_units(radius),
                "HubRadius": self._arg_with_units(hub_radius),
                "CaseSide": True,
                "FlowDirChoice": "NormalPositive",
                "FlowType": "Curve",
                "SwirlType": "Magnitude",
                "FailedFan": False,
                "DimUnits": ["m3_per_s", "n_per_meter_sq"],
                "X": ["0", "0.01"],
                "Y": ["3", "0"],
                "Pressure Loss Curve": OrderedDict(
                    {"DimUnits": ["m_per_sec", "n_per_meter_sq"], "X": ["", "", "", "3"], "Y": ["", "1", "10", "0"]}
                ),
                "IntakeTemp": "AmbientTemp",
                "Swirl": "0",
                "OperatingRPM": "0",
                "Magnitude": "1",
            }
        )
        native_props = OrderedDict(
            {
                "TargetCS": "Global",
                "SubmodelDefinitionName": name,
                "ComponentPriorityLists": OrderedDict({}),
                "NextUniqueID": 0,
                "MoveBackwards": False,
                "DatasetType": "ComponentDatasetType",
                "DatasetDefinitions": OrderedDict({}),
                "BasicComponentInfo": basic_component,
                "GeometryDefinitionParameters": OrderedDict({"VariableOrders": OrderedDict()}),
                "DesignDefinitionParameters": OrderedDict({"VariableOrders": OrderedDict()}),
                "MaterialDefinitionParameters": OrderedDict({"VariableOrders": OrderedDict()}),
                "MapInstanceParameters": "DesignVariable",
                "UniqueDefinitionIdentifier": "57c8ab4e-4db9-4881-b6bb-"
                + random_string(12, char_set="abcdef0123456789"),
                "OriginFilePath": "",
                "IsLocal": False,
                "ChecksumString": "",
                "ChecksumHistory": [],
                "VersionHistory": [],
                "NativeComponentDefinitionProvider": native_component,
                "InstanceParameters": OrderedDict(
                    {"GeometryParameters": "", "MaterialParameters": "", "DesignParameters": ""}
                ),
            }
        )

        insts = list(self.modeler.oeditor.Get3DComponentInstanceNames(name))

        native = NativeComponentObject(self, "Fan", name, native_props)
        if native.create():
            user_defined_component = UserDefinedComponent(
                self.modeler, native.name, native_props["NativeComponentDefinitionProvider"], "Fan"
            )
            self.modeler.user_defined_components[native.name] = user_defined_component
            new_name = [i for i in list(self.modeler.oeditor.Get3DComponentInstanceNames(name)) if i not in insts][0]
            self.modeler.refresh_all_ids()
            self.materials._load_from_project()
            self._native_components.append(native)
            if origin:
                self.modeler.move(new_name, origin)
            return native
        return False

    @pyaedt_function_handler()
    def create_ipk_3dcomponent_pcb(
        self,
        compName,
        setupLinkInfo,
        solutionFreq,
        resolution,
        PCB_CS="Global",
        rad="Nothing",
        extenttype="Bounding Box",
        outlinepolygon="",
        powerin="0W",
        custom_x_resolution=None,
        custom_y_resolution=None,
    ):
        """Create a PCB component in Icepak that is linked to an HFSS 3D Layout object.

        Parameters
        ----------
        compName : str
            Name of the new PCB component.
        setupLinkInfo : list
            List of the five elements needed to set up the link in this format:
            ``[projectname, designname, solution name, forcesimulation (bool), preserve results (bool)]``.
        solutionFreq :
            Frequency of the solution if cosimulation is requested.
        resolution : int
            Resolution of the mapping.
        PCB_CS : str, optional
            Coordinate system for the PCB. The default is ``"Global"``.
        rad : str, optional
            Radiating faces. The default is ``"Nothing"``.
        extenttype : str, optional
            Type of the extent. Options are ``"Bounding Box"`` and ``"Polygon"``.
            The default is ``"Bounding Box"``.
        outlinepolygon : str, optional
            Name of the polygon if ``extentype="Polygon"``. The default is ``""``.
        powerin : str, optional
            Power to dissipate if cosimulation is disabled. The default is ``"0W"``.
        custom_x_resolution
            The default is ``None``.
        custom_y_resolution
            The default is ``None``.

        Returns
        -------
        :class:`pyaedt.modules.Boundary.NativeComponentObject`
            NativeComponentObject object.

        References
        ----------

        >>> oModule.InsertNativeComponent
        """
        lowRad, highRad = self.get_radiation_settings(rad)
        hfssLinkInfo = OrderedDict({})
        _arg2dict(self.get_link_data(setupLinkInfo), hfssLinkInfo)

        native_props = OrderedDict(
            {
                "NativeComponentDefinitionProvider": OrderedDict(
                    {
                        "Type": "PCB",
                        "Unit": self.modeler.model_units,
                        "MovePlane": "XY",
                        "Use3DLayoutExtents": False,
                        "ExtentsType": extenttype,
                        "OutlinePolygon": outlinepolygon,
                        "CreateDevices": False,
                        "CreateTopSolderballs": False,
                        "CreateBottomSolderballs": False,
                        "Resolution": int(resolution),
                        "LowSide": OrderedDict({"Radiate": lowRad}),
                        "HighSide": OrderedDict({"Radiate": highRad}),
                    }
                )
            }
        )
        native_props["BasicComponentInfo"] = OrderedDict({"IconType": "PCB"})

        if custom_x_resolution and custom_y_resolution:
            native_props["NativeComponentDefinitionProvider"]["UseThermalLink"] = solutionFreq != ""
            native_props["NativeComponentDefinitionProvider"]["CustomResolution"] = True
            native_props["NativeComponentDefinitionProvider"]["CustomResolutionRow"] = custom_x_resolution
            native_props["NativeComponentDefinitionProvider"]["CustomResolutionCol"] = 600
            # compDefinition += ["UseThermalLink:=", solutionFreq!="",
            #                    "CustomResolution:=", True, "CustomResolutionRow:=", custom_x_resolution,
            #                    "CustomResolutionCol:=", 600]
        else:
            native_props["NativeComponentDefinitionProvider"]["UseThermalLink"] = solutionFreq != ""
            native_props["NativeComponentDefinitionProvider"]["CustomResolution"] = False
            # compDefinition += ["UseThermalLink:=", solutionFreq != "",
            #                    "CustomResolution:=", False]
        if solutionFreq:
            native_props["NativeComponentDefinitionProvider"]["Frequency"] = solutionFreq
            native_props["NativeComponentDefinitionProvider"]["DefnLink"] = hfssLinkInfo["DefnLink"]
            # compDefinition += ["Frequency:=", solutionFreq, hfssLinkInfo]
        else:
            native_props["NativeComponentDefinitionProvider"]["Power"] = powerin
            native_props["NativeComponentDefinitionProvider"]["DefnLink"] = hfssLinkInfo["DefnLink"]
            # compDefinition += ["Power:=", powerin, hfssLinkInfo]

        native_props["TargetCS"] = PCB_CS
        native = NativeComponentObject(self, "PCB", compName, native_props)
        if native.create():
            user_defined_component = UserDefinedComponent(
                self.modeler, native.name, native_props["NativeComponentDefinitionProvider"], "PCB"
            )
            self.modeler.user_defined_components[native.name] = user_defined_component
            self.modeler.refresh_all_ids()
            self.materials._load_from_project()
            self._native_components.append(native)
            return native
        return False

    @pyaedt_function_handler()
    def create_pcb_from_3dlayout(
        self,
        component_name,
        project_name,
        design_name,
        resolution=2,
        extenttype="Bounding Box",
        outlinepolygon="",
        close_linked_project_after_import=True,
        custom_x_resolution=None,
        custom_y_resolution=None,
        power_in=0,
    ):
        """Create a PCB component in Icepak that is linked to an HFSS 3DLayout object linking only to the geometry file.

        .. note::
           No solution is linked.

        Parameters
        ----------
        component_name : str
            Name of the new PCB component to create in Icepak.
        project_name : str
            Name of the project or the full path to the project.
        design_name : str
            Name of the design.
        resolution : int, optional
            Resolution of the mapping. The default is ``2``.
        extenttype :
            Type of the extent. Options are ``"Polygon"`` and ``"Bounding Box"``. The default
            is ``"Bounding Box"``.
        outlinepolygon : str, optional
            Name of the outline polygon if ``extenttype="Polygon"``. The default is ``""``.
        close_linked_project_after_import : bool, optional
            Whether to close the linked AEDT project after the import. The default is ``True``.
        custom_x_resolution :
            The default is ``None``.
        custom_y_resolution :
            The default is ``None``.
        power_in : float, optional
            Power in in Watt.

        Returns
        -------
        bool
            ``True`` when successful, ``False`` when failed.

        References
        ----------

        >>> oModule.InsertNativeComponent
        """
        if project_name == self.project_name:
            project_name = "This Project*"
        link_data = [project_name, design_name, "<--EDB Layout Data-->", False, False]
        status = self.create_ipk_3dcomponent_pcb(
            component_name,
            link_data,
            "",
            resolution,
            extenttype=extenttype,
            outlinepolygon=outlinepolygon,
            custom_x_resolution=custom_x_resolution,
            custom_y_resolution=custom_y_resolution,
            powerin=self.modeler._arg_with_dim(power_in, "W"),
        )

        if close_linked_project_after_import and ".aedt" in project_name:
            prjname = os.path.splitext(os.path.basename(project_name))[0]
            self.close_project(prjname, save_project=False)
        self.logger.info("PCB component correctly created in Icepak.")
        return status

    @pyaedt_function_handler()
    def copyGroupFrom(self, groupName, sourceDesign, sourceProject=None, sourceProjectPath=None):
        """Copy a group from another design.

        Parameters
        ----------
        groupName : str
            Name of the group.
        sourceDesign : str
            Name of the source design.
        sourceProject : str, optional
            Name of the source project. The default is ``None``.
        sourceProjectPath : str, optional
            Path to the source project. The default is ``None``.

        Returns
        -------
        bool
            ``True`` when successful, ``False`` when failed.

        References
        ----------

        >>> oEditor.Copy
        >>> oeditor.Paste
        """
        oName = self.project_name
        if sourceProject == oName or sourceProject is None:
            oSrcProject = self._desktop.GetActiveProject()
        else:
            self._desktop.OpenProject(sourceProjectPath)
            oSrcProject = self._desktop.SetActiveProject(sourceProject)

        oDesign = oSrcProject.SetActiveDesign(sourceDesign)
        oEditor = oDesign.SetActiveEditor("3D Modeler")
        oEditor.Copy(["NAME:Selections", "Selections:=", groupName])

        self.modeler.oeditor.Paste()
        self.modeler.refresh_all_ids()
        self.materials._load_from_project()
        return True

    @pyaedt_function_handler()
    def globalMeshSettings(
        self,
        meshtype,
        gap_min_elements="1",
        noOgrids=False,
        MLM_en=True,
        MLM_Type="3D",
        stairStep_en=False,
        edge_min_elements="1",
        object="Region",
    ):
        """Create a custom mesh tailored on a PCB design.

        Parameters
        ----------
        meshtype : int
            Type of the mesh. Options are ``1``, ``2``, and ``3``, which represent
            respectively a coarse, standard, and very accurate mesh.
        gap_min_elements : str, optional
            The default is ``"1"``.
        noOgrids : bool, optional
            The default is ``False``.
        MLM_en : bool, optional
            The default is ``True``.
        MLM_Type : str, optional
            The default is ``"3D"``.
        stairStep_en : bool, optional
            The default is ``False``.
        edge_min_elements : str, optional
            The default is ``"1"``.
        object : str, optional
            The default is ``"Region"``.

        Returns
        -------
        bool
            ``True`` when successful, ``False`` when failed.

        References
        ----------

        >>> oModule.EditGlobalMeshRegion
        """

        oBoundingBox = self.modeler.oeditor.GetModelBoundingBox()
        xsize = abs(float(oBoundingBox[0]) - float(oBoundingBox[3])) / (15 * meshtype * meshtype)
        ysize = abs(float(oBoundingBox[1]) - float(oBoundingBox[4])) / (15 * meshtype * meshtype)
        zsize = abs(float(oBoundingBox[2]) - float(oBoundingBox[5])) / (10 * meshtype)
        MaxSizeRatio = 1 + (meshtype / 2)

        self.omeshmodule.EditGlobalMeshRegion(
            [
                "NAME:Settings",
                "MeshMethod:=",
                "MesherHD",
                "UserSpecifiedSettings:=",
                True,
                "ComputeGap:=",
                True,
                "MaxElementSizeX:=",
                str(xsize) + self.modeler.model_units,
                "MaxElementSizeY:=",
                str(ysize) + self.modeler.model_units,
                "MaxElementSizeZ:=",
                str(zsize) + self.modeler.model_units,
                "MinElementsInGap:=",
                gap_min_elements,
                "MinElementsOnEdge:=",
                edge_min_elements,
                "MaxSizeRatio:=",
                str(MaxSizeRatio),
                "NoOGrids:=",
                noOgrids,
                "EnableMLM:=",
                MLM_en,
                "EnforeMLMType:=",
                MLM_Type,
                "MaxLevels:=",
                "0",
                "BufferLayers:=",
                "0",
                "UniformMeshParametersType:=",
                "Average",
                "StairStepMeshing:=",
                stairStep_en,
                "MinGapX:=",
                str(xsize / 10) + self.modeler.model_units,
                "MinGapY:=",
                str(xsize / 10) + self.modeler.model_units,
                "MinGapZ:=",
                str(xsize / 10) + self.modeler.model_units,
                "Objects:=",
                [object],
            ]
        )
        return True

    @pyaedt_function_handler()
    def create_meshregion_component(
        self, scale_factor=1.0, name="Component_Region", restore_padding_values=[50, 50, 50, 50, 50, 50]
    ):
        """Create a bounding box to use as a mesh region in Icepak.

        Parameters
        ----------
        scale_factor : float, optional
            The default is ``1.0``.
        name : str, optional
            Name of the bounding box. The default is ``"Component_Region"``.
        restore_padding_values : list, optional
            The default is ``[50,50,50,50,50,50]``.

        Returns
        -------
        tuple
            Tuple containing the ``(x, y, z)`` distances of the region.

        References
        ----------

        >>> oeditor.ChangeProperty
        """
        self.modeler.edit_region_dimensions([0, 0, 0, 0, 0, 0])

        verticesID = self.modeler.oeditor.GetVertexIDsFromObject("Region")

        x_values = []
        y_values = []
        z_values = []

        for id in verticesID:
            tmp = self.modeler.oeditor.GetVertexPosition(id)
            x_values.append(tmp[0])
            y_values.append(tmp[1])
            z_values.append(tmp[2])

        scale_factor = scale_factor - 1
        delta_x = (float(max(x_values)) - float(min(x_values))) * scale_factor
        x_max = float(max(x_values)) + delta_x / 2.0
        x_min = float(min(x_values)) - delta_x / 2.0

        delta_y = (float(max(y_values)) - float(min(y_values))) * scale_factor
        y_max = float(max(y_values)) + delta_y / 2.0
        y_min = float(min(y_values)) - delta_y / 2.0

        delta_z = (float(max(z_values)) - float(min(z_values))) * scale_factor
        z_max = float(max(z_values)) + delta_z / 2.0
        z_min = float(min(z_values)) - delta_z / 2.0

        dis_x = str(float(x_max) - float(x_min))
        dis_y = str(float(y_max) - float(y_min))
        dis_z = str(float(z_max) - float(z_min))

        min_position = self.modeler.Position(str(x_min) + "mm", str(y_min) + "mm", str(z_min) + "mm")
        mesh_box = self.modeler.create_box(min_position, [dis_x + "mm", dis_y + "mm", dis_z + "mm"], name)

        self.modeler[name].model = False

        self.modeler.edit_region_dimensions(restore_padding_values)
        return dis_x, dis_y, dis_z

    @pyaedt_function_handler()
    def delete_em_losses(self, bound_name):
        """Delete the EM losses boundary.

        Parameters
        ----------
        bound_name : str
            Name of the boundary.

        Returns
        -------
        bool
            ``True`` when successful, ``False`` when failed.

        References
        ----------

        >>> oModule.DeleteBoundaries
        """
        self.oboundary.DeleteBoundaries([bound_name])
        return True

    @pyaedt_function_handler()
    def delete_pcb_component(self, comp_name):
        """Delete a PCB component.

        Parameters
        ----------
        comp_name : str
            Name of the PCB component.

        Returns
        -------
        bool
            ``True`` when successful, ``False`` when failed.

        References
        ----------

        >>> oEditor.Delete
        """
        arg = ["NAME:Selections", "Selections:=", comp_name]

        self.modeler.oeditor.Delete(arg)
        return True

    @pyaedt_function_handler()
    def get_liquid_objects(self):
        """Get liquid material objects.

        Returns
        -------
        list
            List of all liquid material objects.
        """
        mats = []
        for el in self.materials.liquids:
            mats.extend(self.modeler.convert_to_selections(self.modeler.get_objects_by_material(el), True))
        return mats

    @pyaedt_function_handler()
    def get_gas_objects(self):
        """Get gas objects.

        Returns
        -------
        list
            List of all gas objects.
        """
        mats = []
        for el in self.materials.gases:
            mats.extend(self.modeler.convert_to_selections(self.modeler.get_objects_by_material(el), True))
        return mats

    @pyaedt_function_handler()
    def generate_fluent_mesh(self, object_lists=None):
        """Generate a Fluent mesh for a list of selected objects and assign the mesh automatically to the objects.

        Parameters
        ----------
        object_lists : list, optional
            List of objects to compute the Fluent mesh on. The default is ``None``, in which case
            all fluids objects are used to compute the mesh.

        Returns
        -------
        :class:`pyaedt.modules.Mesh.MeshOperation`
        """
        version = self.aedt_version_id[-3:]
        ansys_install_dir = os.environ.get("ANSYS{}_DIR".format(version), "")
        if not ansys_install_dir:
            ansys_install_dir = os.environ.get("AWP_ROOT{}".format(version), "")
        assert ansys_install_dir, "Fluent {} has to be installed on to generate mesh.".format(version)
        assert os.getenv("ANSYS{}_DIR".format(version))
        if not object_lists:
            object_lists = self.get_liquid_objects()
            assert object_lists, "No Fluids objects found."
        object_lists = self.modeler.convert_to_selections(object_lists, True)
        file_name = self.project_name
        sab_file_pointer = os.path.join(self.working_directory, file_name + ".sab")
        mesh_file_pointer = os.path.join(self.working_directory, file_name + ".msh")
        fl_uscript_file_pointer = os.path.join(self.working_directory, "FLUscript.jou")
        if os.path.exists(mesh_file_pointer):
            os.remove(mesh_file_pointer)
        if os.path.exists(sab_file_pointer):
            os.remove(sab_file_pointer)
        if os.path.exists(fl_uscript_file_pointer):
            os.remove(fl_uscript_file_pointer)
        if os.path.exists(mesh_file_pointer + ".trn"):
            os.remove(mesh_file_pointer + ".trn")
        assert self.export_3d_model(file_name, self.working_directory, ".sab", object_lists), "Failed to export .sab"

        # Building Fluent journal script file *.jou
        fluent_script = open(fl_uscript_file_pointer, "w")
        fluent_script.write("/file/start-transcript " + '"' + mesh_file_pointer + '.trn"\n')
        fluent_script.write(
            '/file/set-tui-version "{}"\n'.format(self.aedt_version_id[-3:-1] + "." + self.aedt_version_id[-1:])
        )
        fluent_script.write("(enable-feature 'serial-hexcore-without-poly)\n")
        fluent_script.write('(cx-gui-do cx-activate-tab-index "NavigationPane*Frame1(TreeTab)" 0)\n')
        fluent_script.write("(%py-exec \"workflow.InitializeWorkflow(WorkflowType=r'Watertight Geometry')\")\n")
        cmd = "(%py-exec \"workflow.TaskObject['Import Geometry']."
        cmd += "Arguments.setState({r'FileName': r'" + sab_file_pointer + "',})\")\n"
        fluent_script.write(cmd)
        fluent_script.write("(%py-exec \"workflow.TaskObject['Import Geometry'].Execute()\")\n")
        fluent_script.write("(%py-exec \"workflow.TaskObject['Add Local Sizing'].AddChildToTask()\")\n")
        fluent_script.write("(%py-exec \"workflow.TaskObject['Add Local Sizing'].Execute()\")\n")
        fluent_script.write("(%py-exec \"workflow.TaskObject['Generate the Surface Mesh'].Execute()\")\n")
        cmd = "(%py-exec \"workflow.TaskObject['Describe Geometry'].UpdateChildTasks(SetupTypeChanged=False)\")\n"
        fluent_script.write(cmd)
        cmd = "(%py-exec \"workflow.TaskObject['Describe Geometry']."
        cmd += "Arguments.setState({r'SetupType': r'The geometry consists of only fluid regions with no voids',})\")\n"
        fluent_script.write(cmd)
        cmd = "(%py-exec \"workflow.TaskObject['Describe Geometry'].UpdateChildTasks(SetupTypeChanged=True)\")\n"
        fluent_script.write(cmd)
        cmd = "(%py-exec \"workflow.TaskObject['Describe Geometry'].Arguments.setState({r'InvokeShareTopology': r'Yes',"
        cmd += "r'SetupType': r'The geometry consists of only fluid regions with no voids',r'WallToInternal': "
        cmd += "r'Yes',})\")\n"
        fluent_script.write(cmd)
        cmd = "(%py-exec \"workflow.TaskObject['Describe Geometry'].UpdateChildTasks(SetupTypeChanged=False)\")\n"
        fluent_script.write(cmd)
        fluent_script.write("(%py-exec \"workflow.TaskObject['Describe Geometry'].Execute()\")\n")
        fluent_script.write("(%py-exec \"workflow.TaskObject['Apply Share Topology'].Execute()\")\n")
        fluent_script.write("(%py-exec \"workflow.TaskObject['Update Boundaries'].Execute()\")\n")
        fluent_script.write("(%py-exec \"workflow.TaskObject['Update Regions'].Execute()\")\n")
        fluent_script.write("(%py-exec \"workflow.TaskObject['Add Boundary Layers'].AddChildToTask()\")\n")
        fluent_script.write("(%py-exec \"workflow.TaskObject['Add Boundary Layers'].InsertCompoundChildTask()\")\n")
        cmd = "(%py-exec \"workflow.TaskObject['smooth-transition_1']."
        cmd += "Arguments.setState({r'BLControlName': r'smooth-transition_1',})\")\n"
        fluent_script.write(cmd)
        fluent_script.write("(%py-exec \"workflow.TaskObject['Add Boundary Layers'].Arguments.setState({})\")\n")
        fluent_script.write("(%py-exec \"workflow.TaskObject['smooth-transition_1'].Execute()\")\n")
        # r'VolumeFill': r'hexcore' / r'tetrahedral'
        cmd = "(%py-exec \"workflow.TaskObject['Generate the Volume Mesh'].Arguments.setState({r'VolumeFill': "
        cmd += "r'hexcore', r'VolumeMeshPreferences': {r'MergeBodyLabels': r'yes',},})\")\n"
        fluent_script.write(cmd)
        fluent_script.write("(%py-exec \"workflow.TaskObject['Generate the Volume Mesh'].Execute()\")\n")
        fluent_script.write("/file/hdf no\n")
        fluent_script.write('/file/write-mesh "' + mesh_file_pointer + '"\n')
        fluent_script.write("/file/stop-transcript\n")
        fluent_script.write("/exit,\n")
        fluent_script.close()

        # Fluent command line parameters: -meshing -i <journal> -hidden -tm<x> (# processors for meshing) -wait
        fl_ucommand = [
            os.path.join(self.desktop_install_dir, "fluent", "ntbin", "win64", "fluent.exe"),
            "3d",
            "-meshing",
            "-hidden",
            "-i" + '"' + fl_uscript_file_pointer + '"',
        ]
        self.logger.info("Fluent is starting in BG.")
        subprocess.call(fl_ucommand)
        if os.path.exists(mesh_file_pointer + ".trn"):
            os.remove(mesh_file_pointer + ".trn")
        if os.path.exists(fl_uscript_file_pointer):
            os.remove(fl_uscript_file_pointer)
        if os.path.exists(sab_file_pointer):
            os.remove(sab_file_pointer)
        if os.path.exists(mesh_file_pointer):
            self.logger.info("'" + mesh_file_pointer + "' has been created.")
            return self.mesh.assign_mesh_from_file(object_lists, mesh_file_pointer)
        self.logger.error("Failed to create msh file")

        return False

    @pyaedt_function_handler()
    def apply_icepak_settings(
        self,
        ambienttemp=20,
        gravityDir=5,
        perform_minimal_val=True,
        default_fluid="air",
        default_solid="Al-Extruded",
        default_surface="Steel-oxidised-surface",
    ):
        """Apply Icepak default design settings.

        Parameters
        ----------
        ambienttemp : float, str, optional
            Ambient temperature, which can be an integer or a parameter already
            created in AEDT. The default is ``20``.
        gravityDir : int, optional
            Gravity direction index in the range ``[0, 5]``. The default is ``5``.
        perform_minimal_val : bool, optional
            Whether to perform minimal validation. The default is ``True``.
            If ``False``, full validation is performend.
        default_fluid : str, optional
            Default for the type of fluid. The default is ``"Air"``.
        default_solid :
            Default for  the type of solid. The default is ``"Al-Extruded"``.
        default_surface :
            Default for the type of surface. The default is ``"Steel-oxidised-surface"``.

        Returns
        -------
        bool
            ``True`` when successful, ``False`` when failed.

        References
        ----------

        >>> oDesign.SetDesignSettings
        """

        AmbientTemp = self.modeler._arg_with_dim(ambienttemp, "cel")

        IceGravity = ["X", "Y", "Z"]
        GVPos = False
        if int(gravityDir) > 2:
            GVPos = True
        GVA = IceGravity[int(gravityDir) - 3]
        self.odesign.SetDesignSettings(
            [
                "NAME:Design Settings Data",
                "Perform Minimal validation:=",
                perform_minimal_val,
                "Default Fluid Material:=",
                default_fluid,
                "Default Solid Material:=",
                default_solid,
                "Default Surface Material:=",
                default_surface,
                "AmbientTemperature:=",
                AmbientTemp,
                "AmbientPressure:=",
                "0n_per_meter_sq",
                "AmbientRadiationTemperature:=",
                AmbientTemp,
                "Gravity Vector CS ID:=",
                1,
                "Gravity Vector Axis:=",
                GVA,
                "Positive:=",
                GVPos,
            ],
            ["NAME:Model Validation Settings"],
        )
        return True

    @pyaedt_function_handler()
    def assign_surface_material(self, obj, mat):
        """Assign a surface material to one or more objects.

        Parameters
        ----------
        obj : str, list
            One or more objects to assign surface materials to.
        mat : str
            Material to assign. The material must be present in the database.

        Returns
        -------
        bool
            ``True`` when successful, ``False`` when failed.

        References
        ----------

        >>> oEditor.ChangeProperty
        """
        objs = ["NAME:PropServers"]
        objs.extend(self.modeler.convert_to_selections(obj, True))
        try:
            self.modeler.oeditor.ChangeProperty(
                [
                    "NAME:AllTabs",
                    [
                        "NAME:Geometry3DAttributeTab",
                        objs,
                        ["NAME:ChangedProps", ["NAME:Surface Material", "Value:=", '"' + mat + '"']],
                    ],
                ]
            )
        except:
            self.logger.warning("Warning. The material is not the database. Use add_surface_material.")
            return False
        if mat.lower() not in self.materials.surface_material_keys:
            oo = self.get_oo_object(self.oproject, "Surface Materials/{}".format(mat))
            if oo:
                from pyaedt.modules.Material import SurfaceMaterial

                sm = SurfaceMaterial(self.materials, mat)
                sm.coordinate_system = oo.GetPropEvaluatedValue("Coordinate System Type")
                props = oo.GetPropNames()
                if "Surface Emissivity" in props:
                    sm.emissivity = oo.GetPropEvaluatedValue("Surface Emissivity")
                if "Surface Roughness" in props:
                    sm.surface_roughness = oo.GetPropEvaluatedValue("Surface Roughness")
                if "Solar Behavior" in props:
                    sm.surface_clarity_type = oo.GetPropEvaluatedValue("Solar Behavior")
                if "Solar Diffuse Absorptance" in props:
                    sm.surface_diffuse_absorptance = oo.GetPropEvaluatedValue("Solar Diffuse Absorptance")
                if "Solar Normal Absorptance" in props:
                    sm.surface_incident_absorptance = oo.GetPropEvaluatedValue("Solar Normal Absorptance")
                self.materials.surface_material_keys[mat.lower()] = sm
        return True

    @pyaedt_function_handler()
<<<<<<< HEAD
    def create_two_resistor_network_block_depr(self, object_name, power, rjb, rjc, placement):
        """Function to create 2-Resistor network object.

        .. deprecated:: 0.6.30
            This method will be replaced by `create_two_resistor_network_block`.

        Parameters
        ----------
        object_name : str
            name of the object (3D block primitive) on which 2-R network is to be created
        power : float
            junction power in [W]
        rjb : float
            Junction to board thermal resistance in [K/W]
        rjc : float
            Junction to case thermal resistance in [K/W]
        placement : str
            Acceptable entries are "top" or "bottom"
            "top" : network block is placed on top of board
            "bottom" : network block is placed on bottom of board

        Returns
        -------
        :class:`pyaedt.modules.Boundary.BoundaryObject`
            Boundary object.

        References
        ----------

        >>> oModule.AssignNetworkBoundary

        Examples
        --------

        >>> box = icepak.modeler.create_box([4, 5, 6], [5, 5, 5], "NetworkBox1", "copper")
        >>> block = icepak.create_two_resistor_network_block("NetworkBox1", "2W", 20, 10, "top")
        >>> block.props["Nodes"]["Internal"][0]
        '2W'
        """
        warnings.warn(
            "This method is deprecated in 0.6.29. Please use create_two_resistor_network_block", DeprecationWarning
        )
        object_handle = self.modeler.get_object_from_name(object_name)
        placement = placement.lower()
        if placement == "top":
            board_face_id = object_handle.top_face_z.id
            case_face_id = object_handle.bottom_face_z.id
            board_side = "bottom"
            case_side = "top"
        else:
            board_face_id = object_handle.bottom_face_z.id
            case_face_id = object_handle.top_face_z.id
            board_side = "top"
            case_side = "bottom"

        # Define network properties in props directory
        props = {
            "Faces": [board_face_id, case_face_id],
            "Nodes": OrderedDict(
                {
                    "Case_side(" + case_side + ")": [case_face_id, "NoResistance"],
                    "Board_side(" + board_side + ")": [board_face_id, "NoResistance"],
                    "Internal": [power],
                }
            ),
            "Links": OrderedDict(
                {
                    "Rjc": ["Case_side(" + case_side + ")", "Internal", "R", str(rjc) + "cel_per_w"],
                    "Rjb": ["Board_side(" + board_side + ")", "Internal", "R", str(rjb) + "cel_per_w"],
                }
            ),
            "SchematicData": ({}),
        }

        # Default material is Ceramic Material
        self.modeler[object_name].material_name = "Ceramic_material"

        # Create boundary condition and set Solve Inside to No
        bound = BoundaryObject(self, object_name, props, "Network")
        if bound.create():
            self.boundaries.append(bound)
            self.modeler.primitives[object_name].solve_inside = False
            return bound
        return None

    @pyaedt_function_handler()
=======
>>>>>>> 46746411
    def import_idf(
        self,
        board_path,
        library_path=None,
        control_path=None,
        filter_cap=False,
        filter_ind=False,
        filter_res=False,
        filter_height_under=None,
        filter_height_exclude_2d=False,
        power_under=None,
        create_filtered_as_non_model=False,
        high_surface_thick="0.07mm",
        low_surface_thick="0.07mm",
        internal_thick="0.07mm",
        internal_layer_number=2,
        high_surface_coverage=30,
        low_surface_coverage=30,
        internal_layer_coverage=30,
        trace_material="Cu-Pure",
        substrate_material="FR-4",
        create_board=True,
        model_board_as_rect=False,
        model_device_as_rect=True,
        cutoff_height="5mm",
        component_lib="",
    ):
        """Import an IDF file into an Icepak design.

        Parameters
        ----------
        board_path : str
            Full path to the EMN/BDF file.
        library_path : str
            Full path to the EMP/LDF file. The default is ``None``, in which case a search for an EMP/LDF file
            with the same name as the EMN/BDF file is performed in the folder with the EMN/BDF file.
        control_path : str
            Full path to the XML file. The default is ``None``, in which case a search for an XML file
            with the same name as the EMN/BDF file is performed in the folder with the EMN/BDF file.
        filter_cap : bool, optional
            Whether to filter capacitors from the IDF file. The default is ``False``.
        filter_ind : bool, optional
            Whether to filter inductors from the IDF file. The default is ``False``.
        filter_res : bool, optional
            Whether to filter resistors from the IDF file. The default is ``False``.
        filter_height_under : float or str, optional
            Filter components under a given height. The default is ``None``, in which case
            no components are filtered based on height.
        filter_height_exclude_2d : bool, optional
            Whether to filter 2D components from the IDF file. The default is ``False``.
        power_under : float or str, optional
            Filter components with power under a given mW. The default is ``None``, in which
            case no components are filtered based on power.
        create_filtered_as_non_model : bool, optional
            Whether to set imported filtered components as ``Non-Model``. The default is ``False``.
        high_surface_thick : float or str optional
            High surface thickness. The default is ``"0.07mm"``.
        low_surface_thick : float or str, optional
            Low surface thickness. The default is ``"0.07mm"``.
        internal_thick : float or str, optional
            Internal layer thickness. The default is ``"0.07mm"``.
        internal_layer_number : int, optional
            Number of internal layers. The default is ``2``.
        high_surface_coverage : float, optional
            High surface material coverage. The default is ``30``.
        low_surface_coverage : float, optional
            Low surface material coverage. The default is ``30``.
        internal_layer_coverage : float, optional
            Internal layer material coverage. The default is ``30``.
        trace_material : str, optional
            Trace material. The default is ``"Cu-Pure"``.
        substrate_material : str, optional
            Substrate material. The default is ``"FR-4"``.
        create_board : bool, optional
            Whether to create the board. The default is ``True``.
        model_board_as_rect : bool, optional
            Whether to create the board as a rectangle. The default is ``False``.
        model_device_as_rect : bool, optional
            Whether to create the components as rectangles. The default is ``True``.
        cutoff_height : str or float, optional
            Cutoff height. The default is ``None``.
        component_lib : str, optional
            Full path to the component library.

        Returns
        -------
        bool
            ``True`` when successful, ``False`` when failed.

        References
        ----------

        >>> oDesign.ImportIDF
        """
        if not library_path:
            if board_path.endswith(".emn"):
                library_path = board_path[:-3] + "emp"
            if board_path.endswith(".bdf"):
                library_path = board_path[:-3] + "ldf"
        if not control_path and os.path.exists(board_path[:-3] + "xml"):
            control_path = board_path[:-3] + "xml"
        else:
            control_path = ""
        filters = []
        if filter_cap:
            filters.append("Cap")
        if filter_ind:
            filters.append("Ind")
        if filter_res:
            filters.append("Res")
        if filter_height_under:
            filters.append("Height")
        else:
            filter_height_under = "0.1mm"
        if power_under:
            filters.append("Power")
        else:
            power_under = "10mW"
        if filter_height_exclude_2d:
            filters.append("HeightExclude2D")
        if cutoff_height:
            cutoff = True
        else:
            cutoff = False
        if component_lib:
            replace_device = True
        else:
            replace_device = False
        self.odesign.ImportIDF(
            [
                "NAME:Settings",
                "Board:=",
                board_path.replace("\\", "\\\\"),
                "Library:=",
                library_path.replace("\\", "\\\\"),
                "Control:=",
                control_path.replace("\\", "\\\\"),
                "Filters:=",
                filters,
                "CreateFilteredAsNonModel:=",
                create_filtered_as_non_model,
                "HeightVal:=",
                self._arg_with_units(filter_height_under),
                "PowerVal:=",
                self._arg_with_units(power_under, "mW"),
                [
                    "NAME:definitionOverridesMap",
                ],
                ["NAME:instanceOverridesMap"],
                "HighSurfThickness:=",
                self._arg_with_units(high_surface_thick),
                "LowSurfThickness:=",
                self._arg_with_units(low_surface_thick),
                "InternalLayerThickness:=",
                self._arg_with_units(internal_thick),
                "NumInternalLayer:=",
                internal_layer_number,
                "HighSurfaceCopper:=",
                high_surface_coverage,
                "LowSurfaceCopper:=",
                low_surface_coverage,
                "InternalLayerCopper:=",
                internal_layer_coverage,
                "TraceMaterial:=",
                trace_material,
                "SubstrateMaterial:=",
                substrate_material,
                "CreateBoard:=",
                create_board,
                "ModelBoardAsRect:=",
                model_board_as_rect,
                "ModelDeviceAsRect:=",
                model_device_as_rect,
                "Cutoff:=",
                cutoff,
                "CutoffHeight:=",
                self._arg_with_units(cutoff_height),
                "ReplaceDevices:=",
                replace_device,
                "CompLibDir:=",
                component_lib,
            ]
        )
        self.modeler.add_new_objects()
        return True

    @pyaedt_function_handler()
    def create_two_resistor_network_block(self, object_name, pcb, power, rjb, rjc):
        """Function to create 2-Resistor network object.
        This method is going to replace create_network_block method.

        Parameters
        ----------
        object_name : str
            name of the object (3D block primitive) on which 2-R network is to be created
        pcb : str
            name of board touching the network block. If the board is a PCB 3D component, enter name of
            3D component instance
        power : float
            junction power in [W]
        rjb : float
            Junction to board thermal resistance in [K/W]
        rjc : float
            Junction to case thermal resistance in [K/W]

        Returns
        -------
        :class:`pyaedt.modules.Boundary.BoundaryObject`
            Boundary object.

        References
        ----------

        >>> oModule.AssignNetworkBoundary

        Examples
        --------
        >>> board = icepak.modeler.create_box([0, 0, 0], [50, 100, 2], "board", "copper")
        >>> box = icepak.modeler.create_box([20, 20, 2], [10, 10, 3], "network_box1", "copper")
        >>> network_block = icepak.create_two_resistor_network_block_new("network_box1", "board", "5W", 2.5, 5)
        >>> network_block.props["Nodes"]["Internal"][0]
        '5W'
        """

        def get_face_normal(obj_face):
            vertex1 = obj_face.vertices[0].position
            vertex2 = obj_face.vertices[1].position
            fc = obj_face.center_from_aedt
            v1 = [i - j for i, j in zip(vertex1, fc)]
            v2 = [i - j for i, j in zip(vertex2, fc)]
            n = GeometryOperators.v_cross(v1, v2)
            normalized_n = GeometryOperators.normalize_vector(n)
            return normalized_n

        net_handle = self.modeler.get_object_from_name(object_name)
        if pcb in self.modeler.user_defined_component_names:
<<<<<<< HEAD
            part_names = sorted(self.modeler.get_3d_component_object_list(componentname=pcb))
=======
            part_names = sorted(
                [
                    pcb_layer
                    for pcb_layer in self.modeler.get_3d_component_object_list(componentname=pcb)
                    if re.search(self.modeler.user_defined_components[pcb].definition_name + r"_\d\d\d.*", pcb_layer)
                ]
            )
>>>>>>> 46746411
            pcb_layers = [part_names[0], part_names[-1]]
            for layer in pcb_layers:
                x = self.modeler.get_object_from_name(object_name).get_touching_faces(layer)
                if x:
                    board_side = x[0]
                    board_side_normal = get_face_normal(board_side)
                    pcb_handle = self.modeler.get_object_from_name(layer)
            pcb_faces = pcb_handle.faces_by_area(area=1e-5, area_filter=">=")
            for face in pcb_faces:
                pcb_normal = get_face_normal(face)
                dot_product = round(sum([x * y for x, y in zip(board_side_normal, pcb_normal)]))
                if dot_product == -1:
                    pcb_face = face
            pcb_face_normal = get_face_normal(pcb_face)
        else:
            pcb_handle = self.modeler.get_object_from_name(pcb)
            board_side = self.modeler.get_object_from_name(object_name).get_touching_faces(pcb)[0]
            board_side_normal = get_face_normal(board_side)
            for face in pcb_handle.faces:
                pcb_normal = get_face_normal(face)
                dot_product = round(sum([x * y for x, y in zip(board_side_normal, pcb_normal)]))
                if dot_product == -1:
                    pcb_face = face
            pcb_face_normal = get_face_normal(pcb_face)

        for face in net_handle.faces:
            net_face_normal = get_face_normal(face)
            dot_product = round(sum([x * y for x, y in zip(net_face_normal, pcb_face_normal)]))
            if dot_product == 1:
                case_side = face

        props = {
            "Faces": [board_side.id, case_side.id],
            "Nodes": OrderedDict(
                {
                    "Case_side(" + str(case_side) + ")": [case_side.id, "NoResistance"],
                    "Board_side(" + str(board_side) + ")": [board_side.id, "NoResistance"],
                    "Internal": [power],
                }
            ),
            "Links": OrderedDict(
                {
                    "Rjc": ["Case_side(" + str(case_side) + ")", "Internal", "R", str(rjc) + "cel_per_w"],
                    "Rjb": ["Board_side(" + str(board_side) + ")", "Internal", "R", str(rjb) + "cel_per_w"],
                }
            ),
            "SchematicData": ({}),
        }

        self.modeler.primitives[object_name].material_name = "Ceramic_material"
        bound = BoundaryObject(self, object_name, props, "Network")
        if bound.create():
            self.boundaries.append(bound)
            self.modeler.primitives[object_name].solve_inside = False
            return bound
        return None<|MERGE_RESOLUTION|>--- conflicted
+++ resolved
@@ -15,10 +15,8 @@
 else:
     import subprocess
 
-<<<<<<< HEAD
-=======
 import re
->>>>>>> 46746411
+
 
 from pyaedt.application.Analysis3D import FieldAnalysis3D
 from pyaedt.generic.configurations import ConfigurationsIcepak
@@ -2723,7 +2721,6 @@
         return True
 
     @pyaedt_function_handler()
-<<<<<<< HEAD
     def create_two_resistor_network_block_depr(self, object_name, power, rjb, rjc, placement):
         """Function to create 2-Resistor network object.
 
@@ -2810,8 +2807,6 @@
         return None
 
     @pyaedt_function_handler()
-=======
->>>>>>> 46746411
     def import_idf(
         self,
         board_path,
@@ -3048,9 +3043,6 @@
 
         net_handle = self.modeler.get_object_from_name(object_name)
         if pcb in self.modeler.user_defined_component_names:
-<<<<<<< HEAD
-            part_names = sorted(self.modeler.get_3d_component_object_list(componentname=pcb))
-=======
             part_names = sorted(
                 [
                     pcb_layer
@@ -3058,7 +3050,7 @@
                     if re.search(self.modeler.user_defined_components[pcb].definition_name + r"_\d\d\d.*", pcb_layer)
                 ]
             )
->>>>>>> 46746411
+
             pcb_layers = [part_names[0], part_names[-1]]
             for layer in pcb_layers:
                 x = self.modeler.get_object_from_name(object_name).get_touching_faces(layer)
