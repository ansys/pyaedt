--- conflicted
+++ resolved
@@ -53,36 +53,22 @@
 
     Examples
     --------
-<<<<<<< HEAD
 
     Create an instance of `Icepak` and connect to an existing Icepak
-=======
-    Create an instance of Icepak and connect to an existing Icepak
->>>>>>> 18f11e37
     design or create a new Icepak design if one does not exist.
 
     >>> from pyaedt import Icepak
     >>> icepak = Icepak()
 
-<<<<<<< HEAD
     Create an instance of `Icepak` and link to a project named
     ``IcepakProject``. If this project does not exist, create one with
-=======
-    Create an instance of Icepak and link to a project named
-    ``projectname``. If this project does not exist, create one with
->>>>>>> 18f11e37
     this name.
 
     >>> icepak = Icepak("IcepakProject")
     pyaedt Info: Added design ...
 
-<<<<<<< HEAD
     Create an instance of `Icepak` and link to a design named
     ``IcepakDesign1`` in a project named ``IcepakProject``.
-=======
-    Create an instance of Icepak and link to a design named
-    ``designname`` in a project named ``projectname``.
->>>>>>> 18f11e37
 
     >>> icepak = Icepak("IcepakProject", "IcepakDesign1")
     pyaedt Info: Added design 'IcepakDesign1' of type Icepak.
@@ -142,7 +128,6 @@
         Returns
         -------
         type
-<<<<<<< HEAD
             Boundary object when successful or ``None`` when failed.
 
         Examples
@@ -153,9 +138,6 @@
         >>> boundary = icepak.assign_openings(face_names)
         pyaedt Info: Face List boundary_faces created
         pyaedt Info: Opening Assigned
-=======
-            Bound object when successful, ``None`` when failed.
->>>>>>> 18f11e37
 
         """
         boundary_name = generate_unique_name("Opening")
