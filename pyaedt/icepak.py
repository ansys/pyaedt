--- conflicted
+++ resolved
@@ -2472,47 +2472,6 @@
         return dis_x, dis_y, dis_z
 
     @pyaedt_function_handler()
-<<<<<<< HEAD
-    def create_temp_point_monitor(self, point_name, point_coord=[0, 0, 0]):
-        """Create a temperature monitor for the simulation.
-
-        Parameters
-        ----------
-        point_name : str
-            Name of the temperature monitor.
-        point_coord : list, optional
-            List of ``[x, y, z}"" coordinates for the temperature monitor.
-            The default is ``[0, 0, 0]``.
-
-        Returns
-        -------
-        bool
-             ``True`` when successful, ``False`` when failed.
-
-        References
-        ----------
-
-        >>> oModule.AssignPointMonitor
-        """
-        arg1 = [
-            "NAME:PointParameters",
-            "PointX:=",
-            point_coord[0],
-            "PointY:=",
-            point_coord[1],
-            "PointZ:=",
-            point_coord[2],
-        ]
-        arg2 = ["NAME:Attributes", "Name:=", point_name, "Color:=", "(143 175 143)"]
-        self.modeler.oeditor.CreatePoint(arg1, arg2)
-
-        arg = ["NAME:" + str(point_name), "Quantities:=", ["Temperature"], "Points:=", [str(point_name)]]
-        self.omonitor.AssignPointMonitor(arg)
-        return True
-
-    @pyaedt_function_handler()
-=======
->>>>>>> 46746411
     def delete_em_losses(self, bound_name):
         """Delete the EM losses boundary.
 
