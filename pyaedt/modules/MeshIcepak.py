--- conflicted
+++ resolved
@@ -9,11 +9,7 @@
 
     Parameters
     ----------
-<<<<<<< HEAD
-    application : :class:`pyaedt.application.Analysis3D.FieldAnalysis3D`
-=======
     app : :class:`pyaedt.application.Analysis3D.FieldAnalysis3D`
->>>>>>> 1f20daa1
     """
 
     def __init__(self, app):
