--- conflicted
+++ resolved
@@ -1,11 +1,8 @@
 """
 This module contains these classes: `BoundaryCommon` and `BoundaryObject`.
 """
-<<<<<<< HEAD
+
 from abc import abstractmethod
-=======
-
->>>>>>> ecb6c0c0
 from collections import OrderedDict
 import copy
 import re
