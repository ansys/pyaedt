"""
This module contains these classes: `FieldPlot`, `PostProcessor`, and `SolutionData`.

This module provides all functionalities for creating and editing plots in the 3D tools.

"""

from __future__ import absolute_import  # noreorder

import ast
from collections import OrderedDict
from collections import defaultdict
import csv
import os
import random
import string
import tempfile

from pyaedt import is_ironpython
from pyaedt.application.Variables import decompose_variable_value
from pyaedt.generic.DataHandlers import _dict_items_to_list_items
from pyaedt.generic.constants import unit_converter
from pyaedt.generic.general_methods import check_and_download_file
from pyaedt.generic.general_methods import generate_unique_name
from pyaedt.generic.general_methods import open_file
from pyaedt.generic.general_methods import pyaedt_function_handler
from pyaedt.generic.general_methods import read_configuration_file
from pyaedt.generic.settings import settings
from pyaedt.modeler.cad.elements3d import FacePrimitive
import pyaedt.modules.report_templates as rt
from pyaedt.modules.solutions import FieldPlot
from pyaedt.modules.solutions import SolutionData
from pyaedt.modules.solutions import VRTFieldPlot

if not is_ironpython:
    try:
        from enum import Enum

        import pandas as pd
    except ImportError:
        pd = None
        Enum = None
else:
    Enum = object

TEMPLATES_BY_DESIGN = {
    "HFSS": [
        "Modal Solution Data",
        "Terminal Solution Data",
        "Eigenmode Parameters",
        "Fields",
        "Far Fields",
        "Emissions",
        "Near Fields",
        "Antenna Parameters",
    ],
    "Maxwell 3D": [
        "Transient",
        "EddyCurrent",
        "Magnetostatic",
        "Electrostatic",
        "DCConduction",
        "ElectroDCConduction",
        "ElectricTransient",
        "Fields",
        "Spectrum",
    ],
    "Maxwell 2D": [
        "Transient",
        "EddyCurrent",
        "Magnetostatic",
        "Electrostatic",
        "ElectricTransient",
        "ElectroDCConduction",
        "Fields",
        "Spectrum",
    ],
    "Icepak": ["Monitor", "Fields"],
    "Circuit Design": ["Standard", "Eye Diagram", "Statistical Eye", "Spectrum"],
    "HFSS 3D Layout": ["Standard", "Fields", "Spectrum"],
    "HFSS 3D Layout Design": ["Standard", "Fields", "Spectrum"],
    "Mechanical": ["Standard", "Fields"],
    "Q3D Extractor": ["Matrix", "CG Fields", "DC R/L Fields", "AC R/L Fields"],
    "2D Extractor": ["Matrix", "CG Fields", "RL Fields"],
    "Twin Builder": ["Standard", "Spectrum"],
}
TEMPLATES_BY_NAME = {
    "Standard": rt.Standard,
    "Modal Solution Data": rt.Standard,
    "Terminal Solution Data": rt.Standard,
    "Fields": rt.Fields,
    "CG Fields": rt.Fields,
    "DC R/L Fields": rt.Fields,
    "AC R/L Fields": rt.Fields,
    "Matrix": rt.Standard,
    "Monitor": rt.Standard,
    "Far Fields": rt.FarField,
    "Near Fields": rt.NearField,
    "Eye Diagram": rt.EyeDiagram,
    "Statistical Eye": rt.AMIEyeDiagram,
    "AMI Contour": rt.AMIConturEyeDiagram,
    "Eigenmode Parameters": rt.Standard,
    "Spectrum": rt.Spectral,
}


class Reports(object):
    """Provides the names of default solution types."""

    def __init__(self, post_app, design_type):
        self._post_app = post_app
        self._design_type = design_type
        self._templates = TEMPLATES_BY_DESIGN.get(self._design_type, None)

    @pyaedt_function_handler()
    def _retrieve_default_expressions(self, expressions, report, setup_sweep_name):
        if expressions:
            return expressions
        setup_only_name = setup_sweep_name.split(":")[0].strip()
        get_setup = self._post_app._app.get_setup(setup_only_name)
        is_siwave_dc = False
        if "SolveSetupType" in get_setup.props and get_setup.props["SolveSetupType"] == "SiwaveDCIR":
            is_siwave_dc = True
        return self._post_app.available_report_quantities(
            solution=setup_sweep_name, context=report._context, is_siwave_dc=is_siwave_dc
        )

    @pyaedt_function_handler()
    def standard(self, expressions=None, setup_name=None):
        """Create a standard or default report object.

        Parameters
        ----------
        expressions : str or list
            Expression List to add into the report. The expression can be any of the available formula
            you can enter into the Electronics Desktop Report Editor.
        setup_name : str, optional
            Name of the setup. The default is ``None`` which automatically take ``nominal_adaptive`` setup.
            Please make sure to build a setup string in the form of ``"SetupName : SetupSweep"``
            where ``SetupSweep`` is the Sweep name to use in the export or ``LastAdaptive``.

        Returns
        -------
        :class:`pyaedt.modules.report_templates.Standard`

        Examples
        --------

        >>> from pyaedt import Circuit
        >>> cir = Circuit(my_project)
        >>> report = cir.post.reports_by_category.standard("dB(S(1,1))", "LNA")
        >>> report.create()
        >>> solutions = report.get_solution_data()
        >>> report2 = cir.post.reports_by_category.standard(["dB(S(2,1))", "dB(S(2,2))"] , "LNA")

        """
        if not setup_name:
            setup_name = self._post_app._app.nominal_sweep
        rep = None
        if "Standard" in self._templates:
            rep = rt.Standard(self._post_app, "Standard", setup_name)

        elif self._post_app._app.design_solutions.report_type:
            rep = rt.Standard(self._post_app, self._post_app._app.design_solutions.report_type, setup_name)
        rep.expressions = self._retrieve_default_expressions(expressions, rep, setup_name)
        return rep

    @pyaedt_function_handler()
    def monitor(self, expressions=None, setup_name=None):
        """Create an Icepak Monitor Report object.

        Parameters
        ----------
        expressions : str or list
            Expression List to add into the report. The expression can be any of the available formula
            you can enter into the Electronics Desktop Report Editor.
        setup_name : str, optional
            Name of the setup. The default is ``None`` which automatically take ``nominal_adaptive`` setup.
            Please make sure to build a setup string in the form of ``"SetupName : SetupSweep"``
            where ``SetupSweep`` is the Sweep name to use in the export or ``LastAdaptive``.

        Returns
        -------
        :class:`pyaedt.modules.report_templates.Standard`

        Examples
        --------

        >>> from pyaedt import Icepak
        >>> ipk = Icepak(my_project)
        >>> report = ipk.post.reports_by_category.monitor(["monitor_surf.Temperature","monitor_point.Temperature"])
        >>> report = report.create()
        """
        if not setup_name:
            setup_name = self._post_app._app.nominal_sweep
        if "Monitor" in self._templates:
            rep = rt.Standard(self._post_app, "Monitor", setup_name)
            rep.expressions = self._retrieve_default_expressions(expressions, rep, setup_name)

            return rep
        return

    @pyaedt_function_handler()
    def fields(self, expressions=None, setup_name=None, polyline=None):
        """Create a Field Report object.

        Parameters
        ----------
        expressions : str or list
            Expression List to add into the report. The expression can be any of the available formula
            you can enter into the Electronics Desktop Report Editor.
        setup_name : str, optional
            Name of the setup. The default is ``None`` which automatically take ``nominal_adaptive`` setup.
            Please make sure to build a setup string in the form of ``"SetupName : SetupSweep"``
            where ``SetupSweep`` is the Sweep name to use in the export or ``LastAdaptive``.

        Returns
        -------
        :class:`pyaedt.modules.report_templates.Fields`

        Examples
        --------

        >>> from pyaedt import Hfss
        >>> app = Hfss(my_project)
        >>> report = app.post.reports_by_category.fields("Mag_E", "Setup : LastAdaptive", "Polyline1")
        >>> report.create()
        >>> solutions = report.get_solution_data()
        """
        if not setup_name:
            setup_name = self._post_app._app.nominal_sweep
        if "Fields" in self._templates:
            rep = rt.Fields(self._post_app, "Fields", setup_name)
            rep.polyline = polyline
            rep.expressions = self._retrieve_default_expressions(expressions, rep, setup_name)

            return rep
        return

    @pyaedt_function_handler()
    def cg_fields(self, expressions=None, setup_name=None, polyline=None):
        """Create a CG Field Report object in Q3d and Q2D.

        Parameters
        ----------
        expressions : str or list
            Expression List to add into the report. The expression can be any of the available formula
            you can enter into the Electronics Desktop Report Editor.
        setup_name : str, optional
            Name of the setup. The default is ``None`` which automatically take ``nominal_adaptive`` setup.
            Please make sure to build a setup string in the form of ``"SetupName : SetupSweep"``
            where ``SetupSweep`` is the Sweep name to use in the export or ``LastAdaptive``.

        Returns
        -------
        :class:`pyaedt.modules.report_templates.Fields`

        Examples
        --------

        >>> from pyaedt import Q3d
        >>> app = Q3d(my_project)
        >>> report = app.post.reports_by_category.cg_fields("SmoothQ", "Setup : LastAdaptive", "Polyline1")
        >>> report.create()
        >>> solutions = report.get_solution_data()
        """
        if not setup_name:
            setup_name = self._post_app._app.nominal_sweep
        if "CG Fields" in self._templates:
            rep = rt.Fields(self._post_app, "CG Fields", setup_name)
            rep.polyline = polyline
            rep.expressions = self._retrieve_default_expressions(expressions, rep, setup_name)

            return rep
        return

    @pyaedt_function_handler()
    def dc_fields(self, expressions=None, setup_name=None, polyline=None):
        """Create a DC Field Report object in Q3d.

        Parameters
        ----------
        expressions : str or list
            Expression List to add into the report. The expression can be any of the available formula
            you can enter into the Electronics Desktop Report Editor.
        setup_name : str, optional
            Name of the setup. The default is ``None`` which automatically take ``nominal_adaptive`` setup.
            Please make sure to build a setup string in the form of ``"SetupName : SetupSweep"``
            where ``SetupSweep`` is the Sweep name to use in the export or ``LastAdaptive``.

        Returns
        -------
        :class:`pyaedt.modules.report_templates.Fields`

        Examples
        --------

        >>> from pyaedt import Q3d
        >>> app = Q3d(my_project)
        >>> report = app.post.reports_by_category.dc_fields("Mag_VolumeJdc", "Setup : LastAdaptive", "Polyline1")
        >>> report.create()
        >>> solutions = report.get_solution_data()
        """
        if not setup_name:
            setup_name = self._post_app._app.nominal_sweep
        if "DC R/L Fields" in self._templates:
            rep = rt.Fields(self._post_app, "DC R/L Fields", setup_name)
            rep.polyline = polyline
            rep.expressions = self._retrieve_default_expressions(expressions, rep, setup_name)

            return rep
        return

    @pyaedt_function_handler()
    def rl_fields(self, expressions=None, setup_name=None, polyline=None):
        """Create an AC RL Field Report object in Q3d and Q2D.

        Parameters
        ----------
        expressions : str or list
            Expression List to add into the report. The expression can be any of the available formula
            you can enter into the Electronics Desktop Report Editor.
        setup_name : str, optional
            Name of the setup. The default is ``None`` which automatically take ``nominal_adaptive`` setup.
            Please make sure to build a setup string in the form of ``"SetupName : SetupSweep"``
            where ``SetupSweep`` is the Sweep name to use in the export or ``LastAdaptive``.

        Returns
        -------
        :class:`pyaedt.modules.report_templates.Fields`

        Examples
        --------

        >>> from pyaedt import Q3d
        >>> app = Q3d(my_project)
        >>> report = app.post.reports_by_category.rl_fields("Mag_SurfaceJac", "Setup : LastAdaptive", "Polyline1")
        >>> report.create()
        >>> solutions = report.get_solution_data()
        """
        if not setup_name:
            setup_name = self._post_app._app.nominal_sweep
        if "AC R/L Fields" in self._templates or "RL Fields" in self._templates:
            if self._post_app._app.design_type == "Q3D Extractor":
                rep = rt.Fields(self._post_app, "AC R/L Fields", setup_name)
            else:
                rep = rt.Fields(self._post_app, "RL Fields", setup_name)
            rep.polyline = polyline
            rep.expressions = self._retrieve_default_expressions(expressions, rep, setup_name)

            return rep
        return

    @pyaedt_function_handler()
    def far_field(self, expressions=None, setup_name=None, sphere_name=None, source_context=None):
        """Create a Far Field Report object.

        Parameters
        ----------
        expressions : str or list
            Expression List to add into the report. The expression can be any of the available formula
            you can enter into the Electronics Desktop Report Editor.
        setup_name : str, optional
            Name of the setup. The default is ``None`` which automatically take ``nominal_adaptive`` setup.
            Please make sure to build a setup string in the form of ``"SetupName : SetupSweep"``
            where ``SetupSweep`` is the Sweep name to use in the export or ``LastAdaptive``.
        sphere_name : str, optional
            Name of the sphere to create the far field on.
        source_context : str, optional
            Name of the active source to create the far field on.

        Returns
        -------
        :class:`pyaedt.modules.report_templates.FarField`

        Examples
        --------

        >>> from pyaedt import Hfss
        >>> app = Hfss(my_project)
        >>> report = app.post.reports_by_category.far_field("GainTotal", "Setup : LastAdaptive", "3D_Sphere")
        >>> report.primary_sweep = "Phi"
        >>> report.create()
        >>> solutions = report.get_solution_data()
        """
        if not setup_name:
            setup_name = self._post_app._app.nominal_sweep
        if "Far Fields" in self._templates:
            rep = rt.FarField(self._post_app, "Far Fields", setup_name)
            rep.far_field_sphere = sphere_name
            rep.source_context = source_context
            rep.expressions = self._retrieve_default_expressions(expressions, rep, setup_name)

            return rep
        return

    @pyaedt_function_handler()
    def antenna_parameters(self, expressions=None, setup_name=None, sphere_name=None):
        """Create an Antenna Parameters Report object.

        Parameters
        ----------
        expressions : str or list
            Expression List to add into the report. The expression can be any of the available formula
            you can enter into the Electronics Desktop Report Editor.
        setup_name : str, optional
            Name of the setup. The default is ``None`` which automatically take ``nominal_adaptive`` setup.
            Please make sure to build a setup string in the form of ``"SetupName : SetupSweep"``
            where ``SetupSweep`` is the Sweep name to use in the export or ``LastAdaptive``.
        sphere_name : str, optional
            Name of the sphere on which compute antenna parameters.

        Returns
        -------
        :class:`pyaedt.modules.report_templates.AntennaParameters`

        Examples
        --------

        >>> from pyaedt import Hfss
        >>> app = Hfss(my_project)
        >>> report = app.post.reports_by_category.antenna_parameters("GainTotal", "Setup : LastAdaptive", "3D_Sphere")
        >>> report.create()
        >>> solutions = report.get_solution_data()
        """
        if not setup_name:
            setup_name = self._post_app._app.nominal_sweep
        if "Antenna Parameters" in self._templates:
            rep = rt.AntennaParameters(self._post_app, "Antenna Parameters", setup_name, sphere_name)
            rep.expressions = self._retrieve_default_expressions(expressions, rep, setup_name)

            return rep
        return

    @pyaedt_function_handler()
    def near_field(self, expressions=None, setup_name=None):
        """Create a Field Report object.

        Parameters
        ----------
        expressions : str or list
            Expression List to add into the report. The expression can be any of the available formula
            you can enter into the Electronics Desktop Report Editor.
        setup_name : str, optional
            Name of the setup. The default is ``None`` which automatically take ``nominal_adaptive`` setup.
            Please make sure to build a setup string in the form of ``"SetupName : SetupSweep"``
            where ``SetupSweep`` is the Sweep name to use in the export or ``LastAdaptive``.

        Returns
        -------
        :class:`pyaedt.modules.report_templates.NearField`

        Examples
        --------

        >>> from pyaedt import Hfss
        >>> app = Hfss(my_project)
        >>> report = app.post.reports_by_category.near_field("GainTotal", "Setup : LastAdaptive", "NF_1")
        >>> report.primary_sweep = "Phi"
        >>> report.create()
        >>> solutions = report.get_solution_data()
        """
        if not setup_name:
            setup_name = self._post_app._app.nominal_sweep
        if "Near Fields" in self._templates:
            rep = rt.NearField(self._post_app, "Near Fields", setup_name)
            rep.expressions = self._retrieve_default_expressions(expressions, rep, setup_name)

            return rep
        return

    @pyaedt_function_handler()
    def modal_solution(self, expressions=None, setup_name=None):
        """Create a Standard or Default Report object.

        Parameters
        ----------
        expressions : str or list
            Expression List to add into the report. The expression can be any of the available formula
            you can enter into the Electronics Desktop Report Editor.
        setup_name : str, optional
            Name of the setup. The default is ``None`` which automatically take ``nominal_adaptive`` setup.
            Please make sure to build a setup string in the form of ``"SetupName : SetupSweep"``
            where ``SetupSweep`` is the Sweep name to use in the export or ``LastAdaptive``.

        Returns
        -------
        :class:`pyaedt.modules.report_templates.Standard`

        Examples
        --------

        >>> from pyaedt import Hfss
        >>> app = Hfss(my_project)
        >>> report = app.post.reports_by_category.modal_solution("dB(S(1,1))")
        >>> report.create()
        >>> solutions = report.get_solution_data()
        """
        if not setup_name:
            setup_name = self._post_app._app.nominal_sweep
        if "Modal Solution Data" in self._templates:
            rep = rt.Standard(self._post_app, "Modal Solution Data", setup_name)
            rep.expressions = self._retrieve_default_expressions(expressions, rep, setup_name)

            return rep
        return

    @pyaedt_function_handler()
    def terminal_solution(self, expressions=None, setup_name=None):
        """Create a Standard or Default Report object.

        Parameters
        ----------
        expressions : str or list
            Expression List to add into the report. The expression can be any of the available formula
            you can enter into the Electronics Desktop Report Editor.
        setup_name : str, optional
            Name of the setup. The default is ``None`` which automatically take ``nominal_adaptive`` setup.
            Please make sure to build a setup string in the form of ``"SetupName : SetupSweep"``
            where ``SetupSweep`` is the Sweep name to use in the export or ``LastAdaptive``.

        Returns
        -------
        :class:`pyaedt.modules.report_templates.Standard`

        Examples
        --------

        >>> from pyaedt import Hfss
        >>> app = Hfss(my_project)
        >>> report = app.post.reports_by_category.terminal_solution("dB(S(1,1))")
        >>> report.create()
        >>> solutions = report.get_solution_data()
        """
        if not setup_name:
            setup_name = self._post_app._app.nominal_sweep
        if "Terminal Solution Data" in self._templates:
            rep = rt.Standard(self._post_app, "Terminal Solution Data", setup_name)
            rep.expressions = self._retrieve_default_expressions(expressions, rep, setup_name)

            return rep
        return

    @pyaedt_function_handler()
    def eigenmode(self, expressions=None, setup_name=None):
        """Create a Standard or Default Report object.

        Parameters
        ----------
        expressions : str or list
            Expression List to add into the report. The expression can be any of the available formula
            you can enter into the Electronics Desktop Report Editor.
        setup_name : str, optional
            Name of the setup. The default is ``None`` which automatically take ``nominal_adaptive`` setup.
            Please make sure to build a setup string in the form of ``"SetupName : SetupSweep"``
            where ``SetupSweep`` is the Sweep name to use in the export or ``LastAdaptive``.

        Returns
        -------
        :class:`pyaedt.modules.report_templates.Standard`

        Examples
        --------

        >>> from pyaedt import Hfss
        >>> app = Hfss(my_project)
        >>> report = app.post.reports_by_category.eigenmode("dB(S(1,1))")
        >>> report.create()
        >>> solutions = report.get_solution_data()
        """
        if not setup_name:
            setup_name = self._post_app._app.nominal_sweep
        if "Eigenmode Parameters" in self._templates:
            rep = rt.Standard(self._post_app, "Eigenmode Parameters", setup_name)
            rep.expressions = self._retrieve_default_expressions(expressions, rep, setup_name)

            return rep
        return

    @pyaedt_function_handler()
    def statistical_eye_contour(self, expressions=None, setup_name=None, quantity_type=3):
        """Create a standard statistical AMI contour plot.

        Parameters
        ----------
        expressions : str
            Expression to add into the report. The expression can be any of the available formula
            you can enter into the Electronics Desktop Report Editor.
        setup_name : str, optional
            Name of the setup. The default is ``None``, in which case the ``nominal_adaptive``
            setup is used. Be sure to build a setup string in the form of
            ``"SetupName : SetupSweep"``, where ``SetupSweep`` is either the sweep
             name to use in the export or ``LastAdaptive``.
        quantity_type : int, optional
            For AMI analysis only, the quantity type. The default is ``3``. Options are:

            - ``0`` for Initial Wave
            - ``1`` for Wave after Source
            - ``2`` for Wave after Channel
            - ``3`` for Wave after Probe.

        Returns
        -------
        :class:`pyaedt.modules.report_templates.AMIConturEyeDiagram`

        Examples
        --------

        >>> from pyaedt import Circuit
        >>> cir= Circuit()
        >>> new_eye = cir.post.reports_by_category.statistical_eye_contour("V(Vout)")
        >>> new_eye.unit_interval = "1e-9s"
        >>> new_eye.time_stop = "100ns"
        >>> new_eye.create()

        """
        if not setup_name:
            for setup in self._post_app._app.setups:
                if "AMIAnalysis" in setup.props:
                    setup_name = setup.name
            if not setup_name:
                self._post_app._app.logger.error("AMI analysis is needed to create this report.")
                return False

            if isinstance(expressions, list):
                expressions = expressions[0]
            report_cat = "Standard"
            rep = rt.AMIConturEyeDiagram(self._post_app, report_cat, setup_name)
            rep.quantity_type = quantity_type
            rep.expressions = self._retrieve_default_expressions(expressions, rep, setup_name)

            return rep
        return

    @pyaedt_function_handler()
    def eye_diagram(
        self, expressions=None, setup_name=None, quantity_type=3, statistical_analysis=True, unit_interval="1ns"
    ):
        """Create a Standard or Default Report object.

        Parameters
        ----------
        expressions : str
            Expression to add into the report. The expression can be any of the available formula
            you can enter into the Electronics Desktop Report Editor.
        setup_name : str, optional
            Name of the setup. The default is ``None`` which automatically take ``nominal_adaptive`` setup.
            Please make sure to build a setup string in the form of ``"SetupName : SetupSweep"``
            where ``SetupSweep`` is the Sweep name to use in the export or ``LastAdaptive``.
        quantity_type : int, optional
            For AMI Analysis only, specify the quantity type. Options are: 0 for Initial Wave,
            1 for Wave after Source, 2 for Wave after Channel and 3 for Wave after Probe. Default is 3.
        statistical_analysis : bool, optional
            For AMI Analysis only, whether to plot the statistical eye plot or transient eye plot.
            The default is ``True``.
        unit_interval : str, optional
            Unit interval for the eye diagram.

        Returns
        -------
        :class:`pyaedt.modules.report_templates.Standard`

        Examples
        --------

        >>> from pyaedt import Circuit
        >>> cir= Circuit()
        >>> new_eye = cir.post.reports_by_category.eye_diagram("V(Vout)")
        >>> new_eye.unit_interval = "1e-9s"
        >>> new_eye.time_stop = "100ns"
        >>> new_eye.create()

        """
        if not setup_name:
            setup_name = self._post_app._app.nominal_sweep
        if "Eye Diagram" in self._templates:
            if "AMIAnalysis" in self._post_app._app.get_setup(setup_name).props:

                report_cat = "Eye Diagram"
                if statistical_analysis:
                    report_cat = "Statistical Eye"
                rep = rt.AMIEyeDiagram(self._post_app, report_cat, setup_name)
                rep.quantity_type = quantity_type
                expressions = self._retrieve_default_expressions(expressions, rep, setup_name)
                if isinstance(expressions, list):
                    rep.expressions = expressions[0]
                return rep

            else:
                rep = rt.EyeDiagram(self._post_app, "Eye Diagram", setup_name)
            rep.unit_interval = unit_interval
            rep.expressions = self._retrieve_default_expressions(expressions, rep, setup_name)
            return rep

        return

    @pyaedt_function_handler()
    def spectral(self, expressions=None, setup_name=None):
        """Create a Spectral Report object.

        Parameters
        ----------
        expressions : str or list, optional
            Expression List to add into the report. The expression can be any of the available formula
            you can enter into the Electronics Desktop Report Editor.
        setup_name : str, optional
            Name of the setup. The default is ``None`` which automatically take ``nominal_adaptive`` setup.
            Please make sure to build a setup string in the form of ``"SetupName : SetupSweep"``
            where ``SetupSweep`` is the Sweep name to use in the export or ``LastAdaptive``.

        Returns
        -------
        :class:`pyaedt.modules.report_templates.Spectrum`

        Examples
        --------

        >>> from pyaedt import Circuit
        >>> cir= Circuit()
        >>> new_eye = cir.post.reports_by_category.spectral("V(Vout)")
        >>> new_eye.create()

        """
        if not setup_name:
            setup_name = self._post_app._app.nominal_sweep
        if "Spectrum" in self._templates:
            rep = rt.Spectral(self._post_app, "Spectrum", setup_name)
            rep.expressions = self._retrieve_default_expressions(expressions, rep, setup_name)
            return rep
        return


orientation_to_view = {
    "isometric": "iso",
    "top": "XY",
    "bottom": "XY",
    "right": "XZ",
    "left": "XZ",
    "front": "YZ",
    "back": "YZ",
}


@pyaedt_function_handler()
def _convert_dict_to_report_sel(sweeps):
    if isinstance(sweeps, list):
        return sweeps
    sweep_list = []
    for el in sweeps:
        sweep_list.append(el + ":=")
        if type(sweeps[el]) is list:
            sweep_list.append(sweeps[el])
        else:
            sweep_list.append([sweeps[el]])
    return sweep_list


class PostProcessorCommon(object):
    """Manages the main AEDT postprocessing functions.

    This class is inherited in the caller application and is accessible through the post variable( eg. ``hfss.post`` or
    ``q3d.post``).

    .. note::
       Some functionalities are available only when AEDT is running in
       the graphical mode.

    Parameters
    ----------
    app : :class:`pyaedt.application.Analsis3D.FieldAnalysis3D`
        Inherited parent object. The parent object must provide the members
        ``_modeler``, ``_desktop``, ``_odesign``, and ``logger``.

    Examples
    --------
    >>> from pyaedt import Q3d
    >>> q3d = Q3d()
    >>> q3d = q.post.get_solution_data(expression="C(Bar1,Bar1)", domain="Original")
    """

    def __init__(self, app):
        self._app = app
        self.oeditor = self.modeler.oeditor
        self._scratch = self._app.working_directory
        self.plots = self._get_plot_inputs()
        self.reports_by_category = Reports(self, self._app.design_type)

    @property
    def available_report_types(self):
        """Report types.

        References
        ----------

        >>> oModule.GetAvailableReportTypes
        """
        return list(self.oreportsetup.GetAvailableReportTypes())

    @property
    def update_report_dynamically(self):
        """Get/Set the boolean to automatically update reports on edits.

        Returns
        -------
        bool
        """
        return (
            True
            if self._app.odesktop.GetRegistryInt(
                "Desktop/Settings/ProjectOptions/{}/UpdateReportsDynamicallyOnEdits".format(self._app.design_type)
            )
            == 1
            else False
        )

    @update_report_dynamically.setter
    def update_report_dynamically(self, value):
        if value:
            self._app.odesktop.SetRegistryInt(
                "Desktop/Settings/ProjectOptions/{}/UpdateReportsDynamicallyOnEdits".format(self._app.design_type), 1
            )
        else:
            self._app.odesktop.SetRegistryInt(
                "Desktop/Settings/ProjectOptions/{}/UpdateReportsDynamicallyOnEdits".format(self._app.design_type), 0
            )

    @pyaedt_function_handler()
    def available_display_types(self, report_category=None):
        """Retrieve display types for a report categories.

        Parameters
        ----------
        report_category : str, optional
            Type of the report. The default value is ``None``.

        Returns
        -------
        list
            List of available report categories.

        References
        ----------
        >>> oModule.GetAvailableDisplayTypes
        """
        if not report_category:
            report_category = self.available_report_types[0]
        if report_category:
            return list(self.oreportsetup.GetAvailableDisplayTypes(report_category))
        return []

    @pyaedt_function_handler()
    def available_quantities_categories(
        self, report_category=None, display_type=None, solution=None, context="", is_siwave_dc=False
    ):
        """Compute the list of all available report categories.

        Parameters
        ----------
        report_category : str, optional
            Report Category. Default is `None` which will take first default category.
        display_type : str, optional
            Report Display Type.
            Default is `None` which will take first default type which is in most of the case "Rectangular Plot".
        solution : str, optional
            Report Setup. Default is `None` which will take first nominal_adaptive solution.
        context : str, optional
            Report Category. Default is `""` which will take first default context.
        is_siwave_dc : bool, optional
            Whether if the setup is Siwave DCIR or not. Default is ``False``.

        Returns
        -------
        list

        References
        ----------
        >>> oModule.GetAllCategories
        """
        if not report_category:
            report_category = self.available_report_types[0]
        if not display_type:
            display_type = self.available_display_types(report_category)[0]
        if not solution:
            solution = self._app.nominal_adaptive
        if is_siwave_dc:  # pragma: no cover
            id_ = "0"
            if context:
                id_ = str(
                    [
                        "RL",
                        "Sources",
                        "Vias",
                        "Bondwires",
                        "Probes",
                    ].index(context)
                )
            context = [
                "NAME:Context",
                "SimValueContext:=",
                [37010, 0, 2, 0, False, False, -1, 1, 0, 1, 1, "", 0, 0, "DCIRID", False, id_, "IDIID", False, "1"],
            ]

        elif not context:  # pragma: no cover
            context = ""

        if solution and report_category and display_type:
            return list(self.oreportsetup.GetAllCategories(report_category, display_type, solution, context))
        return []

    @pyaedt_function_handler()
    def available_report_quantities(
        self,
        report_category=None,
        display_type=None,
        solution=None,
        quantities_category=None,
        context="",
        is_siwave_dc=False,
    ):
        """Compute the list of all available report quantities of a given report quantity category.

        Parameters
        ----------
        report_category : str, optional
            Report Category. Default is ``None`` which will take first default category.
        display_type : str, optional
            Report Display Type.
            Default is ``None`` which will take first default type which is in most of the case "Rectangular Plot".
        solution : str, optional
            Report Setup. Default is `None` which will take first nominal_adaptive solution.
        quantities_category : str, optional
            The category to which quantities belong. It has to be one of ``available_quantities_categories`` method.
            Default is ``None`` which will take first default quantity.".
        context : str, optional
            Report Context. Default is ``""`` which will take first default context.
        is_siwave_dc : bool, optional
            Whether if the setup is Siwave DCIR or not. Default is ``False``.

        Returns
        -------
        list

        References
        ----------
        >>> oModule.GetAllQuantities
        """
        if not report_category:
            report_category = self.available_report_types[0]
        if not display_type:
            display_type = self.available_display_types(report_category)[0]
        if not solution:
            solution = self._app.nominal_adaptive
        if is_siwave_dc:
            id = "0"
            if context:
                id = str(
                    [
                        "RL",
                        "Sources",
                        "Vias",
                        "Bondwires",
                        "Probes",
                    ].index(context)
                )
            context = [
                "NAME:Context",
                "SimValueContext:=",
                [37010, 0, 2, 0, False, False, -1, 1, 0, 1, 1, "", 0, 0, "DCIRID", False, id, "IDIID", False, "1"],
            ]

        elif not context:
            context = ""
        if not quantities_category:
            categories = self.available_quantities_categories(report_category, display_type, solution, context)
            quantities_category = ""
            if categories:
                quantities_category = "All" if "All" in categories else categories[0]
        if quantities_category and display_type and report_category and solution:
            return list(
                self.oreportsetup.GetAllQuantities(
                    report_category, display_type, solution, context, quantities_category
                )
            )
        return []

    @pyaedt_function_handler()
    def available_report_solutions(self, report_category=None):
        """Get the list of available solutions that can be used for the reports.
        This list differs from the one obtained with ``app.existing_analysis_sweeps``,
        because it includes additional elements like "AdaptivePass".

        Parameters
        ----------
        report_category : str, optional
            Report Category. Default is ``None`` which will take first default category.

        Returns
        -------
        list

        References
        ----------
        >>> oModule.GetAvailableSolutions
        """
        if not report_category:
            report_category = self.available_report_types[0]
        if report_category:
            return list(self.oreportsetup.GetAvailableSolutions(report_category))
        return None

    @pyaedt_function_handler()
    def _get_plot_inputs(self):
        names = self._app.get_oo_name(self.oreportsetup)
        plots = []
        if names:
            for name in names:
                obj = self._app.get_oo_object(self.oreportsetup, name)
                report_type = obj.GetPropValue("Report Type")

                if report_type in TEMPLATES_BY_NAME:
                    report = TEMPLATES_BY_NAME[report_type]
                else:
                    report = rt.Standard
                plots.append(report(self, report_type, None))
                plots[-1].props["plot_name"] = name
                plots[-1]._is_created = True
                plots[-1].report_type = obj.GetPropValue("Display Type")
        return plots

    @property
    def oreportsetup(self):
        """Report setup.

        Returns
        -------
        :attr:`pyaedt.modules.PostProcessor.PostProcessor.oreportsetup`

        References
        ----------

        >>> oDesign.GetModule("ReportSetup")
        """
        return self._app.oreportsetup

    @property
    def logger(self):
        """Logger."""
        return self._app.logger

    @property
    def _desktop(self):
        """Desktop."""
        return self._app._desktop

    @property
    def _odesign(self):
        """Design."""
        return self._app._odesign

    @property
    def _oproject(self):
        """Project."""
        return self._app._oproject

    @property
    def modeler(self):
        """Modeler."""
        return self._app.modeler

    @property
    def post_solution_type(self):
        """Design solution type.

        Returns
        -------
        type
            Design solution type.
        """
        return self._app.solution_type

    @property
    def all_report_names(self):
        """List of all report names.

        Returns
        -------
        list

        References
        ----------

        >>> oModule.GetAllReportNames()
        """
        return list(self.oreportsetup.GetAllReportNames())

    @pyaedt_function_handler(PlotName="plot_name")
    def copy_report_data(self, plot_name):
        """Copy report data as static data.

        Parameters
        ----------
        plot_name : str
            Name of the report.

        Returns
        -------
        bool
            ``True`` when successful, ``False`` when failed.

        References
        ----------

        >>> oModule.CopyReportsData
        >>> oModule.PasteReports
        """
        self.oreportsetup.CopyReportsData([plot_name])
        self.oreportsetup.PasteReports()
        return True

    @pyaedt_function_handler()
    def delete_report(self, plot_name=None):
        """Delete all reports or specific report.

        Parameters
        ----------
        plot_name : str, optional
            Name of the plot to delete. The default  value is ``None`` and in this case, all reports will be deleted.

        Returns
        -------
        bool
            ``True`` when successful, ``False`` when failed.

        References
        ----------

        >>> oModule.DeleteReports
        """
        try:
            if plot_name:
                self.oreportsetup.DeleteReports([plot_name])
                for plot in self.plots:
                    if plot.plot_name == plot_name:
                        self.plots.remove(plot)
            else:
                self.oreportsetup.DeleteAllReports()
                if is_ironpython:
                    del self.plots[:]
                else:
                    self.plots.clear()
            return True
        except Exception:
            return False

    @pyaedt_function_handler()
    def rename_report(self, plot_name, new_name):
        """Rename a plot.

        Parameters
        ----------
        plot_name : str
            Name of the plot.
        new_name : str
            New name of the plot.

        Returns
        -------
        bool
            ``True`` when successful, ``False`` when failed.

        References
        ----------

        >>> oModule.RenameReport
        """
        try:
            self.oreportsetup.RenameReport(plot_name, new_name)
            for plot in self.plots:
                if plot.plot_name == plot_name:
                    plot.plot_name = self.oreportsetup.GetChildObject(new_name).GetPropValue("Name")
            return True
        except Exception:
            return False

    @pyaedt_function_handler(soltype="solution_type", ctxt="context", expression="expressions")
    def get_solution_data_per_variation(
        self, solution_type="Far Fields", setup_sweep_name="", context=None, sweeps=None, expressions=""
    ):
        """Retrieve solution data for each variation.

        Parameters
        ----------
        solution_type : str, optional
            Type of the solution. For example, ``"Far Fields"`` or ``"Modal Solution Data"``. The default
            is ``"Far Fields"``.
        setup_sweep_name : str, optional
            Name of the setup for computing the report. The default is ``""``,
            in which case ``"nominal adaptive"`` is used.
        context : list, optional
            List of context variables. The default is ``None``.
        sweeps : dict, optional
            Dictionary of variables and values. The default is ``None``,
            in which case this list is used:
            ``{'Theta': 'All', 'Phi': 'All', 'Freq': 'All'}``.
        expressions : str or list, optional
            One or more traces to include. The default is ``""``.

        Returns
        -------
        pyaedt.modules.solutions.SolutionData


        References
        ----------

        >>> oModule.GetSolutionDataPerVariation
        """
        if sweeps is None:
            sweeps = {"Theta": "All", "Phi": "All", "Freq": "All"}
        if not context:
            context = []
        if not isinstance(expressions, list):
            expressions = [expressions]
        if not setup_sweep_name:
            setup_sweep_name = self._app.nominal_adaptive
        sweep_list = _convert_dict_to_report_sel(sweeps)
        try:
            data = list(
                self.oreportsetup.GetSolutionDataPerVariation(
                    solution_type, setup_sweep_name, context, sweep_list, expressions
                )
            )
            self.logger.info("Solution Data Correctly Loaded.")
            return SolutionData(data)
        except Exception:
            self.logger.warning("Solution Data failed to load. Check solution, context or expression.")
            return None

    @pyaedt_function_handler()
    def steal_focus_oneditor(self):
        """Remove the selection of an object that would prevent the image from exporting correctly.

        Returns
        -------
        bool
            ``True`` when successful, ``False`` when failed.

        References
        ----------

        >>> oDesktop.RestoreWindow
        """
        self._desktop.RestoreWindow()
        param = ["NAME:SphereParameters", "XCenter:=", "0mm", "YCenter:=", "0mm", "ZCenter:=", "0mm", "Radius:=", "1mm"]
        attr = ["NAME:Attributes", "Name:=", "DUMMYSPHERE1", "Flags:=", "NonModel#"]
        self.oeditor.CreateSphere(param, attr)
        self.oeditor.Delete(["NAME:Selections", "Selections:=", "DUMMYSPHERE1"])
        return True

    @pyaedt_function_handler()
    def export_report_to_file(
        self,
        output_dir,
        plot_name,
        extension,
        unique_file=False,
        uniform=False,
        start=None,
        end=None,
        step=None,
        use_trace_number_format=False,
    ):
        """Export a 2D Plot data to a file.

        This method leaves the data in the plot (as data) as a reference
        for the Plot after the loops.

        Parameters
        ----------
        output_dir : str
            Path to the directory of exported report
        plot_name : str
            Name of the plot to export.
        extension : str
            Extension of export , one of
                * (CSV) .csv
                * (Tab delimited) .tab
                * (Post processor format) .txt
                * (Ensight XY data) .exy
                * (Anosft Plot Data) .dat
                * (Ansoft Report Data Files) .rdat
        unique_file : bool
            If set to True, generates unique file in output_dit
        uniform : bool, optional
            Whether the export uniform points to the file. The
            default is ``False``.
        start : str, optional
            Start range with units for the sweep if the ``uniform`` parameter
            is set to ``True``.
        end : str, optional
            End range with units for the sweep if the ``uniform`` parameter
            is set to ``True``.
        step : str, optional
            Step range with units for the sweep if the ``uniform`` parameter is
            set to ``True``.
        use_trace_number_format : bool, optional
            Whether to use trace number formats. The default is ``False``.

        Returns
        -------
        str
            Path of exported file.

        References
        ----------

        >>> oModule.ExportReportDataToFile
        >>> oModule.ExportUniformPointsToFile
        >>> oModule.ExportToFile

        Examples
        --------
        >>> from pyaedt import Circuit
        >>> cir = Circuit("my_project.aedt")
        >>> report = cir.post.create_report("MyScattering")
        >>> cir.post.export_report_to_file("C:\\temp", "MyTestScattering", ".csv")
        """
        npath = output_dir

        if "." not in extension:
            extension = "." + extension

        supported_ext = [".csv", ".tab", ".txt", ".exy", ".dat", ".rdat"]
        if extension not in supported_ext:
            msg = "Extension {} is not supported. Use one of {}".format(extension, ", ".join(supported_ext))
            raise ValueError(msg)

        file_path = os.path.join(npath, plot_name + extension)
        if unique_file:
            while os.path.exists(file_path):
                file_name = generate_unique_name(plot_name)
                file_path = os.path.join(npath, file_name + extension)

        if extension == ".rdat":
            self.oreportsetup.ExportReportDataToFile(plot_name, file_path)
        elif uniform:
            self.oreportsetup.ExportUniformPointsToFile(plot_name, file_path, start, end, step, use_trace_number_format)

        else:
            self.oreportsetup.ExportToFile(plot_name, file_path)

        return file_path

    @pyaedt_function_handler()
    def export_report_to_csv(
        self, project_dir, plot_name, uniform=False, start=None, end=None, step=None, use_trace_number_format=False
    ):
        """Export the 2D Plot data to a CSV file.

        This method leaves the data in the plot (as data) as a reference
        for the Plot after the loops.

        Parameters
        ----------
        project_dir : str
            Path to the project directory. The csv file will be plot_name.csv.
        plot_name : str
            Name of the plot to export.
        uniform : bool, optional
            Whether the export uniform points to the file. The
            default is ``False``.
        start : str, optional
            Start range with units for the sweep if the ``uniform`` parameter
            is set to ``True``.
        end : str, optional
            End range with units for the sweep if the ``uniform`` parameter
            is set to ``True``.
        step : str, optional
            Step range with units for the sweep if the ``uniform`` parameter is
            set to ``True``.
        use_trace_number_format : bool, optional
            Whether to use trace number formats. The default is ``False``.

        Returns
        -------
        str
            Path of exported file.

        References
        ----------

        >>> oModule.ExportReportDataToFile
        >>> oModule.ExportToFile
        >>> oModule.ExportUniformPointsToFile
        """
        return self.export_report_to_file(
            project_dir,
            plot_name,
            extension=".csv",
            uniform=uniform,
            start=start,
            end=end,
            step=step,
            use_trace_number_format=use_trace_number_format,
        )

    @pyaedt_function_handler()
    def export_report_to_jpg(self, project_dir, plot_name, width=0, height=0):
        """Export the SParameter plot to a JPG file.

        Parameters
        ----------
        project_dir : str
            Path to the project directory.
        plot_name : str
            Name of the plot to export.
        width : int, optional
            Image width. Default is ``0`` which takes Desktop size or 1980 pixel in case of non-graphical mode.
        height : int, optional
            Image height. Default is ``0`` which takes Desktop size or 1020 pixel in case of non-graphical mode.

        Returns
        -------
        bool
            ``True`` when successful, ``False`` when failed.

        References
        ----------

        >>> oModule.ExportImageToFile
        """
        # path
        npath = project_dir
        file_name = os.path.join(npath, plot_name + ".jpg")  # name of the image file
        if self._app.desktop_class.non_graphical:  # pragma: no cover
            if width == 0:
                width = 1980
            if height == 0:
                height = 1020
        self.oreportsetup.ExportImageToFile(plot_name, file_name, width, height)
        return True

    @pyaedt_function_handler(plotname="plot_name")
    def _get_report_inputs(
        self,
        expressions,
        setup_sweep_name=None,
        domain="Sweep",
        variations=None,
        primary_sweep_variable=None,
        secondary_sweep_variable=None,
        report_category=None,
        plot_type="Rectangular Plot",
        context=None,
        subdesign_id=None,
        polyline_points=0,
        plot_name=None,
        only_get_method=False,
    ):
        ctxt = []
        if not setup_sweep_name:
            setup_sweep_name = self._app.nominal_sweep
        elif setup_sweep_name not in self._app.existing_analysis_sweeps:
            self.logger.error("Sweep not Available.")
            return False
        families_input = OrderedDict({})
        did = 3
        if domain == "Sweep" and not primary_sweep_variable:
            primary_sweep_variable = "Freq"
        elif not primary_sweep_variable:
            primary_sweep_variable = "Time"
            did = 1
        if not variations or primary_sweep_variable not in variations:
            families_input[primary_sweep_variable] = ["All"]
        elif isinstance(variations[primary_sweep_variable], list):
            families_input[primary_sweep_variable] = variations[primary_sweep_variable]
        else:
            families_input[primary_sweep_variable] = [variations[primary_sweep_variable]]
        if not variations:
            variations = self._app.available_variations.nominal_w_values_dict
        for el in list(variations.keys()):
            if el == primary_sweep_variable:
                continue
            if isinstance(variations[el], list):
                families_input[el] = variations[el]
            else:
                families_input[el] = [variations[el]]
        if only_get_method and domain == "Sweep":
            if "Phi" not in families_input:
                families_input["Phi"] = ["All"]
            if "Theta" not in families_input:
                families_input["Theta"] = ["All"]

        if self.post_solution_type in ["TR", "AC", "DC"]:
            ctxt = [
                "NAME:Context",
                "SimValueContext:=",
                [did, 0, 2, 0, False, False, -1, 1, 0, 1, 1, "", 0, 0],
            ]
            setup_sweep_name = self.post_solution_type
        elif self.post_solution_type in ["HFSS3DLayout"]:
            if context == "Differential Pairs":
                ctxt = [
                    "NAME:Context",
                    "SimValueContext:=",
                    [
                        did,
                        0,
                        2,
                        0,
                        False,
                        False,
                        -1,
                        1,
                        0,
                        1,
                        1,
                        "",
                        0,
                        0,
                        "EnsDiffPairKey",
                        False,
                        "1",
                        "IDIID",
                        False,
                        "1",
                    ],
                ]
            else:
                ctxt = [
                    "NAME:Context",
                    "SimValueContext:=",
                    [did, 0, 2, 0, False, False, -1, 1, 0, 1, 1, "", 0, 0, "IDIID", False, "1"],
                ]
        elif self.post_solution_type in ["NexximLNA", "NexximTransient"]:
            ctxt = ["NAME:Context", "SimValueContext:=", [did, 0, 2, 0, False, False, -1, 1, 0, 1, 1, "", 0, 0]]
            if subdesign_id:
                ctxt_temp = ["NUMLEVELS", False, "1", "SUBDESIGNID", False, str(subdesign_id)]
                for el in ctxt_temp:
                    ctxt[2].append(el)
            if context == "Differential Pairs":
                ctxt_temp = ["USE_DIFF_PAIRS", False, "1"]
                for el in ctxt_temp:
                    ctxt[2].append(el)
        elif context == "Differential Pairs":
            ctxt = ["Diff:=", "Differential Pairs", "Domain:=", domain]
        elif self.post_solution_type in ["Q3D Extractor", "2D Extractor"]:
            if not context:
                ctxt = ["Context:=", "Original"]
            else:
                ctxt = ["Context:=", context]
        elif context:
            ctxt = ["Context:=", context]
            if context in self.modeler.line_names:
                ctxt.append("PointCount:=")
                ctxt.append(polyline_points)

        if not isinstance(expressions, list):
            expressions = [expressions]

        if not report_category and not self._app.design_solutions.report_type:
            self.logger.error("Solution not supported")
            return False
        if not report_category:
            modal_data = self._app.design_solutions.report_type
        else:
            modal_data = report_category
        if not plot_name:
            plot_name = generate_unique_name("Plot")

        arg = ["X Component:=", primary_sweep_variable, "Y Component:=", expressions]
        if plot_type in ["3D Polar Plot", "3D Spherical Plot"]:
            if not primary_sweep_variable:
                primary_sweep_variable = "Phi"
            if not secondary_sweep_variable:
                secondary_sweep_variable = "Theta"
            arg = [
                "Phi Component:=",
                primary_sweep_variable,
                "Theta Component:=",
                secondary_sweep_variable,
                "Mag Component:=",
                expressions,
            ]
        elif plot_type == "Radiation Pattern":
            if not primary_sweep_variable:
                primary_sweep_variable = "Phi"
            arg = ["Ang Component:=", primary_sweep_variable, "Mag Component:=", expressions]
        elif plot_type in ["Smith Chart", "Polar Plot"]:
            arg = ["Polar Component:=", expressions]
        elif plot_type == "Rectangular Contour Plot":
            arg = [
                "X Component:=",
                primary_sweep_variable,
                "Y Component:=",
                secondary_sweep_variable,
                "Z Component:=",
                expressions,
            ]
        return [plot_name, modal_data, plot_type, setup_sweep_name, ctxt, families_input, arg]

    @pyaedt_function_handler(plotname="plot_name")
    def create_report(
        self,
        expressions=None,
        setup_sweep_name=None,
        domain="Sweep",
        variations=None,
        primary_sweep_variable=None,
        secondary_sweep_variable=None,
        report_category=None,
        plot_type="Rectangular Plot",
        context=None,
        subdesign_id=None,
        polyline_points=1001,
        plot_name=None,
    ):
        """Create a report in AEDT. It can be a 2D plot, 3D plot, polar plots or data tables.

        Parameters
        ----------
        expressions : str or list, optional
            One or more formulas to add to the report. Example is value = ``"dB(S(1,1))"``.
        setup_sweep_name : str, optional
            Setup name with the sweep. The default is ``""``.
        domain : str, optional
            Plot Domain. Options are "Sweep", "Time", "DCIR".
        variations : dict, optional
            Dictionary of all families including the primary sweep. The default is ``{"Freq": ["All"]}``.
        primary_sweep_variable : str, optional
            Name of the primary sweep. The default is ``"Freq"``.
        secondary_sweep_variable : str, optional
            Name of the secondary sweep variable in 3D Plots.
        report_category : str, optional
            Category of the Report to be created. If `None` default data Report will be used.
            The Report Category can be one of the types available for creating a report depend on the simulation setup.
            For example for a Far Field Plot in HFSS the UI shows the report category as "Create Far Fields Report".
            The report category will be in this case "Far Fields".
            Depending on the setup different categories are available.
            If `None` default category will be used (the first item in the Results drop down menu in AEDT).
        plot_type : str, optional
            The format of Data Visualization. Default is ``Rectangular Plot``.
        context : str, optional
            The default is ``None``. It can be `None`, `"Differential Pairs"`,`"RL"`,
            `"Sources"`, `"Vias"`,`"Bondwires"`, `"Probes"` for Hfss3dLayout or
            Reduce Matrix Name for Q2d/Q3d solution or Infinite Sphere name for Far Fields Plot.
        plot_name : str, optional
            Name of the plot. The default is ``None``.
        polyline_points : int, optional,
            Number of points on which create the report for plots on polylines.
        subdesign_id : int, optional
            Specify a subdesign ID to export a Touchstone file of this subdesign. Valid for Circuit Only.
            The default value is ``None``.
        context : str, optional

        Returns
        -------
        :class:`pyaedt.modules.report_templates.Standard`
            ``True`` when successful, ``False`` when failed.


        References
        ----------

        >>> oModule.CreateReport

        Examples
        --------
        >>> from pyaedt import Hfss
        >>> aedtapp = Hfss()
        >>> aedtapp.post.create_report("dB(S(1,1))")

        >>> variations = aedtapp.available_variations.nominal_w_values_dict
        >>> variations["Theta"] = ["All"]
        >>> variations["Phi"] = ["All"]
        >>> variations["Freq"] = ["30GHz"]
        >>> aedtapp.post.create_report(expressions="db(GainTotal)",
        ...                            setup_sweep_name=aedtapp.nominal_adaptive,
        ...                            variations=variations,
        ...                            primary_sweep_variable="Phi",
        ...                            secondary_sweep_variable="Theta",
        ...                            report_category="Far Fields",
        ...                            plot_type="3D Polar Plot",
        ...                            context="3D")

        >>> aedtapp.post.create_report("S(1,1)",aedtapp.nominal_sweep,variations=variations,plot_type="Smith Chart")

        >>> from pyaedt import Maxwell2d
        >>> maxwell_2d = Maxwell2d()
        >>> maxwell_2d.post.create_report(expressions="InputCurrent(PHA)",
        ...                               domain="Time",
        ...                               primary_sweep_variable="Time",
        ...                               plot_name="Winding Plot 1")
        """
        if not setup_sweep_name:
            setup_sweep_name = self._app.nominal_sweep
        if not domain:
            domain = "Sweep"
            setup_name = setup_sweep_name.split(":")[0]
            if setup_name:
                for setup in self._app.setups:
                    if setup.name == setup_name and "Time" in setup.default_intrinsics:
                        domain = "Time"
        if domain in ["Spectral", "Spectrum"]:
            report_category = "Spectrum"
        elif not report_category and not self._app.design_solutions.report_type:
            self.logger.error("Solution not supported")
            return False
        elif not report_category:
            report_category = self._app.design_solutions.report_type
        if report_category in TEMPLATES_BY_NAME:
            report_class = TEMPLATES_BY_NAME[report_category]
        elif "Fields" in report_category:
            report_class = TEMPLATES_BY_NAME["Fields"]
        else:
            report_class = TEMPLATES_BY_NAME["Standard"]

        report = report_class(self, report_category, setup_sweep_name)
        if not expressions:
            expressions = [
                i for i in self.available_report_quantities(report_category=report_category, context=context)
            ]
        report.expressions = expressions
        report.domain = domain
        if not variations and domain == "Sweep":
            variations = self._app.available_variations.nominal_w_values_dict
            if variations:
                variations["Freq"] = "All"
            else:
                variations = {"Freq": ["All"]}
        elif not variations and domain != "Sweep":
            variations = self._app.available_variations.nominal_w_values_dict
        report.variations = variations
        if primary_sweep_variable:
            report.primary_sweep = primary_sweep_variable
        elif domain == "DCIR":  # pragma: no cover
            report.primary_sweep = "Index"
            if variations:
                variations["Index"] = ["All"]
            else:  # pragma: no cover
                variations = {"Index": "All"}
        if secondary_sweep_variable:
            report.secondary_sweep = secondary_sweep_variable

        report.variations = variations
        report.report_type = plot_type
        report.sub_design_id = subdesign_id
        report.point_number = polyline_points
        if context == "Differential Pairs":
            report.differential_pairs = True
        elif context in [
            "RL",
            "Sources",
            "Vias",
            "Bondwires",
            "Probes",
        ]:
            report.siwave_dc_category = [
                "RL",
                "Sources",
                "Vias",
                "Bondwires",
                "Probes",
            ].index(context)
        elif self._app.design_type in ["Q3D Extractor", "2D Extractor"] and context:
            report.matrix = context
        elif report_category == "Far Fields":
            if not context and self._app._field_setups:
                report.far_field_sphere = self._app.field_setups[0].name
            else:
                if isinstance(context, dict):
                    if "Context" in context.keys() and "SourceContext" in context.keys():
                        report.far_field_sphere = context["Context"]
                        report.source_context = context["SourceContext"]
                    if "Context" in context.keys() and "Source Group" in context.keys():
                        report.far_field_sphere = context["Context"]
                        report.source_group = context["Source Group"]
                else:
                    report.far_field_sphere = context
        elif report_category == "Near Fields":
            report.near_field = context
        elif context:
            if context in self.modeler.line_names or context in self.modeler.point_names:
                report.polyline = context

        result = report.create(plot_name)
        if result:
            return report
        return False

    @pyaedt_function_handler()
    def get_solution_data(
        self,
        expressions=None,
        setup_sweep_name=None,
        domain=None,
        variations=None,
        primary_sweep_variable=None,
        report_category=None,
        context=None,
        subdesign_id=None,
        polyline_points=1001,
        math_formula=None,
    ):
        """Get a simulation result from a solved setup and cast it in a ``SolutionData`` object.
        Data to be retrieved from Electronics Desktop are any simulation results available in that
        specific simulation context.
        Most of the argument have some defaults which works for most of the ``Standard`` report quantities.

        Parameters
        ----------
        expressions : str or list, optional
            One or more formulas to add to the report. Example is value ``"dB(S(1,1))"`` or a list of values.
            Default is `None` which will return all traces.
        setup_sweep_name : str, optional
            Name of the setup. The default is ``None`` which automatically take ``nominal_adaptive`` setup.
            Please make sure to build a setup string in the form of ``"SetupName : SetupSweep"``
            where ``SetupSweep`` is the Sweep name to use in the export or ``LastAdaptive``.
        domain : str, optional
            Plot Domain. Options are "Sweep" for frequency domain related results and "Time" for transient related data.
        variations : dict, optional
            Dictionary of all families including the primary sweep.
            The default is ``None`` which will use the nominal variations of the setup.
        primary_sweep_variable : str, optional
            Name of the primary sweep. The default is ``"None"`` which, depending on the context,
            will internally assign the primary sweep to:
            1. ``Freq`` for frequency domain results,
            2. ``Time`` for transient results,
            3. ``Theta`` for radiation patterns,
            4. ``distance`` for field plot over a polyline.
        report_category : str, optional
            Category of the Report to be created. If `None` default data Report will be used.
            The Report Category can be one of the types available for creating a report depend on the simulation setup.
            For example for a Far Field Plot in HFSS the UI shows the report category as "Create Far Fields Report".
            The report category will be in this case "Far Fields".
            Depending on the setup different categories are available.
            If `None` default category will be used (the first item in the Results drop down menu in AEDT).
            To get the list of available categories user can use method ``available_report_types``.
        context : str, dict, optional
            This is the context of the report.
            The default is ``None``. It can be:
            1. `None`
            2. ``"Differential Pairs"``
            3. Reduce Matrix Name for Q2d/Q3d solution
            4. Infinite Sphere name for Far Fields Plot.
            5. Dictionary. If dictionary is passed, key is the report property name and value is property value.
        subdesign_id : int, optional
            Subdesign ID for exporting a Touchstone file of this subdesign.
            This parameter is valid for ``Circuit`` only.
            The default value is ``None``.
        polyline_points : int, optional
            Number of points on which to create the report for plots on polylines.
            This parameter is valid for ``Fields`` plot only.
        math_formula : str, optional
            One of the available AEDT mathematical formulas to apply. For example, ``abs, dB``.


        Returns
        -------
        :class:`pyaedt.modules.solutions.SolutionData`
            Solution Data object.

        References
        ----------

        >>> oModule.GetSolutionDataPerVariation

        Examples
        --------
        >>> from pyaedt import Hfss
        >>> aedtapp = Hfss()
        >>> aedtapp.post.create_report("dB(S(1,1))")

        >>> variations = aedtapp.available_variations.nominal_w_values_dict
        >>> variations["Theta"] = ["All"]
        >>> variations["Phi"] = ["All"]
        >>> variations["Freq"] = ["30GHz"]
        >>> data1 = aedtapp.post.get_solution_data(
        ...    "GainTotal",
        ...    aedtapp.nominal_adaptive,
        ...    variations=variations,
        ...    primary_sweep_variable="Phi",
        ...    secondary_sweep_variable="Theta",
        ...    context="3D",
        ...    report_category="Far Fields",
        ...)

        >>> data2 =aedtapp.post.get_solution_data(
        ...    "S(1,1)",
        ...    aedtapp.nominal_sweep,
        ...    variations=variations,
        ...)
        >>> data2.plot()

        >>> from pyaedt import Maxwell2d
        >>> maxwell_2d = Maxwell2d()
        >>> data3 = maxwell_2d.post.get_solution_data(
        ...     "InputCurrent(PHA)", domain="Time", primary_sweep_variable="Time",
        ... )
        >>> data3.plot("InputCurrent(PHA)")

        >>> from pyaedt import Circuit
        >>> circuit = Circuit()
        >>> context = {"algorithm": "FFT", "max_frequency": "100MHz", "time_stop": "2.5us", "time_start": "0ps"}
        >>> spectralPlotData = circuit.post.get_solution_data(
        ...     expressions="V(Vprobe1)", primary_sweep_variable="Spectrum", domain="Spectral",
        ...     context=context
        ...)
        """
        expressions = [expressions] if isinstance(expressions, str) else expressions
        if not setup_sweep_name:
            setup_sweep_name = self._app.nominal_sweep
        if not domain:
            domain = "Sweep"
            setup_name = setup_sweep_name.split(":")[0]
            if setup_name:
                for setup in self._app.setups:
                    if setup.name == setup_name and "Time" in setup.default_intrinsics:
                        domain = "Time"
        if domain in ["Spectral", "Spectrum"]:
            report_category = "Spectrum"
        if not report_category and not self._app.design_solutions.report_type:
            self.logger.error("Solution not supported")
            return False
        elif not report_category:
            report_category = self._app.design_solutions.report_type
        if report_category in TEMPLATES_BY_NAME:
            report_class = TEMPLATES_BY_NAME[report_category]
        elif "Fields" in report_category:
            report_class = TEMPLATES_BY_NAME["Fields"]
        else:
            report_class = TEMPLATES_BY_NAME["Standard"]

        report = report_class(self, report_category, setup_sweep_name)
        if not expressions:
            expressions = [
                i for i in self.available_report_quantities(report_category=report_category, context=context)
            ]
        if math_formula:
            expressions = ["{}({})".format(math_formula, i) for i in expressions]
        report.expressions = expressions
        report.domain = domain
        if primary_sweep_variable:
            report.primary_sweep = primary_sweep_variable
        if not variations and domain == "Sweep":
            variations = self._app.available_variations.nominal_w_values_dict
            if variations:
                variations["Freq"] = "All"
            else:
                variations = {"Freq": ["All"]}
        elif not variations and domain != "Sweep":
            variations = self._app.available_variations.nominal_w_values_dict
        report.variations = variations
        report.sub_design_id = subdesign_id
        report.point_number = polyline_points
        if context == "Differential Pairs":
            report.differential_pairs = True
        elif self._app.design_type in ["Q3D Extractor", "2D Extractor"] and context:
            report.matrix = context
        elif report_category == "Far Fields":
            if not context and self._app.field_setups:
                report.far_field_sphere = self._app.field_setups[0].name
            else:
                if isinstance(context, dict):
                    if "Context" in context.keys() and "SourceContext" in context.keys():
                        report.far_field_sphere = context["Context"]
                        report.source_context = context["SourceContext"]
                else:
                    report.far_field_sphere = context
        elif report_category == "Near Fields":
            report.near_field = context
        elif context and isinstance(context, dict):
            for attribute in context:
                if hasattr(report, attribute):
                    report.__setattr__(attribute, context[attribute])
                else:
                    self.logger.warning("Parameter " + attribute + " is not available, check syntax.")
        elif context:
            if (
                hasattr(self.modeler, "line_names")
                and hasattr(self.modeler, "point_names")
                and context in self.modeler.point_names + self.modeler.line_names
            ):
                report.polyline = context
            elif context in [
                "RL",
                "Sources",
                "Vias",
                "Bondwires",
                "Probes",
            ]:
                report.siwave_dc_category = [
                    "RL",
                    "Sources",
                    "Vias",
                    "Bondwires",
                    "Probes",
                ].index(context)
        solution_data = report.get_solution_data()
        return solution_data

    @pyaedt_function_handler()
    def create_report_from_configuration(self, input_file=None, input_dict=None, solution_name=None):
        """Create a report based on a JSON file, TOML file, or dictionary of properties.

        Parameters
        ----------
        input_file : str, optional
            Path to the JSON or TOML file containing report settings.
        input_dict : dict, optional
            Dictionary containing report settings.
        solution_name : setup name to use.

        Returns
        -------
        :class:`pyaedt.modules.report_templates.Standard`
            Report object if succeeded.

        Examples
        --------

        >>> from pyaedt import Hfss
        >>> aedtapp = Hfss()
        >>> aedtapp.post.create_report_from_configuration(r'C:\\temp\\my_report.json',
        ...                                               solution_name="Setup1 : LastAdpative")
        """
        if not input_dict and not input_file:  # pragma: no cover
            self.logger.error("Either a JSON file or a dictionary must be passed as input.")
            return False
        if input_file:
            props = read_configuration_file(input_file)
        else:
            props = input_dict
        _dict_items_to_list_items(props, "expressions")
        if not solution_name:
            solution_name = self._app.nominal_sweep
        if props.get("report_category", None) and props["report_category"] in TEMPLATES_BY_NAME:
            if (
                "AMIAnalysis" in self._app.get_setup(solution_name.split(":")[0].strip()).props
                and props["report_category"] == "Standard"
            ):
                report_temp = TEMPLATES_BY_NAME["AMI Contour"]
            elif "AMIAnalysis" in self._app.get_setup(solution_name.split(":")[0].strip()).props:
                report_temp = TEMPLATES_BY_NAME["Statistical Eye"]
            else:
                report_temp = TEMPLATES_BY_NAME[props["report_category"]]
            report = report_temp(self, props["report_category"], solution_name)
            for k, v in props.items():
                report.props[k] = v
            for el, k in self._app.available_variations.nominal_w_values_dict.items():
                if (
                    report.props.get("context", None)
                    and report.props["context"].get("variations", None)
                    and el not in report.props["context"]["variations"]
                ):
                    report.props["context"]["variations"][el] = k
            report.expressions
            report.create()
            report._update_traces()
            return report
        return False  # pragma: no cover


class PostProcessor(PostProcessorCommon, object):
    """Manages the main AEDT postprocessing functions.

    The inherited ``AEDTConfig`` class contains all ``_desktop``
    hierarchical calls needed for the class initialization data
    ``_desktop`` and the design types ``"HFSS"``, ``"Icepak"``, and
    ``"HFSS3DLayout"``.

    .. note::
       Some functionalities are available only when AEDT is running in
       the graphical mode.

    Parameters
    ----------
    app : :class:`pyaedt.application.Analsis3D.FieldAnalysis3D`
        Inherited parent object. The parent object must provide the members
        ``_modeler``, ``_desktop``, ``_odesign``, and ``logger``.

    Examples
    --------
    Basic usage demonstrated with an HFSS, Maxwell, or any other design:

    >>> from pyaedt import Hfss
    >>> aedtapp = Hfss()
    >>> post = aedtapp.post
    """

    def __init__(self, app):
        app.logger.reset_timer()
        self._app = app
        self._post_osolution = self._app.osolution
        self.field_plots = self._get_fields_plot()
        PostProcessorCommon.__init__(self, app)
        app.logger.info_timer("PostProcessor class has been initialized!")

    @property
    def _primitives(self):  # pragma: no cover
        """Primitives.

        Returns
        -------
        pyaedt.modeler.Primitives
            Primitives object.

        """
        return self._app.modeler

    @property
    def model_units(self):
        """Model units.

        Returns
        -------
        str
           Model units, such as ``"mm"``.
        """
        return self.oeditor.GetModelUnits()

    @property
    def post_osolution(self):
        """Solution.

        Returns
        -------
        type
            Solution module.
        """
        return self._post_osolution

    @property
    def ofieldsreporter(self):
        """Fields reporter.

        Returns
        -------
        :attr:`pyaedt.modules.PostProcessor.PostProcessor.ofieldsreporter`

        References
        ----------

        >>> oDesign.GetModule("FieldsReporter")
        """
        return self._app.ofieldsreporter

    @pyaedt_function_handler()
    def _get_base_name(self, setup):
        setups_data = self._app.design_properties["FieldsReporter"]["FieldsPlotManagerID"]
        if "SimDataExtractors" in self._app.design_properties["SolutionManager"]:
            sim_data = self._app.design_properties["SolutionManager"]["SimDataExtractors"]
        else:
            sim_data = self._app.design_properties["SolutionManager"]
        if "SimSetup" in sim_data:
            if isinstance(sim_data["SimSetup"], list):
                for solution in sim_data["SimSetup"]:
                    base_name = solution["Name"]
                    if isinstance(solution["Solution"], (dict, OrderedDict)):
                        sols = [solution["Solution"]]
                    else:
                        sols = solution["Solution"]
                    for sol in sols:
                        if sol["ID"] == setups_data[setup]["SolutionId"]:
                            base_name += " : " + sol["Name"]
                            return base_name
            else:
                base_name = sim_data["SimSetup"]["Name"]
                if isinstance(sim_data["SimSetup"]["Solution"], list):
                    for sol in sim_data["SimSetup"]["Solution"]:
                        if sol["ID"] == setups_data[setup]["SolutionId"]:
                            base_name += " : " + sol["Name"]
                            return base_name
                else:
                    sol = sim_data["SimSetup"]["Solution"]
                    if sol["ID"] == setups_data[setup]["SolutionId"]:
                        base_name += " : " + sol["Name"]
                        return base_name
        return ""

    @pyaedt_function_handler()
    def _get_intrinsic(self, setup):
        setups_data = self._app.design_properties["FieldsReporter"]["FieldsPlotManagerID"]
        intrinsics = [i.split("=") for i in setups_data[setup]["IntrinsicVar"].split(" ")]
        intr_dict = {}
        if intrinsics:
            for intr in intrinsics:
                if isinstance(intr, list) and len(intr) == 2:
                    intr_dict[intr[0]] = intr[1].replace("\\", "").replace("'", "")
        return intr_dict

    @pyaedt_function_handler(list_objs="objects")
    def _get_volume_objects(self, objects):
        if self._app.solution_type not in ["HFSS3DLayout", "HFSS 3D Layout Design"]:
            obj_list = []
            editor = self._app._odesign.SetActiveEditor("3D Modeler")
            for obj in objects:
                obj_list.append(editor.GetObjectNameByID(int(obj)))
        if obj_list:
            return obj_list
        else:
            return objects

    @pyaedt_function_handler(list_objs="objects")
    def _get_surface_objects(self, objects):
        faces = [int(i) for i in objects]
        if self._app.solution_type not in ["HFSS3DLayout", "HFSS 3D Layout Design"]:
            planes = self._get_cs_plane_ids()
            objs = []
            for face in faces:
                if face in list(planes.keys()):
                    objs.append(planes[face])
            if objs:
                return "CutPlane", objs
        return "FacesList", faces

    @pyaedt_function_handler()
    def _get_cs_plane_ids(self):
        name2refid = {-4: "Global:XY", -3: "Global:YZ", -2: "Global:XZ"}
        if self._app.design_properties and "ModelSetup" in self._app.design_properties:
            cs = self._app.design_properties["ModelSetup"]["GeometryCore"]["GeometryOperations"]["CoordinateSystems"]
            for ds in cs:
                try:
                    if isinstance(cs[ds], (OrderedDict, dict)):
                        name = cs[ds]["Attributes"]["Name"]
                        cs_id = cs[ds]["XYPlaneID"]
                        name2refid[cs_id] = name + ":XY"
                        name2refid[cs_id + 1] = name + ":YZ"
                        name2refid[cs_id + 2] = name + ":XZ"
                    elif type(cs[ds]) is list:
                        for el in cs[ds]:
                            cs_id = el["XYPlaneID"]
                            name = el["Attributes"]["Name"]
                            name2refid[cs_id] = name + ":XY"
                            name2refid[cs_id + 1] = name + ":YZ"
                            name2refid[cs_id + 2] = name + ":XZ"
                except Exception:
                    pass
        return name2refid

    @pyaedt_function_handler()
    def _get_fields_plot(self):
        plots = {}
        if (
            self._app.design_properties
            and "FieldsReporter" in self._app.design_properties
            and "FieldsPlotManagerID" in self._app.design_properties["FieldsReporter"]
        ):
            setups_data = self._app.design_properties["FieldsReporter"]["FieldsPlotManagerID"]
            for setup in setups_data:
                try:
                    if isinstance(setups_data[setup], (OrderedDict, dict)) and "PlotDefinition" in setup:
                        plot_name = setups_data[setup]["PlotName"]
                        plots[plot_name] = FieldPlot(self)
                        plots[plot_name].solutionName = self._get_base_name(setup)
                        plots[plot_name].quantityName = self.ofieldsreporter.GetFieldPlotQuantityName(
                            setups_data[setup]["PlotName"]
                        )
                        plots[plot_name].intrinsics = self._get_intrinsic(setup)
                        list_objs = setups_data[setup]["FieldPlotGeometry"][1:]
                        while list_objs:
                            id = list_objs[0]
                            num_objects = list_objs[2]
                            if id == 64:
                                plots[plot_name].volume_indexes = self._get_volume_objects(
                                    list_objs[3 : num_objects + 3]
                                )
                            elif id == 128:
                                out, faces = self._get_surface_objects(list_objs[3 : num_objects + 3])
                                if out == "CutPlane":
                                    plots[plot_name].cutplane_indexes = faces
                                else:
                                    plots[plot_name].surfaces_indexes = faces
                            elif id == 256:
                                plots[plot_name].line_indexes = self._get_volume_objects(list_objs[3 : num_objects + 3])
                            list_objs = list_objs[num_objects + 3 :]
                        plots[plot_name].name = setups_data[setup]["PlotName"]
                        plots[plot_name].plotFolder = setups_data[setup]["PlotFolder"]
                        surf_setts = setups_data[setup]["PlotOnSurfaceSettings"]
                        plots[plot_name].Filled = surf_setts["Filled"]
                        plots[plot_name].IsoVal = surf_setts["IsoValType"]
                        plots[plot_name].AddGrid = surf_setts["AddGrid"]
                        plots[plot_name].MapTransparency = surf_setts["MapTransparency"]
                        plots[plot_name].Refinement = surf_setts["Refinement"]
                        plots[plot_name].Transparency = surf_setts["Transparency"]
                        plots[plot_name].SmoothingLevel = surf_setts["SmoothingLevel"]
                        arrow_setts = surf_setts["Arrow3DSpacingSettings"]
                        plots[plot_name].ArrowUniform = arrow_setts["ArrowUniform"]
                        plots[plot_name].ArrowSpacing = arrow_setts["ArrowSpacing"]
                        plots[plot_name].MinArrowSpacing = arrow_setts["MinArrowSpacing"]
                        plots[plot_name].MaxArrowSpacing = arrow_setts["MaxArrowSpacing"]
                        plots[plot_name].GridColor = surf_setts["GridColor"]
                except Exception:
                    pass
        return plots

    # TODO: define a fields calculator module and make robust !!
    @pyaedt_function_handler()
    def volumetric_loss(self, object_name):
        """Use the field calculator to create a variable for volumetric losses.

        Parameters
        ----------
        object_name : str
            Name of the object to compute volumetric losses on.

        Returns
        -------
        str
            Name of the variable created.

        References
        ----------

        >>> oModule.EnterQty
        >>> oModule.EnterVol
        >>> oModule.CalcOp
        >>> oModule.AddNamedExpression
        """
        oModule = self.ofieldsreporter
        oModule.EnterQty("OhmicLoss")
        oModule.EnterVol(object_name)
        oModule.CalcOp("Integrate")
        name = "P_{}".format(object_name)  # Need to check for uniqueness !
        oModule.AddNamedExpression(name, "Fields")
        return name

    @pyaedt_function_handler(plotname="plot_name", propertyname="property_name", propertyval="property_value")
    def change_field_property(self, plot_name, property_name, property_value):
        """Modify a field plot property.

        Parameters
        ----------
        plot_name : str
            Name of the field plot.
        property_name : str
            Name of the property.
        property_value :
            Value for the property.

        Returns
        -------
        bool
            ``True`` when successful, ``False`` when failed.

        References
        ----------

        >>> oDesign.ChangeProperty
        """
        self._odesign.ChangeProperty(
            [
                "NAME:AllTabs",
                [
                    "NAME:FieldsPostProcessorTab",
                    ["NAME:PropServers", "FieldsReporter:" + plot_name],
                    ["NAME:ChangedProps", ["NAME:" + property_name, "Value:=", property_value]],
                ],
            ]
        )

    @pyaedt_function_handler(isvector="is_vector")
    def get_scalar_field_value(
        self,
        quantity_name,
        scalar_function="Maximum",
        solution=None,
        variation_dict=None,
        is_vector=False,
        intrinsics=None,
        phase=None,
        object_name="AllObjects",
        object_type="volume",
        adjacent_side=False,
    ):
        """Use the field calculator to Compute Scalar of a Field.

        Parameters
        ----------
        quantity_name : str
            Name of the quantity to export. For example, ``"Temp"``.
        scalar_function : str, optional
            The name of the scalar function. For example, ``"Maximum"``, ``"Integrate"``.
            The default is ``"Maximum"``.
        solution : str, optional
            Name of the solution in the format ``"solution : sweep"``. The default is ``None``.
        variation_dict : dict, optional
            Dictionary of all variation variables with their values.
            e.g. ``['power_block:=', ['0.6W'], 'power_source:=', ['0.15W']]``
            The default is ``None``.
        is_vector : bool, optional
            Whether the quantity is a vector. The  default is ``False``.
        intrinsics : str, optional
            This parameter is mandatory for a frequency field
            calculation. The default is ``None``.
        phase : str, optional
            Field phase. The default is ``None``.
        object_name : str, optional
            Name of the object. For example, ``"Box1"``.
            The default is ``"AllObjects"``.
        object_type : str, optional
            Type of the object - ``"volume"``, ``"surface"``, ``"point"``.
            The default is ``"volume"``.
        adjacent_side : bool, optional
            To query quantity value on adjacent side for object_type = "surface", pass ``True``.
            The default is ``False``.

        Returns
        -------
        float
            ``True`` when successful, ``False`` when failed.

        References
        ----------

        >>> oModule.EnterQty
        >>> oModule.CopyNamedExprToStack
        >>> oModule.CalcOp
        >>> oModule.EnterQty
        >>> oModule.EnterVol
        >>> oModule.ClcEval
        >>> GetTopEntryValue
        """
        self.logger.info("Exporting {} field. Be patient".format(quantity_name))
        if not solution:
            solution = self._app.existing_analysis_sweeps[0]
        self.ofieldsreporter.CalcStack("clear")
        if is_vector:
            try:
                self.ofieldsreporter.EnterQty(quantity_name)
            except Exception:
                self.ofieldsreporter.CopyNamedExprToStack(quantity_name)
            self.ofieldsreporter.CalcOp("Smooth")
            self.ofieldsreporter.EnterScalar(0)
            self.ofieldsreporter.CalcOp("AtPhase")
            self.ofieldsreporter.CalcOp("Mag")
        else:
            try:
                self.ofieldsreporter.EnterQty(quantity_name)
            except Exception:
                self.logger.info("Quantity {} not present. Trying to get it from Stack".format(quantity_name))
                self.ofieldsreporter.CopyNamedExprToStack(quantity_name)
        obj_list = object_name
        if scalar_function:
            if object_type == "volume":
                self.ofieldsreporter.EnterVol(obj_list)
            elif object_type == "surface":
                if adjacent_side:
                    self.ofieldsreporter.EnterAdjacentSurf(obj_list)
                else:
                    self.ofieldsreporter.EnterSurf(obj_list)
            elif object_type == "point":
                self.ofieldsreporter.EnterPoint(obj_list)
            self.ofieldsreporter.CalcOp(scalar_function)

        if not variation_dict:
            variation_dict = self._app.available_variations.nominal_w_values_dict

        variation = []
        for el, value in variation_dict.items():
            variation.append(el + ":=")
            variation.append(value)

        if intrinsics:
            if "Transient" in solution:
                variation.append("Time:=")
                variation.append(intrinsics)
            else:
                variation.append("Freq:=")
                variation.append(intrinsics)
                variation.append("Phase:=")
                if phase:
                    variation.append(phase)
                else:
                    variation.append("0deg")

        file_name = os.path.join(self._app.working_directory, generate_unique_name("temp_fld") + ".fld")
        self.ofieldsreporter.CalculatorWrite(file_name, ["Solution:=", solution], variation)
        value = None
        if os.path.exists(file_name) or settings.remote_rpc_session:
            with open_file(file_name, "r") as f:
                lines = f.readlines()
                lines = [line.strip() for line in lines]
                value = lines[-1]
            os.remove(file_name)
        self.ofieldsreporter.CalcStack("clear")
        return float(value)

    @pyaedt_function_handler(gridtype="grid_type", isvector="is_vector")
    def export_field_file_on_grid(
        self,
        quantity_name,
        solution=None,
        variation_dict=None,
        filename=None,
        grid_type="Cartesian",
        grid_center=None,
        grid_start=None,
        grid_stop=None,
        grid_step=None,
        is_vector=False,
        intrinsics=None,
        phase=None,
        export_with_sample_points=True,
        reference_coordinate_system="Global",
        export_in_si_system=True,
        export_field_in_reference=True,
    ):
        """Use the field calculator to create a field file on a grid based on a solution and variation.

        Parameters
        ----------
        quantity_name : str
            Name of the quantity to export. For example, ``"Temp"``.
        solution : str, optional
            Name of the solution in the format ``"solution : sweep"``. The default is ``None``.
        variation_dict : dict, optional
            Dictionary of all variation variables with their values.
            The default is ``None``.
        filename : str, optional
            Full path and name to save the file to.
            The default is ``None`` which export file in working_directory.
        grid_type : str, optional
            Type of the grid to export. The default is ``"Cartesian"``.
        grid_center : list, optional
            The ``[x, y, z]`` coordinates for the center of the grid.
            The default is ``[0, 0, 0]``. This parameter is disabled if ``gridtype=
            "Cartesian"``.
        grid_start : list, optional
            The ``[x, y, z]`` coordinates for the starting point of the grid.
            The default is ``[0, 0, 0]``.
        grid_stop : list, optional
            The ``[x, y, z]`` coordinates for the stopping point of the grid.
            The default is ``[0, 0, 0]``.
        grid_step : list, optional
            The ``[x, y, z]`` coordinates for the step size of the grid.
            The default is ``[0, 0, 0]``.
        is_vector : bool, optional
            Whether the quantity is a vector. The  default is ``False``.
        intrinsics : str, optional
            This parameter is mandatory for a frequency field
            calculation. The default is ``None``.
        phase : str, optional
            Field phase. The default is ``None``.
        export_with_sample_points : bool, optional
            Whether to include the sample points in the file to export.
            The default is ``True``.
        reference_coordinate_system : str, optional
            Reference coordinate system in the file to export.
            The default is ``"Global"``.
        export_in_si_system : bool, optional
            Whether the provided sample points are defined in the SI system or model units.
            The default is ``True``.
        export_field_in_reference : bool, optional
            Whether to export the field in reference coordinate system.
            The default is ``True``.

        Returns
        -------
        str
            Field file path when succeeded.

        References
        ----------

        >>> oModule.EnterQty
        >>> oModule.CopyNamedExprToStack
        >>> oModule.CalcOp
        >>> oModule.EnterQty
        >>> oModule.EnterVol
        >>> oModule.ExportOnGrid

        Examples
        --------
        >>> from pyaedt import Hfss
        >>> hfss = Hfss()
        >>> var = hfss.available_variations.nominal_w_values
        >>> setup = "Setup1 : LastAdaptive"
        >>> path = "Field.fld"
        >>> hfss.post.export_field_file_on_grid("E",setup,var,path,'Cartesian',[0, 0, 0],intrinsics="8GHz")
        """
        if grid_step is None:
            grid_step = [0, 0, 0]
        if grid_start is None:
            grid_start = [0, 0, 0]
        if grid_stop is None:
            grid_stop = [0, 0, 0]
        if grid_center is None:
            grid_center = [0, 0, 0]
        self.logger.info("Exporting %s field. Be patient", quantity_name)
        if not solution:
            solution = self._app.existing_analysis_sweeps[0]
        if not filename:
            filename = os.path.join(
                self._app.working_directory, "{}_{}.fld".format(quantity_name, solution.replace(" : ", "_"))
            )
        elif os.path.isdir(filename):
            filename = os.path.join(filename, "{}_{}.fld".format(quantity_name, solution.replace(" : ", "_")))
        self.ofieldsreporter.CalcStack("clear")
        try:
            self.ofieldsreporter.EnterQty(quantity_name)
        except Exception:
            self.ofieldsreporter.CopyNamedExprToStack(quantity_name)
        if is_vector:
            self.ofieldsreporter.CalcOp("Smooth")
            if phase:
                self.ofieldsreporter.EnterScalar(0)
                self.ofieldsreporter.CalcOp("AtPhase")
                self.ofieldsreporter.CalcOp("Mag")
        units = self.modeler.model_units
        ang_units = "deg"
        if grid_type == "Cartesian":
            grid_center = ["0mm", "0mm", "0mm"]
            grid_start_wu = [str(i) + units for i in grid_start]
            grid_stop_wu = [str(i) + units for i in grid_stop]
            grid_step_wu = [str(i) + units for i in grid_step]
        elif grid_type == "Cylindrical":
            grid_center = [str(i) + units for i in grid_center]
            grid_start_wu = [str(grid_start[0]) + units, str(grid_start[1]) + ang_units, str(grid_start[2]) + units]
            grid_stop_wu = [str(grid_stop[0]) + units, str(grid_stop[1]) + ang_units, str(grid_stop[2]) + units]
            grid_step_wu = [str(grid_step[0]) + units, str(grid_step[1]) + ang_units, str(grid_step[2]) + units]
        elif grid_type == "Spherical":
            grid_center = [str(i) + units for i in grid_center]
            grid_start_wu = [str(grid_start[0]) + units, str(grid_start[1]) + ang_units, str(grid_start[2]) + ang_units]
            grid_stop_wu = [str(grid_stop[0]) + units, str(grid_stop[1]) + ang_units, str(grid_stop[2]) + ang_units]
            grid_step_wu = [str(grid_step[0]) + units, str(grid_step[1]) + ang_units, str(grid_step[2]) + ang_units]
        else:
            self.logger.error("Error in the type of the grid.")
            return False

        if not variation_dict:
            variation_dict = self._app.available_variations.nominal_w_values_dict

        variation = []
        for el, value in variation_dict.items():
            variation.append(el + ":=")
            variation.append(value)

        if intrinsics:
            if "Transient" in solution:
                variation.append("Time:=")
                variation.append(intrinsics)
            else:
                variation.append("Freq:=")
                variation.append(intrinsics)
                variation.append("Phase:=")
                if phase:
                    variation.append(phase)
                else:
                    variation.append("0deg")

        export_options = [
            "NAME:ExportOption",
            "IncludePtInOutput:=",
            export_with_sample_points,
            "RefCSName:=",
            reference_coordinate_system,
            "PtInSI:=",
            export_in_si_system,
            "FieldInRefCS:=",
            export_field_in_reference,
        ]

        self.ofieldsreporter.ExportOnGrid(
            filename,
            grid_start_wu,
            grid_stop_wu,
            grid_step_wu,
            solution,
            variation,
            export_options,
            grid_type,
            grid_center,
            False,
        )
        if os.path.exists(filename):
            return filename
        return False  # pragma: no cover

    @pyaedt_function_handler(obj_list="objects", obj_type="objects_type")
    def export_field_file(
        self,
        quantity_name,
        solution=None,
        variation_dict=None,
        filename=None,
        objects="AllObjects",
        objects_type="Vol",
        intrinsics=None,
        phase=None,
        sample_points_file=None,
        sample_points_lists=None,
        export_with_sample_points=True,
        reference_coordinate_system="Global",
        export_in_si_system=True,
        export_field_in_reference=True,
    ):
        """Use the field calculator to create a field file based on a solution and variation.

        Parameters
        ----------
        quantity_name :
            Name of the quantity to export. For example, ``"Temp"``.
        solution : str, optional
            Name of the solution in the format ``"solution: sweep"``.
            The default is ``None``.
        variation_dict : dict, optional
            Dictionary of all variation variables with their values.
            The default is ``None``.
        filename : str, optional
            Full path and name to save the file to.
            The default is ``None`` which export file in working_directory.
        objects : str, optional
            List of objects to export. The default is ``"AllObjects"``.
        objects_type : str, optional
            Type of objects to export. Options are ``"Vol"`` for volume and
            ``"Surf"`` for surface. The default is ``"Vol"``.
        intrinsics : str, optional
            This parameter is mandatory for a frequency or transient field
            calculation. The default is ``None``.
        phase : str, optional
            Field phase. The default is ``None``.
        sample_points_file : str, optional
            Name of the file with sample points. The default is ``None``.
        sample_points_lists : list, optional
            List of the sample points. The default is ``None``.
        export_with_sample_points : bool, optional
            Whether to include the sample points in the file to export.
            The default is ``True``.
        reference_coordinate_system : str, optional
            Reference coordinate system in the file to export.
            The default is ``"Global"``.
        export_in_si_system : bool, optional
            Whether the provided sample points are defined in the SI system or model units.
            The default is ``True``.
        export_field_in_reference : bool, optional
            Whether to export the field in reference coordinate system.
            The default is ``True``.

        Returns
        -------
        bool
            ``True`` when successful, ``False`` when failed.

        References
        ----------

        >>> oModule.EnterQty
        >>> oModule.CopyNamedExprToStack
        >>> oModule.CalcOp
        >>> oModule.EnterQty
        >>> oModule.EnterVol
        >>> oModule.CalculatorWrite
        >>> oModule.ExportToFile
        """
        self.logger.info("Exporting %s field. Be patient", quantity_name)
        if not solution:
            if not self._app.existing_analysis_sweeps:
                self.logger.error("There are no existing sweeps.")
                return False
            solution = self._app.existing_analysis_sweeps[0]
        if not filename:
            appendix = ""
            ext = ".fld"
            filename = os.path.join(self._app.working_directory, solution.replace(" : ", "_") + appendix + ext)
        else:
            filename = filename.replace("//", "/").replace("\\", "/")
        self.ofieldsreporter.CalcStack("clear")
        try:
            self.ofieldsreporter.EnterQty(quantity_name)
        except Exception:
            self.ofieldsreporter.CopyNamedExprToStack(quantity_name)

        if not variation_dict:
            variation_dict = self._app.available_variations.nominal_w_values_dict

        variation = []
        for el, value in variation_dict.items():
            variation.append(el + ":=")
            variation.append(value)

        if intrinsics:
            if "Transient" in solution:
                variation.append("Time:=")
                variation.append(intrinsics)
            else:
                variation.append("Freq:=")
                variation.append(intrinsics)
                variation.append("Phase:=")
                if phase:
                    variation.append(phase)
                else:
                    variation.append("0deg")
        if not sample_points_file and not sample_points_lists:
            if objects_type == "Vol":
                self.ofieldsreporter.EnterVol(objects)
            elif objects_type == "Surf":
                self.ofieldsreporter.EnterSurf(objects)
            else:
                self.logger.error("No correct choice.")
                return False
            self.ofieldsreporter.CalcOp("Value")
            self.ofieldsreporter.CalculatorWrite(filename, ["Solution:=", solution], variation)
        elif sample_points_file:
            export_options = [
                "NAME:ExportOption",
                "IncludePtInOutput:=",
                export_with_sample_points,
                "RefCSName:=",
                reference_coordinate_system,
                "PtInSI:=",
                export_in_si_system,
                "FieldInRefCS:=",
                export_field_in_reference,
            ]
            self.ofieldsreporter.ExportToFile(
                filename,
                sample_points_file,
                solution,
                variation,
                export_options,
            )
        else:
            sample_points_file = os.path.join(self._app.working_directory, "temp_points.pts")
            with open_file(sample_points_file, "w") as f:
                f.write("Unit={}\n".format(self.model_units))
                for point in sample_points_lists:
                    f.write(" ".join([str(i) for i in point]) + "\n")
            export_options = [
                "NAME:ExportOption",
                "IncludePtInOutput:=",
                export_with_sample_points,
                "RefCSName:=",
                reference_coordinate_system,
                "PtInSI:=",
                export_in_si_system,
                "FieldInRefCS:=",
                export_field_in_reference,
            ]
            self.ofieldsreporter.ExportToFile(
                filename,
                sample_points_file,
                solution,
                variation,
                export_options,
            )

        if os.path.exists(filename):
            return filename
        return False  # pragma: no cover

    @pyaedt_function_handler(plotname="plot_name", filepath="file_path", filename="file_name")
    def export_field_plot(self, plot_name, file_path, file_name="", file_format="aedtplt"):
        """Export a field plot.

        Parameters
        ----------
        plot_name : str
            Name of the plot.

        file_path : str
            Path for saving the file.

        file_name : str, optional
            Name of the file. The default is ``""``.

        file_format : str, optional
            Name of the file extension. The default is ``"aedtplt"``. Options are ``"case"`` and ``"fldplt"``.

        Returns
        -------
        str
            File path when successful.

        References
        ----------
        >>> oModule.ExportFieldPlot
        """
        if not file_name:
            file_name = plot_name
        file_path = os.path.join(file_path, file_name + "." + file_format)
        try:
            self.ofieldsreporter.ExportFieldPlot(plot_name, False, file_path)
            if settings.remote_rpc_session_temp_folder:  # pragma: no cover
<<<<<<< HEAD
                local_path = os.path.join(settings.remote_rpc_session_temp_folder, file_name + "." + file_format)
                file_path = check_and_download_file(local_path, file_path)
            return file_path
        except:  # pragma: no cover
=======
                local_path = os.path.join(settings.remote_rpc_session_temp_folder, filename + "." + file_format)
                filepath = check_and_download_file(local_path, filepath)
            return filepath
        except Exception:  # pragma: no cover
>>>>>>> ae85d928
            self.logger.error("{} file format is not supported for this plot.".format(file_format))
            return False

    @pyaedt_function_handler()
    def change_field_plot_scale(self, plot_name, minimum_value, maximum_value, is_log=False, is_db=False):
        """Change Field Plot Scale.

        Parameters
        ----------
        plot_name : str
            Name of the Plot Folder to update.
        minimum_value : str, float
            Minimum value of the scale.
        maximum_value : str, float
            Maximum value of the scale.
        is_log : bool, optional
            Set to ``True`` if Log Scale is setup.
        is_db : bool, optional
            Set to ``True`` if dB Scale is setup.

        Returns
        -------
        bool
            ``True`` if successful.

        References
        ----------

        >>> oModule.SetPlotFolderSettings
        """
        args = ["NAME:FieldsPlotSettings", "Real Time mode:=", True]
        args += [
            [
                "NAME:ColorMaPSettings",
                "ColorMapType:=",
                "Spectrum",
                "SpectrumType:=",
                "Rainbow",
                "UniformColor:=",
                [127, 255, 255],
                "RampColor:=",
                [255, 127, 127],
            ]
        ]
        args += [
            [
                "NAME:Scale3DSettings",
                "minvalue:=",
                minimum_value,
                "maxvalue:=",
                maximum_value,
                "log:=",
                is_log,
                "dB:=",
                is_db,
                "ScaleType:=",
                1,
            ]
        ]
        self.ofieldsreporter.SetPlotFolderSettings(plot_name, args)
        return True

    @pyaedt_function_handler(objlist="objects", quantityName="quantity", listtype="list_type")
    def _create_fieldplot(
        self,
        objects,
        quantity,
        setup_name,
        intrinsics,
        list_type,
        plot_name=None,
        filter_boxes=None,
        field_type=None,
    ):
        if not list_type.startswith("Layer") and self._app.design_type != "HFSS 3D Layout Design":
            objects = self._app.modeler.convert_to_selections(objects, True)
        if not setup_name:
            setup_name = self._app.existing_analysis_sweeps[0]
        if not intrinsics:
            for i in self._app.setups:
                if i.name == setup_name.split(" : ")[0]:
                    intrinsics = i.default_intrinsics
        self._desktop.CloseAllWindows()
        try:
            self._app.modeler.fit_all()
        except Exception:
            pass
        self._desktop.TileWindows(0)
        self._oproject.SetActiveDesign(self._app.design_name)

        char_set = string.ascii_uppercase + string.digits
        if not plot_name:
            plot_name = quantity + "_" + "".join(random.sample(char_set, 6))
        filter_boxes = [] if filter_boxes is None else filter_boxes
        if list_type == "CutPlane":
            plot = FieldPlot(
                self, cutplanelist=objects, solutionName=setup_name, quantityName=quantity, intrinsics=intrinsics
            )
        elif list_type == "FacesList":
            plot = FieldPlot(
                self, surfacelist=objects, solutionName=setup_name, quantityName=quantity, intrinsics=intrinsics
            )
        elif list_type == "ObjList":
            plot = FieldPlot(
                self, objlist=objects, solutionName=setup_name, quantityName=quantity, intrinsics=intrinsics
            )
        elif list_type == "Line":
            plot = FieldPlot(
                self, linelist=objects, solutionName=setup_name, quantityName=quantity, intrinsics=intrinsics
            )
        elif list_type.startswith("Layer"):
            plot = FieldPlot(
                self,
                solutionName=setup_name,
                quantityName=quantity,
                intrinsics=intrinsics,
                layers_nets=objects,
                layers_plot_type=list_type,
            )
        if self._app.design_type == "Q3D Extractor":  # pragma: no cover
            plot.field_type = field_type
        plot.name = plot_name
        plot.plotFolder = plot_name
        plot.filter_boxes = filter_boxes
        plt = plot.create()
        if "Maxwell" in self._app.design_type and "Transient" in self.post_solution_type:
            self.ofieldsreporter.SetPlotsViewSolutionContext([plot_name], setup_name, "Time:" + intrinsics["Time"])
        if plt:
            self.field_plots[plot_name] = plot
            return plot
        else:
            return False

    @pyaedt_function_handler(quantityName="quantity")
    def _create_fieldplot_line_traces(
        self,
        seeding_faces_ids,
        in_volume_tracing_ids,
        surface_tracing_ids,
        quantity,
        setup_name,
        intrinsics,
        plot_name=None,
        field_type="",
    ):
        if not setup_name:
            setup_name = self._app.existing_analysis_sweeps[0]
        if not intrinsics:
            for i in self._app.setups:
                if i.name == setup_name.split(" : ")[0]:
                    intrinsics = i.default_intrinsics
        self._desktop.CloseAllWindows()
        try:
            self._app._modeler.fit_all()
        except Exception:
            pass
        self._desktop.TileWindows(0)
        self._oproject.SetActiveDesign(self._app.design_name)

        char_set = string.ascii_uppercase + string.digits
        if not plot_name:
            plot_name = quantity + "_" + "".join(random.sample(char_set, 6))
        plot = FieldPlot(
            self,
            objlist=in_volume_tracing_ids,
            surfacelist=surface_tracing_ids,
            solutionName=setup_name,
            quantityName=quantity,
            intrinsics=intrinsics,
            seedingFaces=seeding_faces_ids,
        )
        if field_type:
            plot.field_type = field_type
        plot.name = plot_name
        plot.plotFolder = plot_name

        plt = plot.create()
        if "Maxwell" in self._app.design_type and self.post_solution_type == "Transient":
            self.ofieldsreporter.SetPlotsViewSolutionContext([plot_name], setup_name, "Time:" + intrinsics["Time"])
        if plt:
            self.field_plots[plot_name] = plot
            return plot
        else:
            return False

    @pyaedt_function_handler(objlist="objects", quantityName="quantity")
    def create_fieldplot_line(
        self, objects, quantity, setup_name=None, intrinsics=None, plot_name=None, field_type="DC R/L Fields"
    ):
        """Create a field plot of the line.

        Parameters
        ----------
        objects : list
            List of polyline to plot.
        quantity : str
            Name of the quantity to plot.
        setup_name : str, optional
            Name of the setup. The default is ``None`` which automatically take ``nominal_adaptive`` setup.
            Please make sure to build a setup string in the form of ``"SetupName : SetupSweep"``
            where ``SetupSweep`` is the Sweep name to use in the export or ``LastAdaptive``.
        intrinsics : dict, optional
            Dictionary containing all intrinsic variables. The default
            is ``{}``.
        plot_name : str, optional
            Name of the fieldplot to create.
        field_type : str, optional
            Field type to plot. Valid only for Q3D Field plots.

        Returns
        -------
        type
            Plot object.

        References
        ----------

        >>> oModule.CreateFieldPlot
        """
        if intrinsics is None:
            intrinsics = {}
        if plot_name and plot_name in list(self.field_plots.keys()):
            self.logger.info("Plot {} exists. returning the object.".format(plot_name))
            return self.field_plots[plot_name]
        return self._create_fieldplot(
            objects, quantity, setup_name, intrinsics, "Line", plot_name, field_type=field_type
        )

    @pyaedt_function_handler(IntrinsincDict="intrinsics")
    def create_fieldplot_line_traces(
        self,
        seeding_faces,
        in_volume_tracing_objs=None,
        surface_tracing_objs=None,
        setup_name=None,
        intrinsics=None,
        plot_name=None,
        field_type="DC R/L Fields",
    ):
        """
        Create a field plot of the line.

        Parameters
        ----------
        seeding_faces : list
            List of seeding faces.
        in_volume_tracing_objs : list
            List of the in-volume tracing objects.
        surface_tracing_objs : list
            List of the surface tracing objects.
        setup_name : str, optional
            Name of the setup in the format ``"setupName : sweepName"``. The default
            is ``None``.
        intrinsics : dict, optional
            Dictionary containing all intrinsic variables. The default
            is ``{}``.
        plot_name : str, optional
            Name of the field plot to create. The default is ``None``.
        field_type : str, optional
            Field type to plot. Valid only for Q3D Field plots.

        Returns
        -------
        type
            Plot object.

        References
        ----------

        >>> oModule.CreateFieldPlot
        """
        if self._app.solution_type != "Electrostatic":
            self.logger.error("Field line traces is valid only for electrostatic solution")
            return False
        if intrinsics is None:
            intrinsics = {}
        if plot_name and plot_name in list(self.field_plots.keys()):
            self.logger.info("Plot {} exists. returning the object.".format(plot_name))
            return self.field_plots[plot_name]
        if not isinstance(seeding_faces, list):
            seeding_faces = [seeding_faces]
        seeding_faces_ids = []
        for face in seeding_faces:
            if self._app.modeler[face]:
                seeding_faces_ids.append(self._app.modeler[face].id)
            else:
                self.logger.error("Object {} doesn't exist in current design".format(face))
                return False
        in_volume_tracing_ids = []
        if not in_volume_tracing_objs:
            in_volume_tracing_ids.append(0)
        elif not isinstance(in_volume_tracing_objs, list):
            in_volume_tracing_objs = [in_volume_tracing_objs]
            for obj in in_volume_tracing_objs:
                if self._app.modeler[obj]:
                    in_volume_tracing_ids.append(self._app.modeler[obj].id)
                else:
                    self.logger.error("Object {} doesn't exist in current design".format(obj))
                    return False
        elif isinstance(in_volume_tracing_objs, list):
            for obj in in_volume_tracing_objs:
                if not self._app.modeler[obj]:
                    self.logger.error("Object {} doesn't exist in current design".format(obj))
                    return False
        surface_tracing_ids = []
        if not surface_tracing_objs:
            surface_tracing_ids.append(0)
        elif not isinstance(surface_tracing_objs, list):
            surface_tracing_objs = [surface_tracing_objs]
            for obj in surface_tracing_objs:
                if self._app.modeler[obj]:
                    surface_tracing_ids.append(self._app.modeler[obj].id)
                else:
                    self.logger.error("Object {} doesn't exist in current design".format(obj))
                    return False
        elif isinstance(surface_tracing_objs, list):
            for obj in surface_tracing_objs:
                if not self._app.modeler[obj]:
                    self.logger.error("Object {} doesn't exist in current design".format(obj))
                    return False
        seeding_faces_ids.insert(0, len(seeding_faces_ids))
        if in_volume_tracing_ids != [0]:
            in_volume_tracing_ids.insert(0, len(in_volume_tracing_ids))
        if surface_tracing_ids != [0]:
            surface_tracing_ids.insert(0, len(surface_tracing_ids))
        return self._create_fieldplot_line_traces(
            seeding_faces_ids,
            in_volume_tracing_ids,
            surface_tracing_ids,
            "FieldLineTrace",
            setup_name,
            intrinsics,
            plot_name,
            field_type=field_type,
        )

    @pyaedt_function_handler()
    def create_fieldplot_layers_nets(
        self, layers_nets, quantity_name, setup_name=None, intrinsics=None, plot_on_surface=True, plot_name=None
    ):  # pragma: no cover
        # type: (list, str, str, dict, bool, str) -> FieldPlot
        """Create a field plot of stacked layer plot.
        This plot is valid from AEDT 2023 R2 and later in HFSS 3D Layout
        and any modeler where a layout component is used.

        Parameters
        ----------
        layers_nets : list
            List of layers and nets to plot. For example:
            ``[["Layer1", "GND", "PWR"], ["Layer2", "VCC"], ...]``.
        quantity_name : str
            Name of the quantity to plot.
        setup_name : str, optional
            Name of the setup. The default is ``None``, in which case the ``nominal_adaptive``
            setup is used. Make sure to build a setup string in the form of
            ``"SetupName : SetupSweep"``, where ``SetupSweep`` is the sweep name to
            use in the export or ``LastAdaptive``.
        intrinsics : dict, optional
            Dictionary containing all intrinsic variables. The default
            is ``{}``.
        plot_on_surface : bool, optional
            Whether the plot is to be on the surface or volume of traces.
        plot_name : str, optional
            Name of the field plot to create.

        Returns
        -------
        :class:``pyaedt.modules.solutions.FieldPlot``
            Plot object.

        References
        ----------

        >>> oModule.CreateFieldPlot
        """
        if not (
            "APhi" in self.post_solution_type and settings.aedt_version >= "2023.2"
        ) and not self._app.design_type in ["HFSS", "HFSS 3D Layout Design"]:
            self.logger.error("This method requires AEDT 2023 R2 and Maxwell 3D Transient APhi Formulation.")
            return False
        if intrinsics is None:
            intrinsics = {}
        if plot_name and plot_name in list(self.field_plots.keys()):
            self.logger.info("Plot {} exists. returning the object.".format(plot_name))
            return self.field_plots[plot_name]
        if self._app.design_type == "HFSS 3D Layout Design":
            if not setup_name:
                setup_name = self._app.existing_analysis_sweeps[0]
            lst = []
            for layer in layers_nets:
                for el in layer[1:]:
                    get_ids = self._odesign.GetGeometryIdsForNetLayerCombination(el, layer[0], setup_name)
                    if isinstance(get_ids, (tuple, list)) and len(get_ids) > 2:
                        lst.extend([int(i) for i in get_ids[2:]])
            return self._create_fieldplot(lst, quantity_name, setup_name, intrinsics, "FacesList", plot_name)
        if plot_on_surface:
            plot_type = "LayerNetsExtFace"
        else:
            plot_type = "LayerNets"
        return self._create_fieldplot(layers_nets, quantity_name, setup_name, intrinsics, plot_type, plot_name)

    @pyaedt_function_handler(objlist="objects", quantityName="quantity", IntrinsincDict="intrinsics")
    def create_fieldplot_surface(
        self, objects, quantity, setup_name=None, intrinsics=None, plot_name=None, field_type="DC R/L Fields"
    ):
        """Create a field plot of surfaces.

        Parameters
        ----------
        objects : list
            List of surfaces to plot.
        quantity : str
            Name of the quantity to plot.
        setup_name : str, optional
            Name of the setup. The default is ``None`` which automatically take ``nominal_adaptive`` setup.
            Please make sure to build a setup string in the form of ``"SetupName : SetupSweep"``
            where ``SetupSweep`` is the Sweep name to use in the export or ``LastAdaptive``.
        intrinsics : dict, optional
            Dictionary containing all intrinsic variables. The default
            is ``{}``.
        plot_name : str, optional
            Name of the fieldplot to create.
        field_type : str, optional
            Field type to plot. Valid only for Q3D Field plots.

        Returns
        -------
        :class:``pyaedt.modules.solutions.FieldPlot``
            Plot object.

        References
        ----------

        >>> oModule.CreateFieldPlot
        """
        if intrinsics is None:
            intrinsics = {}
        if plot_name and plot_name in list(self.field_plots.keys()):
            self.logger.info("Plot {} exists. returning the object.".format(plot_name))
            return self.field_plots[plot_name]
        if not isinstance(objects, (list, tuple)):
            objects = [objects]
        new_obj_list = []
        for obj in objects:
            if isinstance(obj, (int, FacePrimitive)):
                new_obj_list.append(obj)
            elif self._app.modeler[obj]:
                new_obj_list.extend([face for face in self._app.modeler[obj].faces if face.id not in new_obj_list])
        return self._create_fieldplot(
            new_obj_list, quantity, setup_name, intrinsics, "FacesList", plot_name, field_type=field_type
        )

    @pyaedt_function_handler(objlist="objects", quantityName="quantity", IntrinsincDict="intrinsics")
    def create_fieldplot_cutplane(
        self,
        objects,
        quantity,
        setup_name=None,
        intrinsics=None,
        plot_name=None,
        filter_objects=None,
        field_type="DC R/L Fields",
    ):
        """Create a field plot of cut planes.

        Parameters
        ----------
        objects : list
            List of cut planes to plot.
        quantity : str
            Name of the quantity to plot.
        setup_name : str, optional
            Name of the setup. The default is ``None`` which automatically take ``nominal_adaptive`` setup.
            Please make sure to build a setup string in the form of ``"SetupName : SetupSweep"``
            where ``SetupSweep`` is the Sweep name to use in the export or ``LastAdaptive``.
        intrinsics : dict, optional
            Dictionary containing all intrinsic variables.
            The default is ``{}``.
        plot_name : str, optional
            Name of the fieldplot to create.
        filter_objects : list, optional
            Objects list on which filter the plot.
            The default value is ``None`` in which case an empty list is passed.
        field_type : str, optional
            Field type to plot. Valid only for Q3D Field plots.

        Returns
        -------
        :class:``pyaedt.modules.solutions.FieldPlot``
            Plot object.

        References
        ----------

        >>> oModule.CreateFieldPlot
        """
        if intrinsics is None:
            intrinsics = {}
        if plot_name and plot_name in list(self.field_plots.keys()):
            self.logger.info("Plot {} exists. returning the object.".format(plot_name))
            return self.field_plots[plot_name]
        if filter_objects:
            filter_objects = self._app.modeler.convert_to_selections(filter_objects, True)
        return self._create_fieldplot(
            objects,
            quantity,
            setup_name,
            intrinsics,
            "CutPlane",
            plot_name,
            filter_boxes=filter_objects,
            field_type=field_type,
        )

    @pyaedt_function_handler(objlist="objects", quantityName="quantity", IntrinsincDict="intrinsics")
    def create_fieldplot_volume(
        self, objects, quantity, setup_name=None, intrinsics=None, plot_name=None, field_type="DC R/L Fields"
    ):
        """Create a field plot of volumes.

        Parameters
        ----------
        objects : list
            List of volumes to plot.
        quantity :
            Name of the quantity to plot.
        setup_name : str, optional
            Name of the setup. The default is ``None`` which automatically take ``nominal_adaptive`` setup.
            Please make sure to build a setup string in the form of ``"SetupName : SetupSweep"``
            where ``SetupSweep`` is the Sweep name to use in the export or ``LastAdaptive``.
        intrinsics : dict, optional
            Dictionary containing all intrinsic variables. The default
            is ``{}``.
        plot_name : str, optional
            Name of the fieldplot to create.

        Returns
        -------
        :class:``pyaedt.modules.solutions.FieldPlot``
            Plot object.

        References
        ----------

        >>> oModule.CreateFieldPlot
        """
        if intrinsics is None:
            intrinsics = {}
        if plot_name and plot_name in list(self.field_plots.keys()):
            self.logger.info("Plot {} exists. returning the object.".format(plot_name))
            return self.field_plots[plot_name]
        return self._create_fieldplot(
            objects, quantity, setup_name, intrinsics, "ObjList", plot_name, field_type=field_type
        )

    @pyaedt_function_handler(fileName="file_name", plotName="plot_name", foldername="folder_name")
    def export_field_jpg(
        self,
        file_name,
        plot_name,
        folder_name,
        orientation="isometric",
        width=1920,
        height=1080,
        display_wireframe=True,
        selections=None,
        show_axis=True,
        show_grid=True,
        show_ruler=True,
        show_region="Default",
    ):
        """Export a field plot and coordinate system to a JPG file.

        Parameters
        ----------
        file_name : str
            Full path and name to save the JPG file to.
        plot_name : str
            Name of the plot.
        folder_name : str
            Name of the folder plot.
        orientation : str, optional
            Name of the orientation to apply. The default is ``"isometric"``.
        width : int, optional
            Plot Width. The default is ``1920``.
        height : int, optional
            Plot Height. The default is ``1080``.
        display_wireframe : bool, optional
            Display wireframe. The default is ``True``.
        selections : list, optional
            List of objects to include in the plot.
             Supported in 3D Field Plots only starting from 23R1.
        show_axis : bool, optional
            Whether to show the axes. The default is ``True``.
            Supported in 3D Field Plots only starting from 23R1.
        show_grid : bool, optional
            Whether to show the grid. The default is ``True``.
            Supported in 3D Field Plots only starting from 23R1.
        show_ruler : bool, optional
            Whether to show the ruler. The default is ``True``.
            Supported in 3D Field Plots only starting from 23R1.
        show_region : bool, optional
            Whether to show the region or not. The default is ``Default``.
            Supported in 3D Field Plots only starting from 23R1.

        Returns
        -------
        bool
            ``True`` when successful, ``False`` when failed.

        References
        ----------

        >>> oModule.ExportPlotImageToFile
        >>> oModule.ExportModelImageToFile
        """
        if self.post_solution_type not in ["HFSS3DLayout", "HFSS 3D Layout Design"]:
            wireframes = []
            if display_wireframe:
                names = self._primitives.object_names
                for el in names:
                    if not self._primitives[el].display_wireframe:
                        wireframes.append(el)
                        self._primitives[el].display_wireframe = True
            if self._app._aedt_version < "2021.2":
                bound = self.modeler.get_model_bounding_box()
                center = [
                    (float(bound[0]) + float(bound[3])) / 2,
                    (float(bound[1]) + float(bound[4])) / 2,
                    (float(bound[2]) + float(bound[5])) / 2,
                ]
                view = orientation_to_view.get(orientation, "iso")
                cs = self.modeler.create_coordinate_system(origin=center, mode="view", view=view)
                self.ofieldsreporter.ExportPlotImageToFile(file_name, folder_name, plot_name, cs.name)
                cs.delete()
            else:
                self.export_model_picture(
                    full_name=file_name,
                    width=width,
                    height=height,
                    orientation=orientation,
                    field_selections=plot_name,
                    selections=selections,
                    show_axis=show_axis,
                    show_grid=show_grid,
                    show_ruler=show_ruler,
                    show_region=show_region,
                )

            for solid in wireframes:
                self._primitives[solid].display_wireframe = False
        else:
            self.ofieldsreporter.ExportPlotImageWithViewToFile(
                file_name, folder_name, plot_name, width, height, orientation
            )
        return True

    @pyaedt_function_handler()
    def delete_field_plot(self, name):
        """Delete a field plot.

        Parameters
        ----------
        name : str
            Name of the field plot.

        Returns
        -------
        bool
            ``True`` when successful, ``False`` when failed.

        References
        ----------

        >>> oModule.DeleteFieldPlot
        """
        self.ofieldsreporter.DeleteFieldPlot([name])
        self.field_plots.pop(name, None)
        return True

    @pyaedt_function_handler()
    def export_model_picture(
        self,
        full_name=None,
        show_axis=True,
        show_grid=True,
        show_ruler=True,
        show_region="Default",
        selections=None,
        field_selections=None,
        orientation="isometric",
        width=0,
        height=0,
    ):
        """Export a snapshot of the model to a ``JPG`` file.

        .. note::
           This method works only when AEDT is running in the graphical mode.

        Parameters
        ----------
        full_name : str, optional
            Full Path for exporting the image file. The default is ``None``, in which case working_dir will be used.
        show_axis : bool, optional
            Whether to show the axes. The default is ``True``.
        show_grid : bool, optional
            Whether to show the grid. The default is ``True``.
        show_ruler : bool, optional
            Whether to show the ruler. The default is ``True``.
        show_region : bool, optional
            Whether to show the region or not. The default is ``Default``.
        selections : list, optional
            Whether to export image of a selection or not. Default is `None`.
        field_selections : str, list, optional
            List of Fields plots to add to the image. Default is `None`. `"all"` for all field plots.
        orientation : str, optional
            Picture orientation. Orientation can be one of `"top"`, `"bottom"`, `"right"`, `"left"`,
            `"front"`, `"back"`, `"trimetric"`, `"dimetric"`, `"isometric"`, or a custom
            orientation that you added to the Orientation List.
        width : int, optional
            Export image picture width size in pixels. Default is 0 which takes the desktop size.
        height : int, optional
            Export image picture height size in pixels. Default is 0 which takes the desktop size.

        Returns
        -------
        str
            File path of the generated JPG file.

        References
        ----------

        >>> oEditor.ExportModelImageToFile

        Examples
        --------
        >>> from pyaedt import Q3d
        >>> q3d = Q3d(non_graphical=False)
        >>> output_file = q3d.post.export_model_picture(full_name=os.path.join(q3d.working_directory, "images1.jpg"))
        """
        if selections:
            selections = self.modeler.convert_to_selections(selections, False)
        else:
            selections = ""
        if not full_name:
            full_name = os.path.join(self._app.working_directory, generate_unique_name(self._app.design_name) + ".jpg")

        # open the 3D modeler and remove the selection on other objects
        if not self._app.desktop_class.non_graphical:  # pragma: no cover
            if self._app.design_type not in [
                "HFSS 3D Layout Design",
                "Circuit Design",
                "Maxwell Circuit",
                "Twin Builder",
            ]:
                self.oeditor.ShowWindow()
                self.steal_focus_oneditor()
            self.modeler.fit_all()
        # export the image
        if field_selections:
            if isinstance(field_selections, str):
                if field_selections.lower() == "all":
                    field_selections = [""]
                else:
                    field_selections = [field_selections]

        else:
            field_selections = ["none"]
        arg = [
            "NAME:SaveImageParams",
            "ShowAxis:=",
            str(show_axis),
            "ShowGrid:=",
            str(show_grid),
            "ShowRuler:=",
            str(show_ruler),
            "ShowRegion:=",
            str(show_region),
            "Selections:=",
            selections,
            "FieldPlotSelections:=",
            ",".join(field_selections),
            "Orientation:=",
            orientation,
        ]
        if self._app.design_type in ["HFSS 3D Layout Design", "Circuit Design", "Maxwell Circuit", "Twin Builder"]:
            if width == 0:
                width = 1920
            if height == 0:
                height = 1080
            self.oeditor.ExportImage(full_name, width, height)
        else:
            if self._app.desktop_class.non_graphical:
                if width == 0:
                    width = 500
                if height == 0:
                    height = 500
            self.oeditor.ExportModelImageToFile(full_name, width, height, arg)
        return full_name

    @pyaedt_function_handler(families_dict="sweeps")
    def get_far_field_data(self, expression="GainTotal", setup_sweep_name="", domain="Infinite Sphere1", sweeps=None):
        """Generate far field data using ``GetSolutionDataPerVariation``.

        This method returns the data ``solData``, ``ThetaVals``,
        ``PhiVals``, ``ScanPhiVals``, ``ScanThetaVals``, and
        ``FreqVals``.

        Parameters
        ----------
        expression : str or list, optional
            One or more formulas to add to the report. The default is ``"GainTotal"``.
        setup_sweep_name : str, optional
            Name of the setup for computing the report. The default is ``""``,
            in which case the nominal sweep is used.
        domain : str, dict, optional
            Context type (sweep or time). The default is ``"Infinite Sphere1"``.
        sweeps : dict, optional
            Dictionary of variables and values. The default is ``{"Freq": ["All"]}``.

        Returns
        -------
        :class:`pyaedt.modules.solutions.SolutionData`

        References
        ----------

        >>> oModule.GetSolutionDataPerVariation
        """
        if type(expression) is not list:
            expression = [expression]
        if not setup_sweep_name:
            setup_sweep_name = self._app.nominal_adaptive
        if sweeps is None:
            sweeps = {"Theta": ["All"], "Phi": ["All"], "Freq": ["All"]}
        context = ["Context:=", domain]
        if isinstance(domain, dict):
            if "Context" in domain.keys() and "SourceContext" in domain.keys():
                context = ["Context:=", domain["Context"], "Context:=", domain["SourceContext"]]

        solution_data = self.get_solution_data_per_variation(
            "Far Fields", setup_sweep_name, context, sweeps, expression
        )
        if not solution_data:
            print("No Data Available. Check inputs")
            return False
        return solution_data

    @pyaedt_function_handler(obj_list="objects")
    def export_model_obj(self, objects=None, export_path=None, export_as_single_objects=False, air_objects=False):
        """Export the model.

        Parameters
        ----------
        objects : list, optional
            List of objects to export. Export every model object except 3D ones, vacuum and air objects.
        export_path : str, optional
            Full path of the exported obj file.
        export_as_single_objects : bool, optional
            Define if the model will be exported as single object or list of objects for each object.
        air_objects : bool, optional
            Define if air and vacuum objects will be exported.

        Returns
        -------
        list
            Files obj path.
        """
        if objects and not isinstance(objects, (list, tuple)):
            objects = [objects]
        assert self._app._aedt_version >= "2021.2", self.logger.error("Object is supported from AEDT 2021 R2.")
        if not export_path:
            export_path = self._app.working_directory
        if not objects:
            self._app.modeler.refresh_all_ids()
            non_model = self._app.modeler.non_model_objects[:]
            objects = [i for i in self._app.modeler.object_names if i not in non_model]
            if not air_objects:
                objects = [
                    i
                    for i in objects
                    if not self._app.modeler[i].is3d
                    or (
                        self._app.modeler[i].material_name.lower() != "vacuum"
                        and self._app.modeler[i].material_name.lower() != "air"
                    )
                ]
        if export_as_single_objects:
            files_exported = []
            for el in objects:
                fname = os.path.join(export_path, "{}.obj".format(el))
                self._app.modeler.oeditor.ExportModelMeshToFile(fname, [el])
                if settings.remote_rpc_session_temp_folder:
                    local_path = "{}/{}".format(settings.remote_rpc_session_temp_folder, "{}.obj".format(el))
                    fname = check_and_download_file(local_path, fname)

                if not self._app.modeler[el].display_wireframe:
                    transp = 0.6
                    t = self._app.modeler[el].transparency
                    if t is not None:
                        transp = t
                    files_exported.append([fname, self._app.modeler[el].color, 1 - transp])
                else:
                    files_exported.append([fname, self._app.modeler[el].color, 0.05])
            return files_exported
        else:
            fname = os.path.join(export_path, "Model_AllObjs_AllMats.obj")
            self._app.modeler.oeditor.ExportModelMeshToFile(fname, objects)
            return [[fname, "aquamarine", 0.3]]

    @pyaedt_function_handler()
    def export_mesh_obj(self, setup_name=None, intrinsics=None):
        """Export the mesh in ``aedtplt`` format.
        The mesh has to be available in the selected setup.
        If a parametric model is provided user can choose the mesh to export providing a specific set of variations.
        This method applies only to ``Hfss``, ``Q3d``, ``Q2D``, ``Maxwell3d``, ``Maxwell2d``, ``Icepak``
        and ``Mechanical`` objects. This method is calling ``create_fieldplot_surface`` to create a mesh plot and
        ``export_field_plot`` to export it as ``aedtplt`` file.

        Parameters
        ----------
        setup_name : str, optional
            Name of the setup. The default is ``None`` which automatically take ``nominal_adaptive`` setup.
            Please make sure to build a setup string in the form of ``"SetupName : SetupSweep"``
            where ``SetupSweep`` is the Sweep name to use in the export or ``LastAdaptive``.
        intrinsics : dict, optional.
            Intrinsic dictionary that is needed for the export.
            The default is ``{}`` which assumes no variables are present in the dict or nominal values are used.

        Returns
        -------
        str
            File Generated with full path.

        Examples
        --------
        >>> from pyaedt import Hfss
        >>> hfss = Hfss()
        >>> hfss.analyze()
        >>> # Export report using defaults.
        >>> hfss.post.export_mesh_obj(setup_name=None, intrinsics=None)
        >>> # Export report using arguments.
        >>> hfss.post.export_mesh_obj(setup_name="MySetup : LastAdaptive", intrinsics={"w1":"5mm", "l1":"3mm"})
        """
        if intrinsics is None:
            intrinsics = {}
        project_path = self._app.working_directory

        if not setup_name:
            setup_name = self._app.nominal_adaptive
        face_lists = []
        obj_list = self._app.modeler.object_names
        for el in obj_list:
            object3d = self._app.modeler[el]
            if not object3d.is3d or object3d.material_name not in ["vacuum", "air"]:
                face_lists += [i.id for i in object3d.faces]
        plot = self.create_fieldplot_surface(face_lists, "Mesh", setup_name, intrinsics)
        if plot:
            file_to_add = self.export_field_plot(plot.name, project_path)
            plot.delete()
            return file_to_add
        return None

    @pyaedt_function_handler()
    def power_budget(self, units="W", temperature=22, output_type="component"):
        """Power budget calculation.

        Parameters
        ----------
        units : str, optional
            Output power units. The default is ``"W"``.
        temperature : float, optional
            Temperature to calculate the power. The default is ``22``.
        output_type : str, optional
            Output data presentation. The default is ``"component"``.
            The options are ``"component"``, or ``"boundary"``.
            ``"component"`` will return the power based on each component.
            ``"boundary"`` will return the power based on each boundary.

        Returns
        -------
        dict, float
            Dictionary with the power introduced on each boundary and total power.

        References
        ----------

        >>> oEditor.ChangeProperty
        """
        available_bcs = self._app.boundaries
        power_dict = {}
        power_dict_obj = {}
        group_hierarchy = {}

        groups = self._app.oeditor.GetChildNames("Groups")
        self._app.modeler.add_new_user_defined_component()
        for g in groups:
            g1 = self._app.oeditor.GetChildObject(g)
            if g1:
                group_hierarchy[g] = list(g1.GetChildNames())

        def multiplier_from_dataset(expression, valuein):
            multiplier = 0
            if expression in self._app.design_datasets:
                dataset = self._app.design_datasets[expression]
            elif expression in self._app.project_datasets:
                dataset = self._app.design_datasets[expression]
            else:
                return multiplier
            if valuein >= max(dataset.x):
                multiplier = dataset.y[-1]
            elif valuein <= min(dataset.x):
                multiplier = dataset.y[0]
            else:
                start_x = 0
                start_y = 0
                end_x = 0
                end_y = 0
                for i, y in enumerate(dataset.x):
                    if y > valuein:
                        start_x = dataset.x[i - 1]
                        start_y = dataset.y[i - 1]
                        end_x = dataset.x[i]
                        end_y = dataset.y[i]
                if end_x - start_x == 0:
                    multiplier = 0
                else:
                    multiplier = start_y + (valuein - start_x) * ((end_y - start_y) / (end_x - start_x))
            return multiplier

        def extract_dataset_info(boundary_obj, units_input="W", boundary="Power"):
            if boundary == "Power":
                prop = "Total Power Variation Data"
            else:
                prop = "Surface Heat Variation Data"
                units_input = "irrad_W_per_m2"
            value_bound = ast.literal_eval(boundary_obj.props[prop]["Variation Value"])[0]
            expression = ast.literal_eval(boundary_obj.props[prop]["Variation Value"])[1]
            value = list(decompose_variable_value(value_bound))
            if isinstance(value[0], str):
                new_value = self._app[value[0]]
                value = list(decompose_variable_value(new_value))
            value = unit_converter(
                value[0],
                unit_system=boundary,
                input_units=value[1],
                output_units=units_input,
            )
            expression = expression.split(",")[0].split("(")[1]
            return value, expression

        if not available_bcs:
            self.logger.warning("No boundaries defined")
            return True
        for bc_obj in available_bcs:
            if bc_obj.type == "Solid Block" or bc_obj.type == "Block":
                n = len(bc_obj.props["Objects"])
                if "Total Power Variation Data" not in bc_obj.props:
                    mult = 1
                    power_value = list(decompose_variable_value(bc_obj.props["Total Power"]))
                    power_value = unit_converter(
                        power_value[0], unit_system="Power", input_units=power_value[1], output_units=units
                    )

                else:
                    power_value, exp = extract_dataset_info(bc_obj, units_input=units, boundary="Power")
                    mult = multiplier_from_dataset(exp, temperature)

                for objs in bc_obj.props["Objects"]:
                    obj_name = self.modeler[objs].name
                    power_dict_obj[obj_name] = power_value * mult

                power_dict[bc_obj.name] = power_value * n * mult

            elif bc_obj.type == "SourceIcepak":
                if bc_obj.props["Thermal Condition"] == "Total Power":
                    n = 0
                    if "Faces" in bc_obj.props:
                        n += len(bc_obj.props["Faces"])
                    elif "Objects" in bc_obj.props:
                        n += len(bc_obj.props["Objects"])

                    if "Total Power Variation Data" not in bc_obj.props:
                        mult = 1
                        power_value = list(decompose_variable_value(bc_obj.props["Total Power"]))
                        power_value = unit_converter(
                            power_value[0], unit_system="Power", input_units=power_value[1], output_units=units
                        )
                    else:
                        power_value, exp = extract_dataset_info(bc_obj, units_input=units, boundary="Power")
                        mult = multiplier_from_dataset(exp, temperature)

                    if "Objects" in bc_obj.props:
                        for objs in bc_obj.props["Objects"]:
                            obj_name = self.modeler[objs].name
                            power_dict_obj[obj_name] = power_value * mult

                    elif "Faces" in bc_obj.props:
                        for facs in bc_obj.props["Faces"]:
                            obj_name = self.modeler.oeditor.GetObjectNameByFaceID(facs) + "_FaceID" + str(facs)
                            power_dict_obj[obj_name] = power_value * mult

                    power_dict[bc_obj.name] = power_value * n * mult

                elif bc_obj.props["Thermal Condition"] == "Surface Flux":
                    if "Surface Heat Variation Data" not in bc_obj.props:
                        mult = 1
                        heat_value = list(decompose_variable_value(bc_obj.props["Surface Heat"]))
                        if isinstance(heat_value[0], str):
                            new_value = self._app[heat_value[0]]
                            heat_value = list(decompose_variable_value(new_value))
                        heat_value = unit_converter(
                            heat_value[0],
                            unit_system="SurfaceHeat",
                            input_units=heat_value[1],
                            output_units="irrad_W_per_m2",
                        )
                    else:
                        mult = 1
                        if bc_obj.props["Surface Heat Variation Data"]["Variation Type"] == "Temp Dep":
                            heat_value, exp = extract_dataset_info(bc_obj, boundary="SurfaceHeat")
                            mult = multiplier_from_dataset(exp, temperature)
                        else:
                            heat_value = 0

                    power_value = 0.0
                    if "Faces" in bc_obj.props:
                        for component in bc_obj.props["Faces"]:
                            area = self.modeler.get_face_area(component)
                            area = unit_converter(
                                area,
                                unit_system="Area",
                                input_units=self.modeler.model_units + "2",
                                output_units="m2",
                            )
                            power_value += heat_value * area * mult
                    elif "Objects" in bc_obj.props:
                        for component in bc_obj.props["Objects"]:
                            object_assigned = self.modeler[component]
                            for f in object_assigned.faces:
                                area = unit_converter(
                                    f.area,
                                    unit_system="Area",
                                    input_units=self.modeler.model_units + "2",
                                    output_units="m2",
                                )
                                power_value += heat_value * area * mult

                    power_value = unit_converter(power_value, unit_system="Power", input_units="W", output_units=units)

                    if "Objects" in bc_obj.props:
                        for objs in bc_obj.props["Objects"]:
                            obj_name = self.modeler[objs].name
                            power_dict_obj[obj_name] = power_value

                    elif "Faces" in bc_obj.props:
                        for facs in bc_obj.props["Faces"]:
                            obj_name = self.modeler.oeditor.GetObjectNameByFaceID(facs) + "_FaceID" + str(facs)
                            power_dict_obj[obj_name] = power_value

                    power_dict[bc_obj.name] = power_value

            elif bc_obj.type == "Network":
                nodes = bc_obj.props["Nodes"]
                power_value = 0
                for node in nodes:
                    if "Power" in nodes[node]:
                        value = nodes[node]["Power"]
                        value = list(decompose_variable_value(value))
                        value = unit_converter(value[0], unit_system="Power", input_units=value[1], output_units=units)
                        power_value += value

                obj_name = self.modeler.oeditor.GetObjectNameByFaceID(bc_obj.props["Faces"][0])
                for facs in bc_obj.props["Faces"]:
                    obj_name += "_FaceID" + str(facs)
                power_dict_obj[obj_name] = power_value

                power_dict[bc_obj.name] = power_value

            elif bc_obj.type == "Conducting Plate":
                n = 0
                if "Faces" in bc_obj.props:
                    n += len(bc_obj.props["Faces"])
                elif "Objects" in bc_obj.props:
                    n += len(bc_obj.props["Objects"])

                if "Total Power Variation Data" not in bc_obj.props:
                    mult = 1
                    power_value = list(decompose_variable_value(bc_obj.props["Total Power"]))
                    power_value = unit_converter(
                        power_value[0], unit_system="Power", input_units=power_value[1], output_units=units
                    )

                else:
                    power_value, exp = extract_dataset_info(bc_obj, units_input=units, boundary="Power")
                    mult = multiplier_from_dataset(exp, temperature)

                if "Objects" in bc_obj.props:
                    for objs in bc_obj.props["Objects"]:
                        obj_name = self.modeler[objs].name
                        power_dict_obj[obj_name] = power_value * mult

                elif "Faces" in bc_obj.props:
                    for facs in bc_obj.props["Faces"]:
                        obj_name = self.modeler.oeditor.GetObjectNameByFaceID(facs) + "_FaceID" + str(facs)
                        power_dict_obj[obj_name] = power_value * mult

                power_dict[bc_obj.name] = power_value * n * mult

            elif bc_obj.type == "Stationary Wall":
                if bc_obj.props["External Condition"] == "Heat Flux":
                    mult = 1
                    heat_value = list(decompose_variable_value(bc_obj.props["Heat Flux"]))
                    heat_value = unit_converter(
                        heat_value[0],
                        unit_system="SurfaceHeat",
                        input_units=heat_value[1],
                        output_units="irrad_W_per_m2",
                    )

                    power_value = 0.0
                    if "Faces" in bc_obj.props:
                        for component in bc_obj.props["Faces"]:
                            area = self.modeler.get_face_area(component)
                            area = unit_converter(
                                area,
                                unit_system="Area",
                                input_units=self.modeler.model_units + "2",
                                output_units="m2",
                            )
                            power_value += heat_value * area * mult
                    if "Objects" in bc_obj.props:
                        for component in bc_obj.props["Objects"]:
                            object_assigned = self.modeler[component]
                            for f in object_assigned.faces:
                                area = unit_converter(
                                    f.area,
                                    unit_system="Area",
                                    input_units=self.modeler.model_units + "2",
                                    output_units="m2",
                                )
                                power_value += heat_value * area * mult

                    power_value = unit_converter(power_value, unit_system="Power", input_units="W", output_units=units)

                    if "Objects" in bc_obj.props:
                        for objs in bc_obj.props["Objects"]:
                            obj_name = self.modeler[objs].name
                            power_dict_obj[obj_name] = power_value

                    elif "Faces" in bc_obj.props:
                        for facs in bc_obj.props["Faces"]:
                            obj_name = self.modeler.oeditor.GetObjectNameByFaceID(facs) + "_FaceID" + str(facs)
                            power_dict_obj[obj_name] = power_value

                    power_dict[bc_obj.name] = power_value

            elif bc_obj.type == "Resistance":
                n = len(bc_obj.props["Objects"])
                mult = 1
                power_value = list(decompose_variable_value(bc_obj.props["Thermal Power"]))
                power_value = unit_converter(
                    power_value[0], unit_system="Power", input_units=power_value[1], output_units=units
                )

                for objs in bc_obj.props["Objects"]:
                    obj_name = self.modeler[objs].name
                    power_dict_obj[obj_name] = power_value * mult

                power_dict[bc_obj.name] = power_value * n * mult

            elif bc_obj.type == "Blower":
                power_value = list(decompose_variable_value(bc_obj.props["Blower Power"]))
                power_value = unit_converter(
                    power_value[0], unit_system="Power", input_units=power_value[1], output_units=units
                )

                obj_name = bc_obj.name
                power_dict_obj[obj_name] = power_value

                power_dict[bc_obj.name] = power_value

        for native_comps in self.modeler.user_defined_components.keys():
            if hasattr(self.modeler.user_defined_components[native_comps], "native_properties"):
                native_key = "NativeComponentDefinitionProvider"
                if native_key in self.modeler.user_defined_components[native_comps].native_properties:
                    power_key = self.modeler.user_defined_components[native_comps].native_properties[native_key]
                else:
                    power_key = self.modeler.user_defined_components[native_comps].native_properties
                power_value = None
                if "Power" in power_key:
                    power_value = list(decompose_variable_value(power_key["Power"]))
                elif "HubPower" in power_key:
                    power_value = list(decompose_variable_value(power_key["HubPower"]))

                if power_value:
                    power_value = unit_converter(
                        power_value[0], unit_system="Power", input_units=power_value[1], output_units=units
                    )

                    power_dict_obj[native_comps] = power_value
                    power_dict[native_comps] = power_value

        for group in reversed(list(group_hierarchy.keys())):
            for comp in group_hierarchy[group]:
                for power_comp in list(power_dict_obj.keys())[:]:
                    if power_comp.find(comp) >= 0:
                        if group not in power_dict_obj.keys():
                            power_dict_obj[group] = 0.0
                        power_dict_obj[group] += power_dict_obj[power_comp]

        if output_type == "boundary":
            for comp in power_dict.keys():
                self.logger.info("The power of {} is {} {}".format(comp, str(round(power_dict[comp], 3)), units))
            self.logger.info("The total power is {} {}".format(str(round(sum(power_dict.values()), 3)), units))
            return power_dict, sum(power_dict.values())

        elif output_type == "component":  # pragma: no cover
            for comp in power_dict_obj.keys():
                self.logger.info("The power of {} is {} {}".format(comp, str(round(power_dict_obj[comp], 3)), units))
            self.logger.info("The total power is {} {}".format(str(round(sum(power_dict_obj.values()), 3)), units))
            return power_dict_obj, sum(power_dict_obj.values())

        else:  # pragma: no cover
            for comp in power_dict.keys():
                self.logger.info("The power of {} is {} {}".format(comp, str(round(power_dict[comp], 3)), units))
            self.logger.info("The total power is {} {}".format(str(round(sum(power_dict.values()), 3)), units))
            for comp in power_dict_obj.keys():
                self.logger.info("The power of {} is {} {}".format(comp, str(round(power_dict_obj[comp], 3)), units))
            self.logger.info("The total power is {} {}".format(str(round(sum(power_dict_obj.values()), 3)), units))
            return power_dict_obj, sum(power_dict_obj.values()), power_dict, sum(power_dict.values())

    @pyaedt_function_handler()
    def create_creeping_plane_visual_ray_tracing(
        self,
        max_frequency="1GHz",
        ray_density=1,
        sample_density=10,
        ray_cutoff=40,
        irregular_surface_tolerance=50,
        incident_theta=0,
        incident_phi=0,
        is_vertical_polarization=False,
    ):
        """Create a Creeping Wave Plane Wave Visual Ray Tracing and return the class object.

        Parameters
        ----------
        max_frequency : str, optional
            Maximum Frequency. Default is ``"1GHz"``.
        ray_density : int, optional
            Ray Density. Default is ``2``.
        sample_density : int, optional
            Sample density. Default is ``10``.
        ray_cutoff : int, optional
            Ray Cutoff number. Default is ``40``.
        irregular_surface_tolerance : int, optional
            Irregular Surface Tolerance value. Default is ``50``.
        incident_theta : str, optional
            Incident plane wave theta. Default is ``"0deg"``.
        incident_phi : str, optional
            Incident plane wave phi. Default is ``"0deg"``.
        is_vertical_polarization : bool, optional
            Whether if enable or Vertical Polarization or not. Default is ``False``.

        Returns
        -------
        :class:` pyaedt.modules.solutions.VRTFieldPlot`
        """
        vrt = VRTFieldPlot(self, is_creeping_wave=True)
        vrt.max_frequency = max_frequency
        vrt.sample_density = sample_density
        vrt.ray_density = ray_density
        vrt.ray_cutoff = ray_cutoff
        vrt.irregular_surface_tolerance = irregular_surface_tolerance
        vrt.is_plane_wave = True
        vrt.incident_theta = incident_theta
        vrt.incident_phi = incident_phi
        vrt.vertical_polarization = is_vertical_polarization
        vrt.create()
        return vrt

    @pyaedt_function_handler()
    def create_creeping_point_visual_ray_tracing(
        self,
        max_frequency="1GHz",
        ray_density=1,
        sample_density=10,
        ray_cutoff=40,
        irregular_surface_tolerance=50,
        custom_location=None,
    ):
        """Create a Creeping Wave Point Source Visual Ray Tracing and return the class object.

        Parameters
        ----------
        max_frequency : str, optional
            Maximum Frequency. Default is ``"1GHz"``.
        ray_density : int, optional
            Ray Density. Default is ``2``.
        sample_density : int, optional
            Sample density. Default is ``10``.
        ray_cutoff : int, optional
            Ray Cutoff number. Default is ``40``.
        irregular_surface_tolerance : int, optional
            Irregular Surface Tolerance value. Default is ``50``.
        custom_location : list, optional
            List of x, y,z position of point source. Default is ``None``.

        Returns
        -------
        :class:` pyaedt.modules.solutions.VRTFieldPlot`
        """
        if custom_location is None:
            custom_location = [0, 0, 0]
        vrt = VRTFieldPlot(self, is_creeping_wave=True)
        vrt.max_frequency = max_frequency
        vrt.sample_density = sample_density
        vrt.ray_density = ray_density
        vrt.ray_cutoff = ray_cutoff
        vrt.irregular_surface_tolerance = irregular_surface_tolerance
        vrt.is_plane_wave = False
        vrt.custom_location = custom_location
        vrt.create()
        return vrt

    @pyaedt_function_handler()
    def create_sbr_plane_visual_ray_tracing(
        self,
        max_frequency="1GHz",
        ray_density=2,
        number_of_bounces=5,
        multi_bounce=False,
        mbrd_max_sub_division=2,
        shoot_utd=False,
        incident_theta=0,
        incident_phi=0,
        is_vertical_polarization=False,
        shoot_filter_type="All Rays",
        ray_index_start=0,
        ray_index_stop=1,
        ray_index_step=1,
        ray_box=None,
    ):
        """Create an SBR Plane Wave Visual Ray Tracing and return the class object.

        Parameters
        ----------
        max_frequency : str, optional
            Maximum Frequency. Default is ``"1GHz"``.
        ray_density : int, optional
            Ray Density. Default is ``2``.
        number_of_bounces : int, optional
            Maximum number of bounces. Default is ``5``.
        multi_bounce : bool, optional
            Whether if enable or not Multi-Bounce ray density control. Default is ``False``.
        mbrd_max_sub_division : int, optional
            Maximum number of MBRD subdivisions. Default is ``2``.
        shoot_utd : bool, optional
            Whether if enable or UTD Rays shooting or not. Default is ``False``.
        incident_theta : str, optional
            Incident plane wave theta. Default is ``"0deg"``.
        incident_phi : str, optional
            Incident plane wave phi. Default is ``"0deg"``.
        is_vertical_polarization : bool, optional
            Whether if enable or Vertical Polarization or not. Default is ``False``.
        shoot_filter_type : str, optional
            Shooter Type. Default is ``"All Rays"``. Options are  ``"Rays by index"``,  ``"Rays in box"``.
        ray_index_start : int, optional
            Ray index start. Valid only if ``"Rays by index"`` is chosen.  Default is ``0``.
        ray_index_stop : int, optional
            Ray index stop. Valid only if ``"Rays by index"`` is chosen.  Default is ``1``.
        ray_index_step : int, optional
            Ray index step. Valid only if ``"Rays by index"`` is chosen.  Default is ``1``.
        ray_box : int or str optional
            Ray box name or id. Valid only if ``"Rays by box"`` is chosen.  Default is ``None``.

        Returns
        -------
        :class:` pyaedt.modules.solutions.VRTFieldPlot`
        """
        vrt = VRTFieldPlot(self, is_creeping_wave=False)
        vrt.max_frequency = max_frequency
        vrt.ray_density = ray_density
        vrt.number_of_bounces = number_of_bounces
        vrt.multi_bounce_ray_density_control = multi_bounce
        vrt.mbrd_max_subdivision = mbrd_max_sub_division
        vrt.shoot_utd_rays = shoot_utd
        vrt.shoot_type = shoot_filter_type
        vrt.is_plane_wave = True
        vrt.incident_theta = incident_theta
        vrt.incident_phi = incident_phi
        vrt.vertical_polarization = is_vertical_polarization
        vrt.start_index = ray_index_start
        vrt.stop_index = ray_index_stop
        vrt.step_index = ray_index_step
        vrt.ray_box = ray_box
        vrt.create()
        return vrt

    @pyaedt_function_handler()
    def create_sbr_point_visual_ray_tracing(
        self,
        max_frequency="1GHz",
        ray_density=2,
        number_of_bounces=5,
        multi_bounce=False,
        mbrd_max_sub_division=2,
        shoot_utd=False,
        custom_location=None,
        shoot_filter_type="All Rays",
        ray_index_start=0,
        ray_index_stop=1,
        ray_index_step=1,
        ray_box=None,
    ):
        """Create an SBR Point Source Visual Ray Tracing and return the class object.

        Parameters
        ----------

        max_frequency : str, optional
            Maximum Frequency. Default is ``1GHz``.
        ray_density : int, optional
            Ray Density. Default is ``2``.
        number_of_bounces : int, optional
            Maximum number of bounces. Default is ``5``.
        multi_bounce : bool, optional
            Whether if enable or not Multi-Bounce ray density control. Default is ``False``.
        mbrd_max_sub_division : int, optional
            Maximum number of MBRD subdivisions. Default is ``2``.
        shoot_utd : bool, optional
            Whether if enable or UTD Rays shooting or not. Default is ``False``.
        custom_location : list, optional
            List of x, y,z position of point source. Default is ``None`.
        shoot_filter_type : str, optional
            Shooter Type. Default is ``"All Rays"``. Options are ``Rays by index``, ``Rays in box``.
        ray_index_start : int, optional
            Ray index start. Valid only if ``Rays by index`` is chosen.  Default is ``0``.
        ray_index_stop : int, optional
            Ray index stop. Valid only if ``Rays by index`` is chosen.  Default is ``1``.
        ray_index_step : int, optional
            Ray index step. Valid only if ``Rays by index`` is chosen.  Default is ``1``.
        ray_box : int or str optional
            Ray box name or id. Valid only if ``Rays by box`` is chosen.  Default is ``None``.

        Returns
        -------
        :class:` pyaedt.modules.solutions.VRTFieldPlot`
        """
        if custom_location is None:
            custom_location = [0, 0, 0]
        vrt = VRTFieldPlot(self, is_creeping_wave=False)
        vrt.max_frequency = max_frequency
        vrt.ray_density = ray_density
        vrt.number_of_bounces = number_of_bounces
        vrt.multi_bounce_ray_density_control = multi_bounce
        vrt.mbrd_max_subdivision = mbrd_max_sub_division
        vrt.shoot_utd_rays = shoot_utd
        vrt.shoot_type = shoot_filter_type
        vrt.is_plane_wave = False
        vrt.custom_location = custom_location
        vrt.start_index = ray_index_start
        vrt.stop_index = ray_index_stop
        vrt.step_index = ray_index_step
        vrt.ray_box = ray_box
        vrt.create()
        return vrt


class CircuitPostProcessor(PostProcessorCommon, object):
    """Manages the main AEDT Nexxim postprocessing functions.


    .. note::
       Some functionalities are available only when AEDT is running in the graphical mode.

    Parameters
    ----------
    app : :class:`pyaedt.application.AnalysisNexxim.FieldAnalysisCircuit`
        Inherited parent object. The parent object must provide the members
        `_modeler`, `_desktop`, `_odesign`, and `logger`.

    """

    def __init__(self, app):
        PostProcessorCommon.__init__(self, app)

    @pyaedt_function_handler(setupname="setup_name", plotname="plot_name")
    def create_ami_initial_response_plot(
        self,
        setup_name,
        ami_name,
        variation_list_w_value,
        plot_type="Rectangular Plot",
        plot_initial_response=True,
        plot_intermediate_response=False,
        plot_final_response=False,
        plot_name=None,
    ):
        """Create an AMI initial response plot.

        Parameters
        ----------
        setup_name : str
            Name of the setup.
        ami_name : str
            AMI probe name to use.
        variation_list_w_value : list
            List of variations with relative values.
        plot_type : str
            String containing the report type. Default is ``"Rectangular Plot"``. It can be ``"Data Table"``,
            ``"Rectangular Stacked Plot"``or any of the other valid AEDT Report types.
            The default is ``"Rectangular Plot"``.
        plot_initial_response : bool, optional
            Set either to plot the initial input response.  Default is ``True``.
        plot_intermediate_response : bool, optional
            Set whether to plot the intermediate input response.  Default is ``False``.
        plot_final_response : bool, optional
            Set whether to plot the final input response.  Default is ``False``.
        plot_name : str, optional
            The plot name.  Default is a unique name.

        Returns
        -------
        str
            Name of the plot.
        """
        if not plot_name:
            plot_name = generate_unique_name("AMIAnalysis")
        variations = ["__InitialTime:=", ["All"]]
        i = 0
        for a in variation_list_w_value:
            if (i % 2) == 0:
                if ":=" in a:
                    variations.append(a)
                else:
                    variations.append(a + ":=")
            else:
                if isinstance(a, list):
                    variations.append(a)
                else:
                    variations.append([a])
            i += 1
        ycomponents = []
        if plot_initial_response:
            ycomponents.append("InitialImpulseResponse<{}.int_ami_rx>".format(ami_name))
        if plot_intermediate_response:
            ycomponents.append("IntermediateImpulseResponse<{}.int_ami_rx>".format(ami_name))
        if plot_final_response:
            ycomponents.append("FinalImpulseResponse<{}.int_ami_rx>".format(ami_name))
        self.oreportsetup.CreateReport(
            plot_name,
            "Standard",
            plot_type,
            setup_name,
            [
                "NAME:Context",
                "SimValueContext:=",
                [
                    55824,
                    0,
                    2,
                    0,
                    False,
                    False,
                    -1,
                    1,
                    0,
                    1,
                    1,
                    "",
                    0,
                    0,
                    "NUMLEVELS",
                    False,
                    "1",
                    "PCID",
                    False,
                    "-1",
                    "PID",
                    False,
                    "1",
                    "SCID",
                    False,
                    "-1",
                    "SID",
                    False,
                    "0",
                ],
            ],
            variations,
            ["X Component:=", "__InitialTime", "Y Component:=", ycomponents],
        )
        return plot_name

    @pyaedt_function_handler(setupname="setup_name", plotname="plot_name")
    def create_ami_statistical_eye_plot(
        self, setup_name, ami_name, variation_list_w_value, ami_plot_type="InitialEye", plot_name=None
    ):
        """Create an AMI statistical eye plot.

        Parameters
        ----------
        setup_name : str
            Name of the setup.
        ami_name : str
            AMI probe name to use.
        variation_list_w_value : list
            Variations with relative values.
        ami_plot_type : str, optional
            String containing the report AMI type. Default is ``"InitialEye"``. It can be ``"EyeAfterSource"``,
            ``"EyeAfterChannel"`` or ``"EyeAfterProbe"``.
        plot_name : str, optional
            The name of the plot.  Defaults to a unique name starting with ``"Plot"``.

        Returns
        -------
        str
           The name of the plot.

        References
        ----------

        >>> oModule.CreateReport
        """
        if not plot_name:
            plot_name = generate_unique_name("AMYAanalysis")
        variations = [
            "__UnitInterval:=",
            ["All"],
            "__Amplitude:=",
            ["All"],
        ]
        i = 0
        for a in variation_list_w_value:
            if (i % 2) == 0:
                if ":=" in a:
                    variations.append(a)
                else:
                    variations.append(a + ":=")
            else:
                if isinstance(a, list):
                    variations.append(a)
                else:
                    variations.append([a])
            i += 1
        ycomponents = []
        if ami_plot_type == "InitialEye" or ami_plot_type == "EyeAfterSource":
            ibs_type = "tx"
        else:
            ibs_type = "rx"
        ycomponents.append("{}<{}.int_ami_{}>".format(ami_plot_type, ami_name, ibs_type))

        ami_id = "0"
        if ami_plot_type == "EyeAfterSource":
            ami_id = "1"
        elif ami_plot_type == "EyeAfterChannel":
            ami_id = "2"
        elif ami_plot_type == "EyeAfterProbe":
            ami_id = "3"
        self.oreportsetup.CreateReport(
            plot_name,
            "Statistical Eye",
            "Statistical Eye Plot",
            setup_name,
            [
                "NAME:Context",
                "SimValueContext:=",
                [
                    55819,
                    0,
                    2,
                    0,
                    False,
                    False,
                    -1,
                    1,
                    0,
                    1,
                    1,
                    "",
                    0,
                    0,
                    "NUMLEVELS",
                    False,
                    "1",
                    "QTID",
                    False,
                    ami_id,
                    "SCID",
                    False,
                    "-1",
                    "SID",
                    False,
                    "0",
                ],
            ],
            variations,
            ["X Component:=", "__UnitInterval", "Y Component:=", "__Amplitude", "Eye Diagram Component:=", ycomponents],
        )
        return plot_name

    @pyaedt_function_handler(setupname="setup_name", plotname="plot_name")
    def create_statistical_eye_plot(self, setup_name, probe_names, variation_list_w_value, plot_name=None):
        """Create a statistical QuickEye, VerifEye, and/or Statistical Eye plot.

        Parameters
        ----------
        setup_name : str
            Name of the setup.
        probe_names : str or list
            Name of the probe to plot in the EYE diagram.
        variation_list_w_value : list
            List of variations with relative values.
        plot_name : str, optional
            The name of the plot.

        Returns
        -------
        str
            The name of the plot.

        References
        ----------

        >>> oModule.CreateReport
        """
        if not plot_name:
            plot_name = generate_unique_name("AMIAanalysis")
        variations = [
            "__UnitInterval:=",
            ["All"],
            "__Amplitude:=",
            ["All"],
        ]
        i = 0
        for a in variation_list_w_value:
            if (i % 2) == 0:
                if ":=" in a:
                    variations.append(a)
                else:
                    variations.append(a + ":=")
            else:
                if isinstance(a, list):
                    variations.append(a)
                else:
                    variations.append([a])
            i += 1
        if isinstance(probe_names, list):
            ycomponents = probe_names
        else:
            ycomponents = [probe_names]

        self.oreportsetup.CreateReport(
            plot_name,
            "Statistical Eye",
            "Statistical Eye Plot",
            setup_name,
            [
                "NAME:Context",
                "SimValueContext:=",
                [
                    55819,
                    0,
                    2,
                    0,
                    False,
                    False,
                    -1,
                    1,
                    0,
                    1,
                    1,
                    "",
                    0,
                    0,
                    "NUMLEVELS",
                    False,
                    "1",
                    "QTID",
                    False,
                    "1",
                    "SCID",
                    False,
                    "-1",
                    "SID",
                    False,
                    "0",
                ],
            ],
            variations,
            ["X Component:=", "__UnitInterval", "Y Component:=", "__Amplitude", "Eye Diagram Component:=", ycomponents],
        )
        return plot_name

    @pyaedt_function_handler()
    def sample_waveform(
        self,
        waveform_data,
        waveform_sweep,
        waveform_unit="V",
        waveform_sweep_unit="s",
        unit_interval=1e-9,
        clock_tics=None,
        pandas_enabled=False,
    ):
        """Sampling a waveform at clock times plus half unit interval.

        Parameters
        ----------
        waveform_data : list
            Waveform data.
        waveform_sweep : list
            Waveform sweep data.
        waveform_unit : str, optional
            Waveform units. The default values is ``V``.
        waveform_sweep_unit : str, optional
            Time units. The default value is ``s``.
        unit_interval : float, optional
            Unit interval in seconds. The default is ``1e-9``.
        clock_tics : list, optional
            List with clock tics. The default is ``None``, in which case the clock tics from
            the AMI receiver are used.
        pandas_enabled : bool, optional
            Whether to enable the Pandas data format. The default is ``False``.

        Returns
        -------
        list or :class:`pandas.Series`
            Sampled waveform in ``Volts`` at different times in ``seconds``.

        Examples
        --------
        >>> aedtapp = Circuit()
        >>> aedtapp.post.sample_ami_waveform(setup_name,probe_name,source_name,aedtapp.available_variations.nominal)

        """

        new_tic = []
        for tic in clock_tics:
            new_tic.append(unit_converter(tic, unit_system="Time", input_units="s", output_units=waveform_sweep_unit))
        new_ui = unit_converter(unit_interval, unit_system="Time", input_units="s", output_units=waveform_sweep_unit)

        zipped_lists = zip(new_tic, [new_ui / 2] * len(new_tic))
        extraction_tic = [x + y for (x, y) in zipped_lists]

        if pandas_enabled:
            sweep_filtered = waveform_sweep.values
            filtered_tic = list(filter(lambda num: num >= waveform_sweep.values[0], extraction_tic))
        else:
            sweep_filtered = waveform_sweep
            filtered_tic = list(filter(lambda num: num >= waveform_sweep[0], extraction_tic))

        outputdata = []
        new_voltage = []
        tic_in_s = []
        for tic in filtered_tic:
            if tic >= sweep_filtered[0]:
                sweep_filtered = list(filter(lambda num: num >= tic, sweep_filtered))
                if sweep_filtered:
                    if pandas_enabled:
                        waveform_index = waveform_sweep[waveform_sweep.values == sweep_filtered[0]].index.values
                    else:
                        waveform_index = waveform_sweep.index(sweep_filtered[0])
                    if not isinstance(waveform_data[waveform_index], float):
                        voltage = waveform_data[waveform_index].values[0]
                    else:
                        voltage = waveform_data[waveform_index]
                    new_voltage.append(
                        unit_converter(voltage, unit_system="Voltage", input_units=waveform_unit, output_units="V")
                    )
                    tic_in_s.append(
                        unit_converter(tic, unit_system="Time", input_units=waveform_sweep_unit, output_units="s")
                    )
                    if not pandas_enabled:
                        outputdata.append([tic_in_s[-1:][0], new_voltage[-1:][0]])
                    del sweep_filtered[0]
                else:
                    break
        if pandas_enabled:
            return pd.Series(new_voltage, index=tic_in_s)
        return outputdata

    @pyaedt_function_handler(setupname="setup_name")
    def sample_ami_waveform(
        self,
        setup_name,
        probe_name,
        source_name,
        variation_list_w_value,
        unit_interval=1e-9,
        ignore_bits=0,
        plot_type=None,
        clock_tics=None,
    ):
        """Sampling a waveform at clock times plus half unit interval.

        Parameters
        ----------
        setup_name : str
            Name of the setup.
        probe_name : str
            Name of the AMI probe.
        source_name : str
            Name of the AMI source.
        variation_list_w_value : list
            Variations with relative values.
        unit_interval : float, optional
            Unit interval in seconds. The default is ``1e-9``.
        ignore_bits : int, optional
            Number of initial bits to ignore. The default is ``0``.
        plot_type : str, optional
            Report type. The default is ``None``, in which case all report types are generated.
            Options for a specific report type are ``"InitialWave"``, ``"WaveAfterSource"``,
            ``"WaveAfterChannel"``, and ``"WaveAfterProbe"``.
        clock_tics : list, optional
            List with clock tics. The default is ``None``, in which case the clock tics from
            the AMI receiver are used.

        Returns
        -------
        list
            Sampled waveform in ``Volts`` at different times in ``seconds``.

        Examples
        --------
        >>> aedtapp = Circuit()
        >>> aedtapp.post.sample_ami_waveform(setupname,probe_name,source_name,aedtapp.available_variations.nominal)

        """
        initial_solution_type = self.post_solution_type
        self._app.solution_type = "NexximAMI"

        if plot_type == "InitialWave" or plot_type == "WaveAfterSource":
            plot_expression = [plot_type + "<" + source_name + ".int_ami_tx>"]
        elif plot_type == "WaveAfterChannel" or plot_type == "WaveAfterProbe":
            plot_expression = [plot_type + "<" + probe_name + ".int_ami_rx>"]
        else:
            plot_expression = [
                "InitialWave<" + source_name + ".int_ami_tx>",
                "WaveAfterSource<" + source_name + ".int_ami_tx>",
                "WaveAfterChannel<" + probe_name + ".int_ami_rx>",
                "WaveAfterProbe<" + probe_name + ".int_ami_rx>",
            ]
        waveform = []
        waveform_sweep = []
        waveform_unit = []
        waveform_sweep_unit = []
        for exp in plot_expression:
            waveform_data = self.get_solution_data(
                expressions=exp, setup_sweep_name=setup_name, domain="Time", variations=variation_list_w_value
            )
            samples_per_bit = 0
            for sample in waveform_data.primary_sweep_values:
                sample_seconds = unit_converter(
                    sample, unit_system="Time", input_units=waveform_data.units_sweeps["Time"], output_units="s"
                )
                if sample_seconds > unit_interval:
                    samples_per_bit -= 1
                    break
                else:
                    samples_per_bit += 1
            if samples_per_bit * ignore_bits > len(waveform_data.data_real()):
                self._app.solution_type = initial_solution_type
                self.logger.warning("Ignored bits are greater than generated bits.")
                return None
            waveform.append(waveform_data.data_real()[samples_per_bit * ignore_bits :])
            waveform_sweep.append(waveform_data.primary_sweep_values[samples_per_bit * ignore_bits :])
            waveform_unit.append(waveform_data.units_data[exp])
            waveform_sweep_unit.append(waveform_data.units_sweeps["Time"])

        tics = clock_tics
        if not clock_tics:
            clock_expression = "ClockTics<" + probe_name + ".int_ami_rx>"
            clock_tic = self.get_solution_data(
                expressions=clock_expression,
                setup_sweep_name=setup_name,
                domain="Clock Times",
                variations=variation_list_w_value,
            )
            tics = clock_tic.data_real()

        outputdata = [[] for i in range(len(waveform))]
        for w in range(0, len(waveform)):
            outputdata[w] = self.sample_waveform(
                waveform_data=waveform[w],
                waveform_sweep=waveform_sweep[w],
                waveform_unit=waveform_unit[w],
                waveform_sweep_unit=waveform_sweep_unit[w],
                unit_interval=unit_interval,
                clock_tics=tics,
                pandas_enabled=waveform_data.enable_pandas_output,
            )
        return outputdata


TOTAL_QUANTITIES = [
    "HeatFlowRate",
    "RadiationFlow",
    "ConductionHeatFlow",
    "ConvectiveHeatFlow",
    "MassFlowRate",
    "VolumeFlowRate",
    "SurfJouleHeatingDensity",
]
AVAILABLE_QUANTITIES = [
    "Temperature",
    "SurfTemperature",
    "HeatFlowRate",
    "RadiationFlow",
    "ConductionHeatFlow",
    "ConvectiveHeatFlow",
    "HeatTransCoeff",
    "HeatFlux",
    "RadiationFlux",
    "Speed",
    "Ux",
    "Uy",
    "Uz",
    "SurfUx",
    "SurfUy",
    "SurfUz",
    "Pressure",
    "SurfPressure",
    "MassFlowRate",
    "VolumeFlowRate",
    "MassFlux",
    "ViscosityRatio",
    "WallYPlus",
    "TKE",
    "Epsilon",
    "Kx",
    "Ky",
    "Kz",
    "SurfElectricPotential",
    "ElectricPotential",
    "SurfCurrentDensity",
    "CurrentDensity",
    "SurfCurrentDensityX",
    "SurfCurrentDensityY",
    "SurfCurrentDensityZ",
    "CurrentDensityX",
    "CurrentDensityY",
    "CurrentDensityZ",
    "SurfJouleHeatingDensity",
    "JouleHeatingDensity",
]


class FieldSummary:
    def __init__(self, app):
        self._app = app
        self.calculations = []

    @pyaedt_function_handler()
    def add_calculation(
        self,
        entity,
        geometry,
        geometry_name,
        quantity,
        normal="",
        side="Default",
        mesh="All",
        ref_temperature="AmbientTemp",
    ):
        """
        Add an entry in the field summary calculation requests.

        Parameters
        ----------
        entity : str
            Type of entity to perform the calculation on. Options are
             ``"Boundary"``, ``"Monitor``", and ``"Object"``.
             (``"Monitor"`` is available in AEDT 2024 R1 and later.)
        geometry : str
            Location to perform the calculation on. Options are
            ``"Surface"`` and ``"Volume"``.
        geometry_name : str or list of str
            Objects to perform the calculation on. If a list is provided,
            the calculation is performed on the combination of those
            objects.
        quantity : str
            Quantity to compute.
        normal : list of floats
            Coordinate values for direction relative to normal. The default is ``""``,
            in which case the normal to the face is used.
        side : str, optional
            String containing which side of the face to use. The default is
            ``"Default"``. Options are ``"Adjacent"``, ``"Combined"``, and
            `"Default"``.
        mesh : str, optional
            Surface meshes to use. The default is ``"All"``. Options are ``"All"`` and
            ``"Reduced"``.
        ref_temperature : str, optional
            Reference temperature to use in the calculation of the heat transfer
            coefficient. The default is ``"AmbientTemp"``.

        Returns
        -------
        bool
            ``True`` when successful, ``False`` when failed.
        """
        if quantity not in AVAILABLE_QUANTITIES:
            raise AttributeError(
                "Quantity {} is not supported. Available quantities are:\n{}".format(
                    quantity, ", ".join(AVAILABLE_QUANTITIES)
                )
            )
        if isinstance(normal, list):
            if not isinstance(normal[0], str):
                normal = [str(i) for i in normal]
            normal = ",".join(normal)
        if isinstance(geometry_name, str):
            geometry_name = [geometry_name]
        self.calculations.append(
            [entity, geometry, ",".join(geometry_name), quantity, normal, side, mesh, ref_temperature, False]
        )  # TODO : last argument not documented
        return True

    @pyaedt_function_handler(IntrinsincDict="intrinsics")
    def get_field_summary_data(self, setup_name=None, design_variation={}, intrinsics="", pandas_output=False):
        """
        Get  field summary output computation.

        Parameters
        ----------
        setup_name : str, optional
            Setup name to use for the computation. The
            default is ``None``, in which case the nominal variation is used.
        design_variation : dict, optional
            Dictionary containing the design variation to use for the computation.
            The default is  ``{}``, in which case nominal variation is used.
        intrinsics : str, optional
            Intrinsic values to use for the computation. The default is ``""``,
            suitable when no frequency needs to be selected.
        pandas_output : bool, optional
            Whether to use pandas output. The default is ``False``, in
            which case the dictionary output is used.

        Returns
        -------
        dict or pandas.DataFrame
            Output type depending on the Boolean ``pandas_output`` parameter.
            The output consists of information exported from the field summary.
        """
        with tempfile.NamedTemporaryFile(mode="w+", delete=False) as temp_file:
            temp_file.close()
            self.export_csv(temp_file.name, setup_name, design_variation, intrinsics)
            with open(temp_file.name, "r") as f:
                for _ in range(4):
                    _ = next(f)
                reader = csv.DictReader(f)
                out_dict = defaultdict(list)
                for row in reader:
                    for key in row.keys():
                        out_dict[key].append(row[key])
            os.remove(temp_file.name)
            if pandas_output:
                if pd is None:
                    raise ImportError("pandas package is needed.")
                return pd.DataFrame.from_dict(out_dict)
        return out_dict

    @pyaedt_function_handler(filename="file_name", design_variation="variations")
    def export_csv(self, file_name, setup_name=None, variations={}, intrinsics=""):
        """
        Get the field summary output computation.

        Parameters
        ----------
        file_name : str
            Path and filename to write the output file to.
        setup_name : str, optional
            Setup name to use for the computation. The
            default is ``None``, in which case the nominal variation is used.
        variations : dict, optional
            Dictionary containing the design variation to use for the computation.
            The default is  ``{}``, in which case the nominal variation is used.
        intrinsics : str, optional
            Intrinsic values to use for the computation. The default is ``""``,
            suitable when no frequency needs to be selected.

        Returns
        -------
        bool
            ``True`` when successful, ``False`` when failed.
        """
        if not setup_name:
            setup_name = self._app.nominal_sweep
        dv_string = ""
        for el in variations:
            dv_string += el + "='" + variations[el] + "' "
        self._create_field_summary(setup_name, dv_string)
        self._app.osolution.ExportFieldsSummary(
            [
                "SolutionName:=",
                setup_name,
                "DesignVariationKey:=",
                dv_string,
                "ExportFileName:=",
                file_name,
                "IntrinsicValue:=",
                intrinsics,
            ]
        )
        return True

    @pyaedt_function_handler()
    def _create_field_summary(self, setup, variation):
        arg = ["SolutionName:=", setup, "Variation:=", variation]
        for i in self.calculations:
            arg.append("Calculation:=")
            arg.append(i)
        self._app.osolution.EditFieldsSummarySetting(arg)<|MERGE_RESOLUTION|>--- conflicted
+++ resolved
@@ -2577,7 +2577,7 @@
         >>> var = hfss.available_variations.nominal_w_values
         >>> setup = "Setup1 : LastAdaptive"
         >>> path = "Field.fld"
-        >>> hfss.post.export_field_file_on_grid("E",setup,var,path,'Cartesian',[0, 0, 0],intrinsics="8GHz")
+        >>> hfss.post.export_field_file_on_grid("E", setup, var, path, 'Cartesian', [0, 0, 0],  intrinsics="8GHz")
         """
         if grid_step is None:
             grid_step = [0, 0, 0]
@@ -2882,17 +2882,10 @@
         try:
             self.ofieldsreporter.ExportFieldPlot(plot_name, False, file_path)
             if settings.remote_rpc_session_temp_folder:  # pragma: no cover
-<<<<<<< HEAD
                 local_path = os.path.join(settings.remote_rpc_session_temp_folder, file_name + "." + file_format)
                 file_path = check_and_download_file(local_path, file_path)
             return file_path
-        except:  # pragma: no cover
-=======
-                local_path = os.path.join(settings.remote_rpc_session_temp_folder, filename + "." + file_format)
-                filepath = check_and_download_file(local_path, filepath)
-            return filepath
         except Exception:  # pragma: no cover
->>>>>>> ae85d928
             self.logger.error("{} file format is not supported for this plot.".format(file_format))
             return False
 
