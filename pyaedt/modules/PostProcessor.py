"""
This module contains these classes: `FieldPlot`, `PostProcessor`, and `SolutionData`.

This module provides all functionalities for creating and editing plots in the 3D tools.

"""

from __future__ import absolute_import  # noreorder

import ast
from collections import OrderedDict
from collections import defaultdict
import csv
import os
import random
import string
import tempfile

from pyaedt import is_ironpython
from pyaedt.application.Variables import decompose_variable_value
from pyaedt.generic.DataHandlers import _dict_items_to_list_items
from pyaedt.generic.constants import unit_converter
from pyaedt.generic.general_methods import check_and_download_file
from pyaedt.generic.general_methods import generate_unique_name
from pyaedt.generic.general_methods import open_file
from pyaedt.generic.general_methods import pyaedt_function_handler
from pyaedt.generic.general_methods import read_configuration_file
from pyaedt.generic.settings import settings
from pyaedt.modeler.cad.elements3d import FacePrimitive
import pyaedt.modules.report_templates as rt
from pyaedt.modules.solutions import FieldPlot
from pyaedt.modules.solutions import SolutionData
from pyaedt.modules.solutions import VRTFieldPlot

if not is_ironpython:
    try:
        from enum import Enum

        import pandas as pd
    except ImportError:
        pd = None
        Enum = None
else:
    Enum = object

TEMPLATES_BY_DESIGN = {
    "HFSS": [
        "Modal Solution Data",
        "Terminal Solution Data",
        "Eigenmode Parameters",
        "Fields",
        "Far Fields",
        "Emissions",
        "Near Fields",
        "Antenna Parameters",
    ],
    "Maxwell 3D": [
        "Transient",
        "EddyCurrent",
        "Magnetostatic",
        "Electrostatic",
        "DCConduction",
        "ElectroDCConduction",
        "ElectricTransient",
        "Fields",
        "Spectrum",
    ],
    "Maxwell 2D": [
        "Transient",
        "EddyCurrent",
        "Magnetostatic",
        "Electrostatic",
        "ElectricTransient",
        "ElectroDCConduction",
        "Fields",
        "Spectrum",
    ],
    "Icepak": ["Monitor", "Fields"],
    "Circuit Design": ["Standard", "Eye Diagram", "Statistical Eye", "Spectrum"],
    "HFSS 3D Layout": ["Standard", "Fields", "Spectrum"],
    "HFSS 3D Layout Design": ["Standard", "Fields", "Spectrum"],
    "Mechanical": ["Standard", "Fields"],
    "Q3D Extractor": ["Matrix", "CG Fields", "DC R/L Fields", "AC R/L Fields"],
    "2D Extractor": ["Matrix", "CG Fields", "RL Fields"],
    "Twin Builder": ["Standard", "Spectrum"],
}
TEMPLATES_BY_NAME = {
    "Standard": rt.Standard,
    "Modal Solution Data": rt.Standard,
    "Terminal Solution Data": rt.Standard,
    "Fields": rt.Fields,
    "CG Fields": rt.Fields,
    "DC R/L Fields": rt.Fields,
    "AC R/L Fields": rt.Fields,
    "Matrix": rt.Standard,
    "Monitor": rt.Standard,
    "Far Fields": rt.FarField,
    "Near Fields": rt.NearField,
    "Eye Diagram": rt.EyeDiagram,
    "Statistical Eye": rt.AMIEyeDiagram,
    "AMI Contour": rt.AMIConturEyeDiagram,
    "Eigenmode Parameters": rt.Standard,
    "Spectrum": rt.Spectral,
}


class Reports(object):
    """Provides the names of default solution types."""

    def __init__(self, post_app, design_type):
        self._post_app = post_app
        self._design_type = design_type
        self._templates = TEMPLATES_BY_DESIGN.get(self._design_type, None)

    @pyaedt_function_handler()
    def _retrieve_default_expressions(self, expressions, report, setup_sweep_name):
        if expressions:
            return expressions
        setup_only_name = setup_sweep_name.split(":")[0].strip()
        get_setup = self._post_app._app.get_setup(setup_only_name)
        is_siwave_dc = False
        if "SolveSetupType" in get_setup.props and get_setup.props["SolveSetupType"] == "SiwaveDCIR":
            is_siwave_dc = True
        return self._post_app.available_report_quantities(
            solution=setup_sweep_name, context=report._context, is_siwave_dc=is_siwave_dc
        )

    @pyaedt_function_handler()
    def standard(self, expressions=None, setup_name=None):
        """Create a standard or default report object.

        Parameters
        ----------
        expressions : str or list
            Expression List to add into the report. The expression can be any of the available formula
            you can enter into the Electronics Desktop Report Editor.
        setup_name : str, optional
            Name of the setup. The default is ``None`` which automatically take ``nominal_adaptive`` setup.
            Please make sure to build a setup string in the form of ``"SetupName : SetupSweep"``
            where ``SetupSweep`` is the Sweep name to use in the export or ``LastAdaptive``.

        Returns
        -------
        :class:`pyaedt.modules.report_templates.Standard`

        Examples
        --------

        >>> from pyaedt import Circuit
        >>> cir = Circuit(my_project)
        >>> report = cir.post.reports_by_category.standard("dB(S(1,1))", "LNA")
        >>> report.create()
        >>> solutions = report.get_solution_data()
        >>> report2 = cir.post.reports_by_category.standard(["dB(S(2,1))", "dB(S(2,2))"] , "LNA")

        """
        if not setup_name:
            setup_name = self._post_app._app.nominal_sweep
        rep = None
        if "Standard" in self._templates:
            rep = rt.Standard(self._post_app, "Standard", setup_name)

        elif self._post_app._app.design_solutions.report_type:
            rep = rt.Standard(self._post_app, self._post_app._app.design_solutions.report_type, setup_name)
        rep.expressions = self._retrieve_default_expressions(expressions, rep, setup_name)
        return rep

    @pyaedt_function_handler()
    def monitor(self, expressions=None, setup_name=None):
        """Create an Icepak Monitor Report object.

        Parameters
        ----------
        expressions : str or list
            Expression List to add into the report. The expression can be any of the available formula
            you can enter into the Electronics Desktop Report Editor.
        setup_name : str, optional
            Name of the setup. The default is ``None`` which automatically take ``nominal_adaptive`` setup.
            Please make sure to build a setup string in the form of ``"SetupName : SetupSweep"``
            where ``SetupSweep`` is the Sweep name to use in the export or ``LastAdaptive``.

        Returns
        -------
        :class:`pyaedt.modules.report_templates.Standard`

        Examples
        --------

        >>> from pyaedt import Icepak
        >>> ipk = Icepak(my_project)
        >>> report = ipk.post.reports_by_category.monitor(["monitor_surf.Temperature","monitor_point.Temperature"])
        >>> report = report.create()
        """
        if not setup_name:
            setup_name = self._post_app._app.nominal_sweep
        if "Monitor" in self._templates:
            rep = rt.Standard(self._post_app, "Monitor", setup_name)
            rep.expressions = self._retrieve_default_expressions(expressions, rep, setup_name)

            return rep
        return

    @pyaedt_function_handler()
    def fields(self, expressions=None, setup_name=None, polyline=None):
        """Create a Field Report object.

        Parameters
        ----------
        expressions : str or list
            Expression List to add into the report. The expression can be any of the available formula
            you can enter into the Electronics Desktop Report Editor.
        setup_name : str, optional
            Name of the setup. The default is ``None`` which automatically take ``nominal_adaptive`` setup.
            Please make sure to build a setup string in the form of ``"SetupName : SetupSweep"``
            where ``SetupSweep`` is the Sweep name to use in the export or ``LastAdaptive``.

        Returns
        -------
        :class:`pyaedt.modules.report_templates.Fields`

        Examples
        --------

        >>> from pyaedt import Hfss
        >>> app = Hfss(my_project)
        >>> report = app.post.reports_by_category.fields("Mag_E", "Setup : LastAdaptive", "Polyline1")
        >>> report.create()
        >>> solutions = report.get_solution_data()
        """
        if not setup_name:
            setup_name = self._post_app._app.nominal_sweep
        if "Fields" in self._templates:
            rep = rt.Fields(self._post_app, "Fields", setup_name)
            rep.polyline = polyline
            rep.expressions = self._retrieve_default_expressions(expressions, rep, setup_name)

            return rep
        return

    @pyaedt_function_handler()
    def cg_fields(self, expressions=None, setup_name=None, polyline=None):
        """Create a CG Field Report object in Q3d and Q2D.

        Parameters
        ----------
        expressions : str or list
            Expression List to add into the report. The expression can be any of the available formula
            you can enter into the Electronics Desktop Report Editor.
        setup_name : str, optional
            Name of the setup. The default is ``None`` which automatically take ``nominal_adaptive`` setup.
            Please make sure to build a setup string in the form of ``"SetupName : SetupSweep"``
            where ``SetupSweep`` is the Sweep name to use in the export or ``LastAdaptive``.

        Returns
        -------
        :class:`pyaedt.modules.report_templates.Fields`

        Examples
        --------

        >>> from pyaedt import Q3d
        >>> app = Q3d(my_project)
        >>> report = app.post.reports_by_category.cg_fields("SmoothQ", "Setup : LastAdaptive", "Polyline1")
        >>> report.create()
        >>> solutions = report.get_solution_data()
        """
        if not setup_name:
            setup_name = self._post_app._app.nominal_sweep
        if "CG Fields" in self._templates:
            rep = rt.Fields(self._post_app, "CG Fields", setup_name)
            rep.polyline = polyline
            rep.expressions = self._retrieve_default_expressions(expressions, rep, setup_name)

            return rep
        return

    @pyaedt_function_handler()
    def dc_fields(self, expressions=None, setup_name=None, polyline=None):
        """Create a DC Field Report object in Q3d.

        Parameters
        ----------
        expressions : str or list
            Expression List to add into the report. The expression can be any of the available formula
            you can enter into the Electronics Desktop Report Editor.
        setup_name : str, optional
            Name of the setup. The default is ``None`` which automatically take ``nominal_adaptive`` setup.
            Please make sure to build a setup string in the form of ``"SetupName : SetupSweep"``
            where ``SetupSweep`` is the Sweep name to use in the export or ``LastAdaptive``.

        Returns
        -------
        :class:`pyaedt.modules.report_templates.Fields`

        Examples
        --------

        >>> from pyaedt import Q3d
        >>> app = Q3d(my_project)
        >>> report = app.post.reports_by_category.dc_fields("Mag_VolumeJdc", "Setup : LastAdaptive", "Polyline1")
        >>> report.create()
        >>> solutions = report.get_solution_data()
        """
        if not setup_name:
            setup_name = self._post_app._app.nominal_sweep
        if "DC R/L Fields" in self._templates:
            rep = rt.Fields(self._post_app, "DC R/L Fields", setup_name)
            rep.polyline = polyline
            rep.expressions = self._retrieve_default_expressions(expressions, rep, setup_name)

            return rep
        return

    @pyaedt_function_handler()
    def rl_fields(self, expressions=None, setup_name=None, polyline=None):
        """Create an AC RL Field Report object in Q3d and Q2D.

        Parameters
        ----------
        expressions : str or list
            Expression List to add into the report. The expression can be any of the available formula
            you can enter into the Electronics Desktop Report Editor.
        setup_name : str, optional
            Name of the setup. The default is ``None`` which automatically take ``nominal_adaptive`` setup.
            Please make sure to build a setup string in the form of ``"SetupName : SetupSweep"``
            where ``SetupSweep`` is the Sweep name to use in the export or ``LastAdaptive``.

        Returns
        -------
        :class:`pyaedt.modules.report_templates.Fields`

        Examples
        --------

        >>> from pyaedt import Q3d
        >>> app = Q3d(my_project)
        >>> report = app.post.reports_by_category.rl_fields("Mag_SurfaceJac", "Setup : LastAdaptive", "Polyline1")
        >>> report.create()
        >>> solutions = report.get_solution_data()
        """
        if not setup_name:
            setup_name = self._post_app._app.nominal_sweep
        if "AC R/L Fields" in self._templates or "RL Fields" in self._templates:
            if self._post_app._app.design_type == "Q3D Extractor":
                rep = rt.Fields(self._post_app, "AC R/L Fields", setup_name)
            else:
                rep = rt.Fields(self._post_app, "RL Fields", setup_name)
            rep.polyline = polyline
            rep.expressions = self._retrieve_default_expressions(expressions, rep, setup_name)

            return rep
        return

    @pyaedt_function_handler()
    def far_field(self, expressions=None, setup_name=None, sphere_name=None, source_context=None):
        """Create a Far Field Report object.

        Parameters
        ----------
        expressions : str or list
            Expression List to add into the report. The expression can be any of the available formula
            you can enter into the Electronics Desktop Report Editor.
        setup_name : str, optional
            Name of the setup. The default is ``None`` which automatically take ``nominal_adaptive`` setup.
            Please make sure to build a setup string in the form of ``"SetupName : SetupSweep"``
            where ``SetupSweep`` is the Sweep name to use in the export or ``LastAdaptive``.
        sphere_name : str, optional
            Name of the sphere to create the far field on.
        source_context : str, optional
            Name of the active source to create the far field on.

        Returns
        -------
        :class:`pyaedt.modules.report_templates.FarField`

        Examples
        --------

        >>> from pyaedt import Hfss
        >>> app = Hfss(my_project)
        >>> report = app.post.reports_by_category.far_field("GainTotal", "Setup : LastAdaptive", "3D_Sphere")
        >>> report.primary_sweep = "Phi"
        >>> report.create()
        >>> solutions = report.get_solution_data()
        """
        if not setup_name:
            setup_name = self._post_app._app.nominal_sweep
        if "Far Fields" in self._templates:
            rep = rt.FarField(self._post_app, "Far Fields", setup_name)
            rep.far_field_sphere = sphere_name
            rep.source_context = source_context
            rep.expressions = self._retrieve_default_expressions(expressions, rep, setup_name)

            return rep
        return

    @pyaedt_function_handler()
    def antenna_parameters(self, expressions=None, setup_name=None, sphere_name=None):
        """Create an Antenna Parameters Report object.

        Parameters
        ----------
        expressions : str or list
            Expression List to add into the report. The expression can be any of the available formula
            you can enter into the Electronics Desktop Report Editor.
        setup_name : str, optional
            Name of the setup. The default is ``None`` which automatically take ``nominal_adaptive`` setup.
            Please make sure to build a setup string in the form of ``"SetupName : SetupSweep"``
            where ``SetupSweep`` is the Sweep name to use in the export or ``LastAdaptive``.
        sphere_name : str, optional
            Name of the sphere on which compute antenna parameters.

        Returns
        -------
        :class:`pyaedt.modules.report_templates.AntennaParameters`

        Examples
        --------

        >>> from pyaedt import Hfss
        >>> app = Hfss(my_project)
        >>> report = app.post.reports_by_category.antenna_parameters("GainTotal", "Setup : LastAdaptive", "3D_Sphere")
        >>> report.create()
        >>> solutions = report.get_solution_data()
        """
        if not setup_name:
            setup_name = self._post_app._app.nominal_sweep
        if "Antenna Parameters" in self._templates:
            rep = rt.AntennaParameters(self._post_app, "Antenna Parameters", setup_name, sphere_name)
            rep.expressions = self._retrieve_default_expressions(expressions, rep, setup_name)

            return rep
        return

    @pyaedt_function_handler()
    def near_field(self, expressions=None, setup_name=None):
        """Create a Field Report object.

        Parameters
        ----------
        expressions : str or list
            Expression List to add into the report. The expression can be any of the available formula
            you can enter into the Electronics Desktop Report Editor.
        setup_name : str, optional
            Name of the setup. The default is ``None`` which automatically take ``nominal_adaptive`` setup.
            Please make sure to build a setup string in the form of ``"SetupName : SetupSweep"``
            where ``SetupSweep`` is the Sweep name to use in the export or ``LastAdaptive``.

        Returns
        -------
        :class:`pyaedt.modules.report_templates.NearField`

        Examples
        --------

        >>> from pyaedt import Hfss
        >>> app = Hfss(my_project)
        >>> report = app.post.reports_by_category.near_field("GainTotal", "Setup : LastAdaptive", "NF_1")
        >>> report.primary_sweep = "Phi"
        >>> report.create()
        >>> solutions = report.get_solution_data()
        """
        if not setup_name:
            setup_name = self._post_app._app.nominal_sweep
        if "Near Fields" in self._templates:
            rep = rt.NearField(self._post_app, "Near Fields", setup_name)
            rep.expressions = self._retrieve_default_expressions(expressions, rep, setup_name)

            return rep
        return

    @pyaedt_function_handler()
    def modal_solution(self, expressions=None, setup_name=None):
        """Create a Standard or Default Report object.

        Parameters
        ----------
        expressions : str or list
            Expression List to add into the report. The expression can be any of the available formula
            you can enter into the Electronics Desktop Report Editor.
        setup_name : str, optional
            Name of the setup. The default is ``None`` which automatically take ``nominal_adaptive`` setup.
            Please make sure to build a setup string in the form of ``"SetupName : SetupSweep"``
            where ``SetupSweep`` is the Sweep name to use in the export or ``LastAdaptive``.

        Returns
        -------
        :class:`pyaedt.modules.report_templates.Standard`

        Examples
        --------

        >>> from pyaedt import Hfss
        >>> app = Hfss(my_project)
        >>> report = app.post.reports_by_category.modal_solution("dB(S(1,1))")
        >>> report.create()
        >>> solutions = report.get_solution_data()
        """
        if not setup_name:
            setup_name = self._post_app._app.nominal_sweep
        if "Modal Solution Data" in self._templates:
            rep = rt.Standard(self._post_app, "Modal Solution Data", setup_name)
            rep.expressions = self._retrieve_default_expressions(expressions, rep, setup_name)

            return rep
        return

    @pyaedt_function_handler()
    def terminal_solution(self, expressions=None, setup_name=None):
        """Create a Standard or Default Report object.

        Parameters
        ----------
        expressions : str or list
            Expression List to add into the report. The expression can be any of the available formula
            you can enter into the Electronics Desktop Report Editor.
        setup_name : str, optional
            Name of the setup. The default is ``None`` which automatically take ``nominal_adaptive`` setup.
            Please make sure to build a setup string in the form of ``"SetupName : SetupSweep"``
            where ``SetupSweep`` is the Sweep name to use in the export or ``LastAdaptive``.

        Returns
        -------
        :class:`pyaedt.modules.report_templates.Standard`

        Examples
        --------

        >>> from pyaedt import Hfss
        >>> app = Hfss(my_project)
        >>> report = app.post.reports_by_category.terminal_solution("dB(S(1,1))")
        >>> report.create()
        >>> solutions = report.get_solution_data()
        """
        if not setup_name:
            setup_name = self._post_app._app.nominal_sweep
        if "Terminal Solution Data" in self._templates:
            rep = rt.Standard(self._post_app, "Terminal Solution Data", setup_name)
            rep.expressions = self._retrieve_default_expressions(expressions, rep, setup_name)

            return rep
        return

    @pyaedt_function_handler()
    def eigenmode(self, expressions=None, setup_name=None):
        """Create a Standard or Default Report object.

        Parameters
        ----------
        expressions : str or list
            Expression List to add into the report. The expression can be any of the available formula
            you can enter into the Electronics Desktop Report Editor.
        setup_name : str, optional
            Name of the setup. The default is ``None`` which automatically take ``nominal_adaptive`` setup.
            Please make sure to build a setup string in the form of ``"SetupName : SetupSweep"``
            where ``SetupSweep`` is the Sweep name to use in the export or ``LastAdaptive``.

        Returns
        -------
        :class:`pyaedt.modules.report_templates.Standard`

        Examples
        --------

        >>> from pyaedt import Hfss
        >>> app = Hfss(my_project)
        >>> report = app.post.reports_by_category.eigenmode("dB(S(1,1))")
        >>> report.create()
        >>> solutions = report.get_solution_data()
        """
        if not setup_name:
            setup_name = self._post_app._app.nominal_sweep
        if "Eigenmode Parameters" in self._templates:
            rep = rt.Standard(self._post_app, "Eigenmode Parameters", setup_name)
            rep.expressions = self._retrieve_default_expressions(expressions, rep, setup_name)

            return rep
        return

    @pyaedt_function_handler()
    def statistical_eye_contour(self, expressions=None, setup_name=None, quantity_type=3):
        """Create a standard statistical AMI contour plot.

        Parameters
        ----------
        expressions : str
            Expression to add into the report. The expression can be any of the available formula
            you can enter into the Electronics Desktop Report Editor.
        setup_name : str, optional
            Name of the setup. The default is ``None``, in which case the ``nominal_adaptive``
            setup is used. Be sure to build a setup string in the form of
            ``"SetupName : SetupSweep"``, where ``SetupSweep`` is either the sweep
             name to use in the export or ``LastAdaptive``.
        quantity_type : int, optional
            For AMI analysis only, the quantity type. The default is ``3``. Options are:

            - ``0`` for Initial Wave
            - ``1`` for Wave after Source
            - ``2`` for Wave after Channel
            - ``3`` for Wave after Probe.

        Returns
        -------
        :class:`pyaedt.modules.report_templates.AMIConturEyeDiagram`

        Examples
        --------

        >>> from pyaedt import Circuit
        >>> cir= Circuit()
        >>> new_eye = cir.post.reports_by_category.statistical_eye_contour("V(Vout)")
        >>> new_eye.unit_interval = "1e-9s"
        >>> new_eye.time_stop = "100ns"
        >>> new_eye.create()

        """
        if not setup_name:
            for setup in self._post_app._app.setups:
                if "AMIAnalysis" in setup.props:
                    setup_name = setup.name
            if not setup_name:
                self._post_app._app.logger.error("AMI analysis is needed to create this report.")
                return False

            if isinstance(expressions, list):
                expressions = expressions[0]
            report_cat = "Standard"
            rep = rt.AMIConturEyeDiagram(self._post_app, report_cat, setup_name)
            rep.quantity_type = quantity_type
            rep.expressions = self._retrieve_default_expressions(expressions, rep, setup_name)

            return rep
        return

    @pyaedt_function_handler()
    def eye_diagram(
        self, expressions=None, setup_name=None, quantity_type=3, statistical_analysis=True, unit_interval="1ns"
    ):
        """Create a Standard or Default Report object.

        Parameters
        ----------
        expressions : str
            Expression to add into the report. The expression can be any of the available formula
            you can enter into the Electronics Desktop Report Editor.
        setup_name : str, optional
            Name of the setup. The default is ``None`` which automatically take ``nominal_adaptive`` setup.
            Please make sure to build a setup string in the form of ``"SetupName : SetupSweep"``
            where ``SetupSweep`` is the Sweep name to use in the export or ``LastAdaptive``.
        quantity_type : int, optional
            For AMI Analysis only, specify the quantity type. Options are: 0 for Initial Wave,
            1 for Wave after Source, 2 for Wave after Channel and 3 for Wave after Probe. Default is 3.
        statistical_analysis : bool, optional
            For AMI Analysis only, whether to plot the statistical eye plot or transient eye plot.
            The default is ``True``.
        unit_interval : str, optional
            Unit interval for the eye diagram.

        Returns
        -------
        :class:`pyaedt.modules.report_templates.Standard`

        Examples
        --------

        >>> from pyaedt import Circuit
        >>> cir= Circuit()
        >>> new_eye = cir.post.reports_by_category.eye_diagram("V(Vout)")
        >>> new_eye.unit_interval = "1e-9s"
        >>> new_eye.time_stop = "100ns"
        >>> new_eye.create()

        """
        if not setup_name:
            setup_name = self._post_app._app.nominal_sweep
        if "Eye Diagram" in self._templates:
            if "AMIAnalysis" in self._post_app._app.get_setup(setup_name).props:

                report_cat = "Eye Diagram"
                if statistical_analysis:
                    report_cat = "Statistical Eye"
                rep = rt.AMIEyeDiagram(self._post_app, report_cat, setup_name)
                rep.quantity_type = quantity_type
                expressions = self._retrieve_default_expressions(expressions, rep, setup_name)
                if isinstance(expressions, list):
                    rep.expressions = expressions[0]
                return rep

            else:
                rep = rt.EyeDiagram(self._post_app, "Eye Diagram", setup_name)
            rep.unit_interval = unit_interval
            rep.expressions = self._retrieve_default_expressions(expressions, rep, setup_name)
            return rep

        return

    @pyaedt_function_handler()
    def spectral(self, expressions=None, setup_name=None):
        """Create a Spectral Report object.

        Parameters
        ----------
        expressions : str or list, optional
            Expression List to add into the report. The expression can be any of the available formula
            you can enter into the Electronics Desktop Report Editor.
        setup_name : str, optional
            Name of the setup. The default is ``None`` which automatically take ``nominal_adaptive`` setup.
            Please make sure to build a setup string in the form of ``"SetupName : SetupSweep"``
            where ``SetupSweep`` is the Sweep name to use in the export or ``LastAdaptive``.

        Returns
        -------
        :class:`pyaedt.modules.report_templates.Spectrum`

        Examples
        --------

        >>> from pyaedt import Circuit
        >>> cir= Circuit()
        >>> new_eye = cir.post.reports_by_category.spectral("V(Vout)")
        >>> new_eye.create()

        """
        if not setup_name:
            setup_name = self._post_app._app.nominal_sweep
        if "Spectrum" in self._templates:
            rep = rt.Spectral(self._post_app, "Spectrum", setup_name)
            rep.expressions = self._retrieve_default_expressions(expressions, rep, setup_name)
            return rep
        return


orientation_to_view = {
    "isometric": "iso",
    "top": "XY",
    "bottom": "XY",
    "right": "XZ",
    "left": "XZ",
    "front": "YZ",
    "back": "YZ",
}


@pyaedt_function_handler()
def _convert_dict_to_report_sel(sweeps):
    if isinstance(sweeps, list):
        return sweeps
    sweep_list = []
    for el in sweeps:
        sweep_list.append(el + ":=")
        if type(sweeps[el]) is list:
            sweep_list.append(sweeps[el])
        else:
            sweep_list.append([sweeps[el]])
    return sweep_list


class PostProcessorCommon(object):
    """Manages the main AEDT postprocessing functions.

    This class is inherited in the caller application and is accessible through the post variable( eg. ``hfss.post`` or
    ``q3d.post``).

    .. note::
       Some functionalities are available only when AEDT is running in
       the graphical mode.

    Parameters
    ----------
    app : :class:`pyaedt.application.Analsis3D.FieldAnalysis3D`
        Inherited parent object. The parent object must provide the members
        ``_modeler``, ``_desktop``, ``_odesign``, and ``logger``.

    Examples
    --------
    >>> from pyaedt import Q3d
    >>> q3d = Q3d()
    >>> q3d = q.post.get_solution_data(expression="C(Bar1,Bar1)", domain="Original")
    """

    def __init__(self, app):
        self._app = app
        self.oeditor = self.modeler.oeditor
        self._scratch = self._app.working_directory
        self.plots = self._get_plot_inputs()
        self.reports_by_category = Reports(self, self._app.design_type)

    @property
    def available_report_types(self):
        """Report types.

        References
        ----------

        >>> oModule.GetAvailableReportTypes
        """
        return list(self.oreportsetup.GetAvailableReportTypes())

    @property
    def update_report_dynamically(self):
        """Get/Set the boolean to automatically update reports on edits.

        Returns
        -------
        bool
        """
        return (
            True
            if self._app.odesktop.GetRegistryInt(
                "Desktop/Settings/ProjectOptions/{}/UpdateReportsDynamicallyOnEdits".format(self._app.design_type)
            )
            == 1
            else False
        )

    @update_report_dynamically.setter
    def update_report_dynamically(self, value):
        if value:
            self._app.odesktop.SetRegistryInt(
                "Desktop/Settings/ProjectOptions/{}/UpdateReportsDynamicallyOnEdits".format(self._app.design_type), 1
            )
        else:
            self._app.odesktop.SetRegistryInt(
                "Desktop/Settings/ProjectOptions/{}/UpdateReportsDynamicallyOnEdits".format(self._app.design_type), 0
            )

    @pyaedt_function_handler()
    def available_display_types(self, report_category=None):
        """Retrieve display types for a report categories.

        Parameters
        ----------
        report_category : str, optional
            Type of the report. The default value is ``None``.

        Returns
        -------
        list
            List of available report categories.

        References
        ----------
        >>> oModule.GetAvailableDisplayTypes
        """
        if not report_category:
            report_category = self.available_report_types[0]
        if report_category:
            return list(self.oreportsetup.GetAvailableDisplayTypes(report_category))
        return []

    @pyaedt_function_handler()
    def available_quantities_categories(
        self, report_category=None, display_type=None, solution=None, context="", is_siwave_dc=False
    ):
        """Compute the list of all available report categories.

        Parameters
        ----------
        report_category : str, optional
            Report Category. Default is `None` which will take first default category.
        display_type : str, optional
            Report Display Type.
            Default is `None` which will take first default type which is in most of the case "Rectangular Plot".
        solution : str, optional
            Report Setup. Default is `None` which will take first nominal_adaptive solution.
        context : str, optional
            Report Category. Default is `""` which will take first default context.
        is_siwave_dc : bool, optional
            Whether if the setup is Siwave DCIR or not. Default is ``False``.

        Returns
        -------
        list

        References
        ----------
        >>> oModule.GetAllCategories
        """
        if not report_category:
            report_category = self.available_report_types[0]
        if not display_type:
            display_type = self.available_display_types(report_category)[0]
        if not solution:
            solution = self._app.nominal_adaptive
        if is_siwave_dc:  # pragma: no cover
            id_ = "0"
            if context:
                id_ = str(
                    [
                        "RL",
                        "Sources",
                        "Vias",
                        "Bondwires",
                        "Probes",
                    ].index(context)
                )
            context = [
                "NAME:Context",
                "SimValueContext:=",
                [37010, 0, 2, 0, False, False, -1, 1, 0, 1, 1, "", 0, 0, "DCIRID", False, id_, "IDIID", False, "1"],
            ]

        elif not context:  # pragma: no cover
            context = ""

        if solution and report_category and display_type:
            return list(self.oreportsetup.GetAllCategories(report_category, display_type, solution, context))
        return []

    @pyaedt_function_handler()
    def available_report_quantities(
        self,
        report_category=None,
        display_type=None,
        solution=None,
        quantities_category=None,
        context="",
        is_siwave_dc=False,
    ):
        """Compute the list of all available report quantities of a given report quantity category.

        Parameters
        ----------
        report_category : str, optional
            Report Category. Default is ``None`` which will take first default category.
        display_type : str, optional
            Report Display Type.
            Default is ``None`` which will take first default type which is in most of the case "Rectangular Plot".
        solution : str, optional
            Report Setup. Default is `None` which will take first nominal_adaptive solution.
        quantities_category : str, optional
            The category to which quantities belong. It has to be one of ``available_quantities_categories`` method.
            Default is ``None`` which will take first default quantity.".
        context : str, optional
            Report Context. Default is ``""`` which will take first default context.
        is_siwave_dc : bool, optional
            Whether if the setup is Siwave DCIR or not. Default is ``False``.

        Returns
        -------
        list

        References
        ----------
        >>> oModule.GetAllQuantities
        """
        if not report_category:
            report_category = self.available_report_types[0]
        if not display_type:
            display_type = self.available_display_types(report_category)[0]
        if not solution:
            solution = self._app.nominal_adaptive
        if is_siwave_dc:
            id = "0"
            if context:
                id = str(
                    [
                        "RL",
                        "Sources",
                        "Vias",
                        "Bondwires",
                        "Probes",
                    ].index(context)
                )
            context = [
                "NAME:Context",
                "SimValueContext:=",
                [37010, 0, 2, 0, False, False, -1, 1, 0, 1, 1, "", 0, 0, "DCIRID", False, id, "IDIID", False, "1"],
            ]

        elif not context:
            context = ""
        if not quantities_category:
            categories = self.available_quantities_categories(report_category, display_type, solution, context)
            quantities_category = ""
            if categories:
                quantities_category = "All" if "All" in categories else categories[0]
        if quantities_category and display_type and report_category and solution:
            return list(
                self.oreportsetup.GetAllQuantities(
                    report_category, display_type, solution, context, quantities_category
                )
            )
        return []

    @pyaedt_function_handler()
    def available_report_solutions(self, report_category=None):
        """Get the list of available solutions that can be used for the reports.
        This list differs from the one obtained with ``app.existing_analysis_sweeps``,
        because it includes additional elements like "AdaptivePass".

        Parameters
        ----------
        report_category : str, optional
            Report Category. Default is ``None`` which will take first default category.

        Returns
        -------
        list

        References
        ----------
        >>> oModule.GetAvailableSolutions
        """
        if not report_category:
            report_category = self.available_report_types[0]
        if report_category:
            return list(self.oreportsetup.GetAvailableSolutions(report_category))
        return None

    @pyaedt_function_handler()
    def _get_plot_inputs(self):
        names = self._app.get_oo_name(self.oreportsetup)
        plots = []
        if names:
            for name in names:
                obj = self._app.get_oo_object(self.oreportsetup, name)
                report_type = obj.GetPropValue("Report Type")

                if report_type in TEMPLATES_BY_NAME:
                    report = TEMPLATES_BY_NAME[report_type]
                else:
                    report = rt.Standard
                plots.append(report(self, report_type, None))
                plots[-1].props["plot_name"] = name
                plots[-1]._is_created = True
                plots[-1].report_type = obj.GetPropValue("Display Type")
        return plots

    @property
    def oreportsetup(self):
        """Report setup.

        Returns
        -------
        :attr:`pyaedt.modules.PostProcessor.PostProcessor.oreportsetup`

        References
        ----------

        >>> oDesign.GetModule("ReportSetup")
        """
        return self._app.oreportsetup

    @property
    def logger(self):
        """Logger."""
        return self._app.logger

    @property
    def _desktop(self):
        """Desktop."""
        return self._app._desktop

    @property
    def _odesign(self):
        """Design."""
        return self._app._odesign

    @property
    def _oproject(self):
        """Project."""
        return self._app._oproject

    @property
    def modeler(self):
        """Modeler."""
        return self._app.modeler

    @property
    def post_solution_type(self):
        """Design solution type.

        Returns
        -------
        type
            Design solution type.
        """
        return self._app.solution_type

    @property
    def all_report_names(self):
        """List of all report names.

        Returns
        -------
        list

        References
        ----------

        >>> oModule.GetAllReportNames()
        """
        return list(self.oreportsetup.GetAllReportNames())

    @pyaedt_function_handler()
    def copy_report_data(self, PlotName):
        """Copy report data as static data.

        Parameters
        ----------
        PlotName : str
            Name of the report.

        Returns
        -------
        bool
            ``True`` when successful, ``False`` when failed.

        References
        ----------

        >>> oModule.CopyReportsData
        >>> oModule.PasteReports
        """
        self.oreportsetup.CopyReportsData([PlotName])
        self.oreportsetup.PasteReports()
        return True

    @pyaedt_function_handler()
    def delete_report(self, plot_name=None):
        """Delete all reports or specific report.

        Parameters
        ----------
        plot_name : str, optional
            Name of the plot to delete. The default  value is ``None`` and in this case, all reports will be deleted.

        Returns
        -------
        bool
            ``True`` when successful, ``False`` when failed.

        References
        ----------

        >>> oModule.DeleteReports
        """
        try:
            if plot_name:
                self.oreportsetup.DeleteReports([plot_name])
                for plot in self.plots:
                    if plot.plot_name == plot_name:
                        self.plots.remove(plot)
            else:
                self.oreportsetup.DeleteAllReports()
                if is_ironpython:
                    del self.plots[:]
                else:
                    self.plots.clear()
            return True
        except Exception:
            return False

    @pyaedt_function_handler()
    def rename_report(self, plot_name, new_name):
        """Rename a plot.

        Parameters
        ----------
        plot_name : str
            Name of the plot.
        new_name : str
            New name of the plot.

        Returns
        -------
        bool
            ``True`` when successful, ``False`` when failed.

        References
        ----------

        >>> oModule.RenameReport
        """
        try:
            self.oreportsetup.RenameReport(plot_name, new_name)
            for plot in self.plots:
                if plot.plot_name == plot_name:
                    plot.plot_name = self.oreportsetup.GetChildObject(new_name).GetPropValue("Name")
            return True
        except Exception:
            return False

    @pyaedt_function_handler()
    def get_solution_data_per_variation(
        self, soltype="Far Fields", setup_sweep_name="", ctxt=None, sweeps=None, expression=""
    ):
        """Retrieve solution data for each variation.

        Parameters
        ----------
        soltype : str, optional
            Type of the solution. For example, ``"Far Fields"`` or ``"Modal Solution Data"``. The default
            is ``"Far Fields"``.
        setup_sweep_name : str, optional
            Name of the setup for computing the report. The default is ``""``,
            in which case ``"nominal adaptive"`` is used.
        ctxt : list, optional
            List of context variables. The default is ``None``.
        sweeps : dict, optional
            Dictionary of variables and values. The default is ``None``,
            in which case this list is used:
            ``{'Theta': 'All', 'Phi': 'All', 'Freq': 'All'}``.
        expression : str or list, optional
            One or more traces to include. The default is ``""``.

        Returns
        -------
        pyaedt.modules.solutions.SolutionData


        References
        ----------

        >>> oModule.GetSolutionDataPerVariation
        """
        if sweeps is None:
            sweeps = {"Theta": "All", "Phi": "All", "Freq": "All"}
        if not ctxt:
            ctxt = []
        if not isinstance(expression, list):
            expression = [expression]
        if not setup_sweep_name:
            setup_sweep_name = self._app.nominal_adaptive
        sweep_list = _convert_dict_to_report_sel(sweeps)
        try:
            data = list(
                self.oreportsetup.GetSolutionDataPerVariation(soltype, setup_sweep_name, ctxt, sweep_list, expression)
            )
            self.logger.info("Solution Data Correctly Loaded.")
            return SolutionData(data)
        except Exception:
            self.logger.warning("Solution Data failed to load. Check solution, context or expression.")
            return None

    @pyaedt_function_handler()
    def steal_focus_oneditor(self):
        """Remove the selection of an object that would prevent the image from exporting correctly.

        Returns
        -------
        bool
            ``True`` when successful, ``False`` when failed.

        References
        ----------

        >>> oDesktop.RestoreWindow
        """
        self._desktop.RestoreWindow()
        param = ["NAME:SphereParameters", "XCenter:=", "0mm", "YCenter:=", "0mm", "ZCenter:=", "0mm", "Radius:=", "1mm"]
        attr = ["NAME:Attributes", "Name:=", "DUMMYSPHERE1", "Flags:=", "NonModel#"]
        self.oeditor.CreateSphere(param, attr)
        self.oeditor.Delete(["NAME:Selections", "Selections:=", "DUMMYSPHERE1"])
        return True

    @pyaedt_function_handler()
    def export_report_to_file(
        self,
        output_dir,
        plot_name,
        extension,
        unique_file=False,
        uniform=False,
        start=None,
        end=None,
        step=None,
        use_trace_number_format=False,
    ):
        """Export a 2D Plot data to a file.

        This method leaves the data in the plot (as data) as a reference
        for the Plot after the loops.

        Parameters
        ----------
        output_dir : str
            Path to the directory of exported report
        plot_name : str
            Name of the plot to export.
        extension : str
            Extension of export , one of
                * (CSV) .csv
                * (Tab delimited) .tab
                * (Post processor format) .txt
                * (Ensight XY data) .exy
                * (Anosft Plot Data) .dat
                * (Ansoft Report Data Files) .rdat
        unique_file : bool
            If set to True, generates unique file in output_dit
        uniform : bool, optional
            Whether the export uniform points to the file. The
            default is ``False``.
        start : str, optional
            Start range with units for the sweep if the ``uniform`` parameter
            is set to ``True``.
        end : str, optional
            End range with units for the sweep if the ``uniform`` parameter
            is set to ``True``.
        step : str, optional
            Step range with units for the sweep if the ``uniform`` parameter is
            set to ``True``.
        use_trace_number_format : bool, optional
            Whether to use trace number formats. The default is ``False``.

        Returns
        -------
        str
            Path of exported file.

        References
        ----------

        >>> oModule.ExportReportDataToFile
        >>> oModule.ExportUniformPointsToFile
        >>> oModule.ExportToFile

        Examples
        --------
        >>> from pyaedt import Circuit
        >>> cir = Circuit("my_project.aedt")
        >>> report = cir.post.create_report("MyScattering")
        >>> cir.post.export_report_to_file("C:\\temp", "MyTestScattering", ".csv")
        """
        npath = output_dir

        if "." not in extension:
            extension = "." + extension

        supported_ext = [".csv", ".tab", ".txt", ".exy", ".dat", ".rdat"]
        if extension not in supported_ext:
            msg = "Extension {} is not supported. Use one of {}".format(extension, ", ".join(supported_ext))
            raise ValueError(msg)

        file_path = os.path.join(npath, plot_name + extension)
        if unique_file:
            while os.path.exists(file_path):
                file_name = generate_unique_name(plot_name)
                file_path = os.path.join(npath, file_name + extension)

        if extension == ".rdat":
            self.oreportsetup.ExportReportDataToFile(plot_name, file_path)
        elif uniform:
            self.oreportsetup.ExportUniformPointsToFile(plot_name, file_path, start, end, step, use_trace_number_format)

        else:
            self.oreportsetup.ExportToFile(plot_name, file_path)

        return file_path

    @pyaedt_function_handler()
    def export_report_to_csv(
        self, project_dir, plot_name, uniform=False, start=None, end=None, step=None, use_trace_number_format=False
    ):
        """Export the 2D Plot data to a CSV file.

        This method leaves the data in the plot (as data) as a reference
        for the Plot after the loops.

        Parameters
        ----------
        project_dir : str
            Path to the project directory. The csv file will be plot_name.csv.
        plot_name : str
            Name of the plot to export.
        uniform : bool, optional
            Whether the export uniform points to the file. The
            default is ``False``.
        start : str, optional
            Start range with units for the sweep if the ``uniform`` parameter
            is set to ``True``.
        end : str, optional
            End range with units for the sweep if the ``uniform`` parameter
            is set to ``True``.
        step : str, optional
            Step range with units for the sweep if the ``uniform`` parameter is
            set to ``True``.
        use_trace_number_format : bool, optional
            Whether to use trace number formats. The default is ``False``.

        Returns
        -------
        str
            Path of exported file.

        References
        ----------

        >>> oModule.ExportReportDataToFile
        >>> oModule.ExportToFile
        >>> oModule.ExportUniformPointsToFile
        """
        return self.export_report_to_file(
            project_dir,
            plot_name,
            extension=".csv",
            uniform=uniform,
            start=start,
            end=end,
            step=step,
            use_trace_number_format=use_trace_number_format,
        )

    @pyaedt_function_handler()
    def export_report_to_jpg(self, project_dir, plot_name, width=0, height=0):
        """Export the SParameter plot to a JPG file.

        Parameters
        ----------
        project_dir : str
            Path to the project directory.
        plot_name : str
            Name of the plot to export.
        width : int, optional
            Image width. Default is ``0`` which takes Desktop size or 1980 pixel in case of non-graphical mode.
        height : int, optional
            Image height. Default is ``0`` which takes Desktop size or 1020 pixel in case of non-graphical mode.

        Returns
        -------
        bool
            ``True`` when successful, ``False`` when failed.

        References
        ----------

        >>> oModule.ExportImageToFile
        """
        # path
        npath = project_dir
        file_name = os.path.join(npath, plot_name + ".jpg")  # name of the image file
        if self._app.desktop_class.non_graphical:  # pragma: no cover
            if width == 0:
                width = 1980
            if height == 0:
                height = 1020
        self.oreportsetup.ExportImageToFile(plot_name, file_name, width, height)
        return True

    @pyaedt_function_handler()
    def _get_report_inputs(
        self,
        expressions,
        setup_sweep_name=None,
        domain="Sweep",
        variations=None,
        primary_sweep_variable=None,
        secondary_sweep_variable=None,
        report_category=None,
        plot_type="Rectangular Plot",
        context=None,
        subdesign_id=None,
        polyline_points=0,
        plotname=None,
        only_get_method=False,
    ):
        ctxt = []
        if not setup_sweep_name:
            setup_sweep_name = self._app.nominal_sweep
        elif setup_sweep_name not in self._app.existing_analysis_sweeps:
            self.logger.error("Sweep not Available.")
            return False
        families_input = OrderedDict({})
        did = 3
        if domain == "Sweep" and not primary_sweep_variable:
            primary_sweep_variable = "Freq"
        elif not primary_sweep_variable:
            primary_sweep_variable = "Time"
            did = 1
        if not variations or primary_sweep_variable not in variations:
            families_input[primary_sweep_variable] = ["All"]
        elif isinstance(variations[primary_sweep_variable], list):
            families_input[primary_sweep_variable] = variations[primary_sweep_variable]
        else:
            families_input[primary_sweep_variable] = [variations[primary_sweep_variable]]
        if not variations:
            variations = self._app.available_variations.nominal_w_values_dict
        for el in list(variations.keys()):
            if el == primary_sweep_variable:
                continue
            if isinstance(variations[el], list):
                families_input[el] = variations[el]
            else:
                families_input[el] = [variations[el]]
        if only_get_method and domain == "Sweep":
            if "Phi" not in families_input:
                families_input["Phi"] = ["All"]
            if "Theta" not in families_input:
                families_input["Theta"] = ["All"]

        if self.post_solution_type in ["TR", "AC", "DC"]:
            ctxt = [
                "NAME:Context",
                "SimValueContext:=",
                [did, 0, 2, 0, False, False, -1, 1, 0, 1, 1, "", 0, 0],
            ]
            setup_sweep_name = self.post_solution_type
        elif self.post_solution_type in ["HFSS3DLayout"]:
            if context == "Differential Pairs":
                ctxt = [
                    "NAME:Context",
                    "SimValueContext:=",
                    [
                        did,
                        0,
                        2,
                        0,
                        False,
                        False,
                        -1,
                        1,
                        0,
                        1,
                        1,
                        "",
                        0,
                        0,
                        "EnsDiffPairKey",
                        False,
                        "1",
                        "IDIID",
                        False,
                        "1",
                    ],
                ]
            else:
                ctxt = [
                    "NAME:Context",
                    "SimValueContext:=",
                    [did, 0, 2, 0, False, False, -1, 1, 0, 1, 1, "", 0, 0, "IDIID", False, "1"],
                ]
        elif self.post_solution_type in ["NexximLNA", "NexximTransient"]:
            ctxt = ["NAME:Context", "SimValueContext:=", [did, 0, 2, 0, False, False, -1, 1, 0, 1, 1, "", 0, 0]]
            if subdesign_id:
                ctxt_temp = ["NUMLEVELS", False, "1", "SUBDESIGNID", False, str(subdesign_id)]
                for el in ctxt_temp:
                    ctxt[2].append(el)
            if context == "Differential Pairs":
                ctxt_temp = ["USE_DIFF_PAIRS", False, "1"]
                for el in ctxt_temp:
                    ctxt[2].append(el)
        elif context == "Differential Pairs":
            ctxt = ["Diff:=", "Differential Pairs", "Domain:=", domain]
        elif self.post_solution_type in ["Q3D Extractor", "2D Extractor"]:
            if not context:
                ctxt = ["Context:=", "Original"]
            else:
                ctxt = ["Context:=", context]
        elif context:
            ctxt = ["Context:=", context]
            if context in self.modeler.line_names:
                ctxt.append("PointCount:=")
                ctxt.append(polyline_points)

        if not isinstance(expressions, list):
            expressions = [expressions]

        if not report_category and not self._app.design_solutions.report_type:
            self.logger.error("Solution not supported")
            return False
        if not report_category:
            modal_data = self._app.design_solutions.report_type
        else:
            modal_data = report_category
        if not plotname:
            plotname = generate_unique_name("Plot")

        arg = ["X Component:=", primary_sweep_variable, "Y Component:=", expressions]
        if plot_type in ["3D Polar Plot", "3D Spherical Plot"]:
            if not primary_sweep_variable:
                primary_sweep_variable = "Phi"
            if not secondary_sweep_variable:
                secondary_sweep_variable = "Theta"
            arg = [
                "Phi Component:=",
                primary_sweep_variable,
                "Theta Component:=",
                secondary_sweep_variable,
                "Mag Component:=",
                expressions,
            ]
        elif plot_type == "Radiation Pattern":
            if not primary_sweep_variable:
                primary_sweep_variable = "Phi"
            arg = ["Ang Component:=", primary_sweep_variable, "Mag Component:=", expressions]
        elif plot_type in ["Smith Chart", "Polar Plot"]:
            arg = ["Polar Component:=", expressions]
        elif plot_type == "Rectangular Contour Plot":
            arg = [
                "X Component:=",
                primary_sweep_variable,
                "Y Component:=",
                secondary_sweep_variable,
                "Z Component:=",
                expressions,
            ]
        return [plotname, modal_data, plot_type, setup_sweep_name, ctxt, families_input, arg]

    @pyaedt_function_handler()
    def create_report(
        self,
        expressions=None,
        setup_sweep_name=None,
        domain="Sweep",
        variations=None,
        primary_sweep_variable=None,
        secondary_sweep_variable=None,
        report_category=None,
        plot_type="Rectangular Plot",
        context=None,
        subdesign_id=None,
        polyline_points=1001,
        plotname=None,
    ):
        """Create a report in AEDT. It can be a 2D plot, 3D plot, polar plots or data tables.

        Parameters
        ----------
        expressions : str or list, optional
            One or more formulas to add to the report. Example is value = ``"dB(S(1,1))"``.
        setup_sweep_name : str, optional
            Setup name with the sweep. The default is ``""``.
        domain : str, optional
            Plot Domain. Options are "Sweep", "Time", "DCIR".
        variations : dict, optional
            Dictionary of all families including the primary sweep. The default is ``{"Freq": ["All"]}``.
        primary_sweep_variable : str, optional
            Name of the primary sweep. The default is ``"Freq"``.
        secondary_sweep_variable : str, optional
            Name of the secondary sweep variable in 3D Plots.
        report_category : str, optional
            Category of the Report to be created. If `None` default data Report will be used.
            The Report Category can be one of the types available for creating a report depend on the simulation setup.
            For example for a Far Field Plot in HFSS the UI shows the report category as "Create Far Fields Report".
            The report category will be in this case "Far Fields".
            Depending on the setup different categories are available.
            If `None` default category will be used (the first item in the Results drop down menu in AEDT).
        plot_type : str, optional
            The format of Data Visualization. Default is ``Rectangular Plot``.
        context : str, optional
            The default is ``None``. It can be `None`, `"Differential Pairs"`,`"RL"`,
            `"Sources"`, `"Vias"`,`"Bondwires"`, `"Probes"` for Hfss3dLayout or
            Reduce Matrix Name for Q2d/Q3d solution or Infinite Sphere name for Far Fields Plot.
        plotname : str, optional
            Name of the plot. The default is ``None``.
        polyline_points : int, optional,
            Number of points on which create the report for plots on polylines.
        subdesign_id : int, optional
            Specify a subdesign ID to export a Touchstone file of this subdesign. Valid for Circuit Only.
            The default value is ``None``.
        context : str, optional

        Returns
        -------
        :class:`pyaedt.modules.report_templates.Standard`
            ``True`` when successful, ``False`` when failed.


        References
        ----------

        >>> oModule.CreateReport

        Examples
        --------
        >>> from pyaedt import Hfss
        >>> aedtapp = Hfss()
        >>> aedtapp.post.create_report("dB(S(1,1))")

        >>> variations = aedtapp.available_variations.nominal_w_values_dict
        >>> variations["Theta"] = ["All"]
        >>> variations["Phi"] = ["All"]
        >>> variations["Freq"] = ["30GHz"]
        >>> aedtapp.post.create_report(
        ...    "db(GainTotal)",
        ...    aedtapp.nominal_adaptive,
        ...    variations=variations,
        ...    primary_sweep_variable="Phi",
        ...    secondary_sweep_variable="Theta",
        ...    plot_type="3D Polar Plot",
        ...    context="3D",
        ...    report_category="Far Fields",
        ...)

        >>> aedtapp.post.create_report(
        ...    "S(1,1)",
        ...    aedtapp.nominal_sweep,
        ...    variations=variations,
        ...    plot_type="Smith Chart",
        ...)

        >>> from pyaedt import Maxwell2d
        >>> maxwell_2d = Maxwell2d()
        >>> maxwell_2d.post.create_report(
        ...     "InputCurrent(PHA)", domain="Time", primary_sweep_variable="Time", plotname="Winding Plot 1"
        ... )
        """
        if not setup_sweep_name:
            setup_sweep_name = self._app.nominal_sweep
        if not domain:
            domain = "Sweep"
            setup_name = setup_sweep_name.split(":")[0]
            if setup_name:
                for setup in self._app.setups:
                    if setup.name == setup_name and "Time" in setup.default_intrinsics:
                        domain = "Time"
        if domain in ["Spectral", "Spectrum"]:
            report_category = "Spectrum"
        elif not report_category and not self._app.design_solutions.report_type:
            self.logger.error("Solution not supported")
            return False
        elif not report_category:
            report_category = self._app.design_solutions.report_type
        if report_category in TEMPLATES_BY_NAME:
            report_class = TEMPLATES_BY_NAME[report_category]
        elif "Fields" in report_category:
            report_class = TEMPLATES_BY_NAME["Fields"]
        else:
            report_class = TEMPLATES_BY_NAME["Standard"]

        report = report_class(self, report_category, setup_sweep_name)
        if not expressions:
            expressions = [
                i for i in self.available_report_quantities(report_category=report_category, context=context)
            ]
        report.expressions = expressions
        report.domain = domain
        if not variations and domain == "Sweep":
            variations = self._app.available_variations.nominal_w_values_dict
            if variations:
                variations["Freq"] = "All"
            else:
                variations = {"Freq": ["All"]}
        elif not variations and domain != "Sweep":
            variations = self._app.available_variations.nominal_w_values_dict
        report.variations = variations
        if primary_sweep_variable:
            report.primary_sweep = primary_sweep_variable
        elif domain == "DCIR":  # pragma: no cover
            report.primary_sweep = "Index"
            if variations:
                variations["Index"] = ["All"]
            else:  # pragma: no cover
                variations = {"Index": "All"}
        if secondary_sweep_variable:
            report.secondary_sweep = secondary_sweep_variable

        report.variations = variations
        report.report_type = plot_type
        report.sub_design_id = subdesign_id
        report.point_number = polyline_points
        if context == "Differential Pairs":
            report.differential_pairs = True
        elif context in [
            "RL",
            "Sources",
            "Vias",
            "Bondwires",
            "Probes",
        ]:
            report.siwave_dc_category = [
                "RL",
                "Sources",
                "Vias",
                "Bondwires",
                "Probes",
            ].index(context)
        elif self._app.design_type in ["Q3D Extractor", "2D Extractor"] and context:
            report.matrix = context
        elif report_category == "Far Fields":
            if not context and self._app._field_setups:
                report.far_field_sphere = self._app.field_setups[0].name
            else:
                if isinstance(context, dict):
                    if "Context" in context.keys() and "SourceContext" in context.keys():
                        report.far_field_sphere = context["Context"]
                        report.source_context = context["SourceContext"]
                    if "Context" in context.keys() and "Source Group" in context.keys():
                        report.far_field_sphere = context["Context"]
                        report.source_group = context["Source Group"]
                else:
                    report.far_field_sphere = context
        elif report_category == "Near Fields":
            report.near_field = context
        elif context:
            if context in self.modeler.line_names or context in self.modeler.point_names:
                report.polyline = context

        result = report.create(plotname)
        if result:
            return report
        return False

    @pyaedt_function_handler()
    def get_solution_data(
        self,
        expressions=None,
        setup_sweep_name=None,
        domain=None,
        variations=None,
        primary_sweep_variable=None,
        report_category=None,
        context=None,
        subdesign_id=None,
        polyline_points=1001,
        math_formula=None,
    ):
        """Get a simulation result from a solved setup and cast it in a ``SolutionData`` object.
        Data to be retrieved from Electronics Desktop are any simulation results available in that
        specific simulation context.
        Most of the argument have some defaults which works for most of the ``Standard`` report quantities.

        Parameters
        ----------
        expressions : str or list, optional
            One or more formulas to add to the report. Example is value ``"dB(S(1,1))"`` or a list of values.
            Default is `None` which will return all traces.
        setup_sweep_name : str, optional
            Name of the setup. The default is ``None`` which automatically take ``nominal_adaptive`` setup.
            Please make sure to build a setup string in the form of ``"SetupName : SetupSweep"``
            where ``SetupSweep`` is the Sweep name to use in the export or ``LastAdaptive``.
        domain : str, optional
            Plot Domain. Options are "Sweep" for frequency domain related results and "Time" for transient related data.
        variations : dict, optional
            Dictionary of all families including the primary sweep.
            The default is ``None`` which will use the nominal variations of the setup.
        primary_sweep_variable : str, optional
            Name of the primary sweep. The default is ``"None"`` which, depending on the context,
            will internally assign the primary sweep to:
            1. ``Freq`` for frequency domain results,
            2. ``Time`` for transient results,
            3. ``Theta`` for radiation patterns,
            4. ``distance`` for field plot over a polyline.
        report_category : str, optional
            Category of the Report to be created. If `None` default data Report will be used.
            The Report Category can be one of the types available for creating a report depend on the simulation setup.
            For example for a Far Field Plot in HFSS the UI shows the report category as "Create Far Fields Report".
            The report category will be in this case "Far Fields".
            Depending on the setup different categories are available.
            If `None` default category will be used (the first item in the Results drop down menu in AEDT).
            To get the list of available categories user can use method ``available_report_types``.
        context : str, dict, optional
            This is the context of the report.
            The default is ``None``. It can be:
            1. `None`
            2. ``"Differential Pairs"``
            3. Reduce Matrix Name for Q2d/Q3d solution
            4. Infinite Sphere name for Far Fields Plot.
            5. Dictionary. If dictionary is passed, key is the report property name and value is property value.
        subdesign_id : int, optional
            Subdesign ID for exporting a Touchstone file of this subdesign.
            This parameter is valid for ``Circuit`` only.
            The default value is ``None``.
        polyline_points : int, optional
            Number of points on which to create the report for plots on polylines.
            This parameter is valid for ``Fields`` plot only.
        math_formula : str, optional
            One of the available AEDT mathematical formulas to apply. For example, ``abs, dB``.


        Returns
        -------
        :class:`pyaedt.modules.solutions.SolutionData`
            Solution Data object.

        References
        ----------

        >>> oModule.GetSolutionDataPerVariation

        Examples
        --------
        >>> from pyaedt import Hfss
        >>> aedtapp = Hfss()
        >>> aedtapp.post.create_report("dB(S(1,1))")

        >>> variations = aedtapp.available_variations.nominal_w_values_dict
        >>> variations["Theta"] = ["All"]
        >>> variations["Phi"] = ["All"]
        >>> variations["Freq"] = ["30GHz"]
        >>> data1 = aedtapp.post.get_solution_data(
        ...    "GainTotal",
        ...    aedtapp.nominal_adaptive,
        ...    variations=variations,
        ...    primary_sweep_variable="Phi",
        ...    secondary_sweep_variable="Theta",
        ...    context="3D",
        ...    report_category="Far Fields",
        ...)

        >>> data2 =aedtapp.post.get_solution_data(
        ...    "S(1,1)",
        ...    aedtapp.nominal_sweep,
        ...    variations=variations,
        ...)
        >>> data2.plot()

        >>> from pyaedt import Maxwell2d
        >>> maxwell_2d = Maxwell2d()
        >>> data3 = maxwell_2d.post.get_solution_data(
        ...     "InputCurrent(PHA)", domain="Time", primary_sweep_variable="Time",
        ... )
        >>> data3.plot("InputCurrent(PHA)")

        >>> from pyaedt import Circuit
        >>> circuit = Circuit()
        >>> context = {"algorithm": "FFT", "max_frequency": "100MHz", "time_stop": "2.5us", "time_start": "0ps"}
        >>> spectralPlotData = circuit.post.get_solution_data(
        ...     expressions="V(Vprobe1)", primary_sweep_variable="Spectrum", domain="Spectral",
        ...     context=context
        ...)
        """
        expressions = [expressions] if isinstance(expressions, str) else expressions
        if not setup_sweep_name:
            setup_sweep_name = self._app.nominal_sweep
        if not domain:
            domain = "Sweep"
            setup_name = setup_sweep_name.split(":")[0]
            if setup_name:
                for setup in self._app.setups:
                    if setup.name == setup_name and "Time" in setup.default_intrinsics:
                        domain = "Time"
        if domain in ["Spectral", "Spectrum"]:
            report_category = "Spectrum"
        if not report_category and not self._app.design_solutions.report_type:
            self.logger.error("Solution not supported")
            return False
        elif not report_category:
            report_category = self._app.design_solutions.report_type
        if report_category in TEMPLATES_BY_NAME:
            report_class = TEMPLATES_BY_NAME[report_category]
        elif "Fields" in report_category:
            report_class = TEMPLATES_BY_NAME["Fields"]
        else:
            report_class = TEMPLATES_BY_NAME["Standard"]

        report = report_class(self, report_category, setup_sweep_name)
        if not expressions:
            expressions = [
                i for i in self.available_report_quantities(report_category=report_category, context=context)
            ]
        if math_formula:
            expressions = ["{}({})".format(math_formula, i) for i in expressions]
        report.expressions = expressions
        report.domain = domain
        if primary_sweep_variable:
            report.primary_sweep = primary_sweep_variable
        if not variations and domain == "Sweep":
            variations = self._app.available_variations.nominal_w_values_dict
            if variations:
                variations["Freq"] = "All"
            else:
                variations = {"Freq": ["All"]}
        elif not variations and domain != "Sweep":
            variations = self._app.available_variations.nominal_w_values_dict
        report.variations = variations
        report.sub_design_id = subdesign_id
        report.point_number = polyline_points
        if context == "Differential Pairs":
            report.differential_pairs = True
        elif self._app.design_type in ["Q3D Extractor", "2D Extractor"] and context:
            report.matrix = context
        elif report_category == "Far Fields":
            if not context and self._app.field_setups:
                report.far_field_sphere = self._app.field_setups[0].name
            else:
                if isinstance(context, dict):
                    if "Context" in context.keys() and "SourceContext" in context.keys():
                        report.far_field_sphere = context["Context"]
                        report.source_context = context["SourceContext"]
                else:
                    report.far_field_sphere = context
        elif report_category == "Near Fields":
            report.near_field = context
        elif context and isinstance(context, dict):
            for attribute in context:
                if hasattr(report, attribute):
                    report.__setattr__(attribute, context[attribute])
                else:
                    self.logger.warning("Parameter " + attribute + " is not available, check syntax.")
        elif context:
            if (
                hasattr(self.modeler, "line_names")
                and hasattr(self.modeler, "point_names")
                and context in self.modeler.point_names + self.modeler.line_names
            ):
                report.polyline = context
            elif context in [
                "RL",
                "Sources",
                "Vias",
                "Bondwires",
                "Probes",
            ]:
                report.siwave_dc_category = [
                    "RL",
                    "Sources",
                    "Vias",
                    "Bondwires",
                    "Probes",
                ].index(context)
        solution_data = report.get_solution_data()
        return solution_data

    @pyaedt_function_handler()
    def create_report_from_configuration(self, input_file=None, input_dict=None, solution_name=None):
        """Create a report based on a JSON file, TOML file, or dictionary of properties.

        Parameters
        ----------
        input_file : str, optional
            Path to the JSON or TOML file containing report settings.
        input_dict : dict, optional
            Dictionary containing report settings.
        solution_name : setup name to use.

        Returns
        -------
        :class:`pyaedt.modules.report_templates.Standard`
            Report object if succeeded.

        Examples
        --------

        >>> from pyaedt import Hfss
        >>> aedtapp = Hfss()
        >>> aedtapp.post.create_report_from_configuration(r'C:\\temp\\my_report.json',
        ...                                               solution_name="Setup1 : LastAdpative")
        """
        if not input_dict and not input_file:  # pragma: no cover
            self.logger.error("Either a JSON file or a dictionary must be passed as input.")
            return False
        if input_file:
            props = read_configuration_file(input_file)
        else:
            props = input_dict
        _dict_items_to_list_items(props, "expressions")
        if not solution_name:
            solution_name = self._app.nominal_sweep
        if props.get("report_category", None) and props["report_category"] in TEMPLATES_BY_NAME:
            if (
                "AMIAnalysis" in self._app.get_setup(solution_name.split(":")[0].strip()).props
                and props["report_category"] == "Standard"
            ):
                report_temp = TEMPLATES_BY_NAME["AMI Contour"]
            elif "AMIAnalysis" in self._app.get_setup(solution_name.split(":")[0].strip()).props:
                report_temp = TEMPLATES_BY_NAME["Statistical Eye"]
            else:
                report_temp = TEMPLATES_BY_NAME[props["report_category"]]
            report = report_temp(self, props["report_category"], solution_name)
            for k, v in props.items():
                report.props[k] = v
            for el, k in self._app.available_variations.nominal_w_values_dict.items():
                if (
                    report.props.get("context", None)
                    and report.props["context"].get("variations", None)
                    and el not in report.props["context"]["variations"]
                ):
                    report.props["context"]["variations"][el] = k
            report.expressions
            report.create()
            report._update_traces()
            return report
        return False  # pragma: no cover


class PostProcessor(PostProcessorCommon, object):
    """Manages the main AEDT postprocessing functions.

    The inherited ``AEDTConfig`` class contains all ``_desktop``
    hierarchical calls needed for the class initialization data
    ``_desktop`` and the design types ``"HFSS"``, ``"Icepak"``, and
    ``"HFSS3DLayout"``.

    .. note::
       Some functionalities are available only when AEDT is running in
       the graphical mode.

    Parameters
    ----------
    app : :class:`pyaedt.application.Analsis3D.FieldAnalysis3D`
        Inherited parent object. The parent object must provide the members
        ``_modeler``, ``_desktop``, ``_odesign``, and ``logger``.

    Examples
    --------
    Basic usage demonstrated with an HFSS, Maxwell, or any other design:

    >>> from pyaedt import Hfss
    >>> aedtapp = Hfss()
    >>> post = aedtapp.post
    """

    def __init__(self, app):
        app.logger.reset_timer()
        self._app = app
        self._post_osolution = self._app.osolution
        self.field_plots = self._get_fields_plot()
        PostProcessorCommon.__init__(self, app)
        app.logger.info_timer("PostProcessor class has been initialized!")

    @property
    def _primitives(self):  # pragma: no cover
        """Primitives.

        Returns
        -------
        pyaedt.modeler.Primitives
            Primitives object.

        """
        return self._app.modeler

    @property
    def model_units(self):
        """Model units.

        Returns
        -------
        str
           Model units, such as ``"mm"``.
        """
        return self.oeditor.GetModelUnits()

    @property
    def post_osolution(self):
        """Solution.

        Returns
        -------
        type
            Solution module.
        """
        return self._post_osolution

    @property
    def ofieldsreporter(self):
        """Fields reporter.

        Returns
        -------
        :attr:`pyaedt.modules.PostProcessor.PostProcessor.ofieldsreporter`

        References
        ----------

        >>> oDesign.GetModule("FieldsReporter")
        """
        return self._app.ofieldsreporter

    @pyaedt_function_handler()
    def _get_base_name(self, setup):
        setups_data = self._app.design_properties["FieldsReporter"]["FieldsPlotManagerID"]
        if "SimDataExtractors" in self._app.design_properties["SolutionManager"]:
            sim_data = self._app.design_properties["SolutionManager"]["SimDataExtractors"]
        else:
            sim_data = self._app.design_properties["SolutionManager"]
        if "SimSetup" in sim_data:
            if isinstance(sim_data["SimSetup"], list):
                for solution in sim_data["SimSetup"]:
                    base_name = solution["Name"]
                    if isinstance(solution["Solution"], (dict, OrderedDict)):
                        sols = [solution["Solution"]]
                    else:
                        sols = solution["Solution"]
                    for sol in sols:
                        if sol["ID"] == setups_data[setup]["SolutionId"]:
                            base_name += " : " + sol["Name"]
                            return base_name
            else:
                base_name = sim_data["SimSetup"]["Name"]
                if isinstance(sim_data["SimSetup"]["Solution"], list):
                    for sol in sim_data["SimSetup"]["Solution"]:
                        if sol["ID"] == setups_data[setup]["SolutionId"]:
                            base_name += " : " + sol["Name"]
                            return base_name
                else:
                    sol = sim_data["SimSetup"]["Solution"]
                    if sol["ID"] == setups_data[setup]["SolutionId"]:
                        base_name += " : " + sol["Name"]
                        return base_name
        return ""

    @pyaedt_function_handler()
    def _get_intrinsic(self, setup):
        setups_data = self._app.design_properties["FieldsReporter"]["FieldsPlotManagerID"]
        intrinsics = [i.split("=") for i in setups_data[setup]["IntrinsicVar"].split(" ")]
        intr_dict = {}
        if intrinsics:
            for intr in intrinsics:
                if isinstance(intr, list) and len(intr) == 2:
                    intr_dict[intr[0]] = intr[1].replace("\\", "").replace("'", "")
        return intr_dict

    @pyaedt_function_handler()
    def _get_volume_objects(self, list_objs):
        if self._app.solution_type not in ["HFSS3DLayout", "HFSS 3D Layout Design"]:
            obj_list = []
            editor = self._app._odesign.SetActiveEditor("3D Modeler")
            for obj in list_objs:
                obj_list.append(editor.GetObjectNameByID(int(obj)))
        if obj_list:
            return obj_list
        else:
            return list_objs

    @pyaedt_function_handler()
    def _get_surface_objects(self, list_objs):
        faces = [int(i) for i in list_objs]
        if self._app.solution_type not in ["HFSS3DLayout", "HFSS 3D Layout Design"]:
            planes = self._get_cs_plane_ids()
            objs = []
            for face in faces:
                if face in list(planes.keys()):
                    objs.append(planes[face])
            if objs:
                return "CutPlane", objs
        return "FacesList", faces

    @pyaedt_function_handler()
    def _get_cs_plane_ids(self):
        name2refid = {-4: "Global:XY", -3: "Global:YZ", -2: "Global:XZ"}
        if self._app.design_properties and "ModelSetup" in self._app.design_properties:
            cs = self._app.design_properties["ModelSetup"]["GeometryCore"]["GeometryOperations"]["CoordinateSystems"]
            for ds in cs:
                try:
                    if isinstance(cs[ds], (OrderedDict, dict)):
                        name = cs[ds]["Attributes"]["Name"]
                        cs_id = cs[ds]["XYPlaneID"]
                        name2refid[cs_id] = name + ":XY"
                        name2refid[cs_id + 1] = name + ":YZ"
                        name2refid[cs_id + 2] = name + ":XZ"
                    elif type(cs[ds]) is list:
                        for el in cs[ds]:
                            cs_id = el["XYPlaneID"]
                            name = el["Attributes"]["Name"]
                            name2refid[cs_id] = name + ":XY"
                            name2refid[cs_id + 1] = name + ":YZ"
                            name2refid[cs_id + 2] = name + ":XZ"
                except Exception:
                    pass
        return name2refid

    @pyaedt_function_handler()
    def _get_fields_plot(self):
        plots = {}
        if (
            self._app.design_properties
            and "FieldsReporter" in self._app.design_properties
            and "FieldsPlotManagerID" in self._app.design_properties["FieldsReporter"]
        ):
            setups_data = self._app.design_properties["FieldsReporter"]["FieldsPlotManagerID"]
            for setup in setups_data:
                try:
                    if isinstance(setups_data[setup], (OrderedDict, dict)) and "PlotDefinition" in setup:
                        plot_name = setups_data[setup]["PlotName"]
                        plots[plot_name] = FieldPlot(self)
                        plots[plot_name].solutionName = self._get_base_name(setup)
                        plots[plot_name].quantityName = self.ofieldsreporter.GetFieldPlotQuantityName(
                            setups_data[setup]["PlotName"]
                        )
                        plots[plot_name].intrinsincList = self._get_intrinsic(setup)
                        list_objs = setups_data[setup]["FieldPlotGeometry"][1:]
                        while list_objs:
                            id = list_objs[0]
                            num_objects = list_objs[2]
                            if id == 64:
                                plots[plot_name].volume_indexes = self._get_volume_objects(
                                    list_objs[3 : num_objects + 3]
                                )
                            elif id == 128:
                                out, faces = self._get_surface_objects(list_objs[3 : num_objects + 3])
                                if out == "CutPlane":
                                    plots[plot_name].cutplane_indexes = faces
                                else:
                                    plots[plot_name].surfaces_indexes = faces
                            elif id == 256:
                                plots[plot_name].line_indexes = self._get_volume_objects(list_objs[3 : num_objects + 3])
                            list_objs = list_objs[num_objects + 3 :]
                        plots[plot_name].name = setups_data[setup]["PlotName"]
                        plots[plot_name].plotFolder = setups_data[setup]["PlotFolder"]
                        surf_setts = setups_data[setup]["PlotOnSurfaceSettings"]
                        plots[plot_name].Filled = surf_setts["Filled"]
                        plots[plot_name].IsoVal = surf_setts["IsoValType"]
                        plots[plot_name].AddGrid = surf_setts["AddGrid"]
                        plots[plot_name].MapTransparency = surf_setts["MapTransparency"]
                        plots[plot_name].Refinement = surf_setts["Refinement"]
                        plots[plot_name].Transparency = surf_setts["Transparency"]
                        plots[plot_name].SmoothingLevel = surf_setts["SmoothingLevel"]
                        arrow_setts = surf_setts["Arrow3DSpacingSettings"]
                        plots[plot_name].ArrowUniform = arrow_setts["ArrowUniform"]
                        plots[plot_name].ArrowSpacing = arrow_setts["ArrowSpacing"]
                        plots[plot_name].MinArrowSpacing = arrow_setts["MinArrowSpacing"]
                        plots[plot_name].MaxArrowSpacing = arrow_setts["MaxArrowSpacing"]
                        plots[plot_name].GridColor = surf_setts["GridColor"]
                except Exception:
                    pass
        return plots

    # TODO: define a fields calculator module and make robust !!
    @pyaedt_function_handler()
    def volumetric_loss(self, object_name):
        """Use the field calculator to create a variable for volumetric losses.

        Parameters
        ----------
        object_name : str
            Name of the object to compute volumetric losses on.

        Returns
        -------
        str
            Name of the variable created.

        References
        ----------

        >>> oModule.EnterQty
        >>> oModule.EnterVol
        >>> oModule.CalcOp
        >>> oModule.AddNamedExpression
        """
        oModule = self.ofieldsreporter
        oModule.EnterQty("OhmicLoss")
        oModule.EnterVol(object_name)
        oModule.CalcOp("Integrate")
        name = "P_{}".format(object_name)  # Need to check for uniqueness !
        oModule.AddNamedExpression(name, "Fields")
        return name

    @pyaedt_function_handler()
    def change_field_property(self, plotname, propertyname, propertyval):
        """Modify a field plot property.

        Parameters
        ----------
        plotname : str
            Name of the field plot.
        propertyname : str
            Name of the property.
        propertyval :
            Value for the property.

        Returns
        -------
        bool
            ``True`` when successful, ``False`` when failed.

        References
        ----------

        >>> oDesign.ChangeProperty
        """
        self._odesign.ChangeProperty(
            [
                "NAME:AllTabs",
                [
                    "NAME:FieldsPostProcessorTab",
                    ["NAME:PropServers", "FieldsReporter:" + plotname],
                    ["NAME:ChangedProps", ["NAME:" + propertyname, "Value:=", propertyval]],
                ],
            ]
        )

    @pyaedt_function_handler()
    def get_scalar_field_value(
        self,
        quantity_name,
        scalar_function="Maximum",
        solution=None,
        variation_dict=None,
        isvector=False,
        intrinsics=None,
        phase=None,
        object_name="AllObjects",
        object_type="volume",
        adjacent_side=False,
    ):
        """Use the field calculator to Compute Scalar of a Field.

        Parameters
        ----------
        quantity_name : str
            Name of the quantity to export. For example, ``"Temp"``.
        scalar_function : str, optional
            The name of the scalar function. For example, ``"Maximum"``, ``"Integrate"``.
            The default is ``"Maximum"``.
        solution : str, optional
            Name of the solution in the format ``"solution : sweep"``. The default is ``None``.
        variation_dict : dict, optional
            Dictionary of all variation variables with their values.
            e.g. ``['power_block:=', ['0.6W'], 'power_source:=', ['0.15W']]``
            The default is ``None``.
        isvector : bool, optional
            Whether the quantity is a vector. The  default is ``False``.
        intrinsics : str, optional
            This parameter is mandatory for a frequency field
            calculation. The default is ``None``.
        phase : str, optional
            Field phase. The default is ``None``.
        object_name : str, optional
            Name of the object. For example, ``"Box1"``.
            The default is ``"AllObjects"``.
        object_type : str, optional
            Type of the object - ``"volume"``, ``"surface"``, ``"point"``.
            The default is ``"volume"``.
        adjacent_side : bool, optional
            To query quantity value on adjacent side for object_type = "surface", pass ``True``.
            The default is ``False``.

        Returns
        -------
        float
            ``True`` when successful, ``False`` when failed.

        References
        ----------

        >>> oModule.EnterQty
        >>> oModule.CopyNamedExprToStack
        >>> oModule.CalcOp
        >>> oModule.EnterQty
        >>> oModule.EnterVol
        >>> oModule.ClcEval
        >>> GetTopEntryValue
        """
        self.logger.info("Exporting {} field. Be patient".format(quantity_name))
        if not solution:
            solution = self._app.existing_analysis_sweeps[0]
        self.ofieldsreporter.CalcStack("clear")
        if isvector:
            try:
                self.ofieldsreporter.EnterQty(quantity_name)
            except Exception:
                self.ofieldsreporter.CopyNamedExprToStack(quantity_name)
            self.ofieldsreporter.CalcOp("Smooth")
            self.ofieldsreporter.EnterScalar(0)
            self.ofieldsreporter.CalcOp("AtPhase")
            self.ofieldsreporter.CalcOp("Mag")
        else:
            try:
                self.ofieldsreporter.EnterQty(quantity_name)
            except Exception:
                self.logger.info("Quantity {} not present. Trying to get it from Stack".format(quantity_name))
                self.ofieldsreporter.CopyNamedExprToStack(quantity_name)
        obj_list = object_name
        if scalar_function:
            if object_type == "volume":
                self.ofieldsreporter.EnterVol(obj_list)
            elif object_type == "surface":
                if adjacent_side:
                    self.ofieldsreporter.EnterAdjacentSurf(obj_list)
                else:
                    self.ofieldsreporter.EnterSurf(obj_list)
            elif object_type == "point":
                self.ofieldsreporter.EnterPoint(obj_list)
            self.ofieldsreporter.CalcOp(scalar_function)

        if not variation_dict:
            variation_dict = self._app.available_variations.nominal_w_values_dict

        variation = []
        for el, value in variation_dict.items():
            variation.append(el + ":=")
            variation.append(value)

        if intrinsics:
            if "Transient" in solution:
                variation.append("Time:=")
                variation.append(intrinsics)
            else:
                variation.append("Freq:=")
                variation.append(intrinsics)
                variation.append("Phase:=")
                if phase:
                    variation.append(phase)
                else:
                    variation.append("0deg")

        file_name = os.path.join(self._app.working_directory, generate_unique_name("temp_fld") + ".fld")
        self.ofieldsreporter.CalculatorWrite(file_name, ["Solution:=", solution], variation)
        value = None
        if os.path.exists(file_name) or settings.remote_rpc_session:
            with open_file(file_name, "r") as f:
                lines = f.readlines()
                lines = [line.strip() for line in lines]
                value = lines[-1]
            os.remove(file_name)
        self.ofieldsreporter.CalcStack("clear")
        return float(value)

    @pyaedt_function_handler()
    def export_field_file_on_grid(
        self,
        quantity_name,
        solution=None,
        variation_dict=None,
        filename=None,
        gridtype="Cartesian",
        grid_center=None,
        grid_start=None,
        grid_stop=None,
        grid_step=None,
        isvector=False,
        intrinsics=None,
        phase=None,
        export_with_sample_points=True,
        reference_coordinate_system="Global",
        export_in_si_system=True,
        export_field_in_reference=True,
    ):
        """Use the field calculator to create a field file on a grid based on a solution and variation.

        Parameters
        ----------
        quantity_name : str
            Name of the quantity to export. For example, ``"Temp"``.
        solution : str, optional
            Name of the solution in the format ``"solution : sweep"``. The default is ``None``.
        variation_dict : dict, optional
            Dictionary of all variation variables with their values.
            The default is ``None``.
        filename : str, optional
            Full path and name to save the file to.
            The default is ``None`` which export file in working_directory.
        gridtype : str, optional
            Type of the grid to export. The default is ``"Cartesian"``.
        grid_center : list, optional
            The ``[x, y, z]`` coordinates for the center of the grid.
            The default is ``[0, 0, 0]``. This parameter is disabled if ``gridtype=
            "Cartesian"``.
        grid_start : list, optional
            The ``[x, y, z]`` coordinates for the starting point of the grid.
            The default is ``[0, 0, 0]``.
        grid_stop : list, optional
            The ``[x, y, z]`` coordinates for the stopping point of the grid.
            The default is ``[0, 0, 0]``.
        grid_step : list, optional
            The ``[x, y, z]`` coordinates for the step size of the grid.
            The default is ``[0, 0, 0]``.
        isvector : bool, optional
            Whether the quantity is a vector. The  default is ``False``.
        intrinsics : str, optional
            This parameter is mandatory for a frequency field
            calculation. The default is ``None``.
        phase : str, optional
            Field phase. The default is ``None``.
        export_with_sample_points : bool, optional
            Whether to include the sample points in the file to export.
            The default is ``True``.
        reference_coordinate_system : str, optional
            Reference coordinate system in the file to export.
            The default is ``"Global"``.
        export_in_si_system : bool, optional
            Whether the provided sample points are defined in the SI system or model units.
            The default is ``True``.
        export_field_in_reference : bool, optional
            Whether to export the field in reference coordinate system.
            The default is ``True``.

        Returns
        -------
        str
            Field file path when succeeded.

        References
        ----------

        >>> oModule.EnterQty
        >>> oModule.CopyNamedExprToStack
        >>> oModule.CalcOp
        >>> oModule.EnterQty
        >>> oModule.EnterVol
        >>> oModule.ExportOnGrid

        Examples
        --------
        >>> from pyaedt import Hfss
        >>> hfss = Hfss()
        >>> var = hfss.available_variations.nominal_w_values
        >>> setup = "Setup1 : LastAdaptive"
        >>> path = "Field.fld"
        >>> hfss.post.export_field_file_on_grid("E", setup, var, path, 'Cartesian', [0, 0, 0],  intrinsics="8GHz")
        """
        if grid_step is None:
            grid_step = [0, 0, 0]
        if grid_start is None:
            grid_start = [0, 0, 0]
        if grid_stop is None:
            grid_stop = [0, 0, 0]
        if grid_center is None:
            grid_center = [0, 0, 0]
        self.logger.info("Exporting %s field. Be patient", quantity_name)
        if not solution:
            solution = self._app.existing_analysis_sweeps[0]
        if not filename:
            filename = os.path.join(
                self._app.working_directory, "{}_{}.fld".format(quantity_name, solution.replace(" : ", "_"))
            )
        elif os.path.isdir(filename):
            filename = os.path.join(filename, "{}_{}.fld".format(quantity_name, solution.replace(" : ", "_")))
        self.ofieldsreporter.CalcStack("clear")
        try:
            self.ofieldsreporter.EnterQty(quantity_name)
        except Exception:
            self.ofieldsreporter.CopyNamedExprToStack(quantity_name)
        if isvector:
            self.ofieldsreporter.CalcOp("Smooth")
            if phase:
                self.ofieldsreporter.EnterScalar(0)
                self.ofieldsreporter.CalcOp("AtPhase")
                self.ofieldsreporter.CalcOp("Mag")
        units = self.modeler.model_units
        ang_units = "deg"
        if gridtype == "Cartesian":
            grid_center = ["0mm", "0mm", "0mm"]
            grid_start_wu = [str(i) + units for i in grid_start]
            grid_stop_wu = [str(i) + units for i in grid_stop]
            grid_step_wu = [str(i) + units for i in grid_step]
        elif gridtype == "Cylindrical":
            grid_center = [str(i) + units for i in grid_center]
            grid_start_wu = [str(grid_start[0]) + units, str(grid_start[1]) + ang_units, str(grid_start[2]) + units]
            grid_stop_wu = [str(grid_stop[0]) + units, str(grid_stop[1]) + ang_units, str(grid_stop[2]) + units]
            grid_step_wu = [str(grid_step[0]) + units, str(grid_step[1]) + ang_units, str(grid_step[2]) + units]
        elif gridtype == "Spherical":
            grid_center = [str(i) + units for i in grid_center]
            grid_start_wu = [str(grid_start[0]) + units, str(grid_start[1]) + ang_units, str(grid_start[2]) + ang_units]
            grid_stop_wu = [str(grid_stop[0]) + units, str(grid_stop[1]) + ang_units, str(grid_stop[2]) + ang_units]
            grid_step_wu = [str(grid_step[0]) + units, str(grid_step[1]) + ang_units, str(grid_step[2]) + ang_units]
        else:
            self.logger.error("Error in the type of the grid.")
            return False

        if not variation_dict:
            variation_dict = self._app.available_variations.nominal_w_values_dict

        variation = []
        for el, value in variation_dict.items():
            variation.append(el + ":=")
            variation.append(value)

        if intrinsics:
            if "Transient" in solution:
                variation.append("Time:=")
                variation.append(intrinsics)
            else:
                variation.append("Freq:=")
                variation.append(intrinsics)
                variation.append("Phase:=")
                if phase:
                    variation.append(phase)
                else:
                    variation.append("0deg")

        export_options = [
            "NAME:ExportOption",
            "IncludePtInOutput:=",
            export_with_sample_points,
            "RefCSName:=",
            reference_coordinate_system,
            "PtInSI:=",
            export_in_si_system,
            "FieldInRefCS:=",
            export_field_in_reference,
        ]

        self.ofieldsreporter.ExportOnGrid(
            filename,
            grid_start_wu,
            grid_stop_wu,
            grid_step_wu,
            solution,
            variation,
            export_options,
            gridtype,
            grid_center,
            False,
        )
        if os.path.exists(filename):
            return filename
        return False  # pragma: no cover

    @pyaedt_function_handler()
    def export_field_file(
        self,
        quantity_name,
        solution=None,
        variation_dict=None,
        filename=None,
        obj_list="AllObjects",
        obj_type="Vol",
        intrinsics=None,
        phase=None,
        sample_points_file=None,
        sample_points_lists=None,
        export_with_sample_points=True,
        reference_coordinate_system="Global",
        export_in_si_system=True,
        export_field_in_reference=True,
    ):
        """Use the field calculator to create a field file based on a solution and variation.

        Parameters
        ----------
        quantity_name :
            Name of the quantity to export. For example, ``"Temp"``.
        solution : str, optional
            Name of the solution in the format ``"solution: sweep"``.
            The default is ``None``.
        variation_dict : dict, optional
            Dictionary of all variation variables with their values.
            The default is ``None``.
        filename : str, optional
            Full path and name to save the file to.
            The default is ``None`` which export file in working_directory.
        obj_list : str, optional
            List of objects to export. The default is ``"AllObjects"``.
        obj_type : str, optional
            Type of objects to export. Options are ``"Vol"`` for volume and
            ``"Surf"`` for surface. The default is ``"Vol"``.
        intrinsics : str, optional
            This parameter is mandatory for a frequency or transient field
            calculation. The default is ``None``.
        phase : str, optional
            Field phase. The default is ``None``.
        sample_points_file : str, optional
            Name of the file with sample points. The default is ``None``.
        sample_points_lists : list, optional
            List of the sample points. The default is ``None``.
        export_with_sample_points : bool, optional
            Whether to include the sample points in the file to export.
            The default is ``True``.
        reference_coordinate_system : str, optional
            Reference coordinate system in the file to export.
            The default is ``"Global"``.
        export_in_si_system : bool, optional
            Whether the provided sample points are defined in the SI system or model units.
            The default is ``True``.
        export_field_in_reference : bool, optional
            Whether to export the field in reference coordinate system.
            The default is ``True``.

        Returns
        -------
        bool
            ``True`` when successful, ``False`` when failed.

        References
        ----------

        >>> oModule.EnterQty
        >>> oModule.CopyNamedExprToStack
        >>> oModule.CalcOp
        >>> oModule.EnterQty
        >>> oModule.EnterVol
        >>> oModule.CalculatorWrite
        >>> oModule.ExportToFile
        """
        self.logger.info("Exporting %s field. Be patient", quantity_name)
        if not solution:
            if not self._app.existing_analysis_sweeps:
                self.logger.error("There are no existing sweeps.")
                return False
            solution = self._app.existing_analysis_sweeps[0]
        if not filename:
            appendix = ""
            ext = ".fld"
            filename = os.path.join(self._app.working_directory, solution.replace(" : ", "_") + appendix + ext)
        else:
            filename = filename.replace("//", "/").replace("\\", "/")
        self.ofieldsreporter.CalcStack("clear")
        try:
            self.ofieldsreporter.EnterQty(quantity_name)
        except Exception:
            self.ofieldsreporter.CopyNamedExprToStack(quantity_name)

        if not variation_dict:
            variation_dict = self._app.available_variations.nominal_w_values_dict

        variation = []
        for el, value in variation_dict.items():
            variation.append(el + ":=")
            variation.append(value)

        if intrinsics:
            if "Transient" in solution:
                variation.append("Time:=")
                variation.append(intrinsics)
            else:
                variation.append("Freq:=")
                variation.append(intrinsics)
                variation.append("Phase:=")
                if phase:
                    variation.append(phase)
                else:
                    variation.append("0deg")
        if not sample_points_file and not sample_points_lists:
            if obj_type == "Vol":
                self.ofieldsreporter.EnterVol(obj_list)
            elif obj_type == "Surf":
                self.ofieldsreporter.EnterSurf(obj_list)
            else:
                self.logger.error("No correct choice.")
                return False
            self.ofieldsreporter.CalcOp("Value")
            self.ofieldsreporter.CalculatorWrite(filename, ["Solution:=", solution], variation)
        elif sample_points_file:
            export_options = [
                "NAME:ExportOption",
                "IncludePtInOutput:=",
                export_with_sample_points,
                "RefCSName:=",
                reference_coordinate_system,
                "PtInSI:=",
                export_in_si_system,
                "FieldInRefCS:=",
                export_field_in_reference,
            ]
            self.ofieldsreporter.ExportToFile(
                filename,
                sample_points_file,
                solution,
                variation,
                export_options,
            )
        else:
            sample_points_file = os.path.join(self._app.working_directory, "temp_points.pts")
            with open_file(sample_points_file, "w") as f:
                f.write("Unit={}\n".format(self.model_units))
                for point in sample_points_lists:
                    f.write(" ".join([str(i) for i in point]) + "\n")
            export_options = [
                "NAME:ExportOption",
                "IncludePtInOutput:=",
                export_with_sample_points,
                "RefCSName:=",
                reference_coordinate_system,
                "PtInSI:=",
                export_in_si_system,
                "FieldInRefCS:=",
                export_field_in_reference,
            ]
            self.ofieldsreporter.ExportToFile(
                filename,
                sample_points_file,
                solution,
                variation,
                export_options,
            )

        if os.path.exists(filename):
            return filename
        return False  # pragma: no cover

    @pyaedt_function_handler()
    def export_field_plot(self, plotname, filepath, filename="", file_format="aedtplt"):
        """Export a field plot.

        Parameters
        ----------
        plotname : str
            Name of the plot.

        filepath : str
            Path for saving the file.

        filename : str, optional
            Name of the file. The default is ``""``.

        file_format : str, optional
            Name of the file extension. The default is ``"aedtplt"``. Options are ``"case"`` and ``"fldplt"``.

        Returns
        -------
        str
            File path when successful.

        References
        ----------
        >>> oModule.ExportFieldPlot
        """
        if not filename:
            filename = plotname
<<<<<<< HEAD
        file_path = os.path.join(filepath, filename + "." + file_format)
        if ".case" in file_path:
            try:
                self.ofieldsreporter.ExportFieldPlot(plotname, False, file_path)
            except:  # pragma: no cover
                self.logger.warning("case file is not supported for this plot. Switching to aedtplt")
                file_path = os.path.join(filepath, filename + ".aedtplt")
                self.ofieldsreporter.ExportFieldPlot(plotname, False, file_path)
        else:  # pragma: no cover
            self.ofieldsreporter.ExportFieldPlot(plotname, False, file_path)

        return check_and_download_file(file_path)
=======
        filepath = os.path.join(filepath, filename + "." + file_format)
        try:
            self.ofieldsreporter.ExportFieldPlot(plotname, False, filepath)
            if settings.remote_rpc_session_temp_folder:  # pragma: no cover
                local_path = os.path.join(settings.remote_rpc_session_temp_folder, filename + "." + file_format)
                filepath = check_and_download_file(local_path, filepath)
            return filepath
        except Exception:  # pragma: no cover
            self.logger.error("{} file format is not supported for this plot.".format(file_format))
            return False
>>>>>>> cfa37de9

    @pyaedt_function_handler()
    def change_field_plot_scale(self, plot_name, minimum_value, maximum_value, is_log=False, is_db=False):
        """Change Field Plot Scale.

        Parameters
        ----------
        plot_name : str
            Name of the Plot Folder to update.
        minimum_value : str, float
            Minimum value of the scale.
        maximum_value : str, float
            Maximum value of the scale.
        is_log : bool, optional
            Set to ``True`` if Log Scale is setup.
        is_db : bool, optional
            Set to ``True`` if dB Scale is setup.

        Returns
        -------
        bool
            ``True`` if successful.

        References
        ----------

        >>> oModule.SetPlotFolderSettings
        """
        args = ["NAME:FieldsPlotSettings", "Real Time mode:=", True]
        args += [
            [
                "NAME:ColorMaPSettings",
                "ColorMapType:=",
                "Spectrum",
                "SpectrumType:=",
                "Rainbow",
                "UniformColor:=",
                [127, 255, 255],
                "RampColor:=",
                [255, 127, 127],
            ]
        ]
        args += [
            [
                "NAME:Scale3DSettings",
                "minvalue:=",
                minimum_value,
                "maxvalue:=",
                maximum_value,
                "log:=",
                is_log,
                "dB:=",
                is_db,
                "ScaleType:=",
                1,
            ]
        ]
        self.ofieldsreporter.SetPlotFolderSettings(plot_name, args)
        return True

    @pyaedt_function_handler()
    def _create_fieldplot(
        self, objlist, quantityName, setup_name, intrinsics, listtype, plot_name=None, filter_boxes=[], field_type=None
    ):
        if not listtype.startswith("Layer") and self._app.design_type != "HFSS 3D Layout Design":
            objlist = self._app.modeler.convert_to_selections(objlist, True)
        if not setup_name:
            setup_name = self._app.existing_analysis_sweeps[0]
        if not intrinsics:
            for i in self._app.setups:
                if i.name == setup_name.split(" : ")[0]:
                    intrinsics = i.default_intrinsics
        self._desktop.CloseAllWindows()
        try:
            self._app.modeler.fit_all()
        except Exception:
            pass
        self._desktop.TileWindows(0)
        self._oproject.SetActiveDesign(self._app.design_name)

        char_set = string.ascii_uppercase + string.digits
        if not plot_name:
            plot_name = quantityName + "_" + "".join(random.sample(char_set, 6))
        if listtype == "CutPlane":
            plot = FieldPlot(
                self,
                cutplanelist=objlist,
                solutionName=setup_name,
                quantityName=quantityName,
                intrinsincList=intrinsics,
            )
        elif listtype == "FacesList":
            plot = FieldPlot(
                self,
                surfacelist=objlist,
                solutionName=setup_name,
                quantityName=quantityName,
                intrinsincList=intrinsics,
            )
        elif listtype == "ObjList":
            plot = FieldPlot(
                self,
                objlist=objlist,
                solutionName=setup_name,
                quantityName=quantityName,
                intrinsincList=intrinsics,
            )
        elif listtype == "Line":
            plot = FieldPlot(
                self,
                linelist=objlist,
                solutionName=setup_name,
                quantityName=quantityName,
                intrinsincList=intrinsics,
            )
        elif listtype.startswith("Layer"):
            plot = FieldPlot(
                self,
                layers_nets=objlist,
                solutionName=setup_name,
                quantityName=quantityName,
                intrinsincList=intrinsics,
                layers_plot_type=listtype,
            )
        if self._app.design_type == "Q3D Extractor":  # pragma: no cover
            plot.field_type = field_type
        plot.name = plot_name
        plot.plotFolder = plot_name
        plot.filter_boxes = filter_boxes
        plt = plot.create()
        if "Maxwell" in self._app.design_type and "Transient" in self.post_solution_type:
            self.ofieldsreporter.SetPlotsViewSolutionContext([plot_name], setup_name, "Time:" + intrinsics["Time"])
        if plt:
            self.field_plots[plot_name] = plot
            return plot
        else:
            return False

    @pyaedt_function_handler()
    def _create_fieldplot_line_traces(
        self,
        seeding_faces_ids,
        in_volume_tracing_ids,
        surface_tracing_ids,
        quantityName,
        setup_name,
        intrinsics,
        plot_name=None,
        field_type="",
    ):
        if not setup_name:
            setup_name = self._app.existing_analysis_sweeps[0]
        if not intrinsics:
            for i in self._app.setups:
                if i.name == setup_name.split(" : ")[0]:
                    intrinsics = i.default_intrinsics
        self._desktop.CloseAllWindows()
        try:
            self._app._modeler.fit_all()
        except Exception:
            pass
        self._desktop.TileWindows(0)
        self._oproject.SetActiveDesign(self._app.design_name)

        char_set = string.ascii_uppercase + string.digits
        if not plot_name:
            plot_name = quantityName + "_" + "".join(random.sample(char_set, 6))
        plot = FieldPlot(
            self,
            objlist=in_volume_tracing_ids,
            surfacelist=surface_tracing_ids,
            solutionName=setup_name,
            quantityName=quantityName,
            intrinsincList=intrinsics,
            seedingFaces=seeding_faces_ids,
        )
        if field_type:
            plot.field_type = field_type
        plot.name = plot_name
        plot.plotFolder = plot_name

        plt = plot.create()
        if "Maxwell" in self._app.design_type and self.post_solution_type == "Transient":
            self.ofieldsreporter.SetPlotsViewSolutionContext([plot_name], setup_name, "Time:" + intrinsics["Time"])
        if plt:
            self.field_plots[plot_name] = plot
            return plot
        else:
            return False

    @pyaedt_function_handler()
    def create_fieldplot_line(
        self, objlist, quantityName, setup_name=None, intrinsincDict=None, plot_name=None, field_type="DC R/L Fields"
    ):
        """Create a field plot of the line.

        Parameters
        ----------
        objlist : list
            List of polyline to plot.
        quantityName : str
            Name of the quantity to plot.
        setup_name : str, optional
            Name of the setup. The default is ``None`` which automatically take ``nominal_adaptive`` setup.
            Please make sure to build a setup string in the form of ``"SetupName : SetupSweep"``
            where ``SetupSweep`` is the Sweep name to use in the export or ``LastAdaptive``.
        intrinsincDict : dict, optional
            Dictionary containing all intrinsic variables. The default
            is ``{}``.
        plot_name : str, optional
            Name of the fieldplot to create.
        field_type : str, optional
            Field type to plot. Valid only for Q3D Field plots.

        Returns
        -------
        type
            Plot object.

        References
        ----------

        >>> oModule.CreateFieldPlot
        """
        if intrinsincDict is None:
            intrinsincDict = {}
        if plot_name and plot_name in list(self.field_plots.keys()):
            self.logger.info("Plot {} exists. returning the object.".format(plot_name))
            return self.field_plots[plot_name]
        return self._create_fieldplot(
            objlist, quantityName, setup_name, intrinsincDict, "Line", plot_name, field_type=field_type
        )

    @pyaedt_function_handler()
    def create_fieldplot_line_traces(
        self,
        seeding_faces,
        in_volume_tracing_objs=None,
        surface_tracing_objs=None,
        setup_name=None,
        intrinsinc_dict=None,
        plot_name=None,
        field_type="DC R/L Fields",
    ):
        """
        Create a field plot of the line.

        Parameters
        ----------
        seeding_faces : list
            List of seeding faces.
        in_volume_tracing_objs : list
            List of the in-volume tracing objects.
        surface_tracing_objs : list
            List of the surface tracing objects.
        setup_name : str, optional
            Name of the setup in the format ``"setupName : sweepName"``. The default
            is ``None``.
        intrinsinc_dict : dict, optional
            Dictionary containing all intrinsic variables. The default
            is ``{}``.
        plot_name : str, optional
            Name of the field plot to create. The default is ``None``.
        field_type : str, optional
            Field type to plot. Valid only for Q3D Field plots.

        Returns
        -------
        type
            Plot object.

        References
        ----------

        >>> oModule.CreateFieldPlot
        """
        if self._app.solution_type != "Electrostatic":
            self.logger.error("Field line traces is valid only for electrostatic solution")
            return False
        if intrinsinc_dict is None:
            intrinsinc_dict = {}
        if plot_name and plot_name in list(self.field_plots.keys()):
            self.logger.info("Plot {} exists. returning the object.".format(plot_name))
            return self.field_plots[plot_name]
        if not isinstance(seeding_faces, list):
            seeding_faces = [seeding_faces]
        seeding_faces_ids = []
        for face in seeding_faces:
            if self._app.modeler[face]:
                seeding_faces_ids.append(self._app.modeler[face].id)
            else:
                self.logger.error("Object {} doesn't exist in current design".format(face))
                return False
        in_volume_tracing_ids = []
        if not in_volume_tracing_objs:
            in_volume_tracing_ids.append(0)
        elif not isinstance(in_volume_tracing_objs, list):
            in_volume_tracing_objs = [in_volume_tracing_objs]
            for obj in in_volume_tracing_objs:
                if self._app.modeler[obj]:
                    in_volume_tracing_ids.append(self._app.modeler[obj].id)
                else:
                    self.logger.error("Object {} doesn't exist in current design".format(obj))
                    return False
        elif isinstance(in_volume_tracing_objs, list):
            for obj in in_volume_tracing_objs:
                if not self._app.modeler[obj]:
                    self.logger.error("Object {} doesn't exist in current design".format(obj))
                    return False
        surface_tracing_ids = []
        if not surface_tracing_objs:
            surface_tracing_ids.append(0)
        elif not isinstance(surface_tracing_objs, list):
            surface_tracing_objs = [surface_tracing_objs]
            for obj in surface_tracing_objs:
                if self._app.modeler[obj]:
                    surface_tracing_ids.append(self._app.modeler[obj].id)
                else:
                    self.logger.error("Object {} doesn't exist in current design".format(obj))
                    return False
        elif isinstance(surface_tracing_objs, list):
            for obj in surface_tracing_objs:
                if not self._app.modeler[obj]:
                    self.logger.error("Object {} doesn't exist in current design".format(obj))
                    return False
        seeding_faces_ids.insert(0, len(seeding_faces_ids))
        if in_volume_tracing_ids != [0]:
            in_volume_tracing_ids.insert(0, len(in_volume_tracing_ids))
        if surface_tracing_ids != [0]:
            surface_tracing_ids.insert(0, len(surface_tracing_ids))
        return self._create_fieldplot_line_traces(
            seeding_faces_ids,
            in_volume_tracing_ids,
            surface_tracing_ids,
            "FieldLineTrace",
            setup_name,
            intrinsinc_dict,
            plot_name,
            field_type=field_type,
        )

    @pyaedt_function_handler()
    def create_fieldplot_layers_nets(
        self, layers_nets, quantity_name, setup_name=None, intrinsics=None, plot_on_surface=True, plot_name=None
    ):  # pragma: no cover
        # type: (list, str, str, dict, bool, str) -> FieldPlot
        """Create a field plot of stacked layer plot.
        This plot is valid from AEDT 2023 R2 and later in HFSS 3D Layout
        and any modeler where a layout component is used.

        Parameters
        ----------
        layers_nets : list
            List of layers and nets to plot. For example:
            ``[["Layer1", "GND", "PWR"], ["Layer2", "VCC"], ...]``.
        quantity_name : str
            Name of the quantity to plot.
        setup_name : str, optional
            Name of the setup. The default is ``None``, in which case the ``nominal_adaptive``
            setup is used. Make sure to build a setup string in the form of
            ``"SetupName : SetupSweep"``, where ``SetupSweep`` is the sweep name to
            use in the export or ``LastAdaptive``.
        intrinsics : dict, optional
            Dictionary containing all intrinsic variables. The default
            is ``{}``.
        plot_on_surface : bool, optional
            Whether the plot is to be on the surface or volume of traces.
        plot_name : str, optional
            Name of the field plot to create.

        Returns
        -------
        :class:``pyaedt.modules.solutions.FieldPlot``
            Plot object.

        References
        ----------

        >>> oModule.CreateFieldPlot
        """
        if not (
            "APhi" in self.post_solution_type and settings.aedt_version >= "2023.2"
        ) and not self._app.design_type in ["HFSS", "HFSS 3D Layout Design"]:
            self.logger.error("This method requires AEDT 2023 R2 and Maxwell 3D Transient APhi Formulation.")
            return False
        if intrinsics is None:
            intrinsics = {}
        if plot_name and plot_name in list(self.field_plots.keys()):
            self.logger.info("Plot {} exists. returning the object.".format(plot_name))
            return self.field_plots[plot_name]
        if self._app.design_type == "HFSS 3D Layout Design":
            if not setup_name:
                setup_name = self._app.existing_analysis_sweeps[0]
            lst = []
            for layer in layers_nets:
                for el in layer[1:]:
                    get_ids = self._odesign.GetGeometryIdsForNetLayerCombination(el, layer[0], setup_name)
                    if isinstance(get_ids, (tuple, list)) and len(get_ids) > 2:
                        lst.extend([int(i) for i in get_ids[2:]])
            return self._create_fieldplot(lst, quantity_name, setup_name, intrinsics, "FacesList", plot_name)
        if plot_on_surface:
            plot_type = "LayerNetsExtFace"
        else:
            plot_type = "LayerNets"
        return self._create_fieldplot(layers_nets, quantity_name, setup_name, intrinsics, plot_type, plot_name)

    @pyaedt_function_handler()
    def create_fieldplot_surface(
        self, objlist, quantityName, setup_name=None, intrinsincDict=None, plot_name=None, field_type="DC R/L Fields"
    ):
        """Create a field plot of surfaces.

        Parameters
        ----------
        objlist : list
            List of surfaces to plot.
        quantityName : str
            Name of the quantity to plot.
        setup_name : str, optional
            Name of the setup. The default is ``None`` which automatically take ``nominal_adaptive`` setup.
            Please make sure to build a setup string in the form of ``"SetupName : SetupSweep"``
            where ``SetupSweep`` is the Sweep name to use in the export or ``LastAdaptive``.
        intrinsincDict : dict, optional
            Dictionary containing all intrinsic variables. The default
            is ``{}``.
        plot_name : str, optional
            Name of the fieldplot to create.
        field_type : str, optional
            Field type to plot. Valid only for Q3D Field plots.

        Returns
        -------
        :class:``pyaedt.modules.solutions.FieldPlot``
            Plot object.

        References
        ----------

        >>> oModule.CreateFieldPlot
        """
        if intrinsincDict is None:
            intrinsincDict = {}
        if plot_name and plot_name in list(self.field_plots.keys()):
            self.logger.info("Plot {} exists. returning the object.".format(plot_name))
            return self.field_plots[plot_name]
        if not isinstance(objlist, (list, tuple)):
            objlist = [objlist]
        new_obj_list = []
        for obj in objlist:
            if isinstance(obj, (int, FacePrimitive)):
                new_obj_list.append(obj)
            elif self._app.modeler[obj]:
                new_obj_list.extend([face for face in self._app.modeler[obj].faces if face.id not in new_obj_list])
        return self._create_fieldplot(
            new_obj_list, quantityName, setup_name, intrinsincDict, "FacesList", plot_name, field_type=field_type
        )

    @pyaedt_function_handler()
    def create_fieldplot_cutplane(
        self,
        objlist,
        quantityName,
        setup_name=None,
        intrinsincDict=None,
        plot_name=None,
        filter_objects=[],
        field_type="DC R/L Fields",
    ):
        """Create a field plot of cut planes.

        Parameters
        ----------
        objlist : list
            List of cut planes to plot.
        quantityName : str
            Name of the quantity to plot.
        setup_name : str, optional
            Name of the setup. The default is ``None`` which automatically take ``nominal_adaptive`` setup.
            Please make sure to build a setup string in the form of ``"SetupName : SetupSweep"``
            where ``SetupSweep`` is the Sweep name to use in the export or ``LastAdaptive``.
        intrinsincDict : dict, optional
            Dictionary containing all intrinsic variables.
            The default is ``{}``.
        plot_name : str, optional
            Name of the fieldplot to create.
        filter_objects : list, optional
            Objects list on which filter the plot.
        field_type : str, optional
            Field type to plot. Valid only for Q3D Field plots.

        Returns
        -------
        :class:``pyaedt.modules.solutions.FieldPlot``
            Plot object.

        References
        ----------

        >>> oModule.CreateFieldPlot
        """
        if intrinsincDict is None:
            intrinsincDict = {}
        if plot_name and plot_name in list(self.field_plots.keys()):
            self.logger.info("Plot {} exists. returning the object.".format(plot_name))
            return self.field_plots[plot_name]
        if filter_objects:
            filter_objects = self._app.modeler.convert_to_selections(filter_objects, True)
        return self._create_fieldplot(
            objlist,
            quantityName,
            setup_name,
            intrinsincDict,
            "CutPlane",
            plot_name,
            filter_boxes=filter_objects,
            field_type=field_type,
        )

    @pyaedt_function_handler()
    def create_fieldplot_volume(
        self,
        objlist,
        quantityName,
        setup_name=None,
        intrinsincDict=None,
        plot_name=None,
        field_type="DC R/L Fields",
    ):
        """Create a field plot of volumes.

        Parameters
        ----------
        objlist : list
            List of volumes to plot.
        quantityName :
            Name of the quantity to plot.
        setup_name : str, optional
            Name of the setup. The default is ``None`` which automatically take ``nominal_adaptive`` setup.
            Please make sure to build a setup string in the form of ``"SetupName : SetupSweep"``
            where ``SetupSweep`` is the Sweep name to use in the export or ``LastAdaptive``.
        intrinsincDict : dict, optional
            Dictionary containing all intrinsic variables. The default
            is ``{}``.
        plot_name : str, optional
            Name of the fieldplot to create.

        Returns
        -------
        :class:``pyaedt.modules.solutions.FieldPlot``
            Plot object.

        References
        ----------

        >>> oModule.CreateFieldPlot
        """
        if intrinsincDict is None:
            intrinsincDict = {}
        if plot_name and plot_name in list(self.field_plots.keys()):
            self.logger.info("Plot {} exists. returning the object.".format(plot_name))
            return self.field_plots[plot_name]
        return self._create_fieldplot(
            objlist, quantityName, setup_name, intrinsincDict, "ObjList", plot_name, field_type=field_type
        )

    @pyaedt_function_handler()
    def export_field_jpg(
        self,
        fileName,
        plotName,
        foldername,
        orientation="isometric",
        width=1920,
        height=1080,
        display_wireframe=True,
        selections=None,
        show_axis=True,
        show_grid=True,
        show_ruler=True,
        show_region="Default",
    ):
        """Export a field plot and coordinate system to a JPG file.

        Parameters
        ----------
        fileName : str
            Full path and name to save the JPG file to.
        plotName : str
            Name of the plot.
        foldername : str
            Name of the folder plot.
        orientation : str, optional
            Name of the orientation to apply. The default is ``"isometric"``.
        width : int, optional
            Plot Width. The default is ``1920``.
        height : int, optional
            Plot Height. The default is ``1080``.
        display_wireframe : bool, optional
            Display wireframe. The default is ``True``.
        selections : list, optional
            List of objects to include in the plot.
             Supported in 3D Field Plots only starting from 23R1.
        show_axis : bool, optional
            Whether to show the axes. The default is ``True``.
            Supported in 3D Field Plots only starting from 23R1.
        show_grid : bool, optional
            Whether to show the grid. The default is ``True``.
            Supported in 3D Field Plots only starting from 23R1.
        show_ruler : bool, optional
            Whether to show the ruler. The default is ``True``.
            Supported in 3D Field Plots only starting from 23R1.
        show_region : bool, optional
            Whether to show the region or not. The default is ``Default``.
            Supported in 3D Field Plots only starting from 23R1.

        Returns
        -------
        bool
            ``True`` when successful, ``False`` when failed.

        References
        ----------

        >>> oModule.ExportPlotImageToFile
        >>> oModule.ExportModelImageToFile
        """
        if self.post_solution_type not in ["HFSS3DLayout", "HFSS 3D Layout Design"]:
            wireframes = []
            if display_wireframe:
                names = self._primitives.object_names
                for el in names:
                    if not self._primitives[el].display_wireframe:
                        wireframes.append(el)
                        self._primitives[el].display_wireframe = True
            if self._app._aedt_version < "2021.2":
                bound = self.modeler.get_model_bounding_box()
                center = [
                    (float(bound[0]) + float(bound[3])) / 2,
                    (float(bound[1]) + float(bound[4])) / 2,
                    (float(bound[2]) + float(bound[5])) / 2,
                ]
                view = orientation_to_view.get(orientation, "iso")
                cs = self.modeler.create_coordinate_system(origin=center, mode="view", view=view)
                self.ofieldsreporter.ExportPlotImageToFile(fileName, foldername, plotName, cs.name)
                cs.delete()
            else:
                self.export_model_picture(
                    full_name=fileName,
                    width=width,
                    height=height,
                    orientation=orientation,
                    field_selections=plotName,
                    selections=selections,
                    show_axis=show_axis,
                    show_grid=show_grid,
                    show_ruler=show_ruler,
                    show_region=show_region,
                )

            for solid in wireframes:
                self._primitives[solid].display_wireframe = False
        else:
            self.ofieldsreporter.ExportPlotImageWithViewToFile(
                fileName, foldername, plotName, width, height, orientation
            )
        return True

    @pyaedt_function_handler()
    def delete_field_plot(self, name):
        """Delete a field plot.

        Parameters
        ----------
        name : str
            Name of the field plot.

        Returns
        -------
        bool
            ``True`` when successful, ``False`` when failed.

        References
        ----------

        >>> oModule.DeleteFieldPlot
        """
        self.ofieldsreporter.DeleteFieldPlot([name])
        self.field_plots.pop(name, None)
        return True

    @pyaedt_function_handler()
    def export_model_picture(
        self,
        full_name=None,
        show_axis=True,
        show_grid=True,
        show_ruler=True,
        show_region="Default",
        selections=None,
        field_selections=None,
        orientation="isometric",
        width=0,
        height=0,
    ):
        """Export a snapshot of the model to a ``JPG`` file.

        .. note::
           This method works only when AEDT is running in the graphical mode.

        Parameters
        ----------
        full_name : str, optional
            Full Path for exporting the image file. The default is ``None``, in which case working_dir will be used.
        show_axis : bool, optional
            Whether to show the axes. The default is ``True``.
        show_grid : bool, optional
            Whether to show the grid. The default is ``True``.
        show_ruler : bool, optional
            Whether to show the ruler. The default is ``True``.
        show_region : bool, optional
            Whether to show the region or not. The default is ``Default``.
        selections : list, optional
            Whether to export image of a selection or not. Default is `None`.
        field_selections : str, list, optional
            List of Fields plots to add to the image. Default is `None`. `"all"` for all field plots.
        orientation : str, optional
            Picture orientation. Orientation can be one of `"top"`, `"bottom"`, `"right"`, `"left"`,
            `"front"`, `"back"`, `"trimetric"`, `"dimetric"`, `"isometric"`, or a custom
            orientation that you added to the Orientation List.
        width : int, optional
            Export image picture width size in pixels. Default is 0 which takes the desktop size.
        height : int, optional
            Export image picture height size in pixels. Default is 0 which takes the desktop size.

        Returns
        -------
        str
            File path of the generated JPG file.

        References
        ----------

        >>> oEditor.ExportModelImageToFile

        Examples
        --------
        >>> from pyaedt import Q3d
        >>> q3d = Q3d(non_graphical=False)
        >>> output_file = q3d.post.export_model_picture(full_name=os.path.join(q3d.working_directory, "images1.jpg"))
        """
        if selections:
            selections = self.modeler.convert_to_selections(selections, False)
        else:
            selections = ""
        if not full_name:
            full_name = os.path.join(self._app.working_directory, generate_unique_name(self._app.design_name) + ".jpg")

        # open the 3D modeler and remove the selection on other objects
        if not self._app.desktop_class.non_graphical:  # pragma: no cover
            if self._app.design_type not in [
                "HFSS 3D Layout Design",
                "Circuit Design",
                "Maxwell Circuit",
                "Twin Builder",
            ]:
                self.oeditor.ShowWindow()
                self.steal_focus_oneditor()
            self.modeler.fit_all()
        # export the image
        if field_selections:
            if isinstance(field_selections, str):
                if field_selections.lower() == "all":
                    field_selections = [""]
                else:
                    field_selections = [field_selections]

        else:
            field_selections = ["none"]
        arg = [
            "NAME:SaveImageParams",
            "ShowAxis:=",
            str(show_axis),
            "ShowGrid:=",
            str(show_grid),
            "ShowRuler:=",
            str(show_ruler),
            "ShowRegion:=",
            str(show_region),
            "Selections:=",
            selections,
            "FieldPlotSelections:=",
            ",".join(field_selections),
            "Orientation:=",
            orientation,
        ]
        if self._app.design_type in ["HFSS 3D Layout Design", "Circuit Design", "Maxwell Circuit", "Twin Builder"]:
            if width == 0:
                width = 1920
            if height == 0:
                height = 1080
            self.oeditor.ExportImage(full_name, width, height)
        else:
            if self._app.desktop_class.non_graphical:
                if width == 0:
                    width = 500
                if height == 0:
                    height = 500
            self.oeditor.ExportModelImageToFile(full_name, width, height, arg)
        return full_name

    @pyaedt_function_handler()
    def get_far_field_data(
        self, expression="GainTotal", setup_sweep_name="", domain="Infinite Sphere1", families_dict=None
    ):
        """Generate far field data using ``GetSolutionDataPerVariation``.

        This method returns the data ``solData``, ``ThetaVals``,
        ``PhiVals``, ``ScanPhiVals``, ``ScanThetaVals``, and
        ``FreqVals``.

        Parameters
        ----------
        expression : str or list, optional
            One or more formulas to add to the report. The default is ``"GainTotal"``.
        setup_sweep_name : str, optional
            Name of the setup for computing the report. The default is ``""``,
            in which case the nominal sweep is used.
        domain : str, dict, optional
            Context type (sweep or time). The default is ``"Infinite Sphere1"``.
        families_dict : dict, optional
            Dictionary of variables and values. The default is ``{"Freq": ["All"]}``.

        Returns
        -------
        :class:`pyaedt.modules.solutions.SolutionData`

        References
        ----------

        >>> oModule.GetSolutionDataPerVariation
        """
        if type(expression) is not list:
            expression = [expression]
        if not setup_sweep_name:
            setup_sweep_name = self._app.nominal_adaptive
        if families_dict is None:
            families_dict = {"Theta": ["All"], "Phi": ["All"], "Freq": ["All"]}
        context = ["Context:=", domain]
        if isinstance(domain, dict):
            if "Context" in domain.keys() and "SourceContext" in domain.keys():
                context = ["Context:=", domain["Context"], "Context:=", domain["SourceContext"]]

        solution_data = self.get_solution_data_per_variation(
            "Far Fields", setup_sweep_name, context, families_dict, expression
        )
        if not solution_data:
            print("No Data Available. Check inputs")
            return False
        return solution_data

    @pyaedt_function_handler()
    def export_model_obj(self, obj_list=None, export_path=None, export_as_single_objects=False, air_objects=False):
        """Export the model.

        Parameters
        ----------
        obj_list : list, optional
            List of objects to export. Export every model object except 3D ones, vacuum and air objects.
        export_path : str, optional
            Full path of the exported obj file.
        export_as_single_objects : bool, optional
            Define if the model will be exported as single obj or list of objs for each object.
        air_objects : bool, optional
            Define if air and vacuum objects will be exported.

        Returns
        -------
        list
            Files obj path.
        """
        if obj_list and not isinstance(obj_list, (list, tuple)):
            obj_list = [obj_list]
        assert self._app._aedt_version >= "2021.2", self.logger.error("Object is supported from AEDT 2021 R2.")
        if not export_path:
            export_path = self._app.working_directory
        if not obj_list:
            self._app.modeler.refresh_all_ids()
            non_model = self._app.modeler.non_model_objects[:]
            obj_list = [i for i in self._app.modeler.object_names if i not in non_model]
            if not air_objects:
                obj_list = [
                    i
                    for i in obj_list
                    if not self._app.modeler[i].is3d
                    or (
                        self._app.modeler[i].material_name.lower() != "vacuum"
                        and self._app.modeler[i].material_name.lower() != "air"
                    )
                ]
        if export_as_single_objects:
            files_exported = []
            for el in obj_list:
                fname = os.path.join(export_path, "{}.obj".format(el))
                self._app.modeler.oeditor.ExportModelMeshToFile(fname, [el])

                fname = check_and_download_file(fname)

                if not self._app.modeler[el].display_wireframe:
                    transp = 0.6
                    t = self._app.modeler[el].transparency
                    if t is not None:
                        transp = t
                    files_exported.append([fname, self._app.modeler[el].color, 1 - transp])
                else:
                    files_exported.append([fname, self._app.modeler[el].color, 0.05])
            return files_exported
        else:
            fname = os.path.join(export_path, "Model_AllObjs_AllMats.obj")
            self._app.modeler.oeditor.ExportModelMeshToFile(fname, obj_list)
            return [[fname, "aquamarine", 0.3]]

    @pyaedt_function_handler()
    def export_mesh_obj(self, setup_name=None, intrinsic_dict=None):
        """Export the mesh in ``aedtplt`` format.
        The mesh has to be available in the selected setup.
        If a parametric model is provided user can choose the mesh to export providing a specific set of variations.
        This method applies only to ``Hfss``, ``Q3d``, ``Q2D``, ``Maxwell3d``, ``Maxwell2d``, ``Icepak``
        and ``Mechanical`` objects. This method is calling ``create_fieldplot_surface`` to create a mesh plot and
        ``export_field_plot`` to export it as ``aedtplt`` file.

        Parameters
        ----------
        setup_name : str, optional
            Name of the setup. The default is ``None`` which automatically take ``nominal_adaptive`` setup.
            Please make sure to build a setup string in the form of ``"SetupName : SetupSweep"``
            where ``SetupSweep`` is the Sweep name to use in the export or ``LastAdaptive``.
        intrinsic_dict : dict, optional.
            Intrinsic dictionary that is needed for the export.
            The default is ``{}`` which assumes no variables are present in the dict or nominal values are used.

        Returns
        -------
        str
            File Generated with full path.

        Examples
        --------
        >>> from pyaedt import Hfss
        >>> hfss = Hfss()
        >>> hfss.analyze()
        >>> # Export report using defaults.
        >>> hfss.post.export_mesh_obj(setup_name=None, intrinsic_dict=None)
        >>> # Export report using arguments.
        >>> hfss.post.export_mesh_obj(setup_name="MySetup : LastAdaptive", intrinsic_dict={"w1":"5mm", "l1":"3mm"})
        """
        if intrinsic_dict is None:
            intrinsic_dict = {}
        project_path = self._app.working_directory

        if not setup_name:
            setup_name = self._app.nominal_adaptive
        face_lists = []
        obj_list = self._app.modeler.object_names
        for el in obj_list:
            object3d = self._app.modeler[el]
            if not object3d.is3d or object3d.material_name not in ["vacuum", "air"]:
                face_lists += [i.id for i in object3d.faces]
        plot = self.create_fieldplot_surface(face_lists, "Mesh", setup_name, intrinsic_dict)
        if plot:
            file_to_add = self.export_field_plot(plot.name, project_path)
            plot.delete()
            return file_to_add
        return None

    @pyaedt_function_handler()
    def power_budget(self, units="W", temperature=22, output_type="component"):
        """Power budget calculation.

        Parameters
        ----------
        units : str, optional
            Output power units. The default is ``"W"``.
        temperature : float, optional
            Temperature to calculate the power. The default is ``22``.
        output_type : str, optional
            Output data presentation. The default is ``"component"``.
            The options are ``"component"``, or ``"boundary"``.
            ``"component"`` will return the power based on each component.
            ``"boundary"`` will return the power based on each boundary.

        Returns
        -------
        dict, float
            Dictionary with the power introduced on each boundary and total power.

        References
        ----------

        >>> oEditor.ChangeProperty
        """
        available_bcs = self._app.boundaries
        power_dict = {}
        power_dict_obj = {}
        group_hierarchy = {}

        groups = self._app.oeditor.GetChildNames("Groups")
        self._app.modeler.add_new_user_defined_component()
        for g in groups:
            g1 = self._app.oeditor.GetChildObject(g)
            if g1:
                group_hierarchy[g] = list(g1.GetChildNames())

        def multiplier_from_dataset(expression, valuein):
            multiplier = 0
            if expression in self._app.design_datasets:
                dataset = self._app.design_datasets[expression]
            elif expression in self._app.project_datasets:
                dataset = self._app.design_datasets[expression]
            else:
                return multiplier
            if valuein >= max(dataset.x):
                multiplier = dataset.y[-1]
            elif valuein <= min(dataset.x):
                multiplier = dataset.y[0]
            else:
                start_x = 0
                start_y = 0
                end_x = 0
                end_y = 0
                for i, y in enumerate(dataset.x):
                    if y > valuein:
                        start_x = dataset.x[i - 1]
                        start_y = dataset.y[i - 1]
                        end_x = dataset.x[i]
                        end_y = dataset.y[i]
                if end_x - start_x == 0:
                    multiplier = 0
                else:
                    multiplier = start_y + (valuein - start_x) * ((end_y - start_y) / (end_x - start_x))
            return multiplier

        def extract_dataset_info(boundary_obj, units_input="W", boundary="Power"):
            if boundary == "Power":
                prop = "Total Power Variation Data"
            else:
                prop = "Surface Heat Variation Data"
                units_input = "irrad_W_per_m2"
            value_bound = ast.literal_eval(boundary_obj.props[prop]["Variation Value"])[0]
            expression = ast.literal_eval(boundary_obj.props[prop]["Variation Value"])[1]
            value = list(decompose_variable_value(value_bound))
            if isinstance(value[0], str):
                new_value = self._app[value[0]]
                value = list(decompose_variable_value(new_value))
            value = unit_converter(
                value[0],
                unit_system=boundary,
                input_units=value[1],
                output_units=units_input,
            )
            expression = expression.split(",")[0].split("(")[1]
            return value, expression

        if not available_bcs:
            self.logger.warning("No boundaries defined")
            return True
        for bc_obj in available_bcs:
            if bc_obj.type == "Solid Block" or bc_obj.type == "Block":
                n = len(bc_obj.props["Objects"])
                if "Total Power Variation Data" not in bc_obj.props:
                    mult = 1
                    power_value = list(decompose_variable_value(bc_obj.props["Total Power"]))
                    power_value = unit_converter(
                        power_value[0], unit_system="Power", input_units=power_value[1], output_units=units
                    )

                else:
                    power_value, exp = extract_dataset_info(bc_obj, units_input=units, boundary="Power")
                    mult = multiplier_from_dataset(exp, temperature)

                for objs in bc_obj.props["Objects"]:
                    obj_name = self.modeler[objs].name
                    power_dict_obj[obj_name] = power_value * mult

                power_dict[bc_obj.name] = power_value * n * mult

            elif bc_obj.type == "SourceIcepak":
                if bc_obj.props["Thermal Condition"] == "Total Power":
                    n = 0
                    if "Faces" in bc_obj.props:
                        n += len(bc_obj.props["Faces"])
                    elif "Objects" in bc_obj.props:
                        n += len(bc_obj.props["Objects"])

                    if "Total Power Variation Data" not in bc_obj.props:
                        mult = 1
                        power_value = list(decompose_variable_value(bc_obj.props["Total Power"]))
                        power_value = unit_converter(
                            power_value[0], unit_system="Power", input_units=power_value[1], output_units=units
                        )
                    else:
                        power_value, exp = extract_dataset_info(bc_obj, units_input=units, boundary="Power")
                        mult = multiplier_from_dataset(exp, temperature)

                    if "Objects" in bc_obj.props:
                        for objs in bc_obj.props["Objects"]:
                            obj_name = self.modeler[objs].name
                            power_dict_obj[obj_name] = power_value * mult

                    elif "Faces" in bc_obj.props:
                        for facs in bc_obj.props["Faces"]:
                            obj_name = self.modeler.oeditor.GetObjectNameByFaceID(facs) + "_FaceID" + str(facs)
                            power_dict_obj[obj_name] = power_value * mult

                    power_dict[bc_obj.name] = power_value * n * mult

                elif bc_obj.props["Thermal Condition"] == "Surface Flux":
                    if "Surface Heat Variation Data" not in bc_obj.props:
                        mult = 1
                        heat_value = list(decompose_variable_value(bc_obj.props["Surface Heat"]))
                        if isinstance(heat_value[0], str):
                            new_value = self._app[heat_value[0]]
                            heat_value = list(decompose_variable_value(new_value))
                        heat_value = unit_converter(
                            heat_value[0],
                            unit_system="SurfaceHeat",
                            input_units=heat_value[1],
                            output_units="irrad_W_per_m2",
                        )
                    else:
                        mult = 1
                        if bc_obj.props["Surface Heat Variation Data"]["Variation Type"] == "Temp Dep":
                            heat_value, exp = extract_dataset_info(bc_obj, boundary="SurfaceHeat")
                            mult = multiplier_from_dataset(exp, temperature)
                        else:
                            heat_value = 0

                    power_value = 0.0
                    if "Faces" in bc_obj.props:
                        for component in bc_obj.props["Faces"]:
                            area = self.modeler.get_face_area(component)
                            area = unit_converter(
                                area,
                                unit_system="Area",
                                input_units=self.modeler.model_units + "2",
                                output_units="m2",
                            )
                            power_value += heat_value * area * mult
                    elif "Objects" in bc_obj.props:
                        for component in bc_obj.props["Objects"]:
                            object_assigned = self.modeler[component]
                            for f in object_assigned.faces:
                                area = unit_converter(
                                    f.area,
                                    unit_system="Area",
                                    input_units=self.modeler.model_units + "2",
                                    output_units="m2",
                                )
                                power_value += heat_value * area * mult

                    power_value = unit_converter(power_value, unit_system="Power", input_units="W", output_units=units)

                    if "Objects" in bc_obj.props:
                        for objs in bc_obj.props["Objects"]:
                            obj_name = self.modeler[objs].name
                            power_dict_obj[obj_name] = power_value

                    elif "Faces" in bc_obj.props:
                        for facs in bc_obj.props["Faces"]:
                            obj_name = self.modeler.oeditor.GetObjectNameByFaceID(facs) + "_FaceID" + str(facs)
                            power_dict_obj[obj_name] = power_value

                    power_dict[bc_obj.name] = power_value

            elif bc_obj.type == "Network":
                nodes = bc_obj.props["Nodes"]
                power_value = 0
                for node in nodes:
                    if "Power" in nodes[node]:
                        value = nodes[node]["Power"]
                        value = list(decompose_variable_value(value))
                        value = unit_converter(value[0], unit_system="Power", input_units=value[1], output_units=units)
                        power_value += value

                obj_name = self.modeler.oeditor.GetObjectNameByFaceID(bc_obj.props["Faces"][0])
                for facs in bc_obj.props["Faces"]:
                    obj_name += "_FaceID" + str(facs)
                power_dict_obj[obj_name] = power_value

                power_dict[bc_obj.name] = power_value

            elif bc_obj.type == "Conducting Plate":
                n = 0
                if "Faces" in bc_obj.props:
                    n += len(bc_obj.props["Faces"])
                elif "Objects" in bc_obj.props:
                    n += len(bc_obj.props["Objects"])

                if "Total Power Variation Data" not in bc_obj.props:
                    mult = 1
                    power_value = list(decompose_variable_value(bc_obj.props["Total Power"]))
                    power_value = unit_converter(
                        power_value[0], unit_system="Power", input_units=power_value[1], output_units=units
                    )

                else:
                    power_value, exp = extract_dataset_info(bc_obj, units_input=units, boundary="Power")
                    mult = multiplier_from_dataset(exp, temperature)

                if "Objects" in bc_obj.props:
                    for objs in bc_obj.props["Objects"]:
                        obj_name = self.modeler[objs].name
                        power_dict_obj[obj_name] = power_value * mult

                elif "Faces" in bc_obj.props:
                    for facs in bc_obj.props["Faces"]:
                        obj_name = self.modeler.oeditor.GetObjectNameByFaceID(facs) + "_FaceID" + str(facs)
                        power_dict_obj[obj_name] = power_value * mult

                power_dict[bc_obj.name] = power_value * n * mult

            elif bc_obj.type == "Stationary Wall":
                if bc_obj.props["External Condition"] == "Heat Flux":
                    mult = 1
                    heat_value = list(decompose_variable_value(bc_obj.props["Heat Flux"]))
                    heat_value = unit_converter(
                        heat_value[0],
                        unit_system="SurfaceHeat",
                        input_units=heat_value[1],
                        output_units="irrad_W_per_m2",
                    )

                    power_value = 0.0
                    if "Faces" in bc_obj.props:
                        for component in bc_obj.props["Faces"]:
                            area = self.modeler.get_face_area(component)
                            area = unit_converter(
                                area,
                                unit_system="Area",
                                input_units=self.modeler.model_units + "2",
                                output_units="m2",
                            )
                            power_value += heat_value * area * mult
                    if "Objects" in bc_obj.props:
                        for component in bc_obj.props["Objects"]:
                            object_assigned = self.modeler[component]
                            for f in object_assigned.faces:
                                area = unit_converter(
                                    f.area,
                                    unit_system="Area",
                                    input_units=self.modeler.model_units + "2",
                                    output_units="m2",
                                )
                                power_value += heat_value * area * mult

                    power_value = unit_converter(power_value, unit_system="Power", input_units="W", output_units=units)

                    if "Objects" in bc_obj.props:
                        for objs in bc_obj.props["Objects"]:
                            obj_name = self.modeler[objs].name
                            power_dict_obj[obj_name] = power_value

                    elif "Faces" in bc_obj.props:
                        for facs in bc_obj.props["Faces"]:
                            obj_name = self.modeler.oeditor.GetObjectNameByFaceID(facs) + "_FaceID" + str(facs)
                            power_dict_obj[obj_name] = power_value

                    power_dict[bc_obj.name] = power_value

            elif bc_obj.type == "Resistance":
                n = len(bc_obj.props["Objects"])
                mult = 1
                power_value = list(decompose_variable_value(bc_obj.props["Thermal Power"]))
                power_value = unit_converter(
                    power_value[0], unit_system="Power", input_units=power_value[1], output_units=units
                )

                for objs in bc_obj.props["Objects"]:
                    obj_name = self.modeler[objs].name
                    power_dict_obj[obj_name] = power_value * mult

                power_dict[bc_obj.name] = power_value * n * mult

            elif bc_obj.type == "Blower":
                power_value = list(decompose_variable_value(bc_obj.props["Blower Power"]))
                power_value = unit_converter(
                    power_value[0], unit_system="Power", input_units=power_value[1], output_units=units
                )

                obj_name = bc_obj.name
                power_dict_obj[obj_name] = power_value

                power_dict[bc_obj.name] = power_value

        for native_comps in self.modeler.user_defined_components.keys():
            if hasattr(self.modeler.user_defined_components[native_comps], "native_properties"):
                native_key = "NativeComponentDefinitionProvider"
                if native_key in self.modeler.user_defined_components[native_comps].native_properties:
                    power_key = self.modeler.user_defined_components[native_comps].native_properties[native_key]
                else:
                    power_key = self.modeler.user_defined_components[native_comps].native_properties
                power_value = None
                if "Power" in power_key:
                    power_value = list(decompose_variable_value(power_key["Power"]))
                elif "HubPower" in power_key:
                    power_value = list(decompose_variable_value(power_key["HubPower"]))

                if power_value:
                    power_value = unit_converter(
                        power_value[0], unit_system="Power", input_units=power_value[1], output_units=units
                    )

                    power_dict_obj[native_comps] = power_value
                    power_dict[native_comps] = power_value

        for group in reversed(list(group_hierarchy.keys())):
            for comp in group_hierarchy[group]:
                for power_comp in list(power_dict_obj.keys())[:]:
                    if power_comp.find(comp) >= 0:
                        if group not in power_dict_obj.keys():
                            power_dict_obj[group] = 0.0
                        power_dict_obj[group] += power_dict_obj[power_comp]

        if output_type == "boundary":
            for comp in power_dict.keys():
                self.logger.info("The power of {} is {} {}".format(comp, str(round(power_dict[comp], 3)), units))
            self.logger.info("The total power is {} {}".format(str(round(sum(power_dict.values()), 3)), units))
            return power_dict, sum(power_dict.values())

        elif output_type == "component":  # pragma: no cover
            for comp in power_dict_obj.keys():
                self.logger.info("The power of {} is {} {}".format(comp, str(round(power_dict_obj[comp], 3)), units))
            self.logger.info("The total power is {} {}".format(str(round(sum(power_dict_obj.values()), 3)), units))
            return power_dict_obj, sum(power_dict_obj.values())

        else:  # pragma: no cover
            for comp in power_dict.keys():
                self.logger.info("The power of {} is {} {}".format(comp, str(round(power_dict[comp], 3)), units))
            self.logger.info("The total power is {} {}".format(str(round(sum(power_dict.values()), 3)), units))
            for comp in power_dict_obj.keys():
                self.logger.info("The power of {} is {} {}".format(comp, str(round(power_dict_obj[comp], 3)), units))
            self.logger.info("The total power is {} {}".format(str(round(sum(power_dict_obj.values()), 3)), units))
            return power_dict_obj, sum(power_dict_obj.values()), power_dict, sum(power_dict.values())

    def create_creeping_plane_visual_ray_tracing(
        self,
        max_frequency="1GHz",
        ray_density=1,
        sample_density=10,
        ray_cutoff=40,
        irregular_surface_tolerance=50,
        incident_theta=0,
        incident_phi=0,
        is_vertical_polarization=False,
    ):
        """Create a Creeping Wave Plane Wave Visual Ray Tracing and return the class object.

        Parameters
        ----------
        max_frequency : str, optional
            Maximum Frequency. Default is ``"1GHz"``.
        ray_density : int, optional
            Ray Density. Default is ``2``.
        sample_density : int, optional
            Sample density. Default is ``10``.
        ray_cutoff : int, optional
            Ray Cutoff number. Default is ``40``.
        irregular_surface_tolerance : int, optional
            Irregular Surface Tolerance value. Default is ``50``.
        incident_theta : str, optional
            Incident plane wave theta. Default is ``"0deg"``.
        incident_phi : str, optional
            Incident plane wave phi. Default is ``"0deg"``.
        is_vertical_polarization : bool, optional
            Whether if enable or Vertical Polarization or not. Default is ``False``.

        Returns
        -------
        :class:` pyaedt.modules.solutions.VRTFieldPlot`
        """
        vrt = VRTFieldPlot(self, is_creeping_wave=True)
        vrt.max_frequency = max_frequency
        vrt.sample_density = sample_density
        vrt.ray_density = ray_density
        vrt.ray_cutoff = ray_cutoff
        vrt.irregular_surface_tolerance = irregular_surface_tolerance
        vrt.is_plane_wave = True
        vrt.incident_theta = incident_theta
        vrt.incident_phi = incident_phi
        vrt.vertical_polarization = is_vertical_polarization
        vrt.create()
        return vrt

    def create_creeping_point_visual_ray_tracing(
        self,
        max_frequency="1GHz",
        ray_density=1,
        sample_density=10,
        ray_cutoff=40,
        irregular_surface_tolerance=50,
        custom_location=None,
    ):
        """Create a Creeping Wave Point Source Visual Ray Tracing and return the class object.

        Parameters
        ----------
        max_frequency : str, optional
            Maximum Frequency. Default is ``"1GHz"``.
        ray_density : int, optional
            Ray Density. Default is ``2``.
        sample_density : int, optional
            Sample density. Default is ``10``.
        ray_cutoff : int, optional
            Ray Cutoff number. Default is ``40``.
        irregular_surface_tolerance : int, optional
            Irregular Surface Tolerance value. Default is ``50``.
        custom_location : list, optional
            List of x, y,z position of point source. Default is ``None``.

        Returns
        -------
        :class:` pyaedt.modules.solutions.VRTFieldPlot`
        """
        if custom_location is None:
            custom_location = [0, 0, 0]
        vrt = VRTFieldPlot(
            self,
            is_creeping_wave=True,
        )
        vrt.max_frequency = max_frequency
        vrt.sample_density = sample_density
        vrt.ray_density = ray_density
        vrt.ray_cutoff = ray_cutoff
        vrt.irregular_surface_tolerance = irregular_surface_tolerance
        vrt.is_plane_wave = False
        vrt.custom_location = custom_location
        vrt.create()
        return vrt

    def create_sbr_plane_visual_ray_tracing(
        self,
        max_frequency="1GHz",
        ray_density=2,
        number_of_bounces=5,
        multi_bounce=False,
        mbrd_max_sub_division=2,
        shoot_utd=False,
        incident_theta=0,
        incident_phi=0,
        is_vertical_polarization=False,
        shoot_filter_type="All Rays",
        ray_index_start=0,
        ray_index_stop=1,
        ray_index_step=1,
        ray_box=None,
    ):
        """Create an SBR Plane Wave Visual Ray Tracing and return the class object.

        Parameters
        ----------
        max_frequency : str, optional
            Maximum Frequency. Default is ``"1GHz"``.
        ray_density : int, optional
            Ray Density. Default is ``2``.
        number_of_bounces : int, optional
            Maximum number of bounces. Default is ``5``.
        multi_bounce : bool, optional
            Whether if enable or not Multi-Bounce ray density control. Default is ``False``.
        mbrd_max_sub_division : int, optional
            Maximum number of MBRD subdivisions. Default is ``2``.
        shoot_utd : bool, optional
            Whether if enable or UTD Rays shooting or not. Default is ``False``.
        incident_theta : str, optional
            Incident plane wave theta. Default is ``"0deg"``.
        incident_phi : str, optional
            Incident plane wave phi. Default is ``"0deg"``.
        is_vertical_polarization : bool, optional
            Whether if enable or Vertical Polarization or not. Default is ``False``.
        shoot_filter_type : str, optional
            Shooter Type. Default is ``"All Rays"``. Options are  ``"Rays by index"``,  ``"Rays in box"``.
        ray_index_start : int, optional
            Ray index start. Valid only if ``"Rays by index"`` is chosen.  Default is ``0``.
        ray_index_stop : int, optional
            Ray index stop. Valid only if ``"Rays by index"`` is chosen.  Default is ``1``.
        ray_index_step : int, optional
            Ray index step. Valid only if ``"Rays by index"`` is chosen.  Default is ``1``.
        ray_box : int or str optional
            Ray box name or id. Valid only if ``"Rays by box"`` is chosen.  Default is ``None``.

        Returns
        -------
        :class:` pyaedt.modules.solutions.VRTFieldPlot`
        """
        vrt = VRTFieldPlot(self, is_creeping_wave=False)
        vrt.max_frequency = max_frequency
        vrt.ray_density = ray_density
        vrt.number_of_bounces = number_of_bounces
        vrt.multi_bounce_ray_density_control = multi_bounce
        vrt.mbrd_max_subdivision = mbrd_max_sub_division
        vrt.shoot_utd_rays = shoot_utd
        vrt.shoot_type = shoot_filter_type
        vrt.is_plane_wave = True
        vrt.incident_theta = incident_theta
        vrt.incident_phi = incident_phi
        vrt.vertical_polarization = is_vertical_polarization
        vrt.start_index = ray_index_start
        vrt.stop_index = ray_index_stop
        vrt.step_index = ray_index_step
        vrt.ray_box = ray_box
        vrt.create()
        return vrt

    def create_sbr_point_visual_ray_tracing(
        self,
        max_frequency="1GHz",
        ray_density=2,
        number_of_bounces=5,
        multi_bounce=False,
        mbrd_max_sub_division=2,
        shoot_utd=False,
        custom_location=None,
        shoot_filter_type="All Rays",
        ray_index_start=0,
        ray_index_stop=1,
        ray_index_step=1,
        ray_box=None,
    ):
        """Create an SBR Point Source Visual Ray Tracing and return the class object.

        Parameters
        ----------

        max_frequency : str, optional
            Maximum Frequency. Default is ``1GHz``.
        ray_density : int, optional
            Ray Density. Default is ``2``.
        number_of_bounces : int, optional
            Maximum number of bounces. Default is ``5``.
        multi_bounce : bool, optional
            Whether if enable or not Multi-Bounce ray density control. Default is ``False``.
        mbrd_max_sub_division : int, optional
            Maximum number of MBRD subdivisions. Default is ``2``.
        shoot_utd : bool, optional
            Whether if enable or UTD Rays shooting or not. Default is ``False``.
        custom_location : list, optional
            List of x, y,z position of point source. Default is ``None`.
        shoot_filter_type : str, optional
            Shooter Type. Default is ``"All Rays"``. Options are ``Rays by index``, ``Rays in box``.
        ray_index_start : int, optional
            Ray index start. Valid only if ``Rays by index`` is chosen.  Default is ``0``.
        ray_index_stop : int, optional
            Ray index stop. Valid only if ``Rays by index`` is chosen.  Default is ``1``.
        ray_index_step : int, optional
            Ray index step. Valid only if ``Rays by index`` is chosen.  Default is ``1``.
        ray_box : int or str optional
            Ray box name or id. Valid only if ``Rays by box`` is chosen.  Default is ``None``.

        Returns
        -------
        :class:` pyaedt.modules.solutions.VRTFieldPlot`
        """
        if custom_location is None:
            custom_location = [0, 0, 0]
        vrt = VRTFieldPlot(self, is_creeping_wave=False)
        vrt.max_frequency = max_frequency
        vrt.ray_density = ray_density
        vrt.number_of_bounces = number_of_bounces
        vrt.multi_bounce_ray_density_control = multi_bounce
        vrt.mbrd_max_subdivision = mbrd_max_sub_division
        vrt.shoot_utd_rays = shoot_utd
        vrt.shoot_type = shoot_filter_type
        vrt.is_plane_wave = False
        vrt.custom_location = custom_location
        vrt.start_index = ray_index_start
        vrt.stop_index = ray_index_stop
        vrt.step_index = ray_index_step
        vrt.ray_box = ray_box
        vrt.create()
        return vrt


class CircuitPostProcessor(PostProcessorCommon, object):
    """Manages the main AEDT Nexxim postprocessing functions.


    .. note::
       Some functionalities are available only when AEDT is running in the graphical mode.

    Parameters
    ----------
    app : :class:`pyaedt.application.AnalysisNexxim.FieldAnalysisCircuit`
        Inherited parent object. The parent object must provide the members
        `_modeler`, `_desktop`, `_odesign`, and `logger`.

    """

    def __init__(self, app):
        PostProcessorCommon.__init__(self, app)

    def create_ami_initial_response_plot(
        self,
        setupname,
        ami_name,
        variation_list_w_value,
        plot_type="Rectangular Plot",
        plot_initial_response=True,
        plot_intermediate_response=False,
        plot_final_response=False,
        plotname=None,
    ):
        """Create an AMI initial response plot.

        Parameters
        ----------
        setupname : str
            Name of the setup.
        ami_name : str
            AMI probe name to use.
        variation_list_w_value : list
            List of variations with relative values.
        plot_type : str
            String containing the report type. Default is ``"Rectangular Plot"``. It can be ``"Data Table"``,
            ``"Rectangular Stacked Plot"``or any of the other valid AEDT Report types.
            The default is ``"Rectangular Plot"``.
        plot_initial_response : bool, optional
            Set either to plot the initial input response.  Default is ``True``.
        plot_intermediate_response : bool, optional
            Set whether to plot the intermediate input response.  Default is ``False``.
        plot_final_response : bool, optional
            Set whether to plot the final input response.  Default is ``False``.
        plotname : str, optional
            The plot name.  Default is a unique name.

        Returns
        -------
        str
            Name of the plot.
        """
        if not plotname:
            plotname = generate_unique_name("AMIAnalysis")
        variations = ["__InitialTime:=", ["All"]]
        i = 0
        for a in variation_list_w_value:
            if (i % 2) == 0:
                if ":=" in a:
                    variations.append(a)
                else:
                    variations.append(a + ":=")
            else:
                if isinstance(a, list):
                    variations.append(a)
                else:
                    variations.append([a])
            i += 1
        ycomponents = []
        if plot_initial_response:
            ycomponents.append("InitialImpulseResponse<{}.int_ami_rx>".format(ami_name))
        if plot_intermediate_response:
            ycomponents.append("IntermediateImpulseResponse<{}.int_ami_rx>".format(ami_name))
        if plot_final_response:
            ycomponents.append("FinalImpulseResponse<{}.int_ami_rx>".format(ami_name))
        self.oreportsetup.CreateReport(
            plotname,
            "Standard",
            plot_type,
            setupname,
            [
                "NAME:Context",
                "SimValueContext:=",
                [
                    55824,
                    0,
                    2,
                    0,
                    False,
                    False,
                    -1,
                    1,
                    0,
                    1,
                    1,
                    "",
                    0,
                    0,
                    "NUMLEVELS",
                    False,
                    "1",
                    "PCID",
                    False,
                    "-1",
                    "PID",
                    False,
                    "1",
                    "SCID",
                    False,
                    "-1",
                    "SID",
                    False,
                    "0",
                ],
            ],
            variations,
            ["X Component:=", "__InitialTime", "Y Component:=", ycomponents],
        )
        return plotname

    def create_ami_statistical_eye_plot(
        self, setupname, ami_name, variation_list_w_value, ami_plot_type="InitialEye", plotname=None
    ):
        """Create an AMI statistical eye plot.

        Parameters
        ----------
        setupname : str
            Name of the setup.
        ami_name : str
            AMI probe name to use.
        variation_list_w_value : list
            Variations with relative values.
        ami_plot_type : str, optional
            String containing the report AMI type. Default is ``"InitialEye"``. It can be ``"EyeAfterSource"``,
            ``"EyeAfterChannel"`` or ``"EyeAfterProbe"``.
        plotname : str, optional
            The name of the plot.  Defaults to a unique name starting with ``"Plot"``.

        Returns
        -------
        str
           The name of the plot.

        References
        ----------

        >>> oModule.CreateReport
        """
        if not plotname:
            plotname = generate_unique_name("AMYAanalysis")
        variations = [
            "__UnitInterval:=",
            ["All"],
            "__Amplitude:=",
            ["All"],
        ]
        i = 0
        for a in variation_list_w_value:
            if (i % 2) == 0:
                if ":=" in a:
                    variations.append(a)
                else:
                    variations.append(a + ":=")
            else:
                if isinstance(a, list):
                    variations.append(a)
                else:
                    variations.append([a])
            i += 1
        ycomponents = []
        if ami_plot_type == "InitialEye" or ami_plot_type == "EyeAfterSource":
            ibs_type = "tx"
        else:
            ibs_type = "rx"
        ycomponents.append("{}<{}.int_ami_{}>".format(ami_plot_type, ami_name, ibs_type))

        ami_id = "0"
        if ami_plot_type == "EyeAfterSource":
            ami_id = "1"
        elif ami_plot_type == "EyeAfterChannel":
            ami_id = "2"
        elif ami_plot_type == "EyeAfterProbe":
            ami_id = "3"
        self.oreportsetup.CreateReport(
            plotname,
            "Statistical Eye",
            "Statistical Eye Plot",
            setupname,
            [
                "NAME:Context",
                "SimValueContext:=",
                [
                    55819,
                    0,
                    2,
                    0,
                    False,
                    False,
                    -1,
                    1,
                    0,
                    1,
                    1,
                    "",
                    0,
                    0,
                    "NUMLEVELS",
                    False,
                    "1",
                    "QTID",
                    False,
                    ami_id,
                    "SCID",
                    False,
                    "-1",
                    "SID",
                    False,
                    "0",
                ],
            ],
            variations,
            ["X Component:=", "__UnitInterval", "Y Component:=", "__Amplitude", "Eye Diagram Component:=", ycomponents],
        )
        return plotname

    def create_statistical_eye_plot(self, setupname, probe_names, variation_list_w_value, plotname=None):
        """Create a statistical QuickEye, VerifEye, and/or Statistical Eye plot.

        Parameters
        ----------
        setupname : str
            Name of the setup.
        probe_names : str or list
            Name of the probe to plot in the EYE diagram.
        variation_list_w_value : list
            List of variations with relative values.
        plotname : str, optional
            The name of the plot.

        Returns
        -------
        str
            The name of the plot.

        References
        ----------

        >>> oModule.CreateReport
        """
        if not plotname:
            plotname = generate_unique_name("AMIAanalysis")
        variations = [
            "__UnitInterval:=",
            ["All"],
            "__Amplitude:=",
            ["All"],
        ]
        i = 0
        for a in variation_list_w_value:
            if (i % 2) == 0:
                if ":=" in a:
                    variations.append(a)
                else:
                    variations.append(a + ":=")
            else:
                if isinstance(a, list):
                    variations.append(a)
                else:
                    variations.append([a])
            i += 1
        if isinstance(probe_names, list):
            ycomponents = probe_names
        else:
            ycomponents = [probe_names]

        self.oreportsetup.CreateReport(
            plotname,
            "Statistical Eye",
            "Statistical Eye Plot",
            setupname,
            [
                "NAME:Context",
                "SimValueContext:=",
                [
                    55819,
                    0,
                    2,
                    0,
                    False,
                    False,
                    -1,
                    1,
                    0,
                    1,
                    1,
                    "",
                    0,
                    0,
                    "NUMLEVELS",
                    False,
                    "1",
                    "QTID",
                    False,
                    "1",
                    "SCID",
                    False,
                    "-1",
                    "SID",
                    False,
                    "0",
                ],
            ],
            variations,
            ["X Component:=", "__UnitInterval", "Y Component:=", "__Amplitude", "Eye Diagram Component:=", ycomponents],
        )
        return plotname

    def sample_waveform(
        self,
        waveform_data,
        waveform_sweep,
        waveform_unit="V",
        waveform_sweep_unit="s",
        unit_interval=1e-9,
        clock_tics=None,
        pandas_enabled=False,
    ):
        """Sampling a waveform at clock times plus half unit interval.

        Parameters
        ----------
        waveform_data : list
            Waveform data.
        waveform_sweep : list
            Waveform sweep data.
        waveform_unit : str, optional
            Waveform units. The default values is ``V``.
        waveform_sweep_unit : str, optional
            Time units. The default value is ``s``.
        unit_interval : float, optional
            Unit interval in seconds. The default is ``1e-9``.
        clock_tics : list, optional
            List with clock tics. The default is ``None``, in which case the clock tics from
            the AMI receiver are used.
        pandas_enabled : bool, optional
            Whether to enable the Pandas data format. The default is ``False``.

        Returns
        -------
        list or :class:`pandas.Series`
            Sampled waveform in ``Volts`` at different times in ``seconds``.

        Examples
        --------
        >>> aedtapp = Circuit()
        >>> aedtapp.post.sample_ami_waveform(setup_name, probe_name, source_name, aedtapp.available_variations.nominal)

        """

        new_tic = []
        for tic in clock_tics:
            new_tic.append(unit_converter(tic, unit_system="Time", input_units="s", output_units=waveform_sweep_unit))
        new_ui = unit_converter(unit_interval, unit_system="Time", input_units="s", output_units=waveform_sweep_unit)

        zipped_lists = zip(new_tic, [new_ui / 2] * len(new_tic))
        extraction_tic = [x + y for (x, y) in zipped_lists]

        if pandas_enabled:
            sweep_filtered = waveform_sweep.values
            filtered_tic = list(filter(lambda num: num >= waveform_sweep.values[0], extraction_tic))
        else:
            sweep_filtered = waveform_sweep
            filtered_tic = list(filter(lambda num: num >= waveform_sweep[0], extraction_tic))

        outputdata = []
        new_voltage = []
        tic_in_s = []
        for tic in filtered_tic:
            if tic >= sweep_filtered[0]:
                sweep_filtered = list(filter(lambda num: num >= tic, sweep_filtered))
                if sweep_filtered:
                    if pandas_enabled:
                        waveform_index = waveform_sweep[waveform_sweep.values == sweep_filtered[0]].index.values
                    else:
                        waveform_index = waveform_sweep.index(sweep_filtered[0])
                    if not isinstance(waveform_data[waveform_index], float):
                        voltage = waveform_data[waveform_index].values[0]
                    else:
                        voltage = waveform_data[waveform_index]
                    new_voltage.append(
                        unit_converter(voltage, unit_system="Voltage", input_units=waveform_unit, output_units="V")
                    )
                    tic_in_s.append(
                        unit_converter(tic, unit_system="Time", input_units=waveform_sweep_unit, output_units="s")
                    )
                    if not pandas_enabled:
                        outputdata.append([tic_in_s[-1:][0], new_voltage[-1:][0]])
                    del sweep_filtered[0]
                else:
                    break
        if pandas_enabled:
            return pd.Series(new_voltage, index=tic_in_s)
        return outputdata

    def sample_ami_waveform(
        self,
        setupname,
        probe_name,
        source_name,
        variation_list_w_value,
        unit_interval=1e-9,
        ignore_bits=0,
        plot_type=None,
        clock_tics=None,
    ):
        """Sampling a waveform at clock times plus half unit interval.

        Parameters
        ----------
        setupname : str
            Name of the setup.
        probe_name : str
            Name of the AMI probe.
        source_name : str
            Name of the AMI source.
        variation_list_w_value : list
            Variations with relative values.
        unit_interval : float, optional
            Unit interval in seconds. The default is ``1e-9``.
        ignore_bits : int, optional
            Number of initial bits to ignore. The default is ``0``.
        plot_type : str, optional
            Report type. The default is ``None``, in which case all report types are generated.
            Options for a specific report type are ``"InitialWave"``, ``"WaveAfterSource"``,
            ``"WaveAfterChannel"``, and ``"WaveAfterProbe"``.
        clock_tics : list, optional
            List with clock tics. The default is ``None``, in which case the clock tics from
            the AMI receiver are used.

        Returns
        -------
        list
            Sampled waveform in ``Volts`` at different times in ``seconds``.

        Examples
        --------
        >>> aedtapp = Circuit()
        >>> aedtapp.post.sample_ami_waveform(setupname, probe_name, source_name, aedtapp.available_variations.nominal)

        """
        initial_solution_type = self.post_solution_type
        self._app.solution_type = "NexximAMI"

        if plot_type == "InitialWave" or plot_type == "WaveAfterSource":
            plot_expression = [plot_type + "<" + source_name + ".int_ami_tx>"]
        elif plot_type == "WaveAfterChannel" or plot_type == "WaveAfterProbe":
            plot_expression = [plot_type + "<" + probe_name + ".int_ami_rx>"]
        else:
            plot_expression = [
                "InitialWave<" + source_name + ".int_ami_tx>",
                "WaveAfterSource<" + source_name + ".int_ami_tx>",
                "WaveAfterChannel<" + probe_name + ".int_ami_rx>",
                "WaveAfterProbe<" + probe_name + ".int_ami_rx>",
            ]
        waveform = []
        waveform_sweep = []
        waveform_unit = []
        waveform_sweep_unit = []
        for exp in plot_expression:
            waveform_data = self.get_solution_data(
                expressions=exp, setup_sweep_name=setupname, domain="Time", variations=variation_list_w_value
            )
            samples_per_bit = 0
            for sample in waveform_data.primary_sweep_values:
                sample_seconds = unit_converter(
                    sample, unit_system="Time", input_units=waveform_data.units_sweeps["Time"], output_units="s"
                )
                if sample_seconds > unit_interval:
                    samples_per_bit -= 1
                    break
                else:
                    samples_per_bit += 1
            if samples_per_bit * ignore_bits > len(waveform_data.data_real()):
                self._app.solution_type = initial_solution_type
                self.logger.warning("Ignored bits are greater than generated bits.")
                return None
            waveform.append(waveform_data.data_real()[samples_per_bit * ignore_bits :])
            waveform_sweep.append(waveform_data.primary_sweep_values[samples_per_bit * ignore_bits :])
            waveform_unit.append(waveform_data.units_data[exp])
            waveform_sweep_unit.append(waveform_data.units_sweeps["Time"])

        tics = clock_tics
        if not clock_tics:
            clock_expression = "ClockTics<" + probe_name + ".int_ami_rx>"
            clock_tic = self.get_solution_data(
                expressions=clock_expression,
                setup_sweep_name=setupname,
                domain="Clock Times",
                variations=variation_list_w_value,
            )
            tics = clock_tic.data_real()

        outputdata = [[] for i in range(len(waveform))]
        for w in range(0, len(waveform)):
            outputdata[w] = self.sample_waveform(
                waveform_data=waveform[w],
                waveform_sweep=waveform_sweep[w],
                waveform_unit=waveform_unit[w],
                waveform_sweep_unit=waveform_sweep_unit[w],
                unit_interval=unit_interval,
                clock_tics=tics,
                pandas_enabled=waveform_data.enable_pandas_output,
            )
        return outputdata


TOTAL_QUANTITIES = [
    "HeatFlowRate",
    "RadiationFlow",
    "ConductionHeatFlow",
    "ConvectiveHeatFlow",
    "MassFlowRate",
    "VolumeFlowRate",
    "SurfJouleHeatingDensity",
]
AVAILABLE_QUANTITIES = [
    "Temperature",
    "SurfTemperature",
    "HeatFlowRate",
    "RadiationFlow",
    "ConductionHeatFlow",
    "ConvectiveHeatFlow",
    "HeatTransCoeff",
    "HeatFlux",
    "RadiationFlux",
    "Speed",
    "Ux",
    "Uy",
    "Uz",
    "SurfUx",
    "SurfUy",
    "SurfUz",
    "Pressure",
    "SurfPressure",
    "MassFlowRate",
    "VolumeFlowRate",
    "MassFlux",
    "ViscocityRatio",
    "WallYPlus",
    "TKE",
    "Epsilon",
    "Kx",
    "Ky",
    "Kz",
    "SurfElectricPotential",
    "ElectricPotential",
    "SurfCurrentDensity",
    "CurrentDensity",
    "SurfCurrentDensityX",
    "SurfCurrentDensityY",
    "SurfCurrentDensityZ",
    "CurrentDensityX",
    "CurrentDensityY",
    "CurrentDensityZ",
    "SurfJouleHeatingDensity",
    "JouleHeatingDensity",
]


class FieldSummary:
    def __init__(self, app):
        self._app = app
        self.calculations = []

    @pyaedt_function_handler()
    def add_calculation(
        self,
        entity,
        geometry,
        geometry_name,
        quantity,
        normal="",
        side="Default",
        mesh="All",
        ref_temperature="AmbientTemp",
    ):
        """
        Add an entry in the field summary calculation requests.

        Parameters
        ----------
        entity : str
            Type of entity to perform the calculation on. Options are
             ``"Boundary"``, ``"Monitor``", and ``"Object"``.
             (``"Monitor"`` is available in AEDT 2024 R1 and later.)
        geometry : str
            Location to perform the calculation on. Options are
            ``"Surface"`` and ``"Volume"``.
        geometry_name : str or list of str
            Objects to perform the calculation on. If a list is provided,
            the calculation is performed on the combination of those
            objects.
        quantity : str
            Quantity to compute.
        normal : list of floats
            Coordinate values for direction relative to normal. The default is ``""``,
            in which case the normal to the face is used.
        side : str, optional
            String containing which side of the face to use. The default is
            ``"Default"``. Options are ``"Adjacent"``, ``"Combined"``, and
            `"Default"``.
        mesh : str, optional
            Surface meshes to use. The default is ``"All"``. Options are ``"All"`` and
            ``"Reduced"``.
        ref_temperature : str, optional
            Reference temperature to use in the calculation of the heat transfer
            coefficient. The default is ``"AmbientTemp"``.

        Returns
        -------
        bool
            ``True`` when successful, ``False`` when failed.
        """
        if quantity not in AVAILABLE_QUANTITIES:
            raise AttributeError(
                "Quantity {} is not supported. Available quantities are:\n{}".format(
                    quantity, ", ".join(AVAILABLE_QUANTITIES)
                )
            )
        if isinstance(normal, list):
            if not isinstance(normal[0], str):
                normal = [str(i) for i in normal]
            normal = ",".join(normal)
        if isinstance(geometry_name, str):
            geometry_name = [geometry_name]
        self.calculations.append(
            [entity, geometry, ",".join(geometry_name), quantity, normal, side, mesh, ref_temperature, False]
        )  # TODO : last argument not documented
        return True

    @pyaedt_function_handler()
    def get_field_summary_data(self, setup_name=None, design_variation={}, intrinsic_value="", pandas_output=False):
        """
        Get  field summary output computation.

        Parameters
        ----------
        setup_name : str, optional
            Setup name to use for the computation. The
            default is ``None``, in which case the nominal variation is used.
        design_variation : dict, optional
            Dictionary containing the design variation to use for the computation.
            The default is  ``{}``, in which case nominal variation is used.
        intrinsic_value : str, optional
            Intrinsic values to use for the computation. The default is ``""``,
            suitable when no frequency needs to be selected.
        pandas_output : bool, optional
            Whether to use pandas output. The default is ``False``, in
            which case the dictionary output is used.

        Returns
        -------
        dict or pandas.DataFrame
            Output type depending on the Boolean ``pandas_output`` parameter.
            The output consists of information exported from the field summary.
        """
        with tempfile.NamedTemporaryFile(mode="w+", delete=False) as temp_file:
            temp_file.close()
<<<<<<< HEAD
            self.export_csv(temp_file.name, sweep_name, design_variation, intrinsic_value)
            with open_file(temp_file.name, "r") as f:
=======
            self.export_csv(temp_file.name, setup_name, design_variation, intrinsic_value)
            with open(temp_file.name, "r") as f:
>>>>>>> cfa37de9
                for _ in range(4):
                    _ = next(f)
                reader = csv.DictReader(f)
                out_dict = defaultdict(list)
                for row in reader:
                    for key in row.keys():
                        out_dict[key].append(row[key])
            os.remove(temp_file.name)
            if pandas_output:
                if pd is None:
                    raise ImportError("pandas package is needed.")
                return pd.DataFrame.from_dict(out_dict)
        return out_dict

    @pyaedt_function_handler()
    def export_csv(self, filename, setup_name=None, design_variation={}, intrinsic_value=""):
        """
        Get the field summary output computation.

        Parameters
        ----------
        filename : str
            Path and filename to write the output file to.
        setup_name : str, optional
            Setup name to use for the computation. The
            default is ``None``, in which case the nominal variation is used.
        design_variation : dict, optional
            Dictionary containing the design variation to use for the computation.
            The default is  ``{}``, in which case the nominal variation is used.
        intrinsic_value : str, optional
            Intrinsic values to use for the computation. The default is ``""``,
            suitable when no frequency needs to be selected.

        Returns
        -------
        bool
            ``True`` when successful, ``False`` when failed.
        """
        if not setup_name:
            setup_name = self._app.nominal_sweep
        dv_string = ""
        for el in design_variation:
            dv_string += el + "='" + design_variation[el] + "' "
        self._create_field_summary(setup_name, dv_string)
        self._app.osolution.ExportFieldsSummary(
            [
                "SolutionName:=",
                setup_name,
                "DesignVariationKey:=",
                dv_string,
                "ExportFileName:=",
                filename,
                "IntrinsicValue:=",
                intrinsic_value,
            ]
        )
        return True

    @pyaedt_function_handler()
    def _create_field_summary(self, setup, variation):
        arg = ["SolutionName:=", setup, "Variation:=", variation]
        for i in self.calculations:
            arg.append("Calculation:=")
            arg.append(i)
<<<<<<< HEAD
        self._app.osolution.EditFieldsSummarySetting(arg)


class IcepakPostProcessor(PostProcessor, object):
    def __init__(self, app):
        PostProcessorCommon.__init__(self, app)

    @pyaedt_function_handler()
    def create_field_summary(self):
        return FieldSummary(self._app)

    @pyaedt_function_handler()
    def get_fans_operating_point(self, export_file=None, setup_name=None, timestep=None, design_variation=None):
        """
        Get the operating point of the fans in the design.

        Parameters
        ----------
        export_file : str, optional
            Name of the file to save the operating point of the fans to. The default is
            ``None``, in which case the filename is automatically generated.
        setup_name : str, optional
            Setup name to determine the operating point of the fans. The default is
            ``None``, in which case the first available setup is used.
        timestep : str, optional
            Time, with units, at which to determine the operating point of the fans. The default
            is ``None``, in which case the first available timestep is used. This parameter is
            only relevant in transient simulations.
        design_variation : str, optional
            Design variation to determine the operating point of the fans from. The default is
            ``None``, in which case the nominal variation is used.

        Returns
        -------
        list
            First element of the list is the CSV filename. The second and third elements
            are the quantities with units describing the operating point of the fans.
            The fourth element is a dictionary with the names of the fan instances
            as keys and lists with volumetric flow rates and pressure rise floats associated
            with the operating point as values.

        References
        ----------

        >>> oModule.ExportFanOperatingPoint

        Examples
        --------
        >>> from pyaedt import Icepak
        >>> ipk = Icepak()
        >>> ipk.create_fan()
        >>> filename, vol_flow_name, p_rise_name, op_dict= ipk.get_fans_operating_point()
        """

        if export_file is None:
            path = self._app.temp_directory
            base_name = "{}_{}_FanOpPoint".format(self._app.project_name, self._app.design_name)
            export_file = os.path.join(path, base_name + ".csv")
            while os.path.exists(export_file):
                file_name = generate_unique_name(base_name)
                export_file = os.path.join(path, file_name + ".csv")
        if setup_name is None:
            setup_name = "{} : {}".format(self._app.get_setups()[0], self._app.solution_type)
        if timestep is None:
            timestep = ""
            if self._app.solution_type == "Transient":
                self._app.logger.warning("No timestep is specified. First timestep is exported.")
        else:
            if not self._app.solution_type == "Transient":
                self._app.logger.warning("Simulation is steady-state. Timestep argument is ignored.")
                timestep = ""
        if design_variation is None:
            design_variation = ""
        self._app.osolution.ExportFanOperatingPoint(
            [
                "SolutionName:=",
                setup_name,
                "DesignVariationKey:=",
                design_variation,
                "ExportFilePath:=",
                export_file,
                "Overwrite:=",
                True,
                "TimeStep:=",
                timestep,
            ]
        )
        with open_file(export_file, "r") as f:
            reader = csv.reader(f)
            for line in reader:
                if "Fan Instances" in line:
                    vol_flow = line[1]
                    p_rise = line[2]
                    break
            var = {line[0]: [float(line[1]), float(line[2])] for line in reader}
        return [export_file, vol_flow, p_rise, var]

    @pyaedt_function_handler
    def _parse_field_summary_content(self, fs, setup_name, design_variation, quantity_name):
        content = fs.get_field_summary_data(sweep_name=setup_name, design_variation=design_variation)
        pattern = r"\[([^]]*)\]"
        match = re.search(pattern, content["Quantity"][0])
        if match:
            content["Unit"] = [match.group(1)]
        else:  # pragma: no cover
            content["Unit"] = [None]

        if quantity_name in TOTAL_QUANTITIES:
            return {i: content[i][0] for i in ["Total", "Unit"]}
        return {i: content[i][0] for i in ["Min", "Max", "Mean", "Stdev", "Unit"]}

    @pyaedt_function_handler()
    def evaluate_faces_quantity(
        self,
        faces_list,
        quantity_name,
        side="Default",
        setup_name=None,
        design_variation={},
        ref_temperature="",
    ):
        """Export the field surface output.

        Parameters
        ----------
        faces_list : list
            List of faces to apply.
        quantity_name : str
            Name of the quantity to export.
        side : str, optional
            Which side of the mesh face to use. The default is ``Default``.
            Options are ``"Adjacent"``, ``"Combined"``, and ``"Default"``.
        setup_name : str, optional
            Name of the setup and name of the sweep. For example, ``"IcepakSetup1 : SteatyState"``.
            The default is ``None``, in which case the active setup and active sweep are used.
        design_variation : dict, optional
            Dictionary of parameters defined for the specific setup with values. The default is ``{}``.
        ref_temperature: str, optional
            Reference temperature to use for heat transfer coefficient computation. The default is ``""``.

        Returns
        -------
        dict
            Output dictionary, which depending on the quantity chosen, contains one
            of these sets of keys:

            - ``"Min"``, ``"Max"``, ``"Mean"``, ``"Stdev"``, and ``"Unit"``
            - ``"Total"`` and ``"Unit"``

        References
        ----------

        >>> oModule.ExportFieldsSummary
        """
        name = generate_unique_name(quantity_name)
        self._app.modeler.create_face_list(faces_list, name)
        fs = self.create_field_summary()
        fs.add_calculation("Object", "Surface", name, quantity_name, side=side, ref_temperature=ref_temperature)
        return self._parse_field_summary_content(fs, setup_name, design_variation, quantity_name)

    @pyaedt_function_handler()
    def evaluate_boundary_quantity(
        self,
        boundary_name,
        quantity_name,
        side="Default",
        volume=False,
        setup_name=None,
        design_variation={},
        ref_temperature="",
    ):
        """Export the field output on a boundary.

        Parameters
        ----------
        boundary_name : str
            Name of boundary to perform the computation on.
        quantity_name : str
            Name of the quantity to export.
        side : str, optional
            Side of the mesh face to use. The default is ``"Default"``.
            Options are ``"Adjacent"``, ``"Combined"``, and ``"Default"``.
        volume : bool, optional
            Whether to compute the quantity on the volume or on the surface.
            The default is ``False``, in which case the quantity will be evaluated
            only on the surface .
        setup_name : str, optional
            Name of the setup and name of the sweep. For example, ``"IcepakSetup1 : SteatyState"``.
            The default is ``None``, in which case the active setup and active sweep are used.
        design_variation : dict, optional
            Dictionary of parameters defined for the specific setup with values. The default is ``{}``.
        ref_temperature: str, optional
            Reference temperature to use for heat transfer coefficient computation. The default is ``""``.

        Returns
        -------
        dict
            Output dictionary, which depending on the quantity chosen, contains one
            of these sets of keys:
            - ``"Min"``, ``"Max"``, ``"Mean"``, ``"Stdev"``, and ``"Unit"``
            - ``"Total"`` and ``"Unit"``

        References
        ----------

        >>> oModule.ExportFieldsSummary
        """
        fs = self.create_field_summary()
        fs.add_calculation(
            "Boundary",
            ["Surface", "Volume"][int(volume)],
            boundary_name,
            quantity_name,
            side=side,
            ref_temperature=ref_temperature,
        )
        return self._parse_field_summary_content(fs, setup_name, design_variation, quantity_name)

    @pyaedt_function_handler()
    def evaluate_monitor_quantity(
        self,
        monitor_name,
        quantity_name,
        side="Default",
        setup_name=None,
        design_variation={},
        ref_temperature="",
    ):
        """Export monitor field output.

        Parameters
        ----------
        monitor_name : str
            Name of monitor to perform the computation on.
        quantity_name : str
            Name of the quantity to export.
        side : str, optional
            Side of the mesh face to use. The default is ``"Default"``.
            Options are ``"Adjacent"``, ``"Combined"``, and ``"Default"``.
        setup_name : str, optional
            Name of the setup and name of the sweep. For example, ``"IcepakSetup1 : SteatyState"``.
            The default is ``None``, in which case the active setup and active sweep are used.
        design_variation : dict, optional
            Dictionary of parameters defined for the specific setup with values. The default is ``{}``.
        ref_temperature: str, optional
            Reference temperature to use for heat transfer coefficient computation. The default is ``""``.

        Returns
        -------
        dict
            Output dictionary, which depending on the quantity chosen, contains one
            of these sets of keys:

            - ``"Min"``, ``"Max"``, ``"Mean"``, ``"Stdev"``, and ``"Unit"``
            - ``"Total"`` and ``"Unit"``

        References
        ----------

        >>> oModule.ExportFieldsSummary
        """
        if settings.aedt_version < "2024.1":
            raise NotImplementedError("Monitors are not supported in field summary in versions earlier than 2024 R1.")
        else:  # pragma: no cover
            if self._app.monitor.face_monitors.get(monitor_name, None):
                field_type = "Surface"
            elif self._app.monitor.point_monitors.get(monitor_name, None):
                field_type = "Volume"
            else:
                raise AttributeError("Monitor {} is not found in the design.".format(monitor_name))
            fs = self.create_field_summary()
            fs.add_calculation(
                "Monitor", field_type, monitor_name, quantity_name, side=side, ref_temperature=ref_temperature
            )
            return self._parse_field_summary_content(fs, setup_name, design_variation, quantity_name)

    @pyaedt_function_handler()
    def evaluate_object_quantity(
        self,
        object_name,
        quantity_name,
        side="Default",
        volume=False,
        setup_name=None,
        design_variation={},
        ref_temperature="",
    ):
        """Export the field output on or in an object.

        Parameters
        ----------
        object_name : str
            Name of object to perform the computation on.
        quantity_name : str
            Name of the quantity to export.
        side : str, optional
            Side of the mesh face to use. The default is ``"Default"``.
            Options are ``"Adjacent"``, ``"Combined"``, and ``"Default"``.
        volume : bool, optional
            Whether to compute the quantity on the volume or on the surface. The default is ``False``.
        setup_name : str, optional
            Name of the setup and name of the sweep. For example, ``"IcepakSetup1 : SteatyState"``.
            The default is ``None``, in which case the active setup and active sweep are used.
        design_variation : dict, optional
            Dictionary of parameters defined for the specific setup with values. The default is ``{}``.
        ref_temperature: str, optional
            Reference temperature to use for heat transfer coefficient computation. The default is ``""``.

        Returns
        -------
        dict
            Output dictionary, which depending on the quantity chosen, contains one
            of these sets of keys:

            - ``"Min"``, ``"Max"``, ``"Mean"``, ``"Stdev"``, and ``"Unit"``
            - ``"Total"`` and ``"Unit"``

        References
        ----------

        >>> oModule.ExportFieldsSummary
        """
        fs = self.create_field_summary()
        fs.add_calculation(
            "Boundary",
            ["Surface", "Volume"][int(volume)],
            object_name,
            quantity_name,
            side=side,
            ref_temperature=ref_temperature,
        )
        return self._parse_field_summary_content(fs, setup_name, design_variation, quantity_name)
=======
        self._app.osolution.EditFieldsSummarySetting(arg)
>>>>>>> cfa37de9
<|MERGE_RESOLUTION|>--- conflicted
+++ resolved
@@ -2882,20 +2882,6 @@
         """
         if not filename:
             filename = plotname
-<<<<<<< HEAD
-        file_path = os.path.join(filepath, filename + "." + file_format)
-        if ".case" in file_path:
-            try:
-                self.ofieldsreporter.ExportFieldPlot(plotname, False, file_path)
-            except:  # pragma: no cover
-                self.logger.warning("case file is not supported for this plot. Switching to aedtplt")
-                file_path = os.path.join(filepath, filename + ".aedtplt")
-                self.ofieldsreporter.ExportFieldPlot(plotname, False, file_path)
-        else:  # pragma: no cover
-            self.ofieldsreporter.ExportFieldPlot(plotname, False, file_path)
-
-        return check_and_download_file(file_path)
-=======
         filepath = os.path.join(filepath, filename + "." + file_format)
         try:
             self.ofieldsreporter.ExportFieldPlot(plotname, False, filepath)
@@ -2906,7 +2892,6 @@
         except Exception:  # pragma: no cover
             self.logger.error("{} file format is not supported for this plot.".format(file_format))
             return False
->>>>>>> cfa37de9
 
     @pyaedt_function_handler()
     def change_field_plot_scale(self, plot_name, minimum_value, maximum_value, is_log=False, is_db=False):
@@ -5161,13 +5146,8 @@
         """
         with tempfile.NamedTemporaryFile(mode="w+", delete=False) as temp_file:
             temp_file.close()
-<<<<<<< HEAD
-            self.export_csv(temp_file.name, sweep_name, design_variation, intrinsic_value)
+            self.export_csv(temp_file.name, setup_name, design_variation, intrinsic_value)
             with open_file(temp_file.name, "r") as f:
-=======
-            self.export_csv(temp_file.name, setup_name, design_variation, intrinsic_value)
-            with open(temp_file.name, "r") as f:
->>>>>>> cfa37de9
                 for _ in range(4):
                     _ = next(f)
                 reader = csv.DictReader(f)
@@ -5232,7 +5212,6 @@
         for i in self.calculations:
             arg.append("Calculation:=")
             arg.append(i)
-<<<<<<< HEAD
         self._app.osolution.EditFieldsSummarySetting(arg)
 
 
@@ -5564,7 +5543,4 @@
             side=side,
             ref_temperature=ref_temperature,
         )
-        return self._parse_field_summary_content(fs, setup_name, design_variation, quantity_name)
-=======
-        self._app.osolution.EditFieldsSummarySetting(arg)
->>>>>>> cfa37de9
+        return self._parse_field_summary_content(fs, setup_name, design_variation, quantity_name)