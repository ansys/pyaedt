"""
This module contains these classes: `FieldPlot`, `PostProcessor`, and `SolutionData`.

This module provides all functionalities for creating and editing plots in the 3D tools.

"""

from __future__ import absolute_import  # noreorder

import ast
from collections import OrderedDict
from collections import defaultdict
import csv
import os
import random
import string
import tempfile

from pyaedt import is_ironpython
from pyaedt.application.Variables import decompose_variable_value
from pyaedt.generic.DataHandlers import _dict_items_to_list_items
from pyaedt.generic.constants import unit_converter
from pyaedt.generic.general_methods import check_and_download_file
from pyaedt.generic.general_methods import generate_unique_name
from pyaedt.generic.general_methods import open_file
from pyaedt.generic.general_methods import pyaedt_function_handler
from pyaedt.generic.general_methods import read_configuration_file
from pyaedt.generic.settings import settings
from pyaedt.modeler.cad.elements3d import FacePrimitive
import pyaedt.modules.report_templates as rt
from pyaedt.modules.solutions import FieldPlot
from pyaedt.modules.solutions import SolutionData
from pyaedt.modules.solutions import VRTFieldPlot

if not is_ironpython:
    try:
        from enum import Enum

        import pandas as pd
    except ImportError:
        pd = None
        Enum = None
else:
    Enum = object

TEMPLATES_BY_DESIGN = {
    "HFSS": [
        "Modal Solution Data",
        "Terminal Solution Data",
        "Eigenmode Parameters",
        "Fields",
        "Far Fields",
        "Emissions",
        "Near Fields",
        "Antenna Parameters",
    ],
    "Maxwell 3D": [
        "Transient",
        "EddyCurrent",
        "Magnetostatic",
        "Electrostatic",
        "DCConduction",
        "ElectroDCConduction",
        "ElectricTransient",
        "Fields",
        "Spectrum",
    ],
    "Maxwell 2D": [
        "Transient",
        "EddyCurrent",
        "Magnetostatic",
        "Electrostatic",
        "ElectricTransient",
        "ElectroDCConduction",
        "Fields",
        "Spectrum",
    ],
    "Icepak": ["Monitor", "Fields"],
    "Circuit Design": ["Standard", "Eye Diagram", "Statistical Eye", "Spectrum"],
    "HFSS 3D Layout": ["Standard", "Fields", "Spectrum"],
    "HFSS 3D Layout Design": ["Standard", "Fields", "Spectrum"],
    "Mechanical": ["Standard", "Fields"],
    "Q3D Extractor": ["Matrix", "CG Fields", "DC R/L Fields", "AC R/L Fields"],
    "2D Extractor": ["Matrix", "CG Fields", "RL Fields"],
    "Twin Builder": ["Standard", "Spectrum"],
}
TEMPLATES_BY_NAME = {
    "Standard": rt.Standard,
    "Modal Solution Data": rt.Standard,
    "Terminal Solution Data": rt.Standard,
    "Fields": rt.Fields,
    "CG Fields": rt.Fields,
    "DC R/L Fields": rt.Fields,
    "AC R/L Fields": rt.Fields,
    "Matrix": rt.Standard,
    "Monitor": rt.Standard,
    "Far Fields": rt.FarField,
    "Near Fields": rt.NearField,
    "Eye Diagram": rt.EyeDiagram,
    "Statistical Eye": rt.AMIEyeDiagram,
    "AMI Contour": rt.AMIConturEyeDiagram,
    "Eigenmode Parameters": rt.Standard,
    "Spectrum": rt.Spectral,
}


class Reports(object):
    """Provides the names of default solution types."""

    def __init__(self, post_app, design_type):
        self._post_app = post_app
        self._design_type = design_type
        self._templates = TEMPLATES_BY_DESIGN.get(self._design_type, None)

    @pyaedt_function_handler()
    def _retrieve_default_expressions(self, expressions, report, setup_sweep_name):
        if expressions:
            return expressions
        setup_only_name = setup_sweep_name.split(":")[0].strip()
        get_setup = self._post_app._app.get_setup(setup_only_name)
        is_siwave_dc = False
        if "SolveSetupType" in get_setup.props and get_setup.props["SolveSetupType"] == "SiwaveDCIR":
            is_siwave_dc = True
        return self._post_app.available_report_quantities(
            solution=setup_sweep_name, context=report._context, is_siwave_dc=is_siwave_dc
        )

    @pyaedt_function_handler()
    def standard(self, expressions=None, setup_name=None):
        """Create a standard or default report object.

        Parameters
        ----------
        expressions : str or list
            Expression List to add into the report. The expression can be any of the available formula
            you can enter into the Electronics Desktop Report Editor.
        setup_name : str, optional
            Name of the setup. The default is ``None``, in which case the ``nominal_adaptive``
            setup is used. Be sure to build a setup string in the form of
            ``"SetupName : SetupSweep"``, where ``SetupSweep`` is the sweep name to
            use in the export or ``LastAdaptive``.

        Returns
        -------
        :class:`pyaedt.modules.report_templates.Standard`

        Examples
        --------

        >>> from pyaedt import Circuit
        >>> cir = Circuit(my_project)
        >>> report = cir.post.reports_by_category.standard("dB(S(1,1))", "LNA")
        >>> report.create()
        >>> solutions = report.get_solution_data()
        >>> report2 = cir.post.reports_by_category.standard(["dB(S(2,1))", "dB(S(2,2))"] , "LNA")

        """
        if not setup_name:
            setup_name = self._post_app._app.nominal_sweep
        rep = None
        if "Standard" in self._templates:
            rep = rt.Standard(self._post_app, "Standard", setup_name)

        elif self._post_app._app.design_solutions.report_type:
            rep = rt.Standard(self._post_app, self._post_app._app.design_solutions.report_type, setup_name)
        rep.expressions = self._retrieve_default_expressions(expressions, rep, setup_name)
        return rep

    @pyaedt_function_handler()
    def monitor(self, expressions=None, setup_name=None):
        """Create an Icepak Monitor Report object.

        Parameters
        ----------
        expressions : str or list
            Expression List to add into the report. The expression can be any of the available formula
            you can enter into the Electronics Desktop Report Editor.
        setup_name : str, optional
            Name of the setup. The default is ``None``, in which case the ``nominal_adaptive``
            setup is used. Be sure to build a setup string in the form of
            ``"SetupName : SetupSweep"``, where ``SetupSweep`` is the sweep name to
            use in the export or ``LastAdaptive``.

        Returns
        -------
        :class:`pyaedt.modules.report_templates.Standard`

        Examples
        --------

        >>> from pyaedt import Icepak
        >>> ipk = Icepak(my_project)
        >>> report = ipk.post.reports_by_category.monitor(["monitor_surf.Temperature","monitor_point.Temperature"])
        >>> report = report.create()
        """
        if not setup_name:
            setup_name = self._post_app._app.nominal_sweep
        if "Monitor" in self._templates:
            rep = rt.Standard(self._post_app, "Monitor", setup_name)
            rep.expressions = self._retrieve_default_expressions(expressions, rep, setup_name)

            return rep
        return

    @pyaedt_function_handler()
    def fields(self, expressions=None, setup_name=None, polyline=None):
        """Create a Field Report object.

        Parameters
        ----------
        expressions : str or list
            Expression List to add into the report. The expression can be any of the available formula
            you can enter into the Electronics Desktop Report Editor.
        setup_name : str, optional
            Name of the setup. The default is ``None``, in which case the ``nominal_adaptive``
            setup is used. Be sure to build a setup string in the form of
            ``"SetupName : SetupSweep"``, where ``SetupSweep`` is the sweep name to
            use in the export or ``LastAdaptive``.
        polyline : str, optional
            Name of the polyline to plot the field on.
            If a name is not provided, the report might be incorrect.
            The default value is ``None``.

        Returns
        -------
        :class:`pyaedt.modules.report_templates.Fields`

        Examples
        --------

        >>> from pyaedt import Hfss
        >>> hfss = Hfss(my_project)
        >>> report = hfss.post.reports_by_category.fields("Mag_E", "Setup : LastAdaptive", "Polyline1")
        >>> report.create()
        >>> solutions = report.get_solution_data()
        """
        if not setup_name:
            setup_name = self._post_app._app.nominal_sweep
        if "Fields" in self._templates:
            rep = rt.Fields(self._post_app, "Fields", setup_name)
            rep.polyline = polyline
            rep.expressions = self._retrieve_default_expressions(expressions, rep, setup_name)

            return rep
        return

    @pyaedt_function_handler()
    def cg_fields(self, expressions=None, setup_name=None, polyline=None):
        """Create a CG Field Report object in Q3d and Q2D.

        Parameters
        ----------
        expressions : str or list
            Expression List to add into the report. The expression can be any of the available formula
            you can enter into the Electronics Desktop Report Editor.
        setup_name : str, optional
            Name of the setup. The default is ``None``, in which case the ``nominal_adaptive``
            setup is used. Be sure to build a setup string in the form of
            ``"SetupName : SetupSweep"``, where ``SetupSweep`` is the sweep name to
            use in the export or ``LastAdaptive``.
        polyline : str, optional
            Name of the polyline to plot the field on.
            If a name is not provided, the report might be incorrect.
            The default value is ``None``.

        Returns
        -------
        :class:`pyaedt.modules.report_templates.Fields`

        Examples
        --------

        >>> from pyaedt import Q3d
        >>> q3d = Q3d(my_project)
        >>> report = q3d.post.reports_by_category.cg_fields("SmoothQ", "Setup : LastAdaptive", "Polyline1")
        >>> report.create()
        >>> solutions = report.get_solution_data()
        """
        if not setup_name:
            setup_name = self._post_app._app.nominal_sweep
        if "CG Fields" in self._templates:
            rep = rt.Fields(self._post_app, "CG Fields", setup_name)
            rep.polyline = polyline
            rep.expressions = self._retrieve_default_expressions(expressions, rep, setup_name)

            return rep
        return

    @pyaedt_function_handler()
    def dc_fields(self, expressions=None, setup_name=None, polyline=None):
        """Create a DC Field Report object in Q3d.

        Parameters
        ----------
        expressions : str or list
            Expression List to add into the report. The expression can be any of the available formula
            you can enter into the Electronics Desktop Report Editor.
        setup_name : str, optional
            Name of the setup. The default is ``None``, in which case the ``nominal_adaptive``
            setup is used. Be sure to build a setup string in the form of
            ``"SetupName : SetupSweep"``, where ``SetupSweep`` is the sweep name to
            use in the export or ``LastAdaptive``.
        polyline : str, optional
            Name of the polyline to plot the field on.
            If a name is not provided, the report might be incorrect.
            The default value is ``None``.

        Returns
        -------
        :class:`pyaedt.modules.report_templates.Fields`

        Examples
        --------

        >>> from pyaedt import Q3d
        >>> q3d = Q3d(my_project)
        >>> report = q3d.post.reports_by_category.dc_fields("Mag_VolumeJdc", "Setup : LastAdaptive", "Polyline1")
        >>> report.create()
        >>> solutions = report.get_solution_data()
        """
        if not setup_name:
            setup_name = self._post_app._app.nominal_sweep
        if "DC R/L Fields" in self._templates:
            rep = rt.Fields(self._post_app, "DC R/L Fields", setup_name)
            rep.polyline = polyline
            rep.expressions = self._retrieve_default_expressions(expressions, rep, setup_name)

            return rep
        return

    @pyaedt_function_handler()
    def rl_fields(self, expressions=None, setup_name=None, polyline=None):
        """Create an AC RL Field Report object in Q3d and Q2D.

        Parameters
        ----------
        expressions : str or list
            Expression List to add into the report. The expression can be any of the available formula
            you can enter into the Electronics Desktop Report Editor.
        setup_name : str, optional
            Name of the setup. The default is ``None``, in which case the ``nominal_adaptive``
            setup is used. Be sure to build a setup string in the form of
            ``"SetupName : SetupSweep"``, where ``SetupSweep`` is the sweep name to
            use in the export or ``LastAdaptive``.
        polyline : str, optional
            Name of the polyline to plot the field on.
            If a name is not provided, the report might be incorrect.
            The default value is ``None``.

        Returns
        -------
        :class:`pyaedt.modules.report_templates.Fields`

        Examples
        --------

        >>> from pyaedt import Q3d
        >>> q3d = Q3d(my_project)
        >>> report = q3d.post.reports_by_category.rl_fields("Mag_SurfaceJac", "Setup : LastAdaptive", "Polyline1")
        >>> report.create()
        >>> solutions = report.get_solution_data()
        """
        if not setup_name:
            setup_name = self._post_app._app.nominal_sweep
        if "AC R/L Fields" in self._templates or "RL Fields" in self._templates:
            if self._post_app._app.design_type == "Q3D Extractor":
                rep = rt.Fields(self._post_app, "AC R/L Fields", setup_name)
            else:
                rep = rt.Fields(self._post_app, "RL Fields", setup_name)
            rep.polyline = polyline
            rep.expressions = self._retrieve_default_expressions(expressions, rep, setup_name)

            return rep
        return

    @pyaedt_function_handler()
    def far_field(self, expressions=None, setup_name=None, sphere_name=None, source_context=None):
        """Create a Far Field Report object.

        Parameters
        ----------
        expressions : str or list
            Expression List to add into the report. The expression can be any of the available formula
            you can enter into the Electronics Desktop Report Editor.
        setup_name : str, optional
            Name of the setup. The default is ``None``, in which case the ``nominal_adaptive``
            setup is used. Be sure to build a setup string in the form of
            ``"SetupName : SetupSweep"``, where ``SetupSweep`` is the sweep name to
            use in the export or ``LastAdaptive``.
        sphere_name : str, optional
            Name of the sphere to create the far field on.
        source_context : str, optional
            Name of the active source to create the far field on.

        Returns
        -------
        :class:`pyaedt.modules.report_templates.FarField`

        Examples
        --------

        >>> from pyaedt import Hfss
        >>> hfss = Hfss(my_project)
        >>> report = hfss.post.reports_by_category.far_field("GainTotal", "Setup : LastAdaptive", "3D_Sphere")
        >>> report.primary_sweep = "Phi"
        >>> report.create()
        >>> solutions = report.get_solution_data()
        """
        if not setup_name:
            setup_name = self._post_app._app.nominal_sweep
        if "Far Fields" in self._templates:
            rep = rt.FarField(self._post_app, "Far Fields", setup_name)
            rep.far_field_sphere = sphere_name
            rep.source_context = source_context
            rep.expressions = self._retrieve_default_expressions(expressions, rep, setup_name)

            return rep
        return

    @pyaedt_function_handler()
    def antenna_parameters(self, expressions=None, setup_name=None, sphere_name=None):
        """Create an Antenna Parameters Report object.

        Parameters
        ----------
        expressions : str or list
            Expression List to add into the report. The expression can be any of the available formula
            you can enter into the Electronics Desktop Report Editor.
        setup_name : str, optional
            Name of the setup. The default is ``None``, in which case the ``nominal_adaptive``
            setup is used. Be sure to build a setup string in the form of
            ``"SetupName : SetupSweep"``, where ``SetupSweep`` is the sweep name to
            use in the export or ``LastAdaptive``.
        sphere_name : str, optional
            Name of the sphere on which compute antenna parameters.

        Returns
        -------
        :class:`pyaedt.modules.report_templates.AntennaParameters`

        Examples
        --------

        >>> from pyaedt import Hfss
        >>> hfss = Hfss(my_project)
        >>> report = hfss.post.reports_by_category.antenna_parameters("GainTotal", "Setup : LastAdaptive", "3D_Sphere")
        >>> report.create()
        >>> solutions = report.get_solution_data()
        """
        if not setup_name:
            setup_name = self._post_app._app.nominal_sweep
        if "Antenna Parameters" in self._templates:
            rep = rt.AntennaParameters(self._post_app, "Antenna Parameters", setup_name, sphere_name)
            rep.expressions = self._retrieve_default_expressions(expressions, rep, setup_name)

            return rep
        return

    @pyaedt_function_handler()
    def near_field(self, expressions=None, setup_name=None):
        """Create a Field Report object.

        Parameters
        ----------
        expressions : str or list
            Expression List to add into the report. The expression can be any of the available formula
            you can enter into the Electronics Desktop Report Editor.
        setup_name : str, optional
            Name of the setup. The default is ``None``, in which case the ``nominal_adaptive``
            setup is used. Be sure to build a setup string in the form of
            ``"SetupName : SetupSweep"``, where ``SetupSweep`` is the sweep name to
            use in the export or ``LastAdaptive``.

        Returns
        -------
        :class:`pyaedt.modules.report_templates.NearField`

        Examples
        --------

        >>> from pyaedt import Hfss
        >>> hfss = Hfss(my_project)
        >>> report = hfss.post.reports_by_category.near_field("GainTotal", "Setup : LastAdaptive", "NF_1")
        >>> report.primary_sweep = "Phi"
        >>> report.create()
        >>> solutions = report.get_solution_data()
        """
        if not setup_name:
            setup_name = self._post_app._app.nominal_sweep
        if "Near Fields" in self._templates:
            rep = rt.NearField(self._post_app, "Near Fields", setup_name)
            rep.expressions = self._retrieve_default_expressions(expressions, rep, setup_name)

            return rep
        return

    @pyaedt_function_handler()
    def modal_solution(self, expressions=None, setup_name=None):
        """Create a Standard or Default Report object.

        Parameters
        ----------
        expressions : str or list
            Expression List to add into the report. The expression can be any of the available formula
            you can enter into the Electronics Desktop Report Editor.
        setup_name : str, optional
            Name of the setup. The default is ``None``, in which case the ``nominal_adaptive``
            setup is used. Be sure to build a setup string in the form of
            ``"SetupName : SetupSweep"``, where ``SetupSweep`` is the sweep name to
            use in the export or ``LastAdaptive``.

        Returns
        -------
        :class:`pyaedt.modules.report_templates.Standard`

        Examples
        --------

        >>> from pyaedt import Hfss
        >>> hfss = Hfss(my_project)
        >>> report = hfss.post.reports_by_category.modal_solution("dB(S(1,1))")
        >>> report.create()
        >>> solutions = report.get_solution_data()
        """
        if not setup_name:
            setup_name = self._post_app._app.nominal_sweep
        if "Modal Solution Data" in self._templates:
            rep = rt.Standard(self._post_app, "Modal Solution Data", setup_name)
            rep.expressions = self._retrieve_default_expressions(expressions, rep, setup_name)

            return rep
        return

    @pyaedt_function_handler()
    def terminal_solution(self, expressions=None, setup_name=None):
        """Create a Standard or Default Report object.

        Parameters
        ----------
        expressions : str or list
            Expression List to add into the report. The expression can be any of the available formula
            you can enter into the Electronics Desktop Report Editor.
        setup_name : str, optional
            Name of the setup. The default is ``None``, in which case the ``nominal_adaptive``
            setup is used. Be sure to build a setup string in the form of
            ``"SetupName : SetupSweep"``, where ``SetupSweep`` is the sweep name to
            use in the export or ``LastAdaptive``.

        Returns
        -------
        :class:`pyaedt.modules.report_templates.Standard`

        Examples
        --------

        >>> from pyaedt import Hfss
        >>> hfss = Hfss(my_project)
        >>> report = hfss.post.reports_by_category.terminal_solution("dB(S(1,1))")
        >>> report.create()
        >>> solutions = report.get_solution_data()
        """
        if not setup_name:
            setup_name = self._post_app._app.nominal_sweep
        if "Terminal Solution Data" in self._templates:
            rep = rt.Standard(self._post_app, "Terminal Solution Data", setup_name)
            rep.expressions = self._retrieve_default_expressions(expressions, rep, setup_name)

            return rep
        return

    @pyaedt_function_handler()
    def eigenmode(self, expressions=None, setup_name=None):
        """Create a Standard or Default Report object.

        Parameters
        ----------
        expressions : str or list
            Expression List to add into the report. The expression can be any of the available formula
            you can enter into the Electronics Desktop Report Editor.
        setup_name : str, optional
            Name of the setup. The default is ``None``, in which case the ``nominal_adaptive``
            setup is used. Be sure to build a setup string in the form of
            ``"SetupName : SetupSweep"``, where ``SetupSweep`` is the sweep name to
            use in the export or ``LastAdaptive``.

        Returns
        -------
        :class:`pyaedt.modules.report_templates.Standard`

        Examples
        --------

        >>> from pyaedt import Hfss
        >>> hfss = Hfss(my_project)
        >>> report = hfss.post.reports_by_category.eigenmode("dB(S(1,1))")
        >>> report.create()
        >>> solutions = report.get_solution_data()
        """
        if not setup_name:
            setup_name = self._post_app._app.nominal_sweep
        if "Eigenmode Parameters" in self._templates:
            rep = rt.Standard(self._post_app, "Eigenmode Parameters", setup_name)
            rep.expressions = self._retrieve_default_expressions(expressions, rep, setup_name)

            return rep
        return

    @pyaedt_function_handler()
    def statistical_eye_contour(self, expressions=None, setup_name=None, quantity_type=3):
        """Create a standard statistical AMI contour plot.

        Parameters
        ----------
        expressions : str
            Expression to add into the report. The expression can be any of the available formula
            you can enter into the Electronics Desktop Report Editor.
        setup_name : str, optional
            Name of the setup. The default is ``None``, in which case the ``nominal_adaptive``
            setup is used. Be sure to build a setup string in the form of
            ``"SetupName : SetupSweep"``, where ``SetupSweep`` is either the sweep
             name to use in the export or ``LastAdaptive``.
        quantity_type : int, optional
            For AMI analysis only, the quantity type. The default is ``3``. Options are:

            - ``0`` for Initial Wave
            - ``1`` for Wave after Source
            - ``2`` for Wave after Channel
            - ``3`` for Wave after Probe.

        Returns
        -------
        :class:`pyaedt.modules.report_templates.AMIConturEyeDiagram`

        Examples
        --------

        >>> from pyaedt import Circuit
        >>> cir= Circuit()
        >>> new_eye = cir.post.reports_by_category.statistical_eye_contour("V(Vout)")
        >>> new_eye.unit_interval = "1e-9s"
        >>> new_eye.time_stop = "100ns"
        >>> new_eye.create()

        """
        if not setup_name:
            for setup in self._post_app._app.setups:
                if "AMIAnalysis" in setup.props:
                    setup_name = setup.name
            if not setup_name:
                self._post_app._app.logger.error("AMI analysis is needed to create this report.")
                return False

            if isinstance(expressions, list):
                expressions = expressions[0]
            report_cat = "Standard"
            rep = rt.AMIConturEyeDiagram(self._post_app, report_cat, setup_name)
            rep.quantity_type = quantity_type
            rep.expressions = self._retrieve_default_expressions(expressions, rep, setup_name)

            return rep
        return

    @pyaedt_function_handler()
    def eye_diagram(
        self, expressions=None, setup_name=None, quantity_type=3, statistical_analysis=True, unit_interval="1ns"
    ):
        """Create a Standard or Default Report object.

        Parameters
        ----------
        expressions : str
            Expression to add into the report. The expression can be any of the available formula
            you can enter into the Electronics Desktop Report Editor.
        setup_name : str, optional
            Name of the setup. The default is ``None``, in which case the ``nominal_adaptive``
            setup is used. Be sure to build a setup string in the form of
            ``"SetupName : SetupSweep"``, where ``SetupSweep`` is the sweep name to
            use in the export or ``LastAdaptive``.
        quantity_type : int, optional
            For AMI Analysis only, specify the quantity type. Options are: 0 for Initial Wave,
            1 for Wave after Source, 2 for Wave after Channel and 3 for Wave after Probe. Default is 3.
        statistical_analysis : bool, optional
            For AMI Analysis only, whether to plot the statistical eye plot or transient eye plot.
            The default is ``True``.
        unit_interval : str, optional
            Unit interval for the eye diagram.

        Returns
        -------
        :class:`pyaedt.modules.report_templates.Standard`

        Examples
        --------

        >>> from pyaedt import Circuit
        >>> cir= Circuit()
        >>> new_eye = cir.post.reports_by_category.eye_diagram("V(Vout)")
        >>> new_eye.unit_interval = "1e-9s"
        >>> new_eye.time_stop = "100ns"
        >>> new_eye.create()

        """
        if not setup_name:
            setup_name = self._post_app._app.nominal_sweep
        if "Eye Diagram" in self._templates:
            if "AMIAnalysis" in self._post_app._app.get_setup(setup_name).props:

                report_cat = "Eye Diagram"
                if statistical_analysis:
                    report_cat = "Statistical Eye"
                rep = rt.AMIEyeDiagram(self._post_app, report_cat, setup_name)
                rep.quantity_type = quantity_type
                expressions = self._retrieve_default_expressions(expressions, rep, setup_name)
                if isinstance(expressions, list):
                    rep.expressions = expressions[0]
                return rep

            else:
                rep = rt.EyeDiagram(self._post_app, "Eye Diagram", setup_name)
            rep.unit_interval = unit_interval
            rep.expressions = self._retrieve_default_expressions(expressions, rep, setup_name)
            return rep

        return

    @pyaedt_function_handler()
    def spectral(self, expressions=None, setup_name=None):
        """Create a Spectral Report object.

        Parameters
        ----------
        expressions : str or list, optional
            Expression List to add into the report. The expression can be any of the available formula
            you can enter into the Electronics Desktop Report Editor.
        setup_name : str, optional
            Name of the setup. The default is ``None``, in which case the ``nominal_adaptive``
            setup is used. Be sure to build a setup string in the form of
            ``"SetupName : SetupSweep"``, where ``SetupSweep`` is the sweep name to
            use in the export or ``LastAdaptive``.

        Returns
        -------
        :class:`pyaedt.modules.report_templates.Spectrum`

        Examples
        --------

        >>> from pyaedt import Circuit
        >>> cir= Circuit()
        >>> new_eye = cir.post.reports_by_category.spectral("V(Vout)")
        >>> new_eye.create()

        """
        if not setup_name:
            setup_name = self._post_app._app.nominal_sweep
        if "Spectrum" in self._templates:
            rep = rt.Spectral(self._post_app, "Spectrum", setup_name)
            rep.expressions = self._retrieve_default_expressions(expressions, rep, setup_name)
            return rep
        return


orientation_to_view = {
    "isometric": "iso",
    "top": "XY",
    "bottom": "XY",
    "right": "XZ",
    "left": "XZ",
    "front": "YZ",
    "back": "YZ",
}


@pyaedt_function_handler()
def _convert_dict_to_report_sel(sweeps):
    if isinstance(sweeps, list):
        return sweeps
    sweep_list = []
    for el in sweeps:
        sweep_list.append(el + ":=")
        if isinstance(sweeps[el], list):
            sweep_list.append(sweeps[el])
        else:
            sweep_list.append([sweeps[el]])
    return sweep_list


class PostProcessorCommon(object):
    """Manages the main AEDT postprocessing functions.

    This class is inherited in the caller application and is accessible through the post variable( eg. ``hfss.post`` or
    ``q3d.post``).

    .. note::
       Some functionalities are available only when AEDT is running in
       the graphical mode.

    Parameters
    ----------
    app : :class:`pyaedt.application.Analsis3D.FieldAnalysis3D`
        Inherited parent object. The parent object must provide the members
        ``_modeler``, ``_desktop``, ``_odesign``, and ``logger``.

    Examples
    --------
    >>> from pyaedt import Q3d
    >>> q3d = Q3d()
    >>> q3d = q.post.get_solution_data(expression="C(Bar1,Bar1)", domain="Original")
    """

    def __init__(self, app):
        self._app = app
        self.oeditor = self.modeler.oeditor
        self._scratch = self._app.working_directory
        self.plots = self._get_plot_inputs()
        self.reports_by_category = Reports(self, self._app.design_type)

    @property
    def available_report_types(self):
        """Report types.

        References
        ----------

        >>> oModule.GetAvailableReportTypes
        """
        return list(self.oreportsetup.GetAvailableReportTypes())

    @property
    def update_report_dynamically(self):
        """Get/Set the boolean to automatically update reports on edits.

        Returns
        -------
        bool
        """
        return (
            True
            if self._app.odesktop.GetRegistryInt(
                "Desktop/Settings/ProjectOptions/{}/UpdateReportsDynamicallyOnEdits".format(self._app.design_type)
            )
            == 1
            else False
        )

    @update_report_dynamically.setter
    def update_report_dynamically(self, value):
        if value:
            self._app.odesktop.SetRegistryInt(
                "Desktop/Settings/ProjectOptions/{}/UpdateReportsDynamicallyOnEdits".format(self._app.design_type), 1
            )
        else:
            self._app.odesktop.SetRegistryInt(
                "Desktop/Settings/ProjectOptions/{}/UpdateReportsDynamicallyOnEdits".format(self._app.design_type), 0
            )

    @pyaedt_function_handler()
    def available_display_types(self, report_category=None):
        """Retrieve display types for a report categories.

        Parameters
        ----------
        report_category : str, optional
            Type of the report. The default value is ``None``.

        Returns
        -------
        list
            List of available report categories.

        References
        ----------
        >>> oModule.GetAvailableDisplayTypes
        """
        if not report_category:
            report_category = self.available_report_types[0]
        if report_category:
            return list(self.oreportsetup.GetAvailableDisplayTypes(report_category))
        return []

    @pyaedt_function_handler()
    def available_quantities_categories(
        self, report_category=None, display_type=None, solution=None, context="", is_siwave_dc=False
    ):
        """Compute the list of all available report categories.

        Parameters
        ----------
        report_category : str, optional
            Report Category. Default is `None` which will take first default category.
        display_type : str, optional
            Report Display Type.
            Default is `None` which will take first default type which is in most of the case "Rectangular Plot".
        solution : str, optional
            Report Setup. Default is `None` which will take first nominal_adaptive solution.
        context : str, optional
            Report Category. Default is `""` which will take first default context.
        is_siwave_dc : bool, optional
            Whether if the setup is Siwave DCIR or not. Default is ``False``.

        Returns
        -------
        list

        References
        ----------
        >>> oModule.GetAllCategories
        """
        if not report_category:
            report_category = self.available_report_types[0]
        if not display_type:
            display_type = self.available_display_types(report_category)[0]
        if not solution:
            solution = self._app.nominal_adaptive
        if is_siwave_dc:  # pragma: no cover
            id_ = "0"
            if context:
                id_ = str(
                    [
                        "RL",
                        "Sources",
                        "Vias",
                        "Bondwires",
                        "Probes",
                    ].index(context)
                )
            context = [
                "NAME:Context",
                "SimValueContext:=",
                [37010, 0, 2, 0, False, False, -1, 1, 0, 1, 1, "", 0, 0, "DCIRID", False, id_, "IDIID", False, "1"],
            ]

        elif not context:  # pragma: no cover
            context = ""

        if solution and report_category and display_type:
            return list(self.oreportsetup.GetAllCategories(report_category, display_type, solution, context))
        return []

    @pyaedt_function_handler()
    def available_report_quantities(
        self,
        report_category=None,
        display_type=None,
        solution=None,
        quantities_category=None,
        context="",
        is_siwave_dc=False,
    ):
        """Compute the list of all available report quantities of a given report quantity category.

        Parameters
        ----------
        report_category : str, optional
            Report Category. Default is ``None`` which will take first default category.
        display_type : str, optional
            Report Display Type.
            Default is ``None`` which will take first default type which is in most of the case "Rectangular Plot".
        solution : str, optional
            Report Setup. Default is `None` which will take first nominal_adaptive solution.
        quantities_category : str, optional
            The category to which quantities belong. It has to be one of ``available_quantities_categories`` method.
            Default is ``None`` which will take first default quantity.".
        context : str, optional
            Report Context. Default is ``""`` which will take first default context.
        is_siwave_dc : bool, optional
            Whether if the setup is Siwave DCIR or not. Default is ``False``.

        Returns
        -------
        list

        References
        ----------
        >>> oModule.GetAllQuantities
        """
        if not report_category:
            report_category = self.available_report_types[0]
        if not display_type:
            display_type = self.available_display_types(report_category)[0]
        if not solution:
            solution = self._app.nominal_adaptive
        if is_siwave_dc:
            id = "0"
            if context:
                id = str(
                    [
                        "RL",
                        "Sources",
                        "Vias",
                        "Bondwires",
                        "Probes",
                    ].index(context)
                )
            context = [
                "NAME:Context",
                "SimValueContext:=",
                [37010, 0, 2, 0, False, False, -1, 1, 0, 1, 1, "", 0, 0, "DCIRID", False, id, "IDIID", False, "1"],
            ]

        elif not context:
            context = ""
        if not quantities_category:
            categories = self.available_quantities_categories(report_category, display_type, solution, context)
            quantities_category = ""
            if categories:
                quantities_category = "All" if "All" in categories else categories[0]
        if quantities_category and display_type and report_category and solution:
            return list(
                self.oreportsetup.GetAllQuantities(
                    report_category, display_type, solution, context, quantities_category
                )
            )
        return []

    @pyaedt_function_handler()
    def available_report_solutions(self, report_category=None):
        """Get the list of available solutions that can be used for the reports.
        This list differs from the one obtained with ``app.existing_analysis_sweeps``,
        because it includes additional elements like "AdaptivePass".

        Parameters
        ----------
        report_category : str, optional
            Report Category. Default is ``None`` which will take first default category.

        Returns
        -------
        list

        References
        ----------
        >>> oModule.GetAvailableSolutions
        """
        if not report_category:
            report_category = self.available_report_types[0]
        if report_category:
            return list(self.oreportsetup.GetAvailableSolutions(report_category))
        return None

    @pyaedt_function_handler()
    def _get_plot_inputs(self):
        names = self._app.get_oo_name(self.oreportsetup)
        plots = []
        if names:
            for name in names:
                obj = self._app.get_oo_object(self.oreportsetup, name)
                report_type = obj.GetPropValue("Report Type")

                if report_type in TEMPLATES_BY_NAME:
                    report = TEMPLATES_BY_NAME[report_type]
                else:
                    report = rt.Standard
                plots.append(report(self, report_type, None))
                plots[-1].props["plot_name"] = name
                plots[-1]._is_created = True
                plots[-1].report_type = obj.GetPropValue("Display Type")
        return plots

    @property
    def oreportsetup(self):
        """Report setup.

        Returns
        -------
        :attr:`pyaedt.modules.PostProcessor.PostProcessor.oreportsetup`

        References
        ----------

        >>> oDesign.GetModule("ReportSetup")
        """
        return self._app.oreportsetup

    @property
    def logger(self):
        """Logger."""
        return self._app.logger

    @property
    def _desktop(self):
        """Desktop."""
        return self._app._desktop

    @property
    def _odesign(self):
        """Design."""
        return self._app._odesign

    @property
    def _oproject(self):
        """Project."""
        return self._app._oproject

    @property
    def modeler(self):
        """Modeler."""
        return self._app.modeler

    @property
    def post_solution_type(self):
        """Design solution type.

        Returns
        -------
        type
            Design solution type.
        """
        return self._app.solution_type

    @property
    def all_report_names(self):
        """List of all report names.

        Returns
        -------
        list

        References
        ----------

        >>> oModule.GetAllReportNames()
        """
        return list(self.oreportsetup.GetAllReportNames())

    @pyaedt_function_handler(PlotName="plot_name")
    def copy_report_data(self, plot_name):
        """Copy report data as static data.

        Parameters
        ----------
        plot_name : str
            Name of the report.

        Returns
        -------
        bool
            ``True`` when successful, ``False`` when failed.

        References
        ----------

        >>> oModule.CopyReportsData
        >>> oModule.PasteReports
        """
        self.oreportsetup.CopyReportsData([plot_name])
        self.oreportsetup.PasteReports()
        return True

    @pyaedt_function_handler()
    def delete_report(self, plot_name=None):
        """Delete all reports or specific report.

        Parameters
        ----------
        plot_name : str, optional
            Name of the plot to delete. The default  value is ``None`` and in this case, all reports will be deleted.

        Returns
        -------
        bool
            ``True`` when successful, ``False`` when failed.

        References
        ----------

        >>> oModule.DeleteReports
        """
        try:
            if plot_name:
                self.oreportsetup.DeleteReports([plot_name])
                for plot in self.plots:
                    if plot.plot_name == plot_name:
                        self.plots.remove(plot)
            else:
                self.oreportsetup.DeleteAllReports()
                if is_ironpython:
                    del self.plots[:]
                else:
                    self.plots.clear()
            return True
        except Exception:
            return False

    @pyaedt_function_handler()
    def rename_report(self, plot_name, new_name):
        """Rename a plot.

        Parameters
        ----------
        plot_name : str
            Name of the plot.
        new_name : str
            New name of the plot.

        Returns
        -------
        bool
            ``True`` when successful, ``False`` when failed.

        References
        ----------

        >>> oModule.RenameReport
        """
        try:
            self.oreportsetup.RenameReport(plot_name, new_name)
            for plot in self.plots:
                if plot.plot_name == plot_name:
                    plot.plot_name = self.oreportsetup.GetChildObject(new_name).GetPropValue("Name")
            return True
        except Exception:
            return False

    @pyaedt_function_handler(soltype="solution_type", ctxt="context", expression="expressions")
    def get_solution_data_per_variation(
        self, solution_type="Far Fields", setup_sweep_name="", context=None, sweeps=None, expressions=""
    ):
        """Retrieve solution data for each variation.

        Parameters
        ----------
        solution_type : str, optional
            Type of the solution. For example, ``"Far Fields"`` or ``"Modal Solution Data"``. The default
            is ``"Far Fields"``.
        setup_sweep_name : str, optional
            Name of the setup for computing the report. The default is ``""``,
            in which case ``"nominal adaptive"`` is used.
        context : list, optional
            List of context variables. The default is ``None``.
        sweeps : dict, optional
            Dictionary of variables and values. The default is ``None``,
            in which case this list is used:
            ``{'Theta': 'All', 'Phi': 'All', 'Freq': 'All'}``.
        expressions : str or list, optional
            One or more traces to include. The default is ``""``.

        Returns
        -------
        pyaedt.modules.solutions.SolutionData


        References
        ----------

        >>> oModule.GetSolutionDataPerVariation
        """
        if sweeps is None:
            sweeps = {"Theta": "All", "Phi": "All", "Freq": "All"}
        if not context:
            context = []
        if not isinstance(expressions, list):
            expressions = [expressions]
        if not setup_sweep_name:
            setup_sweep_name = self._app.nominal_adaptive
        sweep_list = _convert_dict_to_report_sel(sweeps)
        try:
            data = list(
                self.oreportsetup.GetSolutionDataPerVariation(
                    solution_type, setup_sweep_name, context, sweep_list, expressions
                )
            )
            self.logger.info("Solution Data Correctly Loaded.")
            return SolutionData(data)
        except Exception:
            self.logger.warning("Solution Data failed to load. Check solution, context or expression.")
            return None

    @pyaedt_function_handler()
    def steal_focus_oneditor(self):
        """Remove the selection of an object that would prevent the image from exporting correctly.

        Returns
        -------
        bool
            ``True`` when successful, ``False`` when failed.

        References
        ----------

        >>> oDesktop.RestoreWindow
        """
        self._desktop.RestoreWindow()
        param = ["NAME:SphereParameters", "XCenter:=", "0mm", "YCenter:=", "0mm", "ZCenter:=", "0mm", "Radius:=", "1mm"]
        attr = ["NAME:Attributes", "Name:=", "DUMMYSPHERE1", "Flags:=", "NonModel#"]
        self.oeditor.CreateSphere(param, attr)
        self.oeditor.Delete(["NAME:Selections", "Selections:=", "DUMMYSPHERE1"])
        return True

    @pyaedt_function_handler()
    def export_report_to_file(
        self,
        output_dir,
        plot_name,
        extension,
        unique_file=False,
        uniform=False,
        start=None,
        end=None,
        step=None,
        use_trace_number_format=False,
    ):
        """Export a 2D Plot data to a file.

        This method leaves the data in the plot (as data) as a reference
        for the Plot after the loops.

        Parameters
        ----------
        output_dir : str
            Path to the directory of exported report
        plot_name : str
            Name of the plot to export.
        extension : str
            Extension of export , one of
                * (CSV) .csv
                * (Tab delimited) .tab
                * (Post processor format) .txt
                * (Ensight XY data) .exy
                * (Anosft Plot Data) .dat
                * (Ansoft Report Data Files) .rdat
        unique_file : bool
            If set to True, generates unique file in output_dit
        uniform : bool, optional
            Whether the export uniform points to the file. The
            default is ``False``.
        start : str, optional
            Start range with units for the sweep if the ``uniform`` parameter
            is set to ``True``.
        end : str, optional
            End range with units for the sweep if the ``uniform`` parameter
            is set to ``True``.
        step : str, optional
            Step range with units for the sweep if the ``uniform`` parameter is
            set to ``True``.
        use_trace_number_format : bool, optional
            Whether to use trace number formats. The default is ``False``.

        Returns
        -------
        str
            Path of exported file.

        References
        ----------

        >>> oModule.ExportReportDataToFile
        >>> oModule.ExportUniformPointsToFile
        >>> oModule.ExportToFile

        Examples
        --------
        >>> from pyaedt import Circuit
        >>> cir = Circuit("my_project.aedt")
        >>> report = cir.post.create_report("MyScattering")
        >>> cir.post.export_report_to_file("C:\\temp", "MyTestScattering", ".csv")
        """
        npath = output_dir

        if "." not in extension:
            extension = "." + extension

        supported_ext = [".csv", ".tab", ".txt", ".exy", ".dat", ".rdat"]
        if extension not in supported_ext:
            msg = "Extension {} is not supported. Use one of {}".format(extension, ", ".join(supported_ext))
            raise ValueError(msg)

        file_path = os.path.join(npath, plot_name + extension)
        if unique_file:
            while os.path.exists(file_path):
                file_name = generate_unique_name(plot_name)
                file_path = os.path.join(npath, file_name + extension)

        if extension == ".rdat":
            self.oreportsetup.ExportReportDataToFile(plot_name, file_path)
        elif uniform:
            self.oreportsetup.ExportUniformPointsToFile(plot_name, file_path, start, end, step, use_trace_number_format)

        else:
            self.oreportsetup.ExportToFile(plot_name, file_path)

        return file_path

    @pyaedt_function_handler()
    def export_report_to_csv(
        self, project_dir, plot_name, uniform=False, start=None, end=None, step=None, use_trace_number_format=False
    ):
        """Export the 2D Plot data to a CSV file.

        This method leaves the data in the plot (as data) as a reference
        for the Plot after the loops.

        Parameters
        ----------
        project_dir : str
            Path to the project directory. The csv file will be plot_name.csv.
        plot_name : str
            Name of the plot to export.
        uniform : bool, optional
            Whether the export uniform points to the file. The
            default is ``False``.
        start : str, optional
            Start range with units for the sweep if the ``uniform`` parameter
            is set to ``True``.
        end : str, optional
            End range with units for the sweep if the ``uniform`` parameter
            is set to ``True``.
        step : str, optional
            Step range with units for the sweep if the ``uniform`` parameter is
            set to ``True``.
        use_trace_number_format : bool, optional
            Whether to use trace number formats. The default is ``False``.

        Returns
        -------
        str
            Path of exported file.

        References
        ----------

        >>> oModule.ExportReportDataToFile
        >>> oModule.ExportToFile
        >>> oModule.ExportUniformPointsToFile
        """
        return self.export_report_to_file(
            project_dir,
            plot_name,
            extension=".csv",
            uniform=uniform,
            start=start,
            end=end,
            step=step,
            use_trace_number_format=use_trace_number_format,
        )

    @pyaedt_function_handler(project_dir="project_path")
    def export_report_to_jpg(self, project_path, plot_name, width=0, height=0):
        """Export the SParameter plot to a JPG file.

        Parameters
        ----------
        project_path : str
            Path to the project directory.
        plot_name : str
            Name of the plot to export.
        width : int, optional
            Image width. Default is ``0`` which takes Desktop size or 1980 pixel in case of non-graphical mode.
        height : int, optional
            Image height. Default is ``0`` which takes Desktop size or 1020 pixel in case of non-graphical mode.

        Returns
        -------
        bool
            ``True`` when successful, ``False`` when failed.

        References
        ----------

        >>> oModule.ExportImageToFile
        """
        # path
        npath = project_path
        file_name = os.path.join(npath, plot_name + ".jpg")  # name of the image file
        if self._app.desktop_class.non_graphical:  # pragma: no cover
            if width == 0:
                width = 1980
            if height == 0:
                height = 1020
        self.oreportsetup.ExportImageToFile(plot_name, file_name, width, height)
        return True

    @pyaedt_function_handler(plotname="plot_name")
    def _get_report_inputs(
        self,
        expressions,
        setup_sweep_name=None,
        domain="Sweep",
        variations=None,
        primary_sweep_variable=None,
        secondary_sweep_variable=None,
        report_category=None,
        plot_type="Rectangular Plot",
        context=None,
        subdesign_id=None,
        polyline_points=0,
        plot_name=None,
        only_get_method=False,
    ):
        ctxt = []
        if not setup_sweep_name:
            setup_sweep_name = self._app.nominal_sweep
        elif setup_sweep_name not in self._app.existing_analysis_sweeps:
            self.logger.error("Sweep not Available.")
            return False
        families_input = OrderedDict({})
        did = 3
        if domain == "Sweep" and not primary_sweep_variable:
            primary_sweep_variable = "Freq"
        elif not primary_sweep_variable:
            primary_sweep_variable = "Time"
            did = 1
        if not variations or primary_sweep_variable not in variations:
            families_input[primary_sweep_variable] = ["All"]
        elif isinstance(variations[primary_sweep_variable], list):
            families_input[primary_sweep_variable] = variations[primary_sweep_variable]
        else:
            families_input[primary_sweep_variable] = [variations[primary_sweep_variable]]
        if not variations:
            variations = self._app.available_variations.nominal_w_values_dict
        for el in list(variations.keys()):
            if el == primary_sweep_variable:
                continue
            if isinstance(variations[el], list):
                families_input[el] = variations[el]
            else:
                families_input[el] = [variations[el]]
        if only_get_method and domain == "Sweep":
            if "Phi" not in families_input:
                families_input["Phi"] = ["All"]
            if "Theta" not in families_input:
                families_input["Theta"] = ["All"]

        if self.post_solution_type in ["TR", "AC", "DC"]:
            ctxt = [
                "NAME:Context",
                "SimValueContext:=",
                [did, 0, 2, 0, False, False, -1, 1, 0, 1, 1, "", 0, 0],
            ]
            setup_sweep_name = self.post_solution_type
        elif self.post_solution_type in ["HFSS3DLayout"]:
            if context == "Differential Pairs":
                ctxt = [
                    "NAME:Context",
                    "SimValueContext:=",
                    [
                        did,
                        0,
                        2,
                        0,
                        False,
                        False,
                        -1,
                        1,
                        0,
                        1,
                        1,
                        "",
                        0,
                        0,
                        "EnsDiffPairKey",
                        False,
                        "1",
                        "IDIID",
                        False,
                        "1",
                    ],
                ]
            else:
                ctxt = [
                    "NAME:Context",
                    "SimValueContext:=",
                    [did, 0, 2, 0, False, False, -1, 1, 0, 1, 1, "", 0, 0, "IDIID", False, "1"],
                ]
        elif self.post_solution_type in ["NexximLNA", "NexximTransient"]:
            ctxt = ["NAME:Context", "SimValueContext:=", [did, 0, 2, 0, False, False, -1, 1, 0, 1, 1, "", 0, 0]]
            if subdesign_id:
                ctxt_temp = ["NUMLEVELS", False, "1", "SUBDESIGNID", False, str(subdesign_id)]
                for el in ctxt_temp:
                    ctxt[2].append(el)
            if context == "Differential Pairs":
                ctxt_temp = ["USE_DIFF_PAIRS", False, "1"]
                for el in ctxt_temp:
                    ctxt[2].append(el)
        elif context == "Differential Pairs":
            ctxt = ["Diff:=", "Differential Pairs", "Domain:=", domain]
        elif self.post_solution_type in ["Q3D Extractor", "2D Extractor"]:
            if not context:
                ctxt = ["Context:=", "Original"]
            else:
                ctxt = ["Context:=", context]
        elif context:
            ctxt = ["Context:=", context]
            if context in self.modeler.line_names:
                ctxt.append("PointCount:=")
                ctxt.append(polyline_points)

        if not isinstance(expressions, list):
            expressions = [expressions]

        if not report_category and not self._app.design_solutions.report_type:
            self.logger.error("Solution not supported")
            return False
        if not report_category:
            modal_data = self._app.design_solutions.report_type
        else:
            modal_data = report_category
        if not plot_name:
            plot_name = generate_unique_name("Plot")

        arg = ["X Component:=", primary_sweep_variable, "Y Component:=", expressions]
        if plot_type in ["3D Polar Plot", "3D Spherical Plot"]:
            if not primary_sweep_variable:
                primary_sweep_variable = "Phi"
            if not secondary_sweep_variable:
                secondary_sweep_variable = "Theta"
            arg = [
                "Phi Component:=",
                primary_sweep_variable,
                "Theta Component:=",
                secondary_sweep_variable,
                "Mag Component:=",
                expressions,
            ]
        elif plot_type == "Radiation Pattern":
            if not primary_sweep_variable:
                primary_sweep_variable = "Phi"
            arg = ["Ang Component:=", primary_sweep_variable, "Mag Component:=", expressions]
        elif plot_type in ["Smith Chart", "Polar Plot"]:
            arg = ["Polar Component:=", expressions]
        elif plot_type == "Rectangular Contour Plot":
            arg = [
                "X Component:=",
                primary_sweep_variable,
                "Y Component:=",
                secondary_sweep_variable,
                "Z Component:=",
                expressions,
            ]
        return [plot_name, modal_data, plot_type, setup_sweep_name, ctxt, families_input, arg]

    @pyaedt_function_handler(plotname="plot_name")
    def create_report(
        self,
        expressions=None,
        setup_sweep_name=None,
        domain="Sweep",
        variations=None,
        primary_sweep_variable=None,
        secondary_sweep_variable=None,
        report_category=None,
        plot_type="Rectangular Plot",
        context=None,
        subdesign_id=None,
        polyline_points=1001,
        plot_name=None,
    ):
        """Create a report in AEDT. It can be a 2D plot, 3D plot, polar plot, or a data table.

        Parameters
        ----------
        expressions : str or list, optional
            One or more formulas to add to the report. Example is value = ``"dB(S(1,1))"``.
        setup_sweep_name : str, optional
            Setup name with the sweep. The default is ``""``.
        domain : str, optional
            Plot Domain. Options are "Sweep", "Time", "DCIR".
        variations : dict, optional
            Dictionary of all families including the primary sweep. The default is ``{"Freq": ["All"]}``.
        primary_sweep_variable : str, optional
            Name of the primary sweep. The default is ``"Freq"``.
        secondary_sweep_variable : str, optional
            Name of the secondary sweep variable in 3D Plots.
        report_category : str, optional
            Category of the Report to be created. If `None` default data Report will be used.
            The Report Category can be one of the types available for creating a report depend on the simulation setup.
            For example for a Far Field Plot in HFSS the UI shows the report category as "Create Far Fields Report".
            The report category will be in this case "Far Fields".
            Depending on the setup different categories are available.
            If `None` default category will be used (the first item in the Results drop down menu in AEDT).
        plot_type : str, optional
            The format of Data Visualization. Default is ``Rectangular Plot``.
        context : str, optional
            The default is ``None``.
            - For HFSS 3D Layout, options are ``"Bondwires"``, ``"Differential Pairs"``,
              ``None``, ``"Probes"``, ``"RL"``, ``"Sources"``, and ``"Vias"``.
            - For Q2D or Q3D, specify the name of a reduced matrix.
            - For a far fields plot, specify the name of an infinite sphere.
        plot_name : str, optional
            Name of the plot. The default is ``None``.
        polyline_points : int, optional,
            Number of points to create the report for plots on polylines on.
        subdesign_id : int, optional
            Specify a subdesign ID to export a Touchstone file of this subdesign. Valid for Circuit Only.
            The default value is ``None``.
        context : str, optional

        Returns
        -------
        :class:`pyaedt.modules.report_templates.Standard`
            ``True`` when successful, ``False`` when failed.


        References
        ----------

        >>> oModule.CreateReport

        Examples
        --------
        >>> from pyaedt import Hfss
        >>> hfss = Hfss()
        >>> hfss.post.create_report("dB(S(1,1))")
        >>> variations = hfss.available_variations.nominal_w_values_dict
        >>> variations["Theta"] = ["All"]
        >>> variations["Phi"] = ["All"]
        >>> variations["Freq"] = ["30GHz"]
        >>> hfss.post.create_report(expressions="db(GainTotal)",
        ...                            setup_sweep_name=hfss.nominal_adaptive,
        ...                            variations=variations,
        ...                            primary_sweep_variable="Phi",
        ...                            secondary_sweep_variable="Theta",
        ...                            report_category="Far Fields",
        ...                            plot_type="3D Polar Plot",
        ...                            context="3D")

        >>> hfss.post.create_report("S(1,1)",hfss.nominal_sweep,variations=variations,plot_type="Smith Chart")

        >>> from pyaedt import Maxwell2d
        >>> m2d = Maxwell2d()
        >>> m2d.post.create_report(expressions="InputCurrent(PHA)",
        ...                               domain="Time",
        ...                               primary_sweep_variable="Time",
        ...                               plot_name="Winding Plot 1")
        """
        if not setup_sweep_name:
            setup_sweep_name = self._app.nominal_sweep
        if not domain:
            domain = "Sweep"
            setup_name = setup_sweep_name.split(":")[0]
            if setup_name:
                for setup in self._app.setups:
                    if setup.name == setup_name and "Time" in setup.default_intrinsics:
                        domain = "Time"
        if domain in ["Spectral", "Spectrum"]:
            report_category = "Spectrum"
        elif not report_category and not self._app.design_solutions.report_type:
            self.logger.error("Solution not supported")
            return False
        elif not report_category:
            report_category = self._app.design_solutions.report_type
        if report_category in TEMPLATES_BY_NAME:
            report_class = TEMPLATES_BY_NAME[report_category]
        elif "Fields" in report_category:
            report_class = TEMPLATES_BY_NAME["Fields"]
        else:
            report_class = TEMPLATES_BY_NAME["Standard"]

        report = report_class(self, report_category, setup_sweep_name)
        if not expressions:
            expressions = [
                i for i in self.available_report_quantities(report_category=report_category, context=context)
            ]
        report.expressions = expressions
        report.domain = domain
        if not variations and domain == "Sweep":
            variations = self._app.available_variations.nominal_w_values_dict
            if variations:
                variations["Freq"] = "All"
            else:
                variations = {"Freq": ["All"]}
        elif not variations and domain != "Sweep":
            variations = self._app.available_variations.nominal_w_values_dict
        report.variations = variations
        if primary_sweep_variable:
            report.primary_sweep = primary_sweep_variable
        elif domain == "DCIR":  # pragma: no cover
            report.primary_sweep = "Index"
            if variations:
                variations["Index"] = ["All"]
            else:  # pragma: no cover
                variations = {"Index": "All"}
        if secondary_sweep_variable:
            report.secondary_sweep = secondary_sweep_variable

        report.variations = variations
        report.report_type = plot_type
        report.sub_design_id = subdesign_id
        report.point_number = polyline_points
        if context == "Differential Pairs":
            report.differential_pairs = True
        elif context in [
            "RL",
            "Sources",
            "Vias",
            "Bondwires",
            "Probes",
        ]:
            report.siwave_dc_category = [
                "RL",
                "Sources",
                "Vias",
                "Bondwires",
                "Probes",
            ].index(context)
        elif self._app.design_type in ["Q3D Extractor", "2D Extractor"] and context:
            report.matrix = context
        elif report_category == "Far Fields":
            if not context and self._app._field_setups:
                report.far_field_sphere = self._app.field_setups[0].name
            else:
                if isinstance(context, dict):
                    if "Context" in context.keys() and "SourceContext" in context.keys():
                        report.far_field_sphere = context["Context"]
                        report.source_context = context["SourceContext"]
                    if "Context" in context.keys() and "Source Group" in context.keys():
                        report.far_field_sphere = context["Context"]
                        report.source_group = context["Source Group"]
                else:
                    report.far_field_sphere = context
        elif report_category == "Near Fields":
            report.near_field = context
        elif context:
            if context in self.modeler.line_names or context in self.modeler.point_names:
                report.polyline = context

        result = report.create(plot_name)
        if result:
            return report
        return False

    @pyaedt_function_handler()
    def get_solution_data(
        self,
        expressions=None,
        setup_sweep_name=None,
        domain=None,
        variations=None,
        primary_sweep_variable=None,
        report_category=None,
        context=None,
        subdesign_id=None,
        polyline_points=1001,
        math_formula=None,
    ):
        """Get a simulation result from a solved setup and cast it in a ``SolutionData`` object.
        Data to be retrieved from Electronics Desktop are any simulation results available in that
        specific simulation context.
        Most of the argument have some defaults which works for most of the ``Standard`` report quantities.

        Parameters
        ----------
        expressions : str or list, optional
            One or more formulas to add to the report. Example is value ``"dB(S(1,1))"`` or a list of values.
            Default is `None` which will return all traces.
        setup_sweep_name : str, optional
            Name of the setup. The default is ``None``, in which case the ``nominal_adaptive``
            setup is used. Be sure to build a setup string in the form of
            ``"SetupName : SetupSweep"``, where ``SetupSweep`` is the sweep name to
            use in the export or ``LastAdaptive``.
        domain : str, optional
            Plot Domain. Options are "Sweep" for frequency domain related results and "Time" for transient related data.
        variations : dict, optional
            Dictionary of all families including the primary sweep.
            The default is ``None`` which will use the nominal variations of the setup.
        primary_sweep_variable : str, optional
            Name of the primary sweep. The default is ``"None"`` which, depending on the context,
            will internally assign the primary sweep to:
            1. ``Freq`` for frequency domain results,
            2. ``Time`` for transient results,
            3. ``Theta`` for radiation patterns,
            4. ``distance`` for field plot over a polyline.
        report_category : str, optional
            Category of the Report to be created. If `None` default data Report will be used.
            The Report Category can be one of the types available for creating a report depend on the simulation setup.
            For example for a Far Field Plot in HFSS the UI shows the report category as "Create Far Fields Report".
            The report category will be in this case "Far Fields".
            Depending on the setup different categories are available.
            If `None` default category will be used (the first item in the Results drop down menu in AEDT).
            To get the list of available categories user can use method ``available_report_types``.
        context : str, dict, optional
            This is the context of the report.
            The default is ``None``. It can be:
            1. `None`
            2. ``"Differential Pairs"``
            3. Reduce Matrix Name for Q2d/Q3d solution
            4. Infinite Sphere name for Far Fields Plot.
            5. Dictionary. If dictionary is passed, key is the report property name and value is property value.
        subdesign_id : int, optional
            Subdesign ID for exporting a Touchstone file of this subdesign.
            This parameter is valid for ``Circuit`` only.
            The default value is ``None``.
        polyline_points : int, optional
            Number of points on which to create the report for plots on polylines.
            This parameter is valid for ``Fields`` plot only.
        math_formula : str, optional
            One of the available AEDT mathematical formulas to apply. For example, ``abs, dB``.


        Returns
        -------
        :class:`pyaedt.modules.solutions.SolutionData`
            Solution Data object.

        References
        ----------

        >>> oModule.GetSolutionDataPerVariation

        Examples
        --------
        >>> from pyaedt import Hfss
        >>> hfss = Hfss()
        >>> hfss.post.create_report("dB(S(1,1))")
        >>> variations = hfss.available_variations.nominal_w_values_dict
        >>> variations["Theta"] = ["All"]
        >>> variations["Phi"] = ["All"]
        >>> variations["Freq"] = ["30GHz"]
        >>> data1 = hfss.post.get_solution_data(
        ...    "GainTotal",
        ...    hfss.nominal_adaptive,
        ...    variations=variations,
        ...    primary_sweep_variable="Phi",
        ...    secondary_sweep_variable="Theta",
        ...    context="3D",
        ...    report_category="Far Fields",
        ...)

        >>> data2 =hfss.post.get_solution_data(
        ...    "S(1,1)",
        ...    hfss.nominal_sweep,
        ...    variations=variations,
        ...)
        >>> data2.plot()

        >>> from pyaedt import Maxwell2d
        >>> m2d = Maxwell2d()
        >>> data3 = m2d.post.get_solution_data(
        ...     "InputCurrent(PHA)", domain="Time", primary_sweep_variable="Time",
        ... )
        >>> data3.plot("InputCurrent(PHA)")

        >>> from pyaedt import Circuit
        >>> circuit = Circuit()
        >>> context = {"algorithm": "FFT", "max_frequency": "100MHz", "time_stop": "2.5us", "time_start": "0ps"}
        >>> spectralPlotData = circuit.post.get_solution_data(
        ...     expressions="V(Vprobe1)", primary_sweep_variable="Spectrum", domain="Spectral",
        ...     context=context
        ...)
        """
        expressions = [expressions] if isinstance(expressions, str) else expressions
        if not setup_sweep_name:
            setup_sweep_name = self._app.nominal_sweep
        if not domain:
            domain = "Sweep"
            setup_name = setup_sweep_name.split(":")[0]
            if setup_name:
                for setup in self._app.setups:
                    if setup.name == setup_name and "Time" in setup.default_intrinsics:
                        domain = "Time"
        if domain in ["Spectral", "Spectrum"]:
            report_category = "Spectrum"
        if not report_category and not self._app.design_solutions.report_type:
            self.logger.error("Solution not supported")
            return False
        elif not report_category:
            report_category = self._app.design_solutions.report_type
        if report_category in TEMPLATES_BY_NAME:
            report_class = TEMPLATES_BY_NAME[report_category]
        elif "Fields" in report_category:
            report_class = TEMPLATES_BY_NAME["Fields"]
        else:
            report_class = TEMPLATES_BY_NAME["Standard"]

        report = report_class(self, report_category, setup_sweep_name)
        if not expressions:
            expressions = [
                i for i in self.available_report_quantities(report_category=report_category, context=context)
            ]
        if math_formula:
            expressions = ["{}({})".format(math_formula, i) for i in expressions]
        report.expressions = expressions
        report.domain = domain
        if primary_sweep_variable:
            report.primary_sweep = primary_sweep_variable
        if not variations and domain == "Sweep":
            variations = self._app.available_variations.nominal_w_values_dict
            if variations:
                variations["Freq"] = "All"
            else:
                variations = {"Freq": ["All"]}
        elif not variations and domain != "Sweep":
            variations = self._app.available_variations.nominal_w_values_dict
        report.variations = variations
        report.sub_design_id = subdesign_id
        report.point_number = polyline_points
        if context == "Differential Pairs":
            report.differential_pairs = True
        elif self._app.design_type in ["Q3D Extractor", "2D Extractor"] and context:
            report.matrix = context
        elif report_category == "Far Fields":
            if not context and self._app.field_setups:
                report.far_field_sphere = self._app.field_setups[0].name
            else:
                if isinstance(context, dict):
                    if "Context" in context.keys() and "SourceContext" in context.keys():
                        report.far_field_sphere = context["Context"]
                        report.source_context = context["SourceContext"]
                else:
                    report.far_field_sphere = context
        elif report_category == "Near Fields":
            report.near_field = context
        elif context and isinstance(context, dict):
            for attribute in context:
                if hasattr(report, attribute):
                    report.__setattr__(attribute, context[attribute])
                else:
                    self.logger.warning("Parameter " + attribute + " is not available, check syntax.")
        elif context:
            if (
                hasattr(self.modeler, "line_names")
                and hasattr(self.modeler, "point_names")
                and context in self.modeler.point_names + self.modeler.line_names
            ):
                report.polyline = context
            elif context in [
                "RL",
                "Sources",
                "Vias",
                "Bondwires",
                "Probes",
            ]:
                report.siwave_dc_category = [
                    "RL",
                    "Sources",
                    "Vias",
                    "Bondwires",
                    "Probes",
                ].index(context)
        solution_data = report.get_solution_data()
        return solution_data

    @pyaedt_function_handler(input_dict="report_settings")
    def create_report_from_configuration(self, input_file=None, report_settings=None, solution_name=None):
        """Create a report based on a JSON file, TOML file, or dictionary of properties.

        Parameters
        ----------
        input_file : str, optional
            Path to the JSON or TOML file containing report settings.
        report_settings : dict, optional
            Dictionary containing report settings.
        solution_name : str, optional
            Setup name to use.

        Returns
        -------
        :class:`pyaedt.modules.report_templates.Standard`
            Report object if succeeded.

        Examples
        --------

        >>> from pyaedt import Hfss
        >>> hfss = Hfss()
        >>> hfss.post.create_report_from_configuration(r'C:\\temp\\my_report.json',
        >>>                                            solution_name="Setup1 : LastAdpative")
        """
        if not report_settings and not input_file:  # pragma: no cover
            self.logger.error("Either a JSON file or a dictionary must be passed as input.")
            return False
        if input_file:
            props = read_configuration_file(input_file)
        else:
            props = report_settings
        _dict_items_to_list_items(props, "expressions")
        if not solution_name:
            solution_name = self._app.nominal_sweep
        if props.get("report_category", None) and props["report_category"] in TEMPLATES_BY_NAME:
            if (
                "AMIAnalysis" in self._app.get_setup(solution_name.split(":")[0].strip()).props
                and props["report_category"] == "Standard"
            ):
                report_temp = TEMPLATES_BY_NAME["AMI Contour"]
            elif "AMIAnalysis" in self._app.get_setup(solution_name.split(":")[0].strip()).props:
                report_temp = TEMPLATES_BY_NAME["Statistical Eye"]
            else:
                report_temp = TEMPLATES_BY_NAME[props["report_category"]]
            report = report_temp(self, props["report_category"], solution_name)
            for k, v in props.items():
                report.props[k] = v
            for el, k in self._app.available_variations.nominal_w_values_dict.items():
                if (
                    report.props.get("context", None)
                    and report.props["context"].get("variations", None)
                    and el not in report.props["context"]["variations"]
                ):
                    report.props["context"]["variations"][el] = k
            report.expressions
            report.create()
            report._update_traces()
            return report
        return False  # pragma: no cover


class PostProcessor(PostProcessorCommon, object):
    """Manages the main AEDT postprocessing functions.

    The inherited ``AEDTConfig`` class contains all ``_desktop``
    hierarchical calls needed for the class initialization data
    ``_desktop`` and the design types ``"HFSS"``, ``"Icepak"``, and
    ``"HFSS3DLayout"``.

    .. note::
       Some functionalities are available only when AEDT is running in
       the graphical mode.

    Parameters
    ----------
    app : :class:`pyaedt.application.Analsis3D.FieldAnalysis3D`
        Inherited parent object. The parent object must provide the members
        ``_modeler``, ``_desktop``, ``_odesign``, and ``logger``.

    Examples
    --------
    Basic usage demonstrated with an HFSS, Maxwell, or any other design:

    >>> from pyaedt import Hfss
    >>> hfss = Hfss()
    >>> post = hfss.post
    """

    def __init__(self, app):
        app.logger.reset_timer()
        self._app = app
        self._post_osolution = self._app.osolution
        self.field_plots = self._get_fields_plot()
        PostProcessorCommon.__init__(self, app)
        app.logger.info_timer("PostProcessor class has been initialized!")

    @property
    def _primitives(self):  # pragma: no cover
        """Primitives.

        Returns
        -------
        pyaedt.modeler.Primitives
            Primitives object.

        """
        return self._app.modeler

    @property
    def model_units(self):
        """Model units.

        Returns
        -------
        str
           Model units, such as ``"mm"``.
        """
        return self.oeditor.GetModelUnits()

    @property
    def post_osolution(self):
        """Solution.

        Returns
        -------
        type
            Solution module.
        """
        return self._post_osolution

    @property
    def ofieldsreporter(self):
        """Fields reporter.

        Returns
        -------
        :attr:`pyaedt.modules.PostProcessor.PostProcessor.ofieldsreporter`

        References
        ----------

        >>> oDesign.GetModule("FieldsReporter")
        """
        return self._app.ofieldsreporter

    @pyaedt_function_handler()
    def _get_base_name(self, setup):
        setups_data = self._app.design_properties["FieldsReporter"]["FieldsPlotManagerID"]
        if "SimDataExtractors" in self._app.design_properties["SolutionManager"]:
            sim_data = self._app.design_properties["SolutionManager"]["SimDataExtractors"]
        else:
            sim_data = self._app.design_properties["SolutionManager"]
        if "SimSetup" in sim_data:
            if isinstance(sim_data["SimSetup"], list):
                for solution in sim_data["SimSetup"]:
                    base_name = solution["Name"]
                    if isinstance(solution["Solution"], (dict, OrderedDict)):
                        sols = [solution["Solution"]]
                    else:
                        sols = solution["Solution"]
                    for sol in sols:
                        if sol["ID"] == setups_data[setup]["SolutionId"]:
                            base_name += " : " + sol["Name"]
                            return base_name
            else:
                base_name = sim_data["SimSetup"]["Name"]
                if isinstance(sim_data["SimSetup"]["Solution"], list):
                    for sol in sim_data["SimSetup"]["Solution"]:
                        if sol["ID"] == setups_data[setup]["SolutionId"]:
                            base_name += " : " + sol["Name"]
                            return base_name
                else:
                    sol = sim_data["SimSetup"]["Solution"]
                    if sol["ID"] == setups_data[setup]["SolutionId"]:
                        base_name += " : " + sol["Name"]
                        return base_name
        return ""

    @pyaedt_function_handler()
    def _get_intrinsic(self, setup):
        setups_data = self._app.design_properties["FieldsReporter"]["FieldsPlotManagerID"]
        intrinsics = [i.split("=") for i in setups_data[setup]["IntrinsicVar"].split(" ")]
        intr_dict = {}
        if intrinsics:
            for intr in intrinsics:
                if isinstance(intr, list) and len(intr) == 2:
                    intr_dict[intr[0]] = intr[1].replace("\\", "").replace("'", "")
        return intr_dict

    @pyaedt_function_handler(list_objs="assignment")
    def _get_volume_objects(self, assignment):
        if self._app.solution_type not in ["HFSS3DLayout", "HFSS 3D Layout Design"]:
            obj_list = []
            editor = self._app._odesign.SetActiveEditor("3D Modeler")
            for obj in assignment:
                obj_list.append(editor.GetObjectNameByID(int(obj)))
        if obj_list:
            return obj_list
        else:
            return assignment

    @pyaedt_function_handler(list_objs="assignment")
    def _get_surface_objects(self, assignment):
        faces = [int(i) for i in assignment]
        if self._app.solution_type not in ["HFSS3DLayout", "HFSS 3D Layout Design"]:
            planes = self._get_cs_plane_ids()
            objs = []
            for face in faces:
                if face in list(planes.keys()):
                    objs.append(planes[face])
            if objs:
                return "CutPlane", objs
        return "FacesList", faces

    @pyaedt_function_handler()
    def _get_cs_plane_ids(self):
        name2refid = {-4: "Global:XY", -3: "Global:YZ", -2: "Global:XZ"}
        if self._app.design_properties and "ModelSetup" in self._app.design_properties:
            cs = self._app.design_properties["ModelSetup"]["GeometryCore"]["GeometryOperations"]["CoordinateSystems"]
            for ds in cs:
                try:
                    if isinstance(cs[ds], (OrderedDict, dict)):
                        name = cs[ds]["Attributes"]["Name"]
                        cs_id = cs[ds]["XYPlaneID"]
                        name2refid[cs_id] = name + ":XY"
                        name2refid[cs_id + 1] = name + ":YZ"
                        name2refid[cs_id + 2] = name + ":XZ"
                    elif isinstance(cs[ds], list):
                        for el in cs[ds]:
                            cs_id = el["XYPlaneID"]
                            name = el["Attributes"]["Name"]
                            name2refid[cs_id] = name + ":XY"
                            name2refid[cs_id + 1] = name + ":YZ"
                            name2refid[cs_id + 2] = name + ":XZ"
                except Exception:
                    pass
        return name2refid

    @pyaedt_function_handler()
    def _get_fields_plot(self):
        plots = {}
        if (
            self._app.design_properties
            and "FieldsReporter" in self._app.design_properties
            and "FieldsPlotManagerID" in self._app.design_properties["FieldsReporter"]
        ):
            setups_data = self._app.design_properties["FieldsReporter"]["FieldsPlotManagerID"]
            for setup in setups_data:
                try:
                    if isinstance(setups_data[setup], (OrderedDict, dict)) and "PlotDefinition" in setup:
                        plot_name = setups_data[setup]["PlotName"]
                        plots[plot_name] = FieldPlot(self)
                        plots[plot_name].solution = self._get_base_name(setup)
                        plots[plot_name].quantity = self.ofieldsreporter.GetFieldPlotQuantityName(
                            setups_data[setup]["PlotName"]
                        )
                        plots[plot_name].intrinsics = self._get_intrinsic(setup)
                        list_objs = setups_data[setup]["FieldPlotGeometry"][1:]
                        while list_objs:
                            id = list_objs[0]
                            num_objects = list_objs[2]
                            if id == 64:
                                plots[plot_name].volumes = self._get_volume_objects(list_objs[3 : num_objects + 3])
                            elif id == 128:
                                out, faces = self._get_surface_objects(list_objs[3 : num_objects + 3])
                                if out == "CutPlane":
                                    plots[plot_name].cutplanes = faces
                                else:
                                    plots[plot_name].surfaces = faces
                            elif id == 256:
                                plots[plot_name].lines = self._get_volume_objects(list_objs[3 : num_objects + 3])
                            list_objs = list_objs[num_objects + 3 :]
                        plots[plot_name].name = setups_data[setup]["PlotName"]
                        plots[plot_name].plot_folder = setups_data[setup]["PlotFolder"]
                        surf_setts = setups_data[setup]["PlotOnSurfaceSettings"]
                        plots[plot_name].Filled = surf_setts["Filled"]
                        plots[plot_name].IsoVal = surf_setts["IsoValType"]
                        plots[plot_name].AddGrid = surf_setts["AddGrid"]
                        plots[plot_name].MapTransparency = surf_setts["MapTransparency"]
                        plots[plot_name].Refinement = surf_setts["Refinement"]
                        plots[plot_name].Transparency = surf_setts["Transparency"]
                        plots[plot_name].SmoothingLevel = surf_setts["SmoothingLevel"]
                        arrow_setts = surf_setts["Arrow3DSpacingSettings"]
                        plots[plot_name].ArrowUniform = arrow_setts["ArrowUniform"]
                        plots[plot_name].ArrowSpacing = arrow_setts["ArrowSpacing"]
                        plots[plot_name].MinArrowSpacing = arrow_setts["MinArrowSpacing"]
                        plots[plot_name].MaxArrowSpacing = arrow_setts["MaxArrowSpacing"]
                        plots[plot_name].GridColor = surf_setts["GridColor"]
                except Exception:
                    pass
        return plots

    # TODO: define a fields calculator module and make robust !!
    @pyaedt_function_handler(object_name="assignment")
    def volumetric_loss(self, assignment):
        """Use the field calculator to create a variable for volumetric losses.

        Parameters
        ----------
        assignment : str
            Name of the object to compute volumetric losses on.

        Returns
        -------
        str
            Name of the variable created.

        References
        ----------

        >>> oModule.EnterQty
        >>> oModule.EnterVol
        >>> oModule.CalcOp
        >>> oModule.AddNamedExpression
        """
        oModule = self.ofieldsreporter
        oModule.EnterQty("OhmicLoss")
        oModule.EnterVol(assignment)
        oModule.CalcOp("Integrate")
        name = "P_{}".format(assignment)  # Need to check for uniqueness !
        oModule.AddNamedExpression(name, "Fields")
        return name

    @pyaedt_function_handler(plotname="plot_name", propertyname="property_name", propertyval="property_value")
    def change_field_property(self, plot_name, property_name, property_value):
        """Modify a field plot property.

        Parameters
        ----------
        plot_name : str
            Name of the field plot.
        property_name : str
            Name of the property.
        property_value :
            Value for the property.

        Returns
        -------
        bool
            ``True`` when successful, ``False`` when failed.

        References
        ----------

        >>> oDesign.ChangeProperty
        """
        self._odesign.ChangeProperty(
            [
                "NAME:AllTabs",
                [
                    "NAME:FieldsPostProcessorTab",
                    ["NAME:PropServers", "FieldsReporter:" + plot_name],
                    ["NAME:ChangedProps", ["NAME:" + property_name, "Value:=", property_value]],
                ],
            ]
        )

    @pyaedt_function_handler(quantity_name="quantity", variation_dict="variations", isvector="is_vector")
    def get_scalar_field_value(
        self,
        quantity,
        scalar_function="Maximum",
        solution=None,
        variations=None,
        is_vector=False,
        intrinsics=None,
        phase=None,
        object_name="AllObjects",
        object_type="volume",
        adjacent_side=False,
    ):
        """Use the field calculator to Compute Scalar of a Field.

        Parameters
        ----------
        quantity : str
            Name of the quantity to export. For example, ``"Temp"``.
        scalar_function : str, optional
            The name of the scalar function. For example, ``"Maximum"``, ``"Integrate"``.
            The default is ``"Maximum"``.
        solution : str, optional
            Name of the solution in the format ``"solution : sweep"``. The default is ``None``.
        variations : dict, optional
            Dictionary of all variation variables with their values.
            e.g. ``['power_block:=', ['0.6W'], 'power_source:=', ['0.15W']]``
            The default is ``None``.
        is_vector : bool, optional
            Whether the quantity is a vector. The  default is ``False``.
        intrinsics : str, optional
            This parameter is mandatory for a frequency field calculation.
            The default is ``None``.
        phase : str, optional
            Field phase. The default is ``None``.
        object_name : str, optional
            Name of the object. For example, ``"Box1"``.
            The default is ``"AllObjects"``.
        object_type : str, optional
            Type of the object - ``"volume"``, ``"surface"``, ``"point"``.
            The default is ``"volume"``.
        adjacent_side : bool, optional
            To query quantity value on adjacent side for object_type = "surface", pass ``True``.
            The default is ``False``.

        Returns
        -------
        float
            ``True`` when successful, ``False`` when failed.

        References
        ----------

        >>> oModule.EnterQty
        >>> oModule.CopyNamedExprToStack
        >>> oModule.CalcOp
        >>> oModule.EnterQty
        >>> oModule.EnterVol
        >>> oModule.ClcEval
        >>> GetTopEntryValue
        """
        self.logger.info("Exporting {} field. Be patient".format(quantity))
        if not solution:
            solution = self._app.existing_analysis_sweeps[0]
        self.ofieldsreporter.CalcStack("clear")
        if is_vector:
            try:
                self.ofieldsreporter.EnterQty(quantity)
            except Exception:
                self.ofieldsreporter.CopyNamedExprToStack(quantity)
            self.ofieldsreporter.CalcOp("Smooth")
            self.ofieldsreporter.EnterScalar(0)
            self.ofieldsreporter.CalcOp("AtPhase")
            self.ofieldsreporter.CalcOp("Mag")
        else:
            try:
                self.ofieldsreporter.EnterQty(quantity)
            except Exception:
                self.logger.info("Quantity {} not present. Trying to get it from Stack".format(quantity))
                self.ofieldsreporter.CopyNamedExprToStack(quantity)
        obj_list = object_name
        if scalar_function:
            if object_type == "volume":
                self.ofieldsreporter.EnterVol(obj_list)
            elif object_type == "surface":
                if adjacent_side:
                    self.ofieldsreporter.EnterAdjacentSurf(obj_list)
                else:
                    self.ofieldsreporter.EnterSurf(obj_list)
            elif object_type == "point":
                self.ofieldsreporter.EnterPoint(obj_list)
            self.ofieldsreporter.CalcOp(scalar_function)

        if not variations:
            variations = self._app.available_variations.nominal_w_values_dict

        variation = []
        for el, value in variations.items():
            variation.append(el + ":=")
            variation.append(value)

        if intrinsics:
            if "Transient" in solution:
                variation.append("Time:=")
                variation.append(intrinsics)
            else:
                variation.append("Freq:=")
                variation.append(intrinsics)
                variation.append("Phase:=")
                if phase:
                    variation.append(phase)
                else:
                    variation.append("0deg")

        file_name = os.path.join(self._app.working_directory, generate_unique_name("temp_fld") + ".fld")
        self.ofieldsreporter.CalculatorWrite(file_name, ["Solution:=", solution], variation)
        value = None
        if os.path.exists(file_name) or settings.remote_rpc_session:
            with open_file(file_name, "r") as f:
                lines = f.readlines()
                lines = [line.strip() for line in lines]
                value = lines[-1]
            os.remove(file_name)
        self.ofieldsreporter.CalcStack("clear")
        return float(value)

    @pyaedt_function_handler(
        quantity_name="quantity",
        variation_dict="variations",
        filename="file_name",
        gridtype="grid_type",
        isvector="is_vector",
    )
    def export_field_file_on_grid(
        self,
        quantity,
        solution=None,
        variations=None,
        file_name=None,
        grid_type="Cartesian",
        grid_center=None,
        grid_start=None,
        grid_stop=None,
        grid_step=None,
        is_vector=False,
        intrinsics=None,
        phase=None,
        export_with_sample_points=True,
        reference_coordinate_system="Global",
        export_in_si_system=True,
        export_field_in_reference=True,
    ):
        """Use the field calculator to create a field file on a grid based on a solution and variation.

        Parameters
        ----------
        quantity : str
            Name of the quantity to export. For example, ``"Temp"``.
        solution : str, optional
            Name of the solution in the format ``"solution : sweep"``. The default is ``None``.
        variations : dict, optional
            Dictionary of all variation variables with their values.
            The default is ``None``.
        file_name : str, optional
            Full path and name to save the file to.
            The default is ``None``, in which case the file is exported
            to the working directory.
        grid_type : str, optional
            Type of the grid to export. The default is ``"Cartesian"``.
        grid_center : list, optional
            The ``[x, y, z]`` coordinates for the center of the grid.
            The default is ``[0, 0, 0]``. This parameter is disabled if ``gridtype=
            "Cartesian"``.
        grid_start : list, optional
            The ``[x, y, z]`` coordinates for the starting point of the grid.
            The default is ``[0, 0, 0]``.
        grid_stop : list, optional
            The ``[x, y, z]`` coordinates for the stopping point of the grid.
            The default is ``[0, 0, 0]``.
        grid_step : list, optional
            The ``[x, y, z]`` coordinates for the step size of the grid.
            The default is ``[0, 0, 0]``.
        is_vector : bool, optional
            Whether the quantity is a vector. The  default is ``False``.
        intrinsics : str, optional
            This parameter is mandatory for a frequency field calculation.
            The default is ``None``.
        phase : str, optional
            Field phase. The default is ``None``.
        export_with_sample_points : bool, optional
            Whether to include the sample points in the file to export.
            The default is ``True``.
        reference_coordinate_system : str, optional
            Reference coordinate system in the file to export.
            The default is ``"Global"``.
        export_in_si_system : bool, optional
            Whether the provided sample points are defined in the SI system or model units.
            The default is ``True``.
        export_field_in_reference : bool, optional
            Whether to export the field in reference coordinate system.
            The default is ``True``.

        Returns
        -------
        str
            Field file path when succeeded.

        References
        ----------

        >>> oModule.EnterQty
        >>> oModule.CopyNamedExprToStack
        >>> oModule.CalcOp
        >>> oModule.EnterQty
        >>> oModule.EnterVol
        >>> oModule.ExportOnGrid

        Examples
        --------
        >>> from pyaedt import Hfss
        >>> hfss = Hfss()
        >>> var = hfss.available_variations.nominal_w_values
        >>> setup = "Setup1 : LastAdaptive"
        >>> path = "Field.fld"
        >>> hfss.post.export_field_file_on_grid("E",setup,var,path,'Cartesian',[0, 0, 0],intrinsics="8GHz")
        """
        if grid_step is None:
            grid_step = [0, 0, 0]
        if grid_start is None:
            grid_start = [0, 0, 0]
        if grid_stop is None:
            grid_stop = [0, 0, 0]
        if grid_center is None:
            grid_center = [0, 0, 0]
        self.logger.info("Exporting %s field. Be patient", quantity)
        if not solution:
            solution = self._app.existing_analysis_sweeps[0]
        if not file_name:
            file_name = os.path.join(
                self._app.working_directory, "{}_{}.fld".format(quantity, solution.replace(" : ", "_"))
            )
        elif os.path.isdir(file_name):
            file_name = os.path.join(file_name, "{}_{}.fld".format(quantity, solution.replace(" : ", "_")))
        self.ofieldsreporter.CalcStack("clear")
        try:
            self.ofieldsreporter.EnterQty(quantity)
        except Exception:
            self.ofieldsreporter.CopyNamedExprToStack(quantity)
        if is_vector:
            self.ofieldsreporter.CalcOp("Smooth")
            if phase:
                self.ofieldsreporter.EnterScalar(0)
                self.ofieldsreporter.CalcOp("AtPhase")
                self.ofieldsreporter.CalcOp("Mag")
        units = self.modeler.model_units
        ang_units = "deg"
        if grid_type == "Cartesian":
            grid_center = ["0mm", "0mm", "0mm"]
            grid_start_wu = [str(i) + units for i in grid_start]
            grid_stop_wu = [str(i) + units for i in grid_stop]
            grid_step_wu = [str(i) + units for i in grid_step]
        elif grid_type == "Cylindrical":
            grid_center = [str(i) + units for i in grid_center]
            grid_start_wu = [str(grid_start[0]) + units, str(grid_start[1]) + ang_units, str(grid_start[2]) + units]
            grid_stop_wu = [str(grid_stop[0]) + units, str(grid_stop[1]) + ang_units, str(grid_stop[2]) + units]
            grid_step_wu = [str(grid_step[0]) + units, str(grid_step[1]) + ang_units, str(grid_step[2]) + units]
        elif grid_type == "Spherical":
            grid_center = [str(i) + units for i in grid_center]
            grid_start_wu = [str(grid_start[0]) + units, str(grid_start[1]) + ang_units, str(grid_start[2]) + ang_units]
            grid_stop_wu = [str(grid_stop[0]) + units, str(grid_stop[1]) + ang_units, str(grid_stop[2]) + ang_units]
            grid_step_wu = [str(grid_step[0]) + units, str(grid_step[1]) + ang_units, str(grid_step[2]) + ang_units]
        else:
            self.logger.error("Error in the type of the grid.")
            return False

        if not variations:
            variations = self._app.available_variations.nominal_w_values_dict

        variation = []
        for el, value in variations.items():
            variation.append(el + ":=")
            variation.append(value)

        if intrinsics:
            if "Transient" in solution:
                variation.append("Time:=")
                variation.append(intrinsics)
            else:
                variation.append("Freq:=")
                variation.append(intrinsics)
                variation.append("Phase:=")
                if phase:
                    variation.append(phase)
                else:
                    variation.append("0deg")

        export_options = [
            "NAME:ExportOption",
            "IncludePtInOutput:=",
            export_with_sample_points,
            "RefCSName:=",
            reference_coordinate_system,
            "PtInSI:=",
            export_in_si_system,
            "FieldInRefCS:=",
            export_field_in_reference,
        ]

        self.ofieldsreporter.ExportOnGrid(
            file_name,
            grid_start_wu,
            grid_stop_wu,
            grid_step_wu,
            solution,
            variation,
            export_options,
            grid_type,
            grid_center,
            False,
        )
        if os.path.exists(file_name):
            return file_name
        return False  # pragma: no cover

    @pyaedt_function_handler(
        quantity_name="quantity",
        variation_dict="variations",
        filename="output_dir",
        obj_list="assignment",
        obj_type="objects_type",
        sample_points_lists="sample_points",
    )
    def export_field_file(
        self,
        quantity,
        solution=None,
        variations=None,
        output_dir=None,
        assignment="AllObjects",
        objects_type="Vol",
        intrinsics=None,
        phase=None,
        sample_points_file=None,
        sample_points=None,
        export_with_sample_points=True,
        reference_coordinate_system="Global",
        export_in_si_system=True,
        export_field_in_reference=True,
    ):
        """Use the field calculator to create a field file based on a solution and variation.

        Parameters
        ----------
        quantity :
            Name of the quantity to export. For example, ``"Temp"``.
        solution : str, optional
            Name of the solution in the format ``"solution: sweep"``.
            The default is ``None``.
        variations : dict, optional
            Dictionary of all variation variables with their values.
            The default is ``None``.
        output_dir : str, optional
            Full path and name to save the file to.
            The default is ``None`` which export file in working_directory.
        assignment : str, optional
            List of objects to export. The default is ``"AllObjects"``.
        objects_type : str, optional
            Type of objects to export. The default is ``"Vol"``.
            Options are ``"Surf"`` for surface and ``"Vol"`` for
            volume.
        intrinsics : str, optional
            This parameter is mandatory for a frequency or transient field calculation.
            The default is ``None``.
        phase : str, optional
            Field phase. The default is ``None``.
        sample_points_file : str, optional
            Name of the file with sample points. The default is ``None``.
        sample_points : list, optional
            List of the sample points. The default is ``None``.
        export_with_sample_points : bool, optional
            Whether to include the sample points in the file to export.
            The default is ``True``.
        reference_coordinate_system : str, optional
            Reference coordinate system in the file to export.
            The default is ``"Global"``.
        export_in_si_system : bool, optional
            Whether the provided sample points are defined in the SI system or model units.
            The default is ``True``.
        export_field_in_reference : bool, optional
            Whether to export the field in reference coordinate system.
            The default is ``True``.

        Returns
        -------
        bool
            ``True`` when successful, ``False`` when failed.

        References
        ----------

        >>> oModule.EnterQty
        >>> oModule.CopyNamedExprToStack
        >>> oModule.CalcOp
        >>> oModule.EnterQty
        >>> oModule.EnterVol
        >>> oModule.CalculatorWrite
        >>> oModule.ExportToFile
        """
        self.logger.info("Exporting %s field. Be patient", quantity)
        if not solution:
            if not self._app.existing_analysis_sweeps:
                self.logger.error("There are no existing sweeps.")
                return False
            solution = self._app.existing_analysis_sweeps[0]
        if not output_dir:
            appendix = ""
            ext = ".fld"
            output_dir = os.path.join(self._app.working_directory, solution.replace(" : ", "_") + appendix + ext)
        else:
            output_dir = output_dir.replace("//", "/").replace("\\", "/")
        self.ofieldsreporter.CalcStack("clear")
        try:
            self.ofieldsreporter.EnterQty(quantity)
        except Exception:
            self.ofieldsreporter.CopyNamedExprToStack(quantity)

        if not variations:
            variations = self._app.available_variations.nominal_w_values_dict

        variation = []
        for el, value in variations.items():
            variation.append(el + ":=")
            variation.append(value)

        if intrinsics:
            if "Transient" in solution:
                variation.append("Time:=")
                variation.append(intrinsics)
            else:
                variation.append("Freq:=")
                variation.append(intrinsics)
                variation.append("Phase:=")
                if phase:
                    variation.append(phase)
                else:
                    variation.append("0deg")
        if not sample_points_file and not sample_points:
            if objects_type == "Vol":
                self.ofieldsreporter.EnterVol(assignment)
            elif objects_type == "Surf":
                self.ofieldsreporter.EnterSurf(assignment)
            else:
                self.logger.error("No correct choice.")
                return False
            self.ofieldsreporter.CalcOp("Value")
            self.ofieldsreporter.CalculatorWrite(output_dir, ["Solution:=", solution], variation)
        elif sample_points_file:
            export_options = [
                "NAME:ExportOption",
                "IncludePtInOutput:=",
                export_with_sample_points,
                "RefCSName:=",
                reference_coordinate_system,
                "PtInSI:=",
                export_in_si_system,
                "FieldInRefCS:=",
                export_field_in_reference,
            ]
            self.ofieldsreporter.ExportToFile(
                output_dir,
                sample_points_file,
                solution,
                variation,
                export_options,
            )
        else:
            sample_points_file = os.path.join(self._app.working_directory, "temp_points.pts")
            with open_file(sample_points_file, "w") as f:
                f.write("Unit={}\n".format(self.model_units))
                for point in sample_points:
                    f.write(" ".join([str(i) for i in point]) + "\n")
            export_options = [
                "NAME:ExportOption",
                "IncludePtInOutput:=",
                export_with_sample_points,
                "RefCSName:=",
                reference_coordinate_system,
                "PtInSI:=",
                export_in_si_system,
                "FieldInRefCS:=",
                export_field_in_reference,
            ]
            self.ofieldsreporter.ExportToFile(
                output_dir,
                sample_points_file,
                solution,
                variation,
                export_options,
            )

        if os.path.exists(output_dir):
            return output_dir
        return False  # pragma: no cover

    @pyaedt_function_handler(plotname="plot_name", filepath="output_dir", filename="file_name")
    def export_field_plot(self, plot_name, output_dir, file_name="", file_format="aedtplt"):
        """Export a field plot.

        Parameters
        ----------
        plot_name : str
            Name of the plot.
        output_dir : str
            Path for saving the file.
        file_name : str, optional
            Name of the file. The default is ``""``, in which case a name is automatically assigned.
        file_format : str, optional
            Name of the file extension. The default is ``"aedtplt"``. Options are ``"case"`` and ``"fldplt"``.

        Returns
        -------
        str
            File path when successful.

        References
        ----------
        >>> oModule.ExportFieldPlot
        """
        if not file_name:
            file_name = plot_name
        output_dir = os.path.join(output_dir, file_name + "." + file_format)
        try:
            self.ofieldsreporter.ExportFieldPlot(plot_name, False, output_dir)
            if settings.remote_rpc_session_temp_folder:  # pragma: no cover
                local_path = os.path.join(settings.remote_rpc_session_temp_folder, file_name + "." + file_format)
                output_dir = check_and_download_file(local_path, output_dir)
            return output_dir
        except Exception:  # pragma: no cover
            self.logger.error("{} file format is not supported for this plot.".format(file_format))
            return False

    @pyaedt_function_handler()
    def change_field_plot_scale(self, plot_name, minimum_value, maximum_value, is_log=False, is_db=False):
        """Change Field Plot Scale.

        Parameters
        ----------
        plot_name : str
            Name of the Plot Folder to update.
        minimum_value : str, float
            Minimum value of the scale.
        maximum_value : str, float
            Maximum value of the scale.
        is_log : bool, optional
            Set to ``True`` if Log Scale is setup.
        is_db : bool, optional
            Set to ``True`` if dB Scale is setup.

        Returns
        -------
        bool
            ``True`` if successful.

        References
        ----------

        >>> oModule.SetPlotFolderSettings
        """
        args = ["NAME:FieldsPlotSettings", "Real Time mode:=", True]
        args += [
            [
                "NAME:ColorMaPSettings",
                "ColorMapType:=",
                "Spectrum",
                "SpectrumType:=",
                "Rainbow",
                "UniformColor:=",
                [127, 255, 255],
                "RampColor:=",
                [255, 127, 127],
            ]
        ]
        args += [
            [
                "NAME:Scale3DSettings",
                "minvalue:=",
                minimum_value,
                "maxvalue:=",
                maximum_value,
                "log:=",
                is_log,
                "dB:=",
                is_db,
                "ScaleType:=",
                1,
            ]
        ]
        self.ofieldsreporter.SetPlotFolderSettings(plot_name, args)
        return True

    @pyaedt_function_handler(objlist="assignment", quantityName="quantity", listtype="list_type")
    def _create_fieldplot(
        self,
        assignment,
        quantity,
        setup_name,
        intrinsics,
        list_type,
        plot_name=None,
        filter_boxes=None,
        field_type=None,
    ):
        if not list_type.startswith("Layer") and self._app.design_type != "HFSS 3D Layout Design":
            assignment = self._app.modeler.convert_to_selections(assignment, True)
        if not setup_name:
            setup_name = self._app.existing_analysis_sweeps[0]
        if not intrinsics:
            for i in self._app.setups:
                if i.name == setup_name.split(" : ")[0]:
                    intrinsics = i.default_intrinsics
        self._desktop.CloseAllWindows()
        try:
            self._app.modeler.fit_all()
        except Exception:
            pass
        self._desktop.TileWindows(0)
        self._oproject.SetActiveDesign(self._app.design_name)

        char_set = string.ascii_uppercase + string.digits
        if not plot_name:
            plot_name = quantity + "_" + "".join(random.sample(char_set, 6))
        filter_boxes = [] if filter_boxes is None else filter_boxes
        if list_type == "CutPlane":
            plot = FieldPlot(self, cutplanes=assignment, solution=setup_name, quantity=quantity, intrinsics=intrinsics)
        elif list_type == "FacesList":
            plot = FieldPlot(self, surfaces=assignment, solution=setup_name, quantity=quantity, intrinsics=intrinsics)
        elif list_type == "ObjList":
            plot = FieldPlot(self, objects=assignment, solution=setup_name, quantity=quantity, intrinsics=intrinsics)
        elif list_type == "Line":
            plot = FieldPlot(self, lines=assignment, solution=setup_name, quantity=quantity, intrinsics=intrinsics)
        elif list_type.startswith("Layer"):
            plot = FieldPlot(
                self,
                solution=setup_name,
                quantity=quantity,
                intrinsics=intrinsics,
                layer_nets=assignment,
                layer_plot_type=list_type,
            )
        if self._app.design_type == "Q3D Extractor":  # pragma: no cover
            plot.field_type = field_type
        plot.name = plot_name
        plot.plot_folder = plot_name
        plot.filter_boxes = filter_boxes
        plt = plot.create()
        if "Maxwell" in self._app.design_type and "Transient" in self.post_solution_type:
            self.ofieldsreporter.SetPlotsViewSolutionContext([plot_name], setup_name, "Time:" + intrinsics["Time"])
        if plt:
            self.field_plots[plot_name] = plot
            return plot
        else:
            return False

    @pyaedt_function_handler(quantityName="quantity")
    def _create_fieldplot_line_traces(
        self,
        seeding_faces_ids,
        in_volume_tracing_ids,
        surface_tracing_ids,
        quantity,
        setup_name,
        intrinsics,
        plot_name=None,
        field_type="",
    ):
        if not setup_name:
            setup_name = self._app.existing_analysis_sweeps[0]
        if not intrinsics:
            for i in self._app.setups:
                if i.name == setup_name.split(" : ")[0]:
                    intrinsics = i.default_intrinsics
        self._desktop.CloseAllWindows()
        try:
            self._app._modeler.fit_all()
        except Exception:
            pass
        self._desktop.TileWindows(0)
        self._oproject.SetActiveDesign(self._app.design_name)

        char_set = string.ascii_uppercase + string.digits
        if not plot_name:
            plot_name = quantity + "_" + "".join(random.sample(char_set, 6))
        plot = FieldPlot(
            self,
            objects=in_volume_tracing_ids,
            surfaces=surface_tracing_ids,
            solution=setup_name,
            quantity=quantity,
            intrinsics=intrinsics,
            seeding_faces=seeding_faces_ids,
        )
        if field_type:
            plot.field_type = field_type
        plot.name = plot_name
        plot.plot_folder = plot_name

        plt = plot.create()
        if "Maxwell" in self._app.design_type and self.post_solution_type == "Transient":
            self.ofieldsreporter.SetPlotsViewSolutionContext([plot_name], setup_name, "Time:" + intrinsics["Time"])
        if plt:
            self.field_plots[plot_name] = plot
            return plot
        else:
            return False

    @pyaedt_function_handler(objlist="assignment", quantityName="quantity")
    def create_fieldplot_line(
        self, assignment, quantity, setup_name=None, intrinsics=None, plot_name=None, field_type="DC R/L Fields"
    ):
        """Create a field plot of the line.

        Parameters
        ----------
        assignment : list
            List of polylines to plot.
        quantity : str
            Name of the quantity to plot.
        setup_name : str, optional
            Name of the setup. The default is ``None``, in which case the ``nominal_adaptive``
            setup is used. Be sure to build a setup string in the form of
            ``"SetupName : SetupSweep"``, where ``SetupSweep`` is the sweep name to
            use in the export or ``LastAdaptive``.
        intrinsics : dict, optional
            Dictionary containing all intrinsic variables.
            The default is ``None``.
        plot_name : str, optional
            Name of the field plot to create.
        field_type : str, optional
            Field type to plot. Valid only for Q3D Field plots.

        Returns
        -------
        type
            Plot object.

        References
        ----------

        >>> oModule.CreateFieldPlot
        """
        if intrinsics is None:
            intrinsics = {}
        if plot_name and plot_name in list(self.field_plots.keys()):
            self.logger.info("Plot {} exists. returning the object.".format(plot_name))
            return self.field_plots[plot_name]
        return self._create_fieldplot(
            assignment, quantity, setup_name, intrinsics, "Line", plot_name, field_type=field_type
        )

    @pyaedt_function_handler(IntrinsincDict="intrinsics")
    def create_fieldplot_line_traces(
        self,
        seeding_faces,
        in_volume_tracing_objs=None,
        surface_tracing_objs=None,
        setup_name=None,
        intrinsics=None,
        plot_name=None,
        field_type="DC R/L Fields",
    ):
        """
        Create a field plot of the line.

        Parameters
        ----------
        seeding_faces : list
            List of seeding faces.
        in_volume_tracing_objs : list
            List of the in-volume tracing objects.
        surface_tracing_objs : list
            List of the surface tracing objects.
        setup_name : str, optional
            Name of the setup in the format ``"setupName : sweepName"``. The default
            is ``None``.
        intrinsics : dict, optional
            Dictionary containing all intrinsic variables.
            The default is ``None``.
        plot_name : str, optional
            Name of the field plot to create. The default is ``None``.
        field_type : str, optional
            Field type to plot. Valid only for Q3D Field plots.

        Returns
        -------
        type
            Plot object.

        References
        ----------

        >>> oModule.CreateFieldPlot
        """
        if self._app.solution_type != "Electrostatic":
            self.logger.error("Field line traces is valid only for electrostatic solution")
            return False
        if intrinsics is None:
            intrinsics = {}
        if plot_name and plot_name in list(self.field_plots.keys()):
            self.logger.info("Plot {} exists. returning the object.".format(plot_name))
            return self.field_plots[plot_name]
        if not isinstance(seeding_faces, list):
            seeding_faces = [seeding_faces]
        seeding_faces_ids = []
        for face in seeding_faces:
            if self._app.modeler[face]:
                seeding_faces_ids.append(self._app.modeler[face].id)
            else:
                self.logger.error("Object {} doesn't exist in current design".format(face))
                return False
        in_volume_tracing_ids = []
        if not in_volume_tracing_objs:
            in_volume_tracing_ids.append(0)
        elif not isinstance(in_volume_tracing_objs, list):
            in_volume_tracing_objs = [in_volume_tracing_objs]
            for obj in in_volume_tracing_objs:
                if self._app.modeler[obj]:
                    in_volume_tracing_ids.append(self._app.modeler[obj].id)
                else:
                    self.logger.error("Object {} doesn't exist in current design".format(obj))
                    return False
        elif isinstance(in_volume_tracing_objs, list):
            for obj in in_volume_tracing_objs:
                if not self._app.modeler[obj]:
                    self.logger.error("Object {} doesn't exist in current design".format(obj))
                    return False
        surface_tracing_ids = []
        if not surface_tracing_objs:
            surface_tracing_ids.append(0)
        elif not isinstance(surface_tracing_objs, list):
            surface_tracing_objs = [surface_tracing_objs]
            for obj in surface_tracing_objs:
                if self._app.modeler[obj]:
                    surface_tracing_ids.append(self._app.modeler[obj].id)
                else:
                    self.logger.error("Object {} doesn't exist in current design".format(obj))
                    return False
        elif isinstance(surface_tracing_objs, list):
            for obj in surface_tracing_objs:
                if not self._app.modeler[obj]:
                    self.logger.error("Object {} doesn't exist in current design".format(obj))
                    return False
        seeding_faces_ids.insert(0, len(seeding_faces_ids))
        if in_volume_tracing_ids != [0]:
            in_volume_tracing_ids.insert(0, len(in_volume_tracing_ids))
        if surface_tracing_ids != [0]:
            surface_tracing_ids.insert(0, len(surface_tracing_ids))
        return self._create_fieldplot_line_traces(
            seeding_faces_ids,
            in_volume_tracing_ids,
            surface_tracing_ids,
            "FieldLineTrace",
            setup_name,
            intrinsics,
            plot_name,
            field_type=field_type,
        )

    @pyaedt_function_handler(quantity_name="quantity")
    def create_fieldplot_layers_nets(
        self, layers_nets, quantity, setup_name=None, intrinsics=None, plot_on_surface=True, plot_name=None
    ):  # pragma: no cover
        # type: (list, str, str, dict, bool, str) -> FieldPlot
        """Create a field plot of stacked layer plot.
        This plot is valid from AEDT 2023 R2 and later in HFSS 3D Layout
        and any modeler where a layout component is used.

        Parameters
        ----------
        layers_nets : list
            List of layers and nets to plot. For example:
            ``[["Layer1", "GND", "PWR"], ["Layer2", "VCC"], ...]``.
        quantity : str
            Name of the quantity to plot.
        setup_name : str, optional
            Name of the setup. The default is ``None``, in which case the ``nominal_adaptive``
            setup is used. Make sure to build a setup string in the form of
            ``"SetupName : SetupSweep"``, where ``SetupSweep`` is the sweep name to
            use in the export or ``LastAdaptive``.
        intrinsics : dict, optional
            Dictionary containing all intrinsic variables.
            The default is ``None``.
        plot_on_surface : bool, optional
            Whether the plot is to be on the surface or volume of traces.
        plot_name : str, optional
            Name of the field plot to create.

        Returns
        -------
        :class:``pyaedt.modules.solutions.FieldPlot``
            Plot object.

        References
        ----------

        >>> oModule.CreateFieldPlot
        """
        if not (
            "APhi" in self.post_solution_type and settings.aedt_version >= "2023.2"
        ) and not self._app.design_type in ["HFSS", "HFSS 3D Layout Design"]:
            self.logger.error("This method requires AEDT 2023 R2 and Maxwell 3D Transient APhi Formulation.")
            return False
        if intrinsics is None:
            intrinsics = {}
        if plot_name and plot_name in list(self.field_plots.keys()):
            self.logger.info("Plot {} exists. returning the object.".format(plot_name))
            return self.field_plots[plot_name]
        if self._app.design_type == "HFSS 3D Layout Design":
            if not setup_name:
                setup_name = self._app.existing_analysis_sweeps[0]
            lst = []
            for layer in layers_nets:
                for el in layer[1:]:
                    get_ids = self._odesign.GetGeometryIdsForNetLayerCombination(el, layer[0], setup_name)
                    if isinstance(get_ids, (tuple, list)) and len(get_ids) > 2:
                        lst.extend([int(i) for i in get_ids[2:]])
            return self._create_fieldplot(lst, quantity, setup_name, intrinsics, "FacesList", plot_name)
        if plot_on_surface:
            plot_type = "LayerNetsExtFace"
        else:
            plot_type = "LayerNets"
        return self._create_fieldplot(layers_nets, quantity, setup_name, intrinsics, plot_type, plot_name)

    @pyaedt_function_handler(objlist="assignment", quantityName="quantity", IntrinsincDict="intrinsics")
    def create_fieldplot_surface(
        self, assignment, quantity, setup_name=None, intrinsics=None, plot_name=None, field_type="DC R/L Fields"
    ):
        """Create a field plot of surfaces.

        Parameters
        ----------
        assignment : list
            List of surfaces to plot.
        quantity : str
            Name of the quantity to plot.
        setup_name : str, optional
            Name of the setup. The default is ``None``, in which case the ``nominal_adaptive``
            setup is used. Be sure to build a setup string in the form of
            ``"SetupName : SetupSweep"``, where ``SetupSweep`` is the sweep name to
            use in the export or ``LastAdaptive``.
        intrinsics : dict, optional
            Dictionary containing all intrinsic variables.
            The default is ``None``.
        plot_name : str, optional
            Name of the field plot to create.
        field_type : str, optional
            Field type to plot. Valid only for Q3D Field plots.

        Returns
        -------
        :class:``pyaedt.modules.solutions.FieldPlot``
            Plot object.

        References
        ----------

        >>> oModule.CreateFieldPlot
        """
        if intrinsics is None:
            intrinsics = {}
        if plot_name and plot_name in list(self.field_plots.keys()):
            self.logger.info("Plot {} exists. returning the object.".format(plot_name))
            return self.field_plots[plot_name]
        if not isinstance(assignment, (list, tuple)):
            assignment = [assignment]
        new_obj_list = []
        for obj in assignment:
            if isinstance(obj, (int, FacePrimitive)):
                new_obj_list.append(obj)
            elif self._app.modeler[obj]:
                new_obj_list.extend([face for face in self._app.modeler[obj].faces if face.id not in new_obj_list])
        return self._create_fieldplot(
            new_obj_list, quantity, setup_name, intrinsics, "FacesList", plot_name, field_type=field_type
        )

    @pyaedt_function_handler(objlist="assignment", quantityName="quantity", IntrinsincDict="intrinsics")
    def create_fieldplot_cutplane(
        self,
        assignment,
        quantity,
        setup_name=None,
        intrinsics=None,
        plot_name=None,
        filter_objects=None,
        field_type="DC R/L Fields",
    ):
        """Create a field plot of cut planes.

        Parameters
        ----------
        assignment : list
            List of cut planes to plot.
        quantity : str
            Name of the quantity to plot.
        setup_name : str, optional
            Name of the setup. The default is ``None`` which automatically take ``nominal_adaptive`` setup.
            Please make sure to build a setup string in the form of ``"SetupName : SetupSweep"``
            where ``SetupSweep`` is the Sweep name to use in the export or ``LastAdaptive``.
        intrinsics : dict, optional
            Dictionary containing all intrinsic variables.
            The default is ``None``.
        plot_name : str, optional
            Name of the field plot to create.
        filter_objects : list, optional
            Objects list on which filter the plot.
            The default value is ``None``, in which case an empty list is passed.
        field_type : str, optional
            Field type to plot. This parameter is valid only for Q3D field plots.

        Returns
        -------
        :class:``pyaedt.modules.solutions.FieldPlot``
            Plot object.

        References
        ----------

        >>> oModule.CreateFieldPlot
        """
        if intrinsics is None:
            intrinsics = {}
        if plot_name and plot_name in list(self.field_plots.keys()):
            self.logger.info("Plot {} exists. returning the object.".format(plot_name))
            return self.field_plots[plot_name]
        if filter_objects:
            filter_objects = self._app.modeler.convert_to_selections(filter_objects, True)
        return self._create_fieldplot(
            assignment,
            quantity,
            setup_name,
            intrinsics,
            "CutPlane",
            plot_name,
            filter_boxes=filter_objects,
            field_type=field_type,
        )

    @pyaedt_function_handler(objlist="assignment", quantityName="quantity", IntrinsincDict="intrinsics")
    def create_fieldplot_volume(
        self, assignment, quantity, setup_name=None, intrinsics=None, plot_name=None, field_type="DC R/L Fields"
    ):
        """Create a field plot of volumes.

        Parameters
        ----------
        assignment : list
            List of volumes to plot.
        quantity :
            Name of the quantity to plot.
        setup_name : str, optional
            Name of the setup. The default is ``None``, in which case the ``nominal_adaptive``
            setup is used. Be sure to build a setup string in the form of
            ``"SetupName : SetupSweep"``, where ``SetupSweep`` is the sweep name to
            use in the export or ``LastAdaptive``.
        intrinsics : dict, optional
            Dictionary containing all intrinsic variables.
            The default is ``None``.
        plot_name : str, optional
            Name of the field plot to create.

        Returns
        -------
        :class:``pyaedt.modules.solutions.FieldPlot``
            Plot object.

        References
        ----------

        >>> oModule.CreateFieldPlot
        """
        if intrinsics is None:
            intrinsics = {}
        if plot_name and plot_name in list(self.field_plots.keys()):
            self.logger.info("Plot {} exists. returning the object.".format(plot_name))
            return self.field_plots[plot_name]
        return self._create_fieldplot(
            assignment, quantity, setup_name, intrinsics, "ObjList", plot_name, field_type=field_type
        )

    @pyaedt_function_handler(fileName="file_name", plotName="plot_name", foldername="folder_name")
    def export_field_jpg(
        self,
        file_name,
        plot_name,
        folder_name,
        orientation="isometric",
        width=1920,
        height=1080,
        display_wireframe=True,
        selections=None,
        show_axis=True,
        show_grid=True,
        show_ruler=True,
        show_region="Default",
    ):
        """Export a field plot and coordinate system to a JPG file.

        Parameters
        ----------
        file_name : str
            Full path and name to save the JPG file to.
        plot_name : str
            Name of the plot.
        folder_name : str
            Name of the folder plot.
        orientation : str, optional
            Name of the orientation to apply. The default is ``"isometric"``.
        width : int, optional
            Plot Width. The default is ``1920``.
        height : int, optional
            Plot Height. The default is ``1080``.
        display_wireframe : bool, optional
            Display wireframe. The default is ``True``.
        selections : list, optional
            List of objects to include in the plot.
             Supported in 3D Field Plots only starting from 23R1.
        show_axis : bool, optional
            Whether to show the axes. The default is ``True``.
            Supported in 3D Field Plots only starting from 23R1.
        show_grid : bool, optional
            Whether to show the grid. The default is ``True``.
            Supported in 3D Field Plots only starting from 23R1.
        show_ruler : bool, optional
            Whether to show the ruler. The default is ``True``.
            Supported in 3D Field Plots only starting from 23R1.
        show_region : bool, optional
            Whether to show the region or not. The default is ``Default``.
            Supported in 3D Field Plots only starting from 23R1.

        Returns
        -------
        bool
            ``True`` when successful, ``False`` when failed.

        References
        ----------

        >>> oModule.ExportPlotImageToFile
        >>> oModule.ExportModelImageToFile
        """
        if self.post_solution_type not in ["HFSS3DLayout", "HFSS 3D Layout Design"]:
            wireframes = []
            if display_wireframe:
                names = self._primitives.object_names
                for el in names:
                    if not self._primitives[el].display_wireframe:
                        wireframes.append(el)
                        self._primitives[el].display_wireframe = True
            if self._app._aedt_version < "2021.2":
                bound = self.modeler.get_model_bounding_box()
                center = [
                    (float(bound[0]) + float(bound[3])) / 2,
                    (float(bound[1]) + float(bound[4])) / 2,
                    (float(bound[2]) + float(bound[5])) / 2,
                ]
                view = orientation_to_view.get(orientation, "iso")
                cs = self.modeler.create_coordinate_system(origin=center, mode="view", view=view)
                self.ofieldsreporter.ExportPlotImageToFile(file_name, folder_name, plot_name, cs.name)
                cs.delete()
            else:
                self.export_model_picture(
                    full_name=file_name,
                    width=width,
                    height=height,
                    orientation=orientation,
                    field_selections=plot_name,
                    selections=selections,
                    show_axis=show_axis,
                    show_grid=show_grid,
                    show_ruler=show_ruler,
                    show_region=show_region,
                )

            for solid in wireframes:
                self._primitives[solid].display_wireframe = False
        else:
            self.ofieldsreporter.ExportPlotImageWithViewToFile(
                file_name, folder_name, plot_name, width, height, orientation
            )
        return True

    @pyaedt_function_handler()
    def delete_field_plot(self, name):
        """Delete a field plot.

        Parameters
        ----------
        name : str
            Name of the field plot.

        Returns
        -------
        bool
            ``True`` when successful, ``False`` when failed.

        References
        ----------

        >>> oModule.DeleteFieldPlot
        """
        self.ofieldsreporter.DeleteFieldPlot([name])
        self.field_plots.pop(name, None)
        return True

    @pyaedt_function_handler()
    def export_model_picture(
        self,
        full_name=None,
        show_axis=True,
        show_grid=True,
        show_ruler=True,
        show_region="Default",
        selections=None,
        field_selections=None,
        orientation="isometric",
        width=0,
        height=0,
    ):
        """Export a snapshot of the model to a ``JPG`` file.

        .. note::
           This method works only when AEDT is running in the graphical mode.

        Parameters
        ----------
        full_name : str, optional
            Full Path for exporting the image file. The default is ``None``, in which case working_dir will be used.
        show_axis : bool, optional
            Whether to show the axes. The default is ``True``.
        show_grid : bool, optional
            Whether to show the grid. The default is ``True``.
        show_ruler : bool, optional
            Whether to show the ruler. The default is ``True``.
        show_region : bool, optional
            Whether to show the region or not. The default is ``Default``.
        selections : list, optional
            Whether to export image of a selection or not. Default is `None`.
        field_selections : str, list, optional
            List of Fields plots to add to the image. Default is `None`. `"all"` for all field plots.
        orientation : str, optional
            Picture orientation. Orientation can be one of `"top"`, `"bottom"`, `"right"`, `"left"`,
            `"front"`, `"back"`, `"trimetric"`, `"dimetric"`, `"isometric"`, or a custom
            orientation that you added to the Orientation List.
        width : int, optional
            Export image picture width size in pixels. Default is 0 which takes the desktop size.
        height : int, optional
            Export image picture height size in pixels. Default is 0 which takes the desktop size.

        Returns
        -------
        str
            File path of the generated JPG file.

        References
        ----------

        >>> oEditor.ExportModelImageToFile

        Examples
        --------
        >>> from pyaedt import Q3d
        >>> q3d = Q3d(non_graphical=False)
        >>> output_file = q3d.post.export_model_picture(full_name=os.path.join(q3d.working_directory, "images1.jpg"))
        """
        if selections:
            selections = self.modeler.convert_to_selections(selections, False)
        else:
            selections = ""
        if not full_name:
            full_name = os.path.join(self._app.working_directory, generate_unique_name(self._app.design_name) + ".jpg")

        # open the 3D modeler and remove the selection on other objects
        if not self._app.desktop_class.non_graphical:  # pragma: no cover
            if self._app.design_type not in [
                "HFSS 3D Layout Design",
                "Circuit Design",
                "Maxwell Circuit",
                "Twin Builder",
            ]:
                self.oeditor.ShowWindow()
                self.steal_focus_oneditor()
            self.modeler.fit_all()
        # export the image
        if field_selections:
            if isinstance(field_selections, str):
                if field_selections.lower() == "all":
                    field_selections = [""]
                else:
                    field_selections = [field_selections]

        else:
            field_selections = ["none"]
        arg = [
            "NAME:SaveImageParams",
            "ShowAxis:=",
            str(show_axis),
            "ShowGrid:=",
            str(show_grid),
            "ShowRuler:=",
            str(show_ruler),
            "ShowRegion:=",
            str(show_region),
            "Selections:=",
            selections,
            "FieldPlotSelections:=",
            ",".join(field_selections),
            "Orientation:=",
            orientation,
        ]
        if self._app.design_type in ["HFSS 3D Layout Design", "Circuit Design", "Maxwell Circuit", "Twin Builder"]:
            if width == 0:
                width = 1920
            if height == 0:
                height = 1080
            self.oeditor.ExportImage(full_name, width, height)
        else:
            if self._app.desktop_class.non_graphical:
                if width == 0:
                    width = 500
                if height == 0:
                    height = 500
            self.oeditor.ExportModelImageToFile(full_name, width, height, arg)
        return full_name

    @pyaedt_function_handler(expression="expressions", families_dict="sweeps")
    def get_far_field_data(self, expressions="GainTotal", setup_sweep_name="", domain="Infinite Sphere1", sweeps=None):
        """Generate far field data using the ``GetSolutionDataPerVariation()`` method.

        This method returns the data ``solData``, ``ThetaVals``,
        ``PhiVals``, ``ScanPhiVals``, ``ScanThetaVals``, and
        ``FreqVals``.

        Parameters
        ----------
        expressions : str or list, optional
            One or more formulas to add to the report. The default is ``"GainTotal"``.
        setup_sweep_name : str, optional
            Name of the setup for computing the report. The default is ``""``,
            in which case the nominal sweep is used.
        domain : str, dict, optional
            Context type (sweep or time). The default is ``"Infinite Sphere1"``.
        sweeps : dict, optional
            Dictionary of variables and values. The default is ``{"Freq": ["All"]}``.

        Returns
        -------
        :class:`pyaedt.modules.solutions.SolutionData`

        References
        ----------

        >>> oModule.GetSolutionDataPerVariation
        """
<<<<<<< HEAD
        if not isinstance(expression, list):
            expression = [expression]
=======
        if type(expressions) is not list:
            expressions = [expressions]
>>>>>>> 1ee0d5cb
        if not setup_sweep_name:
            setup_sweep_name = self._app.nominal_adaptive
        if sweeps is None:
            sweeps = {"Theta": ["All"], "Phi": ["All"], "Freq": ["All"]}
        context = ["Context:=", domain]
        if isinstance(domain, dict):
            if "Context" in domain.keys() and "SourceContext" in domain.keys():
                context = ["Context:=", domain["Context"], "Context:=", domain["SourceContext"]]

        solution_data = self.get_solution_data_per_variation(
            "Far Fields", setup_sweep_name, context, sweeps, expressions
        )
        if not solution_data:
            print("No Data Available. Check inputs")
            return False
        return solution_data

    @pyaedt_function_handler(obj_list="assignment")
    def export_model_obj(self, assignment=None, export_path=None, export_as_single_objects=False, air_objects=False):
        """Export the model.

        Parameters
        ----------
        assignment : list, optional
            List of objects to export. Export every model object except 3D ones and
            vacuum and air objects.
        export_path : str, optional
            Full path of the exported OBJ file.
        export_as_single_objects : bool, optional
           Whether to export the model as single object. The default is ``False``, in which
           case is exported asa list of objects for each object.
        air_objects : bool, optional
            Whether to export air and vacuum objects. The default is ``False``.

        Returns
        -------
        list
            List of paths for OBJ files.
        """
        if assignment and not isinstance(assignment, (list, tuple)):
            assignment = [assignment]
        assert self._app._aedt_version >= "2021.2", self.logger.error("Object is supported from AEDT 2021 R2.")
        if not export_path:
            export_path = self._app.working_directory
        if not assignment:
            self._app.modeler.refresh_all_ids()
            non_model = self._app.modeler.non_model_objects[:]
            assignment = [i for i in self._app.modeler.object_names if i not in non_model]
            if not air_objects:
                assignment = [
                    i
                    for i in assignment
                    if not self._app.modeler[i].is3d
                    or (
                        self._app.modeler[i].material_name.lower() != "vacuum"
                        and self._app.modeler[i].material_name.lower() != "air"
                    )
                ]
        if export_as_single_objects:
            files_exported = []
            for el in assignment:
                fname = os.path.join(export_path, "{}.obj".format(el))
                self._app.modeler.oeditor.ExportModelMeshToFile(fname, [el])

                fname = check_and_download_file(fname)

                if not self._app.modeler[el].display_wireframe:
                    transp = 0.6
                    t = self._app.modeler[el].transparency
                    if t is not None:
                        transp = t
                    files_exported.append([fname, self._app.modeler[el].color, 1 - transp])
                else:
                    files_exported.append([fname, self._app.modeler[el].color, 0.05])
            return files_exported
        else:
            fname = os.path.join(export_path, "Model_AllObjs_AllMats.obj")
            self._app.modeler.oeditor.ExportModelMeshToFile(fname, assignment)
            return [[fname, "aquamarine", 0.3]]

    @pyaedt_function_handler()
    def export_mesh_obj(self, setup_name=None, intrinsics=None):
        """Export the mesh in ``aedtplt`` format.
        The mesh has to be available in the selected setup.
        If a parametric model is provided user can choose the mesh to export providing a specific set of variations.
        This method applies only to ``Hfss``, ``Q3d``, ``Q2D``, ``Maxwell3d``, ``Maxwell2d``, ``Icepak``
        and ``Mechanical`` objects. This method is calling ``create_fieldplot_surface`` to create a mesh plot and
        ``export_field_plot`` to export it as ``aedtplt`` file.

        Parameters
        ----------
        setup_name : str, optional
            Name of the setup. The default is ``None``, in which case the ``nominal_adaptive``
            setup is used. Be sure to build a setup string in the form of
            ``"SetupName : SetupSweep"``, where ``SetupSweep`` is the sweep name to
            use in the export or ``LastAdaptive``.
        intrinsics : dict, optional.
            Intrinsic dictionary that is needed for the export.
            The default is ``None``, which assumes that no variables are present in
            the dictionary or nominal values are used.

        Returns
        -------
        str
            File Generated with full path.

        Examples
        --------
        >>> from pyaedt import Hfss
        >>> hfss = Hfss()
        >>> hfss.analyze()
        >>> # Export report using defaults.
        >>> hfss.post.export_mesh_obj(setup_name=None, intrinsics=None)
        >>> # Export report using arguments.
        >>> hfss.post.export_mesh_obj(setup_name="MySetup : LastAdaptive", intrinsics={"w1":"5mm", "l1":"3mm"})
        """
        if intrinsics is None:
            intrinsics = {}
        project_path = self._app.working_directory

        if not setup_name:
            setup_name = self._app.nominal_adaptive
        face_lists = []
        obj_list = self._app.modeler.object_names
        for el in obj_list:
            object3d = self._app.modeler[el]
            if not object3d.is3d or object3d.material_name not in ["vacuum", "air"]:
                face_lists += [i.id for i in object3d.faces]
        plot = self.create_fieldplot_surface(face_lists, "Mesh", setup_name, intrinsics)
        if plot:
            file_to_add = self.export_field_plot(plot.name, project_path)
            plot.delete()
            return file_to_add
        return None

    @pyaedt_function_handler()
    def power_budget(self, units="W", temperature=22, output_type="component"):
        """Power budget calculation.

        Parameters
        ----------
        units : str, optional
            Output power units. The default is ``"W"``.
        temperature : float, optional
            Temperature to calculate the power. The default is ``22``.
        output_type : str, optional
            Output data presentation. The default is ``"component"``.
            The options are ``"component"``, or ``"boundary"``.
            ``"component"`` will return the power based on each component.
            ``"boundary"`` will return the power based on each boundary.

        Returns
        -------
        dict, float
            Dictionary with the power introduced on each boundary and total power.

        References
        ----------

        >>> oEditor.ChangeProperty
        """
        available_bcs = self._app.boundaries
        power_dict = {}
        power_dict_obj = {}
        group_hierarchy = {}

        groups = self._app.oeditor.GetChildNames("Groups")
        self._app.modeler.add_new_user_defined_component()
        for g in groups:
            g1 = self._app.oeditor.GetChildObject(g)
            if g1:
                group_hierarchy[g] = list(g1.GetChildNames())

        def multiplier_from_dataset(expression, valuein):
            multiplier = 0
            if expression in self._app.design_datasets:
                dataset = self._app.design_datasets[expression]
            elif expression in self._app.project_datasets:
                dataset = self._app.design_datasets[expression]
            else:
                return multiplier
            if valuein >= max(dataset.x):
                multiplier = dataset.y[-1]
            elif valuein <= min(dataset.x):
                multiplier = dataset.y[0]
            else:
                start_x = 0
                start_y = 0
                end_x = 0
                end_y = 0
                for i, y in enumerate(dataset.x):
                    if y > valuein:
                        start_x = dataset.x[i - 1]
                        start_y = dataset.y[i - 1]
                        end_x = dataset.x[i]
                        end_y = dataset.y[i]
                if end_x - start_x == 0:
                    multiplier = 0
                else:
                    multiplier = start_y + (valuein - start_x) * ((end_y - start_y) / (end_x - start_x))
            return multiplier

        def extract_dataset_info(boundary_obj, units_input="W", boundary="Power"):
            if boundary == "Power":
                prop = "Total Power Variation Data"
            else:
                prop = "Surface Heat Variation Data"
                units_input = "irrad_W_per_m2"
            value_bound = ast.literal_eval(boundary_obj.props[prop]["Variation Value"])[0]
            expression = ast.literal_eval(boundary_obj.props[prop]["Variation Value"])[1]
            value = list(decompose_variable_value(value_bound))
            if isinstance(value[0], str):
                new_value = self._app[value[0]]
                value = list(decompose_variable_value(new_value))
            value = unit_converter(
                value[0],
                unit_system=boundary,
                input_units=value[1],
                output_units=units_input,
            )
            expression = expression.split(",")[0].split("(")[1]
            return value, expression

        if not available_bcs:
            self.logger.warning("No boundaries defined")
            return True
        for bc_obj in available_bcs:
            if bc_obj.type == "Solid Block" or bc_obj.type == "Block":
                n = len(bc_obj.props["Objects"])
                if "Total Power Variation Data" not in bc_obj.props:
                    mult = 1
                    power_value = list(decompose_variable_value(bc_obj.props["Total Power"]))
                    power_value = unit_converter(
                        power_value[0], unit_system="Power", input_units=power_value[1], output_units=units
                    )

                else:
                    power_value, exp = extract_dataset_info(bc_obj, units_input=units, boundary="Power")
                    mult = multiplier_from_dataset(exp, temperature)

                for objs in bc_obj.props["Objects"]:
                    obj_name = self.modeler[objs].name
                    power_dict_obj[obj_name] = power_value * mult

                power_dict[bc_obj.name] = power_value * n * mult

            elif bc_obj.type == "SourceIcepak":
                if bc_obj.props["Thermal Condition"] == "Total Power":
                    n = 0
                    if "Faces" in bc_obj.props:
                        n += len(bc_obj.props["Faces"])
                    elif "Objects" in bc_obj.props:
                        n += len(bc_obj.props["Objects"])

                    if "Total Power Variation Data" not in bc_obj.props:
                        mult = 1
                        power_value = list(decompose_variable_value(bc_obj.props["Total Power"]))
                        power_value = unit_converter(
                            power_value[0], unit_system="Power", input_units=power_value[1], output_units=units
                        )
                    else:
                        power_value, exp = extract_dataset_info(bc_obj, units_input=units, boundary="Power")
                        mult = multiplier_from_dataset(exp, temperature)

                    if "Objects" in bc_obj.props:
                        for objs in bc_obj.props["Objects"]:
                            obj_name = self.modeler[objs].name
                            power_dict_obj[obj_name] = power_value * mult

                    elif "Faces" in bc_obj.props:
                        for facs in bc_obj.props["Faces"]:
                            obj_name = self.modeler.oeditor.GetObjectNameByFaceID(facs) + "_FaceID" + str(facs)
                            power_dict_obj[obj_name] = power_value * mult

                    power_dict[bc_obj.name] = power_value * n * mult

                elif bc_obj.props["Thermal Condition"] == "Surface Flux":
                    if "Surface Heat Variation Data" not in bc_obj.props:
                        mult = 1
                        heat_value = list(decompose_variable_value(bc_obj.props["Surface Heat"]))
                        if isinstance(heat_value[0], str):
                            new_value = self._app[heat_value[0]]
                            heat_value = list(decompose_variable_value(new_value))
                        heat_value = unit_converter(
                            heat_value[0],
                            unit_system="SurfaceHeat",
                            input_units=heat_value[1],
                            output_units="irrad_W_per_m2",
                        )
                    else:
                        mult = 1
                        if bc_obj.props["Surface Heat Variation Data"]["Variation Type"] == "Temp Dep":
                            heat_value, exp = extract_dataset_info(bc_obj, boundary="SurfaceHeat")
                            mult = multiplier_from_dataset(exp, temperature)
                        else:
                            heat_value = 0

                    power_value = 0.0
                    if "Faces" in bc_obj.props:
                        for component in bc_obj.props["Faces"]:
                            area = self.modeler.get_face_area(component)
                            area = unit_converter(
                                area,
                                unit_system="Area",
                                input_units=self.modeler.model_units + "2",
                                output_units="m2",
                            )
                            power_value += heat_value * area * mult
                    elif "Objects" in bc_obj.props:
                        for component in bc_obj.props["Objects"]:
                            object_assigned = self.modeler[component]
                            for f in object_assigned.faces:
                                area = unit_converter(
                                    f.area,
                                    unit_system="Area",
                                    input_units=self.modeler.model_units + "2",
                                    output_units="m2",
                                )
                                power_value += heat_value * area * mult

                    power_value = unit_converter(power_value, unit_system="Power", input_units="W", output_units=units)

                    if "Objects" in bc_obj.props:
                        for objs in bc_obj.props["Objects"]:
                            obj_name = self.modeler[objs].name
                            power_dict_obj[obj_name] = power_value

                    elif "Faces" in bc_obj.props:
                        for facs in bc_obj.props["Faces"]:
                            obj_name = self.modeler.oeditor.GetObjectNameByFaceID(facs) + "_FaceID" + str(facs)
                            power_dict_obj[obj_name] = power_value

                    power_dict[bc_obj.name] = power_value

            elif bc_obj.type == "Network":
                nodes = bc_obj.props["Nodes"]
                power_value = 0
                for node in nodes:
                    if "Power" in nodes[node]:
                        value = nodes[node]["Power"]
                        value = list(decompose_variable_value(value))
                        value = unit_converter(value[0], unit_system="Power", input_units=value[1], output_units=units)
                        power_value += value

                obj_name = self.modeler.oeditor.GetObjectNameByFaceID(bc_obj.props["Faces"][0])
                for facs in bc_obj.props["Faces"]:
                    obj_name += "_FaceID" + str(facs)
                power_dict_obj[obj_name] = power_value

                power_dict[bc_obj.name] = power_value

            elif bc_obj.type == "Conducting Plate":
                n = 0
                if "Faces" in bc_obj.props:
                    n += len(bc_obj.props["Faces"])
                elif "Objects" in bc_obj.props:
                    n += len(bc_obj.props["Objects"])

                if "Total Power Variation Data" not in bc_obj.props:
                    mult = 1
                    power_value = list(decompose_variable_value(bc_obj.props["Total Power"]))
                    power_value = unit_converter(
                        power_value[0], unit_system="Power", input_units=power_value[1], output_units=units
                    )

                else:
                    power_value, exp = extract_dataset_info(bc_obj, units_input=units, boundary="Power")
                    mult = multiplier_from_dataset(exp, temperature)

                if "Objects" in bc_obj.props:
                    for objs in bc_obj.props["Objects"]:
                        obj_name = self.modeler[objs].name
                        power_dict_obj[obj_name] = power_value * mult

                elif "Faces" in bc_obj.props:
                    for facs in bc_obj.props["Faces"]:
                        obj_name = self.modeler.oeditor.GetObjectNameByFaceID(facs) + "_FaceID" + str(facs)
                        power_dict_obj[obj_name] = power_value * mult

                power_dict[bc_obj.name] = power_value * n * mult

            elif bc_obj.type == "Stationary Wall":
                if bc_obj.props["External Condition"] == "Heat Flux":
                    mult = 1
                    heat_value = list(decompose_variable_value(bc_obj.props["Heat Flux"]))
                    heat_value = unit_converter(
                        heat_value[0],
                        unit_system="SurfaceHeat",
                        input_units=heat_value[1],
                        output_units="irrad_W_per_m2",
                    )

                    power_value = 0.0
                    if "Faces" in bc_obj.props:
                        for component in bc_obj.props["Faces"]:
                            area = self.modeler.get_face_area(component)
                            area = unit_converter(
                                area,
                                unit_system="Area",
                                input_units=self.modeler.model_units + "2",
                                output_units="m2",
                            )
                            power_value += heat_value * area * mult
                    if "Objects" in bc_obj.props:
                        for component in bc_obj.props["Objects"]:
                            object_assigned = self.modeler[component]
                            for f in object_assigned.faces:
                                area = unit_converter(
                                    f.area,
                                    unit_system="Area",
                                    input_units=self.modeler.model_units + "2",
                                    output_units="m2",
                                )
                                power_value += heat_value * area * mult

                    power_value = unit_converter(power_value, unit_system="Power", input_units="W", output_units=units)

                    if "Objects" in bc_obj.props:
                        for objs in bc_obj.props["Objects"]:
                            obj_name = self.modeler[objs].name
                            power_dict_obj[obj_name] = power_value

                    elif "Faces" in bc_obj.props:
                        for facs in bc_obj.props["Faces"]:
                            obj_name = self.modeler.oeditor.GetObjectNameByFaceID(facs) + "_FaceID" + str(facs)
                            power_dict_obj[obj_name] = power_value

                    power_dict[bc_obj.name] = power_value

            elif bc_obj.type == "Resistance":
                n = len(bc_obj.props["Objects"])
                mult = 1
                power_value = list(decompose_variable_value(bc_obj.props["Thermal Power"]))
                power_value = unit_converter(
                    power_value[0], unit_system="Power", input_units=power_value[1], output_units=units
                )

                for objs in bc_obj.props["Objects"]:
                    obj_name = self.modeler[objs].name
                    power_dict_obj[obj_name] = power_value * mult

                power_dict[bc_obj.name] = power_value * n * mult

            elif bc_obj.type == "Blower":
                power_value = list(decompose_variable_value(bc_obj.props["Blower Power"]))
                power_value = unit_converter(
                    power_value[0], unit_system="Power", input_units=power_value[1], output_units=units
                )

                obj_name = bc_obj.name
                power_dict_obj[obj_name] = power_value

                power_dict[bc_obj.name] = power_value

        for native_comps in self.modeler.user_defined_components.keys():
            if hasattr(self.modeler.user_defined_components[native_comps], "native_properties"):
                native_key = "NativeComponentDefinitionProvider"
                if native_key in self.modeler.user_defined_components[native_comps].native_properties:
                    power_key = self.modeler.user_defined_components[native_comps].native_properties[native_key]
                else:
                    power_key = self.modeler.user_defined_components[native_comps].native_properties
                power_value = None
                if "Power" in power_key:
                    power_value = list(decompose_variable_value(power_key["Power"]))
                elif "HubPower" in power_key:
                    power_value = list(decompose_variable_value(power_key["HubPower"]))

                if power_value:
                    power_value = unit_converter(
                        power_value[0], unit_system="Power", input_units=power_value[1], output_units=units
                    )

                    power_dict_obj[native_comps] = power_value
                    power_dict[native_comps] = power_value

        for group in reversed(list(group_hierarchy.keys())):
            for comp in group_hierarchy[group]:
                for power_comp in list(power_dict_obj.keys())[:]:
                    if power_comp.find(comp) >= 0:
                        if group not in power_dict_obj.keys():
                            power_dict_obj[group] = 0.0
                        power_dict_obj[group] += power_dict_obj[power_comp]

        if output_type == "boundary":
            for comp in power_dict.keys():
                self.logger.info("The power of {} is {} {}".format(comp, str(round(power_dict[comp], 3)), units))
            self.logger.info("The total power is {} {}".format(str(round(sum(power_dict.values()), 3)), units))
            return power_dict, sum(power_dict.values())

        elif output_type == "component":  # pragma: no cover
            for comp in power_dict_obj.keys():
                self.logger.info("The power of {} is {} {}".format(comp, str(round(power_dict_obj[comp], 3)), units))
            self.logger.info("The total power is {} {}".format(str(round(sum(power_dict_obj.values()), 3)), units))
            return power_dict_obj, sum(power_dict_obj.values())

        else:  # pragma: no cover
            for comp in power_dict.keys():
                self.logger.info("The power of {} is {} {}".format(comp, str(round(power_dict[comp], 3)), units))
            self.logger.info("The total power is {} {}".format(str(round(sum(power_dict.values()), 3)), units))
            for comp in power_dict_obj.keys():
                self.logger.info("The power of {} is {} {}".format(comp, str(round(power_dict_obj[comp], 3)), units))
            self.logger.info("The total power is {} {}".format(str(round(sum(power_dict_obj.values()), 3)), units))
            return power_dict_obj, sum(power_dict_obj.values()), power_dict, sum(power_dict.values())

    @pyaedt_function_handler()
    def create_creeping_plane_visual_ray_tracing(
        self,
        max_frequency="1GHz",
        ray_density=1,
        sample_density=10,
        ray_cutoff=40,
        irregular_surface_tolerance=50,
        incident_theta=0,
        incident_phi=0,
        is_vertical_polarization=False,
    ):
        """Create a Creeping Wave Plane Wave Visual Ray Tracing and return the class object.

        Parameters
        ----------
        max_frequency : str, optional
            Maximum Frequency. Default is ``"1GHz"``.
        ray_density : int, optional
            Ray Density. Default is ``2``.
        sample_density : int, optional
            Sample density. Default is ``10``.
        ray_cutoff : int, optional
            Ray Cutoff number. Default is ``40``.
        irregular_surface_tolerance : int, optional
            Irregular Surface Tolerance value. Default is ``50``.
        incident_theta : str, optional
            Incident plane wave theta. Default is ``"0deg"``.
        incident_phi : str, optional
            Incident plane wave phi. Default is ``"0deg"``.
        is_vertical_polarization : bool, optional
            Whether if enable or Vertical Polarization or not. Default is ``False``.

        Returns
        -------
        :class:` pyaedt.modules.solutions.VRTFieldPlot`
        """
        vrt = VRTFieldPlot(self, is_creeping_wave=True)
        vrt.max_frequency = max_frequency
        vrt.sample_density = sample_density
        vrt.ray_density = ray_density
        vrt.ray_cutoff = ray_cutoff
        vrt.irregular_surface_tolerance = irregular_surface_tolerance
        vrt.is_plane_wave = True
        vrt.incident_theta = incident_theta
        vrt.incident_phi = incident_phi
        vrt.vertical_polarization = is_vertical_polarization
        vrt.create()
        return vrt

    @pyaedt_function_handler()
    def create_creeping_point_visual_ray_tracing(
        self,
        max_frequency="1GHz",
        ray_density=1,
        sample_density=10,
        ray_cutoff=40,
        irregular_surface_tolerance=50,
        custom_location=None,
    ):
        """Create a Creeping Wave Point Source Visual Ray Tracing and return the class object.

        Parameters
        ----------
        max_frequency : str, optional
            Maximum Frequency. Default is ``"1GHz"``.
        ray_density : int, optional
            Ray Density. Default is ``2``.
        sample_density : int, optional
            Sample density. Default is ``10``.
        ray_cutoff : int, optional
            Ray Cutoff number. Default is ``40``.
        irregular_surface_tolerance : int, optional
            Irregular Surface Tolerance value. Default is ``50``.
        custom_location : list, optional
            List of x, y,z position of point source. Default is ``None``.

        Returns
        -------
        :class:` pyaedt.modules.solutions.VRTFieldPlot`
        """
        if custom_location is None:
            custom_location = [0, 0, 0]
        vrt = VRTFieldPlot(self, is_creeping_wave=True)
        vrt.max_frequency = max_frequency
        vrt.sample_density = sample_density
        vrt.ray_density = ray_density
        vrt.ray_cutoff = ray_cutoff
        vrt.irregular_surface_tolerance = irregular_surface_tolerance
        vrt.is_plane_wave = False
        vrt.custom_location = custom_location
        vrt.create()
        return vrt

    @pyaedt_function_handler()
    def create_sbr_plane_visual_ray_tracing(
        self,
        max_frequency="1GHz",
        ray_density=2,
        number_of_bounces=5,
        multi_bounce=False,
        mbrd_max_sub_division=2,
        shoot_utd=False,
        incident_theta=0,
        incident_phi=0,
        is_vertical_polarization=False,
        shoot_filter_type="All Rays",
        ray_index_start=0,
        ray_index_stop=1,
        ray_index_step=1,
        ray_box=None,
    ):
        """Create an SBR Plane Wave Visual Ray Tracing and return the class object.

        Parameters
        ----------
        max_frequency : str, optional
            Maximum Frequency. Default is ``"1GHz"``.
        ray_density : int, optional
            Ray Density. Default is ``2``.
        number_of_bounces : int, optional
            Maximum number of bounces. Default is ``5``.
        multi_bounce : bool, optional
            Whether if enable or not Multi-Bounce ray density control. Default is ``False``.
        mbrd_max_sub_division : int, optional
            Maximum number of MBRD subdivisions. Default is ``2``.
        shoot_utd : bool, optional
            Whether if enable or UTD Rays shooting or not. Default is ``False``.
        incident_theta : str, optional
            Incident plane wave theta. Default is ``"0deg"``.
        incident_phi : str, optional
            Incident plane wave phi. Default is ``"0deg"``.
        is_vertical_polarization : bool, optional
            Whether if enable or Vertical Polarization or not. Default is ``False``.
        shoot_filter_type : str, optional
            Shooter Type. Default is ``"All Rays"``. Options are  ``"Rays by index"``,  ``"Rays in box"``.
        ray_index_start : int, optional
            Ray index start. Valid only if ``"Rays by index"`` is chosen.  Default is ``0``.
        ray_index_stop : int, optional
            Ray index stop. Valid only if ``"Rays by index"`` is chosen.  Default is ``1``.
        ray_index_step : int, optional
            Ray index step. Valid only if ``"Rays by index"`` is chosen.  Default is ``1``.
        ray_box : int or str optional
            Ray box name or id. Valid only if ``"Rays by box"`` is chosen.  Default is ``None``.

        Returns
        -------
        :class:` pyaedt.modules.solutions.VRTFieldPlot`
        """
        vrt = VRTFieldPlot(self, is_creeping_wave=False)
        vrt.max_frequency = max_frequency
        vrt.ray_density = ray_density
        vrt.number_of_bounces = number_of_bounces
        vrt.multi_bounce_ray_density_control = multi_bounce
        vrt.mbrd_max_subdivision = mbrd_max_sub_division
        vrt.shoot_utd_rays = shoot_utd
        vrt.shoot_type = shoot_filter_type
        vrt.is_plane_wave = True
        vrt.incident_theta = incident_theta
        vrt.incident_phi = incident_phi
        vrt.vertical_polarization = is_vertical_polarization
        vrt.start_index = ray_index_start
        vrt.stop_index = ray_index_stop
        vrt.step_index = ray_index_step
        vrt.ray_box = ray_box
        vrt.create()
        return vrt

    @pyaedt_function_handler()
    def create_sbr_point_visual_ray_tracing(
        self,
        max_frequency="1GHz",
        ray_density=2,
        number_of_bounces=5,
        multi_bounce=False,
        mbrd_max_sub_division=2,
        shoot_utd=False,
        custom_location=None,
        shoot_filter_type="All Rays",
        ray_index_start=0,
        ray_index_stop=1,
        ray_index_step=1,
        ray_box=None,
    ):
        """Create an SBR Point Source Visual Ray Tracing and return the class object.

        Parameters
        ----------

        max_frequency : str, optional
            Maximum Frequency. Default is ``1GHz``.
        ray_density : int, optional
            Ray Density. Default is ``2``.
        number_of_bounces : int, optional
            Maximum number of bounces. Default is ``5``.
        multi_bounce : bool, optional
            Whether if enable or not Multi-Bounce ray density control. Default is ``False``.
        mbrd_max_sub_division : int, optional
            Maximum number of MBRD subdivisions. Default is ``2``.
        shoot_utd : bool, optional
            Whether if enable or UTD Rays shooting or not. Default is ``False``.
        custom_location : list, optional
            List of x, y,z position of point source. Default is ``None`.
        shoot_filter_type : str, optional
            Shooter Type. Default is ``"All Rays"``. Options are ``Rays by index``, ``Rays in box``.
        ray_index_start : int, optional
            Ray index start. Valid only if ``Rays by index`` is chosen.  Default is ``0``.
        ray_index_stop : int, optional
            Ray index stop. Valid only if ``Rays by index`` is chosen.  Default is ``1``.
        ray_index_step : int, optional
            Ray index step. Valid only if ``Rays by index`` is chosen.  Default is ``1``.
        ray_box : int or str optional
            Ray box name or id. Valid only if ``Rays by box`` is chosen.  Default is ``None``.

        Returns
        -------
        :class:` pyaedt.modules.solutions.VRTFieldPlot`
        """
        if custom_location is None:
            custom_location = [0, 0, 0]
        vrt = VRTFieldPlot(self, is_creeping_wave=False)
        vrt.max_frequency = max_frequency
        vrt.ray_density = ray_density
        vrt.number_of_bounces = number_of_bounces
        vrt.multi_bounce_ray_density_control = multi_bounce
        vrt.mbrd_max_subdivision = mbrd_max_sub_division
        vrt.shoot_utd_rays = shoot_utd
        vrt.shoot_type = shoot_filter_type
        vrt.is_plane_wave = False
        vrt.custom_location = custom_location
        vrt.start_index = ray_index_start
        vrt.stop_index = ray_index_stop
        vrt.step_index = ray_index_step
        vrt.ray_box = ray_box
        vrt.create()
        return vrt


class CircuitPostProcessor(PostProcessorCommon, object):
    """Manages the main AEDT Nexxim postprocessing functions.


    .. note::
       Some functionalities are available only when AEDT is running in the graphical mode.

    Parameters
    ----------
    app : :class:`pyaedt.application.AnalysisNexxim.FieldAnalysisCircuit`
        Inherited parent object. The parent object must provide the members
        `_modeler`, `_desktop`, `_odesign`, and `logger`.

    """

    def __init__(self, app):
        PostProcessorCommon.__init__(self, app)

    @pyaedt_function_handler(setupname="setup_name", plotname="plot_name")
    def create_ami_initial_response_plot(
        self,
        setup_name,
        ami_name,
        variation_list_w_value,
        plot_type="Rectangular Plot",
        plot_initial_response=True,
        plot_intermediate_response=False,
        plot_final_response=False,
        plot_name=None,
    ):
        """Create an AMI initial response plot.

        Parameters
        ----------
        setup_name : str
            Name of the setup.
        ami_name : str
            AMI probe name to use.
        variation_list_w_value : list
            List of variations with relative values.
        plot_type : str
            String containing the report type. Default is ``"Rectangular Plot"``. It can be ``"Data Table"``,
            ``"Rectangular Stacked Plot"``or any of the other valid AEDT Report types.
            The default is ``"Rectangular Plot"``.
        plot_initial_response : bool, optional
            Set either to plot the initial input response.  Default is ``True``.
        plot_intermediate_response : bool, optional
            Set whether to plot the intermediate input response.  Default is ``False``.
        plot_final_response : bool, optional
            Set whether to plot the final input response.  Default is ``False``.
        plot_name : str, optional
            Plot name.  The default is ``None``, in which case
            a unique name is automatically assigned.

        Returns
        -------
        str
            Name of the plot.
        """
        if not plot_name:
            plot_name = generate_unique_name("AMIAnalysis")
        variations = ["__InitialTime:=", ["All"]]
        i = 0
        for a in variation_list_w_value:
            if (i % 2) == 0:
                if ":=" in a:
                    variations.append(a)
                else:
                    variations.append(a + ":=")
            else:
                if isinstance(a, list):
                    variations.append(a)
                else:
                    variations.append([a])
            i += 1
        ycomponents = []
        if plot_initial_response:
            ycomponents.append("InitialImpulseResponse<{}.int_ami_rx>".format(ami_name))
        if plot_intermediate_response:
            ycomponents.append("IntermediateImpulseResponse<{}.int_ami_rx>".format(ami_name))
        if plot_final_response:
            ycomponents.append("FinalImpulseResponse<{}.int_ami_rx>".format(ami_name))
        self.oreportsetup.CreateReport(
            plot_name,
            "Standard",
            plot_type,
            setup_name,
            [
                "NAME:Context",
                "SimValueContext:=",
                [
                    55824,
                    0,
                    2,
                    0,
                    False,
                    False,
                    -1,
                    1,
                    0,
                    1,
                    1,
                    "",
                    0,
                    0,
                    "NUMLEVELS",
                    False,
                    "1",
                    "PCID",
                    False,
                    "-1",
                    "PID",
                    False,
                    "1",
                    "SCID",
                    False,
                    "-1",
                    "SID",
                    False,
                    "0",
                ],
            ],
            variations,
            ["X Component:=", "__InitialTime", "Y Component:=", ycomponents],
        )
        return plot_name

    @pyaedt_function_handler(setupname="setup_name", plotname="plot_name")
    def create_ami_statistical_eye_plot(
        self, setup_name, ami_name, variation_list_w_value, ami_plot_type="InitialEye", plot_name=None
    ):
        """Create an AMI statistical eye plot.

        Parameters
        ----------
        setup_name : str
            Name of the setup.
        ami_name : str
            AMI probe name to use.
        variation_list_w_value : list
            Variations with relative values.
        ami_plot_type : str, optional
            String containing the report AMI type. The default is ``"InitialEye"``.
            Options are ``"EyeAfterChannel"``, ``"EyeAfterProbe"````"EyeAfterSource"``,
            and ``"InitialEye"``..
        plot_name : str, optional
            Plot name.  The default is ``None``, in which case
            a unique name starting with ``"Plot"`` is automatically assigned.

        Returns
        -------
        str
           The name of the plot.

        References
        ----------

        >>> oModule.CreateReport
        """
        if not plot_name:
            plot_name = generate_unique_name("AMYAanalysis")
        variations = [
            "__UnitInterval:=",
            ["All"],
            "__Amplitude:=",
            ["All"],
        ]
        i = 0
        for a in variation_list_w_value:
            if (i % 2) == 0:
                if ":=" in a:
                    variations.append(a)
                else:
                    variations.append(a + ":=")
            else:
                if isinstance(a, list):
                    variations.append(a)
                else:
                    variations.append([a])
            i += 1
        ycomponents = []
        if ami_plot_type == "InitialEye" or ami_plot_type == "EyeAfterSource":
            ibs_type = "tx"
        else:
            ibs_type = "rx"
        ycomponents.append("{}<{}.int_ami_{}>".format(ami_plot_type, ami_name, ibs_type))

        ami_id = "0"
        if ami_plot_type == "EyeAfterSource":
            ami_id = "1"
        elif ami_plot_type == "EyeAfterChannel":
            ami_id = "2"
        elif ami_plot_type == "EyeAfterProbe":
            ami_id = "3"
        self.oreportsetup.CreateReport(
            plot_name,
            "Statistical Eye",
            "Statistical Eye Plot",
            setup_name,
            [
                "NAME:Context",
                "SimValueContext:=",
                [
                    55819,
                    0,
                    2,
                    0,
                    False,
                    False,
                    -1,
                    1,
                    0,
                    1,
                    1,
                    "",
                    0,
                    0,
                    "NUMLEVELS",
                    False,
                    "1",
                    "QTID",
                    False,
                    ami_id,
                    "SCID",
                    False,
                    "-1",
                    "SID",
                    False,
                    "0",
                ],
            ],
            variations,
            ["X Component:=", "__UnitInterval", "Y Component:=", "__Amplitude", "Eye Diagram Component:=", ycomponents],
        )
        return plot_name

    @pyaedt_function_handler(setupname="setup_name", plotname="plot_name")
    def create_statistical_eye_plot(self, setup_name, probe_names, variation_list_w_value, plot_name=None):
        """Create a statistical QuickEye, VerifEye, and/or Statistical Eye plot.

        Parameters
        ----------
        setup_name : str
            Name of the setup.
        probe_names : str or list
            One or more names of the probe to plot in the eye diagram.
        variation_list_w_value : list
            List of variations with relative values.
        plot_name : str, optional
            Plot name. The default is ``None``, in which case a name is automatically assigned.

        Returns
        -------
        str
            The name of the plot.

        References
        ----------

        >>> oModule.CreateReport
        """
        if not plot_name:
            plot_name = generate_unique_name("AMIAanalysis")
        variations = [
            "__UnitInterval:=",
            ["All"],
            "__Amplitude:=",
            ["All"],
        ]
        i = 0
        for a in variation_list_w_value:
            if (i % 2) == 0:
                if ":=" in a:
                    variations.append(a)
                else:
                    variations.append(a + ":=")
            else:
                if isinstance(a, list):
                    variations.append(a)
                else:
                    variations.append([a])
            i += 1
        if isinstance(probe_names, list):
            ycomponents = probe_names
        else:
            ycomponents = [probe_names]

        self.oreportsetup.CreateReport(
            plot_name,
            "Statistical Eye",
            "Statistical Eye Plot",
            setup_name,
            [
                "NAME:Context",
                "SimValueContext:=",
                [
                    55819,
                    0,
                    2,
                    0,
                    False,
                    False,
                    -1,
                    1,
                    0,
                    1,
                    1,
                    "",
                    0,
                    0,
                    "NUMLEVELS",
                    False,
                    "1",
                    "QTID",
                    False,
                    "1",
                    "SCID",
                    False,
                    "-1",
                    "SID",
                    False,
                    "0",
                ],
            ],
            variations,
            ["X Component:=", "__UnitInterval", "Y Component:=", "__Amplitude", "Eye Diagram Component:=", ycomponents],
        )
        return plot_name

    @pyaedt_function_handler()
    def sample_waveform(
        self,
        waveform_data,
        waveform_sweep,
        waveform_unit="V",
        waveform_sweep_unit="s",
        unit_interval=1e-9,
        clock_tics=None,
        pandas_enabled=False,
    ):
        """Sampling a waveform at clock times plus half unit interval.

        Parameters
        ----------
        waveform_data : list
            Waveform data.
        waveform_sweep : list
            Waveform sweep data.
        waveform_unit : str, optional
            Waveform units. The default values is ``V``.
        waveform_sweep_unit : str, optional
            Time units. The default value is ``s``.
        unit_interval : float, optional
            Unit interval in seconds. The default is ``1e-9``.
        clock_tics : list, optional
            List with clock tics. The default is ``None``, in which case the clock tics from
            the AMI receiver are used.
        pandas_enabled : bool, optional
            Whether to enable the Pandas data format. The default is ``False``.

        Returns
        -------
        list or :class:`pandas.Series`
            Sampled waveform in ``Volts`` at different times in ``seconds``.

        Examples
        --------
        >>> from pyaedt import Circuit
        >>> circuit = Circuit()
        >>> circuit.post.sample_ami_waveform(setup_name,probe_name,source_name,circuit.available_variations.nominal)

        """

        new_tic = []
        for tic in clock_tics:
            new_tic.append(unit_converter(tic, unit_system="Time", input_units="s", output_units=waveform_sweep_unit))
        new_ui = unit_converter(unit_interval, unit_system="Time", input_units="s", output_units=waveform_sweep_unit)

        zipped_lists = zip(new_tic, [new_ui / 2] * len(new_tic))
        extraction_tic = [x + y for (x, y) in zipped_lists]

        if pandas_enabled:
            sweep_filtered = waveform_sweep.values
            filtered_tic = list(filter(lambda num: num >= waveform_sweep.values[0], extraction_tic))
        else:
            sweep_filtered = waveform_sweep
            filtered_tic = list(filter(lambda num: num >= waveform_sweep[0], extraction_tic))

        outputdata = []
        new_voltage = []
        tic_in_s = []
        for tic in filtered_tic:
            if tic >= sweep_filtered[0]:
                sweep_filtered = list(filter(lambda num: num >= tic, sweep_filtered))
                if sweep_filtered:
                    if pandas_enabled:
                        waveform_index = waveform_sweep[waveform_sweep.values == sweep_filtered[0]].index.values
                    else:
                        waveform_index = waveform_sweep.index(sweep_filtered[0])
                    if not isinstance(waveform_data[waveform_index], float):
                        voltage = waveform_data[waveform_index].values[0]
                    else:
                        voltage = waveform_data[waveform_index]
                    new_voltage.append(
                        unit_converter(voltage, unit_system="Voltage", input_units=waveform_unit, output_units="V")
                    )
                    tic_in_s.append(
                        unit_converter(tic, unit_system="Time", input_units=waveform_sweep_unit, output_units="s")
                    )
                    if not pandas_enabled:
                        outputdata.append([tic_in_s[-1:][0], new_voltage[-1:][0]])
                    del sweep_filtered[0]
                else:
                    break
        if pandas_enabled:
            return pd.Series(new_voltage, index=tic_in_s)
        return outputdata

    @pyaedt_function_handler(setupname="setup_name")
    def sample_ami_waveform(
        self,
        setup_name,
        probe_name,
        source_name,
        variation_list_w_value,
        unit_interval=1e-9,
        ignore_bits=0,
        plot_type=None,
        clock_tics=None,
    ):
        """Sampling a waveform at clock times plus half unit interval.

        Parameters
        ----------
        setup_name : str
            Name of the setup.
        probe_name : str
            Name of the AMI probe.
        source_name : str
            Name of the AMI source.
        variation_list_w_value : list
            Variations with relative values.
        unit_interval : float, optional
            Unit interval in seconds. The default is ``1e-9``.
        ignore_bits : int, optional
            Number of initial bits to ignore. The default is ``0``.
        plot_type : str, optional
            Report type. The default is ``None``, in which case all report types are generated.
            Options for a specific report type are ``"InitialWave"``, ``"WaveAfterSource"``,
            ``"WaveAfterChannel"``, and ``"WaveAfterProbe"``.
        clock_tics : list, optional
            List with clock tics. The default is ``None``, in which case the clock tics from
            the AMI receiver are used.

        Returns
        -------
        list
            Sampled waveform in ``Volts`` at different times in ``seconds``.

        Examples
        --------
        >>> circuit = Circuit()
        >>> circuit.post.sample_ami_waveform(setupname,probe_name,source_name,circuit.available_variations.nominal)

        """
        initial_solution_type = self.post_solution_type
        self._app.solution_type = "NexximAMI"

        if plot_type == "InitialWave" or plot_type == "WaveAfterSource":
            plot_expression = [plot_type + "<" + source_name + ".int_ami_tx>"]
        elif plot_type == "WaveAfterChannel" or plot_type == "WaveAfterProbe":
            plot_expression = [plot_type + "<" + probe_name + ".int_ami_rx>"]
        else:
            plot_expression = [
                "InitialWave<" + source_name + ".int_ami_tx>",
                "WaveAfterSource<" + source_name + ".int_ami_tx>",
                "WaveAfterChannel<" + probe_name + ".int_ami_rx>",
                "WaveAfterProbe<" + probe_name + ".int_ami_rx>",
            ]
        waveform = []
        waveform_sweep = []
        waveform_unit = []
        waveform_sweep_unit = []
        for exp in plot_expression:
            waveform_data = self.get_solution_data(
                expressions=exp, setup_sweep_name=setup_name, domain="Time", variations=variation_list_w_value
            )
            samples_per_bit = 0
            for sample in waveform_data.primary_sweep_values:
                sample_seconds = unit_converter(
                    sample, unit_system="Time", input_units=waveform_data.units_sweeps["Time"], output_units="s"
                )
                if sample_seconds > unit_interval:
                    samples_per_bit -= 1
                    break
                else:
                    samples_per_bit += 1
            if samples_per_bit * ignore_bits > len(waveform_data.data_real()):
                self._app.solution_type = initial_solution_type
                self.logger.warning("Ignored bits are greater than generated bits.")
                return None
            waveform.append(waveform_data.data_real()[samples_per_bit * ignore_bits :])
            waveform_sweep.append(waveform_data.primary_sweep_values[samples_per_bit * ignore_bits :])
            waveform_unit.append(waveform_data.units_data[exp])
            waveform_sweep_unit.append(waveform_data.units_sweeps["Time"])

        tics = clock_tics
        if not clock_tics:
            clock_expression = "ClockTics<" + probe_name + ".int_ami_rx>"
            clock_tic = self.get_solution_data(
                expressions=clock_expression,
                setup_sweep_name=setup_name,
                domain="Clock Times",
                variations=variation_list_w_value,
            )
            tics = clock_tic.data_real()

        outputdata = [[] for i in range(len(waveform))]
        for w in range(0, len(waveform)):
            outputdata[w] = self.sample_waveform(
                waveform_data=waveform[w],
                waveform_sweep=waveform_sweep[w],
                waveform_unit=waveform_unit[w],
                waveform_sweep_unit=waveform_sweep_unit[w],
                unit_interval=unit_interval,
                clock_tics=tics,
                pandas_enabled=waveform_data.enable_pandas_output,
            )
        return outputdata


TOTAL_QUANTITIES = [
    "HeatFlowRate",
    "RadiationFlow",
    "ConductionHeatFlow",
    "ConvectiveHeatFlow",
    "MassFlowRate",
    "VolumeFlowRate",
    "SurfJouleHeatingDensity",
]
AVAILABLE_QUANTITIES = [
    "Temperature",
    "SurfTemperature",
    "HeatFlowRate",
    "RadiationFlow",
    "ConductionHeatFlow",
    "ConvectiveHeatFlow",
    "HeatTransCoeff",
    "HeatFlux",
    "RadiationFlux",
    "Speed",
    "Ux",
    "Uy",
    "Uz",
    "SurfUx",
    "SurfUy",
    "SurfUz",
    "Pressure",
    "SurfPressure",
    "MassFlowRate",
    "VolumeFlowRate",
    "MassFlux",
    "ViscosityRatio",
    "WallYPlus",
    "TKE",
    "Epsilon",
    "Kx",
    "Ky",
    "Kz",
    "SurfElectricPotential",
    "ElectricPotential",
    "SurfCurrentDensity",
    "CurrentDensity",
    "SurfCurrentDensityX",
    "SurfCurrentDensityY",
    "SurfCurrentDensityZ",
    "CurrentDensityX",
    "CurrentDensityY",
    "CurrentDensityZ",
    "SurfJouleHeatingDensity",
    "JouleHeatingDensity",
]


class FieldSummary:
    def __init__(self, app):
        self._app = app
        self.calculations = []

    @pyaedt_function_handler()
    def add_calculation(
        self,
        entity,
        geometry,
        geometry_name,
        quantity,
        normal="",
        side="Default",
        mesh="All",
        ref_temperature="AmbientTemp",
    ):
        """
        Add an entry in the field summary calculation requests.

        Parameters
        ----------
        entity : str
            Type of entity to perform the calculation on. Options are
             ``"Boundary"``, ``"Monitor``", and ``"Object"``.
             (``"Monitor"`` is available in AEDT 2024 R1 and later.)
        geometry : str
            Location to perform the calculation on. Options are
            ``"Surface"`` and ``"Volume"``.
        geometry_name : str or list of str
            Objects to perform the calculation on. If a list is provided,
            the calculation is performed on the combination of those
            objects.
        quantity : str
            Quantity to compute.
        normal : list of floats
            Coordinate values for direction relative to normal. The default is ``""``,
            in which case the normal to the face is used.
        side : str, optional
            String containing which side of the face to use. The default is
            ``"Default"``. Options are ``"Adjacent"``, ``"Combined"``, and
            `"Default"``.
        mesh : str, optional
            Surface meshes to use. The default is ``"All"``. Options are ``"All"`` and
            ``"Reduced"``.
        ref_temperature : str, optional
            Reference temperature to use in the calculation of the heat transfer
            coefficient. The default is ``"AmbientTemp"``.

        Returns
        -------
        bool
            ``True`` when successful, ``False`` when failed.
        """
        if quantity not in AVAILABLE_QUANTITIES:
            raise AttributeError(
                "Quantity {} is not supported. Available quantities are:\n{}".format(
                    quantity, ", ".join(AVAILABLE_QUANTITIES)
                )
            )
        if isinstance(normal, list):
            if not isinstance(normal[0], str):
                normal = [str(i) for i in normal]
            normal = ",".join(normal)
        if isinstance(geometry_name, str):
            geometry_name = [geometry_name]
        self.calculations.append(
            [entity, geometry, ",".join(geometry_name), quantity, normal, side, mesh, ref_temperature, False]
        )  # TODO : last argument not documented
        return True

    @pyaedt_function_handler(IntrinsincDict="intrinsics")
    def get_field_summary_data(self, setup_name=None, design_variation={}, intrinsics="", pandas_output=False):
        """
        Get  field summary output computation.

        Parameters
        ----------
        setup_name : str, optional
            Setup name to use for the computation. The
            default is ``None``, in which case the nominal variation is used.
        design_variation : dict, optional
            Dictionary containing the design variation to use for the computation.
            The default is  ``{}``, in which case nominal variation is used.
        intrinsics : str, optional
            Intrinsic values to use for the computation. The default is ``""``,
            which is suitable when no frequency needs to be selected.
        pandas_output : bool, optional
            Whether to use pandas output. The default is ``False``, in
            which case the dictionary output is used.

        Returns
        -------
        dict or pandas.DataFrame
            Output type depending on the Boolean ``pandas_output`` parameter.
            The output consists of information exported from the field summary.
        """
        with tempfile.NamedTemporaryFile(mode="w+", delete=False) as temp_file:
            temp_file.close()
            self.export_csv(temp_file.name, setup_name, design_variation, intrinsics)
            with open_file(temp_file.name, "r") as f:
                for _ in range(4):
                    _ = next(f)
                reader = csv.DictReader(f)
                out_dict = defaultdict(list)
                for row in reader:
                    for key in row.keys():
                        out_dict[key].append(row[key])
            os.remove(temp_file.name)
            if pandas_output:
                if pd is None:
                    raise ImportError("pandas package is needed.")
                return pd.DataFrame.from_dict(out_dict)
        return out_dict

    @pyaedt_function_handler(filename="output_file", design_variation="variations")
    def export_csv(self, output_file, setup_name=None, variations={}, intrinsics=""):
        """
        Get the field summary output computation.

        Parameters
        ----------
        output_file : str
            Path and filename to write the output file to.
        setup_name : str, optional
            Setup name to use for the computation. The
            default is ``None``, in which case the nominal variation is used.
        variations : dict, optional
            Dictionary containing the design variation to use for the computation.
            The default is  ``{}``, in which case the nominal variation is used.
        intrinsics : str, optional
            Intrinsic values to use for the computation. The default is ``""``,
            which is suitable when no frequency needs to be selected.

        Returns
        -------
        bool
            ``True`` when successful, ``False`` when failed.
        """
        if not setup_name:
            setup_name = self._app.nominal_sweep
        dv_string = ""
        for el in variations:
            dv_string += el + "='" + variations[el] + "' "
        self._create_field_summary(setup_name, dv_string)
        self._app.osolution.ExportFieldsSummary(
            [
                "SolutionName:=",
                setup_name,
                "DesignVariationKey:=",
                dv_string,
                "ExportFileName:=",
                output_file,
                "IntrinsicValue:=",
                intrinsics,
            ]
        )
        return True

    @pyaedt_function_handler()
    def _create_field_summary(self, setup, variation):
        arg = ["SolutionName:=", setup, "Variation:=", variation]
        for i in self.calculations:
            arg.append("Calculation:=")
            arg.append(i)
        self._app.osolution.EditFieldsSummarySetting(arg)<|MERGE_RESOLUTION|>--- conflicted
+++ resolved
@@ -3752,13 +3752,8 @@
 
         >>> oModule.GetSolutionDataPerVariation
         """
-<<<<<<< HEAD
-        if not isinstance(expression, list):
-            expression = [expression]
-=======
-        if type(expressions) is not list:
+        if not isinstance(expressions, list):
             expressions = [expressions]
->>>>>>> 1ee0d5cb
         if not setup_sweep_name:
             setup_sweep_name = self._app.nominal_adaptive
         if sweeps is None:
