--- conflicted
+++ resolved
@@ -1924,15 +1924,6 @@
             for position in positions:
                 aedtapp_objs = [p for p in aedtapp.modeler.get_bodynames_from_position(position) if p in metal_object]
                 object_names.extend(aedtapp_objs)
-                # for name in aedtapp_objs:
-                #     prim = aedtapp.modeler.objects[name]
-                #     obj_dict[prim.id] = prim
-                # if aedtapp_objs:
-                #     for p in aedtapp.modeler.get_bodynames_from_position(position, None, False):
-                #         if p in metal_object:
-                #             obj_ind = aedtapp.modeler.objects[p].id
-                #             if obj_ind not in obj_dict:
-                #                 obj_dict[obj_ind] = aedtapp.modeler.objects[obj_ind]
             if net in via_per_nets:
                 for via_pos in via_per_nets[net]:
                     object_names.extend(
@@ -1989,7 +1980,6 @@
         }
         for net, primitives in net_primitives.items():
             primitive_dict[net] = []
-<<<<<<< HEAD
             self.p_app.logger.info("Processing net {}...".format(net))
             for prim in primitives:
 
@@ -2039,21 +2029,6 @@
                             primitive_dict[net].append(pt)
                             break
         self.p_app.logger.info("Net processing completed.")
-=======
-            n = 0
-            while len(primitive_dict[net]) < len(net_primitives[net]):
-                if n > 1000:  # adding 1000 as maximum value to prevent infinite loop
-                    return
-                n += 20
-                primitive_dict[net] = []
-                for prim in primitives:
-                    layer = edb.stackup.signal_layers[prim.layer_name]
-                    z = layer.lower_elevation + layer.thickness / 2
-                    pt = self._get_point_inside_primitive(prim, n)
-                    if pt:
-                        pt.append(z)
-                        primitive_dict[net].append(pt)
->>>>>>> 388de1df
         return primitive_dict
 
     @pyaedt_function_handler()
