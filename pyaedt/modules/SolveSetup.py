"""
This module contains these classes: `Setup`, `Setup3DLayout`, and `SetupCircuit`.

This module provides all functionalities for creating and editing setups in AEDT.
It is based on templates to allow for easy creation and modification of setup properties.

"""
from __future__ import absolute_import  # noreorder

from collections import OrderedDict
import os.path
from random import randrange
import re
import time
import warnings

from pyaedt.aedt_logger import pyaedt_logger
from pyaedt.generic.DataHandlers import _dict2arg
from pyaedt.generic.constants import AEDT_UNITS
from pyaedt.generic.general_methods import PropsManager
from pyaedt.generic.general_methods import generate_unique_name
from pyaedt.generic.general_methods import is_ironpython
from pyaedt.generic.general_methods import pyaedt_function_handler
from pyaedt.generic.settings import settings
from pyaedt.modules.SetupTemplates import SetupKeys
from pyaedt.modules.SolveSweeps import SetupProps
from pyaedt.modules.SolveSweeps import SweepHFSS
from pyaedt.modules.SolveSweeps import SweepHFSS3DLayout
from pyaedt.modules.SolveSweeps import SweepMatrix
from pyaedt.modules.SolveSweeps import identify_setup


class CommonSetup(PropsManager, object):
    def __init__(self, app, solutiontype, setupname="MySetupAuto", isnewsetup=True):
        self.auto_update = False
        self._app = None
        self.p_app = app
        if solutiontype is None:
            self.setuptype = self.p_app.design_solutions.default_setup
        elif isinstance(solutiontype, int):
            self.setuptype = solutiontype
        elif solutiontype in SetupKeys.SetupNames:
            self.setuptype = SetupKeys.SetupNames.index(solutiontype)
        else:
            self.setuptype = self.p_app.design_solutions._solution_options[solutiontype]["default_setup"]
        self._setupname = setupname
        self.props = {}
        self.sweeps = []
        self._init_props(isnewsetup)
        self.auto_update = True

    @property
    def default_intrinsics(self):
        """Retrieve default intrinsic for actual setup.

        Returns
        -------
        dict
            Dictionary which keys are typically Freq, Phase or Time."""
        intr = {}
        for i in self._app.design_solutions.intrinsics:
            if i == "Freq" and "Frequency" in self.props:
                intr[i] = self.props["Frequency"]
            elif i == "Phase":
                intr[i] = "0deg"
            elif i == "Time":
                intr[i] = "0s"
        return intr

    def __repr__(self):
        return "SetupName " + self.name + " with " + str(len(self.sweeps)) + " Sweeps"

    @pyaedt_function_handler()
    def analyze(
        self,
        num_cores=1,
        num_tasks=1,
        num_gpu=0,
        acf_file=None,
        use_auto_settings=True,
        solve_in_batch=False,
        machine="localhost",
        run_in_thread=False,
        revert_to_initial_mesh=False,
        blocking=True,
    ):
        """Solve the active design.

        Parameters
        ----------
        num_cores : int, optional
            Number of simulation cores. Default is ``1``.
        num_tasks : int, optional
            Number of simulation tasks. Default is ``1``.
        num_gpu : int, optional
            Number of simulation graphic processing units to use. Default is ``0``.
        acf_file : str, optional
            Full path to the custom ACF file.
        use_auto_settings : bool, optional
            Set ``True`` to use automatic settings for HPC. The option is only considered for setups
            that support automatic settings.
        solve_in_batch : bool, optional
            Whether to solve the project in batch or not.
            If ``True`` the project will be saved, closed, solved and repened.
        machine : str, optional
            Name of the machine if remote.  The default is ``"localhost"``.
        run_in_thread : bool, optional
            Whether to submit the batch command as a thread. The default is
            ``False``.
        revert_to_initial_mesh : bool, optional
            Whether to revert to initial mesh before solving or not. Default is ``False``.
        blocking : bool, optional
            Whether to block script while analysis is completed or not. It works from AEDT 2023 R2.
            Default is ``True``.

        Returns
        -------
        bool
            ``True`` when successful, ``False`` when failed.

        References
        ----------

        >>> oDesign.Analyze
        """
        self._app.analyze(
            setup_name=self.name,
            num_cores=num_cores,
            num_tasks=num_tasks,
            num_gpu=num_gpu,
            acf_file=acf_file,
            use_auto_settings=use_auto_settings,
            solve_in_batch=solve_in_batch,
            machine=machine,
            run_in_thread=run_in_thread,
            revert_to_initial_mesh=revert_to_initial_mesh,
            blocking=blocking,
        )

    @pyaedt_function_handler()
    def _init_props(self, isnewsetup=False):
        if isnewsetup:
            setup_template = SetupKeys.get_setup_templates()[self.setuptype]
            self.props = SetupProps(self, setup_template)
        else:
            try:
                setups_data = self.p_app.design_properties["AnalysisSetup"]["SolveSetups"]
                if self.name in setups_data:
                    setup_data = setups_data[self.name]
                    if "Sweeps" in setup_data and self.setuptype not in [
                        0,
                        7,
                    ]:  # 0 and 7 represent setup HFSSDrivenAuto
                        if self.setuptype <= 4:
                            app = setup_data["Sweeps"]
                            app.pop("NextUniqueID", None)
                            app.pop("MoveBackForward", None)
                            app.pop("MoveBackwards", None)
                            for el in app:
                                if isinstance(app[el], (OrderedDict, dict)):
                                    self.sweeps.append(SweepHFSS(self, el, props=app[el]))

                        else:
                            app = setup_data["Sweeps"]
                            for el in app:
                                if isinstance(app[el], (OrderedDict, dict)):
                                    self.sweeps.append(SweepMatrix(self, el, props=app[el]))
                        setup_data.pop("Sweeps", None)
                    self.props = SetupProps(self, OrderedDict(setup_data))
            except:
                self.props = SetupProps(self, OrderedDict())

    @property
    def is_solved(self):
        """Verify if solutions are available for given setup.

        Returns
        -------
        bool
            `True` if solutions are available.
        """
        if self.p_app.design_solutions.default_adaptive:
            expressions = [
                i
                for i in self.p_app.post.available_report_quantities(
                    solution="{} : {}".format(self.name, self.p_app.design_solutions.default_adaptive)
                )
            ]
            sol = self.p_app.post.reports_by_category.standard(
                setup_name="{} : {}".format(self.name, self.p_app.design_solutions.default_adaptive),
                expressions=expressions[0],
            )
        else:
            expressions = [i for i in self.p_app.post.available_report_quantities(solution=self.name)]
            sol = self.p_app.post.reports_by_category.standard(setup_name=self.name, expressions=expressions[0])
        if identify_setup(self.props):
            sol.domain = "Time"
        return True if sol.get_solution_data() else False

    @property
    def p_app(self):
        """Parent."""
        return self._app

    @p_app.setter
    def p_app(self, value):
        self._app = value

    @property
    def omodule(self):
        """Analysis module."""
        return self._app.oanalysis

    @property
    def name(self):
        """Name."""
        return self._setupname

    @name.setter
    def name(self, name):
        self._setupname = name
        self.props["Name"] = name

    @pyaedt_function_handler()
    def get_solution_data(
        self,
        expressions=None,
        domain=None,
        variations=None,
        primary_sweep_variable=None,
        report_category=None,
        context=None,
        polyline_points=1001,
        math_formula=None,
        sweep_name=None,
    ):
        """Get a simulation result from a solved setup and cast it in a ``SolutionData`` object.
        Data to be retrieved from Electronics Desktop are any simulation results available in that
        specific simulation context.
        Most of the argument have some defaults which works for most of the ``Standard`` report quantities.

        Parameters
        ----------
        expressions : str or list, optional
            One or more formulas to add to the report. Example is value ``"dB(S(1,1))"`` or a list of values.
            Default is `None` which will return all traces.
        domain : str, optional
            Plot Domain. Options are "Sweep" for frequency domain related results and "Time" for transient related data.
        variations : dict, optional
            Dictionary of all families including the primary sweep.
            The default is ``None`` which will use the nominal variations of the setup.
        primary_sweep_variable : str, optional
            Name of the primary sweep. The default is ``"None"`` which, depending on the context,
            will internally assign the primary sweep to:
            1. ``Freq`` for frequency domain results,
            2. ``Time`` for transient results,
            3. ``Theta`` for radiation patterns,
            4. ``distance`` for field plot over a polyline.
        report_category : str, optional
            Category of the Report to be created. If `None` default data Report will be used.
            The Report Category can be one of the types available for creating a report depend on the simulation setup.
            For example for a Far Field Plot in HFSS the UI shows the report category as "Create Far Fields Report".
            The report category will be in this case "Far Fields".
            Depending on the setup different categories are available.
            If `None` default category will be used (the first item in the Results drop down menu in AEDT).
            To get the list of available categories user can use method ``available_report_types``.
        context : str, dict, optional
            This is the context of the report.
            The default is ``None``. It can be:
            1. `None`
            2. Infinite Sphere name for Far Fields Plot.
            3. Dictionary. If dictionary is passed, key is the report property name and value is property value.
        polyline_points : int, optional
            Number of points on which to create the report for plots on polylines.
            This parameter is valid for ``Fields`` plot only.
        math_formula : str, optional
            One of the available AEDT mathematical formulas to apply. For example, ``abs, dB``.
        sweep_name : str, optional
            Name of the sweep adaptive setup from which get solutions. Default is ``LastAdaptive``.

        Returns
        -------
        :class:`pyaedt.modules.solutions.SolutionData`
            Solution Data object.

        References
        ----------

        >>> oModule.GetSolutionDataPerVariation

        Examples
        --------
        >>> from pyaedt import Hfss
        >>> aedtapp = Hfss()
        >>> aedtapp.post.create_report("dB(S(1,1))")

        >>> variations = aedtapp.available_variations.nominal_w_values_dict
        >>> variations["Theta"] = ["All"]
        >>> variations["Phi"] = ["All"]
        >>> variations["Freq"] = ["30GHz"]
        >>> data1 = aedtapp.post.get_solution_data(
        ...    "GainTotal",
        ...    aedtapp.nominal_adaptive,
        ...    variations=variations,
        ...    primary_sweep_variable="Phi",
        ...    secondary_sweep_variable="Theta",
        ...    context="3D",
        ...    report_category="Far Fields",
        ...)

        >>> data2 =aedtapp.post.get_solution_data(
        ...    "S(1,1)",
        ...    aedtapp.nominal_sweep,
        ...    variations=variations,
        ...)
        >>> data2.plot()

        >>> from pyaedt import Maxwell2d
        >>> maxwell_2d = Maxwell2d()
        >>> data3 = maxwell_2d.post.get_solution_data(
        ...     "InputCurrent(PHA)", domain="Time", primary_sweep_variable="Time",
        ... )
        >>> data3.plot("InputCurrent(PHA)")

        >>> from pyaedt import Circuit
        >>> circuit = Circuit()
        >>> context = {"algorithm": "FFT", "max_frequency": "100MHz", "time_stop": "2.5us", "time_start": "0ps"}
        >>> spectralPlotData = circuit.post.get_solution_data(
        ...     expressions="V(Vprobe1)", primary_sweep_variable="Spectrum", domain="Spectral",
        ...     context=context
        ...)
        """
        if sweep_name:
            setup_sweep_name = [
                i for i in self._app.existing_analysis_sweeps if self.name == i.split(" : ")[0] and sweep_name in i
            ]
        else:
            setup_sweep_name = [i for i in self._app.existing_analysis_sweeps if self.name == i.split(" : ")[0]]
        if setup_sweep_name:
            return self._app.post.get_solution_data(
                expressions=expressions,
                domain=domain,
                variations=variations,
                primary_sweep_variable=primary_sweep_variable,
                report_category=report_category,
                context=context,
                polyline_points=polyline_points,
                math_formula=math_formula,
                setup_sweep_name=setup_sweep_name[0],
            )
        return None

    @pyaedt_function_handler()
    def create_report(
        self,
        expressions=None,
        domain="Sweep",
        variations=None,
        primary_sweep_variable=None,
        secondary_sweep_variable=None,
        report_category=None,
        plot_type="Rectangular Plot",
        context=None,
        subdesign_id=None,
        polyline_points=1001,
        plotname=None,
        sweep_name=None,
    ):
        """Create a report in AEDT. It can be a 2D plot, 3D plot, polar plots or data tables.

        Parameters
        ----------
        expressions : str or list, optional
            One or more formulas to add to the report. Example is value = ``"dB(S(1,1))"``.
        domain : str, optional
            Plot Domain. Options are "Sweep", "Time", "DCIR".
        variations : dict, optional
            Dictionary of all families including the primary sweep. The default is ``{"Freq": ["All"]}``.
        primary_sweep_variable : str, optional
            Name of the primary sweep. The default is ``"Freq"``.
        secondary_sweep_variable : str, optional
            Name of the secondary sweep variable in 3D Plots.
        report_category : str, optional
            Category of the Report to be created. If `None` default data Report will be used.
            The Report Category can be one of the types available for creating a report depend on the simulation setup.
            For example for a Far Field Plot in HFSS the UI shows the report category as "Create Far Fields Report".
            The report category will be in this case "Far Fields".
            Depending on the setup different categories are available.
            If `None` default category will be used (the first item in the Results drop down menu in AEDT).
        plot_type : str, optional
            The format of Data Visualization. Default is ``Rectangular Plot``.
        context : str, optional
            The default is ``None``. It can be `None`, `"Differential Pairs"`,`"RL"`,
            `"Sources"`, `"Vias"`,`"Bondwires"`, `"Probes"` for Hfss3dLayout or
            Reduce Matrix Name for Q2d/Q3d solution or Infinite Sphere name for Far Fields Plot.
        plotname : str, optional
            Name of the plot. The default is ``None``.
        polyline_points : int, optional,
            Number of points on which create the report for plots on polylines.
        subdesign_id : int, optional
            Specify a subdesign ID to export a Touchstone file of this subdesign. Valid for Circuit Only.
            The default value is ``None``.
        context : str, optional
        sweep_name : str, optional
            Name of the sweep adaptive setup from which get solutions. Default is ``LastAdaptive``.

        Returns
        -------
        :class:`pyaedt.modules.report_templates.Standard`
            ``True`` when successful, ``False`` when failed.


        References
        ----------

        >>> oModule.CreateReport

        Examples
        --------
        >>> from pyaedt import Circuit
        >>> aedtapp = Circuit()
        >>> aedtapp.post.create_report("dB(S(1,1))")

        >>> variations = aedtapp.available_variations.nominal_w_values_dict
        >>> aedtapp.post.setups[0].create_report(
        ...    "dB(S(1,1))",
        ...    variations=variations,
        ...    primary_sweep_variable="Freq",
        ...)

        >>> aedtapp.post.create_report(
        ...    "S(1,1)",
        ...    variations=variations,
        ...    plot_type="Smith Chart",
        ...)
        """
        if sweep_name:
            setup_sweep_name = [
                i for i in self._app.existing_analysis_sweeps if self.name == i.split(" : ")[0] and sweep_name in i
            ]
        else:
            setup_sweep_name = [i for i in self._app.existing_analysis_sweeps if self.name == i.split(" : ")[0]]
        if setup_sweep_name:
            return self._app.post.create_report(
                expressions=expressions,
                domain=domain,
                variations=variations,
                primary_sweep_variable=primary_sweep_variable,
                secondary_sweep_variable=secondary_sweep_variable,
                report_category=report_category,
                plot_type=plot_type,
                context=context,
                polyline_points=polyline_points,
                plotname=plotname,
                setup_sweep_name=setup_sweep_name[0],
            )
        return None


class Setup(CommonSetup):
    """Initializes, creates, and updates a 3D setup.

    Parameters
    ----------
    app : :class:`pyaedt.application.Analysis3D.FieldAnalysis3D`
        Inherited app object.
    solutiontype : int, str
        Type of the setup.
    setupname : str, optional
        Name of the setup. The default is ``"MySetupAuto"``.
    isnewsetup : bool, optional
        Whether to create the setup from a template. The default is ``True``.
        If ``False``, access is to the existing setup.

    """

    def __init__(self, app, solutiontype, setupname="MySetupAuto", isnewsetup=True):
        CommonSetup.__init__(self, app, solutiontype, setupname, isnewsetup)

    @pyaedt_function_handler()
    def create(self):
        """Add a new setup based on class settings in AEDT.

        Returns
        -------
        dict
            Dictionary of arguments.

        References
        ----------

        >>> oModule.InsertSetup
        """
        soltype = SetupKeys.SetupNames[self.setuptype]
        arg = ["NAME:" + self.name]
        _dict2arg(self.props, arg)
        self.omodule.InsertSetup(soltype, arg)
        return arg

    @pyaedt_function_handler()
    def update(self, update_dictionary=None):
        """Update the setup based on either the class argument or a dictionary.

        Parameters
        ----------
        update_dictionary : optional
            Dictionary to use to update the setup. The default is ``None``.

        Returns
        -------
        bool
            ``True`` when successful, ``False`` when failed.

        References
        ----------

        >>> oModule.EditSetup
        """
        legacy_update = self.auto_update
        self.auto_update = False
        if update_dictionary:
            for el in update_dictionary:
                self.props[el] = update_dictionary[el]
        self.auto_update = legacy_update
        arg = ["NAME:" + self.name]
        _dict2arg(self.props, arg)

        self.omodule.EditSetup(self.name, arg)
        return True

    @pyaedt_function_handler()
    def delete(self):
        """Delete actual Setup.

        Returns
        -------
        bool
            ``True`` if setup is deleted. ``False`` if it failed.
        """

        self.omodule.DeleteSetups([self.name])
        self._app.setups.remove(self)
        return True

    @pyaedt_function_handler()
    def _expression_cache(
        self,
        expression_list,
        report_type_list,
        intrinsics_list,
        isconvergence_list,
        isrelativeconvergence,
        conv_criteria,
    ):
        """Retrieve data from the expression setup cache.

        Parameters
        ----------
        expressions_list : list
            List of formulas to retrieve.
        report_type_list : list
            List of report types for the expressions.
        intrinsics_list : list
            List of intrinsic expressions for the expressions.
        isconvergence_list : list
            List of Boolean values indicating whether the expressions are in
            the convergence criteria.
        isrelativeconvergence : bool

        conv_criteria:

        Returns
        -------
        list
            List of the data.

        """
        if isrelativeconvergence:
            userelative = 1
        else:
            userelative = 0

        list_data = ["NAME:ExpressionCache"]
        if isinstance(expression_list, list):
            i = 0
            while i < len(expression_list):
                expression = expression_list[i]
                name = expression.replace("(", "_") + "1"
                name = name.replace(")", "_")
                name = name.replace(" ", "_")
                name = name.replace(".", "_")
                name = name.replace("/", "_")
                name = name.replace("*", "_")
                name = name.replace("+", "_")
                name = name.replace("-", "_")
                name = name.replace(":", "_")
                name = name.replace(",", "_")
                if isinstance(report_type_list, list):
                    report_type = report_type_list[i]
                else:
                    report_type = report_type_list
                if isinstance(isconvergence_list, list):
                    isconvergence = isconvergence_list[i]
                else:
                    isconvergence = isconvergence_list
                if type(intrinsics_list) is list:
                    intrinsics = intrinsics_list[i]
                else:
                    intrinsics = intrinsics_list
                list_data.append(
                    [
                        "NAME:CacheItem",
                        "Title:=",
                        name,
                        "Expression:=",
                        expression,
                        "Intrinsics:=",
                        intrinsics,
                        "IsConvergence:=",
                        isconvergence,
                        "UseRelativeConvergence:=",
                        userelative,
                        "MaxConvergenceDelta:=",
                        conv_criteria,
                        "MaxConvergeValue:=",
                        str(conv_criteria),
                        "ReportType:=",
                        report_type,
                        ["NAME:ExpressionContext"],
                    ]
                )
                i += 1

        else:
            name = expression_list.replace("(", "") + "1"
            name = name.replace(")", "")
            name = name.replace(" ", "")
            name = name.replace(",", "_")
            list_data.append(
                [
                    "NAME:CacheItem",
                    "Title:=",
                    name,
                    "Expression:=",
                    expression_list,
                    "Intrinsics:=",
                    intrinsics_list,
                    "IsConvergence:=",
                    isconvergence_list,
                    "UseRelativeConvergence:=",
                    userelative,
                    "MaxConvergenceDelta:=",
                    conv_criteria,
                    "MaxConvergeValue:=",
                    str(conv_criteria),
                    "ReportType:=",
                    report_type_list,
                    ["NAME:ExpressionContext"],
                ]
            )

        return list_data

    @pyaedt_function_handler()
    def enable_expression_cache(
        self,
        expressions,
        report_type="Fields",
        intrinsics="",
        isconvergence=True,
        isrelativeconvergence=True,
        conv_criteria=1,
        use_cache_for_pass=True,
        use_cache_for_freq=True,
    ):
        """Enable an expression cache.

        Parameters
        ----------
        expressions : str or list
            One or more formulas to add to the expression cache.
        report_type : str or list, optional
            Type of the report for the expression. The default is ``Fields``. If a list of expressions
            is supplied, supply a corresponding list of report types.
        intrinsics : str or list, optional
            Intrinsic functions for the expressions. The default is ``""``. If a list of expressions
            is supplied, a corresponding list of intrinsic functions must be supplied.
        isconvergence : bool or str or list, optional
            Whether the expression is in the convergence criteria. The default is ``True``.
            If a list of expressions is supplied, a corresponding list of Boolean values must be
            supplied.
        isrelativeconvergence : bool, optional
            The default is ``True``.
        conv_criteria :
            The default is ``1``.
        use_cache_for_pass : bool, optional
            Use cache for pass.
            Default value is ``True``.
        use_cache_for_freq : bool, optional
            Use cache for frequency.
            Default value is ``True``.

        Returns
        -------
        bool
            ``True`` when successful, ``False`` when failed.

        References
        ----------

        >>> oModule.EditSetup
        """
        arg = ["NAME:" + self.name]
        self.props["UseCacheFor"] = []
        if use_cache_for_pass:
            self.props["UseCacheFor"].append("Pass")
        if use_cache_for_freq:
            self.props["UseCacheFor"].append("Freq")
        _dict2arg(self.props, arg)
        expression_cache = self._expression_cache(
            expressions, report_type, intrinsics, isconvergence, isrelativeconvergence, conv_criteria
        )
        arg.append(expression_cache)
        self.omodule.EditSetup(self.name, arg)
        return True

    @pyaedt_function_handler()
    def enable(self, setup_name=None):
        """Enable a setup.

        Parameters
        ----------
        setup_name : str, optional
            Name of the setup. The default is ``None``.

        Returns
        -------
        bool
            ``True`` when successful, ``False`` when failed.

        References
        ----------

        >>> oModule.EditSetup
        """
        if not setup_name:
            setup_name = self.name

        self.omodule.EditSetup(setup_name, ["NAME:" + setup_name, "IsEnabled:=", True])
        return True

    @pyaedt_function_handler()
    def disable(self, setup_name=None):
        """Disable a setup.

        Parameters
        ----------
        setup_name : str, optional
            Name of the setup. The default is ``None``.

        Returns
        -------
        bool
            ``True`` when successful, ``False`` when failed.

        References
        ----------

        >>> oModule.EditSetup
        """
        if not setup_name:
            setup_name = self.name

        self.omodule.EditSetup(setup_name, ["NAME:" + setup_name, "IsEnabled:", False])
        return True

    @pyaedt_function_handler()
    def add_mesh_link(
        self,
        design_name,
        solution_name=None,
        parameters_dict=None,
        project_name="This Project*",
        force_source_to_solve=True,
        preserve_partner_solution=True,
        apply_mesh_operations=True,
        adapt_port=True,
    ):
        """Add a mesh link to another design.

        Parameters
        ----------
        design_name : str
            Name of the design.
        solution_name : str, optional
            Name of the solution in the format ``"setupname : solutionname"``.
            If ``None`` the default value is ``setupname : LastAdaptive``.
        parameters_dict : dict, optional
            Dictionary of the parameters.
            If ``None`` the default value is `appname.available_variations.nominal_w_values_dict`.
        project_name : str, optional
            Name of the project with the design. The default is ``"This Project*"``.
            However, you can supply the full path and name to another project.
        force_source_to_solve : bool, optional
            Default value is ``True``.
        preserve_partner_solution : bool, optional
            Default value is ``True``.
        apply_mesh_operations : bool, optional
            Apply mesh operations in target design on the imported mesh.
            Default value is ``True``.
        adapt_port : bool, optional
            Perform port adapt/seeding in target solve setup.
            Default value is ``True``.

        Returns
        -------
        bool
            ``True`` when successful, ``False`` when failed.

        References
        ----------

        >>> oModule.EditSetup
        """
        auto_update = self.auto_update
        try:
            self.auto_update = False
            meshlinks = self.props["MeshLink"]
            # design type
            if self.p_app.design_type == "Mechanical":
                design_type = "ElectronicsDesktop"
            elif self.p_app.design_type == "Maxwell 2D" or self.p_app.design_type == "Maxwell 3D":
                design_type = "Maxwell"
            else:
                design_type = self.p_app.design_type
            meshlinks["Product"] = design_type
            # design name
            if not design_name or design_name is None:
                raise ValueError("Provide design name to add mesh link to.")
            elif design_name not in self.p_app.design_list:
                raise ValueError("Design does not exist in current project.")
            else:
                meshlinks["Design"] = design_name
            # project name
            if project_name != "This Project*":
                if os.path.exists(project_name):
                    meshlinks["Project"] = project_name
                    meshlinks["PathRelativeTo"] = "SourceProduct"
                else:
                    raise ValueError("Project file path provided does not exist.")
            else:
                meshlinks["Project"] = project_name
                meshlinks["PathRelativeTo"] = "TargetProject"
            # if self.p_app.solution_type == "SBR+":
            meshlinks["ImportMesh"] = True
            # solution name
            if solution_name is None:
                meshlinks["Soln"] = "{} : LastAdaptive".format(
                    self.p_app.oproject.GetDesign(design_name).GetChildObject("Analysis").GetChildNames()[0]
                )
            elif (
                solution_name.split()[0]
                in self.p_app.oproject.GetDesign(design_name).GetChildObject("Analysis").GetChildNames()
            ):
                meshlinks["Soln"] = "{} : LastAdaptive".format(solution_name.split()[0])
            else:
                raise ValueError("Setup does not exist in current design.")
            # parameters
            meshlinks["Params"] = OrderedDict({})
            if parameters_dict is None:
                parameters_dict = self.p_app.available_variations.nominal_w_values_dict
                for el in parameters_dict:
                    meshlinks["Params"][el] = el
            else:
                for el in parameters_dict:
                    if el in list(self._app.available_variations.nominal_w_values_dict.keys()):
                        meshlinks["Params"][el] = el
                    else:
                        meshlinks["Params"][el] = parameters_dict[el]
            meshlinks["ForceSourceToSolve"] = force_source_to_solve
            meshlinks["PreservePartnerSoln"] = preserve_partner_solution
            meshlinks["ApplyMeshOp"] = apply_mesh_operations
            if self.p_app.design_type != "Maxwell 2D" or self.p_app.design_type != "Maxwell 3D":
                meshlinks["AdaptPort"] = adapt_port
            self.update()
            self.auto_update = auto_update
            return True
        except:
            self.auto_update = auto_update
            return False


class SetupCircuit(CommonSetup):
    """Initializes, creates, and updates a circuit setup.

    Parameters
    ----------
    app : :class:`pyaedt.application.AnalysisNexxim.FieldAnalysisCircuit`
        Inherited app object.
    solutiontype : str, int
        Type of the setup.
    setupname : str, optional
        Name of the setup. The default is ``"MySetupAuto"``.
    isnewsetup : bool, optional
      Whether to create the setup from a template. The default is ``True.``
      If ``False``, access is to the existing setup.

    """

    def __init__(self, app, solutiontype, setupname="MySetupAuto", isnewsetup=True):
        CommonSetup.__init__(self, app, solutiontype, setupname, isnewsetup)

    @pyaedt_function_handler()
    def _init_props(self, isnewsetup=False):
        props = {}
        if isnewsetup:
            setup_template = SetupKeys.get_setup_templates()[self.setuptype]
            self.props = SetupProps(self, setup_template)
        else:
            self.props = SetupProps(self, OrderedDict())
            try:
                setups_data = self.p_app.design_properties["SimSetups"]["SimSetup"]
                if type(setups_data) is not list:
                    setups_data = [setups_data]
                for setup in setups_data:
                    if self.name == setup["Name"]:
                        setup_data = setup
                        setup_data.pop("Sweeps", None)
                        self.props = SetupProps(self, setup_data)
            except:
                self.props = SetupProps(self, OrderedDict())
        self.props["Name"] = self.name

    @property
    def _odesign(self):
        """Design."""
        return self._app._odesign

    @pyaedt_function_handler()
    def create(self):
        """Add a new setup based on class settings in AEDT.

        Returns
        -------
        dict
            Dictionary of the arguments.

        References
        ----------

        >>> oModule.AddLinearNetworkAnalysis
        >>> oModule.AddDCAnalysis
        >>> oModule.AddTransient
        >>> oModule.AddQuickEyeAnalysis
        >>> oModule.AddVerifEyeAnalysis
        >>> oModule.AddAMIAnalysis
        """
        soltype = SetupKeys.SetupNames[self.setuptype]
        arg = ["NAME:SimSetup"]
        _dict2arg(self.props, arg)
        self._setup(soltype, arg)
        return arg

    @pyaedt_function_handler()
    def _setup(self, soltype, arg, newsetup=True):
        if newsetup:
            if soltype == "NexximLNA":
                self.omodule.AddLinearNetworkAnalysis(arg)
            elif soltype == "NexximDC":
                self.omodule.AddDCAnalysis(arg)
            elif soltype == "NexximTransient":
                self.omodule.AddTransient(arg)
            elif soltype == "NexximQuickEye":
                self.omodule.AddQuickEyeAnalysis(arg)
            elif soltype == "NexximVerifEye":
                self.omodule.AddVerifEyeAnalysis(arg)
            elif soltype == "NexximAMI":
                self.omodule.AddAMIAnalysis(arg)
            else:
                warnings.warn("Solution Not Implemented Yet")
        else:
            if soltype == "NexximLNA":
                self.omodule.EditLinearNetworkAnalysis(self.name, arg)
            elif soltype == "NexximDC":
                self.omodule.EditDCAnalysis(self.name, arg)
            elif soltype == "NexximTransient":
                self.omodule.EditTransient(self.name, arg)
            elif soltype == "NexximQuickEye":
                self.omodule.EditQuickEyeAnalysis(self.name, arg)
            elif soltype == "NexximVerifEye":
                self.omodule.EditVerifEyeAnalysis(self.name, arg)
            elif soltype == "NexximAMI":
                self.omodule.EditAMIAnalysis(self.name, arg)

            else:
                raise NotImplementedError("Solution type '{}' is not implemented yet".format(soltype))
        return True

    @pyaedt_function_handler()
    def update(self, update_dictionary=None):
        """Update the setup based on the class arguments or a dictionary.

        Parameters
        ----------
        update_dictionary : dict, optional
            Dictionary of settings to apply. The default is ``None``.

        Returns
        -------
        bool
            ``True`` when successful, ``False`` when failed.

        References
        ----------

        >>> oModule.EditLinearNetworkAnalysis
        >>> oModule.EditDCAnalysis
        >>> oModule.EditTransient
        >>> oModule.EditQuickEyeAnalysis
        >>> oModule.EditVerifEyeAnalysis
        >>> oModule.EditAMIAnalysis
        """
        legacy_update = self.auto_update
        self.auto_update = False
        if update_dictionary:
            for el in update_dictionary:
                self.props[el] = update_dictionary[el]
        arg = ["NAME:SimSetup"]
        soltype = SetupKeys.SetupNames[self.setuptype]
        _dict2arg(self.props, arg)
        self._setup(soltype, arg, False)
        self.auto_update = legacy_update
        return True

    @pyaedt_function_handler()
    def add_sweep_points(self, sweep_variable="Freq", sweep_points=1, units="GHz", override_existing_sweep=True):
        """Add a linear count sweep to existing Circuit Setup.

        Parameters
        ----------
        sweep_variable : str, optional
            Variable to which the sweep belongs. Default is ``"Freq``.
        sweep_points : float or str or list, optional
            Sweep points to apply linear sweep. It can be a list or single points.
             Points can be float or str. If ``str`` then no units will be applied.
        end_point float or str, optional
            End Point of Linear Count sweep. If ``str`` then no units will be applied.
        units : str, optional
            Sweeps Units. It will be ignored if strings are provided as start_point or end_point
        override_existing_sweep : bool, optional
            Define if existing sweep on the same variable has to be overridden or kept and added to this new sweep.

        Returns
        -------
        bool
            ``True`` is succeeded.

        References
        ----------

        >>> oModule.EditLinearNetworkAnalysis
        >>> oModule.EditDCAnalysis
        >>> oModule.EditTransient
        >>> oModule.EditQuickEyeAnalysis
        >>> oModule.EditVerifEyeAnalysis
        >>> oModule.EditAMIAnalysis
        """
        if isinstance(sweep_points, (int, float)):
            sweep_points = [sweep_points]
        sweeps = []
        for el in sweep_points:
            if isinstance(el, (int, float)):
                sweeps.append(str(el) + units)
            else:
                sweeps.append(el)
        lin_data = " ".join(sweeps)
        return self._add_sweep(sweep_variable, lin_data, override_existing_sweep)

    @pyaedt_function_handler()
    def add_sweep_count(
        self,
        sweep_variable="Freq",
        start_point=1,
        end_point=100,
        count=100,
        units="GHz",
        count_type="Linear",
        override_existing_sweep=True,
    ):
        """Add a step sweep to existing Circuit Setup. It can be ``"Linear"``, ``"Decade"`` or ``"Octave"``.

        Parameters
        ----------
        sweep_variable : str, optional
            Variable to which the sweep belongs. Default is ``"Freq``.
        start_point : float or str, optional
            Start Point of Linear Count sweep. If ``str`` then no units will be applied.
        end_point : float or str, optional
            End Point of Linear Count sweep. If ``str`` then no units will be applied.
        count :  int, optional
            Number of points. Default is ``100``.
        units : str, optional
            Sweeps Units. It will be ignored if strings are provided as start_point or end_point.
        count_type : str, optional
            Count Type. Default is ``"Linear"``. It can be also ``"Decade"`` or ``"Octave"``.
        override_existing_sweep : bool, optional
            Define if existing sweep on the same variable has to be overridden or kept and added to this new sweep.

        Returns
        -------
        bool
            ``True`` is succeeded.

        References
        ----------

        >>> oModule.EditLinearNetworkAnalysis
        >>> oModule.EditDCAnalysis
        >>> oModule.EditTransient
        >>> oModule.EditQuickEyeAnalysis
        >>> oModule.EditVerifEyeAnalysis
        >>> oModule.EditAMIAnalysis
        """
        if isinstance(start_point, (int, float)):
            start_point = str(start_point) + units
        if isinstance(end_point, (int, float)):
            end_point = str(end_point) + units
        lin_in = "LINC"
        if count_type.lower() == "decade":
            lin_in = "DEC"
        elif count_type.lower() == "octave":
            lin_in = "OCT"
        lin_data = "{} {} {} {}".format(lin_in, start_point, end_point, count)
        return self._add_sweep(sweep_variable, lin_data, override_existing_sweep)

    @pyaedt_function_handler()
    def add_sweep_step(
        self,
        sweep_variable="Freq",
        start_point=1,
        end_point=100,
        step_size=1,
        units="GHz",
        override_existing_sweep=True,
    ):
        """Add a linear count sweep to existing Circuit Setup.

        Parameters
        ----------
        sweep_variable : str, optional
            Variable to which the sweep belongs. Default is ``"Freq``.
        start_point : float or str, optional
            Start Point of Linear Count sweep. If ``str`` then no units will be applied.
        end_point : float or str, optional
            End Point of Linear Count sweep. If ``str`` then no units will be applied.
        step_size :  float or str, optional
            Step Size of sweep. If ``str`` then no units will be applied.
        units : str, optional
            Sweeps Units. It will be ignored if strings are provided as start_point or end_point
        override_existing_sweep : bool, optional
            Define if existing sweep on the same variable has to be overridden or kept and added to this new sweep.

        Returns
        -------
        bool
            ``True`` is succeeded.

        References
        ----------

        >>> oModule.EditLinearNetworkAnalysis
        >>> oModule.EditDCAnalysis
        >>> oModule.EditTransient
        >>> oModule.EditQuickEyeAnalysis
        >>> oModule.EditVerifEyeAnalysis
        >>> oModule.EditAMIAnalysis
        """
        if isinstance(start_point, (int, float)):
            start_point = str(start_point) + units
        if isinstance(end_point, (int, float)):
            end_point = str(end_point) + units
        if isinstance(step_size, (int, float)):
            step_size = str(step_size) + units
        linc_data = "LIN {} {} {}".format(start_point, end_point, step_size)
        return self._add_sweep(sweep_variable, linc_data, override_existing_sweep)

    @pyaedt_function_handler()
    def _add_sweep(self, sweep_variable, equation, override_existing_sweep):
        if isinstance(self.props["SweepDefinition"], list):
            for sw in self.props["SweepDefinition"]:
                if sw["Variable"] == sweep_variable:
                    if override_existing_sweep:
                        sw["Data"] = equation
                    else:
                        sw["Data"] += " " + equation
                    return self.update()
        elif self.props["SweepDefinition"]["Variable"] == sweep_variable:
            if override_existing_sweep:
                self.props["SweepDefinition"]["Data"] = equation
            else:
                self.props["SweepDefinition"]["Data"] += " " + equation
            return self.update()
        if isinstance(self.props["SweepDefinition"], (OrderedDict, dict)):
            self.props["SweepDefinition"] = [self.props["SweepDefinition"]]
        prop = OrderedDict({"Variable": sweep_variable, "Data": equation, "OffsetF1": False, "Synchronize": 0})
        self.props["SweepDefinition"].append(prop)
        return self.update()

    @pyaedt_function_handler()
    def _expression_cache(
        self,
        expression_list,
        report_type_list,
        intrinsics_list,
        isconvergence_list,
        isrelativeconvergence,
        conv_criteria,
    ):
        """Retrieve data from the expression setup cache.

        Parameters
        ----------
        expressions_list : list
            List of formulas to retrieve.
        report_type_list : list
            List of report types for the expressions.
        intrinsics_list : list
            List of intrinsic functions for the expressions.
        isconvergence_list : list
            List of Boolean values indicating whether the expressions are in
            the convergence criteria.
        isrelativeconvergence :

        conv_criteria:

        Returns
        -------
        list
            List of the data.

        """

        if isrelativeconvergence:
            userelative = 1
        else:
            userelative = 0

        list_data = ["NAME:ExpressionCache"]
        if isinstance(expression_list, list):
            i = 0
            while i < len(expression_list):
                expression = expression_list[i]
                name = expression.replace("(", "_") + "1"
                name = name.replace(")", "_")
                name = name.replace(" ", "_")
                if isinstance(report_type_list, list):
                    report_type = report_type_list[i]
                else:
                    report_type = report_type_list
                if isinstance(isconvergence_list, list):
                    isconvergence = isconvergence_list[i]
                else:
                    isconvergence = isconvergence_list
                if isinstance(intrinsics_list, list):
                    intrinsics = intrinsics_list[i]
                else:
                    intrinsics = intrinsics_list
                list_data.append(
                    [
                        "NAME:CacheItem",
                        "Title:=",
                        name,
                        "Expression:=",
                        expression,
                        "Intrinsics:=",
                        intrinsics,
                        "IsConvergence:=",
                        isconvergence,
                        "UseRelativeConvergence:=",
                        1,
                        "MaxConvergenceDelta:=",
                        1,
                        "MaxConvergeValue:=",
                        "0.01",
                        "ReportType:=",
                        report_type,
                        ["NAME:ExpressionContext"],
                    ]
                )
                i += 1

        else:
            name = expression_list.replace("(", "") + "1"
            name = name.replace(")", "")
            name = name.replace(" ", "")
            name = name.replace(",", "_")
            list_data.append(
                [
                    "NAME:CacheItem",
                    "Title:=",
                    name,
                    "Expression:=",
                    expression_list,
                    "Intrinsics:=",
                    intrinsics_list,
                    "IsConvergence:=",
                    isconvergence_list,
                    "UseRelativeConvergence:=",
                    userelative,
                    "MaxConvergenceDelta:=",
                    conv_criteria,
                    "MaxConvergeValue:=",
                    str(conv_criteria),
                    "ReportType:=",
                    report_type_list,
                    ["NAME:ExpressionContext"],
                ]
            )

        return list_data

    @pyaedt_function_handler()
    def enable_expression_cache(
        self,
        expressions,
        report_type="Fields",
        intrinsics="",
        isconvergence=True,
        isrelativeconvergence=True,
        conv_criteria=1,
    ):
        """Enable a setup expression cache.

        Parameters
        ----------
        expressions : str or list
            One or more formulas to add to the expression cache.
        report_type : str or list, optional
            Type of the report for the expression. The default is ``"Fields"``. If a list of expressions
            is supplied, a corresponding list of report types must be supplied.
        intrinsics : str or list, optional
            Intrinsic functions for the expressions. The default is ``""``. If a list of expressions
            is supplied, a corresponding list of intrinsic expressesions must be supplied.
        isconvergence : bool, str, or list, optional
            Whether the expression is in the convergence criteria. The  default is ``True``.
            If a list of expressions is supplied, a corresponding list of Boolean values must be
            supplied.
        isrelativeconvergence : bool, optional
            The default is ``True``.
        conv_criteria
            The default is ``1``.

        Returns
        -------
        bool
            ``True`` when successful, ``False`` when failed.

        References
        ----------

        >>> oModule.EditSetup
        """
        arg = ["Name:SimSetup"]
        _dict2arg(self.props, arg)
        expression_cache = self._expression_cache(
            expressions, report_type, intrinsics, isconvergence, isrelativeconvergence, conv_criteria
        )
        arg.append(expression_cache)
        self.omodule.EditSetup(self.name, arg)
        return True

    @pyaedt_function_handler()
    def enable(self, setup_name=None):
        """Enable a setup.

        Parameters
        ----------
        setup_name : str, optional
            Name of the setup. The default is ``None``.

        Returns
        -------
        bool
            ``True`` when successful, ``False`` when failed.

        References
        ----------

        >>> oModule.EditSetup
        """
        if not setup_name:
            setup_name = self.name
        self._odesign.EnableSolutionSetup(setup_name, True)
        return True

    @pyaedt_function_handler()
    def disable(self, setup_name=None):
        """Disable a setup.

        Parameters
        ----------
        setup_name : str, optional
            Name of the setup. The default is ``None``.

        Returns
        -------
        bool
            ``True`` when successful, ``False`` when failed.

        References
        ----------

        >>> oModule.EditSetup
        """
        if not setup_name:
            setup_name = self.name
        self._odesign.EnableSolutionSetup(setup_name, False)
        return True

    @pyaedt_function_handler()
    def get_solution_data(
        self,
        expressions=None,
        domain=None,
        variations=None,
        primary_sweep_variable=None,
        report_category=None,
        context=None,
        subdesign_id=None,
        polyline_points=1001,
        math_formula=None,
    ):
        """Get a simulation result from a solved setup and cast it in a ``SolutionData`` object.
        Data to be retrieved from Electronics Desktop are any simulation results available in that
        specific simulation context.
        Most of the argument have some defaults which works for most of the ``Standard`` report quantities.

        Parameters
        ----------
        expressions : str or list, optional
            One or more formulas to add to the report. Example is value ``"dB(S(1,1))"`` or a list of values.
            Default is `None` which will return all traces.
        domain : str, optional
            Plot Domain. Options are "Sweep" for frequency domain related results and "Time" for transient related data.
        variations : dict, optional
            Dictionary of all families including the primary sweep.
            The default is ``None`` which will use the nominal variations of the setup.
        primary_sweep_variable : str, optional
            Name of the primary sweep. The default is ``"None"`` which, depending on the context,
            will internally assign the primary sweep to:
            1. ``Freq`` for frequency domain results,
            2. ``Time`` for transient results,
            3. ``Theta`` for radiation patterns,
            4. ``distance`` for field plot over a polyline.
        report_category : str, optional
            Category of the Report to be created. If `None` default data Report will be used.
            The Report Category can be one of the types available for creating a report depend on the simulation setup.
            For example for a Far Field Plot in HFSS the UI shows the report category as "Create Far Fields Report".
            The report category will be in this case "Far Fields".
            Depending on the setup different categories are available.
            If `None` default category will be used (the first item in the Results drop down menu in AEDT).
            To get the list of available categories user can use method ``available_report_types``.
        context : str, dict, optional
            This is the context of the report.
            The default is ``None``. It can be:
            1. `None`
            2. ``"Differential Pairs"``
            3. Reduce Matrix Name for Q2d/Q3d solution
            4. Infinite Sphere name for Far Fields Plot.
            5. Dictionary. If dictionary is passed, key is the report property name and value is property value.
        subdesign_id : int, optional
            Subdesign ID for exporting a Touchstone file of this subdesign.
            This parameter is valid for ``Circuit`` only.
            The default value is ``None``.
        polyline_points : int, optional
            Number of points on which to create the report for plots on polylines.
            This parameter is valid for ``Fields`` plot only.
        math_formula : str, optional
            One of the available AEDT mathematical formulas to apply. For example, ``abs, dB``.


        Returns
        -------
        :class:`pyaedt.modules.solutions.SolutionData`
            Solution Data object.

        References
        ----------

        >>> oModule.GetSolutionDataPerVariation
        """
        return self._app.post.get_solution_data(
            expressions=expressions,
            domain=domain,
            variations=variations,
            primary_sweep_variable=primary_sweep_variable,
            report_category=report_category,
            context=context,
            subdesign_id=subdesign_id,
            polyline_points=polyline_points,
            math_formula=math_formula,
            setup_sweep_name=self.name,
        )

    @pyaedt_function_handler()
    def create_report(
        self,
        expressions=None,
        domain="Sweep",
        variations=None,
        primary_sweep_variable=None,
        secondary_sweep_variable=None,
        report_category=None,
        plot_type="Rectangular Plot",
        context=None,
        subdesign_id=None,
        polyline_points=1001,
        plotname=None,
    ):
        """Create a report in AEDT. It can be a 2D plot, 3D plot, polar plots or data tables.

        Parameters
        ----------
        expressions : str or list, optional
            One or more formulas to add to the report. Example is value = ``"dB(S(1,1))"``.
        domain : str, optional
            Plot Domain. Options are "Sweep", "Time", "DCIR".
        variations : dict, optional
            Dictionary of all families including the primary sweep. The default is ``{"Freq": ["All"]}``.
        primary_sweep_variable : str, optional
            Name of the primary sweep. The default is ``"Freq"``.
        secondary_sweep_variable : str, optional
            Name of the secondary sweep variable in 3D Plots.
        report_category : str, optional
            Category of the Report to be created. If `None` default data Report will be used.
            The Report Category can be one of the types available for creating a report depend on the simulation setup.
            For example for a Far Field Plot in HFSS the UI shows the report category as "Create Far Fields Report".
            The report category will be in this case "Far Fields".
            Depending on the setup different categories are available.
            If `None` default category will be used (the first item in the Results drop down menu in AEDT).
        plot_type : str, optional
            The format of Data Visualization. Default is ``Rectangular Plot``.
        context : str, optional
            The default is ``None``. It can be `None`, `"Differential Pairs"`,`"RL"`,
            `"Sources"`, `"Vias"`,`"Bondwires"`, `"Probes"` for Hfss3dLayout or
            Reduce Matrix Name for Q2d/Q3d solution or Infinite Sphere name for Far Fields Plot.
        plotname : str, optional
            Name of the plot. The default is ``None``.
        polyline_points : int, optional,
            Number of points on which create the report for plots on polylines.
        subdesign_id : int, optional
            Specify a subdesign ID to export a Touchstone file of this subdesign. Valid for Circuit Only.
            The default value is ``None``.
        context : str, optional

        Returns
        -------
        :class:`pyaedt.modules.report_templates.Standard`
            ``True`` when successful, ``False`` when failed.


        References
        ----------

        >>> oModule.CreateReport
        """
        return self._app.post.create_report(
            expressions=expressions,
            domain=domain,
            variations=variations,
            primary_sweep_variable=primary_sweep_variable,
            secondary_sweep_variable=secondary_sweep_variable,
            report_category=report_category,
            plot_type=plot_type,
            context=context,
            polyline_points=polyline_points,
            plotname=plotname,
            subdesign_id=subdesign_id,
            setup_sweep_name=self.name,
        )


class Setup3DLayout(CommonSetup):
    """Initializes, creates, and updates a 3D Layout setup.

    Parameters
    ----------
    app : :class:`pyaedt.application.Analysis3DLayout.FieldAnalysis3DLayout`
        Inherited app object.
    solutiontype : int or str
        Type of the setup.
    setupname : str, optional
        Name of the setup. The default is ``"MySetupAuto"``.
    isnewsetup : bool, optional
        Whether to create the setup from a template. The default is ``True.``
        If ``False``, access is to the existing setup.

    """

    def __init__(self, app, solutiontype, setupname="MySetupAuto", isnewsetup=True):
        CommonSetup.__init__(self, app, solutiontype, setupname, isnewsetup)

    @pyaedt_function_handler()
    def _init_props(self, isnewsetup=False):
        if isnewsetup:
            setup_template = SetupKeys.get_setup_templates()[self.setuptype]
            self.props = SetupProps(self, setup_template)
        else:
            try:
                setups_data = self._app.design_properties["Setup"]["Data"]
                if self.name in setups_data:
                    setup_data = setups_data[self.name]
                    if "Data" in setup_data:  # 0 and 7 represent setup HFSSDrivenAuto
                        app = setup_data["Data"]
                        for el in app:
                            if isinstance(app[el], (OrderedDict, dict)):
                                self.sweeps.append(SweepHFSS3DLayout(self, el, props=app[el]))

                    self.props = SetupProps(self, OrderedDict(setup_data))
            except:
                self.props = SetupProps(self, OrderedDict())
                settings.logger.error("Unable to set props.")

    @property
    def is_solved(self):
        """Verify if solutions are available for a given setup.

        Returns
        -------
        bool
            `True` if solutions are available.
        """
        if self.props.get("SolveSetupType", "HFSS") == "HFSS":
            combined_name = "{} : Last Adaptive".format(self.name)
            expressions = [i for i in self.p_app.post.available_report_quantities(solution=combined_name)]
            sol = self._app.post.reports_by_category.standard(setup_name=combined_name, expressions=expressions[0])
        elif self.props.get("SolveSetupType", "HFSS") == "SIwave":
            combined_name = "{} : {}".format(self.name, self.sweeps[0].name)
            expressions = [i for i in self.p_app.post.available_report_quantities(solution=combined_name)]
            sol = self._app.post.reports_by_category.standard(
                setup_name=combined_name,
                expressions=expressions[0],
            )
        elif self.props.get("SolveSetupType", "HFSS") == "SIwaveDCIR":
            expressions = self.p_app.post.available_report_quantities(solution=self.name, is_siwave_dc=True)
            sol = self._app.post.reports_by_category.standard(
                setup_name=self.name,
                expressions=expressions[0],
            )
        else:
            expressions = [i for i in self.p_app.post.available_report_quantities(solution=self.name)]

            sol = self._app.post.reports_by_category.standard(setup_name=self.name, expressions=expressions[0])
        if identify_setup(self.props):
            sol.domain = "Time"
        return True if sol.get_solution_data() else False

    @property
    def solver_type(self):
        """Setup type.

        Returns
        -------
        type
            Setup type.
        """

        if "SolveSetupType" in self.props:
            return self.props["SolveSetupType"]
        else:
            return None

    @pyaedt_function_handler()
    def create(self):
        """Add a new setup based on class settings in AEDT.

        Returns
        -------
        bool
            ``True`` when successful, ``False`` when failed.

        References
        ----------

        >>> oModule.Add
        """
        arg = ["NAME:" + self.name]
        _dict2arg(self.props, arg)
        self.omodule.Add(arg)
        return True

    @pyaedt_function_handler()
    def update(self, update_dictionary=None):
        """Update the setup based on the class arguments or a dictionary.

        Parameters
        ----------
        update_dictionary : dict, optional
            Dictionary of settings to apply.

        Returns
        -------
        bool
            ``True`` when successful, ``False`` when failed.

        References
        ----------

        >>> oModule.Edit
        """
        if update_dictionary:
            for el in update_dictionary:
                self.props._setitem_without_update(el, update_dictionary[el])
        arg = ["NAME:" + self.name]
        _dict2arg(self.props, arg)
        self.omodule.Edit(self.name, arg)
        return True

    @pyaedt_function_handler()
    def enable(self):
        """Enable a setup.

        Parameters
        ----------
        setup_name : str, optional
            Name of the setup.

        Returns
        -------
        bool
            ``True`` when successful, ``False`` when failed.

        References
        ----------

        >>> oModule.Edit
        """
        self.props["Properties"]["Enable"] = "true"
        self.update()
        return True

    @pyaedt_function_handler()
    def disable(self):
        """Disable a setup.

        Parameters
        ----------
        setup_name : str, optional
            Name of the setup.

        Returns
        -------
        bool
            ``True`` when successful, ``False`` when failed.

        References
        ----------

        >>> oModule.Edit
        """
        self.props["Properties"]["Enable"] = "false"
        self.update()
        return True

    @pyaedt_function_handler()
    def export_to_hfss(self, file_fullname, keep_net_name=False):
        """Export the HFSS 3D Layout design to HFSS 3D design.

        This method is not supported with IronPython.

        Parameters
        ----------
        file_fullname : str
            Full path and file name for exporting the project.

        keep_net_name : bool
            Keep net name in 3D export when ``True`` or by default when ``False``. Default value is ``False``.

        Returns
        -------
        bool
            ``True`` when successful, ``False`` when failed.

        References
        ----------

        >>> oModule.ExportToHfss
        """

        file_fullname = file_fullname
        if not os.path.isdir(os.path.dirname(file_fullname)):
            return False
        file_fullname = os.path.splitext(file_fullname)[0] + ".aedt"
        info_messages = list(self.p_app.odesktop.GetMessages(self.p_app.project_name, self.p_app.design_name, 0))
        error_messages = list(self.p_app.odesktop.GetMessages(self.p_app.project_name, self.p_app.design_name, 2))
        self.omodule.ExportToHfss(self.name, file_fullname)
        succeeded = self._check_export_log(info_messages, error_messages, file_fullname)
        if succeeded and keep_net_name:
            if not is_ironpython:
                from pyaedt import Hfss

                self._get_net_names(Hfss, file_fullname)
            else:
                self.p_app.logger.error("Exporting layout while keeping net name is not supported with IronPython")
        return succeeded

    @pyaedt_function_handler()
    def _get_net_names(self, app, file_fullname):
        primitives_3d_pts_per_nets = self._get_primitives_points_per_net()
        via_per_nets = self._get_via_position_per_net()
        layers_elevation = {
            lay.name: lay.lower_elevation + lay.thickness / 2
            for lay in list(self.p_app.modeler.edb.stackup.signal_layers.values())
        }
        aedtapp = app(projectname=file_fullname)
        units = aedtapp.modeler.model_units
        aedt_units = AEDT_UNITS["Length"][units]
        self._convert_edb_to_aedt_units(input_dict=primitives_3d_pts_per_nets, output_unit=aedt_units)
        self._convert_edb_to_aedt_units(input_dict=via_per_nets, output_unit=aedt_units)
        self._convert_edb_layer_elevation_to_aedt_units(input_dict=layers_elevation, output_units=aedt_units)
        metal_object = [
            obj.name
            for obj in aedtapp.modeler.solid_objects
            if not obj.material_name in aedtapp.modeler.materials.dielectrics
        ]
        for net, primitives in primitives_3d_pts_per_nets.items():
            obj_dict = {}
            for position in primitives_3d_pts_per_nets[net]:
                aedtapp_objs = [p for p in aedtapp.modeler.get_bodynames_from_position(position) if p in metal_object]
                if aedtapp_objs:
                    for p in aedtapp.modeler.get_bodynames_from_position(position, None, False):
                        if p in metal_object:
                            obj_ind = aedtapp.modeler._object_names_to_ids[p]
                            if obj_ind not in obj_dict:
                                obj_dict[obj_ind] = aedtapp.modeler.objects[obj_ind]
            if net in via_per_nets:
                for via_pos in via_per_nets[net]:
                    for p in aedtapp.modeler.get_bodynames_from_position(via_pos, None, False):
                        if p in metal_object:
                            obj_ind = aedtapp.modeler._object_names_to_ids[p]
                            if obj_ind not in obj_dict:
                                obj_dict[obj_ind] = aedtapp.modeler.objects[obj_ind]
                        for lay_el in list(layers_elevation.values()):
                            pad_pos = via_pos[:2]
                            pad_pos.append(lay_el)
                            pad_objs = aedtapp.modeler.get_bodynames_from_position(pad_pos, None, False)
                            for pad_obj in pad_objs:
                                if pad_obj in metal_object:
                                    pad_ind = aedtapp.modeler._object_names_to_ids[pad_obj]
                                    if pad_ind not in obj_dict:
                                        obj_dict[pad_ind] = aedtapp.modeler.objects[pad_ind]
            obj_list = list(obj_dict.values())
            if len(obj_list) == 1:
                net = net.replace("-", "m")
                net = net.replace("+", "p")
                net_name = re.sub("[^a-zA-Z0-9 \n\.]", "_", net)
                obj_list[0].name = net_name
                obj_list[0].color = [randrange(255), randrange(255), randrange(255)]
            elif len(obj_list) > 1:
                united_object = aedtapp.modeler.unite(obj_list, purge=True)
                obj_ind = aedtapp.modeler._object_names_to_ids[united_object]
                try:
                    net = net.replace("-", "m")
                    net = net.replace("+", "p")
                    net_name = re.sub("[^a-zA-Z0-9 \n\.]", "_", net)
                    aedtapp.modeler.objects[obj_ind].name = net_name
                    aedtapp.modeler.objects[obj_ind].color = [randrange(255), randrange(255), randrange(255)]
                except:
                    pass
        if aedtapp.design_type == "Q3D Extractor":
            aedtapp.auto_identify_nets()
        aedtapp.close_project(save_project=True)

    @pyaedt_function_handler()
    def _get_primitives_points_per_net(self):
        edb = self.p_app.modeler.edb
        net_primitives = edb.modeler.primitives_by_net
        primitive_dict = {}
        for net, primitives in net_primitives.items():
            primitive_dict[net] = []
            n = 0
            while len(primitive_dict[net]) < len(net_primitives[net]):
                if n > 1000:  # adding 1000 as maximum value to prevent infinite loop
                    return
                n += 20
                primitive_dict[net] = []
                for prim in primitives:
                    layer = edb.stackup.signal_layers[prim.layer_name]
                    z = layer.lower_elevation + layer.thickness / 2
                    pt = self._get_point_inside_primitive(prim, n)
                    if pt:
                        pt.append(z)
                        primitive_dict[net].append(pt)
        return primitive_dict

    @pyaedt_function_handler()
    def _get_point_inside_primitive(self, primitive, n):
        from pyaedt.modeler.geometry_operators import GeometryOperators

        if not is_ironpython:
            import numpy as np
        else:
            return False
        bbox = primitive.bbox
        primitive_x_points = []
        primitive_y_points = []
        for arc in primitive.arcs:
            if len(arc.points) == 2:
                primitive_x_points += arc.points[0]
                primitive_y_points += arc.points[1]
        dx = (bbox[2] - bbox[0]) / n
        dy = (bbox[3] - bbox[1]) / n
        xcoords = [i for i in np.arange(bbox[0], bbox[2], dx)]
        ycoords = [i for i in np.arange(bbox[1], bbox[3], dy)]
        for x in xcoords:
            for y in ycoords:
                if GeometryOperators.point_in_polygon([x, y], [primitive_x_points, primitive_y_points]) == 1:
                    return [x, y]

    @pyaedt_function_handler()
    def _get_polygon_centroid(self, arcs=None):
        if arcs:
            k = len(arcs[0])
            x = sum(arcs[0]) / k
            y = sum(arcs[1]) / k
            return [x, y]

    @pyaedt_function_handler()
    def _convert_edb_to_aedt_units(self, input_dict=None, output_unit=0.001):
        if input_dict:
            for k, v in input_dict.items():
                new_pts = []
                for pt in v:
                    new_pts.append([round(coord / output_unit, 5) for coord in pt])
                input_dict[k] = new_pts

    @pyaedt_function_handler()
    def _get_via_position_per_net(self):
        via_dict = {}
        via_list = list(self.p_app.modeler.edb.padstacks.instances.values())
        if via_list:
            for net in list(self.p_app.modeler.edb.nets.nets.keys()):
                vias = [via for via in via_list if via.net_name == net and via.start_layer != via.stop_layer]
                if vias:
                    via_dict[net] = []
                    for via in vias:
                        via_pos = via.position
                        z1 = self.p_app.modeler.edb.stackup.signal_layers[via.start_layer].lower_elevation
                        z2 = self.p_app.modeler.edb.stackup.signal_layers[via.stop_layer].upper_elevation
                        z = (z2 + z1) / 2
                        via_pos.append(z)
                        via_dict[net].append(via_pos)
        return via_dict

    @pyaedt_function_handler()
    def _convert_edb_layer_elevation_to_aedt_units(self, input_dict=None, output_units=0.001):
        if input_dict:
            for k, v in input_dict.items():
                input_dict[k] = round(v / output_units, 5)

    @pyaedt_function_handler()
    def _check_export_log(self, info_messages, error_messages, file_fullname):
        run = True
        succeeded = False
        while run:
            info_messages_n = list(self.p_app.odesktop.GetMessages(self.p_app.project_name, self.p_app.design_name, 0))
            error_messages_n = list(self.p_app.odesktop.GetMessages(self.p_app.project_name, self.p_app.design_name, 2))
            infos = [i for i in info_messages_n if i not in info_messages]
            if infos:
                for info in infos:
                    if "Export complete" in info:
                        succeeded = True
                    self.p_app.logger.info(info)
                info_messages.extend(info_messages_n)
                if succeeded:
                    break
            elif os.path.exists(file_fullname):
                succeeded = True
                break
            infos_errors = [i for i in error_messages_n if i not in error_messages]
            if infos_errors:
                for message in infos_errors:
                    self.p_app.logger.error(message)
                break
            time.sleep(2)
        return succeeded

    @pyaedt_function_handler()
    def export_to_q3d(self, file_fullname, keep_net_name=False):
        """Export the HFSS 3DLayout design to Q3D design.

        Parameters
        ----------
        file_fullname : str
            Full path and file name for exporting the project.

        Returns
        -------
        bool
            ``True`` when successful, ``False`` when failed.
        keep_net_name : bool
            Keep net name in 3D export when ``True`` or by default when ``False``. Default value is ``False``.

        References
        ----------

        >>> oModule.ExportToQ3d
        """

        if not os.path.isdir(os.path.dirname(file_fullname)):
            return False
        file_fullname = os.path.splitext(file_fullname)[0] + ".aedt"
        if os.path.exists(file_fullname):
            os.unlink(file_fullname)
        info_messages = list(self.p_app.odesktop.GetMessages(self.p_app.project_name, self.p_app.design_name, 0))
        error_messages = list(self.p_app.odesktop.GetMessages(self.p_app.project_name, self.p_app.design_name, 2))
        self.omodule.ExportToQ3d(self.name, file_fullname)
        succeeded = self._check_export_log(info_messages, error_messages, file_fullname)
        if succeeded and keep_net_name:
            if not is_ironpython:
                from pyaedt import Q3d

                self._get_net_names(Q3d, file_fullname)
            else:
                self.p_app.logger.error("Exporting layout while keeping net name is not supported with IronPython")
        return succeeded

    @pyaedt_function_handler()
    def add_sweep(self, sweepname=None, sweeptype="Interpolating"):
        """Add a frequency sweep.

        Parameters
        ----------
        sweepname : str, optional
            Name of the sweep. The default is ``None``.
        sweeptype : str, optional
            Type of the sweep. Options are ``"Interpolating"`` and ``"Discrete"``.
            The default is ``"Interpolating"``.

        Returns
        -------
        :class:`pyaedt.modules.SolveSweeps.SweepHFSS3DLayout`
            Sweep object.

        References
        ----------

        >>> oModule.AddSweep
        """
        if not sweepname:
            sweepname = generate_unique_name("Sweep")
        sweep_n = SweepHFSS3DLayout(self, sweepname, sweeptype)
        if sweep_n.create():
            self.sweeps.append(sweep_n)
            return sweep_n
        return False

    @pyaedt_function_handler()
    def get_sweep(self, sweepname=None):
        """Return frequency sweep object of a given sweep.

        Parameters
        ----------
        sweepname : str, optional
            Name of the sweep. the default is ``None`` which returns the first sweep.

        Returns
        -------
        :class:`pyaedt.modules.SolveSweeps.SweepHFSS3DLayout`

        Examples
        --------
        >>> h3d = Hfss3dLayout()
        >>> setup = h3d.get_setup('Pyaedt_setup')
        >>> sweep = setup.get_sweep('Sweep1')
        >>> sweep.add_subrange("LinearCount", 0, 10, 1, "Hz")
        >>> sweep.add_subrange("LogScale", 10, 1E8, 100, "Hz")
        """
        if sweepname:
            for sweep in self.sweeps:
                if sweepname == sweep.name:
                    return sweep
        else:
            if self.sweeps:
                return self.sweeps[0]
        return False

    @pyaedt_function_handler()
    def import_from_json(self, file_path):
        """Import setup properties from a json file.

        Parameters
        ----------
        file_path : str
            File path of the json file.
        """
        self.props._import_properties_from_json(file_path)
        if self.props["AdaptiveSettings"]["AdaptType"] == "kBroadband":
            BroadbandFrequencyDataList = self.props["AdaptiveSettings"]["BroadbandFrequencyDataList"]
            max_delta = BroadbandFrequencyDataList["AdaptiveFrequencyData"][0]["MaxDelta"]
            max_passes = BroadbandFrequencyDataList["AdaptiveFrequencyData"][0]["MaxPasses"]

            SingleFrequencyDataList = self.props["AdaptiveSettings"]["SingleFrequencyDataList"]
            SingleFrequencyDataList["AdaptiveFrequencyData"]["MaxDelta"] = max_delta
            SingleFrequencyDataList = self.props["AdaptiveSettings"]["SingleFrequencyDataList"]
            SingleFrequencyDataList["AdaptiveFrequencyData"]["MaxPasses"] = max_passes
        return True

    @pyaedt_function_handler()
    def export_to_json(self, file_path, overwrite=False):
        """Export all setup properties into a json file.

        Parameters
        ----------
        file_path : str
            File path of the json file.
        overwrite : bool, optional
            Whether to overwrite the file if it already exists.
        """
        if os.path.isfile(file_path):  # pragma no cover
            if not overwrite:  # pragma no cover
<<<<<<< HEAD
                pyaedt_logger.error("File {} already exists. Configure file is not exported".format(file_path))
        return self.props._export_properties_to_json(file_path)
=======
                settings.logger.error("File {} already exists. Configure file is not exported".format(file_path))
                return False
        return self.props._export_properties_to_json(file_path, overwrite=overwrite)
>>>>>>> 03f7b36b


class SetupHFSS(Setup, object):
    """Initializes, creates, and updates an HFSS setup.

    Parameters
    ----------
    app : :class:`pyaedt.application.Analysis3D.FieldAnalysis3D`
        Inherited app object.
    solutiontype : int, str
        Type of the setup.
    setupname : str, optional
        Name of the setup. The default is ``"MySetupAuto"``.
    isnewsetup : bool, optional
        Whether to create the setup from a template. The default is ``True``.
        If ``False``, access is to the existing setup.

    """

    def __init__(self, app, solutiontype, setupname="MySetupAuto", isnewsetup=True):
        Setup.__init__(self, app, solutiontype, setupname, isnewsetup)

    @pyaedt_function_handler()
    def get_derivative_variables(self):
        """Return Derivative Enabled variables.

        Returns
        -------
        List
        """
        try:
            return list(self._app.oanalysis.GetDerivativeVariables(self.name))
        except AttributeError:
            return []

    @pyaedt_function_handler()
    def add_derivatives(self, derivative_list):
        """Add derivatives to the setup.

        Parameters
        ----------
        derivative_list : str or List
            Derivative variable names.

        Returns
        -------
        bool
            ``True`` when successful, ``False`` when failed.

        References
        ----------

        >>> oModule.EditSetup
        """
        if not isinstance(derivative_list, list):
            derivative_list = [derivative_list]
        self.auto_update = False
        self.props["VariablesForDerivatives"] = derivative_list + self.get_derivative_variables()
        self.auto_update = True
        return self.update()

    @pyaedt_function_handler()
    def create_frequency_sweep(
        self,
        unit=None,
        freqstart=1,
        freqstop=10,
        num_of_freq_points=None,
        sweepname=None,
        save_fields=True,
        save_rad_fields=False,
        sweep_type="Discrete",
        interpolation_tol=0.5,
        interpolation_max_solutions=250,
    ):
        """Create a sweep with the specified number of points.

        Parameters
        ----------
        unit : str, optional
            Frequency Units. The default is ``None`` which takes the Default Desktop units.
        freqstart : float, str, optional
            Starting frequency of the sweep. The default is ``1``.
            If a unit is passed with number, such as ``"1MHz"``, the unit will be ignored.
        freqstop : float, str, optional
            Stopping frequency of the sweep. The default is ``10``.
            If a unit is passed with number, such as ``"1MHz"`, the unit is ignored.
        num_of_freq_points : int
            Number of frequency points in the range. The default is ``401`` for
            a sweep type of ``"Interpolating"`` or ``"Fast"``. The default is ``5`` for a sweep
            type of ``"Discrete"``.
        sweepname : str, optional
            Name of the sweep. The default is ``None``.
        save_fields : bool, optional
            Whether to save the fields. The default is ``True``.
        save_rad_fields : bool, optional
            Whether to save the radiating fields. The default is ``False``.
        sweep_type : str, optional
            Type of the sweep. Options are ``"Fast"``, ``"Interpolating"``,
            and ``"Discrete"``. The default is ``"Discrete"``.
        interpolation_tol : float, optional
            Error tolerance threshold for the interpolation
            process. The default is ``0.5``.
        interpolation_max_solutions : int, optional
            Maximum number of solutions evaluated for the interpolation process.
            The default is ``250``.

        Returns
        -------
        :class:`pyaedt.modules.SolveSweeps.SweepHFSS` or bool
            Sweep object if successful, ``False`` otherwise.

        References
        ----------

        >>> oModule.InsertFrequencySweep

        Examples
        --------

        Create a setup named ``"LinearCountSetup"`` and use it in a linear count sweep
        named ``"LinearCountSweep"``.

        >>> setup = hfss.create_setup("LinearCountSetup")
        >>> linear_count_sweep = hfss.create_linear_count_sweep(setupname="LinearCountSetup",
        ...                                                     sweepname="LinearCountSweep",
        ...                                                     unit="MHz", freqstart=1.1e3,
        ...                                                     freqstop=1200.1, num_of_freq_points=1658)
        >>> type(linear_count_sweep)
        <class 'pyaedt.modules.SetupTemplates.SweepHFSS'>

        """

        # Set default values for num_of_freq_points if a value was not passed. Also,
        # check that sweep_type is valid.
        if sweep_type in ["Interpolating", "Fast"]:
            num_of_freq_points = num_of_freq_points or 401
        elif sweep_type == "Discrete":
            num_of_freq_points = num_of_freq_points or 5
        else:  # pragma: no cover
            raise ValueError("Invalid `sweep_type`. It has to be either 'Discrete', 'Interpolating', or 'Fast'")

        if sweepname is None:
            sweepname = generate_unique_name("Sweep")

        if sweepname in [sweep.name for sweep in self.sweeps]:
            oldname = sweepname
            sweepname = generate_unique_name(oldname)
            self._app.logger.warning("Sweep %s is already present. Sweep has been renamed in %s.", oldname, sweepname)
        sweepdata = self.add_sweep(sweepname, sweep_type)
        if not sweepdata:
            return False
        sweepdata.props["RangeType"] = "LinearCount"
        sweepdata.props["RangeStart"] = self.p_app.value_with_units(freqstart, unit, "Frequency")
        sweepdata.props["RangeEnd"] = self.p_app.value_with_units(freqstop, unit, "Frequency")

        sweepdata.props["RangeCount"] = num_of_freq_points
        sweepdata.props["Type"] = sweep_type
        if sweep_type == "Interpolating":
            sweepdata.props["InterpTolerance"] = interpolation_tol
            sweepdata.props["InterpMaxSolns"] = interpolation_max_solutions
            sweepdata.props["InterpMinSolns"] = 0
            sweepdata.props["InterpMinSubranges"] = 1
        sweepdata.props["SaveFields"] = save_fields
        sweepdata.props["SaveRadFields"] = save_rad_fields
        sweepdata.update()
        self._app.logger.info("Linear count sweep {} has been correctly created".format(sweepname))
        return sweepdata

    @pyaedt_function_handler()
    def create_linear_step_sweep(
        self,
        unit="GHz",
        freqstart=0.1,
        freqstop=2,
        step_size=0.05,
        sweepname=None,
        save_fields=True,
        save_rad_fields=False,
        sweep_type="Discrete",
    ):
        """Create a Sweep with a specified frequency step.

        Parameters
        ----------
        unit : str
            Unit of the frequency. For example, ``"MHz`` or ``"GHz"``.
        freqstart : float
            Starting frequency of the sweep.
        freqstop : float
            Stopping frequency of the sweep.
        step_size : float
            Frequency size of the step.
        sweepname : str, optional
            Name of the sweep. The default is ``None``.
        save_fields : bool, optional
            Whether to save the fields. The default is ``True``.
        save_rad_fields : bool, optional
            Whether to save the radiating fields. The default is ``False``.
        sweep_type : str, optional
            Whether to create a ``"Discrete"``,``"Interpolating"`` or ``"Fast"`` sweep.
            The default is ``"Discrete"``.

        Returns
        -------
        :class:`pyaedt.modules.SolveSweeps.SweepHFSS` or bool
            Sweep object if successful, ``False`` otherwise.

        References
        ----------

        >>> oModule.InsertFrequencySweep

        Examples
        --------

        Create a setup named ``"LinearStepSetup"`` and use it in a linear step sweep
        named ``"LinearStepSweep"``.

        >>> setup = hfss.create_setup("LinearStepSetup")
        >>> linear_step_sweep = setup.create_linear_step_sweep(sweepname="LinearStepSweep",
        ...                                                   unit="MHz", freqstart=1.1e3,
        ...                                                   freqstop=1200.1, step_size=153.8)
        >>> type(linear_step_sweep)
        <class 'pyaedt.modules.SetupTemplates.SweepHFSS'>

        """
        if sweep_type not in ["Discrete", "Interpolating", "Fast"]:
            raise AttributeError("Invalid in `sweep_type`. It has to either 'Discrete', 'Interpolating', or 'Fast'")
        if sweepname is None:
            sweepname = generate_unique_name("Sweep")

        if sweepname in [sweep.name for sweep in self.sweeps]:
            oldname = sweepname
            sweepname = generate_unique_name(oldname)
            self._app.logger.warning("Sweep %s is already present. Sweep has been renamed in %s.", oldname, sweepname)
        sweepdata = self.add_sweep(sweepname, sweep_type)
        if not sweepdata:
            return False
        sweepdata.props["RangeType"] = "LinearStep"
        sweepdata.props["RangeStart"] = str(freqstart) + unit
        sweepdata.props["RangeEnd"] = str(freqstop) + unit
        sweepdata.props["RangeStep"] = str(step_size) + unit
        sweepdata.props["SaveFields"] = save_fields
        sweepdata.props["SaveRadFields"] = save_rad_fields
        sweepdata.props["ExtrapToDC"] = False
        sweepdata.props["Type"] = sweep_type
        if sweep_type == "Interpolating":
            sweepdata.props["InterpTolerance"] = 0.5
            sweepdata.props["InterpMaxSolns"] = 250
            sweepdata.props["InterpMinSolns"] = 0
            sweepdata.props["InterpMinSubranges"] = 1
        sweepdata.update()
        self._app.logger.info("Linear step sweep {} has been correctly created".format(sweepname))
        return sweepdata

    @pyaedt_function_handler()
    def create_single_point_sweep(
        self,
        unit="GHz",
        freq=1,
        sweepname=None,
        save_single_field=True,
        save_fields=False,
        save_rad_fields=False,
    ):
        """Create a Sweep with a single frequency point.

        Parameters
        ----------
        setupname : str
            Name of the setup.
        unit : str
            Unit of the frequency. For example, ``"MHz`` or ``"GHz"``.
        freq : float, list
            Frequency of the single point or list of frequencies to create distinct single points.
        sweepname : str, optional
            Name of the sweep. The default is ``None``.
        save_single_field : bool, list, optional
            Whether to save the fields of the single point. The default is ``True``.
            If a list is specified, the length must be the same as freq length.
        save_fields : bool, optional
            Whether to save the fields for all points and subranges defined in the sweep. The default is ``False``.
        save_rad_fields : bool, optional
            Whether to save only the radiating fields. The default is ``False``.

        Returns
        -------
        :class:`pyaedt.modules.SolveSweeps.SweepHFSS` or bool
            Sweep object if successful, ``False`` otherwise.

        References
        ----------

        >>> oModule.InsertFrequencySweep

        Examples
        --------

        Create a setup named ``"LinearStepSetup"`` and use it in a single point sweep
        named ``"SinglePointSweep"``.

        >>> setup = hfss.create_setup("LinearStepSetup")
        >>> single_point_sweep = hfss.create_single_point_sweep(setupname="LinearStepSetup",
        ...                                                   sweepname="SinglePointSweep",
        ...                                                   unit="MHz", freq=1.1e3)
        >>> type(single_point_sweep)
        <class 'pyaedt.modules.SetupTemplates.SweepHFSS'>

        """
        if sweepname is None:
            sweepname = generate_unique_name("SinglePoint")

        if isinstance(save_single_field, list):
            if not isinstance(freq, list) or len(save_single_field) != len(freq):
                raise AttributeError("The length of save_single_field must be the same as freq length.")

        add_subranges = False
        if isinstance(freq, list):
            if not freq:
                raise AttributeError("Frequency list is empty! Specify at least one frequency point.")
            freq0 = freq.pop(0)
            if freq:
                add_subranges = True
        else:
            freq0 = freq

        if isinstance(save_single_field, list):
            save0 = save_single_field.pop(0)
        else:
            save0 = save_single_field
            if add_subranges:
                save_single_field = [save0] * len(freq)

        if sweepname in [sweep.name for sweep in self.sweeps]:
            oldname = sweepname
            sweepname = generate_unique_name(oldname)
            self._app.logger.warning("Sweep %s is already present. Sweep has been renamed in %s.", oldname, sweepname)
        sweepdata = self.add_sweep(sweepname, "Discrete")
        sweepdata.props["RangeType"] = "SinglePoints"
        sweepdata.props["RangeStart"] = str(freq0) + unit
        sweepdata.props["RangeEnd"] = str(freq0) + unit
        sweepdata.props["SaveSingleField"] = save0
        sweepdata.props["SaveFields"] = save_fields
        sweepdata.props["SaveRadFields"] = save_rad_fields
        sweepdata.props["SMatrixOnlySolveMode"] = "Auto"
        if add_subranges:
            for f, s in zip(freq, save_single_field):
                sweepdata.add_subrange(rangetype="SinglePoints", start=f, unit=unit, save_single_fields=s)
        sweepdata.update()
        self._app.logger.info("Single point sweep {} has been correctly created".format(sweepname))
        return sweepdata

    @pyaedt_function_handler()
    def add_sweep(self, sweepname=None, sweeptype="Interpolating"):
        """Add a sweep to the project.

        Parameters
        ----------
        sweepname : str, optional
            Name of the sweep. The default is ``None``.
        sweeptype : str, optional
            Type of the sweep. The default is ``"Interpolating"``.

        Returns
        -------
        :class:`pyaedt.modules.SolveSweeps.SweepHFSS` or :class:`pyaedt.modules.SolveSweeps.SweepMatrix`
            Sweep object.

        References
        ----------

        >>> oModule.InsertFrequencySweep
        """
        if not sweepname:
            sweepname = generate_unique_name("Sweep")
        if self.setuptype == 7:
            self._app.logger.warning("This method only applies to HFSS and Q3D. Use add_eddy_current_sweep method.")
            return False
        if self.setuptype <= 4:
            sweep_n = SweepHFSS(self, sweepname=sweepname, sweeptype=sweeptype)
        elif self.setuptype in [14, 30, 31]:
            sweep_n = SweepMatrix(self, sweepname=sweepname, sweeptype=sweeptype)
        else:
            self._app.logger.warning("This method only applies to HFSS, Q2D and Q3D.")
            return False
        sweep_n.create()
        self.sweeps.append(sweep_n)
        return sweep_n

    @pyaedt_function_handler()
    def get_sweep(self, sweepname=None):
        """Return frequency sweep object of a given sweep.

        Parameters
        ----------
        sweepname : str, optional
            Name of the sweep. the default is ``None`` which returns the first sweep.

        Returns
        -------
        :class:`pyaedt.modules.SolveSweeps.SweepHFSS` or :class:`pyaedt.modules.SolveSweeps.SweepMatrix`

        Examples
        --------
        >>> hfss = Hfss()
        >>> setup = hfss.get_setup('Pyaedt_setup')
        >>> sweep = setup.get_sweep('Sweep1')
        >>> sweep.add_subrange("LinearCount", 0, 10, 1, "Hz")
        >>> sweep.add_subrange("LogScale", 10, 1E8, 100, "Hz")
        """
        if sweepname:
            for sweep in self.sweeps:
                if sweepname == sweep.name:
                    return sweep
        else:
            if self.sweeps:
                return self.sweeps[0]
        return False

    @pyaedt_function_handler()
    def enable_adaptive_setup_single(self, freq=None, max_passes=None, max_delta_s=None):
        """Enable HFSS single frequency setup.

        Parameters
        ----------
        freq : float, str, optional
            Frequency at which to set the adaptive convergence.
            The default is ``None`` which will not update the value in setup.
            You can enter a float value in (GHz) or a string.
        max_passes : int, optional
            Maximum number of adaptive passes. The default is ``None`` which will not update the value in setup.
        max_delta_s : float, optional
            Delta S convergence criteria. The default is ``None`` which will not update the value in setup.

        Returns
        -------
        bool
            ``True`` when successful, ``False`` when failed.
        """
        if self.setuptype != 1 or self.p_app.solution_type not in ["Modal", "Terminal"]:
            self._app.logger.error("Method applies only to HFSS-driven solutions.")
            return False
        self.auto_update = False
        self.props["SolveType"] = "Single"
        if isinstance(freq, (int, float)):
            freq = "{}GHz".format(freq)
        if freq:
            self.props["Frequency"] = freq
        if max_passes:
            self.props["MaximumPasses"] = max_passes
        if max_delta_s:
            self.props["MaxDeltaS"] = max_delta_s
        self.auto_update = True
        return self.update()

    @pyaedt_function_handler()
    def enable_adaptive_setup_broadband(self, low_frequency, high_frquency, max_passes=6, max_delta_s=0.02):
        """Enable HFSS broadband setup.

        Parameters
        ----------
        low_frequency : float, str
            Lower Frequency at which set the adaptive convergence.
            It can be float (GHz) or str.
        high_frquency : float, str
            Lower Frequency at which set the adaptive convergence. It can be float (GHz) or str.
        max_passes : int, optional
            Maximum number of adaptive passes. The default is ``6``.
        max_delta_s : float, optional
            Delta S Convergence criteria. The default is ``0.02``.

        Returns
        -------
        bool
            ``True`` when successful, ``False`` when failed.
        """
        if self.setuptype != 1 or self.p_app.solution_type not in ["Modal", "Terminal"]:
            self._app.logger.error("Method applies only to HFSS-driven solutions.")
            return False
        self.auto_update = False
        self.props["SolveType"] = "BroadBand"
        for el in list(self.props["MultipleAdaptiveFreqsSetup"].keys()):
            del self.props["MultipleAdaptiveFreqsSetup"][el]
        if isinstance(low_frequency, (int, float)):
            low_frequency = "{}GHz".format(low_frequency)
        if isinstance(high_frquency, (int, float)):
            high_frquency = "{}GHz".format(high_frquency)
        self.props["MultipleAdaptiveFreqsSetup"]["Low"] = low_frequency
        self.props["MultipleAdaptiveFreqsSetup"]["High"] = high_frquency
        self.props["MaximumPasses"] = max_passes
        self.props["MaxDeltaS"] = max_delta_s
        self.auto_update = True
        return self.update()

    @pyaedt_function_handler()
    def enable_adaptive_setup_multifrequency(self, frequencies, max_delta_s=0.02):
        """Enable HFSS multi-frequency setup.

        Parameters
        ----------
        frequencies : list
            Frequency at which to set the adaptive convergence. You can enter list entries
            as float values in GHz or as strings.
        max_delta_s : list, float
            Delta S convergence criteria. The default is ``0.02``.

        Returns
        -------
        bool
            ``True`` when successful, ``False`` when failed.
        """
        if self.setuptype != 1 or self.p_app.solution_type not in ["Modal", "Terminal"]:
            self._app.logger.error("Method applies only to HFSS-driven solutions.")
            return False
        self.auto_update = False
        self.props["SolveType"] = "MultiFrequency"
        # props["MultipleAdaptiveFreqsSetup"] could potentially be nonexistent.
        # A known case is the setup automatically created by setting auto-open region.
        if "MultipleAdaptiveFreqsSetup" not in self.props:  # pragma no cover
            self.props["MultipleAdaptiveFreqsSetup"] = {}
        for el in list(self.props["MultipleAdaptiveFreqsSetup"].keys()):
            del self.props["MultipleAdaptiveFreqsSetup"][el]
        i = 0
        for f in frequencies:
            if isinstance(max_delta_s, float):
                if isinstance(f, (int, float)):
                    f = "{}GHz".format(f)
                self.props["MultipleAdaptiveFreqsSetup"][f] = [max_delta_s]
            else:
                if isinstance(f, (int, float)):
                    f = "{}GHz".format(f)
                try:
                    self.props["MultipleAdaptiveFreqsSetup"][f] = [max_delta_s[i]]
                except IndexError:
                    self.props["MultipleAdaptiveFreqsSetup"][f] = [0.02]
            i += 1
        self.auto_update = True
        return self.update()


class SetupHFSSAuto(Setup, object):
    """Initializes, creates, and updates an HFSS SBR+ or  HFSS Auto setup.

    Parameters
    ----------
    app : :class:`pyaedt.application.Analysis3D.FieldAnalysis3D`
        Inherited app object.
    solutiontype : int, str
        Type of the setup.
    setupname : str, optional
        Name of the setup. The default is ``"MySetupAuto"``.
    isnewsetup : bool, optional
        Whether to create the setup from a template. The default is ``True``.
        If ``False``, access is to the existing setup.

    """

    def __init__(self, app, solutiontype, setupname="MySetupAuto", isnewsetup=True):
        Setup.__init__(self, app, solutiontype, setupname, isnewsetup)

    @pyaedt_function_handler()
    def get_derivative_variables(self):
        """Return Derivative Enabled variables.

        Returns
        -------
        List
        """
        try:
            return list(self._app.oanalysis.GetDerivativeVariables(self.name))
        except AttributeError:
            return []

    @pyaedt_function_handler()
    def add_derivatives(self, derivative_list):
        """Add derivatives to the setup.

        Parameters
        ----------
        derivative_list : str or List
            Derivative variable names.

        Returns
        -------
        bool
            ``True`` when successful, ``False`` when failed.

        References
        ----------

        >>> oModule.EditSetup
        """
        if not isinstance(derivative_list, list):
            derivative_list = [derivative_list]
        self.auto_update = False
        self.props["VariablesForDerivatives"] = derivative_list + self.get_derivative_variables()
        self.auto_update = True
        return self.update()

    @pyaedt_function_handler()
    def add_subrange(self, rangetype, start, end=None, count=None, unit="GHz", clear=False):
        """Add a subrange to the sweep.

        Parameters
        ----------
        rangetype : str
            Type of the subrange. Options are ``"LinearCount"``,
            ``"LinearStep"``, and ``"LogScale"``.
        start : float
            Starting frequency.
        end : float
            Stopping frequency.
        count : int or float
            Frequency count or frequency step.
        unit : str, optional
            Frequency Units.
        clear : bool, optional
            Either if the subrange has to be appended to existing ones or replace them.

        Returns
        -------
        bool
            ``True`` when successful, ``False`` when failed.

        """
        if clear:
            self.props["Sweeps"]["Sweep"]["RangeType"] = rangetype
            self.props["Sweeps"]["Sweep"]["RangeStart"] = str(start) + unit
            if rangetype == "LinearCount":
                self.props["Sweeps"]["Sweep"]["RangeEnd"] = str(end) + unit
                self.props["Sweeps"]["Sweep"]["RangeCount"] = count
            elif rangetype == "LinearStep":
                self.props["Sweeps"]["Sweep"]["RangeEnd"] = str(end) + unit
                self.props["Sweeps"]["Sweep"]["RangeStep"] = str(count) + unit
            elif rangetype == "LogScale":
                self.props["Sweeps"]["Sweep"]["RangeEnd"] = str(end) + unit
                self.props["Sweeps"]["Sweep"]["RangeSamples"] = count
            self.props["Sweeps"]["Sweep"]["SweepRanges"] = {"Subrange": []}
            return self.update()
        sweep_range = {"RangeType": rangetype, "RangeStart": str(start) + unit}
        if rangetype == "LinearCount":
            sweep_range["RangeEnd"] = str(end) + unit
            sweep_range["RangeCount"] = count
        elif rangetype == "LinearStep":
            sweep_range["RangeEnd"] = str(end) + unit
            sweep_range["RangeStep"] = str(count) + unit
        elif rangetype == "LogScale":
            sweep_range["RangeEnd"] = str(end) + unit
            sweep_range["RangeCount"] = self.props["RangeCount"]
            sweep_range["RangeSamples"] = count
        if not self.props["Sweeps"]["Sweep"].get("SweepRanges") or not self.props["Sweeps"]["Sweep"]["SweepRanges"].get(
            "Subrange"
        ):
            self.props["Sweeps"]["Sweep"]["SweepRanges"] = {"Subrange": []}
        self.props["Sweeps"]["Sweep"]["SweepRanges"]["Subrange"].append(sweep_range)
        return self.update()

    @pyaedt_function_handler()
    def enable_adaptive_setup_single(self, freq=None, max_passes=None, max_delta_s=None):
        """Enable HFSS single frequency setup.

        Parameters
        ----------
        freq : float, str, optional
            Frequency at which to set the adaptive convergence.
            The default is ``None`` which will not update the value in setup.
            You can enter a float value in (GHz) or a string.
        max_passes : int, optional
            Maximum number of adaptive passes. The default is ``None`` which will not update the value in setup.
        max_delta_s : float, optional
            Delta S convergence criteria. The default is ``None`` which will not update the value in setup.

        Returns
        -------
        bool
            ``True`` when successful, ``False`` when failed.
        """
        if self.setuptype != 1 or self.p_app.solution_type not in ["Modal", "Terminal"]:
            self._app.logger.error("Method applies only to HFSS-driven solutions.")
            return False
        self.auto_update = False
        self.props["SolveType"] = "Single"
        if isinstance(freq, (int, float)):
            freq = "{}GHz".format(freq)
        if freq:
            self.props["Frequency"] = freq
        if max_passes:
            self.props["MaximumPasses"] = max_passes
        if max_delta_s:
            self.props["MaxDeltaS"] = max_delta_s
        self.auto_update = True
        return self.update()

    @pyaedt_function_handler()
    def enable_adaptive_setup_broadband(self, low_frequency, high_frquency, max_passes=6, max_delta_s=0.02):
        """Enable HFSS broadband setup.

        Parameters
        ----------
        low_frequency : float, str
            Lower Frequency at which set the adaptive convergence.
            It can be float (GHz) or str.
        high_frquency : float, str
            Lower Frequency at which set the adaptive convergence. It can be float (GHz) or str.
        max_passes : int, optional
            Maximum number of adaptive passes. The default is ``6``.
        max_delta_s : float, optional
            Delta S Convergence criteria. The default is ``0.02``.

        Returns
        -------
        bool
            ``True`` when successful, ``False`` when failed.
        """
        if self.setuptype != 1 or self.p_app.solution_type not in ["Modal", "Terminal"]:
            self._app.logger.error("Method applies only to HFSS-driven solutions.")
            return False
        self.auto_update = False
        self.props["SolveType"] = "BroadBand"
        for el in list(self.props["MultipleAdaptiveFreqsSetup"].keys()):
            del self.props["MultipleAdaptiveFreqsSetup"][el]
        if isinstance(low_frequency, (int, float)):
            low_frequency = "{}GHz".format(low_frequency)
        if isinstance(high_frquency, (int, float)):
            high_frquency = "{}GHz".format(high_frquency)
        self.props["MultipleAdaptiveFreqsSetup"]["Low"] = low_frequency
        self.props["MultipleAdaptiveFreqsSetup"]["High"] = high_frquency
        self.props["MaximumPasses"] = max_passes
        self.props["MaxDeltaS"] = max_delta_s
        self.auto_update = True
        return self.update()

    @pyaedt_function_handler()
    def enable_adaptive_setup_multifrequency(self, frequencies, max_delta_s=0.02):
        """Enable HFSS multi-frequency setup.

        Parameters
        ----------
        frequencies : list
            Frequency at which to set the adaptive convergence. You can enter list entries
            as float values in GHz or as strings.
        max_delta_s : list, float
            Delta S convergence criteria. The default is ``0.02``.

        Returns
        -------
        bool
            ``True`` when successful, ``False`` when failed.
        """
        if self.setuptype != 1 or self.p_app.solution_type not in ["Modal", "Terminal"]:
            self._app.logger.error("Method applies only to HFSS-driven solutions.")
            return False
        self.auto_update = False
        self.props["SolveType"] = "MultiFrequency"
        for el in list(self.props["MultipleAdaptiveFreqsSetup"].keys()):
            del self.props["MultipleAdaptiveFreqsSetup"][el]
        i = 0
        for f in frequencies:
            if isinstance(max_delta_s, float):
                if isinstance(f, (int, float)):
                    f = "{}GHz".format(f)
                self.props["MultipleAdaptiveFreqsSetup"][f] = [max_delta_s]
            else:
                if isinstance(f, (int, float)):
                    f = "{}GHz".format(f)
                try:
                    self.props["MultipleAdaptiveFreqsSetup"][f] = [max_delta_s[i]]
                except IndexError:
                    self.props["MultipleAdaptiveFreqsSetup"][f] = [0.02]
            i += 1
        self.auto_update = True
        return self.update()


class SetupSBR(Setup, object):
    """Initializes, creates, and updates an HFSS SBR+ or  HFSS Auto setup.

    Parameters
    ----------
    app : :class:`pyaedt.application.Analysis3D.FieldAnalysis3D`
        Inherited app object.
    solutiontype : int, str
        Type of the setup.
    setupname : str, optional
        Name of the setup. The default is ``"MySetupAuto"``.
    isnewsetup : bool, optional
        Whether to create the setup from a template. The default is ``True``.
        If ``False``, access is to the existing setup.

    """

    def __init__(self, app, solutiontype, setupname="MySetupAuto", isnewsetup=True):
        Setup.__init__(self, app, solutiontype, setupname, isnewsetup)

    @pyaedt_function_handler()
    def add_subrange(self, rangetype, start, end=None, count=None, unit="GHz", clear=False):
        """Add a subrange to the sweep.

        Parameters
        ----------
        rangetype : str
            Type of the subrange. Options are ``"LinearCount"``,
            ``"LinearStep"``, and ``"LogScale"``.
        start : float
            Starting frequency.
        end : float
            Stopping frequency.
        count : int or float
            Frequency count or frequency step.
        unit : str, optional
            Frequency Units.
        clear : bool, optional
            Either if the subrange has to be appended to existing ones or replace them.

        Returns
        -------
        bool
            ``True`` when successful, ``False`` when failed.

        """
        if clear:
            self.props["Sweeps"]["Sweep"]["RangeType"] = rangetype
            self.props["Sweeps"]["Sweep"]["RangeStart"] = str(start) + unit
            if rangetype == "LinearCount":
                self.props["Sweeps"]["Sweep"]["RangeEnd"] = str(end) + unit
                self.props["Sweeps"]["Sweep"]["RangeCount"] = count
            elif rangetype == "LinearStep":
                self.props["Sweeps"]["Sweep"]["RangeEnd"] = str(end) + unit
                self.props["Sweeps"]["Sweep"]["RangeStep"] = str(count) + unit
            elif rangetype == "LogScale":
                self.props["Sweeps"]["Sweep"]["RangeEnd"] = str(end) + unit
                self.props["Sweeps"]["Sweep"]["RangeSamples"] = count
            self.props["Sweeps"]["Sweep"]["SweepRanges"] = {"Subrange": []}
            return self.update()
        sweep_range = {"RangeType": rangetype, "RangeStart": str(start) + unit}
        if rangetype == "LinearCount":
            sweep_range["RangeEnd"] = str(end) + unit
            sweep_range["RangeCount"] = count
        elif rangetype == "LinearStep":
            sweep_range["RangeEnd"] = str(end) + unit
            sweep_range["RangeStep"] = str(count) + unit
        elif rangetype == "LogScale":
            sweep_range["RangeEnd"] = str(end) + unit
            sweep_range["RangeCount"] = self.props["RangeCount"]
            sweep_range["RangeSamples"] = count
        if not self.props["Sweeps"]["Sweep"].get("SweepRanges") or not self.props["Sweeps"]["Sweep"]["SweepRanges"].get(
            "Subrange"
        ):
            self.props["Sweeps"]["Sweep"]["SweepRanges"] = {"Subrange": []}
        self.props["Sweeps"]["Sweep"]["SweepRanges"]["Subrange"].append(sweep_range)
        return self.update()


class SetupMaxwell(Setup, object):
    """Initializes, creates, and updates an HFSS setup.

    Parameters
    ----------
    app : :class:`pyaedt.application.Analysis3D.FieldAnalysis3D`
        Inherited app object.
    solutiontype : int, str
        Type of the setup.
    setupname : str, optional
        Name of the setup. The default is ``"MySetupAuto"``.
    isnewsetup : bool, optional
        Whether to create the setup from a template. The default is ``True``.
        If ``False``, access is to the existing setup.

    """

    def __init__(self, app, solutiontype, setupname="MySetupAuto", isnewsetup=True):
        Setup.__init__(self, app, solutiontype, setupname, isnewsetup)

    @pyaedt_function_handler()
    def add_eddy_current_sweep(
        self, range_type="LinearStep", start=0.1, end=100, count=0.1, units="Hz", clear=True, save_all_fields=True
    ):
        """Create a Maxwell Eddy Current Sweep.

        Parameters
        ----------
        range_type : str
            Type of the subrange. Options are ``"LinearCount"``,
            ``"LinearStep"``, ``"LogScale"`` and ``"SinglePoints"``.
        start : float
            Starting frequency.
        end : float, optional
            Stopping frequency. Required for ``rangetype="LinearCount"|"LinearStep"|"LogScale"``.
        count : int or float, optional
            Frequency count or frequency step. Required for ``rangetype="LinearCount"|"LinearStep"|"LogScale"``.
        units : str, optional
            Unit of the frequency. For example, ``"MHz`` or ``"GHz"``. The default is ``"Hz"``.
        clear : bool, optional
            If set to ``True``, all other subranges will be suppressed except the current one under creation.
            Default value is ``False``.
        save_all_fields : bool, optional
            Save fields at all frequency points to save fields for the entire set of sweep ranges.
            Default is ``True``.


        Returns
        -------
        bool
            ``True`` if successful, ``False`` if it fails.
        """

        if self.setuptype != 7:
            self._app.logger.warning("This method only applies to Maxwell Eddy Current Solution.")
            return False
        legacy_update = self.auto_update
        self.auto_update = False
        props = OrderedDict()
        props["RangeType"] = range_type
        props["RangeStart"] = "{}{}".format(start, units)
        if range_type == "LinearStep":
            props["RangeEnd"] = "{}{}".format(end, units)
            props["RangeStep"] = "{}{}".format(count, units)
        elif range_type == "LinearCount":
            props["RangeEnd"] = "{}{}".format(end, units)
            props["RangeCount"] = count
        elif range_type == "LogScale":
            props["RangeEnd"] = "{}{}".format(end, units)
            props["RangeSamples"] = count
        elif range_type == "SinglePoints":
            props["RangeEnd"] = "{}{}".format(start, units)
        if clear:
            self.props["SweepRanges"]["Subrange"] = props
        elif isinstance(self.props["SweepRanges"]["Subrange"], list):
            self.props["SweepRanges"]["Subrange"].append(props)
        else:
            self.props["SweepRanges"]["Subrange"] = [self.props["SweepRanges"]["Subrange"], props]
        self.props["SaveAllFields"] = save_all_fields
        self.update()
        self.auto_update = legacy_update
        return True

    @pyaedt_function_handler()
    def enable_control_program(self, control_program_path, control_program_args=" ", call_after_last_step=False):
        """Enable control program option is solution setup.
        Provide externally created executable files, or Python (*.py) scripts that are called after each time step,
        and allow you to control the source input, circuit elements, mechanical quantities, time step,
        and stopping criteria, based on the updated solutions.

        Parameters
        ----------
        control_program_path : str
            File path of control program.
        control_program_args : str, optional
            Arguments to pass to control program.
            Default value is ``" "``.
        call_after_last_step : bool, optional
            If ``True`` the control program is called after the simulation is completed.
            Default value is ``False``.

        Returns
        -------
        bool
            ``True`` if successful, ``False`` if it fails.

        Notes
        -----
        By default a control program script will be called by the pre-installed Python interpreter:
        ``<install_path>\Win64\commonfiles\CPython\37\winx64\Release\python\python.exe``.
        However, the user can specify a custom Python interpreter to be used by setting following environment variable:
        ``EM_CTRL_PROG_PYTHON_PATH=<path_to\python.exe>``

        References
        ----------
        >>> oModule.EditSetup
        """
        if self.p_app.solution_type not in ["Transient", "TransientXY", "TransientZ"]:
            self._app.logger.error("Control Program is only available in Maxwell 2D and 3D Transient solutions.")
            return False

        if not os.path.exists(control_program_path):
            self._app.logger.error("Control Program file does not exist.")
            return False

        if not isinstance(control_program_args, str):
            self._app.logger.error("Control Program arguments have to be a string.")
            return False

        self.auto_update = False
        self.props["UseControlProgram"] = True
        self.props["ControlProgramName"] = control_program_path
        self.props["ControlProgramArg"] = control_program_args
        self.props["CallCtrlProgAfterLastStep"] = call_after_last_step
        self.auto_update = True
        self.update()

        return True


class SetupQ3D(Setup, object):
    """Initializes, creates, and updates an Q3D setup.

    Parameters
    ----------
    app : :class:`pyaedt.application.Analysis3D.FieldAnalysis3D`
        Inherited app object.
    solutiontype : int, str
        Type of the setup.
    setupname : str, optional
        Name of the setup. The default is ``"MySetupAuto"``.
    isnewsetup : bool, optional
        Whether to create the setup from a template. The default is ``True``.
        If ``False``, access is to the existing setup.

    """

    def __init__(self, app, solutiontype, setupname="MySetupAuto", isnewsetup=True):
        Setup.__init__(self, app, solutiontype, setupname, isnewsetup)
        self._dc_enabled = True
        self._ac_rl_enbled = True
        self._capacitance_enabled = True

    @pyaedt_function_handler()
    def create_frequency_sweep(
        self,
        unit=None,
        freqstart=0,
        freqstop=20,
        num_of_freq_points=None,
        sweepname=None,
        save_fields=True,
        sweep_type="Discrete",
        interpolation_tol=0.5,
        interpolation_max_solutions=250,
    ):
        """Create a sweep with the specified number of points.

        Parameters
        ----------
        unit : str, optional
            Frequency units. The default is ``None`` which takes the Default Desktop units.
        freqstart : float, str, optional
            Starting frequency of the sweep. The default is ``0``.
            If a unit is passed with the number, such as``"1MHz"``, the unit is ignored.
        freqstop : float, str, optional
            Stopping frequency of the sweep. The default is ``20``.
            If a unit is passed with the number, such as ``"1MHz"``, the unit is ignored.
        num_of_freq_points : int
            Number of frequency points in the range. The default is ``401`` for
            a sweep type of ``"Interpolating"`` or ``"Fast"``. The default is ``5`` for a sweep
            type of ``"Discrete"``.
        sweepname : str, optional
            Name of the sweep. The default is ``None``.
        save_fields : bool, optional
            Whether to save the fields. The default is ``True``.
        sweep_type : str, optional
            Type of the sweep. Options are ``"Fast"``, ``"Interpolating"``,
            and ``"Discrete"``. The default is ``"Discrete"``.
        interpolation_tol : float, optional
            Error tolerance threshold for the interpolation
            process. The default is ``0.5``.
        interpolation_max_solutions : int, optional
            Maximum number of solutions evaluated for the interpolation process.
            The default is ``250``.

        Returns
        -------
        :class:`pyaedt.modules.SolveSweeps.SweepHFSS` or bool
            Sweep object if successful, ``False`` otherwise.

        References
        ----------

        >>> oModule.InsertFrequencySweep

        Examples
        --------

        Create a setup named ``"LinearCountSetup"`` and use it in a linear count sweep
        named ``"LinearCountSweep"``.

        >>> setup = hfss.create_setup("LinearCountSetup")
        >>> linear_count_sweep = hfss.create_linear_count_sweep(setupname="LinearCountSetup",
        ...                                                     sweepname="LinearCountSweep",
        ...                                                     unit="MHz", freqstart=1.1e3,
        ...                                                     freqstop=1200.1, num_of_freq_points=1658)
        >>> type(linear_count_sweep)
        <class 'pyaedt.modules.SetupTemplates.SweepHFSS'>

        """

        # Set default values for num_of_freq_points if a value was not passed. Also,
        # check that sweep_type is valid.
        if num_of_freq_points is None and sweep_type in ["Interpolating", "Fast"]:
            num_of_freq_points = 401
        elif num_of_freq_points is None and sweep_type == "Discrete":
            num_of_freq_points = 5
        else:
            raise AttributeError("Invalid in `sweep_type`. It has to be either 'Discrete', 'Interpolating', or 'Fast'")

        if sweepname is None:
            sweepname = generate_unique_name("Sweep")

        if sweepname in [sweep.name for sweep in self.sweeps]:
            oldname = sweepname
            sweepname = generate_unique_name(oldname)
            self._app.logger.warning("Sweep %s is already present. Sweep has been renamed in %s.", oldname, sweepname)
        sweepdata = self.add_sweep(sweepname, sweep_type)
        if not sweepdata:
            return False
        sweepdata.props["RangeType"] = "LinearCount"
        sweepdata.props["RangeStart"] = self.p_app.value_with_units(freqstart, unit, "Frequency")
        sweepdata.props["RangeEnd"] = self.p_app.value_with_units(freqstop, unit, "Frequency")
        sweepdata.props["RangeCount"] = num_of_freq_points
        sweepdata.props["Type"] = sweep_type
        if sweep_type == "Interpolating":
            sweepdata.props["InterpTolerance"] = interpolation_tol
            sweepdata.props["InterpMaxSolns"] = interpolation_max_solutions
            sweepdata.props["InterpMinSolns"] = 0
            sweepdata.props["InterpMinSubranges"] = 1
        sweepdata.props["SaveFields"] = save_fields if sweep_type == "Discrete" else False
        sweepdata.props["SaveRadFields"] = False
        sweepdata.update()
        self._app.logger.info("Linear count sweep {} has been correctly created".format(sweepname))
        return sweepdata

    @pyaedt_function_handler()
    def create_linear_step_sweep(
        self,
        unit="GHz",
        freqstart=0,
        freqstop=2,
        step_size=0.05,
        sweepname=None,
        save_fields=True,
        sweep_type="Discrete",
    ):
        """Create a Sweep with a specified frequency step.

        Parameters
        ----------
        unit : str
            Unit of the frequency. For example, ``"MHz`` or ``"GHz"``.
        freqstart : float
            Starting frequency of the sweep.
        freqstop : float
            Stopping frequency of the sweep.
        step_size : float
            Frequency size of the step.
        sweepname : str, optional
            Name of the sweep. The default is ``None``.
        save_fields : bool, optional
            Whether to save the fields. The default is ``True``.
        sweep_type : str, optional
            Whether to create a ``"Discrete"`` or``"Interpolating"``  sweep.
            The default is ``"Discrete"``.

        Returns
        -------
        :class:`pyaedt.modules.SolveSweeps.SweepHFSS` or bool
            Sweep object if successful, ``False`` otherwise.

        References
        ----------

        >>> oModule.InsertFrequencySweep

        Examples
        --------

        Create a setup named ``"LinearStepSetup"`` and use it in a linear step sweep
        named ``"LinearStepSweep"``.

        >>> setup = q3d.create_setup("LinearStepSetup")
        >>> linear_step_sweep = setup.create_linear_step_sweep(sweepname="LinearStepSweep",
        ...                                                   unit="MHz", freqstart=1.1e3,
        ...                                                   freqstop=1200.1, step_size=153.8)
        >>> type(linear_step_sweep)
        <class 'pyaedt.modules.SetupTemplates.SweepHFSS'>

        """
        if sweep_type not in ["Discrete", "Interpolating", "Fast"]:
            raise AttributeError("Invalid in `sweep_type`. It has to either 'Discrete', 'Interpolating', or 'Fast'")
        if sweepname is None:
            sweepname = generate_unique_name("Sweep")

        if sweepname in [sweep.name for sweep in self.sweeps]:
            oldname = sweepname
            sweepname = generate_unique_name(oldname)
            self._app.logger.warning("Sweep %s is already present. Sweep has been renamed in %s.", oldname, sweepname)
        sweepdata = self.add_sweep(sweepname, sweep_type)
        if not sweepdata:
            return False
        sweepdata.props["RangeType"] = "LinearStep"
        sweepdata.props["RangeStart"] = str(freqstart) + unit
        sweepdata.props["RangeEnd"] = str(freqstop) + unit
        sweepdata.props["RangeStep"] = str(step_size) + unit
        sweepdata.props["SaveFields"] = save_fields if sweep_type == "Discrete" else False
        sweepdata.props["SaveRadFields"] = False
        sweepdata.props["ExtrapToDC"] = False
        sweepdata.props["Type"] = sweep_type
        if sweep_type == "Interpolating":
            sweepdata.props["InterpTolerance"] = 0.5
            sweepdata.props["InterpMaxSolns"] = 250
            sweepdata.props["InterpMinSolns"] = 0
            sweepdata.props["InterpMinSubranges"] = 1
        sweepdata.update()
        self._app.logger.info("Linear step sweep {} has been correctly created".format(sweepname))
        return sweepdata

    @pyaedt_function_handler()
    def create_single_point_sweep(
        self,
        unit="GHz",
        freq=1,
        sweepname=None,
        save_single_field=True,
        save_fields=False,
    ):
        """Create a Sweep with a single frequency point.

        Parameters
        ----------
        unit : str
            Unit of the frequency. For example, ``"MHz`` or ``"GHz"``.
        freq : float, list
            Frequency of the single point or list of frequencies to create distinct single points.
        sweepname : str, optional
            Name of the sweep. The default is ``None``.
        save_single_field : bool, list, optional
            Whether to save the fields of the single point. The default is ``True``.
            If a list is specified, the length must be the same as freq length.
        save_fields : bool, optional
            Whether to save the fields for all points and subranges defined in the sweep. The default is ``False``.


        Returns
        -------
        :class:`pyaedt.modules.SolveSweeps.SweepHFSS` or bool
            Sweep object if successful, ``False`` otherwise.

        References
        ----------

        >>> oModule.InsertFrequencySweep

        Examples
        --------

        Create a setup named ``"LinearStepSetup"`` and use it in a single point sweep
        named ``"SinglePointSweep"``.

        >>> setup = hfss.create_setup("LinearStepSetup")
        >>> single_point_sweep = hfss.create_single_point_sweep(setupname="LinearStepSetup",
        ...                                                   sweepname="SinglePointSweep",
        ...                                                   unit="MHz", freq=1.1e3)
        >>> type(single_point_sweep)
        <class 'pyaedt.modules.SetupTemplates.SweepHFSS'>

        """
        if sweepname is None:
            sweepname = generate_unique_name("SinglePoint")

        if isinstance(save_single_field, list):
            if not isinstance(freq, list) or len(save_single_field) != len(freq):
                raise AttributeError("The length of save_single_field must be the same as freq length.")

        add_subranges = False
        if isinstance(freq, list):
            if not freq:
                raise AttributeError("Frequency list is empty! Specify at least one frequency point.")
            freq0 = freq.pop(0)
            if freq:
                add_subranges = True
        else:
            freq0 = freq

        if isinstance(save_single_field, list):
            save0 = save_single_field.pop(0)
        else:
            save0 = save_single_field
            if add_subranges:
                save_single_field = [save0] * len(freq)

        if sweepname in [sweep.name for sweep in self.sweeps]:
            oldname = sweepname
            sweepname = generate_unique_name(oldname)
            self._app.logger.warning("Sweep %s is already present. Sweep has been renamed in %s.", oldname, sweepname)
        sweepdata = self.add_sweep(sweepname, "Discrete")
        sweepdata.props["RangeType"] = "SinglePoints"
        sweepdata.props["RangeStart"] = str(freq0) + unit
        sweepdata.props["RangeEnd"] = str(freq0) + unit
        sweepdata.props["SaveSingleField"] = save0
        sweepdata.props["SaveFields"] = save_fields
        sweepdata.props["SaveRadFields"] = False
        sweepdata.props["SMatrixOnlySolveMode"] = "Auto"
        if add_subranges:
            for f, s in zip(freq, save_single_field):
                sweepdata.add_subrange(rangetype="SinglePoints", start=f, unit=unit, save_single_fields=s)
        sweepdata.update()
        self._app.logger.info("Single point sweep {} has been correctly created".format(sweepname))
        return sweepdata

    @pyaedt_function_handler()
    def add_sweep(self, sweepname=None, sweeptype="Interpolating"):
        """Add a sweep to the project.

        Parameters
        ----------
        sweepname : str, optional
            Name of the sweep. The default is ``None``.
        sweeptype : str, optional
            Type of the sweep. The default is ``"Interpolating"``.

        Returns
        -------
        :class:`pyaedt.modules.SolveSweeps.SweepHFSS` or :class:`pyaedt.modules.SolveSweeps.SweepMatrix`
            Sweep object.

        References
        ----------

        >>> oModule.InsertFrequencySweep
        """
        if not sweepname:
            sweepname = generate_unique_name("Sweep")
        if self.setuptype == 7:
            self._app.logger.warning("This method only applies to HFSS and Q3D. Use add_eddy_current_sweep method.")
            return False
        if self.setuptype <= 4:
            sweep_n = SweepHFSS(self, sweepname=sweepname, sweeptype=sweeptype)
        elif self.setuptype in [14, 30, 31]:
            sweep_n = SweepMatrix(self, sweepname=sweepname, sweeptype=sweeptype)
        else:
            self._app.logger.warning("This method only applies to HFSS, Q2D and Q3D.")
            return False
        sweep_n.create()
        self.sweeps.append(sweep_n)
        return sweep_n

    @pyaedt_function_handler()
    def get_sweep(self, sweepname=None):
        """Return frequency sweep object of a given sweep.

        Parameters
        ----------
        sweepname : str, optional
            Name of the sweep. the default is ``None`` which returns the first sweep.

        Returns
        -------
        :class:`pyaedt.modules.SolveSweeps.SweepHFSS` or :class:`pyaedt.modules.SolveSweeps.SweepMatrix`

        Examples
        --------
        >>> hfss = Hfss()
        >>> setup = hfss.get_setup('Pyaedt_setup')
        >>> sweep = setup.get_sweep('Sweep1')
        >>> sweep.add_subrange("LinearCount", 0, 10, 1, "Hz")
        >>> sweep.add_subrange("LogScale", 10, 1E8, 100, "Hz")
        """
        if sweepname:
            for sweep in self.sweeps:
                if sweepname == sweep.name:
                    return sweep
        else:
            if self.sweeps:
                return self.sweeps[0]
        return False

    @property
    def ac_rl_enabled(self):
        """Get/Set the AC RL solution in active Q3D setup.

        Returns
        -------
        bool
        """
        return self._ac_rl_enbled

    @ac_rl_enabled.setter
    def ac_rl_enabled(self, value):
        if value or (self._dc_enabled or self._capacitance_enabled):
            self._ac_rl_enbled = value
            self.update()

    @property
    def capacitance_enabled(self):
        """Get/Set the Capacitance solution in active Q3D setup.

        Returns
        -------
        bool
        """
        return self._capacitance_enabled

    @capacitance_enabled.setter
    def capacitance_enabled(self, value):
        if value or (self._dc_enabled or self._ac_rl_enbled):
            self._capacitance_enabled = value
            self.update()

    @property
    def dc_enabled(self):
        """Get/Set the DC solution in active Q3D setup.

        Returns
        -------
        bool
        """
        return self._dc_enabled

    @dc_enabled.setter
    def dc_enabled(self, value):
        if value or (self._ac_rl_enbled or self._capacitance_enabled):
            self._dc_enabled = value
            self.update()

    @property
    def dc_resistance_only(self):
        """Get/Set the DC Resistance Only or Resistance/Inductance calculatio in active Q3D setup.

        Returns
        -------
        bool
        """
        try:
            return self.props["DC"]["SolveResOnly"]
        except KeyError:
            return False

    @dc_resistance_only.setter
    def dc_resistance_only(self, value):
        if self.dc_enabled:
            self.props["DC"]["SolveResOnly"] = value

    @pyaedt_function_handler()
    def update(self, update_dictionary=None):
        """Update the setup based on either the class argument or a dictionary.

        Parameters
        ----------
        update_dictionary : optional
            Dictionary to use to update the setup. The default is ``None``.

        Returns
        -------
        bool
            ``True`` when successful, ``False`` when failed.

        References
        ----------

        >>> oModule.EditSetup
        """
        legacy_update = self.auto_update
        self.auto_update = False
        if update_dictionary:
            for el in update_dictionary:
                self.props[el] = update_dictionary[el]
        self.auto_update = legacy_update
        arg = ["NAME:" + self.name]
        props1 = {i: v for i, v in self.props.items()}
        if not self.capacitance_enabled:
            del props1["Cap"]
        if not self.ac_rl_enabled:
            del props1["AC"]
        if not self.dc_enabled:
            del props1["DC"]
        _dict2arg(props1, arg)

        self.omodule.EditSetup(self.name, arg)
        return True<|MERGE_RESOLUTION|>--- conflicted
+++ resolved
@@ -14,7 +14,6 @@
 import time
 import warnings
 
-from pyaedt.aedt_logger import pyaedt_logger
 from pyaedt.generic.DataHandlers import _dict2arg
 from pyaedt.generic.constants import AEDT_UNITS
 from pyaedt.generic.general_methods import PropsManager
@@ -2119,14 +2118,9 @@
         """
         if os.path.isfile(file_path):  # pragma no cover
             if not overwrite:  # pragma no cover
-<<<<<<< HEAD
-                pyaedt_logger.error("File {} already exists. Configure file is not exported".format(file_path))
-        return self.props._export_properties_to_json(file_path)
-=======
                 settings.logger.error("File {} already exists. Configure file is not exported".format(file_path))
                 return False
         return self.props._export_properties_to_json(file_path, overwrite=overwrite)
->>>>>>> 03f7b36b
 
 
 class SetupHFSS(Setup, object):
