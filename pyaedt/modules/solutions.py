--- conflicted
+++ resolved
@@ -1783,14 +1783,9 @@
         Returns
         -------
         :class:`matplotlib.plt`
-<<<<<<< HEAD
             Whether to show the plotted curve.
             If ``show=True``, a Matplotlib figure instance of the plot is returned.
             If ``show=False``, the plotted curve is returned.
-=======
-            If ``show=True``, the Matplotlib figure instance of the plot is returned.
-            If ``show=False``, the x, y , z coordinates of the 3D far field are returned.
->>>>>>> 5b0d3552
 
         Examples
         --------
