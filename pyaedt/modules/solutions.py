--- conflicted
+++ resolved
@@ -1523,1604 +1523,6 @@
         return txt_file_name
 
 
-<<<<<<< HEAD
-=======
-class FfdSolutionData(object):
-    """Provides antenna array far-field data.
-
-    Read embedded element patterns generated in HFSS and return the Python interface
-    to plot and analyze the array far-field data.
-
-    Parameters
-    ----------
-    eep_files : list or str
-        List of embedded element pattern files for each frequency.
-        If data is only provided for a single frequency, then a string can be passed
-        instead of a one-element list.
-    frequencies : list, str, int, or float
-        List of frequencies.
-        If data is only available for a single frequency, then a float or integer may be passed
-        instead of a one-element list.
-
-    Examples
-    --------
-
-    >>> import pyaedt
-    >>> from pyaedt.modules.solutions import FfdSolutionData
-    >>> app = pyaedt.Hfss(version="2023.2", design="Antenna")
-    >>> setup_name = "Setup1 : LastAdaptive"
-    >>> frequencies = [77e9]
-    >>> sphere = "3D"
-    >>> data = app.get_antenna_ffd_solution_data(frequencies,setup_name,sphere)
-    >>> eep_files = data.eep_files
-    >>> frequencies = data.frequencies
-    >>> app.release_desktop()
-    >>> farfield_data = FfdSolutionData(frequencies=frequencies, eep_files=eep_files)
-    >>> farfield_data.polar_plot_3d_pyvista(quantity_format="dB10",qty_str="rETotal")
-    """
-
-    def __init__(
-        self,
-        eep_files,
-        frequencies,
-    ):
-        self.logger = logging.getLogger("Global")
-
-        self._raw_data = {}
-        self.farfield_data = {}
-        self._eep_file_info_list = []
-        self.port_position = {}
-
-        if isinstance(frequencies, (float, str, int)):
-            frequencies = [frequencies]
-        self._freq_index = 0
-        self.frequencies = frequencies
-
-        if isinstance(eep_files, str):
-            eep_files = [eep_files]
-        self.eep_files = eep_files
-
-        if len(self.eep_files) != len(self.frequencies):  # pragma: no cover
-            raise Exception("Number of frequencies are different than the number of EEP files.")
-
-        for eep in eep_files:
-            self._read_eep_files(eep)
-
-        if (
-            not self._eep_file_info_list
-            or not self.port_position
-            or len(self._eep_file_info_list) != len(self.frequencies)
-        ):  # pragma: no cover
-            raise Exception("Wrong farfield file load.")
-
-        self.eep_file_info = self._eep_file_info_list[0]
-        self.all_port_names = list(self.eep_file_info.keys())
-
-        self._phase_offset = [0] * len(self.all_port_names)
-        self._mag_offset = [1] * len(self.all_port_names)
-        self._origin = [0, 0, 0]
-        self._taper = "flat"
-
-        self.model_info = []
-        self._is_array = []
-        self._component_objects = []
-        self._array_dimension = []
-        self._cell_position = []
-        self._lattice_vector = []
-        self.mesh = None
-
-        for eep in eep_files:
-            metadata_file = os.path.join(os.path.dirname(eep), "eep.json")
-            if os.path.exists(metadata_file):
-                with open_file(metadata_file) as f:
-                    # Load JSON data from file
-                    metadata = json.load(f)
-                self.model_info.append(metadata["model_info"])
-                if "array_dimension" in metadata and "component_objects" in metadata and "cell_position" in metadata:
-                    self._is_array.append(True)
-                    self._component_objects.append(metadata["component_objects"])
-                    self._array_dimension.append(metadata["array_dimension"])
-                    self._cell_position.append(metadata["cell_position"])
-                    self._lattice_vector.append(metadata["lattice_vector"])
-                else:
-                    self._is_array.append(False)
-
-        self.port_index = self._get_port_index()
-        if not self._get_port_index:  # pragma: no cover
-            raise Exception("Wrong port index load.")
-        self.__model_units = "meter"
-        self.frequency = self.frequencies[0]
-
-        self.a_min = sys.maxsize
-        self.a_max = 0
-        self.b_min = sys.maxsize
-        self.b_max = 0
-        if self.port_index:
-            for row, col in self.port_index.values():
-                self.a_min = min(self.a_min, row - 1)
-                self.a_max = max(self.a_max, row - 1)
-                self.b_min = min(self.b_min, col - 1)
-                self.b_max = max(self.b_max, col - 1)
-
-    @property
-    def frequency(self):
-        """Active frequency."""
-        return self._frequency
-
-    @frequency.setter
-    def frequency(self, val):
-        if val in self.frequencies:
-            freq_index = self.frequencies.index(val)
-            eep_file_info = self._eep_file_info_list[freq_index]
-            init_flag = self._init_ffd(eep_file_info)
-            if init_flag:
-                self._frequency = val
-                self._freq_index = self.frequencies.index(val)
-                self.eep_file_info = self._eep_file_info_list[self._freq_index]
-                self.farfield_data = self.combine_farfield()
-            else:  # pragma: no cover
-                self.logger.error("Wrong farfield information.")
-        else:  # pragma: no cover
-            self.logger.error("Frequency not available.")
-
-    @property
-    def frequency_value(self):
-        """Frequency value in Hz."""
-        if isinstance(self.frequency, str):
-            frequency, units = decompose_variable_value(str(self.frequency))
-            return unit_converter(frequency, "Freq", units, "Hz")
-        else:
-            return float(self.frequency)
-
-    @property
-    def phase_offset(self):
-        """List of additional phase offsets in degrees on each port. This property
-        is useful when an element has more than one port."""
-        return self._phase_offset
-
-    @phase_offset.setter
-    def phase_offset(self, phases):
-        if len(phases) != len(self.all_port_names):
-            self.logger.error("Number of phases must be equal to number of ports.")
-        else:
-            self._phase_offset = phases
-            self.farfield_data = self.combine_farfield()
-
-    @property
-    def mag_offset(self):
-        """List of additional magnitudes on each port. This property is
-        useful when an element has more than one port."""
-        return self._mag_offset
-
-    @mag_offset.setter
-    def mag_offset(self, mags):
-        if len(mags) != len(self.all_port_names):
-            self.logger.error("Number of magnitude must be equal to number of ports.")
-        else:
-            self._mag_offset = mags
-            self.farfield_data = self.combine_farfield()
-
-    @property
-    def taper(self):
-        """Taper type.
-
-        Options are:
-
-        - ``"cosine"``
-        - ``"flat"``
-        - ``"hamming"``
-        - ``"triangular"``
-        - ``"uniform"``
-        """
-        return self._taper
-
-    @taper.setter
-    def taper(self, val):
-        if val.lower() in ("flat", "uniform", "cosine", "triangular", "hamming"):
-            self._taper = val
-        else:
-            self.logger.error("This taper is not implemented")
-
-    @property
-    def origin(self):
-        """Far field origin in meters."""
-        return self._origin
-
-    @origin.setter
-    def origin(self, vals):
-        if len(vals) != 3:
-            self.logger.error("Origin is wrong.")
-        else:
-            self._origin = vals
-            self.farfield_data = self.combine_farfield()
-
-    @pyaedt_function_handler()
-    def _assign_weight(self, a, b):
-        """Assign weight to array.
-
-        Parameters
-        ----------
-        a : int
-            Index of array, column.
-        b : int
-            Index of array, row.
-
-        Returns
-        -------
-        float
-            Weight applied to specific index of the array.
-        """
-        taper = self.taper
-
-        if taper.lower() in ("flat", "uniform") or not self._is_array[self._freq_index]:
-            return 1
-
-        cosinePow = 1
-        edgeTaper_dB = -200
-
-        edgeTaper = 10 ** ((float(edgeTaper_dB)) / 20)
-
-        threshold = 1e-10
-
-        # find the distance between current cell and array center in terms of index
-        lattice_vector = self._lattice_vector[self._freq_index]
-        if not lattice_vector or not len(lattice_vector) == 6:
-            return 1
-
-        center_a = (self.a_min + self.a_max) / 2
-        center_b = (self.b_min + self.b_max) / 2
-
-        length_in_direction1 = a - center_a
-        length_in_direction2 = b - center_b
-        max_length_in_dir1 = self.a_max - self.a_min
-        max_length_in_dir2 = self.b_max - self.b_min
-
-        if taper.lower() == "cosine":  # Cosine
-            if max_length_in_dir1 < threshold:
-                w1 = 1
-            else:
-                w1 = (1 - edgeTaper) * (
-                    math.cos(math.pi * length_in_direction1 / max_length_in_dir1)
-                ) ** cosinePow + edgeTaper
-            if max_length_in_dir2 < threshold:
-                w2 = 1
-            else:
-                w2 = (1 - edgeTaper) * (
-                    math.cos(math.pi * length_in_direction2 / max_length_in_dir2)
-                ) ** cosinePow + edgeTaper
-        elif taper.lower() == "triangular":  # Triangular
-            if max_length_in_dir1 < threshold:
-                w1 = 1
-            else:
-                w1 = (1 - edgeTaper) * (1 - (math.fabs(length_in_direction1) / (max_length_in_dir1 / 2))) + edgeTaper
-            if max_length_in_dir2 < threshold:
-                w2 = 1
-            else:
-                w2 = (1 - edgeTaper) * (1 - (math.fabs(length_in_direction2) / (max_length_in_dir2 / 2))) + edgeTaper
-        elif taper.lower() == "hamming":  # Hamming Window
-            if max_length_in_dir1 < threshold:
-                w1 = 1
-            else:
-                w1 = 0.54 - 0.46 * math.cos(2 * math.pi * (length_in_direction1 / max_length_in_dir1 - 0.5))
-            if max_length_in_dir2 < threshold:
-                w2 = 1
-            else:
-                w2 = 0.54 - 0.46 * math.cos(2 * math.pi * (length_in_direction2 / max_length_in_dir2 - 0.5))
-        else:
-            return 0
-
-        return w1 * w2
-
-    def _phase_shift_steering(self, a, b, theta=0.0, phi=0.0):
-        """Shift element phase for a specific Theta and Phi scan angle in degrees.
-
-        This method calculates phase shifts between array elements in A and B directions given the lattice vector.
-
-        Parameters
-        ----------
-        a : int
-            Index of array, column.
-        b : int
-            Index of array, row.
-        theta : float, optional
-            Theta scan angle in degrees. The default is ``0.0``.
-        phi : float, optional
-            Phi scan angle in degrees. The default is ``0.0``.
-
-        Returns
-        -------
-        float
-            Phase shift in degrees.
-        """
-        c = 299792458
-        k = (2 * math.pi * self.frequency_value) / c
-        a = int(a)
-        b = int(b)
-        theta = np.deg2rad(theta)
-        phi = np.deg2rad(phi)
-
-        lattice_vector = self._lattice_vector[self._freq_index]
-
-        a_x, a_y, b_x, b_y = [lattice_vector[0], lattice_vector[1], lattice_vector[3], lattice_vector[4]]
-
-        phase_shift_a = -((a_x * k * np.sin(theta) * np.cos(phi)) + (a_y * k * np.sin(theta) * np.sin(phi)))
-
-        phase_shift_b = -((b_x * k * np.sin(theta) * np.cos(phi)) + (b_y * k * np.sin(theta) * np.sin(phi)))
-
-        phase_shift = a * phase_shift_a + b * phase_shift_b
-
-        return np.rad2deg(phase_shift)
-
-    @pyaedt_function_handler()
-    def combine_farfield(self, phi_scan=0, theta_scan=0):
-        """Compute the far field pattern calculated for a specific phi and theta scan angle requested.
-
-        Parameters
-        ----------
-        phi_scan : float, optional
-            Phi scan angle in degrees. The default is ``0.0``.
-        theta_scan : float, optional
-            Theta scan angle in degrees. The default is ``0.0``.
-
-        Returns
-        -------
-        dict
-            Far field data dictionary.
-        """
-        w_dict = {}
-        w_dict_ang = {}
-        w_dict_mag = {}
-        port_positions = {}
-        port_cont = 0
-        initial_port = self.all_port_names[0]
-
-        # Obtain weights for each port
-        for port_name in self.all_port_names:
-            index_str = self.port_index[port_name]
-            a = index_str[0] - 1
-            b = index_str[1] - 1
-            if self._is_array[self._freq_index]:
-                phase_shift = self._phase_shift_steering(a, b, theta_scan, phi_scan)
-                magnitude = self._assign_weight(a=a, b=b)
-            else:
-                phase_shift = 0
-                magnitude = 1
-            w_mag = magnitude * self.mag_offset[port_cont]
-            w_ang = np.deg2rad(self.phase_offset[port_cont] + phase_shift)
-            w_dict[port_name] = np.sqrt(w_mag) * np.exp(1j * w_ang)
-            w_dict_ang[port_name] = w_ang
-            w_dict_mag[port_name] = w_mag
-            port_positions[port_name] = self.port_position[port_name]
-            port_cont += 1
-
-        # Combine farfield of each port
-        length_of_ff_data = len(self._raw_data[initial_port]["rETheta"])
-        theta_range = self._raw_data[initial_port]["Theta"]
-        phi_range = self._raw_data[initial_port]["Phi"]
-        Ntheta = len(theta_range)
-        Nphi = len(phi_range)
-        incident_power = 0
-        ph, th = np.meshgrid(self._raw_data[initial_port]["Phi"], self._raw_data[initial_port]["Theta"])
-        ph = np.deg2rad(ph)
-        th = np.deg2rad(th)
-        c = 299792458
-        k = 2 * np.pi * self.frequency_value / c
-        kx_grid = k * np.sin(th) * np.cos(ph)
-        ky_grid = k * np.sin(th) * np.sin(ph)
-        kz_grid = k * np.cos(th)
-        kx_flat = kx_grid.ravel()
-        ky_flat = ky_grid.ravel()
-        kz_flat = kz_grid.ravel()
-        rEphi_fields_sum = np.zeros(length_of_ff_data, dtype=complex)
-        rETheta_fields_sum = np.zeros(length_of_ff_data, dtype=complex)
-
-        # Farfield superposition
-        for _, port in enumerate(self.all_port_names):
-            if port not in w_dict:
-                w_dict[port] = np.sqrt(0) * np.exp(1j * 0)
-            incident_power += w_dict_mag[port]
-            xyz_pos = port_positions[port]
-            array_factor = (
-                np.exp(1j * (xyz_pos[0] * kx_flat + xyz_pos[1] * ky_flat + xyz_pos[2] * kz_flat)) * w_dict[port]
-            )
-            rEphi_fields_sum += array_factor * self._raw_data[port]["rEPhi"]
-            rETheta_fields_sum += array_factor * self._raw_data[port]["rETheta"]
-
-        # Farfield origin sift
-        origin = self.origin
-        array_factor = np.exp(-1j * (origin[0] * kx_flat + origin[1] * ky_flat + origin[2] * kz_flat))
-        rETheta_fields_sum = array_factor * rETheta_fields_sum
-        rEphi_fields_sum = array_factor * rEphi_fields_sum
-
-        rEtheta_fields_sum = np.reshape(rETheta_fields_sum, (Ntheta, Nphi))
-        rEphi_fields_sum = np.reshape(rEphi_fields_sum, (Ntheta, Nphi))
-
-        farfield_data = OrderedDict()
-        farfield_data["rEPhi"] = rEphi_fields_sum
-        farfield_data["rETheta"] = rEtheta_fields_sum
-        farfield_data["rETotal"] = np.sqrt(
-            np.power(np.abs(rEphi_fields_sum), 2) + np.power(np.abs(rEtheta_fields_sum), 2)
-        )
-        farfield_data["Theta"] = theta_range
-        farfield_data["Phi"] = phi_range
-        farfield_data["nPhi"] = Nphi
-        farfield_data["nTheta"] = Ntheta
-        farfield_data["Pincident"] = incident_power
-        real_gain = 2 * np.pi * np.abs(np.power(farfield_data["rETotal"], 2)) / incident_power / 377
-        farfield_data["RealizedGain"] = real_gain
-        farfield_data["RealizedGain_Total"] = real_gain
-        farfield_data["RealizedGain_dB"] = 10 * np.log10(real_gain)
-        real_gain = 2 * np.pi * np.abs(np.power(farfield_data["rETheta"], 2)) / incident_power / 377
-        farfield_data["RealizedGain_Theta"] = real_gain
-        real_gain = 2 * np.pi * np.abs(np.power(farfield_data["rEPhi"], 2)) / incident_power / 377
-        farfield_data["RealizedGain_Phi"] = real_gain
-        farfield_data["Element_Location"] = port_positions
-        return farfield_data
-
-    # fmt: off
-    @pyaedt_function_handler(farfield_quantity="quantity",
-                             phi_scan="phi",
-                             theta_scan="theta",
-                             export_image_path="image_path")
-    def plot_farfield_contour(
-            self,
-            quantity="RealizedGain",
-            phi=0,
-            theta=0,
-            size=None,
-            title=None,
-            quantity_format="dB10",
-            image_path=None,
-            levels=64,
-            show=True,
-            polar=True,
-            max_theta=180,
-            **kwargs
-    ):
-        # fmt: on
-        """Create a contour plot of a specified quantity.
-
-        Parameters
-        ----------
-        quantity : str, optional
-            Far field quantity to plot. The default is ``"RealizedGain"``.
-            Available quantities are: ``"RealizedGain"``, ``"RealizedGain_Phi"``, ``"RealizedGain_Theta"``,
-            ``"rEPhi"``, ``"rETheta"``, and ``"rETotal"``.
-        phi : float, int, optional
-            Phi scan angle in degrees. The default is ``0``.
-        theta : float, int, optional
-            Theta scan angle in degrees. The default is ``0``.
-        size : tuple, optional
-            Image size in pixel (width, height). The default is ``None``, in which case resolution
-            is determined automatically.
-        title : str, optional
-            Plot title. The default is ``"RectangularPlot"``.
-        quantity_format : str, optional
-            Conversion data function.
-            Available functions are: ``"abs"``, ``"ang"``, ``"dB10"``, ``"dB20"``, ``"deg"``, ``"imag"``, ``"norm"``,
-            and ``"real"``.
-        image_path : str, optional
-            Full path for the image file. The default is ``None``, in which case the file is not exported.
-        levels : int, optional
-            Color map levels. The default is ``64``.
-        show : bool, optional
-            Whether to show the plot. The default is ``True``. If ``False``, the Matplotlib
-            instance of the plot is shown.
-        polar : bool, optional
-            Generate the plot in polar coordinates. The default is ``True``. If ``False``, the plot
-            generated is rectangular.
-        max_theta : float or int, optional
-            Maxmum theta angle for plotting. The default is ``180``, which plots the far-field data for
-            all angles. Setting ``max_theta`` to 90 limits the displayed data to the upper
-            hemisphere, that is (0 < theta < 90).
-
-        Returns
-        -------
-        :class:`matplotlib.pyplot.Figure`
-            Matplotlib figure object.
-
-        Examples
-        --------
-        >>> import pyaedt
-        >>> app = pyaedt.Hfss(version="2024.1", design="Antenna")
-        >>> setup_name = "Setup1 : LastAdaptive"
-        >>> frequencies = [77e9]
-        >>> sphere = "3D"
-        >>> data = app.get_antenna_ffd_solution_data(frequencies,setup_name,sphere)
-        >>> data.plot_farfield_contour()
-
-        """
-        if not title:
-            title = quantity
-        for k in kwargs:
-            if k == "convert_to_db":  # pragma: no cover
-                self.logger.warning("`convert_to_db` is deprecated since v0.7.8. Use `quantity_format` instead.")
-                quantity_format = "dB10" if kwargs["convert_to_db"] else "abs"
-            elif k == "qty_str":  # pragma: no cover
-                self.logger.warning("`qty_str` is deprecated since v0.7.8. Use `quantity` instead.")
-                quantity = kwargs["qty_str"]
-            else:  # pragma: no cover
-                msg = "{} not valid.".format(k)
-                self.logger.error(msg)
-                raise TypeError(msg)
-
-        data = self.combine_farfield(phi, theta)
-        if quantity not in data:  # pragma: no cover
-            self.logger.error("Far field quantity is not available.")
-            return False
-        select = np.abs(data["Theta"]) <= max_theta  # Limit theta range for plotting.
-
-        data_to_plot = data[quantity][select, :]
-        data_to_plot = conversion_function(data_to_plot, quantity_format)
-        if not isinstance(data_to_plot, np.ndarray):  # pragma: no cover
-            self.logger.error("Wrong format quantity")
-            return False
-        ph, th = np.meshgrid(data["Phi"], data["Theta"][select])
-        ph = ph * np.pi/180 if polar else ph
-        # Convert to radians for polar plot.
-
-        # TODO: Is it necessary to set the plot size?
-
-        default_figsize = plt.rcParams["figure.figsize"]
-        if size:  # Retain this code to remain consistent with other plotting methods.
-            dpi = 100.0
-            figsize = (size[0] / dpi, size[1] / dpi)
-            plt.rcParams["figure.figsize"] = figsize
-        else:
-            figsize = default_figsize
-
-        projection = 'polar' if polar else 'rectilinear'
-        fig, ax = plt.subplots(subplot_kw={'projection': projection}, figsize=figsize)
-
-        fig.suptitle(title)
-        ax.set_xlabel("$\phi$ (Degrees)")
-        if polar:
-            ax.set_rticks(np.linspace(0, max_theta, 3))
-        else:
-            ax.set_ylabel("$\\theta (Degrees")
-
-        plt.contourf(
-            ph,
-            th,
-            data_to_plot,
-            levels=levels,
-            cmap="jet",
-        )
-        cbar = plt.colorbar()
-        cbar.set_label(quantity_format, rotation=270, labelpad=20)
-
-        if image_path:
-            plt.savefig(image_path)
-        if show:  # pragma: no cover
-            plt.show()
-
-        plt.rcParams["figure.figsize"] = default_figsize
-        return fig
-
-    # fmt: off
-    @pyaedt_function_handler(farfield_quantity="quantity",
-                             phi_scan="phi",
-                             theta_scan="theta",
-                             export_image_path="image_path")
-    def plot_2d_cut(
-            self,
-            quantity="RealizedGain",
-            primary_sweep="phi",
-            secondary_sweep_value=0,
-            phi=0,
-            theta=0,
-            title="Far Field Cut",
-            quantity_format="dB10",
-            image_path=None,
-            show=True,
-            is_polar=False,
-            show_legend=True,
-            **kwargs
-    ):
-        # fmt: on
-        """Create a 2D plot of a specified quantity in Matplotlib.
-
-        Parameters
-        ----------
-        quantity : str, optional
-            Quantity to plot. The default is ``"RealizedGain"``.
-            Available quantities are: ``"RealizedGain"``, ``"RealizedGain_Theta"``, ``"RealizedGain_Phi"``,
-            ``"rETotal"``, ``"rETheta"``, and ``"rEPhi"``.
-        primary_sweep : str, optional.
-            X axis variable. The default is ``"phi"``. Options are ``"phi"`` and ``"theta"``.
-        secondary_sweep_value : float, list, string, optional
-            List of cuts on the secondary sweep to plot. The default is ``0``. Options are
-            `"all"`, a single value float, or a list of float values.
-        phi : float, int, optional
-            Phi scan angle in degrees. The default is ``0``.
-        theta : float, int, optional
-            Theta scan angle in degrees. The default is ``0``.
-        title : str, optional
-            Plot title. The default is ``"RectangularPlot"``.
-        quantity_format : str, optional
-            Conversion data function.
-            Available functions are: ``"abs"``, ``"ang"``, ``"dB10"``, ``"dB20"``, ``"deg"``, ``"imag"``, ``"norm"``,
-            and ``"real"``.
-        image_path : str, optional
-            Full path for the image file. The default is ``None``, in which case an image in not exported.
-        show : bool, optional
-            Whether to show the plot. The default is ``True``.
-            If ``False``, the Matplotlib instance of the plot is shown.
-        is_polar : bool, optional
-            Whether this plot is a polar plot. The default is ``True``.
-        show_legend : bool, optional
-            Whether to display the legend or not. The default is ``True``.
-
-        Returns
-        -------
-        :class:`matplotlib.pyplot.Figure`
-            Matplotlib figure object.
-            If ``show=True``, a Matplotlib figure instance of the plot is returned.
-            If ``show=False``, the plotted curve is returned.
-
-        Examples
-        --------
-        >>> import pyaedt
-        >>> app = pyaedt.Hfss(version="2023.2", design="Antenna")
-        >>> setup_name = "Setup1 : LastAdaptive"
-        >>> frequencies = [77e9]
-        >>> sphere = "3D"
-        >>> data = app.get_antenna_ffd_solution_data(frequencies,setup_name,sphere)
-        >>> data.plot_2d_cut(theta=20)
-        """
-        for k in kwargs:
-            if k == "convert_to_db":  # pragma: no cover
-                self.logger.warning("`convert_to_db` is deprecated since v0.7.8. Use `quantity_format` instead.")
-                quantity_format = "dB10" if kwargs["convert_to_db"] else "abs"
-            elif k == "qty_str":  # pragma: no cover
-                self.logger.warning("`qty_str` is deprecated since v0.7.8. Use `quantity` instead.")
-                quantity = kwargs["qty_str"]
-            else:  # pragma: no cover
-                msg = "{} not valid.".format(k)
-                self.logger.error(msg)
-                raise TypeError(msg)
-
-        data = self.combine_farfield(phi, theta)
-        if quantity not in data:  # pragma: no cover
-            self.logger.error("Far field quantity not available")
-            return False
-
-        data_to_plot = data[quantity]
-
-        curves = []
-        if primary_sweep == "phi":
-            x_key, y_key = "Phi", "Theta"
-            temp = data_to_plot
-        else:
-            y_key, x_key = "Phi", "Theta"
-            temp = data_to_plot.T
-        x = data[x_key]
-        if is_polar:
-            x = [i * 2 * math.pi / 360 for i in x]
-        if secondary_sweep_value == "all":
-            for el in data[y_key]:
-                idx = self._find_nearest(data[y_key], el)
-                y = temp[idx]
-                y = conversion_function(y, quantity_format)
-                if not isinstance(y, np.ndarray):  # pragma: no cover
-                    self.logger.error("Format of quantity is wrong.")
-                    return False
-                curves.append([x, y, "{}={}".format(y_key, el)])
-        elif isinstance(secondary_sweep_value, list):
-            list_inserted = []
-            for el in secondary_sweep_value:
-                theta_idx = self._find_nearest(data[y_key], el)
-                if theta_idx not in list_inserted:
-                    y = temp[theta_idx]
-                    y = conversion_function(y, quantity_format)
-                    if not isinstance(y, np.ndarray):  # pragma: no cover
-                        self.logger.error("Format of quantity is wrong.")
-                        return False
-                    curves.append([x, y, "{}={}".format(y_key, el)])
-                    list_inserted.append(theta_idx)
-        else:
-            theta_idx = self._find_nearest(data[y_key], secondary_sweep_value)
-            y = temp[theta_idx]
-            y = conversion_function(y, quantity_format)
-            if not isinstance(y, np.ndarray):  # pragma: no cover
-                self.logger.error("Wrong format quantity")
-                return False
-            curves.append([x, y, "{}={}".format(y_key, data[y_key][theta_idx])])
-
-        # FIXME: See if we need to keep this check on the curves length
-        # if len(curves) > 15:
-        #     show_legend = False
-        if is_polar:
-            return plot_polar_chart(
-                curves,
-                xlabel=x_key,
-                ylabel=quantity,
-                title=title,
-                snapshot_path=image_path,
-                show_legend=show_legend,
-                show=show,
-            )
-        else:
-            return plot_2d_chart(
-                curves,
-                xlabel=x_key,
-                ylabel=quantity,
-                title=title,
-                snapshot_path=image_path,
-                show_legend=show_legend,
-                show=show,
-            )
-
-    # fmt: off
-    @pyaedt_function_handler(farfield_quantity="quantity",
-                             phi_scan="phi",
-                             theta_scan="theta",
-                             export_image_path="image_path")
-    def polar_plot_3d(
-            self,
-            quantity="RealizedGain",
-            phi=0,
-            theta=0,
-            title="3D Plot",
-            quantity_format="dB10",
-            image_path=None,
-            show=True,
-            **kwargs
-    ):
-        # fmt: on
-        """Create a 3D plot of a specified quantity.
-
-        Parameters
-        ----------
-        quantity : str, optional
-            Far field quantity to plot. The default is ``"RealizedGain"``.
-            Available quantities are: ``"RealizedGain"``, ``"RealizedGain_Phi"``, ``"RealizedGain_Theta"``,
-            ``"rEPhi"``, ``"rETheta"``, and ``"rETotal"``.
-        phi : float, int, optional
-            Phi scan angle in degree. The default is ``0``.
-        theta : float, int, optional
-            Theta scan angle in degree. The default is ``0``.
-        title : str, optional
-            Plot title. The default is ``"3D Plot"``.
-        quantity_format : str, optional
-            Conversion data function.
-            Available functions are: ``"abs"``, ``"ang"``, ``"dB10"``, ``"dB20"``, ``"deg"``, ``"imag"``, ``"norm"``,
-            and ``"real"``.
-        image_path : str, optional
-            Full path for the image file. The default is ``None``, in which case a file is not exported.
-        show : bool, optional
-            Whether to show the plot. The default is ``True``.
-            If ``False``, the Matplotlib instance of the plot is not shown.
-
-        Returns
-        -------
-        :class:`matplotlib.pyplot.Figure`
-            Matplotlib figure object.
-            If ``show=True``, a Matplotlib figure instance of the plot is returned.
-            If ``show=False``, the plotted curve is returned.
-
-        Examples
-        --------
-        >>> import pyaedt
-        >>> app = pyaedt.Hfss(version="2023.2", design="Antenna")
-        >>> setup_name = "Setup1 : LastAdaptive"
-        >>> frequencies = [77e9]
-        >>> sphere = "3D"
-        >>> data = app.get_antenna_ffd_solution_data(frequencies,setup_name,sphere)
-        >>> data.polar_plot_3d(theta=10)
-        """
-        for k in kwargs:
-            if k == "convert_to_db":  # pragma: no cover
-                self.logger.warning("`convert_to_db` is deprecated since v0.7.8. Use `quantity_format` instead.")
-                quantity_format = "dB10" if kwargs["convert_to_db"] else "abs"
-            elif k == "qty_str":  # pragma: no cover
-                self.logger.warning("`qty_str` is deprecated since v0.7.8. Use `quantity` instead.")
-                quantity = kwargs["qty_str"]
-            else:  # pragma: no cover
-                msg = "{} not valid.".format(k)
-                self.logger.error(msg)
-                raise TypeError(msg)
-
-        data = self.combine_farfield(phi, theta)
-        if quantity not in data:  # pragma: no cover
-            self.logger.error("Far field quantity is not available.")
-            return False
-
-        ff_data = conversion_function(data[quantity], quantity_format)
-        if not isinstance(ff_data, np.ndarray):  # pragma: no cover
-            self.logger.error("Format of the quantity is wrong.")
-            return False
-
-        # renormalize to 0 and 1
-        ff_max = np.max(ff_data)
-        ff_min = np.min(ff_data)
-        ff_data_renorm = (ff_data - ff_max) / (ff_max - ff_min)
-
-        theta = np.deg2rad(np.array(data["Theta"]))
-        phi = np.deg2rad(np.array(data["Phi"]))
-        phi_grid, theta_grid = np.meshgrid(phi, theta)
-        r = np.reshape(ff_data_renorm, (len(data["Theta"]), len(data["Phi"])))
-
-        x = r * np.sin(theta_grid) * np.cos(phi_grid)
-        y = r * np.sin(theta_grid) * np.sin(phi_grid)
-        z = r * np.cos(theta_grid)
-        return plot_3d_chart([x, y, z], xlabel="Theta", ylabel="Phi", title=title, snapshot_path=image_path, show=show)
-
-    # fmt: off
-    @pyaedt_function_handler(farfield_quantity="quantity", export_image_path="image_path")
-    def polar_plot_3d_pyvista(
-            self,
-            quantity="RealizedGain",
-            quantity_format="dB10",
-            rotation=None,
-            image_path=None,
-            show=True,
-            show_as_standalone=False,
-            pyvista_object=None,
-            background=None,
-            scale_farfield=None,
-            show_beam_slider=True,
-            show_geometry=True,
-            **kwargs
-    ):
-        # fmt: on
-        """Create a 3D polar plot of the geometry with a radiation pattern in PyVista.
-
-        Parameters
-        ----------
-        quantity : str, optional
-            Quantity to plot. The default is ``"RealizedGain"``.
-            Available quantities are: ``"RealizedGain"``, ``"RealizedGain_Theta"``, ``"RealizedGain_Phi"``,
-            ``"rETotal"``, ``"rETheta"``, and ``"rEPhi"``.
-        quantity_format : str, optional
-            Conversion data function.
-            Available functions are: ``"abs"``, ``"ang"``, ``"dB10"``, ``"dB20"``, ``"deg"``, ``"imag"``, ``"norm"``,
-            and ``"real"``.
-        image_path : str, optional
-            Full path for the image file. The default is ``None``, in which case a file is not exported.
-        rotation : list, optional
-            Far field rotation matrix. The matrix contains three vectors, around x, y, and z axes.
-            The default is ``[[1., 0., 0.], [0., 1., 0.], [0., 0., 1.]]``.
-        show : bool, optional
-            Whether to show the plot. The default is ``True``.
-        show_as_standalone : bool, optional
-            Whether to show a plot as standalone. The default is ``True``.
-        pyvista_object : :class:`Pyvista.Plotter`, optional
-            PyVista instance defined externally. The default is ``None``.
-        background : list or str, optional
-            Background color if a list is passed or background picture if a string is passed.
-            The default is ``None``.
-        scale_farfield : list, optional
-            List with minimum and maximum values of the scale slider. The default is
-            ``None``.
-        show_beam_slider : bool, optional
-            Whether the Theta and Phi scan slider is active. The default is ``True``.
-        show_geometry :
-            Whether to show the geometry. The default is ``True``.
-
-        Returns
-        -------
-        bool or :class:`Pyvista.Plotter`
-            ``True`` when successful. The :class:`Pyvista.Plotter` is returned when ``show`` and
-            ``export_image_path`` are ``False``.
-
-        Examples
-        --------
-        >>> import pyaedt
-        >>> app = pyaedt.Hfss(version="2023.2", design="Antenna")
-        >>> setup_name = "Setup1 : LastAdaptive"
-        >>> frequencies = [77e9]
-        >>> sphere = "3D"
-        >>> data = app.get_antenna_ffd_solution_data(frequencies,setup_name,sphere)
-        >>> data.polar_plot_3d_pyvista(quantity_format="dB10",qty_str="RealizedGain")
-        """
-        for k in kwargs:
-            if k == "convert_to_db":  # pragma: no cover
-                self.logger.warning("`convert_to_db` is deprecated since v0.7.8. Use `quantity_format` instead.")
-                quantity_format = "dB10" if kwargs["convert_to_db"] else "abs"
-            elif k == "qty_str":  # pragma: no cover
-                self.logger.warning("`qty_str` is deprecated since v0.7.8. Use `quantity` instead.")
-                quantity = kwargs["qty_str"]
-            else:  # pragma: no cover
-                msg = "{} not valid.".format(k)
-                self.logger.error(msg)
-                raise TypeError(msg)
-
-        if not rotation:
-            rotation = np.eye(3)
-        elif isinstance(rotation, (list, tuple)):  # pragma: no cover
-            rotation = np.array(rotation)
-        text_color = "white"
-        if background is None:
-            background = [255, 255, 255]
-            text_color = "black"
-
-        farfield_data = self.combine_farfield(phi_scan=0, theta_scan=0)
-        if quantity not in farfield_data:  # pragma: no cover
-            self.logger.error("Far field quantity is not available.")
-            return False
-
-        self.farfield_data = farfield_data
-
-        self.mesh = self.get_far_field_mesh(quantity=quantity, quantity_format=quantity_format)
-
-        rotation_euler = self._rotation_to_euler_angles(rotation) * 180 / np.pi
-
-        if not image_path and not show:
-            off_screen = False
-        else:
-            off_screen = not show
-
-        if not pyvista_object:
-            if show_as_standalone:
-                p = pv.Plotter(notebook=False, off_screen=off_screen)
-            else:
-                p = pv.Plotter(notebook=is_notebook(), off_screen=off_screen)
-        else:  # pragma: no cover
-            p = pyvista_object
-
-        uf = UpdateBeamForm(self, quantity, quantity_format)
-
-        default_background = [255, 255, 255]
-        axes_color = [i / 255 for i in default_background]
-
-        if isinstance(background, list):
-            background_color = [i / 255 for i in background]
-            p.background_color = background_color
-            axes_color = [0 if i >= 128 else 255 for i in background]
-        elif isinstance(background, str):  # pragma: no cover
-            p.add_background_image(background, scale=2.5)
-
-        if show_beam_slider and self._is_array[self._freq_index]:
-            p.add_slider_widget(
-                uf.update_phi,
-                rng=[0, 360],
-                value=0,
-                title="Phi",
-                pointa=(0.55, 0.1),
-                pointb=(0.74, 0.1),
-                style="modern",
-                interaction_event="always",
-                title_height=0.02,
-                color=axes_color,
-            )
-            p.add_slider_widget(
-                uf.update_theta,
-                rng=[-180, 180],
-                value=0,
-                title="Theta",
-                pointa=(0.77, 0.1),
-                pointb=(0.98, 0.1),
-                style="modern",
-                interaction_event="always",
-                title_height=0.02,
-                color=axes_color,
-            )
-
-        sargs = dict(
-            title_font_size=12,
-            label_font_size=12,
-            shadow=True,
-            n_labels=7,
-            italic=True,
-            fmt="%.1f",
-            font_family="arial",
-            vertical=True,
-            position_x=0.05,
-            position_y=0.65,
-            height=0.3,
-            width=0.06,
-            color=axes_color,
-            title=None,
-            outline=False,
-        )
-
-        cad_mesh = self._get_geometry()
-        data = conversion_function(self.farfield_data[quantity], function=quantity_format)
-        if not isinstance(data, np.ndarray):  # pragma: no cover
-            self.logger.error("Wrong format quantity")
-            return False
-        max_data = np.max(data)
-        min_data = np.min(data)
-        ff_mesh_inst = p.add_mesh(uf.output, cmap="jet", clim=[min_data, max_data], scalar_bar_args=sargs)
-
-        if cad_mesh:
-
-            def toggle_vis_ff(flag):
-                ff_mesh_inst.SetVisibility(flag)
-
-            def toggle_vis_cad(flag):
-                for i in cad:
-                    i.SetVisibility(flag)
-
-            def scale(value=1):
-                ff_mesh_inst.SetScale(value, value, value)
-                sf = AEDT_UNITS["Length"][self.__model_units]
-                ff_mesh_inst.SetPosition(np.divide(self.origin, sf))
-                ff_mesh_inst.SetOrientation(rotation_euler)
-
-            p.add_checkbox_button_widget(toggle_vis_ff, value=True, size=30)
-            p.add_text("Show Far Fields", position=(70, 25), color=text_color, font_size=10)
-            if not scale_farfield:
-                if self._is_array[self._freq_index]:
-                    slider_max = int(
-                        np.ceil(np.abs(np.max(self._array_dimension[self._freq_index]) / np.min(np.abs(p.bounds))))
-                    )
-                else:  # pragma: no cover
-                    slider_max = int(np.ceil((np.max(p.bounds) / 2 / np.min(np.abs(p.bounds)))))
-                slider_min = 0
-            else:
-                slider_max = scale_farfield[1]
-                slider_min = scale_farfield[0]
-            value = slider_max / 3
-
-            p.add_slider_widget(
-                scale,
-                [slider_min, slider_max],
-                title="Scale Plot",
-                value=value,
-                pointa=(0.7, 0.93),
-                pointb=(0.99, 0.93),
-                style="modern",
-                title_height=0.02,
-                color=axes_color,
-            )
-
-            cad = []
-            for cm in cad_mesh:
-                cad.append(p.add_mesh(cm[0], color=cm[1], show_scalar_bar=False, opacity=cm[2]))
-
-            if not show_geometry:
-                p.add_checkbox_button_widget(toggle_vis_cad, value=False, position=(10, 70), size=30)
-                toggle_vis_cad(False)
-            else:
-                p.add_checkbox_button_widget(toggle_vis_cad, value=True, position=(10, 70), size=30)
-
-            p.add_text("Show Geometry", position=(70, 75), color=text_color, font_size=10)
-
-        if image_path:
-            p.show(screenshot=image_path)
-        if show:  # pragma: no cover
-            p.show(auto_close=False)
-        return p
-
-    @pyaedt_function_handler()
-    def _init_ffd(self, eep_file_info):
-        """Load far field information.
-
-        Parameters
-        ----------
-        eep_file_info : dict
-            Information about the far fields imported.
-            The keys of the dictionary represent the port names.
-
-        Returns
-        -------
-        bool
-            ``True`` when successful, ``False`` when failed.
-        """
-        all_ports = self.all_port_names
-        valid_ffd = True
-
-        if os.path.exists(eep_file_info[all_ports[0]][0]):
-            with open_file(eep_file_info[all_ports[0]][0], "r") as reader:
-                theta = [int(i) for i in reader.readline().split()]
-                phi = [int(i) for i in reader.readline().split()]
-            reader.close()
-            for port in eep_file_info.keys():
-                temp_dict = {}
-                if ":" in port:
-                    port = port.split(":")[0]
-                theta_range = np.linspace(*theta)
-                phi_range = np.linspace(*phi)
-                if os.path.exists(eep_file_info[port][0]):
-                    eep_txt = np.loadtxt(eep_file_info[port][0], skiprows=4)
-                    Etheta = np.vectorize(complex)(eep_txt[:, 0], eep_txt[:, 1])
-                    Ephi = np.vectorize(complex)(eep_txt[:, 2], eep_txt[:, 3])
-                    temp_dict["Theta"] = theta_range
-                    temp_dict["Phi"] = phi_range
-                    temp_dict["rETheta"] = Etheta
-                    temp_dict["rEPhi"] = Ephi
-                    self._raw_data[port] = temp_dict
-                else:
-                    valid_ffd = False
-        else:
-            self.logger.error("Wrong far fields were imported.")
-            return False
-
-        if not valid_ffd:
-            return False
-
-        return True
-
-    @pyaedt_function_handler(farfield_quantity="quantity")
-    def get_far_field_mesh(self, quantity="RealizedGain", quantity_format="dB10", **kwargs):
-        """Generate a PyVista ``UnstructuredGrid`` object that represents the far field mesh.
-
-        Parameters
-        ----------
-        quantity : str, optional
-            Far field quantity to plot. The default is ``"RealizedGain"``.
-            Available quantities are: ``"RealizedGain"``, ``"RealizedGain_Phi"``, ``"RealizedGain_Theta"``,
-            ``"rEPhi"``, ``"rETheta"``, and ``"rETotal"``.
-        quantity_format : str, optional
-            Conversion data function.
-            Available functions are: ``"abs"``, ``"ang"``, ``"dB10"``, ``"dB20"``, ``"deg"``, ``"imag"``, ``"norm"``,
-            and ``"real"``.
-
-        Returns
-        -------
-        :class:`Pyvista.Plotter`
-            ``UnstructuredGrid`` object representing the far field mesh.
-        """
-        for k in kwargs:
-            if k == "convert_to_db":  # pragma: no cover
-                self.logger.warning("`convert_to_db` is deprecated since v0.7.8. Use `quantity_format` instead.")
-                quantity_format = "dB10" if kwargs["convert_to_db"] else "abs"
-            else:  # pragma: no cover
-                msg = "{} not valid.".format(k)
-                self.logger.error(msg)
-                raise TypeError(msg)
-
-        if quantity not in self.farfield_data:
-            self.logger.error("Far field quantity is not available.")
-            return False
-
-        data = self.farfield_data[quantity]
-
-        ff_data = conversion_function(data, quantity_format)
-
-        if not isinstance(ff_data, np.ndarray):  # pragma: no cover
-            self.logger.error("Format of the quantity is wrong.")
-            return False
-
-        theta = np.deg2rad(np.array(self.farfield_data["Theta"]))
-        phi = np.deg2rad(np.array(self.farfield_data["Phi"]))
-        mesh = get_structured_mesh(theta=theta, phi=phi, ff_data=ff_data)
-        return mesh
-
-    @pyaedt_function_handler()
-    def _read_eep_files(self, eep_path):
-        """Read the EEP file and populate all attributes with information about each port in the file.
-
-        Parameters
-        ----------
-        eep_path : str
-            Path to the EEP file.
-
-        Returns
-        -------
-        bool
-            ``True`` when successful, ``False`` when failed.
-
-        """
-        self._eep_file_info_list.append({})
-        if os.path.exists(eep_path):
-            with open_file(eep_path, "r") as reader:
-                lines = [line.split(None) for line in reader]
-            lines = lines[1:]  # remove header
-            for pattern in lines:
-                if len(pattern) >= 2:
-                    port = pattern[0]
-                    if ":" in port:
-                        port = port.split(":")[0] + "_" + port.split(":")[1]
-                    self._eep_file_info_list[-1][port] = [
-                        os.path.join(os.path.dirname(eep_path), pattern[1] + ".ffd"),
-                        pattern[2],
-                        pattern[3],
-                        pattern[4],
-                    ]
-                    self.port_position[port] = [float(pattern[2]), float(pattern[3]), float(pattern[4])]
-            return True
-        return False
-
-    @pyaedt_function_handler()
-    def _get_geometry(self):
-        """Get 3D meshes."""
-        from pyaedt.generic.plot import ModelPlotter
-
-        eep_file_path = os.path.abspath(self.eep_files[self._freq_index])
-        model_info = self.model_info[self._freq_index]
-        obj_meshes = []
-        if self._is_array[self._freq_index]:
-            non_array_geometry = model_info.copy()
-            components_info = self._component_objects[self._freq_index]
-            array_dimension = self._array_dimension[self._freq_index]
-            first_value = next(iter(model_info.values()))
-            sf = AEDT_UNITS["Length"][first_value[3]]
-            self.__model_units = first_value[3]
-            cell_info = self._cell_position[self._freq_index]
-
-            for cell_row in cell_info:
-                for cell_col in cell_row:
-                    # Initialize an empty mesh for this component
-                    model_pv = ModelPlotter()
-                    component_name = cell_col[0]
-                    component_info = components_info[component_name]
-                    rotation = cell_col[2]
-                    for component_obj in component_info[1:]:
-                        if component_obj in model_info:
-                            if component_obj in non_array_geometry:
-                                del non_array_geometry[component_obj]
-
-                            cad_path = os.path.join(os.path.dirname(eep_file_path), model_info[component_obj][0])
-                            if os.path.exists(cad_path):
-                                model_pv.add_object(
-                                    cad_path,
-                                    model_info[component_obj][1],
-                                    model_info[component_obj][2],
-                                    model_info[component_obj][3],
-                                )
-
-                    model_pv.generate_geometry_mesh()
-                    comp_meshes = []
-                    row, col = cell_col[3]
-
-                    # Perpendicular lattice vector
-                    if self._lattice_vector[self._freq_index][0] != 0:
-                        pos_x = (row - 1) * array_dimension[2] - array_dimension[0] / 2 + array_dimension[2] / 2
-                        pos_y = (col - 1) * array_dimension[3] - array_dimension[1] / 2 + array_dimension[3] / 2
-                    else:
-                        pos_y = (row - 1) * array_dimension[2] - array_dimension[0] / 2 + array_dimension[2] / 2
-                        pos_x = (col - 1) * array_dimension[3] - array_dimension[1] / 2 + array_dimension[3] / 2
-
-                    for obj in model_pv.objects:
-                        mesh = obj._cached_polydata
-                        translated_mesh = mesh.copy()
-                        color_cad = [i / 255 for i in obj.color]
-
-                        translated_mesh.translate(
-                            [-component_info[0][0] / sf, -component_info[0][1] / sf, -component_info[0][2] / sf],
-                            inplace=True,
-                        )
-
-                        if rotation != 0:
-                            translated_mesh.rotate_z(rotation, inplace=True)
-
-                        # Translate the mesh to its position
-                        translated_mesh.translate([pos_x / sf, pos_y / sf, component_info[0][2] / sf], inplace=True)
-
-                        comp_meshes.append([translated_mesh, color_cad, obj.opacity])
-
-                    obj_meshes.append(comp_meshes)
-
-            obj_meshes = [item for sublist in obj_meshes for item in sublist]
-        else:
-            non_array_geometry = model_info
-
-        if non_array_geometry:  # pragma: no cover
-            model_pv = ModelPlotter()
-            first_value = next(iter(non_array_geometry.values()))
-            sf = AEDT_UNITS["Length"][first_value[3]]
-
-            model_pv.off_screen = True
-            for object_in in non_array_geometry.values():
-                cad_path = os.path.join(os.path.dirname(eep_file_path), object_in[0])
-                if os.path.exists(cad_path):
-                    model_pv.add_object(
-                        cad_path,
-                        object_in[1],
-                        object_in[2],
-                        object_in[3],
-                    )
-                else:
-                    self.logger.warning("Geometry objects are not defined.")
-                    return False
-            self.__model_units = first_value[3]
-            model_pv.generate_geometry_mesh()
-            i = 0
-            for obj in model_pv.objects:
-                mesh = obj._cached_polydata
-                translated_mesh = mesh.copy()
-                color_cad = [i / 255 for i in obj.color]
-
-                if len(obj_meshes) > i:
-                    obj_meshes[i][0] += translated_mesh
-                else:
-                    obj_meshes.append([translated_mesh, color_cad, obj.opacity])
-                i += 1
-
-        return obj_meshes
-
-    @pyaedt_function_handler()
-    def _get_port_index(self, port_name=None):
-        """Get index of a given port.
-
-        Parameters
-        ----------
-        port_name : str or list
-            Port name or a list of port names.
-
-        Returns
-        -------
-        list
-            Element index.
-        """
-        port_index = {}
-
-        if not port_name:
-            port_name = self.all_port_names
-        elif isinstance(port_name, str):
-            port_name = [port_name]
-
-        index_offset = 0
-        if self._is_array[self._freq_index]:
-            port = port_name[0]
-            first_index = port.split("[", 1)[1].split("]", 1)[0]
-            if first_index[0] != "1":
-                index_offset = int(float(first_index[0])) - 1
-
-        for port in port_name:
-            if self._is_array[self._freq_index]:
-                try:
-                    str1 = port.split("[", 1)[1].split("]", 1)[0]
-                    port_index[port] = [int(i) - index_offset for i in str1.split(",")]
-                except Exception:
-                    return False
-            else:
-                if not port_index:
-                    port_index[port] = [1, 1]
-                else:
-                    last_value = list(port_index.values())[-1]
-                    port_index[port] = [1, last_value[1] + 1]
-
-        return port_index
-
-    @staticmethod
-    @pyaedt_function_handler()
-    def _find_nearest(array, value):
-        idx = np.searchsorted(array, value, side="left")
-        if idx > 0 and (idx == len(array) or math.fabs(value - array[idx - 1]) < math.fabs(value - array[idx])):
-            return idx - 1
-        else:
-            return idx
-
-    @staticmethod
-    @pyaedt_function_handler()
-    def _rotation_to_euler_angles(R):
-        sy = math.sqrt(R[0, 0] * R[0, 0] + R[1, 0] * R[1, 0])
-        singular = sy < 1e-6
-        if not singular:
-            x = math.atan2(R[2, 1], R[2, 2])
-            y = math.atan2(-R[2, 0], sy)
-            z = math.atan2(R[1, 0], R[0, 0])
-        else:
-            x = math.atan2(-R[1, 2], R[1, 1])
-            y = math.atan2(-R[2, 0], sy)
-            z = 0
-        return np.array([x, y, z])
-
-
-class FfdSolutionDataExporter(FfdSolutionData):
-    """Class to enable export of embedded element pattern data from HFSS.
-
-    An instance of this class is returned from the
-    :meth:`pyaedt.Hfss.get_antenna_ffd_solution_data` method. This method allows creation of
-    the embedded
-    element pattern (EEP) files for an antenna array that have been solved in HFSS. The
-    ``frequencies`` and ``eep_files`` properties can then be passed as arguments to
-    instantiate an instance of the :class:`pyaedt.modules.solutions.FfdSolutionData` class for
-    subsequent analysis and postprocessing of the array data.
-
-    Note that this class is derived from the :class:`FfdSolutionData` class and can be used directly for
-    far-field postprocessing and array analysis, but it remains a property of the
-    :class:`pyaedt.Hfss` application.
-
-    Parameters
-    ----------
-    app : :class:`pyaedt.Hfss`
-        HFSS application instance.
-    sphere_name : str
-        Infinite sphere to use.
-    setup_name : str
-        Name of the setup. Make sure to build a setup string in the form of ``"SetupName : SetupSweep"``.
-    frequencies : list
-        Frequency list to export. Specify either a list of strings with units or a list of floats in Hertz units.
-        For example, ``["9GHz", 9e9]``.
-    variations : dict, optional
-        Dictionary of all families including the primary sweep. The default value is ``None``.
-    overwrite : bool, optional
-        Whether to overwrite the existing far field solution data. The default is ``True``.
-
-    Examples
-    --------
-    >>> import pyaedt
-    >>> app = pyaedt.Hfss(version="2023.2", design="Antenna")
-    >>> setup_name = "Setup1 : LastAdaptive"
-    >>> frequencies = [77e9]
-    >>> sphere = "3D"
-    >>> data = app.get_antenna_ffd_solution_data(frequencies,setup_name,sphere)
-    >>> data.polar_plot_3d_pyvista(quantity_format="dB10",qty_str="rETotal")
-    """
-
-    def __init__(
-        self,
-        app,
-        sphere_name,
-        setup_name,
-        frequencies,
-        variations=None,
-        overwrite=True,
-    ):
-        self._app = app
-        self.sphere_name = sphere_name
-        self.setup_name = setup_name
-        if not isinstance(frequencies, list):
-            self.frequencies = [frequencies]
-        else:
-            self.frequencies = frequencies
-        self.variations = variations
-        self.overwrite = overwrite
-        self.model_info = []
-        if self._app.desktop_class.is_grpc_api:
-            self._app.set_phase_center_per_port()
-        else:
-            self._app.logger.warning("Set phase center in port location manually.")
-        eep_files = self._export_all_ffd()
-        FfdSolutionData.__init__(self, eep_files, self.frequencies)
-
-    @pyaedt_function_handler()
-    def _export_all_ffd(self):
-        """Export far field solution data of each port."""
-        exported_name_base = "eep"
-        exported_name_map = exported_name_base + ".txt"
-        sol_setup_name_str = self.setup_name.replace(":", "_").replace(" ", "")
-        path_dict = []
-        for frequency in self.frequencies:
-            full_setup_str = "{}-{}-{}".format(sol_setup_name_str, self.sphere_name, frequency)
-            export_path = "{}/{}/eep/".format(self._app.working_directory, full_setup_str)
-            if settings.remote_rpc_session:
-                settings.remote_rpc_session.filemanager.makedirs(export_path)
-                file_exists = settings.remote_rpc_session.filemanager.pathexists(export_path + exported_name_map)
-            elif not os.path.exists(export_path):
-                os.makedirs(export_path)
-                file_exists = False
-            else:
-                file_exists = os.path.exists(export_path + exported_name_map)
-            time_before = time.time()
-            if self.overwrite or not file_exists:
-                self._app.logger.info("Exporting embedded element patterns...")
-                var = []
-                if self.variations:
-                    for k, v in self.variations.items():
-                        var.append("{}='{}'".format(k, v))
-                variation = " ".join(var)
-                try:
-                    self._app.oradfield.ExportElementPatternToFile(
-                        [
-                            "ExportFileName:=",
-                            export_path + exported_name_base + ".ffd",
-                            "SetupName:=",
-                            self.sphere_name,
-                            "IntrinsicVariationKey:=",
-                            "Freq='" + str(frequency) + "'",
-                            "DesignVariationKey:=",
-                            variation,
-                            "SolutionName:=",
-                            self.setup_name,
-                        ]
-                    )
-                except Exception:
-                    self._app.logger.error("Failed to export one element pattern.")
-                    self._app.logger.error(export_path + exported_name_base + ".ffd")
-
-            else:
-                self._app.logger.info("Using Existing Embedded Element Patterns")
-            local_path = "{}/{}/eep/".format(settings.remote_rpc_session_temp_folder, full_setup_str)
-            export_path = check_and_download_folder(local_path, export_path)
-            if os.path.exists(os.path.join(export_path, exported_name_map)):
-                geometry_path = os.path.join(export_path, "geometry")
-                if not os.path.exists(geometry_path):
-                    os.mkdir(geometry_path)
-
-                path_dict.append(os.path.join(export_path, exported_name_map))
-                metadata_file_name = os.path.join(export_path, "eep.json")
-                items = {"variation": self._app.odesign.GetNominalVariation(), "frequency": frequency}
-
-                obj_list = self._create_geometries(geometry_path)
-                if obj_list:
-                    items["model_info"] = obj_list
-                    self.model_info.append(obj_list)
-
-                if self._app.component_array:
-                    component_array = self._app.component_array[self._app.component_array_names[0]]
-                    items["component_objects"] = component_array.get_component_objects()
-                    items["cell_position"] = component_array.get_cell_position()
-                    items["array_dimension"] = [
-                        component_array.a_length,
-                        component_array.b_length,
-                        component_array.a_length / component_array.a_size,
-                        component_array.b_length / component_array.b_size,
-                    ]
-                    items["lattice_vector"] = component_array.lattice_vector()
-
-                with open_file(metadata_file_name, "w") as f:
-                    json.dump(items, f, indent=2)
-        elapsed_time = time.time() - time_before
-        self._app.logger.info("Exporting embedded element patterns.... Done: %s seconds", elapsed_time)
-        return path_dict
-
-    @pyaedt_function_handler()
-    def _create_geometries(self, export_path):
-        """Export the geometry in OBJ format."""
-        self._app.logger.info("Exporting geometry...")
-        model_pv = self._app.post.get_model_plotter_geometries(plot_air_objects=False)
-        obj_list = {}
-        for obj in model_pv.objects:
-            object_name = os.path.basename(obj.path)
-            name = os.path.splitext(object_name)[0]
-            original_path = os.path.dirname(obj.path)
-            new_path = os.path.join(os.path.abspath(export_path), object_name)
-
-            if not os.path.exists(new_path):
-                new_path = shutil.move(obj.path, export_path)
-            if os.path.exists(os.path.join(original_path, name + ".mtl")):
-                try:
-                    os.remove(os.path.join(original_path, name + ".mtl"))
-                except SystemExit:
-                    self.logger.warning("File cannot be removed.")
-            obj_list[obj.name] = [
-                os.path.join(os.path.basename(export_path), object_name),
-                obj.color,
-                obj.opacity,
-                obj.units,
-            ]
-        return obj_list
-
-
-class UpdateBeamForm:
-    """Provides for updating far field data.
-
-    This class is used to interact with the far field Theta and Phi scan.
-
-    Parameters
-    ----------
-    ff : :class:`pyaedt.modules.solutions.FfdSolutionData`
-        Far field solution data instance.
-    farfield_quantity : str, optional
-        Quantity to plot. The default is ``"RealizedGain"``.
-        Available quantities are: ``"RealizedGain"``, ``"RealizedGain_Phi"``, ``"RealizedGain_Theta"``,
-        ``"rEPhi"``, ``"rETheta"``, and ``"rETotal"``.
-    quantity_format : str, optional
-        Conversion data function.
-        Available functions are: ``"abs"``, ``"ang"``, ``"dB10"``, ``"dB20"``, ``"deg"``, ``"imag"``, ``"norm"``,
-            and ``"real"``.
-    """
-
-    @pyaedt_function_handler(farfield_quantity="quantity")
-    def __init__(self, ff, farfield_quantity="RealizedGain", quantity_format="abs"):
-        self.output = ff.mesh
-        self._phi = 0
-        self._theta = 0
-        # default parameters
-        self.ff = ff
-        self.quantity = farfield_quantity
-        self.quantity_format = quantity_format
-
-    @pyaedt_function_handler()
-    def _update_both(self):
-        """Update far field."""
-        self.ff.farfield_data = self.ff.combine_farfield(phi_scan=self._phi, theta_scan=self._theta)
-
-        self.ff.mesh = self.ff.get_far_field_mesh(self.quantity, self.quantity_format)
-
-        self.output.copy_from(self.ff.mesh)
-        return
-
-    @pyaedt_function_handler()
-    def update_phi(self, phi):
-        """Update the Phi value."""
-        self._phi = phi
-        self._update_both()
-
-    @pyaedt_function_handler()
-    def update_theta(self, theta):
-        """Update the Theta value."""
-        self._theta = theta
-        self._update_both()
-
-
->>>>>>> 139bd477
 class FieldPlot:
     """Provides for creating and editing field plots.
 
