--- conflicted
+++ resolved
@@ -1881,13 +1881,8 @@
 
     Parameters
     ----------
-<<<<<<< HEAD
     app : :class 'pyaedt.modules.SolveSetup.Setup'
         The setup used for the analysis.
-=======
-    oanalysis :
-
->>>>>>> a596ab54
     setupname : str
         Name of the setup.
     sweepname : str
