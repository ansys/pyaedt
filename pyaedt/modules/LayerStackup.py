"""
This module contains these classes: `Layer` and `Layers`.

This module provides all layer stackup functionalities for the Circuit and HFSS 3D Layout tools.
"""
from __future__ import absolute_import
from collections import defaultdict
from ..generic.general_methods import aedt_exception_handler


@aedt_exception_handler
def _str2bool(str0):
    """Convert a string to a Boolean value.

    Parameters
    ----------
    str0 : str
       String to convert.

    Returns
    -------
    bool
        ``True`` when successful, ``False`` when failed.
    """
    if str0.lower() == "false":
        return False
    elif str0 == "true":
        return True
    else:
        return ""


def _conv_number(number, typen=float):
    """Convert a number.

    Parameters
    ----------
    number
       Number represented a float.

    typen :
         The default is ``float``.

    Returns
    -------

    """
    if typen is float:
        try:
            return float(number)
        except:
            return number
    elif typen is int:
        try:
            return int(number)
        except:
            return number


@aedt_exception_handler
def _getIfromRGB(rgb):
    """Retrieve if from a specific layer color.

    Parameters
    ----------
    rgb :


    Returns
    -------

    """
    red = rgb[2]
    green = rgb[1]
    blue = rgb[0]
    RGBint = (red << 16) + (green << 8) + blue
    return RGBint


class Layer(object):
    """Manages the stackup layer.

    Parameters
    ----------
    app : :class:`pyaedt.modules.LayerStackup.Layers`

    layertype : string, optional
        The default is ``"signal"``.
    negative : bool, optional
        Whether the geometry on the layer is cut away
        from the layer. The default is ``False``.
    """
    def __init__(self, app, layertype="signal", negative=False):
        self.LengthUnit = app.LengthUnit
        self.LengthUnitRough = app.LengthUnit
        self._layers = app
        self.name = None
        self.type = layertype
        self.id = 0
        self.color = 8026109
        self.transparency = 60
        self.IsVisible = True
        self.IsVisibleShape = True
        self.IsVisiblePath = True
        self.IsVisiblePad = True
        self.IsVisibleHole = True
        self.IsVisibleComponent = True
        self.IsMeshBackgroundMaterial = True
        self.IsMeshOverlay = True
        self.locked = False
        self.topbottom = "neither"
        self.pattern = 1
        self.drawoverride = 0
        self.thickness = 0
        self.lowerelevation = 0
        self.roughness = 0
        self.botroughness = 0
        self.toprounghenss = 0
        self.sideroughness = 0
        self.material = "copper"
        self.fillmaterial = "FR4_epoxy"
        self.index = 1
        self.IsNegative = negative
        # Etch option
        self.useetch = False
        self.etch = 0
        # Rough option
        self.user = False
        self.RMdl = "Huray"
        self.NR = 0.5
        self.HRatio = 2.9
        self.BRMdl = "Huray"
        self.BNR = 0.5
        self.BHRatio = 2.9
        self.SRMdl = "Huray"
        self.SNR = 0.5
        self.SHRatio = 2.9
        # Solver option
        self.usp = False
        self.hfssSp = {"si": True, "dt": 0, "dtv": 0.1}
        self.planaremSp = {"ifg": False, "vly": False}

    @property
    def _oeditor(self):
        return self._layers._oeditor

    @property
    def visflag(self):
        """Visibility flag for objects on the layer."""
        visflag = 0
        if not self.IsVisible:
            visflag = 0
        else:
            if self.IsMeshBackgroundMaterial:
                visflag += 64
            if self.IsMeshOverlay:
                visflag += 32
            if self.IsVisibleShape:
                visflag += 1
            if self.IsVisiblePath:
                visflag += 2
            if self.IsVisiblePad:
                visflag += 4
            if self.IsVisibleHole:
                visflag += 8
            if self.IsVisibleComponent:
                visflag += 16
        return visflag

    @aedt_exception_handler
    def set_layer_color(self, r, g, b):
        """Update the color of the layer.

        Parameters
        ----------
        r : int
            Red color value.
        g : int
            Green color value.
        b :  int
            Blue color value.

        Returns
        -------
        bool
            ``True`` when successful, ``False`` when failed.

        """
        rgb = [r, g, b]
        self.color = _getIfromRGB(rgb)
        self.update_stackup_layer()
        return True

    @aedt_exception_handler
    def create_stackup_layer(self):
        """Create a stackup layer.

        Returns
        -------
        bool
            ``True`` when successful, ``False`` when failed.
        """
        self.remove_stackup_layer()
        if self.type == "signal":
            self._oeditor.AddStackupLayer(
                [
                    "NAME:stackup layer",
                    "Name:=",
                    self.name,
                    "Type:=",
                    self.type,
                    "Top Bottom:=",
                    self.topbottom,
                    "Color:=",
                    self.color,
                    "Transparency:=",
                    self.transparency,
                    "Pattern:=",
                    self.pattern,
                    "VisFlag:=",
                    self.visflag,
                    "Locked:=",
                    self.locked,
                    "DrawOverride:=",
                    self.drawoverride,
                    [
                        "NAME:Sublayer",
                        "Thickness:=",
                        self.thickness,
                        "LowerElevation:=",
                        self.lowerelevation,
                        "Roughness:=",
                        self._arg_with_dim(self.roughness, self.LengthUnitRough),
                        "BotRoughness:=",
                        self._arg_with_dim(self.botroughness, self.LengthUnitRough),
                        "SideRoughness:=",
                        self._arg_with_dim(self.toprounghenss, self.LengthUnitRough),
                        "Material:=",
                        self.material.lower(),
                        "FillMaterial:=",
                        self.fillmaterial.lower(),
                    ],
                    "Neg:=",
                    self.IsNegative,
                    "Usp:=",
                    self.usp,
                    [
                        "NAME:Sp",
                        "Sn:=",
                        "HFSS",
                        "Sv:=",
                        "so(si="
                        + str(self.hfssSp["si"]).lower()
                        + " , dt="
                        + str(self.hfssSp["dt"])
                        + ", dtv='"
                        + self._arg_with_dim(self.hfssSp["dtv"])
                        + "')",
                    ],
                    [
                        "NAME:Sp",
                        "Sn:=",
                        "PlanarEM",
                        "Sv:=",
                        "so(ifg="
                        + str(self.planaremSp["ifg"]).lower()
                        + ", vly="
                        + str(self.planaremSp["vly"]).lower()
                        + ")",
                    ],
                    "Etch:=",
                    str(self.etch),
                    "UseEtch:=",
                    self.useetch,
                    "UseR:=",
                    self.user,
                    "RMdl:=",
                    self.RMdl,
                    "NR:=",
                    self._arg_with_dim(self.NR, self.LengthUnitRough),
                    "HRatio:=",
                    str(self.HRatio),
                    "BRMdl:=",
                    self.BRMdl,
                    "BNR:=",
                    self._arg_with_dim(self.BNR, self.LengthUnitRough),
                    "BHRatio:=",
                    str(self.BHRatio),
                    "SRMdl:=",
                    self.SRMdl,
                    "SNR:=",
                    self._arg_with_dim(self.SNR, self.LengthUnitRough),
                    "SHRatio:=",
                    str(self.SHRatio),
                ]
            )
        else:
            self._oeditor.AddStackupLayer(
                [
                    "NAME:stackup layer",
                    "Name:=",
                    self.name,
                    "Type:=",
                    self.type,
                    "Top Bottom:=",
                    self.topbottom,
                    "Color:=",
                    self.color,
                    "Transparency:=",
                    self.transparency,
                    "Pattern:=",
                    self.pattern,
                    "VisFlag:=",
                    self.visflag,
                    "Locked:=",
                    self.locked,
                    "DrawOverride:=",
                    self.drawoverride,
                    [
                        "NAME:Sublayer",
                        "Thickness:=",
                        self.thickness,
                        "LowerElevation:=",
                        self.lowerelevation,
                        "Roughness:=",
                        0,
                        "BotRoughness:=",
                        0,
                        "SideRoughness:=",
                        0,
                        "Material:=",
                        self.material.lower(),
                    ],
                ]
            )
        infos = self._oeditor.GetLayerInfo(self.name)
        infos = [i.split(": ") for i in infos]
        infosdict = {i[0]: i[1] for i in infos}
        self.id = int(infosdict["LayerId"])
        return True

    @aedt_exception_handler
    def _arg_with_dim(self, value, units=None):
        """Argument with dimensions.

        Parameters
        ----------
        value :

        units :
             The default is ``None``.

        Returns
        -------

        """
        if type(value) is str:
            val = value
        else:
            if units is None:
                units = self.LengthUnit
            val = "{0}{1}".format(value, units)

        return val

    @aedt_exception_handler
    def update_stackup_layer(self):
        """Update the stackup layer.

        .. note::
           This method is valid for release 2021 R1 and later.
           This method works only for signal and dielectric layers.

        Returns
        -------
        bool
            ``True`` when successful, ``False`` when failed.
        """
        if self.type == "signal":
            self._oeditor.ChangeLayer(
                [
                    "NAME:SLayer",
                    "Name:=",
                    self.name,
                    "ID:=",
                    self.id,
                    "Type:=",
                    self.type,
                    "Top Bottom:=",
                    self.topbottom,
                    "Color:=",
                    self.color,
                    "Transparency:=",
                    self.transparency,
                    "Pattern:=",
                    self.pattern,
                    "VisFlag:=",
                    self.visflag,
                    "Locked:=",
                    self.locked,
                    "DrawOverride:=",
                    self.drawoverride,
                    "Zones:=",
                    [0],
                    [
                        "NAME:Sublayer",
                        "Thickness:=",
                        self.thickness,
                        "LowerElevation:=",
                        self.lowerelevation,
                        "Roughness:=",
                        self._arg_with_dim(self.roughness, self.LengthUnitRough),
                        "BotRoughness:=",
                        self._arg_with_dim(self.botroughness, self.LengthUnitRough),
                        "SideRoughness:=",
                        self._arg_with_dim(self.toprounghenss, self.LengthUnitRough),
                        "Material:=",
                        self.material.lower(),
                        "FillMaterial:=",
                        self.fillmaterial.lower(),
                    ],
                    "Neg:=",
                    self.IsNegative,
                    "Usp:=",
                    self.usp,
                    [
                        "NAME:Sp",
                        "Sn:=",
                        "HFSS",
                        "Sv:=",
                        "so(si="
                        + str(self.hfssSp["si"]).lower()
                        + " , dt="
                        + str(self.hfssSp["dt"])
                        + ", dtv='"
                        + self._arg_with_dim(self.hfssSp["dtv"])
                        + "')",
                    ],
                    [
                        "NAME:Sp",
                        "Sn:=",
                        "PlanarEM",
                        "Sv:=",
                        "so(ifg="
                        + str(self.planaremSp["ifg"]).lower()
                        + ", vly="
                        + str(self.planaremSp["vly"]).lower()
                        + ")",
                    ],
                    "Etch:=",
                    str(self.etch),
                    "UseEtch:=",
                    self.useetch,
                    "UseR:=",
                    self.user,
                    "RMdl:=",
                    self.RMdl,
                    "NR:=",
                    self._arg_with_dim(self.NR, self.LengthUnitRough),
                    "HRatio:=",
                    str(self.HRatio),
                    "BRMdl:=",
                    self.BRMdl,
                    "BNR:=",
                    self._arg_with_dim(self.BNR, self.LengthUnitRough),
                    "BHRatio:=",
                    str(self.BHRatio),
                    "SRMdl:=",
                    self.SRMdl,
                    "SNR:=",
                    self._arg_with_dim(self.SNR, self.LengthUnitRough),
                    "SHRatio:=",
                    str(self.SHRatio),
                ]
            )
        elif self.type == "dielectric":
            self._oeditor.ChangeLayer(
                [
                    "NAME:SLayer",
                    "Name:=",
                    self.name,
                    "ID:=",
                    self.id,
                    "Type:=",
                    self.type,
                    "Top Bottom:=",
                    self.topbottom,
                    "Color:=",
                    self.color,
                    "Transparency:=",
                    self.transparency,
                    "Pattern:=",
                    self.pattern,
                    "VisFlag:=",
                    self.visflag,
                    "Locked:=",
                    self.locked,
                    "DrawOverride:=",
                    self.drawoverride,
                    "Zones:=",
                    [],
                    [
                        "NAME:Sublayer",
                        "Thickness:=",
                        self.thickness,
                        "LowerElevation:=",
                        self.lowerelevation,
                        "Roughness:=",
                        0,
                        "BotRoughness:=",
                        0,
                        "SideRoughness:=",
                        0,
                        "Material:=",
                        self.material.lower(),
                    ],
                ]
            )
        else:
            return False
        return True

    @aedt_exception_handler
    def remove_stackup_layer(self):
        """Remove the stackup layer.

        Returns
        -------
        bool
            ``True`` when successful, ``False`` when failed.
        """
        if self.name in self._oeditor.GetStackupLayerNames():
            self._oeditor.RemoveLayer(self.name)
            return True
        return False


class Layers(object):
    """Manages layers for the Circuit and HFSS 3D Layout tools.

    Parameters
    ----------
    modeler : :class:`pyaedt.modeler.Model3DLayout.Modeler3DLayout`

    roughnessunits : str, optional
       Units for the roughness of layers. The default is ``"um"``.

    """
    def __init__(self, modeler, roughnessunits="um"):
        self._modeler = modeler
<<<<<<< HEAD
        self._app = modeler._app
        self._currentId = 0
        self.layers = defaultdict(Layer)
        self.lengthUnitRough = roughnessunits
        self.logger = self._app.logger

    @property
=======
        self._app = self._modeler._app
        self._currentId = 0
        self.layers = defaultdict(Layer)
        self.lengthUnitRough = roughnessunits
        self.logger = self._app._messenger

    @property
    def _messenger(self):
        """Messenger."""
        return self._app._messenger

    @property
>>>>>>> 1f20daa1
    def _oeditor(self):
        """Editor."""
        return self._modeler._app._odesign.SetActiveEditor("Layout")

    @property
    def LengthUnit(self):
        """Length units."""
        return self._modeler.model_units

    @property
    def all_layers(self):
        """All stackup layers.

        Returns
        -------
        list
           List of stackup layers.
        """
        return self._oeditor.GetStackupLayerNames()

    @property
    def all_signal_layers(self):
        """All signal layers.

        Returns
        -------
        list
            List of signal layers.
        """
        a = self.all_layers
        sig = []
        for lay in a:
            layid = self.layer_id(lay)
            if layid not in self.layers:
                self.refresh_all_layers()
            if self.layers[layid].type == "signal":
                sig.append(lay)
        return sig

    @property
    def all_diel_layers(self):
        """All dielectric layers.

        Returns
        -------
        list
            List of dielectric layers.
        """
        a = self.all_layers
        die = []
        for lay in a:
            layid = self.layer_id(lay)

            if layid not in self.layers:
                self.refresh_all_layers()
            if self.layers[layid].type == "dielectric":
                die.append(layid)
        return die

    @aedt_exception_handler
    def layer_id(self, name):
        """Retrieve a layer ID.

        Parameters
        ----------
        name :  str
            Name of the layer.

        Returns
        -------
        type
            Layer ID if the layer name exists.
        """
        for el in self.layers:
            if self.layers[el].name == name:
                return el
        return None

    @aedt_exception_handler
    def refresh_all_layers(self):
        """Refresh all layers in the current stackup.

        Returns
        -------
        int
            Number of layers in the current stackup.
        """
        layernames = self._oeditor.GetStackupLayerNames()
        for el in layernames:
            o = Layer(self, "signal")
            o.name = el
            infos = self._oeditor.GetLayerInfo(el)
            infos = [i.split(": ") for i in infos]
            infosdict = {i[0].strip(): i[1].strip() for i in infos}
            if infosdict["Type"] == "metalizedsignal":
                o.type = "signal"
            else:
                o.type = infosdict["Type"]
            o.locked = _str2bool(infosdict["IsLocked"])
            o.id = int(infosdict["LayerId"])
            o.topbottom = infosdict["TopBottomAssociation"].lower()
            o.IsVisible = infosdict["IsVisible"]
            if "IsVisiblePath" in infosdict:
                o.IsVisiblePath = infosdict["IsVisiblePath"]
                o.IsVisiblePad = infosdict["IsVisiblePad"]
                o.IsVisibleComponent = infosdict["IsVisibleComponent"]
                o.IsVisibleShape = infosdict["IsVisibleShape"]
                o.IsVisibleHole = infosdict["IsVisibleHole"]
            o.color = int(infosdict["Color"][:-1])
            o.index = int(infosdict["Index"])
            o.thickness = _conv_number(infosdict["LayerThickness"])
            o.lowerelevation = _conv_number(infosdict["LowerElevation0"])
            o.fillmaterial = infosdict["FillMaterial0"]
            o.material = infosdict["Material0"]
            if "EtchFactor" in infosdict:
                o.useetch = True
                o.etch = _conv_number(infosdict["EtchFactor"])
            if "Roughness0 Type" in infosdict:
                o.user = True
                o.RMdl = infosdict["Roughness0 Type"]
                o.NR = infosdict["Roughness0"].split(", ")[0]
                o.HRatio = _conv_number(infosdict["Roughness0"].split(", ")[1])
            if "BottomRoughness0 Type" in infosdict:
                o.user = True
                o.BRMdl = infosdict["BottomRoughness0 Type"]
                o.BNR = infosdict["BottomRoughness0"].split(", ")[0]
                o.BHRatio = _conv_number(infosdict["BottomRoughness0"].split(", ")[1])
            if "SideRoughness0 Type" in infosdict:
                o.user = True
                o.SRMdl = infosdict["SideRoughness0 Type"]
                o.SNR = infosdict["SideRoughness0"].split(", ")[0]
                o.SHRatio = _conv_number(infosdict["SideRoughness0"].split(", ")[1])

            if o.id in self.layers:  # updating the existing one
                layer = self.layers[o.id]
                layer.name = o.name
                layer.type = o.type
                layer.locked = o.locked
                layer.topbottom = o.topbottom
                layer.IsVisible = o.IsVisible
                layer.IsVisiblePath = o.IsVisiblePath
                layer.IsVisiblePad = o.IsVisiblePad
                layer.IsVisibleComponent = o.IsVisibleComponent
                layer.IsVisibleShape = o.IsVisibleShape
                layer.IsVisibleHole = o.IsVisibleHole
                layer.color = o.color
                layer.index = o.index
                layer.thickness = o.thickness
                layer.lowerelevation = o.lowerelevation
                layer.fillmaterial = o.fillmaterial
                layer.material = o.material
                layer.useetch = o.useetch
                layer.etch = o.etch
                layer.user = o.user
                layer.RMdl = o.RMdl
                layer.NR = o.NR
                layer.HRatio = o.HRatio
                layer.BRMdl = o.BRMdl
                layer.BNR = o.BNR
                layer.BHRatio = o.BHRatio
                layer.SRMdl = o.SRMdl
                layer.SNR = o.SNR
                layer.SHRatio = o.SHRatio
            else:  # creating the new layer
                self.layers[o.id] = o
        return len(self.layers)

    @aedt_exception_handler
    def add_layer(
        self, layername, layertype="signal", thickness="0mm", elevation="0mm", material="copper", isnegative=False
    ):
        """Add a layer.

        Parameters
        ----------
        layername : str
            Name of the layer.
        layertype : str, optional
            Type of the layer. The default is ``"signal"``.
        thickness : str, optional
            Thickness with units. The default is ``"0mm"``.
        elevation : str, optional
            Elevation with units. The default is ``"0mm"``.
        material : str, optional
            Name of the material. The default is ``"copper"``.
        isnegative : bool, optional
            If ``True``, the geometry on the layer is cut away from the layer. The default is ``False``.

        Returns
        -------
        :class:`pyaedt.modules.LayerStackup.Layer`
            Layer object.
        """
        newlayer = Layer(self, layertype, isnegative)
        newlayer.name = layername
        newlayer.thickness = thickness
        newlayer.lowerelevation = elevation
        newlayer.material = material
        newlayer.create_stackup_layer()
        self.layers[newlayer.id] = newlayer
        return self.layers[newlayer.id]<|MERGE_RESOLUTION|>--- conflicted
+++ resolved
@@ -548,15 +548,6 @@
     """
     def __init__(self, modeler, roughnessunits="um"):
         self._modeler = modeler
-<<<<<<< HEAD
-        self._app = modeler._app
-        self._currentId = 0
-        self.layers = defaultdict(Layer)
-        self.lengthUnitRough = roughnessunits
-        self.logger = self._app.logger
-
-    @property
-=======
         self._app = self._modeler._app
         self._currentId = 0
         self.layers = defaultdict(Layer)
@@ -564,12 +555,6 @@
         self.logger = self._app._messenger
 
     @property
-    def _messenger(self):
-        """Messenger."""
-        return self._app._messenger
-
-    @property
->>>>>>> 1f20daa1
     def _oeditor(self):
         """Editor."""
         return self._modeler._app._odesign.SetActiveEditor("Layout")
