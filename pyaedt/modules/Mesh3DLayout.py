--- conflicted
+++ resolved
@@ -115,6 +115,7 @@
         self._p_app = app
 
         self._messenger = self._p_app._messenger
+        self.logger = self._p_app.logger
         self._odesign = self._p_app._odesign
         self.modeler =  self._p_app._modeler
         self.omeshmodule = self._odesign.GetModule("SolveSetups")
@@ -124,41 +125,6 @@
 
         pass
 
-<<<<<<< HEAD
-=======
-    @property
-    def omeshmodule(self):
-        """Mesh module.
-
-        Returns
-        -------
-        type
-            Mesh module object.
-        """
-
-        return self.odesign.GetModule("SolveSetups")
-
-    @property
-    def _messenger(self):
-        """_messenger."""
-        return self._parent._messenger
-
-    @property
-    def logger(self):
-        """Logger."""
-        return self._parent.logger
-
-    @property
-    def odesign(self):
-        """Design."""
-        return self._parent._odesign
-
-    @property
-    def modeler(self):
-        """Modeler."""
-        return self._parent._modeler
-
->>>>>>> a3485f8c
     @aedt_exception_handler
     def delete_mesh_operations(self, setup_name, mesh_name):
         """Remove mesh operations from a setup.
