--- conflicted
+++ resolved
@@ -19,7 +19,6 @@
         Inherited parent object.
 
     """
-<<<<<<< HEAD
     def __init__(self, app):
         self._p_app = app
         self.odefinition_manager = self._p_app.odefinition_manager
@@ -27,44 +26,8 @@
         self._desktop = self._p_app.odesktop
         self._messenger = self._p_app._messenger
         self._oproject = self._p_app.oproject
+        self.logger = self._p_app.logger
         self._messenger.logger.info("Successfully loaded project materials !")
-=======
-
-    @property
-    def odefinition_manager(self):
-        """Definition manager."""
-        return self._parent._oproject.GetDefinitionManager()
-
-    @property
-    def omaterial_manager(self):
-        """Material manager."""
-        return self.odefinition_manager.GetManager("Material")
-
-    @property
-    def _messenger(self):
-        """Messenger.
-
-        Returns
-        -------
-        MessageManager
-            Message manager object.
-        """
-        return self._parent._messenger
-
-    @property
-    def logger(self):
-        """Logger."""
-        return self._parent.logger
-
-    @property
-    def oproject(self):
-        """Project."""
-        return self._parent.oproject
-
-    def __init__(self, parent):
-        self._parent = parent
-        self._messenger.add_info_message("Successfully loaded project materials !")
->>>>>>> a3485f8c
         self.material_keys = self._get_materials()
         self.surface_material_keys = self._get_surface_materials()
         self._load_from_project()
