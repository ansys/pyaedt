"""
This module contains these data classes for creating a material library:

* `BasicValue`
* `ClosedFormTM`
* `CommonMaterial`
* `Dataset`
* `MatProperties`
* `MatProperty`
* `Material`
* `SurMatProperties`
* `SufaceMaterial`

"""
from collections import OrderedDict
import copy
import itertools
import warnings

<<<<<<< HEAD
=======
from pyaedt import is_ironpython
>>>>>>> bd715fde
from pyaedt.generic.DataHandlers import _dict2arg
from pyaedt.generic.constants import CSS4_COLORS
from pyaedt.generic.general_methods import pyaedt_function_handler


class MatProperties(object):
    """Contains a list of constant names for all materials with
    mappings to their internal XML names.

    Internal names are used in scripts, and XML names are used in the XML syntax.
    """

    aedtname = [
        "permittivity",
        "permeability",
        "conductivity",
        "dielectric_loss_tangent",
        "magnetic_loss_tangent",
        "magnetic_coercivity",
        "thermal_conductivity",
        "mass_density",
        "specific_heat",
        "thermal_expansion_coefficient",
        "youngs_modulus",
        "poissons_ratio",
        "diffusivity",
        "molecular_mass",
        "viscosity",
    ]
    defaultvalue = [
        1.0,
        1.0,
        0,
        0,
        0,
        OrderedDict(
            {
                "Magnitude": 0,
                "DirComp1": 1,
                "DirComp2": 0,
                "DirComp3": 0,
            }
        ),
        0.01,
        0,
        0,
        0,
        0,
        0,
        0.8,
        0,
        0,
        0,
        0,
        0,
        0,
    ]
    defaultunit = [
        None,
        None,
        "[siemens m^-1]",
        None,
        None,
        None,
        "[W m^-1 C^-1]",
        "[Kg m^-3]",
        "[J Kg^-1 C^-1]",
        "[C^-1]",
        "[Pa]",
        None,
        None,
        None,
        None,
        None,
        None,
        None,
        None,
    ]
    diel_order = [3, 0, 1, 4, 5, 6, 7, 8, 9, 10, 11, 1]
    cond_order = [2, 0, 1, 4, 5, 6, 7, 8, 9, 10, 11, 3]

    @classmethod
    def get_defaultunit(cls, aedtname=None):
        """Retrieve the default unit for a full name or a category name.

        Parameters
        ----------
        aedtname : str, optional
            AEDT full name or category name. The default is ``None``.

        Returns
        -------
        str
            Default unit if it exists.

        """
        if aedtname:
            return cls.defaultunit[cls.aedtname.index(aedtname)]
        else:
            raise TypeError("get_defaultunit: Either the full name or category name must be defined.")

    @classmethod
    def get_defaultvalue(cls, aedtname):
        """Retrieve the default value for a full name or a category name.

        Parameters
        ----------
        aedtname : str
             AEDT full name or category name. The default is ``None``.

        Returns
        -------
        float
            Default value if it exists.

        """
        if aedtname:
            return cls.defaultvalue[cls.aedtname.index(aedtname)]
        else:
            raise TypeError("get_defaultunit: Either the full name or category name must be defined.")


class SurfMatProperties(object):
    """Contains a list of constant names for all surface materials with
    mappings to their internal XML names.

    Internal names are used in scripts, and XML names are used in the XML syntax.

    """

    aedtname = [
        "surface_emissivity",
        "surface_roughness",
        "surface_diffuse_absorptance",
        "surface_incident_absorptance",
    ]
    defaultvalue = [1.0, 0, 0.4, 0.4]
    defaultunit = [None, "[m]", None, None]

    @classmethod
    def get_defaultunit(cls, aedtname=None):
        """Retrieve the default unit for a full name or a category name.

        Parameters
        ----------
        aedtname : str, optional
            AEDT full name or category name. The default is ``None``.

        Returns
        -------
        str
            Default unit if it exists.

        """
        if aedtname:
            return cls.defaultunit[cls.aedtname.index(aedtname)]
        else:
            raise TypeError("get_defaultunit: either fullname or catname MUST be defined")

    @classmethod
    def get_defaultvalue(cls, aedtname=None):
        """Get the default value for a full name or a category name.

        Parameters
        ----------
        aedtname : str, optional
            AEDT full name or category name. The default is ``None``.

        Returns
        -------
        float
            Default value if it exists.

        """
        if aedtname:
            return cls.defaultvalue[cls.aedtname.index(aedtname)]
        else:
            raise TypeError("get_defaultunit: Either the full name or category name must be defined.")


class ClosedFormTM(object):
    """Manages closed-form thermal modifiers."""

    Tref = "22cel"
    C1 = 0
    C2 = 0
    TL = "-273.15cel"
    TU = "1000cel"
    autocalculation = True
    TML = 1000
    TMU = 1000


class Dataset(object):
    """Manages datasets."""

    ds = []
    unitx = ""
    unity = ""
    unitz = ""
    type = "Absolute"
    namex = ""
    namey = ""
    namez = None


class BasicValue(object):
    """Manages thermal and spatial modifier calculations."""

    def __init__(self):
        self.value = None
        self.dataset = None
        self.thermalmodifier = None
        self.spatialmodifier = None


class MatProperty(object):
    """Manages simple, anisotropic, tensor, and non-linear properties.

    Parameters
    ----------
    material : :class:`pyaedt.modules.Material.Material`
        Inherited parent object.
    name : str
        Name of the material property.
    val :
        The default is ``None``.
    thermalmodifier
        The default is ``None``.
    spatialmodifier
        The default is ``None``.

    Examples
    --------
    >>> from pyaedt import Hfss
    >>> app = Hfss()
    >>> matproperty = app.materials["copper"].conductivity
    """

    def __init__(self, material, name, val=None, thermalmodifier=None, spatialmodifier=None):
        self._material = material
        self.logger = self._material.logger
        self._type = "simple"
        self.name = name
        self._property_value = [BasicValue()]
        self._unit = None

        if val is not None and isinstance(val, (str, float, int)):
            self.value = val
        elif val is not None and "property_type" in val.keys() and val["property_type"] == "AnisoProperty":
            self.type = "anisotropic"
            self.value = [val["component1"], val["component2"], val["component3"]]
        elif val is not None and "property_type" in val.keys() and val["property_type"] == "nonlinear":
            self.type = "nonlinear"
            for e, v in val.items():
                if e == "BTypeForSingleCurve":
                    self.btype_for_single_curve = v
                elif e == "HUnit":
                    self.hunit = v
                elif e == "BUnit":
                    self.bunit = v
                elif e == "IsTemperatureDependent":
                    self.is_temperature_dependent = v
                elif e in ["BHCoordinates", "DECoordinates", "JECoordinates"]:
                    self.value = v["Point"]
                    self._unit = v["DimUnits"]
                elif e == "Temperatures":
                    self.temperatures = v
        elif val is not None and isinstance(val, OrderedDict) and "Magnitude" in val.keys():
            self.type = "vector"
            magnitude = val["Magnitude"]
            units = None
            if isinstance(magnitude, str):
                units = "".join(filter(lambda c: c.isalpha() or c == "_", val["Magnitude"]))
                magnitude = "".join(filter(str.isdigit, val["Magnitude"]))
            if units:
                self.unit = units
            self.value = [str(magnitude), str(val["DirComp1"]), str(val["DirComp2"]), str(val["DirComp3"])]
        if not isinstance(thermalmodifier, list):
            thermalmodifier = [thermalmodifier]
        for tm in thermalmodifier:
            if tm:
                if tm["use_free_form"]:
                    self._property_value[tm["Index:"]].thermalmodifier = tm["free_form_value"]
                else:
                    self._property_value[tm["Index:"]].thermalmodifier = ClosedFormTM()
                    self._property_value[tm["Index:"]].thermalmodifier.Tref = tm["Tref"]
                    self._property_value[tm["Index:"]].thermalmodifier.C1 = tm["C1"]
                    self._property_value[tm["Index:"]].thermalmodifier.C2 = tm["C2"]
                    self._property_value[tm["Index:"]].thermalmodifier.TL = tm["TL"]
                    self._property_value[tm["Index:"]].thermalmodifier.TU = tm["TU"]
                    self._property_value[tm["Index:"]].thermalmodifier.autocalculation = tm["auto_calculation"]
        if not isinstance(spatialmodifier, list):
            spatialmodifier = [spatialmodifier]
        for sm in spatialmodifier:
            if sm:
                self._property_value[sm["Index:"]].spatialmodifier = sm["free_form_value"]

    @property
    def type(self):
        """Type of the material property.

        Parameters
        ----------
        type : str
            Type of properties. Options are ``"simple"``,
            ``"anisotropic"``, ``"tensor"``, ``"vector"``, and ``"nonlinear"``
        """
        return self._type

    @type.setter
    def type(self, type):
        self._type = type
        if self._type == "simple":
            self._property_value = [self._property_value[0]]
        elif self._type == "anisotropic":
            try:
                self._property_value = [self._property_value[i] for i in range(3)]
            except IndexError:
                self._property_value = [copy.deepcopy(self._property_value[0]) for _ in range(3)]
        elif self._type == "tensor":
            try:
                self._property_value = [copy.deepcopy(self._property_value[i]) for i in range(9)]
            except IndexError:
                self._property_value = [self._property_value[0] for _ in range(9)]
        elif self._type == "nonlinear":
            self._property_value = [self._property_value[0]]

    @property
    def evaluated_value(self):
        """Evaluated value."""
        evaluated_expression = []
        if isinstance(self.value, list):
            for value in self.value:
                evaluated_expression.append(self._material._materials._app.evaluate_expression(value))
            return evaluated_expression
        return self._material._materials._app.evaluate_expression(self.value)

    @property
    def value(self):
        """Value for a material property."""
        if len(self._property_value) == 1:
            return self._property_value[0].value
        else:
            return [i.value for i in self._property_value]

    @value.setter
    def value(self, val):
        if isinstance(val, list) and isinstance(val[0], list):
            self._property_value[0].value = val
            self._set_non_linear()
        elif isinstance(val, list) and self.type != "vector":
            if len(val) == 3:
                self.type = "anisotropic"
            elif len(val) == 9:
                self.type = "tensor"

            i = 0
            for el in val:
                if i >= len(self._property_value):
                    self._property_value.append(BasicValue())

                self._property_value[i].value = el
                i += 1
            if self._material._material_update:
                self._material._update_props(self.name, val)

        elif isinstance(val, list) and self.type == "vector":
            if len(val) == 4:
                self._property_value[0].value = val
                if self._material._material_update:
                    self._material._update_props(self.name, val)
        else:
            self.type = "simple"
            self._property_value[0].value = val
            if self._material._material_update:
                self._material._update_props(self.name, val)

    @property
    def unit(self):
        """Units for a material property value."""
        return self._unit

    @unit.setter
    def unit(self, unit):
        self._unit = unit

    @property
    def data_set(self):
        """Dataset."""
        if len(self._property_value) == 1:
            return self._property_value[0].dataset
        else:
            return [i.dataset for i in self._property_value]

    @property
    def thermalmodifier(self):
        """Thermal modifier."""
        if len(self._property_value) == 1:
            return self._property_value[0].thermalmodifier
        else:
            return [i.thermalmodifier for i in self._property_value]

    @thermalmodifier.setter
    def thermalmodifier(self, thermal_value):
        """Thermal modifier.

        References
        ----------

        >>> oDefinitionManager.EditMaterial
        """
        if isinstance(thermal_value, str):
            self._add_thermal_modifier(thermal_value, 0)
        else:
            for i in thermal_value:
                self._add_thermal_modifier(i, thermal_value.index(i))

    def _add_thermal_modifier(self, formula, index):
        """Add a thermal modifier.

        Parameters
        ----------
        formula : str
            Formula to apply.
        index : int
            Value for the index.

        Returns
        -------
        type

        """
        if (
            "ModifierData" not in self._material._props
            or "ThermalModifierData" not in self._material._props["ModifierData"]
        ):
            tm = OrderedDict(
                {
                    "Property:": self.name,
                    "Index:": index,
                    "prop_modifier": "thermal_modifier",
                    "use_free_form": True,
                    "free_form_value": formula,
                }
            )
            if (
                "ModifierData" in self._material._props
                and "SpatialModifierData" in self._material._props["ModifierData"]
            ):
                self._material._props["ModifierData"] = OrderedDict(
                    {
                        "SpatialModifierData": self._material._props["ModifierData"]["SpatialModifierData"],
                        "ThermalModifierData": OrderedDict(
                            {
                                "modifier_data": "thermal_modifier_data",
                                "all_thermal_modifiers": OrderedDict({"one_spatial_modifier": tm}),
                            }
                        ),
                    }
                )
            else:
                self._material._props["ModifierData"] = OrderedDict(
                    {
                        "ThermalModifierData": OrderedDict(
                            {
                                "modifier_data": "thermal_modifier_data",
                                "all_thermal_modifiers": OrderedDict({"one_thermal_modifier": tm}),
                            }
                        )
                    }
                )

        else:
            for tmname in self._material._props["ModifierData"]["ThermalModifierData"]["all_thermal_modifiers"]:
                if isinstance(
                    self._material._props["ModifierData"]["ThermalModifierData"]["all_thermal_modifiers"][tmname], list
                ):
                    found = False
                    for tm in self._material._props["ModifierData"]["ThermalModifierData"]["all_thermal_modifiers"][
                        tmname
                    ]:
                        if self.name == tm["Property:"] and index == tm["Index:"]:
                            found = True
                            tm["use_free_form"] = True
                            tm["free_form_value"] = formula
                            tm.pop("Tref", None)
                            tm.pop("C1", None)
                            tm.pop("C2", None)
                            tm.pop("TL", None)
                            tm.pop("TU", None)
                    if not found:
                        tm = OrderedDict(
                            {
                                "Property:": self.name,
                                "Index:": index,
                                "prop_modifier": "thermal_modifier",
                                "use_free_form": True,
                                "free_form_value": formula,
                            }
                        )
                        self._material._props["ModifierData"]["ThermalModifierData"]["all_thermal_modifiers"][
                            tmname
                        ].append(tm)
                elif (
                    self.name
                    == self._material._props["ModifierData"]["ThermalModifierData"]["all_thermal_modifiers"][tmname][
                        "Property:"
                    ]
                    and index
                    == self._material._props["ModifierData"]["ThermalModifierData"]["all_thermal_modifiers"][tmname][
                        "Index:"
                    ]
                ):
                    self._material._props["ModifierData"]["ThermalModifierData"]["all_thermal_modifiers"][tmname][
                        "use_free_form"
                    ] = True
                    self._material._props["ModifierData"]["ThermalModifierData"]["all_thermal_modifiers"][tmname][
                        "free_form_value"
                    ] = formula
                    self._material._props["ModifierData"]["ThermalModifierData"]["all_thermal_modifiers"][tmname].pop(
                        "Tref", None
                    )
                    self._material._props["ModifierData"]["ThermalModifierData"]["all_thermal_modifiers"][tmname].pop(
                        "C1", None
                    )
                    self._material._props["ModifierData"]["ThermalModifierData"]["all_thermal_modifiers"][tmname].pop(
                        "C2", None
                    )
                    self._material._props["ModifierData"]["ThermalModifierData"]["all_thermal_modifiers"][tmname].pop(
                        "TL", None
                    )
                    self._material._props["ModifierData"]["ThermalModifierData"]["all_thermal_modifiers"][tmname].pop(
                        "TU", None
                    )

                else:
                    self._material._props["ModifierData"]["ThermalModifierData"]["all_thermal_modifiers"][tmname] = [
                        self._material._props["ModifierData"]["ThermalModifierData"]["all_thermal_modifiers"][tmname]
                    ]
                    tm = OrderedDict(
                        {
                            "Property:": self.name,
                            "Index:": index,
                            "prop_modifier": "thermal_modifier",
                            "use_free_form": True,
                            "free_form_value": formula,
                        }
                    )
                    self._material._props["ModifierData"]["ThermalModifierData"]["all_thermal_modifiers"][
                        tmname
                    ].append(tm)
        return self._material.update()

    @pyaedt_function_handler()
    def add_thermal_modifier_free_form(self, formula, index=0):
        """Add a thermal modifier to a material property using a free-form formula.

        Parameters
        ----------
        formula : str
            Full formula to apply.
        index : int, optional
            Value for the index. The default is ``0``.

        Returns
        -------
        bool
            ``True`` when successful, ``False`` when failed.

        References
        ----------

        >>> oDefinitionManager.EditMaterial

        Examples
        --------

        >>> from pyaedt import Hfss
        >>> hfss = Hfss(specified_version="2021.2")
        >>> mat1 = hfss.materials.add_material("new_copper2")
        >>> mat1.add_thermal_modifier_free_form("if(Temp > 1000cel, 1, if(Temp < -273.15cel, 1, 1))")
        """
        self._property_value[index].thermalmodifier = formula
        return self._add_thermal_modifier(formula, index)

    @pyaedt_function_handler()
    def add_thermal_modifier_dataset(self, dataset_name, index=0):
        """Add a thermal modifier to a material property using an existing dataset.

        Parameters
        ----------
        dataset_name : str
            Name of the project dataset.
        index : int, optional
            Value for the index. The default is ``0``.

        Returns
        -------
        bool
            ``True`` when successful, ``False`` when failed.


        References
        ----------

        >>> oDefinitionManager.EditMaterial

        Examples
        --------

        >>> from pyaedt import Hfss
        >>> hfss = Hfss(specified_version="2021.2")
        >>> mat1 = hfss.materials.add_material("new_copper2")
        >>> mat1.add_thermal_modifier_dataset("$ds1")
        """

        formula = "pwl({}, Temp)".format(dataset_name)
        self._property_value[index].thermalmodifier = formula
        return self._add_thermal_modifier(formula, index)

    @pyaedt_function_handler()
    def add_thermal_modifier_closed_form(
        self, tref=22, c1=0.0001, c2=1e-6, tl=-273.15, tu=1000, units="cel", auto_calc=True, tml=1000, tmu=1000, index=0
    ):
        """Add a thermal modifier to a material property using a closed-form formula.

        Parameters
        ----------
        tref : float, optional
            Reference temperature. The default is ``22``.
        c1 : float, optional
            First coefficient value. The default is ``0.0001``.
        c2 : float, optional
            Second coefficient value. The default is ``1e-6``.
        tl : float, optional
            Lower temperature limit. The default is ``273.15``.
        tu : float, optional
            Upper temperature limit. The default is ``1000``.
        units : str, optional
            Units for the reference temperature. The default
            is ``"cel"``.
        auto_calc : bool, optional
            Whether to calculate the lower and upper
            temperature limits automatically. The default is
            ``True``.
        tml : float, optional
            Lower temperature limit when ``auto_calc=True.``
            The default is ``1000``.
        tmu : float, optional
            Upper temperature limit when ``auto_calc=True.``
            The default is ``1000``.
        index : int, optional
            Value for the index. The default is ``0``.

        Returns
        -------
        bool
            ``True`` when successful, ``False`` when failed.

        References
        ----------

        >>> oDefinitionManager.EditMaterial

        Examples
        --------

        >>> from pyaedt import Hfss
        >>> hfss = Hfss(specified_version="2021.2")
        >>> mat1 = hfss.materials.add_material("new_copper2")
        >>> mat1.permittivity.add_thermal_modifier_closed_form(c1 = 1e-3)
        """

        if index > len(self._property_value):
            self.logger.error(
                "Wrong index number. Index must be 0 for simple or nonlinear properties,"
                " <=2 for anisotropic materials, <=9 for Tensors"
            )
            return False
        self._property_value[index].thermalmodifier = ClosedFormTM()
        self._property_value[index].thermalmodifier.Tref = str(tref) + units
        self._property_value[index].thermalmodifier.C1 = str(c1)
        self._property_value[index].thermalmodifier.C2 = str(c2)
        self._property_value[index].thermalmodifier.TL = str(tl) + units
        self._property_value[index].thermalmodifier.TU = str(tu) + units
        self._property_value[index].thermalmodifier.autocalculation = auto_calc
        if not auto_calc:
            self._property_value[index].thermalmodifier.TML = tml
            self._property_value[index].thermalmodifier.TMU = tmu
        if auto_calc:
            tm_new = OrderedDict(
                {
                    "Property:": self.name,
                    "Index:": index,
                    "prop_modifier": "thermal_modifier",
                    "use_free_form": False,
                    "Tref": str(tref) + units,
                    "C1": str(c1),
                    "C2": str(c2),
                    "TL": str(tl) + units,
                    "TU": str(tu) + units,
                    "auto_calculation": True,
                }
            )
        else:
            tm_new = OrderedDict(
                {
                    "Property:": self.name,
                    "Index:": index,
                    "prop_modifier": "thermal_modifier",
                    "use_free_form": False,
                    "Tref": str(tref) + units,
                    "C1": str(c1),
                    "C2": str(c2),
                    "TL": str(tl) + units,
                    "TU": str(tu) + units,
                    "auto_calculation": False,
                    "TML": str(tml),
                    "TMU": str(tmu),
                }
            )
        if (
            "ModifierData" not in self._material._props
            or "ThermalModifierData" not in self._material._props["ModifierData"]
        ):
            if (
                "ModifierData" in self._material._props
                and "SpatialModifierData" in self._material._props["ModifierData"]
            ):
                self._material._props["ModifierData"] = OrderedDict(
                    {
                        "SpatialModifierData": self._material._props["ModifierData"]["SpatialModifierData"],
                        "ThermalModifierData": OrderedDict(
                            {
                                "modifier_data": "thermal_modifier_data",
                                "all_thermal_modifiers": OrderedDict({"one_spatial_modifier": tm_new}),
                            }
                        ),
                    }
                )
            else:
                self._material._props["ModifierData"] = OrderedDict(
                    {
                        "ThermalModifierData": OrderedDict(
                            {
                                "modifier_data": "thermal_modifier_data",
                                "all_thermal_modifiers": OrderedDict({"one_thermal_modifier": tm_new}),
                            }
                        )
                    }
                )
        else:
            for tmname in self._material._props["ModifierData"]["ThermalModifierData"]["all_thermal_modifiers"]:
                tm_definition = self._material._props["ModifierData"]["ThermalModifierData"]["all_thermal_modifiers"][
                    tmname
                ]
                if isinstance(tm_definition, list):
                    found = False
                    for tm in tm_definition:
                        if self.name == tm["Property:"] and index == tm["Index:"]:
                            found = True
                            tm["use_free_form"] = False
                            tm.pop("free_form_value", None)
                            tm["Tref"] = str(tref) + units
                            tm["C1"] = str(c1)
                            tm["C2"] = str(c2)
                            tm["TL"] = str(tl) + units
                            tm["TU"] = str(tu) + units
                            tm["auto_calculation"] = auto_calc
                            if not auto_calc:
                                tm["TML"] = tml
                                tm["TMU"] = tmu
                            else:
                                tm.pop("TML", None)
                                tm.pop("TMU", None)
                    if not found:
                        tm_definition.append(tm_new)
                elif self.name == tm_definition["Property:"] and index == tm_definition["Index:"]:
                    tm_definition["use_free_form"] = False
                    tm_definition.pop("free_form_value", None)
                    tm_definition["Tref"] = str(tref) + units
                    tm_definition["C1"] = str(c1)
                    tm_definition["C2"] = str(c1)
                    tm_definition["TL"] = str(tl) + units
                    tm_definition["TU"] = str(tl) + units
                    tm_definition["auto_calculation"] = auto_calc
                    if not auto_calc:
                        tm_definition["TML"] = str(tml)
                        tm_definition["TMU"] = str(tmu)
                    else:
                        tm_definition.pop("TML", None)
                        tm_definition.pop("TMU", None)
                else:
                    tm_definition = [tm_definition]
                    tm_definition.append(tm_new)
            self._material._props["ModifierData"] = OrderedDict(
                {
                    "ThermalModifierData": OrderedDict(
                        {
                            "modifier_data": "thermal_modifier_data",
                            "all_thermal_modifiers": OrderedDict({"one_thermal_modifier": tm_definition}),
                        }
                    )
                }
            )
        return self._material.update()

    @pyaedt_function_handler()
    def _set_non_linear(self, x_unit=None, y_unit=None):
        """Enable non-linear material.
         This is a private method, and should not be used directly.

        Parameters
        ----------
        x_unit : str, optional
            X units. Defaults will be used if `None`.
        y_unit : str, optional
            Y units. Defaults will be used if `None`.

        Returns
        -------
        bool
            `True` if succeeded.

        Examples
        --------
        >>> from pyaedt import Hfss
        >>> hfss = Hfss(specified_version="2023.2")
        >>> B_value = [0.0, 0.1, 0.3, 0.4, 0.48, 0.55, 0.6, 0.61, 0.65]
        >>> H_value = [0.0, 500.0, 1000.0, 1500.0, 2000.0, 2500.0, 3500.0, 5000.0, 10000.0]
        >>> mat = hfss.materials.add_material("newMat")
        >>> b_h_dataset = [[b, h] for b, h in zip(B_value, H_value)]
        >>> mat.permeability = b_h_dataset

        """
        if self.name not in ["permeability", "conductivity", "permittivity"]:
            self.logger.error(
                "Non linear parameters are only supported for permeability, conductivity and permittivity."
            )
            return False
        self.type = "nonlinear"
        if self.name == "permeability":
            if not x_unit:
                x_unit = "tesla"
            if not y_unit:
                y_unit = "A_per_meter"
            self.bunit = x_unit
            self.hunit = y_unit
            self.is_temperature_dependent = False
            self.btype_for_single_curve = "normal"
            self.temperatures = OrderedDict({})
        elif self.name == "permittivity":
            if not x_unit:
                x_unit = "V_per_meter"
            if not y_unit:
                y_unit = "C_per_m2"
            self._unit = [x_unit, y_unit]
        elif self.name == "conductivity":
            if not x_unit:
                x_unit = "V_per_meter"
            if not y_unit:
                y_unit = "A_per_m2"
            self._unit = [x_unit, y_unit]
        if self._material._material_update:
            return self._material._update_props(self.name, self._property_value[0].value)
        else:
            return True

    @property
    def spatialmodifier(self):
        """Spatial modifier."""
        if len(self._property_value) == 1:
            return self._property_value[0].spatialmodifier
        else:
            return [i.spatialmodifier for i in self._property_value]

    @spatialmodifier.setter
    def spatialmodifier(self, spatial_value):
        """Spatial modifier.

        References
        ----------

        >>> oDefinitionManager.EditMaterial
        """
        if isinstance(spatial_value, str):
            self._add_spatial_modifier(spatial_value, 0)
        else:
            for i in spatial_value:
                self._add_spatial_modifier(i, spatial_value.index(i))

    def _add_spatial_modifier(self, formula, index):
        """Add a spatial modifier.

        Parameters
        ----------
        formula : str
            Formula to apply.
        index : int
            Value for the index.

        Returns
        -------
        type

        """
        if (
            "ModifierData" not in self._material._props
            or "SpatialModifierData" not in self._material._props["ModifierData"]
        ):
            sm = OrderedDict(
                {
                    "Property:": self.name,
                    "Index:": index,
                    "prop_modifier": "spatial_modifier",
                    "free_form_value": formula,
                }
            )
            if (
                "ModifierData" in self._material._props
                and "ThermalModifierData" in self._material._props["ModifierData"]
            ):
                self._material._props["ModifierData"] = OrderedDict(
                    {
                        "ThermalModifierData": self._material._props["ModifierData"]["ThermalModifierData"],
                        "SpatialModifierData": OrderedDict(
                            {
                                "modifier_data": "spatial_modifier_data",
                                "all_spatial_modifiers": OrderedDict({"one_spatial_modifier": sm}),
                            }
                        ),
                    }
                )
            else:
                self._material._props["ModifierData"] = OrderedDict(
                    {
                        "SpatialModifierData": OrderedDict(
                            {
                                "modifier_data": "spatial_modifier_data",
                                "all_spatial_modifiers": OrderedDict({"one_spatial_modifier": sm}),
                            }
                        )
                    }
                )
        else:
            for smname in self._material._props["ModifierData"]["SpatialModifierData"]["all_spatial_modifiers"]:
                if isinstance(
                    self._material._props["ModifierData"]["SpatialModifierData"]["all_spatial_modifiers"][smname], list
                ):
                    found = False
                    for sm in self._material._props["ModifierData"]["SpatialModifierData"]["all_spatial_modifiers"][
                        smname
                    ]:
                        if self.name == sm["Property:"] and index == sm["Index:"]:
                            found = True
                            sm["free_form_value"] = formula

                    if not found:
                        sm = OrderedDict(
                            {
                                "Property:": self.name,
                                "Index:": index,
                                "prop_modifier": "spatial_modifier",
                                "free_form_value": formula,
                            }
                        )
                        self._material._props["ModifierData"]["SpatialModifierData"]["all_spatial_modifiers"][
                            smname
                        ].append(sm)
                elif (
                    self.name
                    == self._material._props["ModifierData"]["SpatialModifierData"]["all_spatial_modifiers"][smname][
                        "Property:"
                    ]
                    and index
                    == self._material._props["ModifierData"]["SpatialModifierData"]["all_spatial_modifiers"][smname][
                        "Index:"
                    ]
                ):
                    self._material._props["ModifierData"]["SpatialModifierData"]["all_spatial_modifiers"][smname][
                        "free_form_value"
                    ] = formula

                else:
                    self._material._props["ModifierData"]["SpatialModifierData"]["all_spatial_modifiers"][smname] = [
                        self._material._props["ModifierData"]["SpatialModifierData"]["all_spatial_modifiers"][smname]
                    ]
                    sm = OrderedDict(
                        {
                            "Property:": self.name,
                            "Index:": index,
                            "prop_modifier": "spatial_modifier",
                            "free_form_value": formula,
                        }
                    )
                    self._material._props["ModifierData"]["SpatialModifierData"]["all_spatial_modifiers"][
                        smname
                    ].append(sm)
        return self._material.update()

    @pyaedt_function_handler()
    def add_spatial_modifier_free_form(self, formula, index=0):
        """Add a spatial modifier to a material property using a free-form formula.

        Parameters
        ----------
        formula : str
            Full formula to apply.
        index : int, optional
            Value for the index. The default is ``0``.

        Returns
        -------
        bool
            ``True`` when successful, ``False`` when failed.

        References
        ----------

        >>> oDefinitionManager.EditMaterial

        Examples
        --------

        >>> from pyaedt import Hfss
        >>> hfss = Hfss(specified_version="2021.2")
        >>> mat1 = hfss.materials.add_material("new_copper2")
        >>> mat1.add_spatial_modifier_free_form("if(X > 1mm, 1, if(X < 1mm, 2, 1))")
        """
        self._property_value[index].spatialmodifier = formula
        return self._add_spatial_modifier(formula, index)

    @pyaedt_function_handler()
    def add_spatial_modifier_dataset(self, dataset_name, index=0):
        """Add a spatial modifier to a material property using an existing dataset.

        Parameters
        ----------
        dataset_name : str
            Name of the project dataset.
        index : int, optional
            Value for the index. The default is ``0``.

        Returns
        -------
        bool
            ``True`` when successful, ``False`` when failed.


        References
        ----------

        >>> oDefinitionManager.EditMaterial

        Examples
        --------

        >>> from pyaedt import Hfss
        >>> hfss = Hfss(specified_version="2021.2")
        >>> mat1 = hfss.materials.add_material("new_copper2")
        >>> mat1.add_spatial_modifier_dataset("$ds1")
        """

        formula = "clp({}, X,Y,Z)".format(dataset_name)
        self._property_value[index].spatialmodifier = formula
        return self._add_spatial_modifier(formula, index)


class CommonMaterial(object):
    """Manages datasets with frequency-dependent materials.

    Parameters
    ----------
    materials : :class:`pyaedt.modules.MaterialLib.Materials`

    name : str

    props : dict
        The default is ``None``.

    """

    def __init__(self, materials, name, props=None):
        self._materials = materials
        self.odefinition_manager = self._materials.odefinition_manager
        self._omaterial_manager = self._materials.omaterial_manager

        self._oproject = self._materials._oproject
        self.logger = self._materials.logger
        self.name = name
        self._coordinate_system = ""
        self.is_sweep_material = False
        if props:
            self._props = props.copy()
        else:
            self._props = OrderedDict()
        if "CoordinateSystemType" in self._props:
            self._coordinate_system = self._props["CoordinateSystemType"]
        else:
            self._props["CoordinateSystemType"] = "Cartesian"
            self._coordinate_system = "Cartesian"
        if "BulkOrSurfaceType" in self._props:
            self.bulkorsurface = self._props["BulkOrSurfaceType"]
        else:
            self._props["BulkOrSurfaceType"] = 1
        if "ModTime" in self._props:
            self._modtime = self._props["ModTime"]
            del self._props["ModTime"]
        if "LibLocation" in self._props:
            self.lib_location = self._props["LibLocation"]
            del self._props["LibLocation"]
        if "ModSinceLib" in self._props:
            self.mod_since_lib = self._props["ModSinceLib"]
            del self._props["ModSinceLib"]

    @property
    def coordinate_system(self):
        """Material coordinate system."""
        return self._coordinate_system

    @coordinate_system.setter
    def coordinate_system(self, value):
        if value in ["Cartesian", "Cylindrical", "Spherical"]:
            self._coordinate_system = value
            self._update_props("CoordinateSystemType", value)

    @pyaedt_function_handler()
    def _get_args(self, props=None):
        """Retrieve the arguments for a property.

        Parameters
        ----------
        prop : str, optional
            Name of the property.  The default is ``None``.
        """
        if not props:
            props = self._props
        arg = ["NAME:" + self.name]
        _dict2arg(props, arg)
        return arg

    def _update_props(self, propname, provpavlue, update_aedt=True):
        """Update properties.

        Parameters
        ----------
        propname : str
            Name of the property.
        provpavlue :
            Value of the property.
        update_aedt : bool, optional
            Whether to update the property in AEDT. The default is ``True``.

        """

        try:
            material_props = getattr(self, propname)
            material_props_type = material_props.type
        except:
            material_props_type = None

        if isinstance(provpavlue, list) and material_props_type and material_props_type in ["tensor", "anisotropic"]:
            i = 1
            for val in provpavlue:
                if not self._props.get(propname, None) or not isinstance(self._props[propname], dict):
                    if material_props_type == "tensor":
                        self._props[propname] = OrderedDict({"property_type": "TensorProperty"})
                        self._props[propname]["Symmetric"] = False
                    else:
                        self._props[propname] = OrderedDict({"property_type": "AnisoProperty"})
                    self._props[propname]["unit"] = ""
                self._props[propname]["component" + str(i)] = str(val)
                i += 1
            if update_aedt:
                return self.update()
        elif isinstance(provpavlue, (str, float, int)):
            self._props[propname] = str(provpavlue)
            if update_aedt:
                return self.update()
        elif isinstance(provpavlue, OrderedDict):
            self._props[propname] = provpavlue
            if update_aedt:
                return self.update()
        elif isinstance(provpavlue, list) and material_props_type and material_props_type == "nonlinear":
            if propname == "permeability":
                bh = OrderedDict({"DimUnits": ["", ""]})
                for point in provpavlue:
                    if "Point" in bh:
                        bh["Point"].append(point)
                    else:
                        bh["Point"] = [point]
                self._props[propname] = OrderedDict({"property_type": "nonlinear"})
                self._props[propname]["BTypeForSingleCurve"] = self.__dict__["_" + propname].btype_for_single_curve
                self._props[propname]["HUnit"] = self.__dict__["_" + propname].hunit
                self._props[propname]["BUnit"] = self.__dict__["_" + propname].bunit
                self._props[propname]["IsTemperatureDependent"] = self.__dict__["_" + propname].is_temperature_dependent
                self._props[propname]["BHCoordinates"] = bh
                try:
                    self._props[propname]["BHCoordinates"]["Temperatures"] = self.__dict__["_" + propname].temperatures
                except:
                    self._props[propname]["BHCoordinates"]["Temperatures"] = OrderedDict({})
            else:
                bh = OrderedDict({"DimUnits": [self.__dict__["_" + propname]._unit]})
                for point in provpavlue:
                    if "Point" in bh:
                        bh["Point"].append(point)
                    else:
                        bh["Point"] = [point]
                if propname == "conductivity":
                    pr_name = "JECoordinates"
                else:
                    pr_name = "DECoordinates"
                self._props[propname] = OrderedDict({"property_type": "nonlinear", pr_name: bh})
            if update_aedt:
                return self.update()
        elif isinstance(provpavlue, list) and material_props_type and material_props_type == "vector":
            if propname == "magnetic_coercivity":
                return self.set_magnetic_coercivity(provpavlue[0], provpavlue[1], provpavlue[2], provpavlue[3])
        return False


class Material(CommonMaterial, object):
    """Manages material properties.

    Parameters
    ----------
    materiallib : :class:`pyaedt.modules.MaterialLib.Materials`
        Inherited parent object.
    name : str
        Name of the material.
    props :
        The default is ``None``.
    material_update : bool, optional
        The default is ``True``.

    Examples
    --------
    >>> from pyaedt import Hfss
    >>> app = Hfss()
    >>> material = app.materials["copper"]
    """

    def __init__(self, materiallib, name, props=None, material_update=True):
        CommonMaterial.__init__(self, materiallib, name, props)
        self.thermal_material_type = "Solid"
        self._material_update = material_update
        if "thermal_material_type" in self._props:
            self.thermal_material_type = self._props["thermal_material_type"]["Choice"]
        if "PhysicsTypes" in self._props:
            self.physics_type = self._props["PhysicsTypes"]["set"]
        else:
            self.physics_type = ["Electromagnetic", "Thermal", "Structural"]
            self._props["PhysicsTypes"] = OrderedDict({"set": ["Electromagnetic", "Thermal", "Structural"]})
        if "AttachedData" in self._props and "MatAppearanceData" in self._props["AttachedData"]:
            self._material_appearance = []
            self._material_appearance.append(self._props["AttachedData"]["MatAppearanceData"]["Red"])
            self._material_appearance.append(self._props["AttachedData"]["MatAppearanceData"]["Green"])
            self._material_appearance.append(self._props["AttachedData"]["MatAppearanceData"]["Blue"])
        else:
            vals = list(CSS4_COLORS.values())
            if (materiallib._color_id) > len(vals):
                materiallib._color_id = 0
            h = vals[materiallib._color_id].lstrip("#")
            self._material_appearance = list(int(h[i : i + 2], 16) for i in (0, 2, 4))
            materiallib._color_id += 1
            self._props["AttachedData"] = OrderedDict(
                {
                    "MatAppearanceData": OrderedDict(
                        {
                            "property_data": "appearance_data",
                            "Red": self._material_appearance[0],
                            "Green": self._material_appearance[1],
                            "Blue": self._material_appearance[2],
                        }
                    )
                }
            )
        if "stacking_type" in self._props:
            self.stacking_type = self._props["stacking_type"]["Choice"]

        if "wire_type" in self._props:
            self.wire_type = self._props["wire_type"]["Choice"]

        for property in MatProperties.aedtname:
            tmods = None
            smods = None
            if "ModifierData" in self._props:
                if "ThermalModifierData" in self._props["ModifierData"]:
                    modifiers = self._props["ModifierData"]["ThermalModifierData"]["all_thermal_modifiers"]
                    for mod in modifiers:
                        if isinstance(modifiers[mod], list):
                            for one_tm in modifiers[mod]:
                                if one_tm["Property:"] == property:
                                    if tmods:
                                        tmods = [tmods]
                                        tmods.append(one_tm)
                                    else:
                                        tmods = one_tm
                        else:
                            if modifiers[mod]["Property:"] == property:
                                tmods = modifiers[mod]
                if "SpatialModifierData" in self._props["ModifierData"]:
                    modifiers = self._props["ModifierData"]["SpatialModifierData"]["all_spatial_modifiers"]
                    for mod in modifiers:
                        if isinstance(modifiers[mod], list):
                            for one_tm in modifiers[mod]:
                                if one_tm["Property:"] == property:
                                    if smods:
                                        smods = [smods]
                                        smods.append(one_tm)
                                    else:
                                        smods = one_tm
                        else:
                            if modifiers[mod]["Property:"] == property:
                                smods = modifiers[mod]

            property_value = (
                self._props[property] if property in self._props else MatProperties.get_defaultvalue(aedtname=property)
            )
            self.__dict__["_" + property] = MatProperty(self, property, property_value, tmods, smods)
        pass

    @property
    def material_appearance(self):
        """Material Appearance specified as an RGB list.

        Returns
        -------
        list
            Color of the material in RGB.  Values are in the range ``[0, 255]``.

        Examples
        --------
        Create a new material with color ``[0, 153, 153]`` (darker cyan).

        >>> from pyaedt import Hfss
        >>> hfss = Hfss(specified_version="2021.2")
        >>> mat1 = hfss.materials.add_material("new_material")
        >>> rgbcolor = mat1.material_appearance
        >>> mat1.material_appearance = [0, 153, 153]
        """
        return self._material_appearance

    @material_appearance.setter
    def material_appearance(self, rgb):
        if not isinstance(rgb, (list, tuple)):
            raise TypeError("`material_apperance` must be a list or tuple")
        if len(rgb) != 3:
            raise ValueError("`material_appearance` must be three items (RGB)")
        value_int = []
        for rgb_item in rgb:
            rgb_int = int(rgb_item)
            if rgb_int < 0 or rgb_int > 255:
                raise ValueError("RGB value must be between 0 and 255")
            value_int.append(rgb_int)
        self._material_appearance = value_int
        self._props["AttachedData"] = OrderedDict(
            {
                "MatAppearanceData": OrderedDict(
                    {
                        "property_data": "appearance_data",
                        "Red": value_int[0],
                        "Green": value_int[1],
                        "Blue": value_int[2],
                    }
                )
            }
        )
        self.update()

    @property
    def permittivity(self):
        """Permittivity.

        Returns
        -------
        :class:`pyaedt.modules.Material.MatProperty`
            Permittivity of the material.

        References
        ----------

        >>> oDefinitionManager.EditMaterial
        """
        return self._permittivity

    @permittivity.setter
    def permittivity(self, value):
        self._permittivity.value = value

    @property
    def permeability(self):
        """Permeability.

        Returns
        -------
        :class:`pyaedt.modules.Material.MatProperty`
            Permeability of the material.

        References
        ----------

        >>> oDefinitionManager.EditMaterial
        """
        return self._permeability

    @permeability.setter
    def permeability(self, value):
        self._permeability.value = value

    @property
    def conductivity(self):
        """Conductivity.

        Returns
        -------
        :class:`pyaedt.modules.Material.MatProperty`
            Conductivity of the material.

        References
        ----------

        >>> oDefinitionManager.EditMaterial
        """
        return self._conductivity

    @conductivity.setter
    def conductivity(self, value):
        self._conductivity.value = value

    @property
    def dielectric_loss_tangent(self):
        """Dielectric loss tangent.

        Returns
        -------
        :class:`pyaedt.modules.MatProperty`
            Dielectric loss tangent of the material.
        """
        return self._dielectric_loss_tangent

    @dielectric_loss_tangent.setter
    def dielectric_loss_tangent(self, value):
        self._dielectric_loss_tangent.value = value

    @property
    def magnetic_loss_tangent(self):
        """Magnetic loss tangent.

        Returns
        -------
        :class:`pyaedt.modules.Material.MatProperty`
            Magnetic loss tangent of the material.

        References
        ----------

        >>> oDefinitionManager.EditMaterial
        """
        return self._magnetic_loss_tangent

    @magnetic_loss_tangent.setter
    def magnetic_loss_tangent(self, value):
        self._magnetic_loss_tangent.value = value

    @property
    def thermal_conductivity(self):
        """Thermal conductivity.

        Returns
        -------
        :class:`pyaedt.modules.Material.MatProperty`
            Thermal conductivity of the material.

        References
        ----------

        >>> oDefinitionManager.EditMaterial
        """
        return self._thermal_conductivity

    @thermal_conductivity.setter
    def thermal_conductivity(self, value):
        self._props["PhysicsTypes"] = OrderedDict({"set": ["Electromagnetic", "Thermal", "Structural"]})
        self.physics_type = ["Electromagnetic", "Thermal", "Structural"]
        self._thermal_conductivity.value = value

    @property
    def mass_density(self):
        """Mass density.

        Returns
        -------
        :class:`pyaedt.modules.Material.MatProperty`
            Mass density of the material.

        References
        ----------

        >>> oDefinitionManager.EditMaterial
        """
        return self._mass_density

    @mass_density.setter
    def mass_density(self, value):
        self._mass_density.value = value

    @property
    def specific_heat(self):
        """Specific heat.

        Returns
        -------
        :class:`pyaedt.modules.Material.MatProperty`
            Specific heat of the material.

        References
        ----------

        >>> oDefinitionManager.EditMaterial
        """
        return self._specific_heat

    @specific_heat.setter
    def specific_heat(self, value):
        self._specific_heat.value = value

    @property
    def thermal_expansion_coefficient(self):
        """Thermal expansion coefficient.

        Returns
        -------
        :class:`pyaedt.modules.Material.MatProperty`
            Thermal expansion coefficient of the material.

        References
        ----------

        >>> oDefinitionManager.EditMaterial
        """
        return self._thermal_expansion_coefficient

    @thermal_expansion_coefficient.setter
    def thermal_expansion_coefficient(self, value):
        self._thermal_expansion_coefficient.value = value

    @property
    def youngs_modulus(self):
        """Young's modulus.

        Returns
        -------
        :class:`pyaedt.modules.Material.MatProperty`
            Young's modulus of the material.

        References
        ----------

        >>> oDefinitionManager.EditMaterial
        """
        return self._youngs_modulus

    @youngs_modulus.setter
    def youngs_modulus(self, value):
        self.physics_type = ["Electromagnetic", "Thermal", "Structural"]
        self._props["PhysicsTypes"] = OrderedDict({"set": ["Electromagnetic", "Thermal", "Structural"]})
        self._youngs_modulus.value = value

    @property
    def poissons_ratio(self):
        """Poisson's ratio.

        Returns
        -------
        :class:`pyaedt.modules.Material.MatProperty`
            Poisson's ratio of the material.

        References
        ----------

        >>> oDefinitionManager.EditMaterial
        """
        return self._poissons_ratio

    @poissons_ratio.setter
    def poissons_ratio(self, value):
        self.physics_type = ["Electromagnetic", "Thermal", "Structural"]
        self._props["PhysicsTypes"] = OrderedDict({"set": ["Electromagnetic", "Thermal", "Structural"]})
        self._poissons_ratio.value = value

    @property
    def diffusivity(self):
        """Diffusivity.

        Returns
        -------
        :class:`pyaedt.modules.Material.MatProperty`
            Diffusivity of the material.

        References
        ----------

        >>> oDefinitionManager.EditMaterial
        """
        return self._diffusivity

    @diffusivity.setter
    def diffusivity(self, value):
        self._diffusivity.value = value

    @property
    def magnetic_coercivity(self):
        """Magnetic coercivity.

        Returns
        -------
        :class:`pyaedt.modules.Material.MatProperty`
            Magnetic coercivity of the material.

        References
        ----------

        >>> oDefinitionManager.EditMaterial
        """
        return self._magnetic_coercivity

    @magnetic_coercivity.setter
    def magnetic_coercivity(self, value):
        if isinstance(value, list) and len(value) == 4:
            self.set_magnetic_coercivity(value[0], value[1], value[2], value[3])
            self._magnetic_coercivity.value = value

    @property
    def molecular_mass(self):
        """Molecular mass.

        Returns
        -------
        :class:`pyaedt.modules.Material.MatProperty`
            Molecular mass of the material.

        References
        ----------

        >>> oDefinitionManager.EditMaterial
        """
        return self._molecular_mass

    @molecular_mass.setter
    def molecular_mass(self, value):
        self._molecular_mass.value = value

    @property
    def viscosity(self):
        """Viscosity.

        Returns
        -------
        :class:`pyaedt.modules.Material.MatProperty`
            Viscosity of the material.

        References
        ----------

        >>> oDefinitionManager.EditMaterial
        """
        return self._viscosity

    @viscosity.setter
    def viscosity(self, value):
        self._viscosity.value = value

    @property
    def stacking_type(self):
        """Composition of the wire can either be "Solid", "Lamination" or "Litz Wire".

        Returns
        -------
        string
            Structure of the wire.

        References
        ----------

        >>> oDefinitionManager.EditMaterial
        """
        return self._stacking_type

    @stacking_type.setter
    def stacking_type(self, value):
        if not value in ["Solid", "Lamination", "Litz Wire"]:
            raise ValueError("Composition of the wire can either be 'Solid', 'Lamination' or 'Litz Wire'.")

        self._stacking_type = value
        if self._material_update:
            self._update_props(
                "stacking_type",
                OrderedDict(
                    {
                        "property_type": "ChoiceProperty",
                        "Choice": value,
                    }
                ),
            )

    @property
    def wire_type(self):
        """The type of the wire can either be "Round", "Square" or "Rectangular".

        Returns
        -------
        string
            Type of the wire.

        References
        ----------

        >>> oDefinitionManager.EditMaterial
        """
        return self._wire_type

    @wire_type.setter
    def wire_type(self, value):
        if not value in ["Round", "Square", "Rectangular"]:
            raise ValueError("The type of the wire can either be 'Round', 'Square' or 'Rectangular'.")

        self._wire_type = value
        if self._material_update:
            self._update_props("wire_type", OrderedDict({"property_type": "ChoiceProperty", "Choice": value}))

    @property
    def wire_thickness_direction(self):
        """Thickness direction of the wire can either be "V(1)", "V(2)" or "V(3)".

        Returns
        -------
        string
            Thickness direction of the wire.

        References
        ----------

        >>> oDefinitionManager.EditMaterial
        """
        return self._wire_thickness_direction

    @wire_thickness_direction.setter
    def wire_thickness_direction(self, value):
        if not value in ["V(1)", "V(2)", "V(3)"]:
            raise ValueError("Thickness direction of the wire can either be 'V(1)', 'V(2)' or 'V(3)'.")

        self._wire_thickness_direction = value
        if self._material_update:
            self._update_props(
                "wire_thickness_direction", OrderedDict({"property_type": "ChoiceProperty", "Choice": value})
            )

    @property
    def wire_width_direction(self):
        """Width direction of the wire can either be "V(1)", "V(2)" or "V(3)".

        Returns
        -------
        string
            Width direction of the wire.

        References
        ----------

        >>> oDefinitionManager.EditMaterial
        """
        return self._wire_width_direction

    @wire_width_direction.setter
    def wire_width_direction(self, value):
        if not value in ["V(1)", "V(2)", "V(3)"]:
            raise ValueError("Width direction of the wire can either be 'V(1)', 'V(2)' or 'V(3)'.")

        self._wire_width_direction = value
        if self._material_update:
            self._update_props(
                "wire_width_direction", OrderedDict({"property_type": "ChoiceProperty", "Choice": value})
            )

    @property
    def strand_number(self):
        """Strand number for litz wire.

        Returns
        -------
        :class:`pyaedt.modules.Material.MatProperty`
            Number of strands for the wire.

        References
        ----------

        >>> oDefinitionManager.EditMaterial
        """
        return self._strand_number

    @strand_number.setter
    def strand_number(self, value):
        self._strand_number = value
        if self._material_update:
            self._update_props("strand_number", value)

    @property
    def wire_thickness(self):
        """Thickness of rectangular litz wire.

        Returns
        -------
        :class:`pyaedt.modules.Material.MatProperty`
            Thickness of the litz wire.

        References
        ----------

        >>> oDefinitionManager.EditMaterial
        """
        return self._wire_thickness

    @wire_thickness.setter
    def wire_thickness(self, value):
        self._wire_thickness = value
        if self._material_update:
            self._update_props("wire_thickness", value)

    @property
    def wire_diameter(self):
        """Diameter of the round litz wire.

        Returns
        -------
        :class:`pyaedt.modules.Material.MatProperty`
            Diameter of the litz wire.

        References
        ----------

        >>> oDefinitionManager.EditMaterial
        """
        return self._wire_diameter

    @wire_diameter.setter
    def wire_diameter(self, value):
        self._wire_diameter = value
        if self._material_update:
            self._update_props("wire_diameter", value)

    @property
    def wire_width(self):
        """Width of the rectangular or square litz wire.

        Returns
        -------
        :class:`pyaedt.modules.Material.MatProperty`
            Width of the litz wire.

        References
        ----------

        >>> oDefinitionManager.EditMaterial
        """
        return self._wire_width

    @wire_width.setter
    def wire_width(self, value):
        self._wire_width = value
        if self._material_update:
            self._update_props("wire_width", value)

    @property
    def stacking_factor(self):
        """Stacking factor for lamination.

        Returns
        -------
        :class:`pyaedt.modules.Material.MatProperty`
            Stacking factor.

        References
        ----------

        >>> oDefinitionManager.EditMaterial
        """
        return self._stacking_factor

    @stacking_factor.setter
    def stacking_factor(self, value):
        self._stacking_factor = value
        if self._material_update:
            self._update_props("stacking_factor", value)

    @property
    def stacking_direction(self):
        """Stacking direction for the lamination can either be "V(1)", "V(2)" or "V(3)".

        Returns
        -------
        string
            Stacking direction for lamination.

        References
        ----------

        >>> oDefinitionManager.EditMaterial
        """
        return self._stacking_direction

    @stacking_direction.setter
    def stacking_direction(self, value):
        if not value in ["V(1)", "V(2)", "V(3)"]:
            raise ValueError("Stacking direction for the lamination either be 'V(1)', 'V(2)' or 'V(3)'.")

        self._stacking_direction = value
        if self._material_update:
            self._update_props("stacking_direction", OrderedDict({"property_type": "ChoiceProperty", "Choice": value}))

    @pyaedt_function_handler()
    def set_magnetic_coercitivity(self, value=0, x=1, y=0, z=0):  # pragma: no cover
        """Set magnetic coercivity for material.

        .. deprecated:: 0.7.0

        Returns
        -------
        bool

        """
        warnings.warn(
            "`set_magnetic_coercitivity` is deprecated. Use `set_magnetic_coercivity` instead.", DeprecationWarning
        )
        return self.set_magnetic_coercivity(value, x, y, z)

    @pyaedt_function_handler()
    def set_magnetic_coercivity(self, value=0, x=1, y=0, z=0):
        """Set magnetic coercivity for material.

        Parameters
        ----------
        value : float, optional
            Magnitude in A_per_meter. Default value is ``0``.
        x : float, optional
            Vector x component. Default value is ``1``.
        y : float, optional
            Vector y component. Default value is ``0``.
        z : float, optional
            Vector z component. Default value is ``0``.

        Returns
        -------
        bool
        """
        self._props["magnetic_coercivity"] = OrderedDict(
            {
                "property_type": "VectorProperty",
                "Magnitude": "{}A_per_meter".format(value),
                "DirComp1": str(x),
                "DirComp2": str(y),
                "DirComp3": str(z),
            }
        )
        return self.update()

    @pyaedt_function_handler()
    def get_core_loss_coefficients(
        self,
        points_list_at_freq,
        core_loss_model_type="Electrical Steel",
        thickness="0.5mm",
        conductivity=0,
        coefficient_setup="w_per_cubic_meter",
    ):
        """Compute core loss coefficients from the loss characteristics (B-P Curve) at a given frequency.

        Parameters
        ----------
        points_list_at_freq : dict
            points_list_at_freq is a dictionary of BP values for a given frequency.
            Key is the frequency and values are the list of points (BP curve).
        core_loss_model_type : str, optional
            Core loss model type. It can be ``Electrical Steel`` or ``Power Ferrite``.
            The default value is ``Electrical Steel``.
        thickness : str, optional
            Thickness provided as value + unit.
            The default value is ``0.5mm``.
        conductivity : float, optional
            Material conductivity.
            The default value is ``0``.
        coefficient_setup : str, optional
            Core loss unit.
            Possible values are: ``w_per_cubic_meter``, ``kw_per_cubic_meter``, ``w_per_lb``, ``w_per_kg``.
            The default value is ``w_per_cubic_meter``.

        Returns
        -------
        list
            List of core loss coefficients.
            Returns Kh, Kc, Ke coefficients if core loss model is ``Electrical Steel``.
            Returns Cm, X, Y if core loss model is ``Power Ferrite``.

        Examples
        --------
        This example shows how to get core loss coefficients for Electrical Steel core loss model.

        >>> from pyaedt import Maxwell3d
        >>> m3d = Maxwell3d()
        >>> box = m3d.modeler.create_box([-10, -10, 0], [20, 20, 20], "box_to_split")
        >>> box.material = "magnesium"
        >>> coefficients = m3d.materials["magnesium"].get_core_loss_coefficients(
        ...                                                        points_list_at_freq={60 : [[0, 0], [1, 3], [2, 7]]},
        ...                                                        thickness="0.5mm",
        ...                                                        conductivity=0)
        >>> print(coefficients)
        >>> m3d.release_desktop(True, True)
        """
        if not isinstance(points_list_at_freq, dict):
            self.logger.error("Points list at frequency must be provided as a dictionary.")
            return False
        props = OrderedDict({})
        if len(points_list_at_freq.keys()) == 1:
            props["CoefficientSetupData"] = OrderedDict({})
            props["CoefficientSetupData"]["property_data"] = "coreloss_data"
            props["CoefficientSetupData"]["coefficient_setup"] = coefficient_setup
            frequency = list(points_list_at_freq.keys())[0]
            props["CoefficientSetupData"]["Frequency"] = "{}Hz".format(frequency)
            props["CoefficientSetupData"]["Thickness"] = thickness
            props["CoefficientSetupData"]["Conductivity"] = str(conductivity)
            points = list(itertools.chain(*[v for v in list(points_list_at_freq.values())[0]]))
            props["CoefficientSetupData"]["Coordinates"] = OrderedDict({"DimUnits": ["", ""], "Points": points})
        elif len(points_list_at_freq.keys()) > 1:
            props["CoreLossMultiCurveData"] = OrderedDict({})
            props["CoreLossMultiCurveData"]["property_data"] = "coreloss_multi_curve_data"
            props["CoreLossMultiCurveData"]["coreloss_unit"] = "w_per_cubic_meter"

            props["CoreLossMultiCurveData"]["AllCurves"] = OrderedDict({})
            props["CoreLossMultiCurveData"]["AllCurves"]["OneCurve"] = []
            for freq in list(points_list_at_freq.keys()):
                points = list(itertools.chain(*[v for v in points_list_at_freq[freq]]))
                one_curve = OrderedDict(
                    {
                        "Frequency": "{}Hz".format(freq),
                        "Coordinates": OrderedDict({"DimUnits": ["", ""], "Points": points}),
                    }
                )
                props["CoreLossMultiCurveData"]["AllCurves"]["OneCurve"].append(one_curve)

        props = args = self._get_args(props)
        props.pop(0)
        coefficients = self.odefinition_manager.ComputeCoreLossCoefficients(
            core_loss_model_type, self.mass_density.evaluated_value, props[0]
        )
        return coefficients

    @pyaedt_function_handler()
    def set_electrical_steel_coreloss_at_frequency(
        self,
        kdc=0,
        cut_depth="1mm",
        thickness="0.5mm",
        conductivity=0,
        coefficient_setup="w_per_cubic_meter",
        core_loss_model_type="Electrical Steel",
        points_list_at_freq={},
    ):
        """Set Electrical Steel Core Loss Model at one single frequency or at multiple frequencies.

        Parameters
        ----------
        kdc : float
            Coefficient considering the DC flux bias effects
        cut_depth : str
            Equivalent cut depth.
            The manufacturing effects on core loss computation can be considered by using this parameter.
            The default value is ``1mm``.
        thickness : str
            Thickness specified in terms of value + unit.
            The default value is ``0.5mm``.
        conductivity : float
            Conductivity. The unit is S/m.
            The default value is ``0S/m``.
        coefficient_setup : str, optional
            Core loss unit.
            Possible values are: ``w_per_cubic_meter``, ``kw_per_cubic_meter``, ``w_per_lb``, ``w_per_kg``.
            The default value is ``w_per_cubic_meter``.
        points_list_at_freq : dict
            Dictionary where keys are the frequencies (in Hz) and values are lists of points (BP curve).
            If the core loss model is calculated at one frequency points_list_at_freq has to be provided as a
            dictionary with one key (single frequency in Hz) and values are lists of points at
            that specific freq (BP curve).

        Returns
        -------
        bool
            ``True`` if successful or ``False`` if it fails.

        References
        ----------

        >>> oDefinitionManager.EditMaterial

        Examples
        --------
        This example shows how to set a core loss model for a material in case material properties are calculated for
        core losses at one frequency or core losses versus frequencies (core losses multi curve data).
        The first case shows how to set properties for core losses at one frequency:

        >>> from pyaedt import Maxwell3d
        >>> m3d = Maxwell3d()
        >>> box = m3d.modeler.create_box([-10, -10, 0], [20, 20, 20], "box_to_split")
        >>> box.material = "magnesium"
        >>> m3d.materials["magnesium"].set_electrical_steel_coreloss(
                                                    ... points_list_at_freq={60 : [[0,0], [1,3.5], [2,7.4]]}
                                                    ... )
        >>> m3d.release_desktop(True, True)

        The second case shows how to set properties for core losses versus frequencies:

        >>> from pyaedt import Maxwell3d
        >>> m3d = Maxwell3d()
        >>> box = m3d.modeler.create_box([-10, -10, 0], [20, 20, 20], "box_to_split")
        >>> box.material = "magnesium"
        >>> m3d.materials["magnesium"].set_electrical_steel_coreloss(
                                                    ... points_list_at_freq={60 : [[0,0], [1,3.5], [2,7.4]],
                                                    ...                      100 : [[0,0], [1,8], [2,9]],
                                                    ...                      150 : [[0,0], [1,10], [2,19]]}
                                                    ... )
        >>> m3d.release_desktop(True, True)

        """
        if not isinstance(points_list_at_freq, dict):
            self.logger.error("Points list at frequencies must be provided as a list of dictionaries.")
            return False
        if "core_loss_type" not in self._props:
            self._props["core_loss_type"] = OrderedDict(
                {"property_type": "ChoiceProperty", "Choice": "Electrical Steel"}
            )
        else:
            self._props.pop("core_loss_cm", None)
            self._props.pop("core_loss_x", None)
            self._props.pop("core_loss_y", None)
            self._props.pop("core_loss_hci", None)
            self._props.pop("core_loss_br", None)
            self._props.pop("core_loss_hkc", None)
            self._props.pop("core_loss_curves", None)
            self._props["core_loss_type"]["Choice"] = core_loss_model_type
        if len(points_list_at_freq.keys()) == 1:
            self._props["AttachedData"]["CoefficientSetupData"] = OrderedDict({})
            self._props["AttachedData"]["CoefficientSetupData"]["property_data"] = "coreloss_data"
            self._props["AttachedData"]["CoefficientSetupData"]["coefficient_setup"] = coefficient_setup
            frequency = list(points_list_at_freq.keys())[0]
            self._props["AttachedData"]["CoefficientSetupData"]["Frequency"] = "{}Hz".format(frequency)
            self._props["AttachedData"]["CoefficientSetupData"]["Thickness"] = thickness
            self._props["AttachedData"]["CoefficientSetupData"]["Conductivity"] = str(conductivity)

            points = list(itertools.chain(*[v for v in list(points_list_at_freq.values())[0]]))
            self._props["AttachedData"]["CoefficientSetupData"]["Coordinates"] = OrderedDict(
                {"DimUnits": ["", ""], "Points": points}
            )
        elif len(points_list_at_freq.keys()) > 1:
            self._props["AttachedData"]["CoreLossMultiCurveData"] = OrderedDict({})
            self._props["AttachedData"]["CoreLossMultiCurveData"]["property_data"] = "coreloss_multi_curve_data"
            self._props["AttachedData"]["CoreLossMultiCurveData"]["coreloss_unit"] = "w_per_cubic_meter"

            self._props["AttachedData"]["CoreLossMultiCurveData"]["AllCurves"] = OrderedDict({})
            self._props["AttachedData"]["CoreLossMultiCurveData"]["AllCurves"]["OneCurve"] = []
            for freq in list(points_list_at_freq.keys()):
                points = list(itertools.chain(*[v for v in points_list_at_freq[freq]]))
                one_curve = OrderedDict(
                    {
                        "Frequency": "{}Hz".format(freq),
                        "Coordinates": OrderedDict({"DimUnits": ["", ""], "Points": points}),
                    }
                )
                self._props["AttachedData"]["CoreLossMultiCurveData"]["AllCurves"]["OneCurve"].append(one_curve)

        coefficients = self.get_core_loss_coefficients(
            points_list_at_freq, thickness=thickness, conductivity=conductivity
        )
        self._props["core_loss_kh"] = str(coefficients[0])
        self._props["core_loss_kc"] = str(coefficients[1])
        self._props["core_loss_ke"] = str(coefficients[2])
        self._props["core_loss_kdc"] = str(kdc)
        self._props["core_loss_equiv_cut_depth"] = cut_depth
        return self.update()

    @pyaedt_function_handler()
    def set_electrical_steel_coreloss(self, kh=0, kc=0, ke=0, kdc=0, cut_depth="1mm"):
        """Set Electrical Steel Core Loss.

        Parameters
        ----------
        kh : float, optional
            Hysteresis core loss coefficient.
            The default value is ``0``.
        kc : float, optional
            Eddy-current core loss coefficient.
            The default value is ``0``.
        ke : float, optional
            Excess core loss coefficient.
            The default value is ``0``.
        kdc : float, optional
            Coefficient considering the DC flux bias effects.
            The default value is ``0``.
        cut_depth : str, optional
            Equivalent Cut Depth considering manufacturing effects on core loss computation.
            The default value is ``1mm``.

        Returns
        -------
        bool
        """
        if "core_loss_type" not in self._props:
            self._props["core_loss_type"] = OrderedDict(
                {"property_type": "ChoiceProperty", "Choice": "Electrical Steel"}
            )
        else:
            self._props.pop("core_loss_cm", None)
            self._props.pop("core_loss_x", None)
            self._props.pop("core_loss_y", None)
            self._props.pop("core_loss_hci", None)
            self._props.pop("core_loss_br", None)
            self._props.pop("core_loss_hkc", None)
            self._props.pop("core_loss_curves", None)
            self._props["core_loss_type"]["Choice"] = "Electrical Steel"
        self._props["core_loss_kh"] = str(kh)
        self._props["core_loss_kc"] = str(kc)
        self._props["core_loss_ke"] = str(ke)
        self._props["core_loss_kdc"] = str(kdc)
        self._props["core_loss_equiv_cut_depth"] = cut_depth
        return self.update()

    @pyaedt_function_handler()
    def set_hysteresis_coreloss(self, kdc=0, hci=0, br=0, hkc=0, cut_depth=0.0001):
        """Set Hysteresis Type Core Loss.

        Parameters
        ----------
        kdc : float
        hci : float
        br : float
        hkc : float
        cut_depth : float

        Returns
        -------
        bool
        """
        if "core_loss_type" not in self._props:
            self._props["core_loss_type"] = OrderedDict(
                {"property_type": "ChoiceProperty", "Choice": "Hysteresis Model"}
            )
        else:
            self._props.pop("core_loss_kh", None)
            self._props.pop("core_loss_kc", None)
            self._props.pop("core_loss_ke", None)
            self._props.pop("core_loss_cm", None)
            self._props.pop("core_loss_x", None)
            self._props.pop("core_loss_y", None)
            self._props.pop("core_loss_hci", None)
            self._props.pop("core_loss_br", None)
            self._props.pop("core_loss_hkc", None)
            self._props.pop("core_loss_curves", None)
            self._props["core_loss_type"]["Choice"] = "Hysteresis Model"
        self._props["core_loss_hci"] = "{}A_per_meter".format(hci)
        self._props["core_loss_br"] = "{}tesla".format(br)
        self._props["core_loss_hkc"] = str(hkc)
        self._props["core_loss_kdc"] = str(kdc)
        self._props["core_loss_equiv_cut_depth"] = "{}meter".format(cut_depth)
        return self.update()

    @pyaedt_function_handler()
    def set_power_ferrite_coreloss(self, cm=0, x=0, y=0, kdc=0, cut_depth=0.0001):
        """Set Power Ferrite Type Core Loss.

        Parameters
        ----------
        cm : float
        x : float
        y : float
        kdc : float
        cut_depth : float

        Returns
        -------
        bool
        """
        if "core_loss_type" not in self._props:
            self._props["core_loss_type"] = OrderedDict({"property_type": "ChoiceProperty", "Choice": "Power Ferrite"})
        else:
            self._props.pop("core_loss_kh", None)
            self._props.pop("core_loss_kc", None)
            self._props.pop("core_loss_ke", None)
            self._props.pop("core_loss_cm", None)
            self._props.pop("core_loss_x", None)
            self._props.pop("core_loss_y", None)
            self._props.pop("core_loss_hci", None)
            self._props.pop("core_loss_br", None)
            self._props.pop("core_loss_hkc", None)
            self._props.pop("core_loss_curves", None)
            self._props["core_loss_type"]["Choice"] = "Power Ferrite"
        self._props["core_loss_cm"] = "{}A_per_meter".format(cm)
        self._props["core_loss_x"] = "{}tesla".format(x)
        self._props["core_loss_y"] = str(y)
        self._props["core_loss_kdc"] = str(kdc)
        self._props["core_loss_equiv_cut_depth"] = "{}meter".format(cut_depth)
        return self.update()

    @pyaedt_function_handler()
    def set_bp_curve_coreloss(
        self, point_list, kdc=0, cut_depth=0.0001, punit="kw/m^3", bunit="tesla", frequency=60, thickness="0.5mm"
    ):
        """Set B-P Type Core Loss.

        Parameters
        ----------
        point_list : list of list
            List of [x,y] points.
        kdc : float
        cut_depth : float
        punit : str
            Core loss unit. The default is ``"kw/m^3"``.
        bunit : str
            Magnetic field unit. The default is ``"tesla"``.
        frequency : float
        thickness : str, optional
            Lamination thickness. The default is ``"0.5mm"``.

        Returns
        -------
        bool
        """
        if "core_loss_type" not in self._props:
            self._props["core_loss_type"] = OrderedDict({"property_type": "ChoiceProperty", "Choice": "B-P Curve"})
        else:
            self._props.pop("core_loss_kh", None)
            self._props.pop("core_loss_kc", None)
            self._props.pop("core_loss_ke", None)
            self._props.pop("core_loss_cm", None)
            self._props.pop("core_loss_x", None)
            self._props.pop("core_loss_y", None)
            self._props.pop("core_loss_hci", None)
            self._props.pop("core_loss_br", None)
            self._props.pop("core_loss_hkc", None)
            self._props.pop("core_loss_curves", None)
            self._props["core_loss_type"]["Choice"] = "B-P Curve"
        self._props["core_loss_kdc"] = str(kdc)
        self._props["core_loss_equiv_cut_depth"] = "{}meter".format(cut_depth)
        self._props["core_loss_curves"] = OrderedDict({})
        self._props["core_loss_curves"]["property_type"] = "nonlinear"
        self._props["core_loss_curves"]["PUnit"] = punit
        self._props["core_loss_curves"]["BUnit"] = bunit
        self._props["core_loss_curves"]["Frequency"] = "{}Hz".format(frequency)
        self._props["core_loss_curves"]["Thickness"] = thickness
        self._props["core_loss_curves"]["IsTemperatureDependent"] = False

        self._props["core_loss_curves"]["BPCoordinates"] = OrderedDict({})
        self._props["core_loss_curves"]["BPCoordinates"]["Point"] = []
        for points in point_list:
            self._props["core_loss_curves"]["BPCoordinates"]["Point"].append(points)
        return self.update()

    @pyaedt_function_handler()
    def get_curve_coreloss_type(self):
        """Return the curve core loss type assigned to material.

        Returns
        -------
        str
        """
        if self._props.get("core_loss_type", None):
            return self._props["core_loss_type"].get("Choice", None)
        return None

    @pyaedt_function_handler()
    def get_curve_coreloss_values(self):
        """Return the curve core values type assigned to material.

        Returns
        -------
        dict
        """
        out = {}
        if self._props.get("core_loss_type", None):
            if self._props["core_loss_type"].get("Choice", None) == "Electrical Steel":
                out["core_loss_kh"] = self._props["core_loss_kh"]
                out["core_loss_kc"] = self._props["core_loss_kc"]
                out["core_loss_ke"] = self._props["core_loss_ke"]
                out["core_loss_kdc"] = self._props["core_loss_kdc"]
                out["core_loss_equiv_cut_depth"] = self._props["core_loss_equiv_cut_depth"]
            elif self._props["core_loss_type"].get("Choice", None) == "B-P Curve":
                out["core_loss_curves"] = self._props["core_loss_curves"]
                out["core_loss_kdc"] = self._props["core_loss_kdc"]
                out["core_loss_equiv_cut_depth"] = self._props["core_loss_equiv_cut_depth"]
            if self._props["core_loss_type"].get("Choice", None) == "Power Ferrite":
                out["core_loss_cm"] = self._props["core_loss_cm"]
                out["core_loss_x"] = self._props["core_loss_x"]
                out["core_loss_y"] = self._props["core_loss_y"]
                out["core_loss_kdc"] = self._props["core_loss_kdc"]
                out["core_loss_equiv_cut_depth"] = self._props["core_loss_equiv_cut_depth"]
            elif self._props["core_loss_type"].get("Choice", None) == "Hysteresis Model":
                out["core_loss_hci"] = self._props["core_loss_hci"]
                out["core_loss_br"] = self._props["core_loss_br"]
                out["core_loss_hkc"] = self._props["core_loss_hkc"]
                out["core_loss_kdc"] = self._props["core_loss_kdc"]
                out["core_loss_equiv_cut_depth"] = self._props["core_loss_equiv_cut_depth"]
        return out

    @pyaedt_function_handler()
    def get_magnetic_coercivity(self):
        """Get the magnetic coercivity values.

        Returns
        -------
        tuple
            Tuple of (Magnitude, x, y, z).
        """
        if "magnetic_coercivity" in self._props:
            return (
                self._props["magnetic_coercivity"]["Magnitude"],
                self._props["magnetic_coercivity"]["DirComp1"],
                self._props["magnetic_coercivity"]["DirComp2"],
                self._props["magnetic_coercivity"]["DirComp3"],
            )
        return False

    @pyaedt_function_handler()
    def get_magnetic_coercitivity(self):  # pragma: no cover
        """Get the magnetic coercivity values.

        .. deprecated:: 0.7.0

        Returns
        -------
        bool

        """
        warnings.warn(
            "`get_magnetic_coercitivity` is deprecated. Use `get_magnetic_coercivity` instead.", DeprecationWarning
        )
        return self.get_magnetic_coercivity()

    @pyaedt_function_handler()
    def is_conductor(self, threshold=100000):
        """Check if the material is a conductor.

        Parameters
        ----------
        threshold : float, optional
            Threshold to define if a material is a conductor. The
            default is ``100000``. If the conductivity is equal to or
            greater than the threshold, the material is
            considered a conductor.

        Returns
        -------
        bool
            ``True`` when the material is a conductor, ``False`` otherwise.

        """
        cond = self.conductivity.evaluated_value
        if not cond:
            return False
        if "Freq" in str(cond):
            return True
        try:
            if float(cond) >= threshold:
                return True
        except:
            return False
        return False

    @pyaedt_function_handler()
    def is_dielectric(self, threshold=100000):
        """Check if the material is dielectric.

        Parameters
        ----------
        threshold : float, optional
            Threshold to define if a material is dielectric. The
            default is ``100000``. If the conductivity is equal to or
            greater than the threshold, the material is
            considered dielectric.

        Returns
        -------
        bool
            ``True`` when the material is dielectric, ``False`` otherwise.
        """
        return not self.is_conductor(threshold)

    @pyaedt_function_handler
    def set_djordjevic_sarkar_model(
        self,
        dk=4,
        df=0.02,
        i_freq=1e9,
        sigma_dc=1e-12,
        freq_hi=159.15494e9,
    ):
        """Set Djordjevic-Sarkar model.

        Parameters
        ----------
        dk : int, float, str, optional
            Dielectric constant at input frequency.
        df : int, float, str, optional
            Loss tangent at input frequency.
        i_freq : int, float, optional.
            Input frequency in Hz.
        sigma_dc : int, float, optional
            Conductivity at DC.
        freq_hi : int, float, optional
            High Frequency corner in Hz.

        Returns
        -------
        bool
            ``True`` if successful, ``False`` otherwise.
        """

        # K = f"({dk} * {df} - {sigma_dc} / (2 * pi * {i_freq} * e0)) / atan({freq_hi} / {i_freq})"
        K = "({} * {} - {} / (2 * pi * {} * e0)) / atan({} / {})".format(dk, df, sigma_dc, i_freq, freq_hi, i_freq)
        epsilon_inf = "({} - {} / 2 * ln({}**2 / {}**2 + 1))".format(dk, K, freq_hi, i_freq)
        freq_low = "({} / exp(10 * {} * {} / ({})))".format(freq_hi, df, epsilon_inf, K)

        ds_er = "{} + {} / 2 * ln(({}**2 + Freq**2) / ({}**2 + Freq**2))".format(epsilon_inf, K, freq_hi, freq_low)
        cond = "{} + 2 * pi * Freq * e0 * ({}) * (atan(Freq / ({})) - atan(Freq / {}))".format(
            sigma_dc, K, freq_low, freq_hi
        )
        # ds_tande = "{} / (e0 * {} * 2 * pi * Freq)".format(cond, ds_er)

        self.conductivity = cond
        self.permittivity = ds_er

        return self.update()

    @pyaedt_function_handler()
    def update(self):
        """Update the material in AEDT.

        Returns
        -------
        bool
            ``True`` when successful, ``False`` when failed.

        References
        ----------

        >>> oDefinitionManager.AddMaterial
        >>> oDefinitionManager.EditMaterial
        """

        args = self._get_args()
        if not self._does_material_exists(self.name):
            self.odefinition_manager.AddMaterial(args)
        elif not self.is_sweep_material:
            self.odefinition_manager.EditMaterial(self.name, args)
        return True

    @pyaedt_function_handler()
    def _does_material_exists(self, material_name):
        listmatprj = [i.lower() for i in list(self.odefinition_manager.GetProjectMaterialNames())]
        if material_name.lower() in listmatprj:
            return True
        else:
            return False


class SurfaceMaterial(CommonMaterial, object):
    """Manages surface material properties for Icepak only.

    Parameters
    ----------
    materiallib : :class:`pyaedt.modules.MaterialLib.Materials`
        Inherited parent object.
    name : str
        Name of the surface material
    props :
        The default is ``None``.
    material_update : bool, optional
        The default is ``True``.
    """

    def __init__(self, materiallib, name, props=None, material_update=True):
        CommonMaterial.__init__(self, materiallib, name, props)
        self.surface_clarity_type = "Opaque"
        self._material_update = material_update
        if "surface_clarity_type" in self._props:
            self.surface_clarity_type = self._props["surface_clarity_type"]["Choice"]
        if "PhysicsTypes" in self._props:
            self.physics_type = self._props["PhysicsTypes"]["set"]
        else:
            self.physics_type = ["Thermal"]
        for property in SurfMatProperties.aedtname:
            if property in self._props:
                mods = None
                if "ModifierData" in self._props:
                    modifiers = self._props["ModifierData"]["ThermalModifierData"]["all_thermal_modifiers"]
                    for mod in modifiers:
                        if isinstance(modifiers[mod], list):
                            for one_tm in modifiers[mod]:
                                if one_tm["Property:"] == property:
                                    if mods:
                                        mods = [mods]
                                        mods.append(one_tm)
                                    else:
                                        mods = one_tm
                        else:
                            if modifiers[mod]["Property:"] == property:
                                mods = modifiers[mod]
                self.__dict__["_" + property] = MatProperty(self, property, self._props[property], mods)
            else:
                self.__dict__["_" + property] = MatProperty(
                    self, property, SurfMatProperties.get_defaultvalue(aedtname=property)
                )
        pass

    @property
    def emissivity(self):
        """Emissivity.

        Returns
        -------
        :class:`pyaedt.modules.Material.MatProperty`
            Emissivity of the surface material.

        References
        ----------

        >>> oDefinitionManager.EditSurfaceMaterial
        """
        return self._surface_emissivity

    @emissivity.setter
    def emissivity(self, value):
        self._surface_emissivity.value = value
        if self._material_update:
            self._update_props("surface_emissivity", value)

    @property
    def surface_diffuse_absorptance(self):
        """Surface diffuse absorptance.

        Returns
        -------
        :class:`pyaedt.modules.Material.MatProperty`
            Surface diffuse absorptance of the surface material.

        References
        ----------

        >>> oDefinitionManager.EditSurfaceMaterial
        """
        return self._surface_diffuse_absorptance

    @surface_diffuse_absorptance.setter
    def surface_diffuse_absorptance(self, value):
        self._surface_diffuse_absorptance.value = value
        if self._material_update:
            self._update_props("surface_diffuse_absorptance", value)

    @property
    def surface_incident_absorptance(self):
        """Surface incident absorptance.

        Returns
        -------
        :class:`pyaedt.modules.Material.MatProperty`
            Surface incident absorptance of the surface material.

        References
        ----------

        >>> oDefinitionManager.EditSurfaceMaterial
        """
        return self._surface_incident_absorptance

    @surface_incident_absorptance.setter
    def surface_incident_absorptance(self, value):
        self._surface_incident_absorptance.value = value
        if self._material_update:
            self._update_props("surface_incident_absorptance", value)

    @property
    def surface_roughness(self):
        """Surface roughness.

        Returns
        -------
        :class:`pyaedt.modules.Material.MatProperty`
            Surface roughness of the surface material.

        References
        ----------

        >>> oDefinitionManager.EditSurfaceMaterial
        """
        return self._surface_roughness

    @surface_roughness.setter
    def surface_roughness(self, value):
        self._surface_roughness.value = value
        if self._material_update:
            self._update_props("surface_roughness", value)

    @pyaedt_function_handler()
    def update(self):
        """Update the surface material in AEDT.

        Returns
        -------
        bool
            ``True`` when successful, ``False`` when failed.

        References
        ----------

        >>> oDefinitionManager.DoesSurfaceMaterialExist
        >>> oDefinitionManager.AddSurfaceMaterial
        >>> oDefinitionManager.EditSurfaceMaterial
        """
        args = self._get_args()
        if self._does_material_exists(self.name):
            self.odefinition_manager.EditSurfaceMaterial(self.name, args)
        else:
            self.odefinition_manager.AddSurfaceMaterial(args)
        return True

    @pyaedt_function_handler()
    def _does_material_exists(self, szMat):
        a = self.odefinition_manager.DoesSurfaceMaterialExist(szMat)
        if a != 0:
            return True
        return False<|MERGE_RESOLUTION|>--- conflicted
+++ resolved
@@ -17,10 +17,6 @@
 import itertools
 import warnings
 
-<<<<<<< HEAD
-=======
-from pyaedt import is_ironpython
->>>>>>> bd715fde
 from pyaedt.generic.DataHandlers import _dict2arg
 from pyaedt.generic.constants import CSS4_COLORS
 from pyaedt.generic.general_methods import pyaedt_function_handler
@@ -1989,14 +1985,12 @@
         return self.update()
 
     @pyaedt_function_handler()
-    def get_core_loss_coefficients(
-        self,
-        points_list_at_freq,
-        core_loss_model_type="Electrical Steel",
-        thickness="0.5mm",
-        conductivity=0,
-        coefficient_setup="w_per_cubic_meter",
-    ):
+    def get_core_loss_coefficients(self,
+                                   points_list_at_freq,
+                                   core_loss_model_type="Electrical Steel",
+                                   thickness="0.5mm",
+                                   conductivity=0,
+                                   coefficient_setup="w_per_cubic_meter"):
         """Compute core loss coefficients from the loss characteristics (B-P Curve) at a given frequency.
 
         Parameters
@@ -2053,7 +2047,8 @@
             props["CoefficientSetupData"]["Thickness"] = thickness
             props["CoefficientSetupData"]["Conductivity"] = str(conductivity)
             points = list(itertools.chain(*[v for v in list(points_list_at_freq.values())[0]]))
-            props["CoefficientSetupData"]["Coordinates"] = OrderedDict({"DimUnits": ["", ""], "Points": points})
+            props["CoefficientSetupData"]["Coordinates"] = OrderedDict({"DimUnits": ["", ""],
+                                                                        "Points": points})
         elif len(points_list_at_freq.keys()) > 1:
             props["CoreLossMultiCurveData"] = OrderedDict({})
             props["CoreLossMultiCurveData"]["property_data"] = "coreloss_multi_curve_data"
@@ -2079,16 +2074,14 @@
         return coefficients
 
     @pyaedt_function_handler()
-    def set_electrical_steel_coreloss_at_frequency(
-        self,
-        kdc=0,
-        cut_depth="1mm",
-        thickness="0.5mm",
-        conductivity=0,
-        coefficient_setup="w_per_cubic_meter",
-        core_loss_model_type="Electrical Steel",
-        points_list_at_freq={},
-    ):
+    def set_electrical_steel_coreloss_at_frequency(self,
+                                                   kdc=0,
+                                                   cut_depth="1mm",
+                                                   thickness="0.5mm",
+                                                   conductivity=0,
+                                                   coefficient_setup="w_per_cubic_meter",
+                                                   core_loss_model_type="Electrical Steel",
+                                                   points_list_at_freq={}):
         """Set Electrical Steel Core Loss Model at one single frequency or at multiple frequencies.
 
         Parameters
@@ -2180,9 +2173,8 @@
             self._props["AttachedData"]["CoefficientSetupData"]["Conductivity"] = str(conductivity)
 
             points = list(itertools.chain(*[v for v in list(points_list_at_freq.values())[0]]))
-            self._props["AttachedData"]["CoefficientSetupData"]["Coordinates"] = OrderedDict(
-                {"DimUnits": ["", ""], "Points": points}
-            )
+            self._props["AttachedData"]["CoefficientSetupData"]["Coordinates"] = OrderedDict({"DimUnits": ["", ""],
+                                                                                              "Points": points})
         elif len(points_list_at_freq.keys()) > 1:
             self._props["AttachedData"]["CoreLossMultiCurveData"] = OrderedDict({})
             self._props["AttachedData"]["CoreLossMultiCurveData"]["property_data"] = "coreloss_multi_curve_data"
@@ -2192,17 +2184,12 @@
             self._props["AttachedData"]["CoreLossMultiCurveData"]["AllCurves"]["OneCurve"] = []
             for freq in list(points_list_at_freq.keys()):
                 points = list(itertools.chain(*[v for v in points_list_at_freq[freq]]))
-                one_curve = OrderedDict(
-                    {
-                        "Frequency": "{}Hz".format(freq),
-                        "Coordinates": OrderedDict({"DimUnits": ["", ""], "Points": points}),
-                    }
-                )
+                one_curve = OrderedDict({"Frequency": "{}Hz".format(freq),
+                                         "Coordinates": OrderedDict({"DimUnits": ["", ""], "Points": points})})
                 self._props["AttachedData"]["CoreLossMultiCurveData"]["AllCurves"]["OneCurve"].append(one_curve)
 
-        coefficients = self.get_core_loss_coefficients(
-            points_list_at_freq, thickness=thickness, conductivity=conductivity
-        )
+        coefficients = self.get_core_loss_coefficients(points_list_at_freq, thickness=thickness,
+                                                       conductivity=conductivity)
         self._props["core_loss_kh"] = str(coefficients[0])
         self._props["core_loss_kc"] = str(coefficients[1])
         self._props["core_loss_ke"] = str(coefficients[2])
@@ -2334,7 +2321,7 @@
 
     @pyaedt_function_handler()
     def set_bp_curve_coreloss(
-        self, point_list, kdc=0, cut_depth=0.0001, punit="kw/m^3", bunit="tesla", frequency=60, thickness="0.5mm"
+            self, point_list, kdc=0, cut_depth=0.0001, punit="kw/m^3", bunit="tesla", frequency=60, thickness="0.5mm"
     ):
         """Set B-P Type Core Loss.
 
@@ -2515,52 +2502,6 @@
         """
         return not self.is_conductor(threshold)
 
-    @pyaedt_function_handler
-    def set_djordjevic_sarkar_model(
-        self,
-        dk=4,
-        df=0.02,
-        i_freq=1e9,
-        sigma_dc=1e-12,
-        freq_hi=159.15494e9,
-    ):
-        """Set Djordjevic-Sarkar model.
-
-        Parameters
-        ----------
-        dk : int, float, str, optional
-            Dielectric constant at input frequency.
-        df : int, float, str, optional
-            Loss tangent at input frequency.
-        i_freq : int, float, optional.
-            Input frequency in Hz.
-        sigma_dc : int, float, optional
-            Conductivity at DC.
-        freq_hi : int, float, optional
-            High Frequency corner in Hz.
-
-        Returns
-        -------
-        bool
-            ``True`` if successful, ``False`` otherwise.
-        """
-
-        # K = f"({dk} * {df} - {sigma_dc} / (2 * pi * {i_freq} * e0)) / atan({freq_hi} / {i_freq})"
-        K = "({} * {} - {} / (2 * pi * {} * e0)) / atan({} / {})".format(dk, df, sigma_dc, i_freq, freq_hi, i_freq)
-        epsilon_inf = "({} - {} / 2 * ln({}**2 / {}**2 + 1))".format(dk, K, freq_hi, i_freq)
-        freq_low = "({} / exp(10 * {} * {} / ({})))".format(freq_hi, df, epsilon_inf, K)
-
-        ds_er = "{} + {} / 2 * ln(({}**2 + Freq**2) / ({}**2 + Freq**2))".format(epsilon_inf, K, freq_hi, freq_low)
-        cond = "{} + 2 * pi * Freq * e0 * ({}) * (atan(Freq / ({})) - atan(Freq / {}))".format(
-            sigma_dc, K, freq_low, freq_hi
-        )
-        # ds_tande = "{} / (e0 * {} * 2 * pi * Freq)".format(cond, ds_er)
-
-        self.conductivity = cond
-        self.permittivity = ds_er
-
-        return self.update()
-
     @pyaedt_function_handler()
     def update(self):
         """Update the material in AEDT.
