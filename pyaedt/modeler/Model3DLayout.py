--- conflicted
+++ resolved
@@ -144,26 +144,10 @@
 
     @property
     def primitives(self):
-<<<<<<< HEAD
-        """Primitives.
-
-        .. deprecated:: 0.4.15
-            No need to use primitives anymore. You can instantiate primitives methods directly from modeler instead.
-
-        Returns
-        -------
-        :class:`pyaedt.modeler.Primitives3DLayout.Primitives3DLayout`
-
-        """
-        mess = "`primitives` is deprecated.\n"
-        mess += " Use `app.modeler` directly to instantiate primitives methods."
-        warn(mess, DeprecationWarning)
-=======
         """Primitives."""
         if self._primitivesDes != self._app.project_name + self._app.design_name:
             self._primitives = Primitives3DLayout(self)
             self._primitivesDes = self._app.project_name + self._app.design_name
->>>>>>> 6ea61c8e
         return self._primitives
 
     @property
@@ -408,7 +392,8 @@
         self._oimportexport.ImportExtracta(
             brd_filename, os.path.join(edb_path, edb_name + ".aedb"), os.path.join(edb_path, edb_name + ".xml")
         )
-        self._app.__init__(self._app._desktop.GetActiveProject().GetName())
+        self._app.oproject = self._app._desktop.GetActiveProject().GetName()
+        self._app._odesign = None
         return True
 
     @aedt_exception_handler
@@ -462,7 +447,8 @@
         self._oimportexport.ImportIPC(
             ipc_filename, os.path.join(edb_path, edb_name + ".aedb"), os.path.join(edb_path, edb_name + ".xml")
         )
-        self._app.__init__(self._app._desktop.GetActiveProject().GetName())
+        self._app.oproject = self._app._desktop.GetActiveProject().GetName()
+        self._app._odesign = None
         return True
 
     @aedt_exception_handler
