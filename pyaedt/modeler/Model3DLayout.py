import os

from ..generic.general_methods import retry_ntimes, aedt_exception_handler
from ..application.Variables import AEDT_units
from ..edb import Edb
from .Modeler import Modeler
from .Primitives3DLayout import Primitives3DLayout, Geometries3DLayout
from ..modules.LayerStackup import Layers
import sys

class Modeler3DLayout(Modeler):
    """Modeler3DLayout class.
    
    Parameters
    ----------
    parent :
    
    """
    def __init__(self, parent):
        self._parent = parent
        self._messenger.add_info_message("Loading Modeler")
        Modeler.__init__(self, parent)
        self._messenger.add_info_message("Modeler Loaded")
        self._primitivesDes = self._parent.project_name + self._parent.design_name
        edb_folder = os.path.join(self._parent.project_path, self._parent.project_name + ".aedb")
        edb_file = os.path.join(edb_folder, "edb.def")
        self._edb = None
        if os.path.exists(edb_file):
            self._mttime = os.path.getmtime(edb_file)
            self._edb = Edb(edb_folder, self._parent.design_name, True, self._parent._aedt_version, isaedtowned=True,
                            oproject=self._parent.oproject)
        else:
            self._mttime = 0
        self._messenger.add_info_message("EDB Loaded")

        self.layers = Layers(self._parent,self, roughnessunits="um")
        self._messenger.add_info_message("Layers Loaded")
        self._primitives = Primitives3DLayout(self._parent, self)
        self._messenger.add_info_message("Primitives Loaded")
        self.layers.refresh_all_layers()

        pass

    @property
    def edb(self):
        """EBD.
        
        Returns
        -------
        :class:'pyaedt.Edb`
             EDB.
        
        """
        if os.name != "posix":
            edb_folder = os.path.join(self._parent.project_path, self._parent.project_name + ".aedb")
            edb_file = os.path.join(edb_folder, "edb.def")
            _mttime = os.path.getmtime(edb_file)
            if _mttime != self._mttime:
                if self._edb:
                    self._edb.close_edb()
                self._edb = Edb(edb_folder, self._parent.design_name, True, self._parent._aedt_version,
                                isaedtowned=True, oproject=self._parent.oproject)
                self._mttime = _mttime
        return self._edb

    @property
<<<<<<< HEAD
    def _messenger(self):
        """ """
=======
    def messenger(self):
        """Messenger."""
>>>>>>> e2c7996a
        return self._parent._messenger

    @property
    def oeditor(self):
        """Layout."""
        return self._parent.odesign.SetActiveEditor("Layout")

    @aedt_exception_handler
    def fit_all(self):
        """Fit all."""
        self.oeditor.ZoomToFit()

    @property
    def model_units(self):
        """Model units."""
        return retry_ntimes(10, self.oeditor.GetActiveUnits)

    @model_units.setter
    def model_units(self, units):       
        assert units in AEDT_units["Length"], "Invalid units string {0}".format(units)
        ''' Set the model units as a string e.g. "mm" '''
        self.oeditor.SetActivelUnits(
            [
                "NAME:Units Parameter",
                "Units:=", units,
                "Rescale:=", False
            ])

    @property
    def primitives(self):
        """Primitives."""
        if self._primitivesDes != self._parent.project_name + self._parent.design_name:
            self._primitives = Primitives3DLayout(self._parent, self)
            self._primitivesDes = self._parent.project_name + self._parent.design_name
        return self._primitives

    @property
    def obounding_box(self):
        """Bounding box."""
        return self.oeditor.GetModelBoundingBox()


    @aedt_exception_handler
    def colinear_heal(self, selection, tolerance=0.1):
        """Remove small edges of one or more primitives.

        Parameters
        ----------
        selection : str or list
            One or more primitives to heal.
        tolerance :  float, optional
            Tolerance value. The default is `0.1`.

        Returns
        -------
        bool
             ``True`` when successful, ``False`` when failed.

        Examples
        --------
        >>> from pyaedt import Hfss3dLayout
        >>> h3d=Hfss3dLayout(specified_version="2021.1")
        >>> h3d.modeler.layers.add_layer("TOP")
        >>> l1=h3d.modeler.primitives.create_line("TOP", [[0,0],[100,0]],  0.5, name="poly_1")
        >>> l2=h3d.modeler.primitives.create_line("TOP", [[100,0],[120,-35]],  0.5, name="poly_2")
        >>> h3d.modeler.unite([l1,l2])
        >>> h3d.modeler.colinear_heal("poly_2", 0.25)
        True
        
        """
        if isinstance(selection, str):
            selection = [selection]
        self.oeditor.Heal(["NAME:Repair", "Selection:=", selection, "Type:=", "Colinear", "Tol:=",
                           self.primitives.arg_with_dim(tolerance)])
        return True



    @aedt_exception_handler
    def expand(self, object_to_expand,  size=1, expand_type="ROUND", replace_original=False):
        """Expand the object by a specific size.

        Parameters
        ----------
        object_to_expand: str
            Name of the object to expand.
        size: float, optional
            Size of the expansion. The default is ``1``.
        expand_type: str, optional
            Type of the expansion. Options are ``"ROUND"``, ``"MITER"``, and
            ``"CORNER"``. The default is ``"ROUND"``.
        replace_original : bool, optional
             Whether to replace the original object. The default is ``False``, in which case 
             a new object is created.

        Returns
        -------
        str
            Name of the object.

        Examples
        --------
        >>> from pyaedt import Hfss3dLayout
        >>> h3d=Hfss3dLayout(specified_version="2021.1")
        >>> h3d.modeler.layers.add_layer("TOP")
        >>> h3d.modeler.primitives.create_rectangle("TOP", [20,20],[50,50], name="rect_1")
        >>> h3d.modeler.primitives.create_line("TOP",[[25,25],[40,40]], name="line_3")
        >>> out1 = h3d.modeler.expand("line_3")
        >>> print(out1)
        line_4
        
        """
        layer = retry_ntimes(10, self.oeditor.GetPropertyValue, "BaseElementTab", object_to_expand, 'PlacementLayer')
        poly = self.oeditor.GetPolygonDef(object_to_expand).GetPoints()
        pos = [poly[0].GetX(), poly[0].GetY()]
        geom_names = self.oeditor.FindObjectsByPoint(self.oeditor.Point().Set(pos[0],pos[1]), layer)
        self.oeditor.Expand(self.primitives.arg_with_dim(size), expand_type, replace_original,
                            ["NAME:elements", object_to_expand])
        if not replace_original:
            new_geom_names = [i for i in self.oeditor.FindObjectsByPoint(self.oeditor.Point().Set(pos[0],pos[1]), layer) if i not in geom_names]
            if self.primitives.isoutsideDesktop:
                self.primitives._geometries[new_geom_names[0]] = Geometries3DLayout(self, new_geom_names[0])
            return new_geom_names[0]
        return object_to_expand


    @aedt_exception_handler
    def import_cadence_brd(self, brd_filename, edb_path=None, edb_name=None):
        """Import a cadence board.

        Parameters
        ----------
        brd_filename : str
            Full path and name of the BRD file to import.
        edb_path : str, optional
            Path where the EDB is to be created. The default is ``None``, in which 
            case the project directory is used.
        edb_name : str, optional
            name of the EDB. The default is ``None``, in which 
            case the board name is used.

        Returns
        -------
        bool
            ``True`` when successful, ``False`` when failed.   

        """
        if not edb_path:
            edb_path = self.projdir
        if not edb_name:
            name = os.path.basename(brd_filename)
            edb_name = os.path.splitext(name)[0]

        self.oimportexport.ImportExtracta(brd_filename, os.path.join(edb_path, edb_name + ".aedb"),
                                          os.path.join(edb_path, edb_name + ".xml"))
        self._parent.oproject = self.desktop.GetActiveProject().GetName()
        self._parent.odesign = None

        # name = self._parent.project_name
        # prjpath = self._parent.project_path
        # self._parent.close_project(self._parent.project_name, True)
        #
        # self._parent.load_project(os.path.join(prjpath, name+".aedt"))

        return True

    @aedt_exception_handler
    def modeler_variable(self, value):
        """

        Parameters
        ----------
        value :
            

        Returns
        -------

        """
        if isinstance(value, str if int(sys.version_info[0]) >= 3 else basestring):
            return value
        else:
            return str(value) + self.model_units

    @aedt_exception_handler
    def import_ipc2581(self, ipc_filename, edb_path=None, edb_name=None):
        """Import an IPC file.

        Parameters
        ----------
        ipc_filename :
            Full path and name of the IPC file to import.
        edb_path : str, optional
            Path where the EDB is to be created. The default is ``None``, in which 
            case the project directory is used.
        edb_name : str, optional
            name of the EDB. The default is ``None``, in which 
            case the board name is used.

        Returns
        -------
        bool
            ``True`` when successful, ``False`` when failed.   

        """
        if not edb_path:
            edb_path = self.projdir
        if not edb_name:
            name = os.path.basename(ipc_filename)
            edb_name = os.path.splitext(name)[0]

        self.oimportexport.ImportIPC(ipc_filename, os.path.join(edb_path, edb_name + ".aedb"),
                                     os.path.join(edb_path, edb_name + ".xml"))
        self._parent.oproject = self.desktop.GetActiveProject().GetName()
        self._parent.odesign = None
        return True

    @aedt_exception_handler
    def subtract(self, blank, tool):
        """Subtract objects from one or more names.

        Parameters
        ----------
        blank : str
            Name of the geometry to subtract from.
        tool : str or list
            One or more names of the geometries to be subtracted.

        Returns
        -------
        bool
            ``True`` when successful, ``False`` when failed.
            
        """
        vArg1 = ['NAME:primitives', blank]
        if type(tool) is list:
            for el in tool:
                vArg1.append(el)
        else:
            vArg1.append(tool)
        if self.oeditor is not None:
            self.oeditor.Subtract(vArg1)
        if type(tool) is list:
            for el in tool:
                if self.primitives.isoutsideDesktop:
                    self.primitives._geometries.pop(el)
        else:
            if self.primitives.isoutsideDesktop:
                self.primitives._geometries.pop(tool)
        return True

    @aedt_exception_handler
    def unite(self, objectlists):
        """Unite objects from names.

        Parameters
        ----------
        objectlists : list
            List of objects to unite.

        Returns
        -------
        bool
            ``True`` when successful, ``False`` when failed.

        """
        vArg1 = ['NAME:primitives']
        if len(objectlists) >= 2:
            for el in objectlists:
                vArg1.append(el)
            self.oeditor.Unite(vArg1)
            for el in objectlists:
                if not self.oeditor.FindObjects("Name", el):
                    if self.primitives.isoutsideDesktop:
                        self.primitives._geometries.pop(el)
            return True
        else:
            self._messenger.add_error_message("Input list must contain at least 2 elements")
            return False

    @aedt_exception_handler
    def intersect(self, objectlists):
        """Intersect objects from names.

        Parameters
        ----------
        objectlists : list
            List of objects to intersect.

        Returns
        -------
        bool
            ``True`` when successful, ``False`` when failed.

        """
        vArg1 = ['NAME:primitives']
        if len(objectlists) >= 2:
            for el in objectlists:
                vArg1.append(el)
            self.oeditor.Intersect(vArg1)
            for el in objectlists:
                if not self.oeditor.FindObjects("Name", el):
                    if self.primitives.isoutsideDesktop:
                        self.primitives._geometries.pop(el)
            return True
        else:
            self._messenger.add_error_message("Input list must contain at least 2 elements")
            return False

    @aedt_exception_handler
    def duplicate(self, objectlists, count, direction_vector):
        """Duplicate one or more elements along a vector.
        
        Parameters
        ----------
        objectlists : list
            List of elements to duplicate.
        count : int
        
        direction_vector : list
            List of `[x, y]` coordinates for the direction vector.

        Returns
        -------
        bool
            ``True`` when successful, ``False`` when failed.
            
        """
        if isinstance(objectlists, str):
            objectlists = [objectlists]
        self.oeditor.Duplicate(
            [
                "NAME:options",
                "count:="	, count
            ],
            [
                "NAME:elements",
                ",".join(objectlists)
            ], direction_vector)
        return True<|MERGE_RESOLUTION|>--- conflicted
+++ resolved
@@ -10,11 +10,11 @@
 
 class Modeler3DLayout(Modeler):
     """Modeler3DLayout class.
-    
+
     Parameters
     ----------
     parent :
-    
+
     """
     def __init__(self, parent):
         self._parent = parent
@@ -44,12 +44,12 @@
     @property
     def edb(self):
         """EBD.
-        
+
         Returns
         -------
         :class:'pyaedt.Edb`
              EDB.
-        
+
         """
         if os.name != "posix":
             edb_folder = os.path.join(self._parent.project_path, self._parent.project_name + ".aedb")
@@ -63,14 +63,9 @@
                 self._mttime = _mttime
         return self._edb
 
-    @property
-<<<<<<< HEAD
+
     def _messenger(self):
-        """ """
-=======
-    def messenger(self):
         """Messenger."""
->>>>>>> e2c7996a
         return self._parent._messenger
 
     @property
@@ -89,7 +84,18 @@
         return retry_ntimes(10, self.oeditor.GetActiveUnits)
 
     @model_units.setter
-    def model_units(self, units):       
+    def model_units(self, units):
+        """
+
+        Parameters
+        ----------
+        units :
+            
+
+        Returns
+        -------
+
+        """
         assert units in AEDT_units["Length"], "Invalid units string {0}".format(units)
         ''' Set the model units as a string e.g. "mm" '''
         self.oeditor.SetActivelUnits(
@@ -139,7 +145,7 @@
         >>> h3d.modeler.unite([l1,l2])
         >>> h3d.modeler.colinear_heal("poly_2", 0.25)
         True
-        
+
         """
         if isinstance(selection, str):
             selection = [selection]
@@ -163,7 +169,7 @@
             Type of the expansion. Options are ``"ROUND"``, ``"MITER"``, and
             ``"CORNER"``. The default is ``"ROUND"``.
         replace_original : bool, optional
-             Whether to replace the original object. The default is ``False``, in which case 
+             Whether to replace the original object. The default is ``False``, in which case
              a new object is created.
 
         Returns
@@ -181,7 +187,7 @@
         >>> out1 = h3d.modeler.expand("line_3")
         >>> print(out1)
         line_4
-        
+
         """
         layer = retry_ntimes(10, self.oeditor.GetPropertyValue, "BaseElementTab", object_to_expand, 'PlacementLayer')
         poly = self.oeditor.GetPolygonDef(object_to_expand).GetPoints()
@@ -206,16 +212,16 @@
         brd_filename : str
             Full path and name of the BRD file to import.
         edb_path : str, optional
-            Path where the EDB is to be created. The default is ``None``, in which 
+            Path where the EDB is to be created. The default is ``None``, in which
             case the project directory is used.
         edb_name : str, optional
-            name of the EDB. The default is ``None``, in which 
+            name of the EDB. The default is ``None``, in which
             case the board name is used.
 
         Returns
         -------
         bool
-            ``True`` when successful, ``False`` when failed.   
+            ``True`` when successful, ``False`` when failed.
 
         """
         if not edb_path:
@@ -264,16 +270,16 @@
         ipc_filename :
             Full path and name of the IPC file to import.
         edb_path : str, optional
-            Path where the EDB is to be created. The default is ``None``, in which 
+            Path where the EDB is to be created. The default is ``None``, in which
             case the project directory is used.
         edb_name : str, optional
-            name of the EDB. The default is ``None``, in which 
+            name of the EDB. The default is ``None``, in which
             case the board name is used.
 
         Returns
         -------
         bool
-            ``True`` when successful, ``False`` when failed.   
+            ``True`` when successful, ``False`` when failed.
 
         """
         if not edb_path:
@@ -303,7 +309,7 @@
         -------
         bool
             ``True`` when successful, ``False`` when failed.
-            
+
         """
         vArg1 = ['NAME:primitives', blank]
         if type(tool) is list:
@@ -383,13 +389,13 @@
     @aedt_exception_handler
     def duplicate(self, objectlists, count, direction_vector):
         """Duplicate one or more elements along a vector.
-        
+
         Parameters
         ----------
         objectlists : list
             List of elements to duplicate.
         count : int
-        
+
         direction_vector : list
             List of `[x, y]` coordinates for the direction vector.
 
@@ -397,7 +403,7 @@
         -------
         bool
             ``True`` when successful, ``False`` when failed.
-            
+
         """
         if isinstance(objectlists, str):
             objectlists = [objectlists]
