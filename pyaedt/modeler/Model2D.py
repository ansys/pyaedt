--- conflicted
+++ resolved
@@ -58,12 +58,6 @@
     def primitives(self):
         """Primitives.
 
-<<<<<<< HEAD
-        .. deprecated:: 0.4.15
-            No need to use primitives anymore. You can instantiate primitives methods directly from modeler instead.
-
-=======
->>>>>>> 6ea61c8e
         Returns
         -------
         :class:`pyaedt.modeler.Primitives2D.Primitives2D`
