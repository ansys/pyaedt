--- conflicted
+++ resolved
@@ -569,14 +569,6 @@
     def _desktop(self):
         """Desktop."""
         return self._app._desktop
-<<<<<<< HEAD
-=======
-
-    @property
-    def _messenger(self):
-        """Messager."""
-        return self._app._messenger
->>>>>>> 1f20daa1
 
     @property
     def logger(self):
@@ -591,11 +583,7 @@
     @property
     def _oimportexport(self):
         """Import/Export."""
-<<<<<<< HEAD
-        return self._app.oimportexport
-=======
         return self._app.oimport_export
->>>>>>> 1f20daa1
 
     @property
     def projdir(self):
