--- conflicted
+++ resolved
@@ -2435,8 +2435,6 @@
         name : str, optional
             Name of the waveguide. The default is ``None``.
 
-<<<<<<< HEAD
-=======
         Examples
         --------
 
@@ -2447,7 +2445,6 @@
         >>> position = [0, 0, 0]
         >>> wg1 = app.modeler.create_waveguide(position, app.CoordinateSystemAxis.XAxis, wgmodel="WG9", wg_length=2000)
 
->>>>>>> 2d46df47
         Returns
         -------
         tuple
