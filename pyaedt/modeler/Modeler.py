# -*- coding: utf-8 -*-
"""
This module contains these classes: `BaseCoordinateSystem`, `FaceCoordinateSystem`, `CoordinateSystem`, `Modeler`,
`Position`, and `SweepOptions`.

This modules provides functionalities for the 3D Modeler, 2D Modeler,
3D Layout Modeler, and Circuit Modeler.
"""

from __future__ import absolute_import  # noreorder

import math
import os
import warnings
from collections import OrderedDict

from pyaedt.generic.constants import AEDT_UNITS
from pyaedt.generic.DataHandlers import _dict2arg
from pyaedt.generic.general_methods import _pythonver
from pyaedt.generic.general_methods import _retry_ntimes
from pyaedt.generic.general_methods import generate_unique_name
from pyaedt.generic.general_methods import pyaedt_function_handler
from pyaedt.modeler.GeometryOperators import GeometryOperators
from pyaedt.modeler.Object3d import EdgePrimitive
from pyaedt.modeler.Object3d import FacePrimitive
from pyaedt.modeler.Object3d import Object3d
from pyaedt.modeler.Object3d import VertexPrimitive


class CsProps(OrderedDict):
    """AEDT Cooardinate System Internal Parameters."""

    def __setitem__(self, key, value):
        OrderedDict.__setitem__(self, key, value)
        if self._pyaedt_cs.auto_update:
            res = self._pyaedt_cs.update()
            if not res:
                self._pyaedt_cs._app.logger.warning("Update of %s Failed. Check needed arguments", key)

    def __init__(self, cs_object, props):
        OrderedDict.__init__(self)
        if props:
            for key, value in props.items():
                if isinstance(value, (dict, OrderedDict)):
                    OrderedDict.__setitem__(self, key, CsProps(cs_object, value))
                else:
                    OrderedDict.__setitem__(self, key, value)
        self._pyaedt_cs = cs_object

    def _setitem_without_update(self, key, value):
        OrderedDict.__setitem__(self, key, value)


class BaseCoordinateSystem(object):
    """Base methods common to FaceCoordinateSystem and CoordinateSystem.

    Parameters
    ----------
    modeler :
        Inherited parent object.
    props : dict, optional
        Dictionary of properties. The default is ``None``.
    name : optional
        The default is ``None``.

    """

    def __init__(self, modeler, name=None):
        self.auto_update = True
        self._modeler = modeler
        self.model_units = self._modeler.model_units
        self.name = name

    @pyaedt_function_handler()
    def _dim_arg(self, value, units=None):
        """Dimension argument.

        Parameters
        ----------
        value :

        units : optional
             The default is ``None``.

        Returns
        -------
        str
        """
        if units is None:
            units = self.model_units
        if type(value) is str:
            try:
                float(value)
                val = "{0}{1}".format(value, units)
            except:
                val = value
        else:
            val = "{0}{1}".format(value, units)
        return val

    @pyaedt_function_handler()
    def delete(self):
        """Delete the coordinate system.

        Returns
        -------
        bool
            ``True`` when successful, ``False`` when failed.

        """
        self._modeler.oeditor.Delete(["NAME:Selections", "Selections:=", self.name])
        self._modeler.coordinate_systems.remove(self)
        return True

    @pyaedt_function_handler()
    def set_as_working_cs(self):
        """Set the coordinate system as the working coordinate system.

        Returns
        -------
        bool
            ``True`` when successful, ``False`` when failed.

        """
        self._modeler.oeditor.SetWCS(
            ["NAME:SetWCS Parameter", "Working Coordinate System:=", self.name, "RegionDepCSOk:=", False]
        )
        return True

    @pyaedt_function_handler()
    def _change_property(self, name, arg):
        """Update properties of the coordinate system.

        Parameters
        ----------
        name : str
            Name of the coordinate system.
        arg : list
            List of the properties to update. For example,
            ``["NAME:ChangedProps", ["NAME:Mode", "Value:=", "Axis/Position"]]``.

        Returns
        -------
        list
            List of changed properties of the coordinate system.

        """
        arguments = ["NAME:AllTabs", ["NAME:Geometry3DCSTab", ["NAME:PropServers", name], arg]]
        _retry_ntimes(5, self._modeler.oeditor.ChangeProperty, arguments)

    @pyaedt_function_handler()
    def rename(self, newname):
        """Rename the coordinate system.

        Parameters
        ----------
        newname : str
            New name for the coordinate system.

        Returns
        -------
        bool
            ``True`` when successful, ``False`` when failed.

        """
        self._change_property(self.name, ["NAME:ChangedProps", ["NAME:Name", "Value:=", newname]])
        self.name = newname
        return True


class FaceCoordinateSystem(BaseCoordinateSystem, object):
    """Manages face coordinate system data and execution.

    Parameters
    ----------
    modeler :
        Inherited parent object.
    props : dict, optional
        Dictionary of properties. The default is ``None``.
    name : optional
        The default is ``None``.
    face_id : int
        Id of the face where the Face Coordinate System is laying.

    """

    def __init__(self, modeler, props=None, name=None, face_id=None):
        BaseCoordinateSystem.__init__(self, modeler, name)
        self.face_id = face_id
        self.props = CsProps(self, props)
        try:  # pragma: no cover
            if "KernelVersion" in self.props:
                del self.props["KernelVersion"]
        except:
            pass

    @property
    def _part_name(self):
        """Internally get the part name which the face belongs to"""
        if not self.face_id:
            # face_id has not been defined yet
            return None
        for obj in self._modeler.objects.values():
            for face in obj.faces:
                if face.id == self.face_id:
                    return obj.name
        return None  # part has not been found

    @property
    def _face_paramenters(self):
        """Internal named array for paramenteers of the face coordinate system."""
        arg = ["Name:FaceCSParameters"]
        _dict2arg(self.props, arg)
        return arg

    @property
    def _attributes(self):
        """Internal named array for attributes of the face coordinate system."""
        coordinateSystemAttributes = ["NAME:Attributes", "Name:=", self.name, "PartName:=", self._part_name]
        return coordinateSystemAttributes

    @pyaedt_function_handler()
    def create(
        self, face, origin, axis_position, axis="X", name=None, offset=None, rotation=0, always_move_to_end=True
    ):
        """Create a face coordinate system.
        The face coordinate has always the Z axis parallel to face normal.
        The X and Y axis lie on the face plane.

        Parameters
        ----------
        face : int, FacePrimitive
            Face where the coordinate system is defined.
        origin : int, FacePrimitive, EdgePrimitive, VertexPrimitive
            Specify the coordinate system origin. The origin must belong to the face where the
            coordinate system is defined.
            If a face is specified, the origin is placed on the face center. It must be the same as ``face``.
            If an edge is specified, the origin is placed on the edge midpoint.
            If a vertex is specified, the origin is placed on the vertex.
        axis_position : int, FacePrimitive, EdgePrimitive, VertexPrimitive
            Specify where the X or Y axis is pointing. The position must belong to the face where the
            coordinate system is defined.
            Select which axis is considered with the option ``axix``.
            If a face is specified, the position is placed on the face center. It must be the same as ``face``.
            If an edge is specified, the position is placed on the edce midpoint.
            If a vertex is specified, the position is placed on the vertex.
        axis : str, optional
            Select which axis is considered for positioning. Possible values are ``"X"`` and ``"Y"``.
            The default is ``"X"``.
        name : str, optional
            Name of the coordinate system. The default is ``None``.
        offset : list, optional
            List of the ``[x, y]`` coordinates specifying the offset of the coordinate system origin.
            The offset specified in the face coordinate system reference.
            The default is ``[0, 0]``.
        rotation : float, optional
            Rotation angle of the coordinate system around its Z axis. Angle is in degrees.
            The default is ``0``.
        always_move_to_end : bool, optional
            If ``True`` the Face Coordinate System creation operation will always be moved to the end of subsequent
            objects operation. This will guarantee that the coordinate system will remain solidal with the object
            face. If ``False`` the option "Always Move CS to End" is set to off. The default is ``True``.

        Returns
        -------
        bool
            ``True`` when successful, ``False`` when failed.

        """

        face_id = self._modeler.convert_to_selections(face, True)[0]
        if not isinstance(face_id, int):  # pragma: no cover
            raise ValueError("Unable to find reference face.")
        else:
            self.face_id = face_id

        if isinstance(origin, int):
            origin_id = origin
            o_type = self._get_type_from_id(origin)
        else:
            origin_id = self._modeler.convert_to_selections(origin, True)[0]
            if not isinstance(origin_id, int):  # pragma: no cover
                raise ValueError("Unable to find origin reference.")
            o_type = self._get_type_from_object(origin)
        if o_type == "Face":
            origin_position_type = "FaceCenter"
        elif o_type == "Edge":
            origin_position_type = "EdgeCenter"
        elif o_type == "Vertex":
            origin_position_type = "OnVertex"
        else:  # pragma: no cover
            raise ValueError("origin must identify either Face or Edge or Vertex.")

        if isinstance(axis_position, int):
            axis_position_id = axis_position
            o_type = self._get_type_from_id(axis_position)
        else:
            axis_position_id = self._modeler.convert_to_selections(axis_position, True)[0]
            if not isinstance(axis_position_id, int):  # pragma: no cover
                raise ValueError("Unable to find origin reference.")
            o_type = self._get_type_from_object(axis_position)
        if o_type == "Face":
            axis_position_type = "FaceCenter"
        elif o_type == "Edge":
            axis_position_type = "EdgeCenter"
        elif o_type == "Vertex":
            axis_position_type = "OnVertex"
        else:  # pragma: no cover
            raise ValueError("axis_position must identify either Face or Edge or Vertex.")

        if axis != "X" and axis != "Y":  # pragma: no cover
            raise ValueError("axis must be either 'X' or 'Y'.")

        if name:
            self.name = name
        else:
            self.name = generate_unique_name("Face_CS")

        if not offset:
            offset = [0, 0]

        originParameters = OrderedDict()
        originParameters["IsAttachedToEntity"] = True
        originParameters["EntityID"] = origin_id
        originParameters["FacetedBodyTriangleIndex"] = -1
        originParameters["TriangleVertexIndex"] = -1
        originParameters["PositionType"] = origin_position_type
        originParameters["UParam"] = 0
        originParameters["VParam"] = 0
        originParameters["XPosition"] = "0"
        originParameters["YPosition"] = "0"
        originParameters["ZPosition"] = "0"

        positioningParameters = OrderedDict()
        positioningParameters["IsAttachedToEntity"] = True
        positioningParameters["EntityID"] = axis_position_id
        positioningParameters["FacetedBodyTriangleIndex"] = -1
        positioningParameters["TriangleVertexIndex"] = -1
        positioningParameters["PositionType"] = axis_position_type
        positioningParameters["UParam"] = 0
        positioningParameters["VParam"] = 0
        positioningParameters["XPosition"] = "0"
        positioningParameters["YPosition"] = "0"
        positioningParameters["ZPosition"] = "0"

        parameters = OrderedDict()
        parameters["Origin"] = originParameters
        parameters["MoveToEnd"] = always_move_to_end
        parameters["FaceID"] = face_id
        parameters["AxisPosn"] = positioningParameters
        parameters["WhichAxis"] = axis
        parameters["ZRotationAngle"] = str(rotation) + "deg"
        parameters["XOffset"] = self._dim_arg((offset[0]), self.model_units)
        parameters["YOffset"] = self._dim_arg((offset[1]), self.model_units)
        parameters["AutoAxis"] = False

        self.props = CsProps(self, parameters)
        self._modeler.oeditor.CreateFaceCS(self._face_paramenters, self._attributes)
        self._modeler.coordinate_systems.append(self)
        return True

    @pyaedt_function_handler()
    def _get_type_from_id(self, obj_id):
        """Get the entity type from the id"""
        for obj in self._modeler.objects.values():
            if obj.id == obj_id:
                return "3dObject"
            for face in obj.faces:
                if face.id == obj_id:
                    return "Face"
                for edge in face.edges:
                    if edge.id == obj_id:
                        return "Edge"
                    for vertex in edge.vertices:
                        if vertex.id == obj_id:
                            return "Vertex"
        raise ValueError("Cannot find entity id {}".format(obj_id))  # pragma: no cover

    @pyaedt_function_handler()
    def _get_type_from_object(self, obj):
        """Get the entity type from the object"""
        if type(obj) is FacePrimitive:
            return "Face"
        elif type(obj) is EdgePrimitive:
            return "Edge"
        elif type(obj) is VertexPrimitive:
            return "Vertex"
        elif type(obj) is Object3d:
            return "3dObject"
        else:  # pragma: no cover
            raise ValueError("Cannot detect the entity type.")

    @pyaedt_function_handler()
    def update(self):
        """Update the coordinate system.

        Returns
        -------
        bool
            ``True`` when successful, ``False`` when failed.

        """
        try:
            self._change_property(
                self.name, ["NAME:ChangedProps", ["NAME:Z Rotation angle", "Value:=", self.props["ZRotationAngle"]]]
            )
        except:  # pragma: no cover
            raise ValueError("'Z Rotation angle' parameter must be a string in the format '10deg'")

        try:
            self._change_property(
                self.name,
                [
                    "NAME:ChangedProps",
                    ["NAME:Position Offset XY", "X:=", self.props["XOffset"], "Y:=", self.props["YOffset"]],
                ],
            )
        except:  # pragma: no cover
            raise ValueError("'XOffset' and 'YOffset' parameters must be a string in the format '1.3mm'")

        try:
            self._change_property(self.name, ["NAME:ChangedProps", ["NAME:Axis", "Value:=", self.props["WhichAxis"]]])
        except:  # pragma: no cover
            raise ValueError("'WhichAxis' parameter must be either 'X' or 'Y'")

        return True


class CoordinateSystem(BaseCoordinateSystem, object):
    """Manages coordinate system data and execution.

    Parameters
    ----------
    modeler :
        Inherited parent object.
    props : dict, optional
        Dictionary of properties. The default is ``None``.
    name : optional
        The default is ``None``.

    """

    def __init__(self, modeler, props=None, name=None):
        BaseCoordinateSystem.__init__(self, modeler, name)
        self.model_units = self._modeler.model_units
        self.props = CsProps(self, props)
        self.ref_cs = None
        self._quaternion = None
        self.mode = None
        try:  # pragma: no cover
            if "KernelVersion" in self.props:
                del self.props["KernelVersion"]
        except:
            pass

    @pyaedt_function_handler()
    def update(self):
        """Update the coordinate system.

        Returns
        -------
        bool
            ``True`` when successful, ``False`` when failed.

        """
        self._change_property(self.name, ["NAME:ChangedProps", ["NAME:Reference CS", "Value:=", self.ref_cs]])

        try:
            self._change_property(self.name, ["NAME:ChangedProps", ["NAME:Mode", "Value:=", self.props["Mode"]]])
        except:  # pragma: no cover
            raise ValueError(
                "Mode must be 'Axis/Position', 'Euler Angle ZYZ' or 'Euler Angle ZXZ', not {}.".format(
                    self.props["Mode"]
                )
            )

        props = ["NAME:ChangedProps"]

        props.append(
            [
                "NAME:Origin",
                "X:=",
                self._dim_arg(self.props["OriginX"]),
                "Y:=",
                self._dim_arg(self.props["OriginY"]),
                "Z:=",
                self._dim_arg(self.props["OriginZ"]),
            ]
        )

        if self.props["Mode"] == "Axis/Position":
            props.append(
                [
                    "NAME:X Axis",
                    "X:=",
                    self._dim_arg(self.props["XAxisXvec"]),
                    "Y:=",
                    self._dim_arg(self.props["XAxisYvec"]),
                    "Z:=",
                    self._dim_arg(self.props["XAxisZvec"]),
                ]
            )
            props.append(
                [
                    "NAME:Y Point",
                    "X:=",
                    self._dim_arg(self.props["YAxisXvec"]),
                    "Y:=",
                    self._dim_arg(self.props["YAxisYvec"]),
                    "Z:=",
                    self._dim_arg(self.props["YAxisZvec"]),
                ]
            )
        else:
            props.append(["NAME:Phi", "Value:=", self._dim_arg(self.props["Phi"], "deg")])

            props.append(["NAME:Theta", "Value:=", self._dim_arg(self.props["Theta"], "deg")])

            props.append(["NAME:Psi", "Value:=", self._dim_arg(self.props["Psi"], "deg")])

        self._change_property(self.name, props)
        return True

    @pyaedt_function_handler()
    def change_cs_mode(self, mode_type=0):
        """Change the mode of the coordinate system.

        Parameters
        ----------
        mode_type : int, optional
            Type of the mode. Options are:

            * ``0`` - Axis/Position
            * ``1`` - Euler Angle ZXZ
            * ``2`` - Euler Angle ZYZ

            The default is ``0``.

        Returns
        -------
        bool
            ``True`` when successful, ``False`` when failed.

        """
        legacy_update = self.auto_update
        self.auto_update = False
        if mode_type == 0:  # "Axis/Position"
            if self.props and (self.props["Mode"] == "Euler Angle ZXZ" or self.props["Mode"] == "Euler Angle ZYZ"):
                self.props["Mode"] = "Axis/Position"
                x, y, z = GeometryOperators.quaternion_to_axis(self.quaternion)
                xaxis = x
                ypoint = y
                self.props["XAxisXvec"] = xaxis[0]
                self.props["XAxisYvec"] = xaxis[1]
                self.props["XAxisZvec"] = xaxis[2]
                self.props["YAxisXvec"] = ypoint[0]
                self.props["YAxisYvec"] = ypoint[1]
                self.props["YAxisZvec"] = ypoint[2]
                del self.props["Phi"]
                del self.props["Theta"]
                del self.props["Psi"]
                self.mode = "axis"
                self.update()
        elif mode_type == 1:  # "Euler Angle ZXZ"
            if self.props and self.props["Mode"] == "Euler Angle ZYZ":
                self.props["Mode"] = "Euler Angle ZXZ"
                a, b, g = GeometryOperators.quaternion_to_euler_zxz(self.quaternion)
                phi = GeometryOperators.rad2deg(a)
                theta = GeometryOperators.rad2deg(b)
                psi = GeometryOperators.rad2deg(g)
                self.props["Phi"] = "{}deg".format(phi)
                self.props["Theta"] = "{}deg".format(theta)
                self.props["Psi"] = "{}deg".format(psi)
                self.mode = "zxz"
                self.update()
            elif self.props and self.props["Mode"] == "Axis/Position":
                self.props["Mode"] = "Euler Angle ZXZ"
                a, b, g = GeometryOperators.quaternion_to_euler_zxz(self.quaternion)
                phi = GeometryOperators.rad2deg(a)
                theta = GeometryOperators.rad2deg(b)
                psi = GeometryOperators.rad2deg(g)
                self.props["Phi"] = "{}deg".format(phi)
                self.props["Theta"] = "{}deg".format(theta)
                self.props["Psi"] = "{}deg".format(psi)
                del self.props["XAxisXvec"]
                del self.props["XAxisYvec"]
                del self.props["XAxisZvec"]
                del self.props["YAxisXvec"]
                del self.props["YAxisYvec"]
                del self.props["YAxisZvec"]
                self.mode = "zxz"
                self.update()
        elif mode_type == 2:  # "Euler Angle ZYZ"
            if self.props and self.props["Mode"] == "Euler Angle ZXZ":
                self.props["Mode"] = "Euler Angle ZYZ"
                a, b, g = GeometryOperators.quaternion_to_euler_zyz(self.quaternion)
                phi = GeometryOperators.rad2deg(a)
                theta = GeometryOperators.rad2deg(b)
                psi = GeometryOperators.rad2deg(g)
                self.props["Phi"] = "{}deg".format(phi)
                self.props["Theta"] = "{}deg".format(theta)
                self.props["Psi"] = "{}deg".format(psi)
                self.mode = "zyz"
                self.update()
            elif self.props and self.props["Mode"] == "Axis/Position":
                self.props["Mode"] = "Euler Angle ZYZ"
                a, b, g = GeometryOperators.quaternion_to_euler_zyz(self.quaternion)
                phi = GeometryOperators.rad2deg(a)
                theta = GeometryOperators.rad2deg(b)
                psi = GeometryOperators.rad2deg(g)
                self.props["Phi"] = "{}deg".format(phi)
                self.props["Theta"] = "{}deg".format(theta)
                self.props["Psi"] = "{}deg".format(psi)
                del self.props["XAxisXvec"]
                del self.props["XAxisYvec"]
                del self.props["XAxisZvec"]
                del self.props["YAxisXvec"]
                del self.props["YAxisYvec"]
                del self.props["YAxisZvec"]
                self.mode = "zyz"
                self.update()
        else:  # pragma: no cover
            raise ValueError('mode_type=0 for "Axis/Position", =1 for "Euler Angle ZXZ", =2 for "Euler Angle ZYZ"')
        self.auto_update = legacy_update
        return True

    @pyaedt_function_handler()
    def create(
        self,
        origin=None,
        reference_cs="Global",
        name=None,
        mode="axis",
        view="iso",
        x_pointing=None,
        y_pointing=None,
        phi=0,
        theta=0,
        psi=0,
        u=None,
    ):
        """Create a coordinate system.

        Parameters
        ----------
        origin : list
            List of ``[x, y, z]`` coordinates for the origin of the coordinate system.
            The default is ``None``, in which case ``[0, 0, 0]`` is used.
        reference_cs : str, optional
            Name of the reference coordinate system. The default is ``"Global"``.
        name : str
            Name of the coordinate system. The default is ``None``.
        mode : str, optional
            Definition mode. Options are ``"view"``, ``"axis"``, ``"zxz"``, ``"zyz"``,
            and ``"axisrotation"``. The default is ``"axis"``.

            * If ``mode="view"``, specify ``view``.
            * If ``mode="axis"``, specify ``x_pointing`` and ``y_pointing``.
            * If ``mode="zxz"`` or ``mode="zyz"``, specify ``phi``, ``theta``, and ``psi``.
            * If ``mode="axisrotation"``, specify ``theta`` and ``u``.

            Parameters not needed by the specified mode are ignored.
            For back compatibility, ``view="rotate"`` is the same as ``mode="axis"``.
            The mode ``"axisrotation"`` is a coordinate system parallel
            to the global coordinate system centered in the global origin.

        view : str, optional
            View for the coordinate system if ``mode="view"``. Options are
            ``"XY"``, ``"XZ"``, ``"XY"``, ``"iso"``, ``None``, and ``"rotate"``
            (obsolete). The default is ``"iso"``.

            .. note::
               Because the ``"rotate"`` option is obsolete, use ``mode="axis"`` instead.

        x_pointing : list, optional
            List of the ``[x, y, z]`` coordinates specifying the X axis
            pointing in the local coordinate system if ``mode="axis"``.
            The default is ``[1, 0, 0]``.
        y_pointing : list, optional
            List of the ``[x, y, z]`` coordinates specifying the Y axis
            pointing in the local coordinate system if ``mode="axis"``.
            The default is ``[0, 1, 0]``.
        phi : float, optional
            Euler angle phi in degrees if ``mode="zxz"`` or ``mode="zyz"``.
            The default is ``0``.
        theta : float, optional
            Euler angle theta or rotation angle in degrees if ``mode="zxz"``,
            ``mode="zyz"``, or ``mode="axisrotation"``. The default is ``0``.
        psi : float, optional
            Euler angle psi in degrees if ``mode="zxz"`` or ``mode="zyz"``.
            The default is ``0``.
        u : list
            List of the ``[ux, uy, uz]`` coordinates for the rotation axis
            if ``mode="zxz"``. The default is ``[1, 0, 0]``.

        Returns
        -------
        bool
            ``True`` when successful, ``False`` when failed.

        """
        if not origin:
            origin = [0, 0, 0]
        if not x_pointing:
            x_pointing = [1, 0, 0]
        if not y_pointing:
            y_pointing = [0, 1, 0]
        if not u:
            u = [1, 0, 0]
        if view == "rotate":
            # legacy compatibility
            mode = "axis"

        if name:
            self.name = name
        elif not self.name:
            self.name = generate_unique_name("CS")

        originX = self._dim_arg(origin[0], self.model_units)
        originY = self._dim_arg(origin[1], self.model_units)
        originZ = self._dim_arg(origin[2], self.model_units)
        orientationParameters = OrderedDict({"OriginX": originX, "OriginY": originY, "OriginZ": originZ})
        self.mode = mode
        if mode == "view":
            orientationParameters["Mode"] = "Axis/Position"
            if view == "YZ":
                orientationParameters["XAxisXvec"] = "0mm"
                orientationParameters["XAxisYvec"] = "0mm"
                orientationParameters["XAxisZvec"] = "-1mm"
                orientationParameters["YAxisXvec"] = "0mm"
                orientationParameters["YAxisYvec"] = "1mm"
                orientationParameters["YAxisZvec"] = "0mm"
            elif view == "XZ":
                orientationParameters["XAxisXvec"] = "1mm"
                orientationParameters["XAxisYvec"] = "0mm"
                orientationParameters["XAxisZvec"] = "0mm"
                orientationParameters["YAxisXvec"] = "0mm"
                orientationParameters["YAxisYvec"] = "-1mm"
                orientationParameters["YAxisZvec"] = "0mm"
            elif view == "XY":
                orientationParameters["XAxisXvec"] = "1mm"
                orientationParameters["XAxisYvec"] = "0mm"
                orientationParameters["XAxisZvec"] = "0mm"
                orientationParameters["YAxisXvec"] = "0mm"
                orientationParameters["YAxisYvec"] = "1mm"
                orientationParameters["YAxisZvec"] = "0mm"
            elif view == "iso":
                orientationParameters["XAxisXvec"] = "1mm"
                orientationParameters["XAxisYvec"] = "1mm"
                orientationParameters["XAxisZvec"] = "-2mm"
                orientationParameters["YAxisXvec"] = "-1mm"
                orientationParameters["YAxisYvec"] = "1mm"
                orientationParameters["YAxisZvec"] = "0mm"
            else:  # pragma: no cover
                raise ValueError("With mode = 'view', specify view = 'XY', 'XZ', 'XY', 'iso' ")

        elif mode == "axis":
            orientationParameters["Mode"] = "Axis/Position"
            orientationParameters["XAxisXvec"] = self._dim_arg((x_pointing[0]), self.model_units)
            orientationParameters["XAxisYvec"] = self._dim_arg((x_pointing[1]), self.model_units)
            orientationParameters["XAxisZvec"] = self._dim_arg((x_pointing[2]), self.model_units)
            orientationParameters["YAxisXvec"] = self._dim_arg((y_pointing[0]), self.model_units)
            orientationParameters["YAxisYvec"] = self._dim_arg((y_pointing[1]), self.model_units)
            orientationParameters["YAxisZvec"] = self._dim_arg((y_pointing[2]), self.model_units)

        elif mode == "zxz":
            orientationParameters["Mode"] = "Euler Angle ZXZ"
            orientationParameters["Phi"] = self._dim_arg(phi, "deg")
            orientationParameters["Theta"] = self._dim_arg(theta, "deg")
            orientationParameters["Psi"] = self._dim_arg(psi, "deg")

        elif mode == "zyz":
            orientationParameters["Mode"] = "Euler Angle ZYZ"
            orientationParameters["Phi"] = self._dim_arg(phi, "deg")
            orientationParameters["Theta"] = self._dim_arg(theta, "deg")
            orientationParameters["Psi"] = self._dim_arg(psi, "deg")

        elif mode == "axisrotation":
            th = GeometryOperators.deg2rad(theta)
            q = GeometryOperators.axis_angle_to_quaternion(u, th)
            a, b, c = GeometryOperators.quaternion_to_euler_zyz(q)
            phi = GeometryOperators.rad2deg(a)
            theta = GeometryOperators.rad2deg(b)
            psi = GeometryOperators.rad2deg(c)
            orientationParameters["Mode"] = "Euler Angle ZYZ"
            orientationParameters["Phi"] = self._dim_arg(phi, "deg")
            orientationParameters["Theta"] = self._dim_arg(theta, "deg")
            orientationParameters["Psi"] = self._dim_arg(psi, "deg")
        else:  # pragma: no cover
            raise ValueError("Specify the mode = 'view', 'axis', 'zxz', 'zyz', 'axisrotation' ")

        self.props = CsProps(self, orientationParameters)
        self._modeler.oeditor.CreateRelativeCS(self._orientation, self._attributes)
        self._modeler.coordinate_systems.append(self)
        # this workaround is necessary because the reference CS is ignored at creation, it needs to be modified later
        self.ref_cs = reference_cs
        return self.update()

    @property
    def quaternion(self):
        """Quaternion computed based on specific axis mode.

        Returns
        -------
        list
        """
        self._modeler._app.variable_manager["temp_var"] = 0
        if self.mode == "axis" or self.mode == "view":
            x1 = self.props["XAxisXvec"]
            x2 = self.props["XAxisYvec"]
            x3 = self.props["XAxisZvec"]
            y1 = self.props["YAxisXvec"]
            y2 = self.props["YAxisYvec"]
            y3 = self.props["YAxisZvec"]
            self._modeler._app.variable_manager["temp_var"] = x1
            x_pointing_num = [self._modeler._app.variable_manager["temp_var"].numeric_value]
            self._modeler._app.variable_manager["temp_var"] = x2
            x_pointing_num.append(self._modeler._app.variable_manager["temp_var"].numeric_value)
            self._modeler._app.variable_manager["temp_var"] = x3
            x_pointing_num.append(self._modeler._app.variable_manager["temp_var"].numeric_value)
            self._modeler._app.variable_manager["temp_var"] = y1
            y_pointing_num = [self._modeler._app.variable_manager["temp_var"].numeric_value]
            self._modeler._app.variable_manager["temp_var"] = y2
            y_pointing_num.append(self._modeler._app.variable_manager["temp_var"].numeric_value)
            self._modeler._app.variable_manager["temp_var"] = y3
            y_pointing_num.append(self._modeler._app.variable_manager["temp_var"].numeric_value)
            x, y, z = GeometryOperators.pointing_to_axis(x_pointing_num, y_pointing_num)
            a, b, g = GeometryOperators.axis_to_euler_zyz(x, y, z)
            self._quaternion = GeometryOperators.euler_zyz_to_quaternion(a, b, g)
            del self._modeler._app.variable_manager["temp_var"]
        elif self.mode == "zxz":
            self._modeler._app.variable_manager["temp_var"] = self.props["Phi"]
            a = GeometryOperators.deg2rad(self._modeler._app.variable_manager["temp_var"].numeric_value)
            self._modeler._app.variable_manager["temp_var"] = self.props["Theta"]
            b = GeometryOperators.deg2rad(self._modeler._app.variable_manager["temp_var"].numeric_value)
            self._modeler._app.variable_manager["temp_var"] = self.props["Psi"]
            g = GeometryOperators.deg2rad(self._modeler._app.variable_manager["temp_var"].numeric_value)
            self._quaternion = GeometryOperators.euler_zxz_to_quaternion(a, b, g)
            del self._modeler._app.variable_manager["temp_var"]
        elif self.mode == "zyz" or self.mode == "axisrotation":
            self._modeler._app.variable_manager["temp_var"] = self.props["Phi"]
            a = GeometryOperators.deg2rad(self._modeler._app.variable_manager["temp_var"].numeric_value)
            self._modeler._app.variable_manager["temp_var"] = self.props["Theta"]
            b = GeometryOperators.deg2rad(self._modeler._app.variable_manager["temp_var"].numeric_value)
            self._modeler._app.variable_manager["temp_var"] = self.props["Psi"]
            g = GeometryOperators.deg2rad(self._modeler._app.variable_manager["temp_var"].numeric_value)
            self._quaternion = GeometryOperators.euler_zyz_to_quaternion(a, b, g)
            del self._modeler._app.variable_manager["temp_var"]
        return self._quaternion

    @property
    def _orientation(self):
        """Internal named array for orientation of the coordinate system."""
        arg = ["Name:RelativeCSParameters"]
        _dict2arg(self.props, arg)
        return arg

    @property
    def _attributes(self):
        """Internal named array for attributes of the coordinate system."""
        coordinateSystemAttributes = ["NAME:Attributes", "Name:=", self.name]
        return coordinateSystemAttributes


class Modeler(object):
    """Provides the `Modeler` application class that other `Modeler` classes inherit.

    This class is inherited in the caller application and is accessible through the modeler variable
    object( eg. ``hfss.modeler``).

    Parameters
    ----------
    app :
        Inherited parent object.

    Examples
    --------
    >>> from pyaedt import Maxwell2d
    >>> app = Maxwell2d()
    >>> my_modeler = app.modeler
    """

    def __init__(self, app):
        self._app = app

    # Properties derived from internal parent data
    @property
    def _desktop(self):
        """Desktop."""
        return self._app._desktop

    @property
    def logger(self):
        """Logger."""
        return self._app.logger

    @property
    def _odesign(self):
        """Design."""
        return self._app._odesign

    @property
    def _oimportexport(self):
        """Import/Export."""
        return self._app.oimport_export

    @property
    def projdir(self):
        """Project directory."""
        return self._app.project_path


class GeometryModeler(Modeler, object):
    """Manages the main AEDT Modeler functionalities for geometry-based designs.

    Parameters
    ----------
    app :
        Inherited parent object.
    is3d : bool, optional
        Whether the model is 3D. The default is ``True``.
    """

    def __init__(self, app, is3d=True):
        self._app = app
        self._oeditor = self._odesign.SetActiveEditor("3D Modeler")
        self._odefinition_manager = self._app.odefinition_manager
        self._omaterial_manager = self._app._oproject.GetDefinitionManager().GetManager("Material")
        Modeler.__init__(self, app)
        # TODO Refactor this as a dictionary with names as key
        self.coordinate_systems = self._get_coordinates_data()
        self._is3d = is3d

    @property
    def oeditor(self):
        """Aedt oEditor Module.

        References
        ----------

        >>> oEditor = oDesign.SetActiveEditor("3D Modeler")"""

        return self._oeditor

    @property
    def materials(self):
        """Material library used in the project.

        Returns
        -------
        :class:`pyaedt.modules.MaterialLib.Materials`

        """
        return self._app.materials

    @pyaedt_function_handler()
    def _convert_list_to_ids(self, input_list, convert_objects_ids_to_name=True):
        """Convert a list to IDs.

        .. deprecated:: 0.5.0
           Use :func:`pyaedt.application.modeler.convert_to_selections` instead.

        Parameters
        ----------
        input_list : list
           List of object IDs.
        convert_objects_ids_to_name : bool, optional
             Whether to convert the object IDs to object names.
             The default is ``True``.

        Returns
        -------
        list
            List of object names.

        """
        warnings.warn("`_convert_list_to_ids` is deprecated. Use `convert_to_selections` instead.", DeprecationWarning)

        output_list = []
        if type(input_list) is not list:
            input_list = [input_list]
        for el in input_list:
            if type(el) is Object3d:
                output_list = [i.name for i in input_list]
            elif type(el) is EdgePrimitive or type(el) is FacePrimitive or type(el) is VertexPrimitive:
                output_list = [i.id for i in input_list]
            elif type(el) is int and convert_objects_ids_to_name:
                if el in list(self.objects.keys()):
                    output_list.append(self.objects[el].name)
                else:
                    output_list.append(el)
            else:
                output_list.append(el)
        return output_list

    def _get_coordinates_data(self):
        coord = []
        id2name = {1: "Global"}
        name2refid = {}
        if self._app.design_properties and "ModelSetup" in self._app.design_properties:
            cs = self._app.design_properties["ModelSetup"]["GeometryCore"]["GeometryOperations"]["CoordinateSystems"]
            for ds in cs:
                try:
                    if isinstance(cs[ds], (OrderedDict, dict)):
                        if cs[ds]["OperationType"] == "CreateRelativeCoordinateSystem":
                            props = cs[ds]["RelativeCSParameters"]
                            name = cs[ds]["Attributes"]["Name"]
                            cs_id = cs[ds]["ID"]
                            id2name[cs_id] = name
                            name2refid[name] = cs[ds]["ReferenceCoordSystemID"]
                            coord.append(CoordinateSystem(self, props, name))
                            if "ZXZ" in props["Mode"]:
                                coord[-1].mode = "zxz"
                            elif "ZYZ" in props["Mode"]:
                                coord[-1].mode = "zyz"
                            else:
                                coord[-1].mode = "axis"
                        elif cs[ds]["OperationType"] == "CreateFaceCoordinateSystem":
                            name = cs[ds]["Attributes"]["Name"]
                            cs_id = cs[ds]["ID"]
                            id2name[cs_id] = name
                            op_id = cs[ds]["PlaceHolderOperationID"]
                            geometry_part = self._app.design_properties["ModelSetup"]["GeometryCore"][
                                "GeometryOperations"
                            ]["ToplevelParts"]["GeometryPart"]
                            if isinstance(geometry_part, (OrderedDict, dict)):
                                op = geometry_part["Operations"]["FaceCSHolderOperation"]
                                if isinstance(op, (OrderedDict, dict)):
                                    if op["ID"] == op_id:
                                        props = op["FaceCSParameters"]
                                        coord.append(FaceCoordinateSystem(self, props, name))
                                elif isinstance(op, list):
                                    for iop in op:
                                        if iop["ID"] == op_id:
                                            props = iop["FaceCSParameters"]
                                            coord.append(FaceCoordinateSystem(self, props, name))
                                            break
                            elif isinstance(geometry_part, list):
                                for gp in geometry_part:
                                    op = gp["Operations"]["FaceCSHolderOperation"]
                                    if isinstance(op, (OrderedDict, dict)):
                                        if op["ID"] == op_id:
                                            props = op["FaceCSParameters"]
                                            coord.append(FaceCoordinateSystem(self, props, name))
                                    elif isinstance(op, list):
                                        for iop in op:
                                            if iop["ID"] == op_id:
                                                props = iop["FaceCSParameters"]
                                                coord.append(FaceCoordinateSystem(self, props, name))
                                                break
                    elif isinstance(cs[ds], list):
                        for el in cs[ds]:
                            if el["OperationType"] == "CreateRelativeCoordinateSystem":
                                props = el["RelativeCSParameters"]
                                name = el["Attributes"]["Name"]
                                cs_id = el["ID"]
                                id2name[cs_id] = name
                                name2refid[name] = el["ReferenceCoordSystemID"]
                                coord.append(CoordinateSystem(self, props, name))
                                if "ZXZ" in props["Mode"]:
                                    coord[-1].mode = "zxz"
                                elif "ZYZ" in props["Mode"]:
                                    coord[-1].mode = "zyz"
                                else:
                                    coord[-1].mode = "axis"
                            elif el["OperationType"] == "CreateFaceCoordinateSystem":
                                name = el["Attributes"]["Name"]
                                cs_id = el["ID"]
                                id2name[cs_id] = name
                                op_id = el["PlaceHolderOperationID"]
                                geometry_part = self._app.design_properties["ModelSetup"]["GeometryCore"][
                                    "GeometryOperations"
                                ]["ToplevelParts"]["GeometryPart"]
                                if isinstance(geometry_part, (OrderedDict, dict)):
                                    op = geometry_part["Operations"]["FaceCSHolderOperation"]
                                    if isinstance(op, (OrderedDict, dict)):
                                        if op["ID"] == op_id:
                                            props = op["FaceCSParameters"]
                                            coord.append(FaceCoordinateSystem(self, props, name))
                                    elif isinstance(op, list):
                                        for iop in op:
                                            if iop["ID"] == op_id:
                                                props = iop["FaceCSParameters"]
                                                coord.append(FaceCoordinateSystem(self, props, name))
                                                break
                                elif isinstance(geometry_part, list):
                                    for gp in geometry_part:
                                        try:
                                            op = gp["Operations"]["FaceCSHolderOperation"]
                                        except KeyError:
                                            continue
                                        if isinstance(op, (OrderedDict, dict)):
                                            if op["ID"] == op_id:
                                                props = op["FaceCSParameters"]
                                                coord.append(FaceCoordinateSystem(self, props, name))
                                        elif isinstance(op, list):
                                            for iop in op:
                                                if iop["ID"] == op_id:
                                                    props = iop["FaceCSParameters"]
                                                    coord.append(FaceCoordinateSystem(self, props, name))
                                                    break
                except:
                    pass
            for cs in coord:
                if isinstance(cs, CoordinateSystem):
                    try:
                        cs.ref_cs = id2name[name2refid[cs.name]]
                    except:
                        pass
        return coord

    def __get__(self, instance, owner):
        self._app = instance
        return self

    @property
    def model_units(self):
        """Model units as a string. For example ``"mm"``.

        References
        ----------

        >>> oEditor.GetModelUnits
        >>> oEditor.SetModelUnits
        """
        return _retry_ntimes(10, self.oeditor.GetModelUnits)

    @model_units.setter
    def model_units(self, units):
        assert units in AEDT_UNITS["Length"], "Invalid units string {0}.".format(units)
        self.oeditor.SetModelUnits(["NAME:Units Parameter", "Units:=", units, "Rescale:=", False])

    @property
    def selections(self):
        """Selections.

        References
        ----------

        >>> oEditor.GetSelections
        """
        return self.oeditor.GetSelections()

    @property
    def obounding_box(self):
        """Bounding box.

        References
        ----------

        >>> oEditor.GetModelBoundingBox
        """
        return self.oeditor.GetModelBoundingBox()

    @pyaedt_function_handler()
    def fit_all(self):
        """Fit all.

        References
        ----------

        >>> oEditor.FitAll
        """
        self.oeditor.FitAll()

    @property
    def dimension(self):
        """Dimensions.

        Returns
        -------
        str
            Dimensionality, which is either ``"2D"`` or ``"3D"``.

        References
        ----------

        >>> oDesign.Is2D
        """
        try:
            if self._odesign.Is2D():
                return "2D"
            else:
                return "3D"
        except:
            if self.design_type == "2D Extractor":
                return "2D"
            else:
                return "3D"

    @property
    def design_type(self):
        """Design type.

        References
        ----------

        >>> oDesign.GetDesignType
        """
        return self._odesign.GetDesignType()

    @property
    def geometry_mode(self):
        """Geometry mode.

        References
        ----------

        >>> oDesign.GetGeometryMode"""
        return self._odesign.GetGeometryMode()

    @property
    def solid_bodies(self):
        """List of Object Names.

        .. note::
            Non-model objects are also returned.

        Returns
        -------
        list os str
            List of object names with the object name as the key.

        References
        ----------

        >>> oEditor.GetObjectsInGroup
        """
        if self.dimension == "3D":
            objects = self.oeditor.GetObjectsInGroup("Solids")
        else:
            objects = self.oeditor.GetObjectsInGroup("Sheets")
        return list(objects)

    @pyaedt_function_handler()
    def _find_perpendicular_points(self, face):

        if isinstance(face, str):
            vertices = [i.position for i in self[face].vertices]
        else:
            vertices = []
            for vertex in list(self.oeditor.GetVertexIDsFromFace(face)):
                vertices.append([float(i) for i in list(self.oeditor.GetVertexPosition(vertex))])
        assert len(vertices) > 2, "Automatic A-B Assignment can be done only on face with more than 2 vertices."
        origin = vertices[0]
        a_end = []
        b_end = []
        tol = 1e-10
        for v in vertices[1:]:
            edge1 = GeometryOperators.v_points(origin, v)
            for v2 in vertices[1:]:
                if v2 != v:
                    edge2 = GeometryOperators.v_points(origin, v2)
                    if abs(GeometryOperators.v_dot(edge1, edge2)) < tol:
                        a_end = v
                        b_end = v2
                        break
            if a_end:
                break
        if not a_end:
            a_end = vertices[1]
            b_end = vertices[2]
            return False, (origin, a_end, b_end)
        return True, (origin, a_end, b_end)

    @pyaedt_function_handler()
    def cover_lines(self, selection):
        """Cover a closed line and transform it to sheet.

        Parameters
        ----------
        selection : str, int
            Polyline object to cover.
        Returns
        -------
        bool

        References
        ----------

        >>> oEditor.CoverLines
        """
        obj_to_cover = self.convert_to_selections(selection, False)
        self.oeditor.CoverLines(["NAME:Selections", "Selections:=", obj_to_cover, "NewPartsModelFlag:=", "Model"])
        return True

    @pyaedt_function_handler()
    def create_coordinate_system(
        self,
        origin=None,
        reference_cs="Global",
        name=None,
        mode="axis",
        view="iso",
        x_pointing=None,
        y_pointing=None,
        psi=0,
        theta=0,
        phi=0,
        u=None,
    ):
        """Create a coordinate system.

        Parameters
        ----------
        origin : list
            List of ``[x, y, z]`` coordinates for the origin of the
            coordinate system.  The default is ``None``, in which case
            ``[0, 0, 0]`` is used.
        reference_cs : str, optional
            Name of the reference coordinate system. The default is
            ``"Global"``.
        name : str
            Name of the coordinate system. The default is ``None``.
        mode : str, optional
            Definition mode. Options are ``"view"``, ``"axis"``,
            ``"zxz"``, ``"zyz"``, and ``"axisrotation"``. The default
            is ``"axis"``.  Enumerator ``pyaedt.generic.constants.CSMODE`` can be used.

            * If ``mode="view"``, specify ``view``.
            * If ``mode="axis"``, specify ``x_pointing`` and ``y_pointing``.
            * If ``mode="zxz"`` or ``mode="zyz"``, specify ``phi``, ``theta``, and ``psi``.
            * If ``mode="axisrotation"``, specify ``theta`` and ``u``.

            Parameters not needed by the specified mode are ignored.
            For back compatibility, ``view="rotate"`` is the same as
            ``mode="axis"``.  The default mode, ``"axisrotation"``, is
            a coordinate system parallel to the global coordinate
            system centered in the global origin.

        view : str, int optional
            View for the coordinate system if ``mode="view"``. Options
            are ``"XY"``, ``"XZ"``, ``"XY"``, ``"iso"``, ``None``, and
            ``"rotate"`` (obsolete). The default is ``"iso"``.
            Enumerator ``pyaedt.generic.constants.VIEW`` can be used.

            .. note::
               Because the ``"rotate"`` option is obsolete, use
               ``mode="axis"`` instead.

        x_pointing : list, optional
            List of the ``[x, y, z]`` coordinates specifying the X axis
            pointing in the global coordinate system if ``mode="axis"``.
            The default is ``[1, 0, 0]``.
        y_pointing : list, optional
            List of the ``[x, y, z]`` coordinates specifying the Y axis
            pointing in the global coordinate system if ``mode="axis"``.
            The default is ``[0, 1, 0]``.
        phi : float, optional
            Euler angle phi in degrees if ``mode="zxz"`` or ``mode="zyz"``.
            The default is ``0``.
        theta : float, optional
            Euler angle theta or rotation angle in degrees if ``mode="zxz"``,
            ``mode="zyz"``, or ``mode="axisrotation"``. The default is ``0``.
        psi : float, optional
            Euler angle psi in degrees if ``mode="zxz"`` or ``mode="zyz"``.
            The default is ``0``.
        u : list
            List of the ``[ux, uy, uz]`` coordinates for the rotation axis
            if ``mode="zxz"``. The default is ``[1, 0, 0]``.

        Returns
        -------
        :class:`pyaedt.modeler.Modeler.CoordinateSystem`
            Coordinate System Object.

        References
        ----------

        >>> oEditor.CreateRelativeCS
        """
        if name:
            cs_names = [i.name for i in self.coordinate_systems]
            if name in cs_names:
                raise AttributeError("A coordinate system with the specified name already exists!")

        cs = CoordinateSystem(self)
        if cs:
            result = cs.create(
                origin=origin,
                reference_cs=reference_cs,
                name=name,
                mode=mode,
                view=view,
                x_pointing=x_pointing,
                y_pointing=y_pointing,
                phi=phi,
                theta=theta,
                psi=psi,
                u=u,
            )
            if result:
                return cs
        return False

    @pyaedt_function_handler()
    def create_face_coordinate_system(
        self, face, origin, axis_position, axis="X", name=None, offset=None, rotation=0, always_move_to_end=True
    ):
        """Create a face coordinate system.
        The face coordinate has always the Z axis parallel to face normal.
        The X and Y axis lie on the face plane.

        Parameters
        ----------
        face : int, FacePrimitive
            Face where the coordinate system is defined.
        origin : int, FacePrimitive, EdgePrimitive, VertexPrimitive
            Specify the coordinate system origin. The origin must belong to the face where the
            coordinate system is defined.
            If a face is specified, the origin is placed on the face center. It must be the same as ``face``.
            If an edge is specified, the origin is placed on the edge midpoint.
            If a vertex is specified, the origin is placed on the vertex.
        axis_position : int, FacePrimitive, EdgePrimitive, VertexPrimitive
            Specify where the X or Y axis is pointing. The position must belong to the face where the
            coordinate system is defined.
            Select which axis is considered with the option ``axix``.
            If a face is specified, the position is placed on the face center. It must be the same as ``face``.
            If an edge is specified, the position is placed on the edce midpoint.
            If a vertex is specified, the position is placed on the vertex.
        axis : str, optional
            Select which axis is considered for positioning. Possible values are ``"X"`` and ``"Y"``.
            The default is ``"X"``.
        name : str, optional
            Name of the coordinate system. The default is ``None``.
        offset : list, optional
            List of the ``[x, y]`` coordinates specifying the offset of the coordinate system origin.
            The offset specified in the face coordinate system reference.
            The default is ``[0, 0]``.
        rotation : float, optional
            Rotation angle of the coordinate system around its Z axis. Angle is in degrees.
            The default is ``0``.
        always_move_to_end : bool, optional
            If ``True`` the Face Coordinate System creation operation will always be moved to the end of subsequent
            objects operation. This will guarantee that the coordinate system will remain solidal with the object
            face. If ``False`` the option "Always Move CS to End" is set to off. The default is ``True``.

        Returns
        -------
        :class:`pyaedt.modeler.Modeler.FaceCoordinateSystem`

        """

        if name:
            cs_names = [i.name for i in self.coordinate_systems]
            if name in cs_names:  # pragma: no cover
                raise AttributeError("A coordinate system with the specified name already exists!")

        cs = FaceCoordinateSystem(self)
        if cs:
            result = cs.create(
                face=face,
                origin=origin,
                axis_position=axis_position,
                axis=axis,
                name=name,
                offset=offset,
                rotation=rotation,
                always_move_to_end=always_move_to_end,
            )

            if result:
                return cs
        return False

    @pyaedt_function_handler()
    def global_to_cs(self, point, ref_cs):
        """Transform a point from the global coordinate system to another coordinate system.

        Parameters
        ----------
        point : list
            List of the ``[x, y, z]`` coordinates to transform.
        ref_cs : str
            Name of the destination reference system.

        Returns
        -------
        list
            List of the transformed ``[x, y, z]`` coordinates.

        """
        if type(point) is not list or len(point) != 3:
            raise AttributeError("Point must be in format [x, y, z].")
        try:
            point = [float(i) for i in point]
        except:
            raise AttributeError("Point must be in format [x, y, z].")
        if ref_cs == "Global":
            return point
        cs_names = [i.name for i in self.coordinate_systems]
        if ref_cs not in cs_names:
            raise AttributeError("Specified coordinate system does not exist in the design.")

        def get_total_transformation(p, cs):
            idx = cs_names.index(cs)
            q = self.coordinate_systems[idx].quaternion
            ox = GeometryOperators.parse_dim_arg(
                self.coordinate_systems[idx].props["OriginX"],
                self.model_units,
                variable_manager=self._app.variable_manager,
            )
            oy = GeometryOperators.parse_dim_arg(
                self.coordinate_systems[idx].props["OriginY"],
                self.model_units,
                variable_manager=self._app.variable_manager,
            )
            oz = GeometryOperators.parse_dim_arg(
                self.coordinate_systems[idx].props["OriginZ"],
                self.model_units,
                variable_manager=self._app.variable_manager,
            )
            o = [ox, oy, oz]
            refcs = self.coordinate_systems[idx].ref_cs
            if refcs == "Global":
                p1 = p
            else:
                p1 = get_total_transformation(p, refcs)
            p2 = GeometryOperators.q_rotation_inv(GeometryOperators.v_sub(p1, o), q)
            return p2

        return get_total_transformation(point, ref_cs)

    @pyaedt_function_handler()
    def set_working_coordinate_system(self, name):
        """Set the working coordinate system to another coordinate system.

        Parameters
        ----------
        name : str, FaceCoordinateSystem, CoordinateSystem
            Name of the coordinate system to set as the working coordinate system.

        Returns
        -------
        bool
            ``True`` when successful, ``False`` when failed.

        References
        ----------

        >>> oEditor.SetWCS
        """
        if isinstance(name, BaseCoordinateSystem):
            self.oeditor.SetWCS(
                ["NAME:SetWCS Parameter", "Working Coordinate System:=", name.name, "RegionDepCSOk:=", False]
            )
        else:
            self.oeditor.SetWCS(
                ["NAME:SetWCS Parameter", "Working Coordinate System:=", name, "RegionDepCSOk:=", False]
            )
        return True

    @pyaedt_function_handler()
    def set_objects_deformation(self, objects):
        """Assign deformation objects to a Workbench link.

        Parameters
        ----------
        objects : list
            List of the deformation objects to assign to the Workbench link.

        Returns
        -------
        bool
            ``True`` when successful, ``False`` when failed.

        References
        ----------

        >>> oDesign.SetObjectDeformation
        """
        self.logger.info("Enabling deformation feedback")
        try:
            self._odesign.SetObjectDeformation(["EnabledObjects:=", objects])
        except:
            self.logger.error("Failed to enable the deformation dependence")
            return False
        else:
            self.logger.info("Successfully enabled deformation feedback")
            return True

    @pyaedt_function_handler()
    def set_objects_temperature(self, objects, ambient_temp=22, create_project_var=False):
        """Assign temperatures to objects.

        The materials assigned to the objects must have a thermal modifier.

        Parameters
        ----------
        objects : list
            List of objects.
        ambient_temp : float, optional
            Ambient temperature. The default is ``22``.
        create_project_var : bool, optional
            Whether to create a project variable for the ambient temperature.
            The default is ``False``. If ``True,`` ``$AmbientTemp`` is created.

        Returns
        -------
        bool
            ``True`` when successful, ``False`` when failed.

        References
        ----------

        >>> oDesign.SetObjectTemperature
        """
        self.logger.info("Set model temperature and enabling Thermal Feedback")
        if create_project_var:
            self._app.variable_manager["$AmbientTemp"] = str(ambient_temp) + "cel"
            var = "$AmbientTemp"
        else:
            var = str(ambient_temp) + "cel"
        vargs1 = [
            "NAME:TemperatureSettings",
            "IncludeTemperatureDependence:=",
            True,
            "EnableFeedback:=",
            True,
            "Temperatures:=",
        ]
        vargs2 = []
        for obj in objects:
            mat = self[obj].material_name
            th = self._app.materials.check_thermal_modifier(mat)
            if th:
                vargs2.append(obj)
                vargs2.append(var)
        if not vargs2:
            return False
        else:
            vargs1.append(vargs2)
        try:
            self._odesign.SetObjectTemperature(vargs1)
        except:
            self.logger.error("Failed to enable the temperature dependence")
            return False
        else:
            self.logger.info("Assigned Objects Temperature")
            return True

    @pyaedt_function_handler()
    def _create_sheet_from_object_closest_edge(self, startobj, endobject, axisdir, portonplane):
        """Create a sheet from the edge closest to the object.

        Parameters
        ----------
        startobj : str
            Name of the starting object.
        endobject : str
            Name of the ending object.
        axisdir : int
           Axis direction. Options are ``0`` through ``5``.
        portonplane : bool
            Whether edges are to be on the plane orthogonal to the axis
            direction.

        Returns
        -------
        str
            Name of the sheet.
        list
            List of float values of the first edge midpoint.
            Point in ``[x, y, z]`` coordinates.
        list
            List of float values of the second edge midpoint.
            Point in ``[x, y, z]`` coordinates.

        """
        out, parallel = self.find_closest_edges(startobj, endobject, axisdir)
        port_edges = self.get_equivalent_parallel_edges(out, portonplane, axisdir, startobj, endobject)
        if port_edges is None or port_edges is False:
            port_edges = []
            for e in out:
                edge = self.create_object_from_edge(e)
                port_edges.append(edge)
        edge_0 = port_edges[0].edges[0]
        edge_1 = port_edges[1].edges[0]
        sheet_name = port_edges[0].name
        point0 = edge_0.midpoint
        point1 = edge_1.midpoint
        self.connect(port_edges)
        return sheet_name, point0, point1

    @pyaedt_function_handler()
    def find_point_around(self, objectname, startposition, offset, plane):
        """Find the point around an object.

        Parameters
        ----------
        objectname : str
            Name of the object.
        startposition : list
            List of the ``[x, y, z]`` coordinates for the starting
            position of the object.
        offset :
            Offset to apply.
        plane : str
            Coordinate plane of the arc. Choices are ``"YZ"``,
            ``"ZX"``, and ``"XY"``.


        Returns
        -------
        list
            List of the ``[x, y, z]`` coordinates for the point.

        """
        position = [0, 0, 0]
        angle = 0
        if plane == 0:
            while angle <= 360:
                position[0] = startposition[0] + offset * math.cos(math.pi * angle / 180)
                position[1] = startposition[1] + offset * math.sin(math.pi * angle / 180)
                if objectname in self.get_bodynames_from_position(startposition):
                    angle = 400
                else:
                    angle += 90
        elif plane == 1:
            while angle <= 360:
                position[1] = startposition[1] + offset * math.cos(math.pi * angle / 180)
                position[2] = startposition[2] + offset * math.sin(math.pi * angle / 180)
                if objectname in self.get_bodynames_from_position(startposition):
                    angle = 400
                else:
                    angle += 90
        elif plane == 2:
            while angle <= 360:
                position[0] = startposition[0] + offset * math.cos(math.pi * angle / 180)
                position[2] = startposition[2] + offset * math.sin(math.pi * angle / 180)
                if objectname in self.get_bodynames_from_position(startposition):
                    angle = 400
                else:
                    angle += 90
        return position

    @pyaedt_function_handler()
    def create_sheet_to_ground(self, objectname, groundname=None, axisdir=0, sheet_dim=1):
        """Create a sheet between an object and a ground plane.

        The ground plane must be bigger than the object and perpendicular
        to one of the three axes.

        Parameters
        ----------
        objectname : str
            Name of the object.
        groundname : str, optional
            Name of the ground. The default is ``None``, in which case the
            bounding box is used.
        axisdir : int, optional
            Axis direction. Options are ``0`` through ``5``. The default is ``0``.
        sheet_dim : optional
            Sheet dimension in millimeters. The default is ``1``.

        Returns
        -------
        int
            ID of the sheet created.

        References
        ----------

        >>> oEditor.CreatePolyline
        """
        if axisdir > 2:
            obj_cent = [-1e6, -1e6, -1e6]
        else:
            obj_cent = [1e6, 1e6, 1e6]
        face_ob = None
        for face in self[objectname].faces:
            center = face.center
            if not center:
                continue
            if axisdir > 2 and center[axisdir - 3] > obj_cent[axisdir - 3]:
                obj_cent = center
                face_ob = face
            elif axisdir <= 2 and center[axisdir] < obj_cent[axisdir]:
                obj_cent = center
                face_ob = face
        vertx = face_ob.vertices
        start = vertx[0].position

        if not groundname:
            gnd_cent = []
            bounding = self.get_model_bounding_box()
            if axisdir < 3:
                for i in bounding[0:3]:
                    gnd_cent.append(float(i))
            else:
                for i in bounding[3:]:
                    gnd_cent.append(float(i))
        else:
            ground_plate = self[groundname]
            if axisdir > 2:
                gnd_cent = [1e6, 1e6, 1e6]
            else:
                gnd_cent = [-1e6, -1e6, -1e6]
            face_gnd = ground_plate.faces
            for face in face_gnd:
                center = face.center
                if not center:
                    continue
                if axisdir > 2 and center[axisdir - 3] < gnd_cent[axisdir - 3]:
                    gnd_cent = center
                elif axisdir <= 2 and center[axisdir] > gnd_cent[axisdir]:
                    gnd_cent = center

        axisdist = obj_cent[divmod(axisdir, 3)[1]] - gnd_cent[divmod(axisdir, 3)[1]]
        if axisdir < 3:
            axisdist = -axisdist

        if divmod(axisdir, 3)[1] == 0:
            cs = self._app.PLANE.YZ
            vector = [axisdist, 0, 0]
        elif divmod(axisdir, 3)[1] == 1:
            cs = self._app.PLANE.ZX
            vector = [0, axisdist, 0]
        elif divmod(axisdir, 3)[1] == 2:
            cs = self._app.PLANE.XY
            vector = [0, 0, axisdist]

        offset = self.find_point_around(objectname, start, sheet_dim, cs)
        p1 = self.create_polyline([start, offset])
        p2 = p1.clone().move(vector)
        self.connect([p1, p2])

        return p1

    @pyaedt_function_handler()
    def _get_faceid_on_axis(self, objname, axisdir):
        """Get the ID of the face on the axis.

        Parameters
        ----------
        objname : str
            Name of the object.
        axisdir : int
            Axis direction. Options are ``1`` through ``5``.

        Returns
        -------
        int
            ID of the face.

        """
        faces = self.get_object_faces(objname)
        face = None
        center = None
        for f in faces:
            try:
                c = self.get_face_center(f)
                if not face and c:
                    face = f
                    center = c
                elif axisdir < 3 and c[axisdir] < center[axisdir]:
                    face = f
                    center = c
                elif axisdir > 2 and c[axisdir - 3] > center[axisdir - 3]:
                    face = f
                    center = c
            except:
                pass
        return face

    @pyaedt_function_handler()
    def _create_microstrip_sheet_from_object_closest_edge(self, startobj, endobject, axisdir, vfactor=3, hfactor=5):
        def duplicate_and_unite(sheet_name, array1, array2, dup_factor):
            status, list = self.duplicate_along_line(sheet_name, array1, dup_factor + 1)
            status, list2 = self.duplicate_along_line(sheet_name, array2, dup_factor + 1)
            list_unite.extend(list)
            list_unite.extend(list2)
            self.unite(list_unite)

        tol = 1e-6
        out, parallel = self.find_closest_edges(startobj, endobject, axisdir)
        port_edges = self.get_equivalent_parallel_edges(out, True, axisdir, startobj, endobject)
        if port_edges is None:
            return False
        sheet_name = port_edges[0].name
        point0 = port_edges[0].edges[0].midpoint
        point1 = port_edges[1].edges[0].midpoint
        len = port_edges[0].edges[0].length
        vect = GeometryOperators.v_points(point1, point0)
        l1 = out[0].length
        l2 = out[1].length
        if l1 < l2:
            vect_t = [i * (vfactor - 1) for i in vect]
            self.move(port_edges[0], vect_t)
        else:
            vect_t = [i * (1 - vfactor) for i in vect]
            self.move(port_edges[1], vect_t)

        self.connect(port_edges)
        list_unite = [sheet_name]
        dup_factor = divmod((hfactor + 1), 2)[0]
        coeff = float(hfactor - 1) / 2 / dup_factor

        if divmod(axisdir, 3)[1] == 0 and abs(vect[1]) < tol:
            duplicate_and_unite(sheet_name, [0, len * coeff, 0], [0, -len * coeff, 0], dup_factor)
        elif divmod(axisdir, 3)[1] == 0 and abs(vect[2]) < tol:
            duplicate_and_unite(sheet_name, [0, 0, len * coeff], [0, 0, -len * coeff], dup_factor)
        elif divmod(axisdir, 3)[1] == 1 and abs(vect[0]) < tol:
            duplicate_and_unite(sheet_name, [len * coeff, 0, 0], [-len * coeff, 0, 0], dup_factor)
        elif divmod(axisdir, 3)[1] == 1 and abs(vect[2]) < tol:
            duplicate_and_unite(sheet_name, [0, 0, len * coeff], [0, 0, -len * coeff], dup_factor)
        elif divmod(axisdir, 3)[1] == 2 and abs(vect[0]) < tol:
            duplicate_and_unite(sheet_name, [len * coeff, 0, 0], [-len * coeff, 0, 0], dup_factor)
        elif divmod(axisdir, 3)[1] == 2 and abs(vect[1]) < tol:
            duplicate_and_unite(sheet_name, [0, len * coeff, 0], [0, -len * coeff, 0], dup_factor)

        return sheet_name, point0, point1

    @pyaedt_function_handler()
    def get_boundaries_name(self):
        """Retrieve all boundary names.

        Returns
        -------
        list
            List of boundary names. Boundaries with multiple modes will return one
            boundary for each mode.

        References
        ----------

        >>> oModule.GetBoundaries
        """
        list_names = list(self._app.oboundary.GetBoundaries())
        del list_names[1::2]
        return list_names

    @pyaedt_function_handler()
    def set_object_model_state(self, obj_list, model=True):
        """Set a list of objects to either models or non-models.

        Parameters
        ----------
        obj_list : list
            List of objects IDs or names.
        model : bool, optional
            Whether to set the objects as models. The default is ``True``.
            If ``False``, the objects are set as non-models.

        Returns
        -------
        bool
            ``True`` when successful, ``False`` when failed.

        References
        ----------

        >>> oEditor.ChangeProperty
        """
        selections = self.convert_to_selections(obj_list, True)
        for obj in selections:
            self[obj].model = model
        return True

    @pyaedt_function_handler()
    def get_objects_in_group(self, group):
        """Retrieve a list of objects belonging to a group.

        Parameters
        ----------
        group : str
            Name of the group.

        Returns
        -------
        list
            List of objects belonging to the group.

        References
        ----------

        >>> oEditor.GetObjectsInGroup
        """
        if type(group) is not str:
            raise ValueError("Group name must be a string")
        group_objs = list(self.oeditor.GetObjectsInGroup(group))
        if not group_objs:
            return None
        return group_objs

    @pyaedt_function_handler()
    def get_group_bounding_box(self, group):
        """Retrieve the bounding box of a group.

        Parameters
        ----------
        group : str
            Name of the group.

        Returns
        -------
        list
            List of six float values representing the bounding box
            in the form ``[min_x, min_y, min_z, max_x, max_y, max_z]``.

        References
        ----------

        >>> oEditor.GetObjectsInGroup
        >>> oEditor.GetModelBoundingBox
        """
        if type(group) is not str:
            raise ValueError("Group name must be a string")
        group_objs = list(self.oeditor.GetObjectsInGroup(group))
        if not group_objs:
            return None
        all_objs = self.object_names
        objs_to_unmodel = [i for i in all_objs if i not in group_objs]
        if objs_to_unmodel:
            vArg1 = ["NAME:Model", "Value:=", False]
            self._change_geometry_property(vArg1, objs_to_unmodel)
            bounding = self.get_model_bounding_box()
            self._odesign.Undo()
        else:
            bounding = self.get_model_bounding_box()
        return bounding

    @pyaedt_function_handler()
    def convert_to_selections(self, objtosplit, return_list=False):
        """Convert one or more object to selections.

        Parameters
        ----------
        objtosplit : str, int, list
            One or more objects to convert to selections. A list can contain
            both strings (object names) and integers (object IDs).
        return_list : bool, option
            Whether to return a list of the selections. The default is
            ``False``, in which case a string of the selections is returned.
            If ``True``, a list of the selections is returned.

        Returns
        -------
        str or list
           String or list of the selections.

        """
        if "netref.builtins.list" in str(type(objtosplit)):
            list_new = []
            for i in range(len(objtosplit)):
                list_new.append(objtosplit[i])
        elif not isinstance(objtosplit, list):
            objtosplit = [objtosplit]
        objnames = []
        for el in objtosplit:
            if isinstance(el, int) and el in list(self.objects.keys()):
                objnames.append(self.objects[el].name)
            elif isinstance(el, int):
                objnames.append(el)
            elif isinstance(el, Object3d):
                objnames.append(el.name)
            elif isinstance(el, FacePrimitive) or isinstance(el, EdgePrimitive) or isinstance(el, VertexPrimitive):
                objnames.append(el.id)
            elif isinstance(el, str):
                objnames.append(el)
            else:
                return False
        if return_list:
            return objnames
        else:
            return ",".join(objnames)

    @pyaedt_function_handler()
    def split(self, objects, plane, sides="Both"):
        """Split a list of objects.

        Parameters
        ----------
        objects : str, int, or list
            One or more objects to split. A list can contain
            both strings (object names) and integers (object IDs).
        plane : str
            Coordinate plane of the cut or the Application.PLANE object.
            Choices for the coordinate plane are ``"XY"``, ``"YZ"``, and ``"ZX"``.
        sides : str
            Which side to keep. Options are ``"Both"``, ``"PositiveOnly"``,
            and ``"NegativeOnly"``. The default is ``"Both"``, in which case
            all objects are kept after the split.

        Returns
        -------
        bool
            ``True`` when successful, ``False`` when failed.

        References
        ----------

        >>> oEditor.Split
        """
        planes = GeometryOperators.cs_plane_to_plane_str(plane)
        selections = self.convert_to_selections(objects)
        self.oeditor.Split(
            ["NAME:Selections", "Selections:=", selections, "NewPartsModelFlag:=", "Model"],
            [
                "NAME:SplitToParameters",
                "SplitPlane:=",
                planes,
                "WhichSide:=",
                sides,
                "ToolType:=",
                "PlaneTool",
                "ToolEntityID:=",
                -1,
                "SplitCrossingObjectsOnly:=",
                False,
                "DeleteInvalidObjects:=",
                True,
            ],
        )
        self.refresh_all_ids()
        return True

    @pyaedt_function_handler()
    def duplicate_and_mirror(self, objid, position, vector, is_3d_comp=False):
        """Duplicate and mirror a selection.

        Parameters
        ----------
        bjid : str, int, or  Object3d
            Name or ID of the object.
        position : float
            List of the ``[x, y, z]`` coordinates or
            Application.Position object for the selection.
        vector : float
            List of the ``[x1, y1, z1]`` coordinates or
            Application.Position object for the vector.
        is_3d_comp : bool, optional
            If ``True``, the method will try to return the duplicated list of 3dcomponents. The default is ``False``.

        Returns
        -------
        list
            List of objects created or an empty list.

        References
        ----------

        >>> oEditor.DuplicateMirror
        """
        selections = self.convert_to_selections(objid)
        Xpos, Ypos, Zpos = self._pos_with_arg(position)
        Xnorm, Ynorm, Znorm = self._pos_with_arg(vector)

        vArg1 = ["NAME:Selections", "Selections:=", selections, "NewPartsModelFlag:=", "Model"]
        vArg2 = ["NAME:DuplicateToMirrorParameters"]
        vArg2.append("DuplicateMirrorBaseX:="), vArg2.append(Xpos)
        vArg2.append("DuplicateMirrorBaseY:="), vArg2.append(Ypos)
        vArg2.append("DuplicateMirrorBaseZ:="), vArg2.append(Zpos)
        vArg2.append("DuplicateMirrorNormalX:="), vArg2.append(Xnorm)
        vArg2.append("DuplicateMirrorNormalY:="), vArg2.append(Ynorm)
        vArg2.append("DuplicateMirrorNormalZ:="), vArg2.append(Znorm)
        vArg3 = ["NAME:Options", "DuplicateAssignments:=", False]
        if is_3d_comp:
            orig_3d = [i for i in self.components_3d_names]
        added_objs = self.oeditor.DuplicateMirror(vArg1, vArg2, vArg3)
        self.add_new_objects()
        if is_3d_comp:
            added_3d_comps = [i for i in self.components_3d_names if i not in orig_3d]
            if added_3d_comps:
                self.logger.info("Found 3D Components Duplication")
                return True, added_3d_comps
        return True, added_objs

    @pyaedt_function_handler()
    def mirror(self, objid, position, vector):
        """Mirror a selection.

        Parameters
        ----------
        objid : str, int, or Object3d
            Name or ID of the object.
        position : int or float
            List of the ``[x, y, z]`` coordinates or the
            Application.Position object for the selection.
        vector : float
            List of the ``[x1, y1, z1]`` coordinates or
            the Application.Position object for the vector.

        Returns
        -------
        bool
            ``True`` when successful, ``False`` when failed.

        References
        ----------

        >>> oEditor.Mirror
        """
        selections = self.convert_to_selections(objid)
        Xpos, Ypos, Zpos = self._pos_with_arg(position)
        Xnorm, Ynorm, Znorm = self._pos_with_arg(vector)

        vArg1 = ["NAME:Selections", "Selections:=", selections, "NewPartsModelFlag:=", "Model"]
        vArg2 = ["NAME:MirrorParameters"]
        vArg2.append("MirrorBaseX:="), vArg2.append(Xpos)
        vArg2.append("MirrorBaseY:="), vArg2.append(Ypos)
        vArg2.append("MirrorBaseZ:="), vArg2.append(Zpos)
        vArg2.append("MirrorNormalX:="), vArg2.append(Xnorm)
        vArg2.append("MirrorNormalY:="), vArg2.append(Ynorm)
        vArg2.append("MirrorNormalZ:="), vArg2.append(Znorm)

        self.oeditor.Mirror(vArg1, vArg2)

        return True

    @pyaedt_function_handler()
    def move(self, objid, vector):
        """Move objects from a list.

        Parameters
        ----------
        objid : list, Position object
            List of object IDs.
        vector : list
            Vector of the direction move. It can be a list of the ``[x, y, z]``
            coordinates or a Position object.

        Returns
        -------
        bool
            ``True`` when successful, ``False`` when failed.

        References
        ----------

        >>> oEditor.Move
        """
        Xvec, Yvec, Zvec = self._pos_with_arg(vector)
        szSelections = self.convert_to_selections(objid)

        vArg1 = ["NAME:Selections", "Selections:=", szSelections, "NewPartsModelFlag:=", "Model"]
        vArg2 = ["NAME:TranslateParameters"]
        vArg2.append("TranslateVectorX:="), vArg2.append(Xvec)
        vArg2.append("TranslateVectorY:="), vArg2.append(Yvec)
        vArg2.append("TranslateVectorZ:="), vArg2.append(Zvec)

        if self.oeditor is not None:
            self.oeditor.Move(vArg1, vArg2)
        return True

    @pyaedt_function_handler()
    def duplicate_around_axis(self, objid, cs_axis, angle=90, nclones=2, create_new_objects=True, is_3d_comp=False):
        """Duplicate a selection around an axis.

        Parameters
        ----------
        objid : str, int, or Object3d
            Name or ID of the object.
        cs_axis :
            Coordinate system axis or the Application.CoordinateSystemAxis object.
        angle : float, optional
            Angle rotation in degees. The default is ``90``.
        nclones : int, optional
            Number of clones. The default is ``2``.
        create_new_objects :
            Whether to create the copies as new objects. The
            default is ``True``.
        is_3d_comp : bool, optional
            If ``True``, the method will try to return the duplicated list of 3dcomponents. The default is ``False``.

        Returns
        -------
        tuple

        References
        ----------

        >>> oEditor.DuplicateAroundAxis
        """
        selections = self.convert_to_selections(objid)

        vArg1 = ["NAME:Selections", "Selections:=", selections, "NewPartsModelFlag:=", "Model"]
        vArg2 = [
            "NAME:DuplicateAroundAxisParameters",
            "CreateNewObjects:=",
            create_new_objects,
            "WhichAxis:=",
            GeometryOperators.cs_axis_str(cs_axis),
            "AngleStr:=",
            self._arg_with_dim(angle, "deg"),
            "Numclones:=",
            str(nclones),
        ]
        vArg3 = ["NAME:Options", "DuplicateBoundaries:=", "true"]
        if is_3d_comp:
            orig_3d = [i for i in self.components_3d_names]
        added_objs = self.oeditor.DuplicateAroundAxis(vArg1, vArg2, vArg3)
        self._duplicate_added_objects_tuple()
        if is_3d_comp:
            added_3d_comps = [i for i in self.components_3d_names if i not in orig_3d]
            if added_3d_comps:
                self.logger.info("Found 3D Components Duplication")
                return True, added_3d_comps

        return True, list(added_objs)

    def _duplicate_added_objects_tuple(self):
        added_objects = self.add_new_objects()
        if added_objects:
            return True, added_objects
        else:
            return False, []

    @pyaedt_function_handler()
    def duplicate_along_line(self, objid, vector, nclones=2, attachObject=False, is_3d_comp=False):
        """Duplicate a selection along a line.

        Parameters
        ----------
        objid : str, int, or Object3d
            Name or ID of the object.
        vector : list
            List of ``[x1,y1,z1]`` coordinates or the Application.Position object for
            the vector.
        attachObject : bool, optional
            The default is ``False``.
        nclones : int, optional
            Number of clones. The default is ``2``.
        is_3d_comp : bool, optional
            If True, the method will try to return the duplicated list of 3dcomponents. The default is ``False``.
        Returns
        -------
        tuple

        References
        ----------

        >>> oEditor.DuplicateAlongLine
        """
        selections = self.convert_to_selections(objid)
        Xpos, Ypos, Zpos = self._pos_with_arg(vector)

        vArg1 = ["NAME:Selections", "Selections:=", selections, "NewPartsModelFlag:=", "Model"]
        vArg2 = ["NAME:DuplicateToAlongLineParameters"]
        vArg2.append("CreateNewObjects:="), vArg2.append(not attachObject)
        vArg2.append("XComponent:="), vArg2.append(Xpos)
        vArg2.append("YComponent:="), vArg2.append(Ypos)
        vArg2.append("ZComponent:="), vArg2.append(Zpos)
        vArg2.append("Numclones:="), vArg2.append(str(nclones))
        vArg3 = ["NAME:Options", "DuplicateBoundaries:=", "true"]
        if is_3d_comp:
            orig_3d = [i for i in self.components_3d_names]
        added_objs = self.oeditor.DuplicateAlongLine(vArg1, vArg2, vArg3)
        self._duplicate_added_objects_tuple()
        if is_3d_comp:
            added_3d_comps = [i for i in self.components_3d_names if i not in orig_3d]
            if added_3d_comps:
                self.logger.info("Found 3D Components Duplication")
                return True, added_3d_comps
        return True, list(added_objs)
        # return self._duplicate_added_objects_tuple()

    @pyaedt_function_handler()
    def thicken_sheet(self, objid, thickness, bBothSides=False):
        """Thicken the sheet of the selection.

        Parameters
        ----------
        objid :
            Name or ID of the object.
        thickness : float, str
            Amount to thicken the sheet by.
        bBothSides : bool, optional
            Whether to thicken the sheet on both side. The default is ``False``.

        Returns
        -------
        pyaedt.modeler.Object3d.Object3d

        References
        ----------

        >>> oEditor.ThickenSheet
        """
        selections = self.convert_to_selections(objid)

        vArg1 = ["NAME:Selections", "Selections:=", selections, "NewPartsModelFlag:=", "Model"]
        vArg2 = ["NAME:SheetThickenParameters"]
        vArg2.append("Thickness:="), vArg2.append(self._arg_with_dim(thickness))
        vArg2.append("BothSides:="), vArg2.append(bBothSides)

        self.oeditor.ThickenSheet(vArg1, vArg2)
        return self.update_object(objid)

    @pyaedt_function_handler()
    def sweep_along_normal(self, obj_name, face_id, sweep_value=0.1):
        """Sweep the selection along the vector.

        Parameters
        ----------
        obj_name : str, int
            Name or ID of the object.
        face_id : int
            Face to sweep.
        sweep_value : float, optional
            Sweep value. The default is ``0.1``.

        Returns
        -------
        pyaedt.modeler.Object3d.Object3d

        References
        ----------

        >>> oEditor.SweepFacesAlongNormal
        """
        selections = self.convert_to_selections(obj_name)
        vArg1 = ["NAME:Selections", "Selections:=", selections, "NewPartsModelFlag:=", "Model"]
        vArg2 = ["NAME:Parameters"]
        vArg2.append(
            [
                "NAME:SweepFaceAlongNormalToParameters",
                "FacesToDetach:=",
                [face_id],
                "LengthOfSweep:=",
                self._arg_with_dim(sweep_value),
            ]
        )

        objs = self._all_object_names
        self.oeditor.SweepFacesAlongNormal(vArg1, vArg2)
        self.cleanup_objects()
        objs2 = self._all_object_names
        obj = [i for i in objs2 if i not in objs]
        for el in obj:
            self._create_object(el)
        if obj:
            return self.update_object(self[obj[0]])
        return False

    @pyaedt_function_handler()
    def sweep_along_vector(self, objid, sweep_vector, draft_angle=0, draft_type="Round"):
        """Sweep the selection along a vector.

        Parameters
        ----------
        objid : str, int
            Name or ID of the object.
        sweep_vector : float
            List of ``[x1, y1, z1]`` coordinates or Application.Position object for
            the vector.
        draft_angle : float, optional
            Draft angle in degrees. The default is ``0``.
        draft_type : str
            Type of the draft. Options are ``"Round"``, ``"Natural"``,
            and ``"Extended"``. The default is ``"Round"``.

        Returns
        -------
        bool
            ``True`` when successful, ``False`` when failed.

        References
        ----------

        >>> oEditor.SweepAlongVector
        """
        selections = self.convert_to_selections(objid)
        vectorx, vectory, vectorz = self._pos_with_arg(sweep_vector)
        vArg1 = ["NAME:Selections", "Selections:=", selections, "NewPartsModelFlag:=", "Model"]
        vArg2 = ["NAME:VectorSweepParameters"]
        vArg2.append("DraftAngle:="), vArg2.append(self._arg_with_dim(draft_angle, "deg"))
        vArg2.append("DraftType:="), vArg2.append(GeometryOperators.draft_type_str(draft_type))
        vArg2.append("SweepVectorX:="), vArg2.append(vectorx)
        vArg2.append("SweepVectorY:="), vArg2.append(vectory)
        vArg2.append("SweepVectorZ:="), vArg2.append(vectorz)

        self.oeditor.SweepAlongVector(vArg1, vArg2)

        return self.update_object(objid)

    @pyaedt_function_handler()
    def sweep_along_path(
        self, objid, sweep_object, draft_angle=0, draft_type="Round", is_check_face_intersection=False, twist_angle=0
    ):
        """Sweep the selection along a path.

        Parameters
        ----------
        objid : str, int
            Name or ID of the object.
        sweep_object : str, int
            Name or ID of the sweep.
        draft_angle : float, optional
            Draft angle in degrees. The default is ``0``.
        draft_type : str
            Type of the draft. Options are ``"Round"``, ``"Natural"``,
            and ``"Extended"``. The default is ``"Round"``.
        is_check_face_intersection : bool, optional
            The default is ``False``.
        twist_angle : float, optional
           Twist angle in degrees. The default is ``0``.

        Returns
        -------
        bool
            ``True`` when successful, ``False`` when failed.

        References
        ----------

        >>> oEditor.SweepAlongPath
        """
        selections = self.convert_to_selections(objid) + "," + self.convert_to_selections(sweep_object)
        vArg1 = ["NAME:Selections", "Selections:=", selections, "NewPartsModelFlag:=", "Model"]
        vArg2 = ["NAME:PathSweepParameters"]
        vArg2.append("DraftAngle:="), vArg2.append(self._arg_with_dim(draft_angle, "deg"))
        vArg2.append("DraftType:="), vArg2.append(GeometryOperators.draft_type_str(draft_type))
        vArg2.append("CheckFaceFaceIntersection:="), vArg2.append(is_check_face_intersection)
        vArg2.append("TwistAngle:="), vArg2.append(str(twist_angle) + "deg")

        self.oeditor.SweepAlongPath(vArg1, vArg2)

        return self.update_object(objid)

    @pyaedt_function_handler()
    def sweep_around_axis(self, objid, cs_axis, sweep_angle=360, draft_angle=0):
        """Sweep the selection around the axis.

        Parameters
        ----------
        objid : str, int
            Name or ID of the object.
        cs_axis :
            Coordinate system axis or the Application.CoordinateSystemAxis object.
        sweep_angle : float
            Sweep angle in degrees. The default is ``360``.
        draft_angle : float
            Draft angle in degrees. The default is ``0``.

        Returns
        -------
        bool
            ``True`` when successful, ``False`` when failed.

        References
        ----------

        >>> oEditor.SweepAroundAxis
        """
        selections = self.convert_to_selections(objid)

        vArg1 = ["NAME:Selections", "Selections:=", selections, "NewPartsModelFlag:=", "Model"]
        vArg2 = [
            "NAME:AxisSweepParameters",
            "DraftAngle:=",
            self._arg_with_dim(draft_angle, "deg"),
            "DraftType:=",
            "Round",
            "CheckFaceFaceIntersection:=",
            False,
            "SweepAxis:=",
            GeometryOperators.cs_axis_str(cs_axis),
            "SweepAngle:=",
            self._arg_with_dim(sweep_angle, "deg"),
            "NumOfSegments:=",
            "0",
        ]

        self.oeditor.SweepAroundAxis(vArg1, vArg2)

        return self.update_object(objid)

    @pyaedt_function_handler()
    def section(self, object_list, plane, create_new=True, section_cross_object=False):
        """Section the selection.

        Parameters
        ----------
        object_list : str, int, or Object3d
            One or more objects to section.
        plane : str
            Coordinate plane or Application.PLANE object.
            Choices for the coordinate plane are ``"XY"``, ``"YZ"``, and ``"ZX"``.'
        create_new : bool, optional
            The default is ``True``, but this parameter has no effect.
        section_cross_object : bool, optional
            The default is ``False``, but this parameter has no effect.

        Returns
        -------
        bool
            ``True`` when successful, ``False`` when failed.

        References
        ----------

        >>> oEditor.Section
        """
        section_plane = GeometryOperators.cs_plane_to_plane_str(plane)

        selections = self.convert_to_selections(object_list)

        self.oeditor.Section(
            ["NAME:Selections", "Selections:=", selections, "NewPartsModelFlag:=", "Model"],
            [
                "NAME:SectionToParameters",
                "CreateNewObjects:=",
                create_new,
                "SectionPlane:=",
                section_plane,
                "SectionCrossObject:=",
                section_cross_object,
            ],
        )
        self.refresh_all_ids()
        return True

    @pyaedt_function_handler()
    def separate_bodies(self, object_list, create_group=False):
        """Separate bodies of the selection.

        Parameters
        ----------
        object_list : list
            List of objects to separate.
        create_group : bool, optional
            Whether to create a group. The default is ``False``.

        Returns
        -------
        bool
            ``True`` when successful, ``False`` when failed.

        References
        ----------

        >>> oEditor.SeparateBody
        """
        selections = self.convert_to_selections(object_list)
        self.oeditor.SeparateBody(
            ["NAME:Selections", "Selections:=", selections, "NewPartsModelFlag:=", "Model"],
            ["CreateGroupsForNewObjects:=", create_group],
        )
        self.refresh_all_ids()
        return True

    @pyaedt_function_handler()
    def rotate(self, objid, cs_axis, angle=90.0, unit="deg"):
        """Rotate the selection.

        Parameters
        ----------
        objid : int
             ID of the object.
        cs_axis
            Coordinate system axis or the Application.CoordinateSystemAxis object.
        angle : float
            Angle of rotation. The units, defined by ``unit``, can be either
            degrees or radians. The default is ``90.0``.
        unit : text, optional
             Units for the angle. Options are ``"deg"`` or ``"rad"``.
             The default is ``"deg"``.

        Returns
        -------
        bool
            ``True`` when successful, ``False`` when failed.

        References
        ----------

        >>> oEditor.Rotate
        """
        selections = self.convert_to_selections(objid)
        vArg1 = ["NAME:Selections", "Selections:=", selections, "NewPartsModelFlag:=", "Model"]
        vArg2 = ["NAME:RotateParameters"]
        vArg2.append("RotateAxis:="), vArg2.append(GeometryOperators.cs_axis_str(cs_axis))
        vArg2.append("RotateAngle:="), vArg2.append(self._arg_with_dim(angle, unit))

        if self.oeditor is not None:
            self.oeditor.Rotate(vArg1, vArg2)

        return True

    @pyaedt_function_handler()
    def subtract(self, blank_list, tool_list, keepOriginals=True):
        """Subtract objects.

        Parameters
        ----------
        blank_list : list of Object3d or list of int
            List of objects to subtract from. The list can be of
            either :class:`pyaedt.modeler.Object3d.Object3d` objects or object IDs.
        tool_list : list
            List of objects to subtract. The list can be of
            either Object3d objects or object IDs.
        keepOriginals : bool, optional
            Whether to keep the original objects. The default is ``True``.

        Returns
        -------
        bool
            ``True`` when successful, ``False`` when failed.

        References
        ----------

        >>> oEditor.Subtract
        """
        szList = self.convert_to_selections(blank_list)
        szList1 = self.convert_to_selections(tool_list)

        vArg1 = ["NAME:Selections", "Blank Parts:=", szList, "Tool Parts:=", szList1]
        vArg2 = ["NAME:SubtractParameters", "KeepOriginals:=", keepOriginals]

        self.oeditor.Subtract(vArg1, vArg2)
        if not keepOriginals:
            self.cleanup_objects()

        return True

    @pyaedt_function_handler()
    def purge_history(self, theList):
        """Purge history objects from object names.

        Parameters
        ----------
        theList : list
            List of object names to purge.

        Returns
        -------
        bool
            ``True`` when successful, ``False`` when failed.

        References
        ----------

        >>> oEditor.PurgeHistory
        """
        szList = self.convert_to_selections(theList)

        vArg1 = ["NAME:Selections", "Selections:=", szList, "NewPartsModelFlag:=", "Model"]

        self.oeditor.PurgeHistory(vArg1)
        return True

    @pyaedt_function_handler()
    def get_model_bounding_box(self):
        """Retrieve the model bounding box.


        Returns
        -------
        List
            List of six float values representing the bounding box
            in the form ``[min_x, min_y, min_z, max_x, max_y, max_z]``.

        References
        ----------

        >>> oEditor.GetModelBoundingBox
        """
        bb = list(self.oeditor.GetModelBoundingBox())
        bound = [float(b) for b in bb]
        return bound

    @pyaedt_function_handler()
    def unite(self, theList):
        """Unite objects from a list.

        Parameters
        ----------
        theList : list
            List of objects.

        Returns
        -------
        bool
            ``True`` when successful, ``False`` when failed.

        References
        ----------

        >>> oEditor.Unite
        """
        slice = min(20, len(theList))
        num_objects = len(theList)
        remaining = num_objects
        objs_groups = []
        while remaining > 1:
            objs = theList[:slice]
            szSelections = self.convert_to_selections(objs)
            vArg1 = ["NAME:Selections", "Selections:=", szSelections]
            vArg2 = ["NAME:UniteParameters", "KeepOriginals:=", False]
            self.oeditor.Unite(vArg1, vArg2)
            objs_groups.append(objs[0])
            remaining -= slice
            if remaining > 0:
                theList = theList[slice:]
        if remaining > 0:
            objs_groups.extend(theList)
        self.cleanup_objects()
        if len(objs_groups) > 1:
            return self.unite(objs_groups)
        self.logger.info("Union of {} objects has been executed.".format(num_objects))
        return True

    @pyaedt_function_handler()
    def clone(self, objid):
        """Clone objects from a list of object IDs.

        Parameters
        ----------
        objid : list
            List of object IDs.

        Returns
        -------
        bool
            ``True`` when successful, ``False`` when failed.
        List
            List of names of objects cloned when successful.

        References
        ----------

        >>> oEditor.Copy
        >>> oEditor.Paste
        """

        szSelections = self.convert_to_selections(objid)
        vArg1 = ["NAME:Selections", "Selections:=", szSelections]

        self.oeditor.Copy(vArg1)
        self.oeditor.Paste()
        new_objects = self.add_new_objects()
        return True, new_objects

    @pyaedt_function_handler()
    def intersect(self, theList, keeporiginal=False):
        """Intersect objects from a list.

        Parameters
        ----------
        theList : list
            List of objects.
        keeporiginal : bool, optional
            Whether to keep the original object. The default is ``False``.

        Returns
        -------
        bool
            ``True`` when successful, ``False`` when failed.

        References
        ----------

        >>> oEditor.Intersect
        """
        unclassified = list(self.oeditor.GetObjectsInGroup("Unclassified"))
        szSelections = self.convert_to_selections(theList)

        vArg1 = ["NAME:Selections", "Selections:=", szSelections]
        vArg2 = ["NAME:IntersectParameters", "KeepOriginals:=", keeporiginal]

        self.oeditor.Intersect(vArg1, vArg2)
        unclassified1 = list(self.oeditor.GetObjectsInGroup("Unclassified"))
        if unclassified != unclassified1:
            self._odesign.Undo()
            self.logger.error("Error in intersection. Reverting Operation")
            return False
        self.cleanup_objects()
        self.logger.info("Intersection Succeeded")
        return True

    @pyaedt_function_handler()
    def connect(self, theList):
        """Connect objects from a list.

        Parameters
        ----------
        theList : list
            List of objects.

        Returns
        -------
        bool
            ``True`` when successful, ``False`` when failed.

        References
        ----------

        >>> oEditor.Connect
        """
        unclassified_before = list(self.unclassified_names)
        szSelections = self.convert_to_selections(theList)

        vArg1 = ["NAME:Selections", "Selections:=", szSelections]

        self.oeditor.Connect(vArg1)
        if unclassified_before != self.unclassified_names:
            self._odesign.Undo()
            self.logger.error("Error in connection. Reverting Operation")
            return False

        self.cleanup_objects()
        self.logger.info("Connection Correctly created")
        return True

    @pyaedt_function_handler()
    def translate(self, objid, vector):
        """Translate objects from a list.

        .. deprecated:: 0.4.0
           Use :func:`move` instead.

        Parameters
        ----------
        objid : list, Position object
            List of object IDs.
        vector : list
            Vector of the direction move. It can be a list of the ``[x, y, z]``
            coordinates or a Position object.

        Returns
        -------
        bool
            ``True`` when successful, ``False`` when failed.

        References
        ----------

        >>> oEditor.Move
        """
        warnings.warn("`translate` is deprecated. Use `move` instead.", DeprecationWarning)
        Xvec, Yvec, Zvec = self._pos_with_arg(vector)
        szSelections = self.convert_to_selections(objid)

        vArg1 = ["NAME:Selections", "Selections:=", szSelections, "NewPartsModelFlag:=", "Model"]
        vArg2 = ["NAME:TranslateParameters"]
        vArg2.append("TranslateVectorX:="), vArg2.append(Xvec)
        vArg2.append("TranslateVectorY:="), vArg2.append(Yvec)
        vArg2.append("TranslateVectorZ:="), vArg2.append(Zvec)

        if self.oeditor is not None:
            self.oeditor.Move(vArg1, vArg2)
        return True

    @pyaedt_function_handler()
    def chassis_subtraction(self, chassis_part):
        """Subtract all non-vacuum objects from the main chassis object.

        Parameters
        ----------
        chassis_part : str
            Name of the main chassis object.

        References
        ----------

        >>> oEditor.Subtract
        """
        self.logger.info("Subtract all objects from Chassis object - exclude vacuum objs")
        mat_names = self._omaterial_manager.GetNames()
        num_obj_start = self.oeditor.GetNumObjects()
        blank_part = chassis_part
        # in main code this object will need to be determined automatically eg by name such as chassis or sheer size
        self.logger.info("Blank Part in Subtraction = " + str(blank_part))
        """
        check if blank part exists, if not, skip subtraction
        """
        tool_parts = list(self.oeditor.GetObjectsInGroup("Solids"))
        tool_parts.remove(blank_part)
        for mat in mat_names:
            if str(mat).lower() == "vacuum":
                objnames = self.oeditor.GetObjectsByMaterial(mat)
                for obj in objnames:
                    tool_parts.remove(obj)
                # tool_parts_final=list(set(tool_parts).difference(set(objnames)))
        tool_parts = ",".join(tool_parts)
        num_obj_end = self.oeditor.GetNumObjects()
        self.subtract(blank_part, tool_parts, True)

        self.logger.info("Subtraction Objs - Initial: " + str(num_obj_start) + "  ,  Final: " + str(num_obj_end))

    @pyaedt_function_handler()
    def _offset_on_plane(self, i, offset):
        """Offset the object on a plane.

        Parameters
        ----------
        i :

        offset :
            Offset to apply.

        Returns
        -------
        tuple
           Position of object after offset is applied.

        """
        if i > 7:
            off1 = 0
        elif i % 4 == 0 or i % 4 == 1:
            off1 = offset
        else:
            off1 = -offset
        if 3 < i < 8:
            off2 = 0
        elif i % 2 == 0:
            off2 = offset
        else:
            off2 = -offset
        if i < 4:
            off3 = 0
        elif i != 4 and i != 7 and i != 8 and i != 11:
            off3 = -offset
        else:
            off3 = +offset
        return off1, off2, off3

    @pyaedt_function_handler()
    def check_plane(self, obj, faceposition, offset=1):
        """Check for the plane that is defined as the face for an object.

        Parameters
        ----------
        obj : str
            Name of the object.
        faceposition : list
            List of the ``[x, y, z]`` coordinates for the position of the face.
        offset : optional
            Offset to apply. The default is ``1``.

        Returns
        -------
        type
            Plane string

        """

        Xvec, Yvec, Zvec = self._pos_with_arg(faceposition)

        if isinstance(obj, int):
            obj = self.objects[obj].name
        plane = None
        found = False
        i = 0
        while not found:
            off1, off2, off3 = self._offset_on_plane(i, offset)
            vArg1 = ["NAME:FaceParameters"]
            vArg1.append("BodyName:="), vArg1.append(obj)
            vArg1.append("XPosition:="), vArg1.append(Xvec + "+" + self._arg_with_dim(off1))
            vArg1.append("YPosition:="), vArg1.append(Yvec + "+" + self._arg_with_dim(off2))
            vArg1.append("ZPosition:="), vArg1.append(Zvec + "+" + self._arg_with_dim(off3))
            try:
                face_id = self.oeditor.GetFaceByPosition(vArg1)
                if i < 4:
                    plane = "XY"
                elif i < 8:
                    plane = "XZ"
                else:
                    plane = "YZ"
                found = True
            except:
                i = i + 1
                if i > 11:
                    found = True

        return plane

    @pyaedt_function_handler()
    def get_matched_object_name(self, search_string):
        """Retrieve the name of the matched object.

        Parameters
        ----------
        search_string : str
            Text string to search for.


        Returns
        -------
        str
            Name of the matched object.

        References
        ----------

        >>> oEditor.GetMatchedObjectName
        """
        return self.oeditor.GetMatchedObjectName(search_string)

    @pyaedt_function_handler()
    def clean_objects_name(self, main_part_name):
        """Clean the names of the objects for a main part.

        Parameters
        ----------
        main_part_name : str
            Name of the main part.

        Returns
        -------
        bool
            ``True`` when successful, ``False`` when failed.

        References
        ----------

        >>> oEditor.RenamePart
        """
        # import os.path
        # (CADPath, CADFilename) = os.path.split(CADFile)
        # (CADName, CADExt) = os.path.splitext(CADFilename)
        CADSuffix = main_part_name + "_"
        objNames = self.oeditor.GetMatchedObjectName(CADSuffix + "*")
        for name in objNames:
            RenameArgs = {}
            RenameArgs["NAME"] = "Rename Data"
            RenameArgs["Old Name"] = name
            RenameArgs["New Name"] = name.replace(CADSuffix, "")
            self.oeditor.RenamePart(RenameArgs)
        return True

    @pyaedt_function_handler()
    def create_airbox(self, offset=0, offset_type="Absolute", defname="AirBox_Auto"):
        """Create an airbox that is as big as the bounding extension of the project.

        Parameters
        ----------
        offset :
            Double offset value to apply on the airbox faces versus the bounding box.
            The default is ``0``.
        offset_type : str
            Type of the offset. Options are ``"Absolute"`` and ``"Relative"``.
            The default is ``"Absolute"``. If ``"Relative"``, the offset input
            is between 0 and 100.
        defname : str, optional
            Name of the airbox. The default is ``"AirBox_Auto"``.

        Returns
        -------
        int
            ID of the airbox created.

        References
        ----------

        >>> oEditor.CreateBox
        """
        self.logger.info("Adding Airbox to the Bounding ")

        bound = self.get_model_bounding_box()
        if offset_type == "Absolute":
            offset1 = offset2 = offset3 = offset
        else:
            offset1 = (bound[3] - bound[0]) * offset / 100
            offset2 = (bound[4] - bound[1]) * offset / 100
            offset3 = (bound[5] - bound[2]) * offset / 100
        startpos = self.Position(bound[0] - offset1, bound[1] - offset2, bound[2] - offset3)

        dim = []
        dim.append(bound[3] - bound[0] + 2 * offset1)
        dim.append(bound[4] - bound[1] + 2 * offset2)
        dim.append(bound[5] - bound[2] + 2 * offset3)
        airid = self.create_box(startpos, dim, defname)
        return airid

    @pyaedt_function_handler()
    def create_air_region(self, x_pos=0, y_pos=0, z_pos=0, x_neg=0, y_neg=0, z_neg=0):
        """Create an air region.

        Parameters
        ----------
        x_pos : float, optional
            Padding in percent in the +X direction (+R for 2D RZ).
            The default is ``0``.
        y_pos : float, optional
            Padding in percent in the +Y direction. The default is ``0``.
        z_pos : float, optional
            Padding in percent in the +Z direction. The default is ``0``.
        x_neg : float, optional
            Padding in percent in the -X direction (-R for 2D RZ).
            The default is ``0``.
        y_neg : float, optional
            Padding in percent in the -Y direction. The default is ``0``.
        z_neg : float, optional
            Padding in percent in the -Z direction. The default is ``0``.

        Returns
        -------
        list
            List of ``[x_pos, y_pos, z_pos, x_neg, y_neg, z_neg]``
            coordinates for the region created.

        References
        ----------

        >>> oEditor.CreateRegion
        """
        return self.create_region([x_pos, y_pos, z_pos, x_neg, y_neg, z_neg])

    @pyaedt_function_handler()
    def edit_region_dimensions(self, listvalues):
        """Modify the dimensions of the region.

        Parameters
        ----------
        listvalues : list
            List of the padding percentages along all six directions in
            the form ``[+X, -X, +Y, -Y, +Z, -Z]``.

        Returns
        -------
        bool
            ``True`` when successful, ``False`` when failed.

        References
        ----------

        >>> oEditor.ChangeProperty
        """
        arg = ["NAME:AllTabs"]
        arg2 = ["NAME:Geometry3DCmdTab", ["NAME:PropServers", "Region:CreateRegion:1"]]
        arg3 = ["NAME:ChangedProps"]
        p = ["+X", "-X", "+Y", "-Y", "+Z", "-Z"]
        for label, value in zip(p, listvalues):
            padding = []
            padding.append("NAME:" + label + " Padding Data")
            padding.append("Value:=")
            padding.append(str(value))
            arg3.append(padding)
        arg2.append(arg3)
        arg.append(arg2)
        self.oeditor.ChangeProperty(arg)
        return True

    @pyaedt_function_handler()
    def create_face_list(self, fl, name):
        """Create a list of faces given a list of face names.

        Parameters
        ----------
        fl : list
            List of face names.

        name : str
           Name of the new list.

        Returns
        -------
        bool
            ``True`` when successful, ``False`` when failed.

        References
        ----------

        >>> oEditor.CreateEntityList
        """
        fl = self.convert_to_selections(fl, True)
        self.oeditor.CreateEntityList(
            ["NAME:GeometryEntityListParameters", "EntityType:=", "Face", "EntityList:=", fl],
            ["NAME:Attributes", "Name:=", name],
        )
        self.logger.info("Face List " + name + " created")
        return True

    @pyaedt_function_handler()
    def create_object_list(self, fl, name):
        """Create an object list given a list of object names.

        Parameters
        ----------
        fl : list
            List of object names.
        name : str
            Name of the new object list.

        Returns
        -------
        int
            ID of the new object list.

        References
        ----------

        >>> oEditor.CreateEntityList
        """
        listf = ",".join(fl)
        self.oeditor.CreateEntityList(
            ["NAME:GeometryEntityListParameters", "EntityType:=", "Object", "EntityList:=", listf],
            ["NAME:Attributes", "Name:=", name],
        )
        self.logger.info("Object List " + name + " created")

        return self.get_entitylist_id(name)

    @pyaedt_function_handler()
    def generate_object_history(self, objectname):
        """Generate history for the object.

        Parameters
        ----------
        objectname : str
            Name of the history object.

        Returns
        -------
        bool
            ``True`` when successful, ``False`` when failed.

        References
        ----------

        >>> oEditor.GenerateHistory
        """
        objectname = self.convert_to_selections(objectname)
        self.oeditor.GenerateHistory(
            ["NAME:Selections", "Selections:=", objectname, "NewPartsModelFlag:=", "Model", "UseCurrentCS:=", True]
        )
        self.cleanup_objects()
        return True

    @pyaedt_function_handler()
    def create_faceted_bondwire_from_true_surface(self, bondname, bond_direction, min_size=0.2, numberofsegments=8):
        """Create a faceted bondwire from an existing true surface bondwire.

        Parameters
        ----------
        bondname : str
            Name of the bondwire to replace.
        bond_direction : list
            List of the ``[x, y, z]`` coordinates for the axis direction
            of the bondwire. For example, ``[0, 1, 2]``.
        min_size : float
            Minimum size of the subsegment of the new polyline. The default is ``0.2``.
        numberofsegments : int, optional
            Number of segments. The default is ``8``.

        Returns
        -------
        str
            Name of the bondwire created.
        """
        old_bondwire = self.get_object_from_name(bondname)
        if not old_bondwire:
            return False
        edges = old_bondwire.edges
        faces = old_bondwire.faces
        centers = []
        for el in faces:
            center = el.center
            if center:
                centers.append(center)
        edgelist = []
        verlist = []
        for el in edges:
            ver = el.vertices
            if len(ver) < 2:
                continue
            p1 = ver[0].position
            p2 = ver[1].position
            p3 = [abs(i - j) for i, j in zip(p1, p2)]

            dir = p3.index(max(p3))
            if dir == bond_direction:
                edgelist.append(el)
                verlist.append([p1, p2])
        if not edgelist:
            self.logger.error("No edges found specified direction. Check again")
            return False
        connected = [edgelist[0]]
        tol = 1e-6
        for edge in edgelist[1:]:
            ver = edge.vertices
            p1 = ver[0].position
            p2 = ver[1].position
            for el in connected:
                ver1 = el.vertices
                p3 = ver1[0].position
                p4 = ver1[1].position
                dist = GeometryOperators.points_distance(p1, p3)
                if dist < tol:
                    connected.append(edge)
                    break
                dist = GeometryOperators.points_distance(p1, p4)
                if dist < tol:
                    connected.append(edge)
                    break
                dist = GeometryOperators.points_distance(p2, p3)
                if dist < tol:
                    connected.append(edge)
                    break
                dist = GeometryOperators.points_distance(p2, p4)
                if dist < tol:
                    connected.append(edge)
                    break
        new_edges = []
        for edge in connected:
            edge_object = self.create_object_from_edge(edge)
            new_edges.append(edge_object)

        self.unite(new_edges)
        self.generate_object_history(new_edges[0])
        self.convert_segments_to_line(new_edges[0].name)

        edges = new_edges[0].edges
        i = 0
        edge_to_delete = []
        first_vert = None
        for edge in edges:
            ver = edge.vertices
            p1 = ver[0].position
            p2 = ver[1].position
            if not first_vert:
                first_vert = p1
            dist = GeometryOperators.points_distance(p1, p2)
            if dist < min_size:
                edge_to_delete.append(i)
            i += 1

        rad = 1e6
        move_vector = None
        for fc in centers:
            dist = GeometryOperators.points_distance(fc, first_vert)
            if dist < rad:
                rad = dist
                move_vector = GeometryOperators.v_sub(fc, first_vert)

        P = self.get_existing_polyline(object=new_edges[0])

        if edge_to_delete:
            P.remove_edges(edge_to_delete)

        angle = math.pi * (180 - 360 / numberofsegments) / 360

        status = P.set_crosssection_properties(
            type="Circle", num_seg=numberofsegments, width=(rad * (2 - math.sin(angle))) * 2
        )
        if status:
            self.move(new_edges[0], move_vector)
            old_bondwire.model = False
            return new_edges[0]
        else:
            return False

    @pyaedt_function_handler()
    def get_entitylist_id(self, name):
        """Retrieve the ID of an entity list.

        Parameters
        ----------
        name : str
            Name of the entity list.

        Returns
        -------
        int
            ID of the entity list.

        References
        ----------

        >>> oEditor.GetEntityListIDByName
        """
        id = self.oeditor.GetEntityListIDByName(name)
        return id

    @pyaedt_function_handler()
    def create_outer_facelist(self, externalobjects, name="outer_faces"):
        """Create a face list from a list of outer objects.

        Parameters
        ----------
        externalobjects : list
            List of outer objects.
        name : str, optional
            Name of the new list. The default is ``"outer_faces"``.

        Returns
        -------
        bool
            ``True`` when successful, ``False`` when failed.

        """
        list2 = self.select_allfaces_fromobjects(externalobjects)  # find ALL faces of outer objects
        self.create_face_list(list2, name)
        self.logger.info("Extfaces of thermal model = " + str(len(list2)))
        return True

    @pyaedt_function_handler()
    def explicitly_subtract(self, diellist, metallist):
        """Explicitly subtract all elements in a SolveInside list and a SolveSurface list.

        Parameters
        ----------
        diellist : list
            List of dielectrics.
        metallist : list
            List of metals.

        Returns
        -------
        bool
            ``True`` when successful, ``False`` when failed.

        References
        ----------

        >>> oEditor.Subtract
        >>> oEditor.PurgeHistory
        """
        self.logger.info("Creating explicit subtraction between objects.")
        for el in diellist:
            list1 = el
            list2 = ""
            for el1 in metallist:
                list2 = list2 + el1 + ","
            for el1 in diellist:
                if el1 is not el:
                    list2 = list2 + el1 + ","
            if list2:
                list2 = list2[:-1]
                self.subtract(list1, list2, True)
                self.purge_history(list1)
                self.purge_history(list2)
        for el in metallist:
            list1 = el
            list2 = ""
            for el1 in metallist:
                if el1 is not el:
                    list2 = list2 + el1 + ","
            if list2:
                list2 = list2[:-1]
                self.subtract(list1, list2, True)
                self.purge_history(list1)
                self.purge_history(list2)
        self.logger.info("Explicit subtraction is completed.")
        return True

    @pyaedt_function_handler()
    def find_port_faces(self, port_sheets):
        """Find the vaccums given a list of input sheets.

        Starting from a list of input sheets, this method creates a list of output sheets
        that represent the blank parts (vacuums) and the tool parts of all the intersections
        of solids on the sheets. After a vacuum on a sheet is found, a port can be
        created on it.

        Parameters
        ----------
        port_sheets : list
            List of input sheets names.

        Returns
        -------
        List
            List of output sheets (`2x len(port_sheets)`).

        """
        faces = []
        solids = [s for s in self.solid_objects if s.material_name != "vacuum" and s.model]
        for sheet_name in port_sheets:
            sheet = self[sheet_name]  # get the sheet object
            _, cloned = self.clone(sheet)
            cloned = self[cloned[0]]
            cloned.subtract(solids)
            sheet.subtract(cloned)
            cloned.name = sheet.name + "_Face1Vacuum"
            faces.append(sheet.name)
            faces.append(cloned.name)
        return faces

    @pyaedt_function_handler()
    def load_objects_bytype(self, obj_type):
        """Load all objects of a specified type.

        .. deprecated:: 0.5.0
           Use :func:`get_objects_in_group` property instead.

        Parameters
        ----------
        obj_type : str
            Type of the objects to load. Options are
            ``"Solids"`` and ``"Sheets"``.

        Returns
        -------
        list
            List of the object names for the specified type.

        References
        ----------

        >>> oEditor.GetObjectsInGroup
        """

        warnings.warn(
            "`load_objects_bytype` is deprecated and will be removed in version 0.5.0. "
            "Use `get_objects_in_group` method instead.",
            DeprecationWarning,
        )

        objNames = list(self.oeditor.GetObjectsInGroup(obj_type))
        return objNames

    @pyaedt_function_handler()
    def get_line_ids(self):
        """Create a dictionary of object IDs for the lines in the design with the line name as the key."""
        line_ids = {}
        line_list = list(self.oeditor.GetObjectsInGroup("Lines"))
        for line_object in line_list:
            # TODO Problem with GetObjectIDByName
            try:
                line_ids[line_object] = str(self.oeditor.GetObjectIDByName(line_object))
            except:
                self.logger.warning("Line {} has an invalid ID!".format(line_object))
        return line_ids

    @pyaedt_function_handler()
    def get_bounding_dimension(self):
        """Retrieve the dimension array of the bounding box.

        Returns
        -------
        list
            List of three float values representing the bounding box dimensions
            in the form ``[dim_x, dim_y, dim_z]``.

        References
        ----------

        >>> oEditor.GetModelBoundingBox
        """
        oBoundingBox = list(self.oeditor.GetModelBoundingBox())
        dimensions = []
        dimensions.append(abs(float(oBoundingBox[0]) - float(oBoundingBox[3])))
        dimensions.append(abs(float(oBoundingBox[1]) - float(oBoundingBox[4])))
        dimensions.append(abs(float(oBoundingBox[2]) - float(oBoundingBox[5])))
        return dimensions

    @pyaedt_function_handler()
    def get_object_name_from_edge_id(self, edge_id):
        """Retrieve the object name for a predefined edge ID.

        Parameters
        ----------
        edge_id : int
            ID of the edge.

        Returns
        -------
        str
            Name of the edge if it exists, ``False`` otherwise.

        References
        ----------

        >>> oEditor.GetEdgeIDsFromObject
        """
        for object in list(self.object_id_dict.keys()):
            try:
                oEdgeIDs = self.oeditor.GetEdgeIDsFromObject(object)
                if str(edge_id) in oEdgeIDs:
                    return object
            except:
                return False
        return False

    @pyaedt_function_handler()
    def get_solving_volume(self):
        """Generate a mesh for a setup.

        Returns
        -------
        int
            ``1`` when successful, ``0`` when failed.

        References
        ----------

        >>> oEditor.GetModelBoundingBox
        """
        bound = self.get_model_bounding_box()
        volume = abs(bound[3] - bound[0]) * abs(bound[4] - bound[1]) * abs(bound[5] - bound[2])
        volume = str(round(volume, 0))
        return volume

    @pyaedt_function_handler()
    def vertex_data_of_lines(self, txtfilter=None):
        """Generate a dictionary of line vertex data for all lines contained within the design.

        Parameters
        ----------
        txtfilter : str, optional
            Text string for filtering. The default is ``None``. When a text string is specified,
            line data is generated only if this text string is contained within the line name.

        Returns
        -------
        dict
            Dictionary of the line name with a list of vertex positions in either 2D or 3D.

        """
        line_data = {}
        lines = self.get_line_ids()
        if txtfilter is not None:
            lines = [n for n in lines if txtfilter in n]
        for x in lines:
            line_data[x] = self.get_vertices_of_line(x)

        return line_data

    @pyaedt_function_handler()
    def get_vertices_of_line(self, sLineName):
        """Generate a list of vertex positions for a line object from AEDT in model units.

        Parameters
        ----------
        sLineName : str
            Name of the line object in AEDT.

        Returns
        -------
        list
            List of the ``[x, y, (z)]`` coordinates for the 2D or 3D line object.

        References
        ----------

        >>> oEditor.GetVertexIDsFromObject
        """
        position_list = []

        # Get all vertices in the line
        vertices_on_line = self.oeditor.GetVertexIDsFromObject(sLineName)

        for x in vertices_on_line:
            pos = self.oeditor.GetVertexPosition(x)
            if self.design_type == "Maxwell 2D":
                if self.geometry_mode == "XY":
                    position_list.append([float(pos[0]), float(pos[1])])
                else:
                    position_list.append([float(pos[0]), float(pos[2])])
            else:
                position_list.append([float(pos[0]), float(pos[1]), float(pos[2])])

        return position_list

    @pyaedt_function_handler()
    def import_3d_cad(self, filename, healing=False, refresh_all_ids=True):
        """Import a CAD model.

        Parameters
        ----------
        filename : str
            Full path and name of the CAD file.
        healing : bool, optional
            Whether to perform healing. The default is ``False``, in which
            case healing is not performed.
        healing : int, optional
            Whether to perform healing. The default is ``0``, in which
            case healing is not performed.
        refresh_all_ids : bool, optional
            Whether to refresh all IDs after the CAD file is loaded. The
            default is ``True``. Refreshing IDs can take a lot of time in
            a big project.

        Returns
        -------
         bool
            ``True`` when successful, ``False`` when failed.

        References
        ----------

        >>> oEditor.Import
        """

        if isinstance(healing, int):
            if healing == 0:
                healing = False
            else:
                healing = True
            warnings.warn(
                "Assigning `0` or `1` to `healing` option is deprecated. Assign `True` or `False` instead.",
                DeprecationWarning,
            )

        vArg1 = ["NAME:NativeBodyParameters"]
        vArg1.append("HealOption:="), vArg1.append(1 if healing else 0)
        vArg1.append("Options:="), vArg1.append("-1")
        vArg1.append("FileType:="), vArg1.append("UnRecognized")
        vArg1.append("MaxStitchTol:="), vArg1.append(-1)
        vArg1.append("ImportFreeSurfaces:="), vArg1.append(False)
        vArg1.append("GroupByAssembly:="), vArg1.append(False)
        vArg1.append("CreateGroup:="), vArg1.append(True)
        vArg1.append("STLFileUnit:="), vArg1.append(self.model_units)
        vArg1.append("MergeFacesAngle:="), vArg1.append(-1)
        vArg1.append("PointCoincidenceTol:="), vArg1.append(1e-06)
        vArg1.append("CreateLightweightPart:="), vArg1.append(False)
        vArg1.append("ImportMaterialNames:="), vArg1.append(False)
        vArg1.append("SeparateDisjointLumps:="), vArg1.append(False)
        vArg1.append("SourceFile:="), vArg1.append(filename)
        self.oeditor.Import(vArg1)
        if refresh_all_ids:
            self.refresh_all_ids()
        self.logger.info("Step file {} imported".format(filename))
        return True

    @pyaedt_function_handler()
    def import_spaceclaim_document(self, SCFile):
        """Import a SpaceClaim document.

        Parameters
        ----------
        SCFile :
            Full path and name of the SpaceClaim file.

        Returns
        -------
        bool
            ``True`` when successful, ``False`` when failed.

        References
        ----------

        >>> oEditor.CreateUserDefinedModel
        """
        environlist = os.environ
        latestversion = ""
        for l in environlist:
            if "AWP_ROOT" in l:
                if l > latestversion:
                    latestversion = l
        if not latestversion:
            self.logger.error("SpaceClaim is not found.")
        else:
            scdm_path = os.path.join(os.environ[latestversion], "scdm")
        self.oeditor.CreateUserDefinedModel(
            [
                "NAME:UserDefinedModelParameters",
                [
                    "NAME:Definition",
                    [
                        "NAME:UDMParam",
                        "Name:=",
                        "GeometryFilePath",
                        "Value:=",
                        '"' + SCFile + '"',
                        "DataType:=",
                        "String",
                        "PropType2:=",
                        0,
                        "PropFlag2:=",
                        1,
                    ],
                    [
                        "NAME:UDMParam",
                        "Name:=",
                        "IsSpaceClaimLinkUDM",
                        "Value:=",
                        "1",
                        "DataType:=",
                        "Int",
                        "PropType2:=",
                        5,
                        "PropFlag2:=",
                        8,
                    ],
                ],
                [
                    "NAME:Options",
                    [
                        "NAME:UDMParam",
                        "Name:=",
                        "Solid Bodies",
                        "Value:=",
                        "1",
                        "DataType:=",
                        "Int",
                        "PropType2:=",
                        5,
                        "PropFlag2:=",
                        0,
                    ],
                    [
                        "NAME:UDMParam",
                        "Name:=",
                        "Surface Bodies",
                        "Value:=",
                        "1",
                        "DataType:=",
                        "Int",
                        "PropType2:=",
                        5,
                        "PropFlag2:=",
                        0,
                    ],
                    [
                        "NAME:UDMParam",
                        "Name:=",
                        "Parameters",
                        "Value:=",
                        "1",
                        "DataType:=",
                        "Int",
                        "PropType2:=",
                        5,
                        "PropFlag2:=",
                        0,
                    ],
                    [
                        "NAME:UDMParam",
                        "Name:=",
                        "Parameter Key",
                        "Value:=",
                        '""',
                        "DataType:=",
                        "String",
                        "PropType2:=",
                        0,
                        "PropFlag2:=",
                        0,
                    ],
                    [
                        "NAME:UDMParam",
                        "Name:=",
                        "Named Selections",
                        "Value:=",
                        "1",
                        "DataType:=",
                        "Int",
                        "PropType2:=",
                        5,
                        "PropFlag2:=",
                        8,
                    ],
                    [
                        "NAME:UDMParam",
                        "Name:=",
                        "Rendering Attributes",
                        "Value:=",
                        "1",
                        "DataType:=",
                        "Int",
                        "PropType2:=",
                        5,
                        "PropFlag2:=",
                        0,
                    ],
                    [
                        "NAME:UDMParam",
                        "Name:=",
                        "Material Assignment",
                        "Value:=",
                        "1",
                        "DataType:=",
                        "Int",
                        "PropType2:=",
                        5,
                        "PropFlag2:=",
                        0,
                    ],
                    [
                        "NAME:UDMParam",
                        "Name:=",
                        "Import suppressed for physics objects",
                        "Value:=",
                        "0",
                        "DataType:=",
                        "Int",
                        "PropType2:=",
                        5,
                        "PropFlag2:=",
                        0,
                    ],
                    [
                        "NAME:UDMParam",
                        "Name:=",
                        "Explode Multi-Body Parts",
                        "Value:=",
                        "1",
                        "DataType:=",
                        "Int",
                        "PropType2:=",
                        5,
                        "PropFlag2:=",
                        8,
                    ],
                    [
                        "NAME:UDMParam",
                        "Name:=",
                        "SpaceClaim Installation Path",
                        "Value:=",
                        '"' + scdm_path + '"',
                        "DataType:=",
                        "String",
                        "PropType2:=",
                        0,
                        "PropFlag2:=",
                        8,
                    ],
                    [
                        "NAME:UDMParam",
                        "Name:=",
                        "Smart CAD Update",
                        "Value:=",
                        "1",
                        "DataType:=",
                        "Int",
                        "PropType2:=",
                        5,
                        "PropFlag2:=",
                        8,
                    ],
                ],
                ["NAME:GeometryParams"],
                "DllName:=",
                "SCIntegUDM",
                "Library:=",
                "installLib",
                "Version:=",
                "2.0",
                "ConnectionID:=",
                "",
            ]
        )
        self.refresh_all_ids()
        return True

    @pyaedt_function_handler()
    def modeler_variable(self, value):
        """Modeler variable.

        Parameters
        ----------
        value :


        Returns
        -------

        """
        if isinstance(value, str if _pythonver >= 3 else basestring):
            return value
        else:
            return str(value) + self.model_units

    @pyaedt_function_handler()
    def break_spaceclaim_connection(self):
        """Break the connection with SpaceClaim.

        Returns
        -------
        bool
            ``True`` when successful, ``False`` when failed.

        References
        ----------

        >>> oEditor.BreakUDMConnection
        """
        args = ["NAME:Selections", "Selections:=", "SpaceClaim1"]
        self.oeditor.BreakUDMConnection(args)
        return True

    @pyaedt_function_handler()
    def load_scdm_in_hfss(self, SpaceClaimFile):
        """Load a SpaceClaim file in HFSS.

        Parameters
        ----------
        SpaceClaimFile : str
            Full path and name of the SpaceClaim file.


        Returns
        -------
         bool
            ``True`` when successful, ``False`` when failed.

        References
        ----------

        >>> oEditor.CreateUserDefinedModel
        >>> oEditor.BreakUDMConnection
        """
        self.import_spaceclaim_document(SpaceClaimFile)
        self.break_spaceclaim_connection()
        return True

    @pyaedt_function_handler()
    def load_hfss(self, cadfile):
        """Load HFSS.

        .. deprecated:: 0.4.41
           Use :func:`import_3d_cad` property instead.

        Parameters
        ----------
        cadfile : str
            Name of the CAD file to load in HFSS.


        Returns
        -------
        bool
            ``True`` when successful, ``False`` when failed.

        References
        ----------

        >>> oEditor.Import
        """
        warnings.warn("`load_hfss` is deprecated. Use `import_3d_cad` method instead.", DeprecationWarning)
        self.import_3d_cad(cadfile, healing=True)
        return True

    @pyaedt_function_handler()
    def get_faces_from_materials(self, mats):
        """Select all outer faces given a list of materials.

        Parameters
        ----------
        mats : list
            List of materials to include in the search for outer
            faces.

        Returns
        -------
        list
            List of all outer faces of the specified materials.

        References
        ----------

        >>> oEditor.GetObjectsByMaterial
        >>> oEditor.GetFaceIDs
        """
        self.logger.info("Selecting outer faces.")

        sel = []
        if type(mats) is str:
            mats = [mats]
        for mat in mats:
            objs = list(self.oeditor.GetObjectsByMaterial(mat))
            objs.extend(list(self.oeditor.GetObjectsByMaterial(mat.lower())))

            for i in objs:

                oFaceIDs = self.oeditor.GetFaceIDs(i)

                for facce in oFaceIDs:
                    sel.append(int(facce))
        return sel

    @pyaedt_function_handler()
    def select_allfaces_fromobjects(self, elements):
        """Select all outer faces given a list of objects.

        Parameters
        ----------
        elements : list
            List of objects to include in the search for outer faces.

        Returns
        -------
        list
            List of outer faces in the given list of objects.

        References
        ----------

        >>> oEditor.GetFaceIDs
        """
        self.logger.info("Selecting outer faces.")

        sel = []

        for i in elements:

            oFaceIDs = self.oeditor.GetFaceIDs(i)

            for facce in oFaceIDs:
                sel.append(int(facce))
        return sel

    @pyaedt_function_handler()
    def setunassigned_mats(self):
        """Find unassagned objects and set them to non-model.

        Returns
        -------
        bool
            ``True`` when successful, ``False`` when failed.

        References
        ----------

        >>> oEditor.SetPropertyValue
        """
        oObjects = list(self.oeditor.GetObjectsInGroup("Solids"))
        for obj in oObjects:
            pro = self.oeditor.GetPropertyValue("Geometry3DAttributeTab", obj, "Material")
            if pro == '""':
                self.oeditor.SetPropertyValue("Geometry3DAttributeTab", obj, "Model", False)
        return True

    @pyaedt_function_handler()
    def automatic_thicken_sheets(self, inputlist, value, internalExtr=True, internalvalue=1):
        """Create thickened sheets for a list of input faces.

        This method automatically checks the direction in which to thicken the sheets.

        Parameters
        ----------
        inputlist : list
            List of faces.
        value : float
            Value in millimeters to thicken the sheets.
        internalExtr : bool, optional
            Whether to extrude sheets internally. The default is ``True``.
        internalvalue : float, optional
            Value in millimeters to thicken the sheets internally (vgoing into the model).
            The default is ``1``.

        Returns
        -------
        bool
            ``True`` when successful, ``False`` when failed.

        References
        ----------

        >>> oEditor.ThickenSheet
        """
        aedt_bounding_box = self.get_model_bounding_box()
        directions = {}
        inputlist = self.convert_to_selections(inputlist, True)
        for el in inputlist:
            objID = self.oeditor.GetFaceIDs(el)
            faceCenter = self.oeditor.GetFaceCenter(int(objID[0]))
            directionfound = False
            l = 10
            while not directionfound:
                self.oeditor.ThickenSheet(
                    ["NAME:Selections", "Selections:=", el, "NewPartsModelFlag:=", "Model"],
                    ["NAME:SheetThickenParameters", "Thickness:=", str(l) + "mm", "BothSides:=", False],
                )
                aedt_bounding_box2 = self.get_model_bounding_box()
                self._odesign.Undo()
                if aedt_bounding_box != aedt_bounding_box2:
                    directions[el] = "External"
                    directionfound = True
                self.oeditor.ThickenSheet(
                    ["NAME:Selections", "Selections:=", el, "NewPartsModelFlag:=", "Model"],
                    ["NAME:SheetThickenParameters", "Thickness:=", "-" + str(l) + "mm", "BothSides:=", False],
                )
                aedt_bounding_box2 = self.get_model_bounding_box()

                self._odesign.Undo()

                if aedt_bounding_box != aedt_bounding_box2:
                    directions[el] = "Internal"
                    directionfound = True
                else:
                    l = l + 10
        for el in inputlist:
            objID = self.oeditor.GetFaceIDs(el)
            faceCenter = self.oeditor.GetFaceCenter(int(objID[0]))
            if directions[el] == "Internal":
                self.oeditor.ThickenSheet(
                    ["NAME:Selections", "Selections:=", el, "NewPartsModelFlag:=", "Model"],
                    ["NAME:SheetThickenParameters", "Thickness:=", "-" + str(value) + "mm", "BothSides:=", False],
                )
            else:
                self.oeditor.ThickenSheet(
                    ["NAME:Selections", "Selections:=", el, "NewPartsModelFlag:=", "Model"],
                    ["NAME:SheetThickenParameters", "Thickness:=", str(value) + "mm", "BothSides:=", False],
                )
            if internalExtr:
                objID2 = self.oeditor.GetFaceIDs(el)
                for fid in objID2:
                    try:
                        faceCenter2 = self.oeditor.GetFaceCenter(int(fid))
                        if faceCenter2 == faceCenter:
                            self.oeditor.MoveFaces(
                                ["NAME:Selections", "Selections:=", el, "NewPartsModelFlag:=", "Model"],
                                [
                                    "NAME:Parameters",
                                    [
                                        "NAME:MoveFacesParameters",
                                        "MoveAlongNormalFlag:=",
                                        True,
                                        "OffsetDistance:=",
                                        str(internalvalue) + "mm",
                                        "MoveVectorX:=",
                                        "0mm",
                                        "MoveVectorY:=",
                                        "0mm",
                                        "MoveVectorZ:=",
                                        "0mm",
                                        "FacesToMove:=",
                                        [int(fid)],
                                    ],
                                ],
                            )
                    except:
                        self.logger.info("done")
                        # self.modeler_oproject.ClearMessages()
        return True

    @pyaedt_function_handler()
    def move_face(self, faces, offset=1.0):
        """Move an input face or a list of input faces of a specific object.

        This method moves a face or a list of faces which belong to the same solid.

        Parameters
        ----------
        faces : list
            List of Face ID or List of :class:`pyaedt.modeler.Object3d.FacePrimitive` object or mixed.
        offset : float, optional
             Offset to apply in model units. The default is ``1.0``.

        Returns
        -------
        bool
            ``True`` when successful, ``False`` when failed.

        References
        ----------

        >>> oEditor.MoveFaces

        """

        face_selection = self.convert_to_selections(faces, True)
        selection = {}
        for f in face_selection:
            if self.oeditor.GetObjectNameByFaceID(f) in selection:
                selection[self.oeditor.GetObjectNameByFaceID(f)].append(f)
            else:
                selection[self.oeditor.GetObjectNameByFaceID(f)] = [f]

        arg1 = [
            "NAME:Selections",
            "Selections:=",
            self.convert_to_selections(list(selection.keys()), False),
            "NewPartsModelFlag:=",
            "Model",
        ]
        arg2 = ["NAME:Parameters"]
        for el in list(selection.keys()):
            arg2.append(
                [
                    "NAME:MoveFacesParameters",
                    "MoveAlongNormalFlag:=",
                    True,
                    "OffsetDistance:=",
                    str(offset) + self.model_units,
                    "MoveVectorX:=",
                    "0mm",
                    "MoveVectorY:=",
                    "0mm",
                    "MoveVectorZ:=",
                    "0mm",
                    "FacesToMove:=",
                    selection[el],
                ]
            )
        self._oeditor.MoveFaces(arg1, arg2)
        return True

<<<<<<< HEAD
    # def __get__(self, instance, owner):
    #     self._app = instance
    #     return self
=======
    @pyaedt_function_handler()
    def move_edge(self, edges, offset=1.0):
        """Move an input edge or a list of input edges of a specific object.

        This method moves an edge or a list of edges which belong to the same solid.

        Parameters
        ----------
        edges : list
            List of Edge ID or List of :class:`pyaedt.modeler.Object3d.EdgePrimitive` object or mixed.
        offset : float, optional
             Offset to apply in model units. The default is ``1.0``.

        Returns
        -------
        bool
            ``True`` when successful, ``False`` when failed.

        References
        ----------

        >>> oEditor.MoveEdges

        """

        edge_selection = self.convert_to_selections(edges, True)
        selection = {}
        for f in edge_selection:
            if self.oeditor.GetObjectNameByEdgeID(f) in selection:
                selection[self.oeditor.GetObjectNameByEdgeID(f)].append(f)
            else:
                selection[self.oeditor.GetObjectNameByEdgeID(f)] = [f]

        arg1 = [
            "NAME:Selections",
            "Selections:=",
            self.convert_to_selections(list(selection.keys()), False),
            "NewPartsModelFlag:=",
            "Model",
        ]
        arg2 = ["NAME:Parameters"]
        for el in list(selection.keys()):
            arg2.append(
                [
                    "NAME:MoveEdgesParameters",
                    "MoveAlongNormalFlag:=",
                    True,
                    "OffsetDistance:=",
                    str(offset) + self.model_units,
                    "MoveVectorX:=",
                    "0mm",
                    "MoveVectorY:=",
                    "0mm",
                    "MoveVectorZ:=",
                    "0mm",
                    "EdgesToMove:=",
                    selection[el],
                ]
            )
        self._oeditor.MoveEdges(arg1, arg2)
        return True

    def __get__(self, instance, owner):
        self._app = instance
        return self
>>>>>>> c500c849

    class Position:
        """Position.

        Parameters
        ----------
        args : list or int
            Position of the item as either a list of the ``[x, y, z]`` coordinates
            or three separate values. If no or insufficient arguments
            are specified, ``0`` is applied.

        """

        @pyaedt_function_handler()
        def __getitem__(self, item):
            if item == 0:
                return self.X
            elif item == 1:
                return self.Y
            elif item == 2:
                return self.Z

        @pyaedt_function_handler()
        def __setitem__(self, item, value):
            if item == 0:
                self.X = value
            elif item == 1:
                self.Y = value
            elif item == 2:
                self.Z = value

        def __iter__(self):
            return self

        def __len__(self):
            return 3

        def __init__(self, *args):
            if len(args) == 1 and type(args[0]) is list:
                try:
                    self.X = args[0][0]
                except:
                    self.X = 0
                try:
                    self.Y = args[0][1]
                except:
                    self.Y = 0
                try:
                    self.Z = args[0][2]
                except:
                    self.Z = 0
            else:
                try:
                    self.X = args[0]
                except:
                    self.X = 0
                try:
                    self.Y = args[1]
                except:
                    self.Y = 0
                try:
                    self.Z = args[2]
                except:
                    self.Z = 0

    class SweepOptions(object):
        """Manages sweep options.

        Parameters
        ----------
        draftType : str, optional
            Type of the draft. Options are ``"Round"``, ``"Natural"``,
            and ``"Extended"``. The default is ``"Round"``.
        draftAngle : str, optional
            Draft angle with units. The default is ``"0deg"``.
        twistAngle : str, optional
            Twist angle with units. The default is ``"0deg"``.

        """

        @pyaedt_function_handler()
        def __init__(self, draftType="Round", draftAngle="0deg", twistAngle="0deg"):
            self.DraftType = draftType
            self.DraftAngle = draftAngle
            self.TwistAngle = twistAngle

    @pyaedt_function_handler()
    def create_group(self, objects=None, components=None, groups=None, group_name=None):
        """Group objects or groups into one group.

        At least one between ``objects``, ``components``, ``groups`` has to be defined.

        Parameters
        ----------
        objects : list, optional
            List of objects. The default is ``None``, in which case a group
            with all objects is created.
        components : list, optional
            List of 3d components to group. The default is ``None``.
        groups : list, optional
            List of groups. The default is ``None``.
        group_name : str, optional
            Name of the new group. The default is ``None``.
            It is not possible to choose the name but a name is
            assigned automatically.

        Returns
        -------
        str
           Name assigned to the new group.

        References
        ----------

        >>> oEditor.CreateGroup
        """
        if components is None and groups is None and objects is None:
            raise AttributeError("At least one between ``objects``, ``components``, ``groups`` has to be defined.")

        all_objects = self.object_names
        if objects:
            object_selection = self.convert_to_selections(objects, return_list=False)
        else:
            object_selection = ""
        if groups:
            group_selection = self.convert_to_selections(groups, return_list=False)
        else:
            group_selection = ""
        if components:
            component_selection = self.convert_to_selections(components, return_list=False)
        else:
            component_selection = ""

        arg = [
            "NAME:GroupParameter",
            "ParentGroupID:=",
            "Model",
            "Parts:=",
            object_selection,
            "SubmodelInstances:=",
            component_selection,
            "Groups:=",
            group_selection,
        ]
        assigned_name = self.oeditor.CreateGroup(arg)
        if group_name and group_name not in all_objects:
            self.oeditor.ChangeProperty(
                [
                    "NAME:AllTabs",
                    [
                        "NAME:Attributes",
                        ["NAME:PropServers", assigned_name],
                        ["NAME:ChangedProps", ["NAME:Name", "Value:=", group_name]],
                    ],
                ]
            )
            return group_name
        else:
            return assigned_name

    @pyaedt_function_handler()
    def ungroup(self, groups):
        """Ungroup one or more groups.

        Parameters
        ----------
        groups : list
            List of group names.

        Returns
        -------
        bool
            ``True`` when successful, ``False`` when failed.

        References
        ----------

        >>> oEditor.Ungroup
        """
        group_list = self.convert_to_selections(groups, return_list=True)
        arg = ["Groups:=", group_list]
        self.oeditor.Ungroup(arg)
        return True

    @pyaedt_function_handler()
    def flatten_assembly(self):
        """Flatten the assembly, removing all group trees.

        Returns
        -------
        bool
            ``True`` when successful, ``False`` when failed.

        References
        ----------

        >>> oEditor.FlattenGroup
        """
        self.oeditor.FlattenGroup(["Groups:=", ["Model"]])
        return True<|MERGE_RESOLUTION|>--- conflicted
+++ resolved
@@ -4372,11 +4372,6 @@
         self._oeditor.MoveFaces(arg1, arg2)
         return True
 
-<<<<<<< HEAD
-    # def __get__(self, instance, owner):
-    #     self._app = instance
-    #     return self
-=======
     @pyaedt_function_handler()
     def move_edge(self, edges, offset=1.0):
         """Move an input edge or a list of input edges of a specific object.
@@ -4442,7 +4437,6 @@
     def __get__(self, instance, owner):
         self._app = instance
         return self
->>>>>>> c500c849
 
     class Position:
         """Position.
