"""
This module contains these classes: `CoordinateSystem`, `Modeler`,
`Position`, and `SweepOptions`.

This modules provides functionalities for the 3D Modeler, 2D Modeler,
3D Layout Modeler, and Circuit Modeler.
"""
from __future__ import absolute_import
import sys
import os
import string
import random
import warnings

from collections import OrderedDict
from .Primitives2D import Primitives2D
from .Primitives3D import Primitives3D
from .Primitives import Polyline, PolylineSegment
from .GeometryOperators import GeometryOperators
from ..application.Variables import AEDT_units
from ..generic.general_methods import generate_unique_name, retry_ntimes, aedt_exception_handler
import math
from ..application.DataHandlers import dict2arg
from .Object3d import EdgePrimitive, FacePrimitive, VertexPrimitive, Object3d
from pyaedt import _pythonver

class CoordinateSystem(object):
    """Manages coordinate system data and execution.

    Parameters
    ----------
    parent :
        Inherited parent object.
    props : dict, optional
        Dictionary of properties. The default is ``None``.
    name: optional
        The default is ``None``.

    """

    def __init__(self, parent, props=None, name=None):
        self._parent = parent
        self.model_units = self._parent.model_units
        self.name = name
        self.props = props
        self.ref_cs = None
        self._quaternion = None
        self.mode = None
        try:
            if "KernelVersion" in self.props:
                del self.props["KernelVersion"]
        except:
            pass

    @aedt_exception_handler
    def _dim_arg(self, Value, sUnits=None):
        """Dimension argument.

        Parameters
        ----------
        Value :

        sUnits : optional
             The default is ``None``.

        Returns
        -------

        """
        if sUnits is None:
            sUnits = self.model_units
        if type(Value) is str:
            try:
                float(Value)
                val = "{0}{1}".format(Value, sUnits)
            except:
                val = Value
        else:
            val = "{0}{1}".format(Value, sUnits)
        return val

    @aedt_exception_handler
    def _change_property(self, name, arg):
        """Update properties of the coordinate system.

        Parameters
        ----------
        name : str
            Name of the coordinate system.
        arg : list
            List of the properties to update. For example, ``["NAME:ChangedProps", ["NAME:Mode", "Value:=", "Axis/Position"]]``.

        Returns
        -------
        list
            List of changed properties of the coordinate system.

        """
        arguments = ["NAME:AllTabs", ["NAME:Geometry3DCSTab", ["NAME:PropServers", name], arg]]
        self._parent.oeditor.ChangeProperty(arguments)

    @aedt_exception_handler
    def rename(self, newname):
        """Rename the coordinate system.

        Parameters
        ----------
        newname : str
            New name for the coordinate system.

        Returns
        -------
        bool
            ``True`` when successful, ``False`` when failed.

        """
        self._change_property(self.name, ["NAME:ChangedProps", ["NAME:Name", "Value:=", newname]])
        self.name = newname
        return True

    @aedt_exception_handler
    def update(self):
        """Update the coordinate system.

        Returns
        -------
        bool
            ``True`` when successful, ``False`` when failed.

        """
        self._change_property(self.name, ["NAME:ChangedProps", ["NAME:Reference CS", "Value:=", self.ref_cs]])

        try:
            self._change_property(self.name, ["NAME:ChangedProps", ["NAME:Mode", "Value:=", self.props["Mode"]]])
        except:
            raise ValueError(
                "Mode must be 'Axis/Position', 'Euler Angle ZYZ' or 'Euler Angle ZXZ', not {}.".format(self.props["Mode"]))

        props = ["NAME:ChangedProps"]

        props.append(["NAME:Origin", "X:=", self._dim_arg(self.props["OriginX"]), "Y:=",
                      self._dim_arg(self.props["OriginY"]), "Z:=", self._dim_arg(self.props["OriginZ"])])

        # Add 'easy' mode here.
        if self.props["Mode"] == 'Axis/Position' or self.props["Mode"] == 'Easy':
            props.append(["NAME:X Axis", "X:=", self._dim_arg(self.props["XAxisXvec"]), "Y:=",
                          self._dim_arg(self.props["XAxisYvec"]), "Z:=", self._dim_arg(self.props["XAxisZvec"])])
            props.append(["NAME:Y Point", "X:=", self._dim_arg(self.props["YAxisXvec"]), "Y:=",
                          self._dim_arg(self.props["YAxisYvec"]), "Z:=", self._dim_arg(self.props["YAxisZvec"])])
        else:
            props.append(["NAME:Phi", "Value:=", self._dim_arg(self.props["Phi"],"deg")])

            props.append(["NAME:Theta", "Value:=", self._dim_arg(self.props["Theta"],"deg")])

            props.append(["NAME:Psi", "Value:=", self._dim_arg(self.props["Psi"],"deg")])

        self._change_property(self.name, props)
        return True

    @aedt_exception_handler
    def change_cs_mode(self, mode_type=0):
        """Change the mode of the coordinate system.

        Parameters
        ----------
        mode_type : int, optional
            Type of the mode. Options are:

            * ``0`` - Axis/Position
            * ``1`` - Euler Angle ZXZ
            * ``2`` - Euler Angle ZYZ

            The default is ``0``.

        Returns
        -------
        bool
            ``True`` when successful, ``False`` when failed.

        """
        if mode_type == 0:  # "Axis/Position"
            if self.props and (self.props["Mode"] == "Euler Angle ZXZ" or self.props["Mode"] == "Euler Angle ZYZ"):
                self.props["Mode"] = "Axis/Position"
                x, y, z = GeometryOperators.quaternion_to_axis(self.quaternion)
                xaxis = x
                ypoint = y
                self.props["XAxisXvec"] = xaxis[0]
                self.props["XAxisYvec"] = xaxis[1]
                self.props["XAxisZvec"] = xaxis[2]
                self.props["YAxisXvec"] = ypoint[0]
                self.props["YAxisYvec"] = ypoint[1]
                self.props["YAxisZvec"] = ypoint[2]
                del self.props['Phi']
                del self.props['Theta']
                del self.props['Psi']
                self.mode = "axis"
                self.update()
        elif mode_type == 1:  # "Euler Angle ZXZ"
            if self.props and self.props["Mode"] == "Euler Angle ZYZ":
                self.props["Mode"] = "Euler Angle ZXZ"
                a, b, g = GeometryOperators.quaternion_to_euler_zxz(self.quaternion)
                phi = GeometryOperators.rad2deg(a)
                theta = GeometryOperators.rad2deg(b)
                psi = GeometryOperators.rad2deg(g)
                self.props["Phi"] = "{}deg".format(phi)
                self.props["Theta"] = "{}deg".format(theta)
                self.props["Psi"] = "{}deg".format(psi)
                self.mode = "zxz"
                self.update()
            elif self.props and self.props["Mode"] == "Axis/Position":
                self.props["Mode"] = "Euler Angle ZXZ"
                a, b, g = GeometryOperators.quaternion_to_euler_zxz(self.quaternion)
                phi = GeometryOperators.rad2deg(a)
                theta = GeometryOperators.rad2deg(b)
                psi = GeometryOperators.rad2deg(g)
                self.props["Phi"] = "{}deg".format(phi)
                self.props["Theta"] = "{}deg".format(theta)
                self.props["Psi"] = "{}deg".format(psi)
                del self.props["XAxisXvec"]
                del self.props["XAxisYvec"]
                del self.props["XAxisZvec"]
                del self.props["YAxisXvec"]
                del self.props["YAxisYvec"]
                del self.props["YAxisZvec"]
                self.mode = "zxz"
                self.update()
        elif mode_type == 2:  # "Euler Angle ZYZ"
            if self.props and self.props["Mode"] == "Euler Angle ZXZ":
                self.props["Mode"] = "Euler Angle ZYZ"
                a, b, g = GeometryOperators.quaternion_to_euler_zyz(self.quaternion)
                phi = GeometryOperators.rad2deg(a)
                theta = GeometryOperators.rad2deg(b)
                psi = GeometryOperators.rad2deg(g)
                self.props["Phi"] = "{}deg".format(phi)
                self.props["Theta"] = "{}deg".format(theta)
                self.props["Psi"] = "{}deg".format(psi)
                self.mode = "zyz"
                self.update()
            elif self.props and self.props["Mode"] == "Axis/Position":
                self.props["Mode"] = "Euler Angle ZYZ"
                a, b, g = GeometryOperators.quaternion_to_euler_zyz(self.quaternion)
                phi = GeometryOperators.rad2deg(a)
                theta = GeometryOperators.rad2deg(b)
                psi = GeometryOperators.rad2deg(g)
                self.props["Phi"] = "{}deg".format(phi)
                self.props["Theta"] = "{}deg".format(theta)
                self.props["Psi"] = "{}deg".format(psi)
                del self.props["XAxisXvec"]
                del self.props["XAxisYvec"]
                del self.props["XAxisZvec"]
                del self.props["YAxisXvec"]
                del self.props["YAxisYvec"]
                del self.props["YAxisZvec"]
                self.mode = "zyz"
                self.update()
        else:
            raise ValueError('mode_type=0 for "Axis/Position", =1 for "Euler Angle ZXZ", =2 for "Euler Angle ZYZ"')
        return True

    @aedt_exception_handler
    def create(self, origin=None, reference_cs='Global', name=None,
               mode='axis', view='iso',
               x_pointing=None, y_pointing=None,
               phi=0, theta=0, psi=0, u=None):
        """Create a coordinate system.

        Parameters
        ----------
        origin : list
            List of ``[x, y, z]`` coordinates for the origin of the coordinate system.
            The default is ``None``, in which case ``[0, 0, 0]`` is used.
        reference_cs : str, optional
            Name of the reference coordinate system. The default is ``"Global"``.
        name : str
            Name of the coordinate system. The default is ``None``.
        mode: str, optional
            Definition mode. Options are ``"view"``, ``"axis"``, ``"zxz"``, ``"zyz"``,
            and ``"axisrotation"``. The default is ``"axis"``.

            * If ``mode="view"``, specify ``view``.
            * If ``mode="axis"``, specify ``x_pointing`` and ``y_pointing``.
            * If ``mode="zxz"`` or ``mode="zyz"``, specify ``phi``, ``theta``, and ``psi``.
            * If ``mode="axisrotation"``, specify ``theta`` and ``u``.

            Parameters not needed by the specified mode are ignored.
            For back compatibility, ``view="rotate"`` is the same as ``mode="axis"``.
            The mode ``"axisrotation"`` is a coordinate system parallel
            to the global coordinate system centered in the global origin.

        view : str, optional
            View for the coordinate system if ``mode="view"``. Options are
            ``"XY"``, ``"XZ"``, ``"XY"``, ``"iso"``, ``None``, and ``"rotate"``
            (obsolete). The default is ``"iso"``.

            .. note::
               Because the ``"rotate"`` option is obsolete, use ``mode="axis"`` instead.

        x_pointing : list, optional
            List of the ``[x, y, z]`` coordinates specifying the X axis
            pointing in the local coordinate system if ``mode="axis"``.
            The default is ``[1, 0, 0]``.
        y_pointing : list, optional
            List of the ``[x, y, z]`` coordinates specifying the Y axis
            pointing in the local coordinate system if ``mode="axis"``.
            The default is ``[0, 1, 0]``.
        phi : float, optional
            Euler angle phi in degrees if ``mode="zxz"`` or ``mode="zyz"``.
            The default is ``0``.
        theta : float, optional
            Euler angle theta or rotation angle in degrees if ``mode="zxz"``,
            ``mode="zyz"``, or ``mode="axisrotation"``. The default is ``0``.
        psi : float, optional
            Euler angle psi in degrees if ``mode="zxz"`` or ``mode="zyz"``.
            The default is ``0``.
        u : list
            List of the ``[ux, uy, uz]`` coordinates for the rotation axis
            if ``mode="zxz"``. The default is ``[1, 0, 0]``.

        Returns
        -------
        :class: `pyaedt.modeler.Modeler.CoordinateSystem`

        """
        if not origin:
            origin = [0, 0, 0]
        if not x_pointing:
            x_pointing = [1, 0, 0]
        if not y_pointing:
            y_pointing = [0, 1, 0]
        if not u:
            u = [1, 0, 0]
        if view == "rotate":
            # legacy compatibility
            mode = "axis"

        if name:
            self.name = name
        else:
            self.name = generate_unique_name("CS")

        originX = self._dim_arg(origin[0], self.model_units)
        originY = self._dim_arg(origin[1], self.model_units)
        originZ = self._dim_arg(origin[2], self.model_units)
        orientationParameters = OrderedDict({"OriginX": originX, "OriginY": originY, "OriginZ": originZ})
        self.mode = mode
        if mode == "view":
            orientationParameters["Mode"] = "Axis/Position"
            if view == "YZ":
                orientationParameters["XAxisXvec"] = "0mm"
                orientationParameters["XAxisYvec"] = "0mm"
                orientationParameters["XAxisZvec"] = "-1mm"
                orientationParameters["YAxisXvec"] = "0mm"
                orientationParameters["YAxisYvec"] = "1mm"
                orientationParameters["YAxisZvec"] = "0mm"
            elif view == "XZ":
                orientationParameters["XAxisXvec"] = "1mm"
                orientationParameters["XAxisYvec"] = "0mm"
                orientationParameters["XAxisZvec"] = "0mm"
                orientationParameters["YAxisXvec"] = "0mm"
                orientationParameters["YAxisYvec"] = "-1mm"
                orientationParameters["YAxisZvec"] = "0mm"
            elif view == "XY":
                orientationParameters["XAxisXvec"] = "1mm"
                orientationParameters["XAxisYvec"] = "0mm"
                orientationParameters["XAxisZvec"] = "0mm"
                orientationParameters["YAxisXvec"] = "0mm"
                orientationParameters["YAxisYvec"] = "1mm"
                orientationParameters["YAxisZvec"] = "0mm"
            elif view == "iso":
                orientationParameters["XAxisXvec"] = "1mm"
                orientationParameters["XAxisYvec"] = "1mm"
                orientationParameters["XAxisZvec"] = "-2mm"
                orientationParameters["YAxisXvec"] = "-1mm"
                orientationParameters["YAxisYvec"] = "1mm"
                orientationParameters["YAxisZvec"] = "0mm"
            else:
                raise ValueError("With mode = 'view', specify view = 'XY', 'XZ', 'XY', 'iso' ")

        elif mode == "axis":
            orientationParameters["Mode"] = "Axis/Position"
            orientationParameters["XAxisXvec"] = self._dim_arg((x_pointing[0]), self.model_units)
            orientationParameters["XAxisYvec"] = self._dim_arg((x_pointing[1]), self.model_units)
            orientationParameters["XAxisZvec"] = self._dim_arg((x_pointing[2]), self.model_units)
            orientationParameters["YAxisXvec"] = self._dim_arg((y_pointing[0]), self.model_units)
            orientationParameters["YAxisYvec"] = self._dim_arg((y_pointing[1]), self.model_units)
            orientationParameters["YAxisZvec"] = self._dim_arg((y_pointing[2]), self.model_units)

<<<<<<< HEAD
            x, y, z = GeometryOperators.pointing_to_axis(x_pointing, y_pointing)
            a, b, g = GeometryOperators.axis_to_euler_zyz(x, y, z)
            self.quaternion = GeometryOperators.euler_zyz_to_quaternion(a, b, g)
=======
>>>>>>> 32a72427
        elif mode == "zxz":
            orientationParameters["Mode"] = "Euler Angle ZXZ"
            orientationParameters["Phi"] = self._dim_arg(phi, 'deg')
            orientationParameters["Theta"] = self._dim_arg(theta, 'deg')
            orientationParameters["Psi"] = self._dim_arg(psi, 'deg')

        elif mode == "zyz":
            orientationParameters["Mode"] = "Euler Angle ZYZ"
            orientationParameters["Phi"] = self._dim_arg(phi, 'deg')
            orientationParameters["Theta"] = self._dim_arg(theta, 'deg')
            orientationParameters["Psi"] = self._dim_arg(psi, 'deg')

        elif mode == "axisrotation":
            th = GeometryOperators.deg2rad(theta)
            q = GeometryOperators.axis_angle_to_quaternion(u, th)
            a, b, c = GeometryOperators.quaternion_to_euler_zyz(q)
            phi = GeometryOperators.rad2deg(a)
            theta = GeometryOperators.rad2deg(b)
            psi = GeometryOperators.rad2deg(c)
            orientationParameters["Mode"] = "Euler Angle ZYZ"
            orientationParameters["Phi"] = self._dim_arg(phi, 'deg')
            orientationParameters["Theta"] = self._dim_arg(theta, 'deg')
            orientationParameters["Psi"] = self._dim_arg(psi, 'deg')
<<<<<<< HEAD
            self.quaternion = q
        # TODO: Check if there is any way to pass equations to the
        # x_pointing and y_pointing
        elif mode == "easy":  # Test to create parameterized x_pointing and y_pointing.  All others fail.
            orientationParameters["Mode"] = "Axis/Position"
            orientationParameters["XAxisXvec"] = x_pointing[0] #self._dim_arg((x_pointing[0]), self.model_units)
            orientationParameters["XAxisYvec"] = x_pointing[1] #self._dim_arg((x_pointing[1]), self.model_units)
            orientationParameters["XAxisZvec"] = x_pointing[2] # self._dim_arg((x_pointing[2]), self.model_units)
            orientationParameters["YAxisXvec"] = y_pointing[0] #self._dim_arg((y_pointing[0]), self.model_units)
            orientationParameters["YAxisYvec"] = y_pointing[1] #self._dim_arg((x_pointing[1]), self.model_units)
            orientationParameters["YAxisZvec"] = y_pointing[2] #self._dim_arg((y_pointing[2]), self.model_units)
=======
>>>>>>> 32a72427
        else:
            raise ValueError("Specify the mode = 'view', 'axis', 'zxz', 'zyz', 'axisrotation', 'easy' ") # TODO: change name 'easy'

        self.props = orientationParameters
        self._parent.oeditor.CreateRelativeCS(self.orientation, self.attributes)
        self.ref_cs = reference_cs
        self.update()

        return True

    @property
    def quaternion(self):
        """Quaternion computed based on specific axis mode.

        Returns
        -------
        list
        """
        self._parent._parent.variable_manager["temp_var"] = 0
        if self.mode == "axis" or self.mode == "view":
            x1 = self.props['XAxisXvec']
            x2 = self.props['XAxisYvec']
            x3 = self.props['XAxisZvec']
            y1 = self.props['YAxisXvec']
            y2 = self.props['YAxisYvec']
            y3 = self.props['YAxisZvec']
            self._parent._parent.variable_manager["temp_var"] = x1
            x_pointing_num=[self._parent._parent.variable_manager["temp_var"].numeric_value]
            self._parent._parent.variable_manager["temp_var"] = x2
            x_pointing_num.append(self._parent._parent.variable_manager["temp_var"].numeric_value)
            self._parent._parent.variable_manager["temp_var"] = x3
            x_pointing_num.append(self._parent._parent.variable_manager["temp_var"].numeric_value)
            self._parent._parent.variable_manager["temp_var"] = y1
            y_pointing_num=[self._parent._parent.variable_manager["temp_var"].numeric_value]
            self._parent._parent.variable_manager["temp_var"] = y2
            y_pointing_num.append(self._parent._parent.variable_manager["temp_var"].numeric_value)
            self._parent._parent.variable_manager["temp_var"] = y3
            y_pointing_num.append(self._parent._parent.variable_manager["temp_var"].numeric_value)
            x, y, z = GeometryOperators.pointing_to_axis(x_pointing_num, y_pointing_num)
            a, b, g = GeometryOperators.axis_to_euler_zyz(x, y, z)
            self._quaternion = GeometryOperators.euler_zyz_to_quaternion(a, b, g)
            del self._parent._parent.variable_manager["temp_var"]
        elif self.mode == "zxz":
            self._parent._parent.variable_manager["temp_var"] = self.props['Phi']
            a = GeometryOperators.deg2rad(self._parent._parent.variable_manager["temp_var"].numeric_value)
            self._parent._parent.variable_manager["temp_var"] = self.props['Theta']
            b = GeometryOperators.deg2rad(self._parent._parent.variable_manager["temp_var"].numeric_value)
            self._parent._parent.variable_manager["temp_var"] = self.props['Psi']
            g = GeometryOperators.deg2rad(self._parent._parent.variable_manager["temp_var"].numeric_value)
            self._quaternion = GeometryOperators.euler_zxz_to_quaternion(a, b, g)
            del self._parent._parent.variable_manager["temp_var"]
        elif self.mode == "zyz" or self.mode == "axisrotation":
            self._parent._parent.variable_manager["temp_var"] = self.props['Phi']
            a = GeometryOperators.deg2rad(self._parent._parent.variable_manager["temp_var"].numeric_value)
            self._parent._parent.variable_manager["temp_var"] = self.props['Theta']
            b = GeometryOperators.deg2rad(self._parent._parent.variable_manager["temp_var"].numeric_value)
            self._parent._parent.variable_manager["temp_var"] = self.props['Psi']
            g = GeometryOperators.deg2rad(self._parent._parent.variable_manager["temp_var"].numeric_value)
            self._quaternion = GeometryOperators.euler_zyz_to_quaternion(a, b, g)
            del self._parent._parent.variable_manager["temp_var"]
        return  self._quaternion

    @property
    def orientation(self):
        """Internal named array for orientation of the coordinate system."""
        arg = ["Name:RelativeCSParameters"]
        dict2arg(self.props, arg)
        return arg

    @property
    def attributes(self):
        """Internal named array for attributes of the coordinate system."""
        coordinateSystemAttributes = ["NAME:Attributes", "Name:=", self.name]
        return coordinateSystemAttributes

    @aedt_exception_handler
    def delete(self):
        """Delete the coordinate system.

        Returns
        -------
        bool
            ``True`` when successful, ``False`` when failed.

        """
        self._parent.oeditor.Delete([
            "NAME:Selections",
            "Selections:=", self.name])
        self._parent.coordinate_systems.remove(self)
        return True

    @aedt_exception_handler
    def set_as_working_cs(self):
        """Set the coordinate system as the working coordinate system.

        Returns
        -------
        bool
            ``True`` when successful, ``False`` when failed.

        """
        self._parent.oeditor.SetWCS([
            "NAME:SetWCS Parameter",
            "Working Coordinate System:=", self.name,
            "RegionDepCSOk:=", False])
        return True


class Modeler(object):
    """Provides the `Modeler` application class that other `Modeler` classes inherit.

    Parameters
    ----------
    parent :
        Inherited parent object.

    """

    def __init__(self, parent):
        self._parent = parent

    # Properties derived from internal parent data
    @property
    def _desktop(self):
        """Desktop."""
        return self._parent._desktop

    @property
    def _messenger(self):
        """Messager."""
        return self._parent._messenger

    @property
    def odesign(self):
        """Design."""
        return self._parent._odesign

    @property
    def oimportexport(self):
        """Import/Export."""
        return self._parent.oimportexport

    @property
    def projdir(self):
        """Project directory."""
        return self._parent.project_path


class GeometryModeler(Modeler, object):
    """Manages the main AEDT Modeler functionalities for geometry-based designs.

    Parameters
    ----------
    parent :
        Inherited parent object.
    is3D : bool, optional
        Whether the model is 3D. The default is ``True``.

    Returns
    -------
    bool
        ``True`` when successful, ``False`` when failed.

    """

    def __init__(self, parent, is3d=True):
        self._parent = parent
        Modeler.__init__(self, parent)
        #TODO Refactor this as a dictionary with names as key
        self.coordinate_systems = self._get_coordinates_data()
        self._is3d = is3d

    @property
    def materials(self):
        """Material library used in the project.

        Returns
        -------
        pyaedt.modules.MaterialLib.Materials

        """
        return self._parent.materials

    @aedt_exception_handler
    def _convert_list_to_ids(self,input_list, convert_objects_ids_to_name=True):
        """Convert a list to IDs.

        Parameters
        ----------
        input_list : list
           List of object IDs.
        convert_objects_ids_to_name : bool, optional
             Whether to convert the object IDs to object names.
             The default is ``True``.

        Returns
        -------
        list
            List of object names.

        """
        output_list = []
        if type(input_list) is not list:
            input_list = [input_list]
        for el in input_list:
            if type(el) is Object3d:
                output_list = [i.name for i in input_list]
            elif type(el) is EdgePrimitive or type(el) is FacePrimitive or type(el) is VertexPrimitive:
                output_list = [i.id for i in input_list]
            elif type(el) is int and convert_objects_ids_to_name:
                if el in self.primitives.objects:
                    output_list.append(self.primitives.objects[el].name)
                else:
                    output_list.append(el)
            else:
                output_list.append(el)
        return output_list

    def _get_coordinates_data(self):
        """Get coordinate data.

        Returns
        -------
        list
            List of coordinates.

        """
        coord = []
        id2name = {1: 'Global'}
        name2refid = {}
        if self._parent.design_properties and 'ModelSetup' in self._parent.design_properties:
            cs = self._parent.design_properties['ModelSetup']["GeometryCore"]["GeometryOperations"]["CoordinateSystems"]
            for ds in cs:
                try:
                    if type(cs[ds]) is OrderedDict:
                        props = cs[ds]['RelativeCSParameters']
                        name = cs[ds]["Attributes"]["Name"]
                        cs_id = cs[ds]["ID"]
                        id2name[cs_id] = name
                        name2refid[name] = cs[ds]['ReferenceCoordSystemID']
                        coord.append(CoordinateSystem(self, props, name))
                    elif type(cs[ds]) is list:
                        for el in cs[ds]:
                            props = el['RelativeCSParameters']
                            name = el["Attributes"]["Name"]
                            cs_id = el["ID"]
                            id2name[cs_id] = name
                            name2refid[name] = el['ReferenceCoordSystemID']
                            coord.append(CoordinateSystem(self, props, name))
                except:
                    pass
            for cs in coord:
                try:
                    cs.ref_cs = id2name[name2refid[cs.name]]
                    if cs.props['Mode'] == 'Axis/Position':
                        x1 = GeometryOperators.parse_dim_arg(cs.props['XAxisXvec'])
                        x2 = GeometryOperators.parse_dim_arg(cs.props['XAxisYvec'])
                        x3 = GeometryOperators.parse_dim_arg(cs.props['XAxisZvec'])
                        y1 = GeometryOperators.parse_dim_arg(cs.props['YAxisXvec'])
                        y2 = GeometryOperators.parse_dim_arg(cs.props['YAxisYvec'])
                        y3 = GeometryOperators.parse_dim_arg(cs.props['YAxisZvec'])
                        x, y, z = GeometryOperators.pointing_to_axis([x1, x2, x3], [y1, y2, y3])
                        a, b, g = GeometryOperators.axis_to_euler_zyz(x, y, z)
                        cs.quaternion = GeometryOperators.euler_zyz_to_quaternion(a, b, g)
                    elif cs.props['Mode'] == 'Euler Angle ZXZ':
                        a = GeometryOperators.parse_dim_arg(cs.props['Phi'])
                        b = GeometryOperators.parse_dim_arg(cs.props['Theta'])
                        g = GeometryOperators.parse_dim_arg(cs.props['Psi'])
                        cs.quaternion = GeometryOperators.euler_zxz_to_quaternion(a, b, g)
                    elif cs.props['Mode'] == 'Euler Angle ZYZ':
                        a = GeometryOperators.parse_dim_arg(cs.props['Phi'])
                        b = GeometryOperators.parse_dim_arg(cs.props['Theta'])
                        g = GeometryOperators.parse_dim_arg(cs.props['Psi'])
                        cs.quaternion = GeometryOperators.euler_zyz_to_quaternion(a, b, g)
                except:
                    pass
        return coord

    def __get__(self, instance, owner):
        self._parent = instance
        return self

    @property
    def oeditor(self):
        """Editor.

        Returns
        -------
        pyaedt.modeler.Model3D.Modeler3D

        """
        return self.odesign.SetActiveEditor("3D Modeler")

    @property
    def model_units(self):
        """Model units as a string. For example ``"mm"``."""
        return retry_ntimes(10, self.oeditor.GetModelUnits)

    @model_units.setter
    def model_units(self, units):
        assert units in AEDT_units["Length"], "Invalid units string {0}.".format(units)
        self.oeditor.SetModelUnits(
            [
                "NAME:Units Parameter",
                "Units:=", units,
                "Rescale:=", False
            ])

    @property
    def selections(self):
        """Selections."""
        return self.oeditor.GetSelections()

    @property
    def obounding_box(self):
        """Bounding box."""
        return self.oeditor.GetModelBoundingBox()

    @property
    def odefinition_manager(self):
        """Definition manager."""
        return self._parent._oproject.GetDefinitionManager()

    @property
    def omaterial_manager(self):
        """Material manager used in the project.

        Returns
        -------
        pyaedt.modules.MaterialLib.Materials

        """
        return self._parent._oproject.GetDefinitionManager().GetManager("Material")

    @aedt_exception_handler
    def fit_all(self):
        """Fit all."""
        self.oeditor.FitAll()

    @property
    def dimension(self):
        """Dimensions.

        Returns
        -------
        str
            Dimensionality, which is either ``"2D"`` or ``"3D"``.

        """
        try:
            if self.odesign.Is2D():
                return '2D'
            else:
                return '3D'
        except Exception:
            if self.design_type == "2D Extractor":
                return '2D'
            else:
                return '3D'

    @property
    def design_type(self):
        """Design type."""
        return self.odesign.GetDesignType()

    @property
    def geometry_mode(self):
        """Geometry mode."""
        return self.odesign.GetGeometryMode()

    @property
    def solid_bodies(self):
        """Directory of object IDs with the object name as the key.

        .. note::
            Non-model objects are also returned.

        Returns
        -------
        list
            List of object IDs with the object name as the key.

        """
        if self.dimension == '3D':
            objects = self.oeditor.GetObjectsInGroup("Solids")
        else:
            objects = self.oeditor.GetObjectsInGroup("Sheets")
        return list(objects)

    @aedt_exception_handler
    def create_coordinate_system(self, origin=None, reference_cs='Global', name=None,
                                 mode='axis', view='iso',
                                 x_pointing=None, y_pointing=None,
                                 psi=0, theta=0, phi=0, u=None):
        """Create a coordinate system.

        Parameters
        ----------
        origin : list
            List of ``[x, y, z]`` coordinates for the origin of the
            coordinate system.  The default is ``None``, in which case
            ``[0, 0, 0]`` is used.
        reference_cs : str, optional
            Name of the reference coordinate system. The default is
            ``"Global"``.
        name : str
            Name of the coordinate system. The default is ``None``.
        mode: str, optional
            Definition mode. Options are ``"view"``, ``"axis"``,
            ``"zxz"``, ``"zyz"``, and ``"axisrotation"``. The default
            is ``"axis"``.

            * If ``mode="view"``, specify ``view``.
            * If ``mode="axis"``, specify ``x_pointing`` and ``y_pointing``.
            * If ``mode="zxz"`` or ``mode="zyz"``, specify ``phi``, ``theta``, and ``psi``.
            * If ``mode="axisrotation"``, specify ``theta`` and ``u``.

            Parameters not needed by the specified mode are ignored.
            For back compatibility, ``view="rotate"`` is the same as
            ``mode="axis"``.  The default mode, ``"axisrotation"``, is
            a coordinate system parallel to the global coordinate
            system centered in the global origin.

        view : str, optional
            View for the coordinate system if ``mode="view"``. Options
            are ``"XY"``, ``"XZ"``, ``"XY"``, ``"iso"``, ``None``, and
            ``"rotate"`` (obsolete). The default is ``"iso"``.

            .. note::
               Because the ``"rotate"`` option is obsolete, use
               ``mode="axis"`` instead.

        x_pointing : list, optional
            List of the ``[x, y, z]`` coordinates specifying the X axis
            pointing in the global coordinate system if ``mode="axis"``.
            The default is ``[1, 0, 0]``.
        y_pointing : list, optional
            List of the ``[x, y, z]`` coordinates specifying the Y axis
            pointing in the global coordinate system if ``mode="axis"``.
            The default is ``[0, 1, 0]``.
        phi : float, optional
            Euler angle phi in degrees if ``mode="zxz"`` or ``mode="zyz"``.
            The default is ``0``.
        theta : float, optional
            Euler angle theta or rotation angle in degrees if ``mode="zxz"``,
            ``mode="zyz"``, or ``mode="axisrotation"``. The default is ``0``.
        psi : float, optional
            Euler angle psi in degrees if ``mode="zxz"`` or ``mode="zyz"``.
            The default is ``0``.
        u : list
            List of the ``[ux, uy, uz]`` coordinates for the rotation axis
            if ``mode="zxz"``. The default is ``[1, 0, 0]``.

        Returns
        -------
        pyaedt.modeler.Modeler.CoordinateSystem

        """
        if name:
            cs_names = [i.name for i in self.coordinate_systems]
            if name in cs_names:
                raise AttributeError('A coordinate system with the specified name already exists!')

        cs = CoordinateSystem(self)
        if cs:
            result = cs.create(origin=origin, reference_cs=reference_cs, name=name,
                               mode=mode, view=view,
                               x_pointing=x_pointing, y_pointing=y_pointing,
                               phi=phi, theta=theta, psi=psi, u=u)
            if result:
                self.coordinate_systems.append(cs)
                return cs
        return False

    @aedt_exception_handler
    def global_to_cs(self, point, ref_cs):
        """Transform a point from the global coordinate system to another coordinate system.

        Parameters
        ----------
        point : list
            List of the ``[x, y, z]`` coordinates to transform.
        ref_cs : str
            Name of the destination reference system.

        Returns
        -------
        list
            List of the transformed ``[x, y, z]`` coordinates.

        """
        if type(point) is not list or len(point) != 3:
            raise AttributeError('Point must be in format [x, y, z].')
        try:
            point = [float(i) for i in point]
        except:
            raise AttributeError('Point must be in format [x, y, z].')
        if ref_cs == 'Global':
            return point
        cs_names = [i.name for i in self.coordinate_systems]
        if ref_cs not in cs_names:
            raise AttributeError('Specified coordinate system does not exist in the design.')

        def get_total_transformation(p, cs):
            idx = cs_names.index(cs)
            q = self.coordinate_systems[idx].quaternion
            ox = GeometryOperators.parse_dim_arg(self.coordinate_systems[idx].props['OriginX'], self.model_units)
            oy = GeometryOperators.parse_dim_arg(self.coordinate_systems[idx].props['OriginY'], self.model_units)
            oz = GeometryOperators.parse_dim_arg(self.coordinate_systems[idx].props['OriginZ'], self.model_units)
            o = [ox, oy, oz]
            refcs = self.coordinate_systems[idx].ref_cs
            if refcs == 'Global':
                p1 = p
            else:
                p1 = get_total_transformation(p, refcs)
            p2 = GeometryOperators.q_rotation_inv(GeometryOperators.v_sub(p1, o), q)
            return p2

        return get_total_transformation(point, ref_cs)

    @aedt_exception_handler
    def set_working_coordinate_system(self, name):
        """Set the working coordinate system to another coordinate system.

        Parameters
        ----------
        name : str
            Name of the coordinate system to set as the working coordinate system.

        Returns
        -------
        bool
            ``True`` when successful, ``False`` when failed.

        """
        self.oeditor.SetWCS([
            "NAME:SetWCS Parameter",
            "Working Coordinate System:=", name,
            "RegionDepCSOk:=", False])
        return True

    @aedt_exception_handler
    def add_workbench_link(self, objects, ambient_temp=22, create_project_var=False, enable_deformation=True):
        """Assign temperature and deformation objects to a Workbench link.

        .. deprecated:: 0.3.1
           Use :func:`GeometryModeler.set_objects_temperature` and
           :func:`GeometryModeler.set_objects_deformation` instead.

        Parameters
        ----------
        objects : list
            List of the objects to assign to the Workbench link.
        ambient_temp : float, optional
            Ambient temperature. The default is ``22.``
        create_project_var : bool, optional
            Whether to create a project variable for the ambient temperature.
            The default is ``False``. If ``True,`` ``$AmbientTemp`` is created.
        enable_deformation : bool, optional
            Whether to add the deformation link. The default is ``True``.

        Returns
        -------
        bool
            ``True`` when successful, ``False`` when failed.

        """
        warnings.warn('add_workbench_link is deprecated. '
                      'Use set_objects_temperature and set_objects_deformation instead.',
                      DeprecationWarning)
        self.set_objects_temperature(objects, ambient_temp, create_project_var)
        if enable_deformation:
            self.set_objects_deformation(objects)
        return True

    @aedt_exception_handler
    def set_objects_deformation(self, objects):
        """Assign deformation objects to a Workbench link.

        Parameters
        ----------
        objects : list
            List of the deformation objects to assign to the Workbench link.

        Returns
        -------
        bool
            ``True`` when successful, ``False`` when failed.

        """
        self._messenger.add_debug_message("Enabling deformation feedback")
        try:
            self.odesign.SetObjectDeformation(["EnabledObjects:=", objects])
        except:
            self._messenger.add_error_message("Failed to enable the deformation dependence")
            return False
        else:
            self._messenger.add_debug_message("Successfully enabled deformation feedback")
            return True

    @aedt_exception_handler
    def set_objects_temperature(self, objects, ambient_temp=22, create_project_var=False):
        """Assign temperatures to objects.

        The materials assigned to the objects must have a thermal modifier.

        Parameters
        ----------
        objects : list
            List of objects.
        ambient_temp : float, optional
            Ambient temperature. The default is ``22``.
        create_project_var : bool, optional
            Whether to create a project variable for the ambient temperature.
            The default is ``False``. If ``True,`` ``$AmbientTemp`` is created.

        Returns
        -------
        bool
            ``True`` when successful, ``False`` when failed.

        """
        self._messenger.add_debug_message("Set model temperature and enabling Thermal Feedback")
        if create_project_var:
            self._parent.variable_manager["$AmbientTemp"] = str(ambient_temp) + "cel"
            var = "$AmbientTemp"
        else:
            var = str(ambient_temp) + "cel"
        vargs1 = ["NAME:TemperatureSettings", "IncludeTemperatureDependence:=", True, "EnableFeedback:=", True,
                  "Temperatures:="]
        vargs2 = []
        for obj in objects:
            mat = self.primitives[obj].material_name
            th = self._parent.materials.check_thermal_modifier(mat)
            if th:
                vargs2.append(obj)
                vargs2.append(var)
        if not vargs2:
            return False
        else:
            vargs1.append(vargs2)
        try:
            self.odesign.SetObjectTemperature(vargs1)
        except:
            self._messenger.add_error_message("Failed to enable the temperature dependence")
            return False
        else:
            self._messenger.add_debug_message("Assigned Objects Temperature")
            return True

    @aedt_exception_handler
    def _create_sheet_from_object_closest_edge(self, startobj, endobject, axisdir, portonplane):
        """Create a sheet from the edge closest to the object.

        Parameters
        ----------
        startobj : str
            Name of the starting object.
        endobject : str
            Name of the ending object.
        axisdir : int
           Axis direction. Options are ``0`` through ``5``.
        portonplane : bool
            Whether edges are to be on the plane orthogonal to the axis
            direction.

        Returns
        -------
        str
            Name of the sheet.
        list
            List of the points.

        """
        out, parallel = self.primitives.find_closest_edges(startobj, endobject, axisdir)
        port_edges = self.primitives.get_equivalent_parallel_edges(out, portonplane, axisdir, startobj, endobject)
        if port_edges is None or port_edges is False:
            port_edges = []
            for e in out:
                edge = self.primitives.create_object_from_edge(e)
                port_edges.append(edge)
        edge_0 = port_edges[0].edges[0]
        edge_1 = port_edges[1].edges[0]
        sheet_name = port_edges[0].name
        point0 = edge_0.midpoint
        point1 = edge_1.midpoint
        self.connect(port_edges)
        return sheet_name, point0, point1

    @aedt_exception_handler
    def find_point_around(self, objectname, startposition, offset, plane):
        """Find the point around an object.

        Parameters
        ----------
        objectname : str
            Name of the object.
        startposition : list
            List of the ``[x, y, z]`` coordinates for the starting
            position of the object.
        offset :
            Offset to apply.
        plane : str
            Coordinate plane of the arc. Choices are ``"YZ"``,
            ``"ZX"``, and ``"XY"``.


        Returns
        -------
        list
            List of the ``[x, y, z]`` coordinates for the point.

        """
        position = [0, 0, 0]
        angle = 0
        if plane==0:
            while angle<=360:
                position[0] =  startposition[0] + offset*math.cos(math.pi*angle/180)
                position[1] =  startposition[1] + offset*math.sin(math.pi*angle/180)
                if objectname in self.primitives.get_bodynames_from_position(startposition):
                    angle = 400
                else:
                    angle += 90
        elif plane==1:
            while angle<=360:
                position[1] = startposition[1] + offset*math.cos(math.pi*angle/180)
                position[2] = startposition[2] + offset*math.sin(math.pi*angle/180)
                if objectname in self.primitives.get_bodynames_from_position(startposition):
                    angle = 400
                else:
                    angle += 90
        elif plane == 2:
            while angle<=360:
                position[0] = startposition[0] + offset*math.cos(math.pi*angle/180)
                position[2] = startposition[2] + offset*math.sin(math.pi*angle/180)
                if objectname in self.primitives.get_bodynames_from_position(startposition):
                    angle = 400
                else:
                    angle += 90
        return position

    @aedt_exception_handler
    def create_sheet_to_ground(self, objectname, groundname=None, axisdir=0, sheet_dim=1):
        """Create a sheet between an object and a ground plane.

        The ground plane must be bigger than the object and perpendicular
        to one of the three axes.

        Parameters
        ----------
        objectname : str
            Name of the object.
        groundname : str, optional
            Name of the ground. The default is ``None``, in which case the
            bounding box is used.
        axisdir : int, optional
            Axis direction. Options are ``0`` through ``5``. The default is ``0``.
        sheet_dim : optional
            Sheet dimension in millimeters. The default is ``1``.

        Returns
        -------
        int
            ID of the sheet created.

        """
        if axisdir>2:
            obj_cent=[-1e6,-1e6,-1e6]
        else:
            obj_cent=[1e6,1e6,1e6]
        face_ob=None
        for face in self.primitives[objectname].faces:
            center = face.center
            if not center:
                continue
            if axisdir > 2 and center[axisdir-3] > obj_cent[axisdir-3]:
                obj_cent = center
                face_ob=face
            elif axisdir <= 2 and center[axisdir] < obj_cent[axisdir]:
                obj_cent = center
                face_ob = face
        vertx = face_ob.vertices
        start = vertx[0].position

        if not groundname:
            gnd_cent = []
            bounding = self.primitives.get_model_bounding_box()
            if axisdir<3:
                for i in bounding[0:3]:
                    gnd_cent.append(float(i))
            else:
                for i in bounding[3:]:
                    gnd_cent.append(float(i))
        else:
            ground_plate = self.primitives[groundname]
            if axisdir > 2:
                gnd_cent = [1e6, 1e6, 1e6]
            else:
                gnd_cent = [-1e6, -1e6, -1e6]
            face_gnd = ground_plate.faces
            for face in face_gnd:
                center = face.center
                if not center:
                    continue
                if axisdir > 2 and center[axisdir-3] < gnd_cent[axisdir-3]:
                    gnd_cent = center
                elif axisdir <= 2 and center[axisdir] > gnd_cent[axisdir]:
                    gnd_cent = center

        axisdist = obj_cent[divmod(axisdir,3)[1]]-gnd_cent[divmod(axisdir,3)[1]]
        if axisdir<3:
            axisdist = -axisdist

        if divmod(axisdir,3)[1] == 0:
            cs = self._parent.CoordinateSystemPlane.YZPlane
            vector = [axisdist, 0, 0]
        elif divmod(axisdir,3)[1]== 1:
            cs = self._parent.CoordinateSystemPlane.ZXPlane
            vector = [0, axisdist, 0]
        elif divmod(axisdir,3)[1] == 2:
            cs = self._parent.CoordinateSystemPlane.XYPlane
            vector = [0, 0, axisdist]

        offset = self.find_point_around(objectname, start, sheet_dim, cs)
        p1 = self.primitives.create_polyline([start, offset])
        p2 = p1.clone().translate(vector)
        self.connect([p1, p2])

        return p1

    @aedt_exception_handler
    def _get_faceid_on_axis(self, objname, axisdir):
        """Get the ID of the face on the axis.

        Parameters
        ----------
        objname : str
            Name of the object.
        axisdir : int
            Axis direction. Options are ``1`` through ``5``.

        Returns
        -------
        int
            ID of the face.

        """
        faces = self.primitives.get_object_faces(objname)
        face = None
        center = None
        for f in faces:
            try:
                c = self.primitives.get_face_center(f)
                if not face and c:
                    face = f
                    center = c
                elif axisdir < 3 and c[axisdir] < center[axisdir]:
                    face = f
                    center = c
                elif axisdir > 2 and c[axisdir - 3] > center[axisdir - 3]:
                    face = f
                    center = c
            except:
                pass
        return face

    @aedt_exception_handler
    def _create_microstrip_sheet_from_object_closest_edge(self, startobj, endobject, axisdir, vfactor=3, hfactor=5):
        def duplicate_and_unite(sheet_name, array1, array2, dup_factor):
            status, list = self.duplicate_along_line(sheet_name, array1, dup_factor + 1)
            status, list2 = self.duplicate_along_line(sheet_name, array2, dup_factor + 1)
            list_unite.extend(list)
            list_unite.extend(list2)
            self.unite(list_unite)

        tol = 1e-6
        out, parallel = self.primitives.find_closest_edges(startobj, endobject, axisdir)
        port_edges = self.primitives.get_equivalent_parallel_edges(out, True, axisdir, startobj, endobject)
        if port_edges is None:
            return False
        sheet_name = port_edges[0].name
        point0 = port_edges[0].edges[0].midpoint
        point1 = port_edges[1].edges[0].midpoint
        len = port_edges[0].edges[0].length
        vect = GeometryOperators.v_points(point1, point0)
        l1 = out[0].length
        l2 = out[1].length
        if l1 < l2:
            vect_t = [i * (vfactor - 1) for i in vect]
            self.translate(port_edges[0], vect_t)
        else:
            vect_t = [i * (1 - vfactor) for i in vect]
            self.translate(port_edges[1], vect_t)

        self.connect(port_edges)
        list_unite = [sheet_name]
        dup_factor = divmod((hfactor + 1), 2)[0]
        coeff = float(hfactor - 1) / 2 / dup_factor

        if divmod(axisdir, 3)[1] == 0 and abs(vect[1]) < tol:
            duplicate_and_unite(sheet_name, [0, len * coeff, 0],[0, -len * coeff, 0], dup_factor)
        elif divmod(axisdir, 3)[1] == 0 and abs(vect[2]) < tol:
            duplicate_and_unite(sheet_name, [0, 0, len * coeff], [0, 0, -len * coeff], dup_factor)
        elif divmod(axisdir, 3)[1] == 1 and abs(vect[0]) < tol:
            duplicate_and_unite(sheet_name, [len * coeff, 0, 0], [-len * coeff, 0, 0], dup_factor)
        elif divmod(axisdir, 3)[1] == 1 and abs(vect[2]) < tol:
            duplicate_and_unite(sheet_name, [0, 0, len * coeff], [0, 0, -len * coeff], dup_factor)
        elif divmod(axisdir, 3)[1] == 2 and abs(vect[0]) < tol:
            duplicate_and_unite(sheet_name, [len * coeff, 0, 0], [-len * coeff, 0, 0], dup_factor)
        elif divmod(axisdir, 3)[1] == 2 and abs(vect[1]) < tol:
            duplicate_and_unite(sheet_name,  [0, len * coeff, 0], [0, -len * coeff, 0], dup_factor)

        return sheet_name, point0, point1

    @aedt_exception_handler
    def get_excitations_name(self):
        """Get all excitation names.

        Returns
        -------
        list
            List of excitation names. Excitations with multiple modes will return one
            excitation for each mode.

        """
        list_names = list(self._parent.oboundary.GetExcitations())
        del list_names[1::2]
        return list_names

    @aedt_exception_handler
    def get_boundaries_name(self):
        """Retrieve all boundary names.

        Returns
        -------
        list
            List of boundary names. Boundaries with multiple modes will return one
            boundary for each mode.

        """
        list_names = list(self._parent.oboundary.GetBoundaries())
        del list_names[1::2]
        return list_names

    @aedt_exception_handler
    def set_object_model_state(self, obj_list, model=True):
        """Set a list of objects to either models or non-models.

        Parameters
        ----------
        obj_list : list
            List of objects IDs or names.
        model : bool, optional
            Whether to set the objects as models. The default is ``True``.
            If ``False``, the objects are set as non-models.

        Returns
        -------
        bool
            ``True`` when successful, ``False`` when failed.

        """
        selections = self.convert_to_selections(obj_list, True)
        for obj in selections:
            self.primitives[obj].model = model
        return True

    @aedt_exception_handler
    def get_objects_in_group(self, group):
        """Retrieve a list of objects belonging to a group.

        Parameters
        ----------
        group : str
            Name of the group.

        Returns
        -------
        list
            List of objects belonging to the group.

        """
        if type(group) is not str:
            raise ValueError('Group name must be a string')
        group_objs = list(self.oeditor.GetObjectsInGroup(group))
        if not group_objs:
            return None
        return group_objs

    @aedt_exception_handler
    def get_group_bounding_box(self, group):
        """Retrieve the bounding box of a group.

        Parameters
        ----------
        group : str
            Name of the group.

        Returns
        -------
        list
            List of six float values representing the bounding box in the form ``[min_x, min_y, min_z, max_x, max_y, max_z]``.

        """
        if type(group) is not str:
            raise ValueError('Group name must be a string')
        group_objs = list(self.oeditor.GetObjectsInGroup(group))
        if not group_objs:
            return None
        all_objs = self.primitives.object_names
        objs_to_unmodel = [i for i in all_objs if i not in group_objs]
        if objs_to_unmodel:
            vArg1 = ["NAME:Model", "Value:=", False]
            self.primitives._change_geometry_property(vArg1, objs_to_unmodel)
            bounding = self.get_model_bounding_box()
            self.odesign.Undo()
        else:
            bounding = self.get_model_bounding_box()
        return bounding

    @aedt_exception_handler
    def convert_to_selections(self, objtosplit, return_list=False):
        """Convert one or more object to selections.

        Parameters
        ----------
        objtosplit : str, int, or list
            One or more objects to convert to selections. A list can contain
            both strings (object names) and integers (object IDs).
        return_list : bool, option
            Whether to return a list of the selections. The default is
            ``False``, in which case a string of the selections is returned.
            If ``True``, a list of the selections is returned.

        Returns
        -------
        str or list
           String or list of the selections.

        """
        if type(objtosplit) is not list:
            objtosplit = [objtosplit]
        objnames = []
        for el in objtosplit:
            if isinstance(el, int) and el in self.primitives.objects:
                objnames.append(self.primitives.objects[el].name)
            elif isinstance(el, Object3d):
                objnames.append(el.name)
            elif isinstance(el, FacePrimitive):
                objnames.append(el.id)
            elif isinstance(el, str):
                objnames.append(el)
            else:
                return False
        if return_list:
            return objnames
        else:
            return ",".join(objnames)

    @aedt_exception_handler
    def split(self, objects, plane, sides="Both"):
        """Split a list of objects.

        Parameters
        ----------
        objects : str, int, or list
            One or more objects to split. A list can contain
            both strings (object names) and integers (object IDs).
        plane : str
            Coordinate plane of the cut or the Application.CoordinateSystemPlane object.
            Choices for the coordinate plane are ``"XY"``, ``"YZ"``, and ``"ZX"``.
        sides : str
            Which side to keep. Options are ``"Both"``, ``"PositiveOnly"``,
            and ``"NegativeOnly"``. The default is ``"Both"``, in which case
            all objects are kept after the split.

        Returns
        -------
        bool
            ``True`` when successful, ``False`` when failed.

        """
        planes = {0: "XY", 1: "YZ", 2: "ZX"}
        selections = self.convert_to_selections(objects)
        self.oeditor.Split(
            [
                "NAME:Selections",
                "Selections:=", selections,
                "NewPartsModelFlag:=", "Model"
            ],
            [
                "NAME:SplitToParameters",
                "SplitPlane:=", planes[plane],
                "WhichSide:=", sides,
                "ToolType:=", "PlaneTool",
                "ToolEntityID:=", -1,
                "SplitCrossingObjectsOnly:=", False,
                "DeleteInvalidObjects:=", True
            ])
        self.primitives.refresh_all_ids()
        return True

    @aedt_exception_handler
    def duplicate_and_mirror(self, objid, position, vector):
        """Duplicate and mirror a selection.

        Parameters
        ----------
        bjid : str, int, or  Object3d
            Name or ID of the object.
        position : float
            List of the ``[x, y, z]`` coordinates or
            Application.Position object for the selection.
        vector : float
            List of the ``[x1, y1, z1]`` coordinates or
            Application.Position object for the vector.

        Returns
        -------
        list
            List of objects created or an empty list.

        """
        selections = self.convert_to_selections(objid)
        Xpos, Ypos, Zpos = self.primitives._pos_with_arg(position)
        Xnorm, Ynorm, Znorm = self.primitives._pos_with_arg(vector)

        vArg1 = ['NAME:Selections', 'Selections:=', selections, 'NewPartsModelFlag:=', 'Model']
        vArg2 = ['NAME:DuplicateToMirrorParameters']
        vArg2.append('DuplicateMirrorBaseX:='), vArg2.append(Xpos)
        vArg2.append('DuplicateMirrorBaseY:='), vArg2.append(Ypos)
        vArg2.append('DuplicateMirrorBaseZ:='), vArg2.append(Zpos)
        vArg2.append('DuplicateMirrorNormalX:='), vArg2.append(Xnorm)
        vArg2.append('DuplicateMirrorNormalY:='), vArg2.append(Ynorm)
        vArg2.append('DuplicateMirrorNormalZ:='), vArg2.append(Znorm)
        vArg3 = ['NAME:Options', 'DuplicateAssignments:=', False]
        added_objs = self.oeditor.DuplicateMirror(vArg1, vArg2, vArg3)
        self.primitives.add_new_objects()
        return True, added_objs

    @aedt_exception_handler
    def mirror(self, objid, position, vector):
        """Mirror a selection.

        Parameters
        ----------
        objid : str, int, or Object3d
            Name or ID of the object.
        position : float
            List of the ``[x, y, z]`` coordinates or the
            Application.Position object for the selection.
        vector : float
            List of the ``[x1, y1, z1]`` coordinates or
            the Application.Position object for the vector.

        Returns
        -------
        bool
            ``True`` when successful, ``False`` when failed.

        """
        selections = self.convert_to_selections(objid)
        Xpos, Ypos, Zpos = self.primitives._pos_with_arg(position)
        Xnorm, Ynorm, Znorm = self.primitives._pos_with_arg(vector)

        vArg1 = ['NAME:Selections', 'Selections:=', selections, 'NewPartsModelFlag:=', 'Model']
        vArg2 = ['NAME:MirrorParameters']
        vArg2.append('MirrorBaseX:='), vArg2.append(Xpos)
        vArg2.append('MirrorBaseY:='), vArg2.append(Ypos)
        vArg2.append('MirrorBaseZ:='), vArg2.append(Zpos)
        vArg2.append('MirrorNormalX:='), vArg2.append(Xnorm)
        vArg2.append('MirrorNormalY:='), vArg2.append(Ynorm)
        vArg2.append('MirrorNormalZ:='), vArg2.append(Znorm)

        self.oeditor.Mirror(vArg1, vArg2)

        return True

    @aedt_exception_handler
    def duplicate_around_axis(self, objid, cs_axis, angle=90, nclones=2, create_new_objects=True):
        """Duplicate a selection around an axis.

        Parameters
        ----------
        objid : str, int, or Object3d
            Name or ID of the object.
        cs_axis :
            Coordinate system axis or the Application.CoordinateSystemAxis object.
        angle : float, optional
            Angle rotation in degees. The default is ``90``.
        nclones : int, optional
            Number of clones. The default is ``2``.
        create_new_objects :
            Whether to create the copies as new objects. The
            default is ``True``.

        Returns
        -------
        tuple

        """
        selections = self.convert_to_selections(objid)

        vArg1 = ['NAME:Selections', 'Selections:=', selections, 'NewPartsModelFlag:=', 'Model']
        vArg2 = ["NAME:DuplicateAroundAxisParameters", "CreateNewObjects:=", create_new_objects, "WhichAxis:=",
                 GeometryOperators.cs_axis_str(cs_axis), "AngleStr:=", self.primitives._arg_with_dim(angle, 'deg'), "Numclones:=",
                 str(nclones)]
        vArg3 = ["NAME:Options", "DuplicateBoundaries:=", "true"]

        added_objs = self.oeditor.DuplicateAroundAxis(vArg1, vArg2, vArg3)
        self._duplicate_added_objects_tuple()
        return True, list(added_objs)

    def _duplicate_added_objects_tuple(self):
        added_objects = self.primitives.add_new_objects()
        if added_objects:
            return True, added_objects
        else:
            return False, []

    @aedt_exception_handler
    def duplicate_along_line(self, objid, vector, nclones=2, attachObject=False):
        """Duplicate a selection along a line.

        Parameters
        ----------
        objid : str, int, or Object3d
            Name or ID of the object.
        vector : list
            List of ``[x1,y1,z1]`` coordinates or the Application.Position object for
            the vector.
        attachObject : bool, optional
            The default is ``False``.
        nclones : int, optional
            Number of clones. The default is ``2``.

        Returns
        -------
        tuple

        """
        selections = self.convert_to_selections(objid)
        Xpos, Ypos, Zpos = self.primitives._pos_with_arg(vector)

        vArg1 = ['NAME:Selections', 'Selections:=', selections, 'NewPartsModelFlag:=', 'Model']
        vArg2 = ["NAME:DuplicateToAlongLineParameters"]
        vArg2.append("CreateNewObjects:="), vArg2.append(not attachObject)
        vArg2.append("XComponent:="), vArg2.append(Xpos)
        vArg2.append("YComponent:="), vArg2.append(Ypos)
        vArg2.append("ZComponent:="), vArg2.append(Zpos)
        vArg2.append("Numclones:="), vArg2.append(str(nclones))
        vArg3 = ["NAME:Options", "DuplicateBoundaries:=", "true"]

        added_objs = self.oeditor.DuplicateAlongLine(vArg1, vArg2, vArg3)
        self._duplicate_added_objects_tuple()
        return True, list(added_objs)
        #return self._duplicate_added_objects_tuple()

    @aedt_exception_handler
    def thicken_sheet(self, objid, thickness, bBothSides=False):
        """Thicken the sheet of the selection.

        Parameters
        ----------
        objid :
            Name or ID of the object.
        thickness : float
            Amount to thicken the sheet by.
        bBothSides : bool, optional
            Whether to thicken the sheet on both side. The default is ``False``.

        Returns
        -------
        pyaedt.modeler.Object3d.Object3d

        """
        selections = self.convert_to_selections(objid)

        vArg1 = ['NAME:Selections', 'Selections:=', selections, 'NewPartsModelFlag:=', 'Model']
        vArg2 = ["NAME:SheetThickenParameters"]
        vArg2.append('Thickness:='), vArg2.append(self.primitives._arg_with_dim(thickness))
        vArg2.append('BothSides:='), vArg2.append(bBothSides)

        self.oeditor.ThickenSheet(vArg1, vArg2)
        return self.primitives.update_object(objid)

    @aedt_exception_handler
    def sweep_along_normal(self, obj_name, face_id, sweep_value=0.1):
        """Sweep the selection along the vector.

        Parameters
        ----------
        obj_name : str, int
            Name or ID of the object.
        face_id : int
            Face to sweep.
        sweep_value : float, optional
            Sweep value. The default is ``0.1``.

        Returns
        -------
        pyaedt.modeler.Object3d.Object3d

        """
        selections = self.convert_to_selections(obj_name)
        vArg1 = ['NAME:Selections', 'Selections:=', selections, 'NewPartsModelFlag:=', 'Model']
        vArg2 = ["NAME:Parameters"]
        vArg2.append(["NAME:SweepFaceAlongNormalToParameters", "FacesToDetach:=", [face_id], "LengthOfSweep:=",
                      self.primitives._arg_with_dim(sweep_value)])

        objs = self.primitives._all_object_names
        self.oeditor.SweepFacesAlongNormal(vArg1, vArg2)
        self.primitives.cleanup_objects()
        objs2 = self.primitives._all_object_names
        obj = [i for i in objs2 if i not in objs]
        for el in obj:
            self.primitives._create_object(el)
        if obj:
            return self.primitives.update_object(self.primitives[obj[0]])
        return False

    @aedt_exception_handler
    def sweep_along_vector(self, objid, sweep_vector, draft_angle=0, draft_type="Round"):
        """Sweep the selection along a vector.

        Parameters
        ----------
        objid : str, int
            Name or ID of the object.
        sweep_vector : float
            List of ``[x1, y1, z1]`` coordinates or Application.Position object for
            the vector.
        draft_angle : float, optional
            Draft angle in degrees. The default is ``0``.
        draft_type : str
            Type of the draft. Options are ``"Round"``, ``"Natural"``,
            and ``"Extended"``. The default is ``"Round"``.

        Returns
        -------
        bool
            ``True`` when successful, ``False`` when failed.

        """
        selections = self.convert_to_selections(objid)
        vectorx, vectory, vectorz = self.primitives._pos_with_arg(sweep_vector)
        vArg1 = ['NAME:Selections', 'Selections:=', selections, 'NewPartsModelFlag:=', 'Model']
        vArg2 = ["NAME:VectorSweepParameters"]
        vArg2.append('DraftAngle:='), vArg2.append(self.primitives._arg_with_dim(draft_angle, 'deg'))
        vArg2.append('DraftType:='), vArg2.append(GeometryOperators.draft_type_str(draft_type))
        vArg2.append('SweepVectorX:='), vArg2.append(vectorx)
        vArg2.append('SweepVectorY:='), vArg2.append(vectory)
        vArg2.append('SweepVectorZ:='), vArg2.append(vectorz)

        self.oeditor.SweepAlongVector(vArg1, vArg2)

        return self.primitives.update_object(objid)

    @aedt_exception_handler
    def sweep_along_path(self, objid, sweep_object, draft_angle=0, draft_type="Round", is_check_face_intersection=False, twist_angle=0):
        """Sweep the selection along a path.

        Parameters
        ----------
        objid: str, int
            Name or ID of the object.
        sweep_object: str, int
            Name or ID of the sweep.
        draft_angle : float, optional
            Draft angle in degrees. The default is ``0``.
        draft_type : str
            Type of the draft. Options are ``"Round"``, ``"Natural"``,
            and ``"Extended"``. The default is ``"Round"``.
        is_check_face_intersection: bool, optional
            The default is ``False``.
        twist_angle: float, optional
           Twist angle in degrees. The default is ``0``.

        Returns
        -------
        bool
            ``True`` when successful, ``False`` when failed.

        """
        selections = self.convert_to_selections(objid) + "," + self.convert_to_selections(sweep_object)
        vArg1 = ['NAME:Selections', 'Selections:=', selections, 'NewPartsModelFlag:=', 'Model']
        vArg2 = ["NAME:PathSweepParameters"]
        vArg2.append('DraftAngle:='), vArg2.append(self.primitives._arg_with_dim(draft_angle, 'deg'))
        vArg2.append('DraftType:='), vArg2.append(GeometryOperators.draft_type_str(draft_type))
        vArg2.append('CheckFaceFaceIntersection:='), vArg2.append(is_check_face_intersection)
        vArg2.append('TwistAngle:='), vArg2.append(str(twist_angle) + 'deg')

        self.oeditor.SweepAlongPath(vArg1, vArg2)

        return self.primitives.update_object(objid)

    @aedt_exception_handler
    def sweep_around_axis(self, objid, cs_axis, sweep_angle=360, draft_angle=0):
        """Sweep the selection around the axis.

        Parameters
        ----------
        objid : str, int
            Name or ID of the object.
        cs_axis :
            Coordinate system axis or the Application.CoordinateSystemAxis object.
        sweep_angle : float
            Sweep angle in degrees. The default is ``360``.
        draft_angle : float
            Draft angle in degrees. The default is ``0``.

        Returns
        -------

        """
        selections = self.convert_to_selections(objid)

        vArg1 = ['NAME:Selections', 'Selections:=', selections, 'NewPartsModelFlag:=', 'Model']
        vArg2 = ['NAME:AxisSweepParameters', 'DraftAngle:=',
                 self.primitives._arg_with_dim(draft_angle, 'deg'),
                 'DraftType:=', 'Round', 'CheckFaceFaceIntersection:=', False, 'SweepAxis:=', GeometryOperators.cs_axis_str(cs_axis),
                 'SweepAngle:=', self.primitives._arg_with_dim(sweep_angle, 'deg'), 'NumOfSegments:=', '0']

        self.oeditor.SweepAroundAxis(vArg1, vArg2)

        return self.primitives.update_object(objid)

    @aedt_exception_handler
    def section(self, object_list, plane, create_new=True, section_cross_object=False):
        """Section the selection.

        Parameters
        ----------
        object_list : str, int, or Object3d
            One or more objects to section.
        plane : str
            Coordinate plane or Application.CoordinateSystemPlane object.
            Choices for the coordinate plane are ``"XY"``, ``"YZ"``, and ``"ZX"``.'
        create_new : bool, optional
            The default is ``True``, but this parameter has no effect.
        section_cross_object : bool, optional
            The default is ``False``, but this parameter has no effect.

        Returns
        -------
        bool
            ``True`` when successful, ``False`` when failed.

        """
        plane_ids = [0, 1, 2]
        plane_str = ["XY", "YZ", "ZX"]
        if plane in plane_ids:
            section_plane = plane_str[plane]
        elif plane in plane_str:
            section_plane = plane
        else:
            return False

        selections = self.convert_to_selections(object_list)

        self.oeditor.Section(
            [
                "NAME:Selections",
                "Selections:=", selections,
                "NewPartsModelFlag:=", "Model"
            ],
            [
                "NAME:SectionToParameters",
                "CreateNewObjects:=", create_new,
                "SectionPlane:=", section_plane,
                "SectionCrossObject:=", section_cross_object
            ])
        self.primitives.refresh_all_ids()
        return True

    @aedt_exception_handler
    def separate_bodies(self, object_list, create_group=False):
        """Separate bodies of the selection.

        Parameters
        ----------
        object_list : list
            List of objects to separate.
        create_group : bool, optional
            Whether to create a group. The default is ``False``.

        Returns
        -------
        bool
            ``True`` when successful, ``False`` when failed.

        """
        selections = self.convert_to_selections(object_list)
        self.oeditor.SeparateBody(["NAME:Selections", "Selections:=", selections,
                                   "NewPartsModelFlag:=", "Model"], ["CreateGroupsForNewObjects:=", create_group])
        self.primitives.refresh_all_ids()
        return True

    @aedt_exception_handler
    def rotate(self, objid, cs_axis, angle=90.0, unit='deg'):
        """Rotate the selection.

        Parameters
        ----------
        objid : int
             ID of the object.
        cs_axis:
            Coordinate system axis or the Application.CoordinateSystemAxis object.
        angle : float
            Angle of rotation. The units, defined by ``unit``, can be either
            degrees or radians. The default is ``90.0``.

        unit : text, optional
             Units for the angle. Options are ``"deg"`` or ``"rad"``.
             The default is ``"deg"``.

        Returns
        -------
        bool
            ``True`` when successful, ``False`` when failed.

        """
        selections = self.convert_to_selections(objid)
        vArg1 = ['NAME:Selections', 'Selections:=', selections, 'NewPartsModelFlag:=', 'Model']
        vArg2 = ["NAME:RotateParameters"]
        vArg2.append('RotateAxis:='), vArg2.append(GeometryOperators.cs_axis_str(cs_axis))
        vArg2.append('RotateAngle:='), vArg2.append(self.primitives._arg_with_dim(angle, unit))

        if self.oeditor is not None:
            self.oeditor.Rotate(vArg1, vArg2)

        return True

    @aedt_exception_handler
    def subtract(self, blank_list, tool_list, keepOriginals=True):
        """Subtract objects.

        Parameters
        ----------
        blank_list : list of Object3d or list of int
            List of objects to subtract from. The list can be of
            either :class: `pyaedt.modeler.Object3d.Object3d` objects or object IDs.
        tool_list : list
            List of objects to subtract. The list can be of
            either Object3d objects or object IDs.
        keepOriginals : bool, optional
            Whether to keep the original objects. The default is ``True``.

        Returns
        -------
        bool
            ``True`` when successful, ``False`` when failed.

        """
        szList = self.convert_to_selections(blank_list)
        szList1 = self.convert_to_selections(tool_list)

        vArg1 = ['NAME:Selections', 'Blank Parts:=', szList, 'Tool Parts:=', szList1]
        vArg2 = ['NAME:SubtractParameters', 'KeepOriginals:=', keepOriginals]

        self.oeditor.Subtract(vArg1, vArg2)
        if not keepOriginals:
            self.primitives.cleanup_objects()

        return True

    @aedt_exception_handler
    def purge_history(self, theList):
        """Purge history objects from object names.

        Parameters
        ----------
        theList : list
            List of object names to purge.

        Returns
        -------
        bool
            ``True`` when successful, ``False`` when failed.

        """
        szList = self.convert_to_selections(theList)

        vArg1 = ["NAME:Selections", "Selections:=", szList, "NewPartsModelFlag:=", "Model"]

        self.oeditor.PurgeHistory(vArg1)
        return True

    @aedt_exception_handler
    def get_model_bounding_box(self):
        """Retrieve the model bounding box.


        Returns
        -------
        list
            List of six float values representing the bounding box in the form ``[min_x, min_y, min_z, max_x, max_y, max_z]``.

        """
        bb = list(self.oeditor.GetModelBoundingBox())
        bound = [float(b) for b in bb]
        return bound

    @aedt_exception_handler
    def unite(self, theList):
        """Unite objects from a list.

        Parameters
        ----------
        theList : list
            List of objects.

        Returns
        -------
        bool
            ``True`` when successful, ``False`` when failed.

        """
        szSelections = self.convert_to_selections(theList)

        vArg1 = ['NAME:Selections', 'Selections:=', szSelections]
        vArg2 = ['NAME:UniteParameters', 'KeepOriginals:=', False]
        self.oeditor.Unite(vArg1, vArg2)
        self.primitives.cleanup_objects()
        return True

    @aedt_exception_handler
    def clone(self, objid):
        """Clone objects from a list of object IDs.

        Parameters
        ----------
        objid : list
            List of object IDs.

        Returns
        -------
        bool
            ``True`` when successful, ``False`` when failed.
        str
            Name of objects cloned when successful.

        """

        szSelections = self.convert_to_selections(objid)
        vArg1 = ['NAME:Selections', 'Selections:=', szSelections]

        self.oeditor.Copy(vArg1)
        self.oeditor.Paste()
        new_objects = self.primitives.add_new_objects()
        return True, new_objects

    @aedt_exception_handler
    def intersect(self, theList, keeporiginal=False):
        """Intersect objects from a list.

        Parameters
        ----------
        theList : list
            List of objects.
        keeporiginal : bool, optional
            Whether to keep the original object. The default is ``False``.

        Returns
        -------
        bool
            ``True`` when successful, ``False`` when failed.

        """
        unclassified = list(self.oeditor.GetObjectsInGroup("Unclassified"))
        szSelections = self.convert_to_selections(theList)

        vArg1 = ['NAME:Selections', 'Selections:=', szSelections]
        vArg2 = ["NAME:IntersectParameters", "KeepOriginals:=", keeporiginal]

        self.oeditor.Intersect(vArg1, vArg2)
        unclassified1 = list(self.oeditor.GetObjectsInGroup("Unclassified"))
        if unclassified != unclassified1:
            self.odesign.Undo()
            self._messenger.add_error_message("Error in intersection. Reverting Operation")
            return False
        self.primitives.cleanup_objects()
        self._messenger.add_info_message("Intersection Succeeded")
        return True

    @aedt_exception_handler
    def connect(self, theList):
        """Connect objects from a list.

        Parameters
        ----------
        theList : list
            List of objects.

        Returns
        -------
        bool
            ``True`` when successful, ``False`` when failed.

        """
        unclassified_before = list(self.primitives.unclassified_names)
        szSelections = self.convert_to_selections(theList)

        vArg1 = ['NAME:Selections', 'Selections:=', szSelections]

        self.oeditor.Connect(vArg1)
        if unclassified_before != self.primitives.unclassified_names:
            self.odesign.Undo()
            self._messenger.add_error_message("Error in connection. Reverting Operation")
            return False

        self.primitives.cleanup_objects()
        self._messenger.add_info_message("Connection Correctly created")
        return True

    @aedt_exception_handler
    def translate(self, objid, vector):
        """Translate objects from a list.

        Parameters
        ----------
        objid : list, Position object
            List of object IDs.
        vector : list
            Vector of the direction move. It can be a list of the ``[x, y, z]``
            coordinates or a Position object.

        Returns
        -------
        bool
            ``True`` when successful, ``False`` when failed.

        """
        Xvec, Yvec, Zvec = self.primitives._pos_with_arg(vector)
        szSelections = self.convert_to_selections(objid)

        vArg1 = ['NAME:Selections', 'Selections:=', szSelections, 'NewPartsModelFlag:=', 'Model']
        vArg2 = ['NAME:TranslateParameters']
        vArg2.append('TranslateVectorX:='), vArg2.append(Xvec)
        vArg2.append('TranslateVectorY:='), vArg2.append(Yvec)
        vArg2.append('TranslateVectorZ:='), vArg2.append(Zvec)

        if self.oeditor is not None:
            self.oeditor.Move(vArg1, vArg2)
        return True

    @aedt_exception_handler
    def chassis_subtraction(self, chassis_part):
        """Subtract all non-vacuum objects from the main chassis object.

        Parameters
        ----------
        chassis_part : str
            Name of the main chassis object.


        """
        self._messenger.add_info_message("Subtract all objects from Chassis object - exclude vacuum objs")
        mat_names = self.omaterial_manager.GetNames()
        num_obj_start = self.oeditor.GetNumObjects()
        blank_part = chassis_part
        # in main code this object will need to be determined automatically eg by name such as chassis or sheer size
        self._messenger.add_info_message("Blank Part in Subtraction = " + str(blank_part))
        '''
        check if blank part exists, if not, skip subtraction
        '''
        tool_parts = list(self.oeditor.GetObjectsInGroup("Solids"))
        tool_parts.remove(blank_part)
        for mat in mat_names:
            if str(mat).lower() == "vacuum":
                objnames = self.oeditor.GetObjectsByMaterial(mat)
                for obj in objnames:
                    tool_parts.remove(obj)
                # tool_parts_final=list(set(tool_parts).difference(set(objnames)))
        tool_parts = ",".join(tool_parts)
        num_obj_end = self.oeditor.GetNumObjects()
        self.subtract(blank_part, tool_parts, True)

        self._messenger.add_info_message \
            ("Subtraction Objs - Initial: " + str(num_obj_start) + "  ,  Final: " + str(num_obj_end))

    @aedt_exception_handler
    def _offset_on_plane(self, i, offset):
        """Offset the object on a plane.

        Parameters
        ----------
        i :

        offset :
            Offset to apply.

        Returns
        -------
        tuple
           Position of object after offset is applied.

        """
        if i > 7:
            off1 = 0
        elif i % 4 == 0 or i % 4 == 1:
            off1 = offset
        else:
            off1 = -offset
        if 3 < i < 8:
            off2 = 0
        elif i % 2 == 0:
            off2 = offset
        else:
            off2 = -offset
        if i < 4:
            off3 = 0
        elif i != 4 and i != 7 and i != 8 and i != 11:
            off3 = -offset
        else:
            off3 = +offset
        return off1, off2, off3

    @aedt_exception_handler
    def check_plane(self, obj, faceposition, offset=1):
        """Check for the plane that is defined as the face for an object.

        Parameters
        ----------
        obj : str
            Name of the object.
        faceposition : list
            List of the ``[x, y, z]`` coordinates for the position of the face.
        offset : optional
            Offset to apply. The default is ``1``.

        Returns
        -------
        type
            Plane string

        """

        Xvec, Yvec, Zvec = self.primitives._pos_with_arg(faceposition)

        if isinstance(obj, int):
            obj = self.primitives.objects[obj].name
        plane = None
        found = False
        i = 0
        while not found:
            off1, off2, off3 = self._offset_on_plane(i, offset)
            vArg1 = ['NAME:FaceParameters']
            vArg1.append('BodyName:='), vArg1.append(obj)
            vArg1.append('XPosition:='), vArg1.append(Xvec + "+" + self.primitives._arg_with_dim(off1))
            vArg1.append('YPosition:='), vArg1.append(Yvec + "+" + self.primitives._arg_with_dim(off2))
            vArg1.append('ZPosition:='), vArg1.append(Zvec + "+" + self.primitives._arg_with_dim(off3))
            try:
                face_id = self.oeditor.GetFaceByPosition(vArg1)
                if i < 4:
                    plane = "XY"
                elif i < 8:
                    plane = "XZ"
                else:
                    plane = "YZ"
                found = True
            except:
                i = i + 1
                if i > 11:
                    found = True

        return plane

    @aedt_exception_handler
    def get_matched_object_name(self, search_string):
        """Retrieve the name of the matched object.

        Parameters
        ----------
        search_string : str
            Text string to search for.


        Returns
        -------
        str
            Name of the matched object.

        """
        return self.oeditor.GetMatchedObjectName(search_string)

    @aedt_exception_handler
    def clean_objects_name(self, main_part_name):
        """Clean the names of the objects for a main part.

        Parameters
        ----------
        main_part_name : str
            Name of the main part.

        Returns
        -------
        bool
            ``True`` when successful, ``False`` when failed.

        """
        # import os.path
        # (CADPath, CADFilename) = os.path.split(CADFile)
        # (CADName, CADExt) = os.path.splitext(CADFilename)
        CADSuffix = main_part_name + "_"
        objNames = self.oeditor.GetMatchedObjectName(CADSuffix + "*")
        for name in objNames:
            RenameArgs = {}
            RenameArgs["NAME"] = "Rename Data"
            RenameArgs["Old Name"] = name
            RenameArgs["New Name"] = name.replace(CADSuffix, '')
            self.oeditor.RenamePart(RenameArgs)
        return True

    @aedt_exception_handler
    def create_airbox(self, offset=0, offset_type="Absolute", defname="AirBox_Auto"):
        """Create an airbox that is as big as the bounding extension of the project.

        Parameters
        ----------
        offset :
            Double offset value to apply on the airbox faces versus the bounding box.
            The default is ``0``.
        offset_type : str
            Type of the offset. Options are ``"Absolute"`` and ``"Relative"``.
            The default is ``"Absolute"``. If ``"Relative"``, the offset input
            is between 0 and 100.
        defname : str, optional
            Name of the airbox. The default is ``"AirBox_Auto"``.

        Returns
        -------
        int
            ID of the airbox created.

        """
        self._messenger.add_info_message("Adding Airbox to the Bounding ")

        bound = self.get_model_bounding_box()
        if offset_type == "Absolute":
            offset1 = offset2 = offset3 = offset
        else:
            offset1 = (bound[3] - bound[0]) * offset / 100
            offset2 = (bound[4] - bound[1]) * offset / 100
            offset3 = (bound[5] - bound[2]) * offset / 100
        startpos = self.Position(bound[0] - offset1, bound[1] - offset2, bound[2] - offset3)

        dim = []
        dim.append(bound[3] - bound[0] + 2 * offset1)
        dim.append(bound[4] - bound[1] + 2 * offset2)
        dim.append(bound[5] - bound[2] + 2 * offset3)
        airid = self.primitives.create_box(startpos, dim, defname)
        return airid

    @aedt_exception_handler
    def create_air_region(self, x_pos=0, y_pos=0, z_pos=0, x_neg=0, y_neg=0, z_neg=0):
        """Create an air region.

        Parameters
        ----------
        x_pos : float, optional
            Padding in percent in the +X direction (+R for 2D RZ).
            The default is ``0``.
        y_pos : float, optional
            Padding in percent in the +Y direction. The default is ``0``.
        z_pos : float, optional
            Padding in percent in the +Z direction. The default is ``0``.
        x_neg : float, optional
            Padding in percent in the -X direction (-R for 2D RZ).
            The default is ``0``.
        y_neg : float, optional
            Padding in percent in the -Y direction. The default is ``0``.
        z_neg : float, optional
            Padding in percent in the -Z direction. The default is ``0``.

        Returns
        -------
        list
            List of ``[x_pos, y_pos, z_pos, x_neg, y_neg, z_neg]``
            coordinates for the region created.

        """
        return self.primitives.create_region([x_pos, y_pos, z_pos, x_neg, y_neg, z_neg])

    @aedt_exception_handler
    def create_coaxial(self, startingposition, axis, innerradius=1, outerradius=2, dielradius=1.8, length=10,
                       matinner="copper", matouter="copper", matdiel="teflon_based"):
        """Create a coaxial.

        Parameters
        ----------
        startingposition : list
            List of ``[x, y, z]`` coordinates for the starting position.
        axis : int
            Coordinate system axis (integer ``0`` for XAxis, ``1`` for YAxis, ``2`` for ZAxis) or
            the :class: `Application.CoordinateSystemAxis` enumerator.
        innerradius : float, optional
            Inner coax radius. The default is ``1``.
        outerradius : float, optional
            Outer coax radius. The default is ``2``.
        dielradius : float, optional
            Dielectric coax radius. The default is ``1.8``.
        length : float, optional
            Coaxial length. The default is ``10``.
        matinner : str, optional
            Material for the inner coaxial. The default is ``"copper"``.
        matouter : str, optional
            Material for the outer coaxial. The default is ``"copper"``.
        matdiel : str, optional
            Material for the dielectric. The default is ``"teflon_based"``.

        Returns
        -------
        tuple
            Contains the inner, outer, and dielectric coax as
            :class: `pyaedt.modeler.Object3d.Object3d` objects.

        Examples
        --------

        This example shows how to create a Coaxial Along X Axis waveguide.

        >>> from pyaedt import Hfss
        >>> app = Hfss()
        >>> position = [0,0,0]
        >>> coax = app.modeler.create_coaxial(position, app.CoordinateSystemAxis.XAxis, innerradius=0.5, outerradius=0.8, dielradius=0.78, length=50)

        """
        if not (outerradius>dielradius and dielradius>innerradius):
            raise ValueError("Error in coaxial radius.")
        inner = self.primitives.create_cylinder(axis, startingposition, innerradius, length, 0)
        outer = self.primitives.create_cylinder(axis, startingposition, outerradius, length, 0)
        diel = self.primitives.create_cylinder(axis, startingposition, dielradius, length, 0)
        self.subtract(outer, inner)
        self.subtract(outer, diel)
        inner.material_name = matinner
        outer.material_name = matouter
        diel.material_name = matdiel

        return inner, outer, diel

    @aedt_exception_handler
    def create_waveguide(self, origin, wg_direction_axis, wgmodel="WG0", wg_length=100, wg_thickness=None,
                         wg_material="aluminum", parametrize_w=False, parametrize_h=False, create_sheets_on_openings=False, name=None):
        """Create a standard waveguide and optionally parametrize `W` and `H`.

        Available models are WG0.0, WG0, WG1, WG2, WG3, WG4, WG5, WG6,
        WG7, WG8, WG9, WG9A, WG10, WG11, WG11A, WG12, WG13, WG14,
        WG15, WR102, WG16, WG17, WG18, WG19, WG20, WG21, WG22, WG24,
        WG25, WG26, WG27, WG28, WG29, WG29, WG30, WG31, and WG32.

        Parameters
        ----------
        origin : list
            List of ``[x, y, z]`` coordinates for the original position.
<<<<<<< HEAD
        wg_direction_axis :
            Waveguide axis direction.
=======
        wg_direction_axis : int
            Coordinate system axis (integer ``0`` for XAxis, ``1`` for YAxis, ``2`` for ZAxis) or
            the :class: `Application.CoordinateSystemAxis` enumerator.
>>>>>>> 32a72427
        wgmodel : str, optional
            Waveguide model. The default is ``"WG0"``.
        wg_length : float, optional
            Waveguide length. The default is ``100``.
        wg_thickness : float, optional
            Waveguide thickness. The default is ``None``, in which case the
            thickness is `wg_height/20`.
        wg_material : str, optional
            Waveguide material. The default is ``"aluminum"``.
        parametrize_w : bool, optional
            Whether to parametrize `W`. The default is ``False``.
        parametrize_h : bool, optional
            Whether to parametrize `H`. The default is ``False``.
        create_sheets_on_openings : bool, optional
            Whether to create sheets on both openings. The default is ``False``.
        name : str, optional
            Name of the waveguide. The default is ``None``.

        Returns
        -------
        tuple
            Tuple of :class: `Object3d <pyaedt.modeler.Object3d.Object3d>`
            objects created by the waveguide.

        Examples
        --------

        This example shows how to create a WG9 waveguide.

        >>> from pyaedt import Hfss
        >>> app = Hfss()
        >>> position = [0, 0, 0]
        >>> wg1 = app.modeler.create_waveguide(position, app.CoordinateSystemAxis.XAxis,
        ...                                    wgmodel="WG9", wg_length=2000)


        """
        p1=-1
        p2=-1
        WG = {"WG0.0": [584.2, 292.1], "WG0": [533.4, 266.7], "WG1": [457.2, 228.6], "WG2": [381, 190.5],
              "WG3": [292.1, 146.05], "WG4": [247.65, 123.825], "WG5": [195.58, 97.79],
              "WG6": [165.1, 82.55], "WG7": [129.54, 64.77], "WG8": [109.22, 54.61], "WG9": [88.9, 44.45],
              "WG9A": [86.36, 43.18], "WG10": [72.136, 34.036], "WG11": [60.2488, 28.4988],
              "WG11A": [58.166, 29.083], "WG12": [47.5488, 22.1488], "WG13": [40.386, 20.193],
              "WG14": [34.8488, 15.7988], "WG15": [28.4988, 12.6238], "WR102": [25.908, 12.954],
              "WG16": [22.86, 10.16], "WG17": [19.05, 9.525], "WG18": [15.7988, 7.8994], "WG19": [12.954, 6.477],
              "WG20": [0.668, 4.318], "WG21": [8.636, 4.318], "WG22": [7.112, 3.556],
              "WG23": [5.6896, 2.8448], "WG24": [4.7752, 2.3876], "WG25": [3.7592, 1.8796], "WG26": [3.0988, 1.5494],
              "WG27": [2.54, 1.27], "WG28": [2.032, 1.016], "WG29": [1.651, 0.8255],
              "WG30": [1.2954, 0.6477], "WG31": [1.0922, 0.5461], "WG32": [0.8636, 0.4318]}

        if wgmodel in WG:
            wgwidth = WG[wgmodel][0]
            wgheight = WG[wgmodel][1]
            if not wg_thickness:
                wg_thickness = wgheight / 20
            if parametrize_h:
                self._parent[wgmodel + "_H"] = self.primitives._arg_with_dim(wgheight)
                h = wgmodel + "_H"
                hb = wgmodel + "_H + 2*" + self.primitives._arg_with_dim(wg_thickness)
            else:
                h = self.primitives._arg_with_dim(wgheight)
                hb = self.primitives._arg_with_dim(wgheight) + " + 2*" + self.primitives._arg_with_dim(wg_thickness)

            if parametrize_w:
                self._parent[wgmodel + "_W"] = self.primitives._arg_with_dim(wgwidth)
                w = wgmodel + "_W"
                wb = wgmodel + "_W + " + self.primitives._arg_with_dim(2 * wg_thickness)
            else:
                w = self.primitives._arg_with_dim(wgwidth)
                wb = self.primitives._arg_with_dim(wgwidth) + " + 2*" + self.primitives._arg_with_dim(wg_thickness)
            if wg_direction_axis == self._parent.CoordinateSystemAxis.ZAxis:
                airbox = self.primitives.create_box(origin, [w, h, wg_length])

                if type(wg_thickness) is str:
                    origin[0] = str(origin[0]) + "-" + wg_thickness
                    origin[1] = str(origin[1]) + "-" + wg_thickness
                else:
                    origin[0] -= wg_thickness
                    origin[1] -= wg_thickness

            elif wg_direction_axis == self._parent.CoordinateSystemAxis.YAxis:
                airbox = self.primitives.create_box(origin, [w, wg_length, h])

                if type(wg_thickness) is str:
                    origin[0] = str(origin[0]) + "-" + wg_thickness
                    origin[2] = str(origin[2]) + "-" + wg_thickness
                else:
                    origin[0] -= wg_thickness
                    origin[2] -= wg_thickness
            else:
                airbox = self.primitives.create_box(origin, [wg_length, w, h])

                if type(wg_thickness) is str:
                    origin[2] = str(origin[2]) + "-" + wg_thickness
                    origin[1] = str(origin[1]) + "-" + wg_thickness
                else:
                    origin[2] -= wg_thickness
                    origin[1] -= wg_thickness
            centers=[f.center for f in airbox.faces]
            posx = [i[wg_direction_axis] for i in centers]
            mini = posx.index(min(posx))
            maxi = posx.index(max(posx))
            if create_sheets_on_openings:
                p1 = self.primitives.create_object_from_face(airbox.faces[mini].id)
                p2 = self.primitives.create_object_from_face(airbox.faces[maxi].id)
            if not name:
                name = generate_unique_name(wgmodel)
            if wg_direction_axis == self._parent.CoordinateSystemAxis.ZAxis:
                wgbox = self.primitives.create_box(origin, [wb, hb, wg_length],
                                                   name=name)
            elif wg_direction_axis == self._parent.CoordinateSystemAxis.YAxis:
                wgbox = self.primitives.create_box(origin, [wb, wg_length, hb], name=name)
            else:
                wgbox = self.primitives.create_box(origin, [wg_length, wb, hb], name=name)
            self.subtract(wgbox, airbox, False)
            wgbox.material_name = wg_material

            return wgbox, p1, p2
        else:
            return None

    @aedt_exception_handler
    def edit_region_dimensions(self, listvalues):
        """Modify the dimensions of the region.

        Parameters
        ----------
        listvalues : list
            List of the padding percentages along all six directions in
            the form ``[+X, -X, +Y, -Y, +Z, -Z]``.

        Returns
        -------
        bool
            ``True`` when successful, ``False`` when failed.

        """
        arg = ["NAME:AllTabs"]
        arg2 = ["NAME:Geometry3DCmdTab", ["NAME:PropServers", "Region:CreateRegion:1"]]
        arg3 = ["NAME:ChangedProps"]
        p = ["+X", "-X", "+Y", "-Y", "+Z", "-Z"]
        for label, value in zip(p, listvalues):
            padding = []
            padding.append("NAME:" + label + " Padding Data")
            padding.append("Value:=")
            padding.append(str(value))
        arg3.append(padding)
        arg2.append(arg3)
        arg.append(arg2)
        self.oeditor.ChangeProperty(arg)
        return True

    @aedt_exception_handler
    def create_face_list(self, fl, name):
        """Create a list of faces given a list of face names.

        Parameters
        ----------
        fl : list
            List of face names.

        name : str
           Name of the new list.

        Returns
        -------
        bool
            ``True`` when successful, ``False`` when failed.

        """
        self.oeditor.CreateEntityList(["NAME:GeometryEntityListParameters", "EntityType:=", "Face",
                                       "EntityList:=", fl], ["NAME:Attributes", "Name:=", name])
        self._messenger.add_info_message("Face List " + name + " created")
        return True

    @aedt_exception_handler
    def create_object_list(self, fl, name):
        """Create an object list given a list of object names.

        Parameters
        ----------
        fl: list
            List of object names.
        name: str
            Name of the new object list.

        Returns
        -------
        int
            ID of the new object list.

        """
        listf = ",".join(fl)
        self.oeditor.CreateEntityList(["NAME:GeometryEntityListParameters", "EntityType:=", "Object",
                                       "EntityList:=", listf], ["NAME:Attributes", "Name:=", name])
        self._messenger.add_info_message("Object List " + name + " created")

        return self.get_entitylist_id(name)

    @aedt_exception_handler
    def generate_object_history(self, objectname):
        """Generate history for the object.

        Parameters
        ----------
        objectname : str
            Name of the history object.

        Returns
        -------
        bool
            ``True`` when successful, ``False`` when failed.

        """
        objectname = self.convert_to_selections(objectname)
        self.oeditor.GenerateHistory([
            "NAME:Selections", "Selections:=", objectname, "NewPartsModelFlag:=", "Model",
            "UseCurrentCS:=", True
        ])
        self.primitives.cleanup_objects()
        return True

    @aedt_exception_handler
    def create_faceted_bondwire_from_true_surface(self, bondname, bond_direction, min_size = 0.2, numberofsegments=8):
        """Create a faceted bondwire from an existing true surface bondwire.

        Parameters
        ----------
        bondname : str
            Name of the bondwire to replace.
        bond_direction : list
            List of the ``[x, y, z]`` coordinates for the axis direction
            of the bondwire. For example, ``[0, 1, 2]``.
        min_size : float
            Minimum size of the subsegment of the new polyline. The default is ``0.2``.
        numberofsegments : int, optional
            Number of segments. The default is ``8``.

        Returns
        -------
        str
            Name of the bondwire created.

        """
        old_bondwire = self.primitives.get_object_from_name(bondname)
        if not old_bondwire:
            return False
        edges = old_bondwire.edges
        faces = old_bondwire.faces
        centers = []
        for el in faces:
            center = el.center
            if center:
                centers.append(center)
        edgelist = []
        verlist = []
        for el in edges:
            ver = el.vertices
            if len(ver) < 2:
                continue
            p1 = ver[0].position
            p2 = ver[1].position
            p3 = [abs(i - j) for i, j in zip(p1, p2)]

            dir = p3.index(max(p3))
            if dir == bond_direction:
                edgelist.append(el)
                verlist.append([p1, p2])
        if not edgelist:
            self._messenger.add_error_message("No edges found specified direction. Check again")
            return False
        connected = [edgelist[0]]
        tol = 1e-6
        for edge in edgelist[1:]:
            ver = edge.vertices
            p1 = ver[0].position
            p2 = ver[1].position
            for el in connected:
                ver1 = el.vertices
                p3 = ver1[0].position
                p4 = ver1[1].position
                dist = GeometryOperators.points_distance(p1, p3)
                if dist < tol:
                    connected.append(edge)
                    break
                dist = GeometryOperators.points_distance(p1, p4)
                if dist < tol:
                    connected.append(edge)
                    break
                dist = GeometryOperators.points_distance(p2, p3)
                if dist < tol:
                    connected.append(edge)
                    break
                dist = GeometryOperators.points_distance(p2, p4)
                if dist < tol:
                    connected.append(edge)
                    break
        new_edges = []
        for edge in connected:
            edge_object = self.primitives.create_object_from_edge(edge)
            new_edges.append(edge_object)

        self.unite(new_edges)
        self.generate_object_history(new_edges[0])
        self.primitives.convert_segments_to_line(new_edges[0].name)

        edges = new_edges[0].edges
        i = 0
        edge_to_delete = []
        first_vert = None
        for edge in edges:
            ver = edge.vertices
            p1 = ver[0].position
            p2 = ver[1].position
            if not first_vert:
                first_vert = p1
            dist = GeometryOperators.points_distance(p1, p2)
            if dist < min_size:
                edge_to_delete.append(i)
            i += 1

        rad = 1e6
        move_vector = None
        for fc in centers:
            dist = GeometryOperators.points_distance(fc, first_vert)
            if dist < rad:
                rad = dist
                move_vector = GeometryOperators.v_sub(fc, first_vert)

        P = self.primitives.get_existing_polyline(object=new_edges[0])

        if edge_to_delete:
            P.remove_edges(edge_to_delete)

        angle = math.pi * (180 -360/numberofsegments)/360

        status = P.set_crosssection_properties(type="Circle", num_seg=numberofsegments,
                                               width=(rad*(2-math.sin(angle))) * 2)
        if status:
            self.translate(new_edges[0], move_vector)
            old_bondwire.model = False
            return new_edges[0]
        else:
            return False

    @aedt_exception_handler
    def get_entitylist_id(self, name):
        """Retrieve the ID of an entity list.

        Parameters
        ----------
        name : str
            Name of the entity list.

        Returns
        -------
        int
            ID of the entity list.

        """
        id = self.oeditor.GetEntityListIDByName(name)
        return id

    @aedt_exception_handler
    def create_outer_facelist(self, externalobjects, name="outer_faces"):
        """Create a face list from a list of outer objects.

        Parameters
        ----------
        externalobjects : list
            List of outer objects.
        name : str, optional
            Name of the new list. The default is ``"outer_faces"``.

        Returns
        -------
        bool
            ``True`` when successful, ``False`` when failed.

        """
        list2 = self.select_allfaces_fromobjects(externalobjects)  # find ALL faces of outer objects
        self.create_face_list(list2, name)
        self._messenger.add_info_message('Extfaces of thermal model = ' + str(len(list2)))
        return True

    @aedt_exception_handler
    def explicitly_subtract(self, diellist, metallist):
        """Explicitly subtract all elements in a SolveInside list and a SolveSurface list.

        Parameters
        ----------
        diellist : list
            List of dielectrics.
        metallist : list
            List of metals.

        Returns
        -------
        bool
            ``True`` when successful, ``False`` when failed.

        """
        self._messenger.add_info_message("Creating explicit subtraction between objects.")
        for el in diellist:
            list1 = el
            list2 = ""
            for el1 in metallist:
                list2 = list2 + el1 + ","
            for el1 in diellist:
                if el1 is not el:
                    list2 = list2 + el1 + ","
            if list2:
                list2 = list2[:-1]
                self.subtract(list1, list2, True)
                self.purge_history(list1)
                self.purge_history(list2)
        for el in metallist:
            list1 = el
            list2 = ""
            for el1 in metallist:
                if el1 is not el:
                    list2 = list2 + el1 + ","
            if list2:
                list2 = list2[:-1]
                self.subtract(list1, list2, True)
                self.purge_history(list1)
                self.purge_history(list2)
        self._messenger.add_info_message("Explicit subtraction is completed.")
        return True

    @aedt_exception_handler
    def find_port_faces(self, objs):
        """Find the vaccums given a list of input sheets.

        Starting from a list of input sheets, this method creates a list of output sheets
        that represent the blank parts (vacuums) and the tool parts of all the intersections
        of solids on the sheets. After a vacuum on a sheet is found, a port can be
        created on it.

        Parameters
        ----------
        objs : list
            List of input sheets.

        Returns
        -------
        List
            List of output sheets (`2x len(objs)`).

        """
        faces = []
        id = 1
        for obj in objs:
            self.oeditor.Copy(
                [
                    "NAME:Selections",
                    "Selections:=", obj
                ])
            originals = self.primitives.object_names
            self.oeditor.Paste()
            self.primitives.refresh_all_ids()
            added = self.primitives.object_names
            cloned = [i for i in added if i not in originals]
            solids = self.primitives.get_all_solids_names()
            self.subtract(cloned[0], ",".join(solids))
            self.subtract(obj, cloned[0])
            air = self.primitives.get_obj_id(cloned[0])
            air.change_name(obj + "_Face1Vacuum")
            faces.append(obj)
            faces.append(obj + "_Face1Vacuum")
            id += 1
        return faces

    @aedt_exception_handler
    def load_objects_bytype(self, type):
        """Load all objects of a specified type.

        Parameters
        ----------
        type : str
            Type of the objects to load. Options are
            ``"Solids"`` and ``"Sheets"``.

        Returns
        -------
        list
            List of the object names for the specified type.

        """
        objNames = list(self.oeditor.GetObjectsInGroup(type))
        return objNames

    @aedt_exception_handler
    def get_line_ids(self):
        """Create a dictionary of object IDs for the lines in the design with the line name as the key."""
        line_ids = {}
        line_list = list(self.oeditor.GetObjectsInGroup("Lines"))
        for line_object in line_list:
            # TODO Problem with GetObjectIDByName
            try:
                line_ids[line_object] = str(self.oeditor.GetObjectIDByName(line_object))
            except:
                self._messenger.add_warning_message('Line {} has an invalid ID!'.format(line_object))
        return line_ids

    @aedt_exception_handler
    def get_bounding_dimension(self):
        """Retrieve the dimension array of the bounding box.

        Returns
        -------
        list
            List of six float values representing the bounding box in the form ``[min_x, min_y, min_z, max_x, max_y, max_z]``.

        """
        oBoundingBox = list(self.oeditor.GetModelBoundingBox())
        dimensions = []
        dimensions.append(abs(float(oBoundingBox[0]) - float(oBoundingBox[3])))
        dimensions.append(abs(float(oBoundingBox[1]) - float(oBoundingBox[4])))
        dimensions.append(abs(float(oBoundingBox[2]) - float(oBoundingBox[5])))
        return dimensions

    @aedt_exception_handler
    def get_object_name_from_edge_id(self, edge_id):
        """Retrieve the object name for a predefined edge ID.

        Parameters
        ----------
        edge_id : int
            ID of the edge.

        Returns
        -------
        str
            Name of the edge if it exists, ``False`` otherwise.

        """
        for object in list(self.primitives.object_id_dict.keys()):
            try:
                oEdgeIDs = self.oeditor.GetEdgeIDsFromObject(object)
                if str(edge_id) in oEdgeIDs:
                    return object
            except:
                return False
        return False

    @aedt_exception_handler
    def get_solving_volume(self):
        """Generate a mesh for a setup.

        Returns
        -------
        int
            ``1`` when successful, ``0`` when failed.

        """
        bound = self.get_model_bounding_box()
        volume = abs(bound[3] - bound[0]) * abs(bound[4] - bound[1]) * abs(bound[5] - bound[2])
        volume = str(round(volume, 0))
        return volume

    @aedt_exception_handler
    def vertex_data_of_lines(self, txtfilter=None):
        """Generate a dictionary of line vertex data for all lines contained within the design.

        Parameters
        ----------
        txtfilter : str, optional
            Text string for filtering. The default is ``None``. When a text string is specified,
            line data is generated only if this text string is contained within the line name.

        Returns
        -------
        dict
            Dictionary of the line name with a list of vertex positions in either 2D or 3D.

        """
        line_data = {}
        lines = self.get_line_ids()
        if txtfilter is not None:
            lines = [n for n in lines if txtfilter in n]
        for x in lines:
            line_data[x] = self.get_vertices_of_line(x)

        return line_data

    @aedt_exception_handler
    def get_vertices_of_line(self, sLineName):
        """Generate a list of vertex positions for a line object from AEDT in model units.

        Parameters
        ----------
        sLineName : str
            Name of the line object in AEDT.

        Returns
        -------
        list
            List of the ``[x, y, (z)]`` coordinates for the 2D or 3D line object.

        """
        position_list = []

        # Get all vertices in the line
        vertices_on_line = self.oeditor.GetVertexIDsFromObject(sLineName)

        for x in vertices_on_line:
            pos = self.oeditor.GetVertexPosition(x)
            if self.design_type == 'Maxwell 2D':
                if self.geometry_mode == "XY":
                    position_list.append([float(pos[0]), float(pos[1])])
                else:
                    position_list.append([float(pos[0]), float(pos[2])])
            else:
                position_list.append([float(pos[0]), float(pos[1]), float(pos[2])])

        return position_list

    @aedt_exception_handler
    def import_3d_cad(self, filename, healing=0, refresh_all_ids=True):
        """Import a CAD model.

        Parameters
        ----------
        filename : str
            Full path and name of the CAD file.
        healing : bool, optional
            Whether to perform healing. The default is ``0``, in which
            case healing is not performed.
        refresh_all_ids : bool, optional
            Whether to refresh all IDs after the CAD file is loaded. The
            default is ``True``. Refreshing IDs can take a lot of time in
            a big project.

        Returns
        -------
         bool
            ``True`` when successful, ``False`` when failed.

        """
        vArg1 = ["NAME:NativeBodyParameters"]
        vArg1.append("HealOption:="), vArg1.append(healing)
        vArg1.append("Options:="), vArg1.append("-1")
        vArg1.append("FileType:="), vArg1.append("UnRecognized")
        vArg1.append("MaxStitchTol:="), vArg1.append(-1)
        vArg1.append("ImportFreeSurfaces:="), vArg1.append(False)
        vArg1.append("GroupByAssembly:="), vArg1.append(False)
        vArg1.append("CreateGroup:="), vArg1.append(True)
        vArg1.append("STLFileUnit:="), vArg1.append(self.model_units)
        vArg1.append("MergeFacesAngle:="), vArg1.append(-1)
        vArg1.append("PointCoincidenceTol:="), vArg1.append(1E-06)
        vArg1.append("CreateLightweightPart:="), vArg1.append(False)
        vArg1.append("ImportMaterialNames:="), vArg1.append(False)
        vArg1.append("SeparateDisjointLumps:="), vArg1.append(False)
        vArg1.append("SourceFile:="), vArg1.append(filename)
        self.oeditor.Import(vArg1)
        if refresh_all_ids:
            self.primitives.refresh_all_ids()
        self._messenger.add_info_message("Step file {} imported".format(filename))
        return True

    @aedt_exception_handler
    def import_spaceclaim_document(self, SCFile):
        """Import a SpaceClaim document.

        Parameters
        ----------
        SCFile :
            Full path and name of the SpaceClaim file.

        Returns
        -------
        bool
            ``True`` when successful, ``False`` when failed.

        """
        environlist = os.environ
        latestversion = ""
        for l in environlist:
            if "AWP_ROOT" in l:
                if l > latestversion:
                    latestversion = l
        if not latestversion:
            self._messenger.add_error_message("SpaceClaim is not found.")
        else:
            scdm_path = os.path.join(os.environ[latestversion], "scdm")
        self.oeditor.CreateUserDefinedModel(
            [
                "NAME:UserDefinedModelParameters",
                [
                    "NAME:Definition",
                    [
                        "NAME:UDMParam",
                        "Name:=", "GeometryFilePath",
                        "Value:=", "\"" + SCFile + "\"",
                        "DataType:=", "String",
                        "PropType2:=", 0,
                        "PropFlag2:=", 1
                    ],
                    [
                        "NAME:UDMParam",
                        "Name:=", "IsSpaceClaimLinkUDM",
                        "Value:=", "1",
                        "DataType:=", "Int",
                        "PropType2:=", 5,
                        "PropFlag2:=", 8
                    ]
                ],
                [
                    "NAME:Options",
                    [
                        "NAME:UDMParam",
                        "Name:=", "Solid Bodies",
                        "Value:=", "1",
                        "DataType:=", "Int",
                        "PropType2:=", 5,
                        "PropFlag2:=", 0
                    ],
                    [
                        "NAME:UDMParam",
                        "Name:=", "Surface Bodies",
                        "Value:=", "1",
                        "DataType:=", "Int",
                        "PropType2:=", 5,
                        "PropFlag2:=", 0
                    ],
                    [
                        "NAME:UDMParam",
                        "Name:=", "Parameters",
                        "Value:=", "1",
                        "DataType:=", "Int",
                        "PropType2:=", 5,
                        "PropFlag2:=", 0
                    ],
                    [
                        "NAME:UDMParam",
                        "Name:=", "Parameter Key",
                        "Value:=", "\"\"",
                        "DataType:=", "String",
                        "PropType2:=", 0,
                        "PropFlag2:=", 0
                    ],
                    [
                        "NAME:UDMParam",
                        "Name:=", "Named Selections",
                        "Value:=", "1",
                        "DataType:=", "Int",
                        "PropType2:=", 5,
                        "PropFlag2:=", 8
                    ],
                    [
                        "NAME:UDMParam",
                        "Name:=", "Rendering Attributes",
                        "Value:=", "1",
                        "DataType:=", "Int",
                        "PropType2:=", 5,
                        "PropFlag2:=", 0
                    ],
                    [
                        "NAME:UDMParam",
                        "Name:=", "Material Assignment",
                        "Value:=", "1",
                        "DataType:=", "Int",
                        "PropType2:=", 5,
                        "PropFlag2:=", 0
                    ],
                    [
                        "NAME:UDMParam",
                        "Name:=", "Import suppressed for physics objects",
                        "Value:=", "0",
                        "DataType:=", "Int",
                        "PropType2:=", 5,
                        "PropFlag2:=", 0
                    ],
                    [
                        "NAME:UDMParam",
                        "Name:=", "Explode Multi-Body Parts",
                        "Value:=", "1",
                        "DataType:=", "Int",
                        "PropType2:=", 5,
                        "PropFlag2:=", 8
                    ],
                    [
                        "NAME:UDMParam",
                        "Name:=", "SpaceClaim Installation Path",
                        "Value:=", "\"" + scdm_path + "\"",
                        "DataType:=", "String",
                        "PropType2:=", 0,
                        "PropFlag2:=", 8
                    ],
                    [
                        "NAME:UDMParam",
                        "Name:=", "Smart CAD Update",
                        "Value:=", "1",
                        "DataType:=", "Int",
                        "PropType2:=", 5,
                        "PropFlag2:=", 8
                    ]
                ],
                [
                    "NAME:GeometryParams"
                ],
                "DllName:=", "SCIntegUDM",
                "Library:=", "installLib",
                "Version:=", "2.0",
                "ConnectionID:=", ""
            ])
        self.primitives.refresh_all_ids()
        return True

    @aedt_exception_handler
    def modeler_variable(self, value):
        """Modeler variable.

        Parameters
        ----------
        value :


        Returns
        -------

        """
        if isinstance(value, str if _pythonver >= 3 else basestring):
            return value
        else:
            return str(value) + self.model_units

    @aedt_exception_handler
    def break_spaceclaim_connection(self):
        """Break the connection with SpaceClaim.

        Returns
        -------
        bool
            ``True`` when successful, ``False`` when failed.

        """
        args = ["NAME:Selections", "Selections:=", "SpaceClaim1"]
        self.oeditor.BreakUDMConnection(args)
        return True

    @aedt_exception_handler
    def load_scdm_in_hfss(self, SpaceClaimFile):
        """Load a SpaceClaim file in HFSS.

        Parameters
        ----------
        SpaceClaimFile : str
            Full path and name of the SpaceClaim file.


        Returns
        -------
         bool
            ``True`` when successful, ``False`` when failed.

        """
        self.import_spaceclaim_document(SpaceClaimFile)
        self.break_spaceclaim_connection()
        return True

    @aedt_exception_handler
    def load_hfss(self, cadfile):
        """Load HFSS.

        Parameters
        ----------
        cadfile : str
            Name of the CAD file to load in HFSS.


        Returns
        -------
        bool
            ``True`` when successful, ``False`` when failed.

        """
        self.import_3d_cad(cadfile, 1)
        return True

    @aedt_exception_handler
    def select_allfaces_from_mat(self, mats):
        """Select all outer faces given a list of materials.

        Parameters
        ----------
        mats : list
            List of materials to include in the search for outer
            faces.

        Returns
        -------
        list
            List of all outer faces of the specified materials.

        """
        self._messenger.add_info_message("Selecting outer faces.")

        sel = []
        if type(mats) is str:
            mats=[mats]
        for mat in mats:
            objs = list(self.oeditor.GetObjectsByMaterial(mat))
            objs.extend(list(self.oeditor.GetObjectsByMaterial(mat.lower())))

            for i in objs:

                oFaceIDs = self.oeditor.GetFaceIDs(i)

                for facce in oFaceIDs:
                    sel.append(int(facce))
        return sel

    @aedt_exception_handler
    def select_allfaces_fromobjects(self, elements):
        """Select all outer faces given a list of objects.

        Parameters
        ----------
        elements : list
            List of objects to include in the search for outer faces.

        Returns
        -------
        list
            List of outer faces in the given list of objects.

        """
        self._messenger.add_info_message("Selecting outer faces.")

        sel = []

        for i in elements:

            oFaceIDs = self.oeditor.GetFaceIDs(i)

            for facce in oFaceIDs:
                sel.append(int(facce))
        return sel

    @aedt_exception_handler
    def setunassigned_mats(self):
        """Find unassagned objects and set them to non-model.

        Returns
        -------
        bool
            ``True`` when successful, ``False`` when failed.

        """
        oObjects = list(self.oeditor.GetObjectsInGroup("Solids"))
        for obj in oObjects:
            pro = self.oeditor.GetPropertyValue("Geometry3DAttributeTab", obj, "Material")
            if pro == '""':
                self.oeditor.SetPropertyValue("Geometry3DAttributeTab", obj, "Model", False)
        return True

    @aedt_exception_handler
    def automatic_thicken_sheets(self, inputlist, value, internalExtr=True, internalvalue=1):
        """Create thickened sheets for a list of input faces.

        This method automatically checks the direction in which to thicken the sheets.

        Parameters
        ----------
        inputlist : list
            List of faces.
        value : float
            Value in millimeters to thicken the sheets.
        internalExtr : bool, optional
            Whether to extrude sheets internally. The default is ``True``.
        internalvalue : float, optional
            Value in millimeters to thicken the sheets internally (vgoing into the model).
            The default is ``1``.

        Returns
        -------
        bool
            ``True`` when successful, ``False`` when failed.

        """
        aedt_bounding_box = self.get_model_bounding_box()
        directions = {}
        inputlist = self.convert_to_selections(inputlist, True)
        for el in inputlist:
            objID = self.oeditor.GetFaceIDs(el)
            faceCenter = self.oeditor.GetFaceCenter(int(objID[0]))
            directionfound = False
            l = 10
            while not directionfound:
                self.oeditor.ThickenSheet(
                    [
                        "NAME:Selections",
                        "Selections:=", el,
                        "NewPartsModelFlag:=", "Model"
                    ],
                    [
                        "NAME:SheetThickenParameters",
                        "Thickness:=", str(l) + "mm",
                        "BothSides:=", False
                    ])
                aedt_bounding_box2 = self.get_model_bounding_box()
                self.odesign.Undo()
                if aedt_bounding_box != aedt_bounding_box2:
                    directions[el] = "External"
                    directionfound = True
                self.oeditor.ThickenSheet(
                    [
                        "NAME:Selections",
                        "Selections:=", el,
                        "NewPartsModelFlag:=", "Model"
                    ],
                    [
                        "NAME:SheetThickenParameters",
                        "Thickness:=", "-" + str(l) + "mm",
                        "BothSides:=", False
                    ])
                aedt_bounding_box2 = self.get_model_bounding_box()

                self.odesign.Undo()

                if aedt_bounding_box != aedt_bounding_box2:
                    directions[el] = "Internal"
                    directionfound = True
                else:
                    l = l + 10
        for el in inputlist:
            objID = self.oeditor.GetFaceIDs(el)
            faceCenter = self.oeditor.GetFaceCenter(int(objID[0]))
            if directions[el] == "Internal":
                self.oeditor.ThickenSheet(
                    [
                        "NAME:Selections",
                        "Selections:=", el,
                        "NewPartsModelFlag:=", "Model"
                    ],
                    [
                        "NAME:SheetThickenParameters",
                        "Thickness:=", "-" + str(value) + "mm",
                        "BothSides:=", False
                    ])
            else:
                self.oeditor.ThickenSheet(
                    [
                        "NAME:Selections",
                        "Selections:=", el,
                        "NewPartsModelFlag:=", "Model"
                    ],
                    [
                        "NAME:SheetThickenParameters",
                        "Thickness:=", str(value) + "mm",
                        "BothSides:=", False
                    ])
            if internalExtr:
                objID2 = self.oeditor.GetFaceIDs(el)
                for fid in objID2:
                    try:
                        faceCenter2 = self.oeditor.GetFaceCenter(int(fid))
                        if faceCenter2 == faceCenter:
                            self.oeditor.MoveFaces(
                                [
                                    "NAME:Selections",
                                    "Selections:=", el,
                                    "NewPartsModelFlag:=", "Model"
                                ],
                                [
                                    "NAME:Parameters",
                                    [
                                        "NAME:MoveFacesParameters",
                                        "MoveAlongNormalFlag:=", True,
                                        "OffsetDistance:=", str(internalvalue) + "mm",
                                        "MoveVectorX:=", "0mm",
                                        "MoveVectorY:=", "0mm",
                                        "MoveVectorZ:=", "0mm",
                                        "FacesToMove:=", [int(fid)]
                                    ]
                                ])
                    except:
                        self._messenger.add_info_message("done")
                        # self.modeler_oproject.ClearMessages()
        return True

    def __get__(self, instance, owner):
        self._parent = instance
        return self

    class Position:
        """Position.

        Parameters
        ----------
        args: list or int
            Position of the item as either a list of the ``[x, y, z]`` coordinates
            or three separate values. If no or insufficient arguments
            are specified, ``0`` is applied.

        """
        @aedt_exception_handler
        def __getitem__(self, item):
            if item == 0:
                return self.X
            elif item == 1:
                return self.Y
            elif item == 2:
                return self.Z

        @aedt_exception_handler
        def __setitem__(self, item, value):
            if item == 0:
                self.X = value
            elif item == 1:
                self.Y = value
            elif item == 2:
                self.Z = value

        def __iter__(self):
            return self

        def __len__(self):
            return 3

        def __init__(self, *args):
            if len(args) == 1 and type(args[0]) is list:
                try:
                    self.X = args[0][0]
                except:
                    self.X = 0
                try:
                    self.Y = args[0][1]
                except:
                    self.Y = 0
                try:
                    self.Z = args[0][2]
                except:
                    self.Z = 0
            else:
                try:
                    self.X = args[0]
                except:
                    self.X = 0
                try:
                    self.Y = args[1]
                except:
                    self.Y = 0
                try:
                    self.Z = args[2]
                except:
                    self.Z = 0

    class SweepOptions(object):
        """Manages sweep options.

        Parameters
        ----------
        draftType : str, optional
            Type of the draft. Options are ``"Round"``, ``"Natural"``,
            and ``"Extended"``. The default is ``"Round"``.
        draftAngle : str, optional
            Draft angle with units. The default is ``"0deg"``.
        twistAngle : str, optional
            Twist angle with units. The default is ``"0deg"``.

        """
        @aedt_exception_handler
        def __init__(self, draftType="Round", draftAngle="0deg", twistAngle="0deg"):
            self.DraftType = draftType
            self.DraftAngle = draftAngle
            self.TwistAngle = twistAngle

    @aedt_exception_handler
    def create_group(self, objects=None, components=None, groups=None, group_name=None):
        """Group objects or groups into one group. At least one between ``objects``, ``components``, ``groups`` has to be defined.

        Parameters
        ----------
        objects : list, optional
            List of objects. The default is ``None``, in which case a group
            with all objects is created.
        components : list, optional
            List of 3d components to group. The default is ``None``.
        groups : list, optional
            List of groups. The default is ``None``.
        group_name : str, optional
            Name of the new group. The default is ``None``.
            It is not possible to choose the name but a name is
            assigned automatically.

        Returns
        -------
        str
           Name assigned to the new group.

        """
        if components is None and groups is None and objects is None:
            raise AttributeError("At least one between ``objects``, ``components``, ``groups`` has to be defined.")

        all_objects = self.primitives.object_names
        if objects:
            object_selection = self.convert_to_selections(objects, return_list=False)
        else:
            object_selection = ""
        if groups:
            group_selection = self.convert_to_selections(groups, return_list=False)
        else:
            group_selection = ""
        if components:
            component_selection = self.convert_to_selections(components, return_list=False)
        else:
            component_selection = ""

        arg = [
            "NAME:GroupParameter",
            "ParentGroupID:=", "Model",
            "Parts:=", object_selection,
            "SubmodelInstances:=", component_selection,
            "Groups:=", group_selection
        ]
        assigned_name = self.oeditor.CreateGroup(arg)
        if group_name and group_name not in all_objects:
            self.oeditor.ChangeProperty(
                ["NAME:AllTabs",
                 ["NAME:Attributes",
                  ["NAME:PropServers", assigned_name],
                  ["NAME:ChangedProps",
                   ["NAME:Name", "Value:=", group_name]
                   ]
                  ]
                 ])
            return group_name
        else:
            return assigned_name

    @aedt_exception_handler
    def ungroup(self, groups):
        """Ungroup one or more groups.

        Parameters
        ----------
        groups : list
            List of group names.

        Returns
        -------
        bool
            ``True`` when successful, ``False`` when failed.

        """
        group_list = self.convert_to_selections(groups, return_list=True)
        arg = ["Groups:=", group_list]
        self.oeditor.Ungroup(arg)
        return True

    @aedt_exception_handler
    def flatten_assembly(self):
        """Flatten the assembly, removing all group trees.

        Returns
        -------
        bool
            ``True`` when successful, ``False`` when failed.

        """
        self.oeditor.FlattenGroup(
            [
                "Groups:=", ["Model"]
            ])
        return True<|MERGE_RESOLUTION|>--- conflicted
+++ resolved
@@ -141,8 +141,7 @@
         props.append(["NAME:Origin", "X:=", self._dim_arg(self.props["OriginX"]), "Y:=",
                       self._dim_arg(self.props["OriginY"]), "Z:=", self._dim_arg(self.props["OriginZ"])])
 
-        # Add 'easy' mode here.
-        if self.props["Mode"] == 'Axis/Position' or self.props["Mode"] == 'Easy':
+        if self.props["Mode"] == 'Axis/Position':
             props.append(["NAME:X Axis", "X:=", self._dim_arg(self.props["XAxisXvec"]), "Y:=",
                           self._dim_arg(self.props["XAxisYvec"]), "Z:=", self._dim_arg(self.props["XAxisZvec"])])
             props.append(["NAME:Y Point", "X:=", self._dim_arg(self.props["YAxisXvec"]), "Y:=",
@@ -385,12 +384,6 @@
             orientationParameters["YAxisYvec"] = self._dim_arg((y_pointing[1]), self.model_units)
             orientationParameters["YAxisZvec"] = self._dim_arg((y_pointing[2]), self.model_units)
 
-<<<<<<< HEAD
-            x, y, z = GeometryOperators.pointing_to_axis(x_pointing, y_pointing)
-            a, b, g = GeometryOperators.axis_to_euler_zyz(x, y, z)
-            self.quaternion = GeometryOperators.euler_zyz_to_quaternion(a, b, g)
-=======
->>>>>>> 32a72427
         elif mode == "zxz":
             orientationParameters["Mode"] = "Euler Angle ZXZ"
             orientationParameters["Phi"] = self._dim_arg(phi, 'deg')
@@ -414,22 +407,8 @@
             orientationParameters["Phi"] = self._dim_arg(phi, 'deg')
             orientationParameters["Theta"] = self._dim_arg(theta, 'deg')
             orientationParameters["Psi"] = self._dim_arg(psi, 'deg')
-<<<<<<< HEAD
-            self.quaternion = q
-        # TODO: Check if there is any way to pass equations to the
-        # x_pointing and y_pointing
-        elif mode == "easy":  # Test to create parameterized x_pointing and y_pointing.  All others fail.
-            orientationParameters["Mode"] = "Axis/Position"
-            orientationParameters["XAxisXvec"] = x_pointing[0] #self._dim_arg((x_pointing[0]), self.model_units)
-            orientationParameters["XAxisYvec"] = x_pointing[1] #self._dim_arg((x_pointing[1]), self.model_units)
-            orientationParameters["XAxisZvec"] = x_pointing[2] # self._dim_arg((x_pointing[2]), self.model_units)
-            orientationParameters["YAxisXvec"] = y_pointing[0] #self._dim_arg((y_pointing[0]), self.model_units)
-            orientationParameters["YAxisYvec"] = y_pointing[1] #self._dim_arg((x_pointing[1]), self.model_units)
-            orientationParameters["YAxisZvec"] = y_pointing[2] #self._dim_arg((y_pointing[2]), self.model_units)
-=======
->>>>>>> 32a72427
         else:
-            raise ValueError("Specify the mode = 'view', 'axis', 'zxz', 'zyz', 'axisrotation', 'easy' ") # TODO: change name 'easy'
+            raise ValueError("Specify the mode = 'view', 'axis', 'zxz', 'zyz', 'axisrotation' ")
 
         self.props = orientationParameters
         self._parent.oeditor.CreateRelativeCS(self.orientation, self.attributes)
@@ -2483,14 +2462,9 @@
         ----------
         origin : list
             List of ``[x, y, z]`` coordinates for the original position.
-<<<<<<< HEAD
-        wg_direction_axis :
-            Waveguide axis direction.
-=======
         wg_direction_axis : int
             Coordinate system axis (integer ``0`` for XAxis, ``1`` for YAxis, ``2`` for ZAxis) or
             the :class: `Application.CoordinateSystemAxis` enumerator.
->>>>>>> 32a72427
         wgmodel : str, optional
             Waveguide model. The default is ``"WG0"``.
         wg_length : float, optional
