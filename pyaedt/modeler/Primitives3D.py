from ..generic.general_methods import aedt_exception_handler
from .Primitives import Primitives
from .GeometryOperators import GeometryOperators
from ..application.Analysis import CoordinateSystemAxis
from .Object3d import Object3d

class Primitives3D(Primitives, object):
    """Primitives3D class.

    This class provides all functionalities for managing primitives in 3D tools.

    Parameters
    ----------
    parent : str
        Name of the parent AEDT application.
    modeler : str
        Name of the modeler.
    """

    def __init__(self, parent, modeler):
        Primitives.__init__(self, parent, modeler)

    @aedt_exception_handler
    def is3d(self):
        """Check if the analysis is a 3D type.

        Returns
        -------
         ``True`` when successful, ``False`` when failed.

    """
    @aedt_exception_handler
    def create_box(self, position, dimensions_list, name=None, matname=None):
        """Create a Box


        Parameters
        ----------
        position : list
            Center point for the box in a list of ``[x, y, z]`` coordinates.
        dimensions_list : list
           Dimensions for the box in a list of ``[x, y, z]`` coordinates.
        name : str, optional
            Name of the box. Thed default is ``None``, in which case the
            default name is assigned.
        matname : str, optional
            Name of the material.  The default is ``None``, in which case the
            default material is assigned. If the material name supplied is
            invalid, the default material is assigned.

        Returns
        -------
        Object3d

        Examples
        --------

        >>> from pyaedt import hfss
        >>> hfss = HFSS()
        >>> origin = [0,0,0]
        >>> dimensions = [10,5,20]
        >>> #Material and name are not mandatory fields
        >>> object_id = hfss.modeler.primivites.create_box(origin, dimensions, name="mybox", matname="copper")

        """
        assert len(position) == 3, "Position Argument must be a valid 3 Element List"
        assert len(dimensions_list) == 3, "Dimension Argument must be a valid 3 Element List"
        XPosition, YPosition, ZPosition = self._pos_with_arg(position)
        XSize, YSize, ZSize = self._pos_with_arg(dimensions_list)
        vArg1 = ["NAME:BoxParameters"]
        vArg1.append("XPosition:="), vArg1.append(XPosition)
        vArg1.append("YPosition:="), vArg1.append(YPosition)
        vArg1.append("ZPosition:="), vArg1.append(ZPosition)
        vArg1.append("XSize:="), vArg1.append(XSize)
        vArg1.append("YSize:="), vArg1.append(YSize)
        vArg1.append("ZSize:="), vArg1.append(ZSize)
        vArg2 = self._default_object_attributes(name=name, matname=matname)
        new_object_name = self.oeditor.CreateBox(vArg1, vArg2)
        return self._create_object(new_object_name)

    @aedt_exception_handler
    def create_cylinder(self, cs_axis, position, radius, height, numSides=0, name=None, matname=None):
        """Create a cylinder

        Parameters
        ----------
        cs_axis :
            CoordinateSystemAxis
        position :
            ApplicationName.modeler.Position(x,y,z) object
        radius :
            radius float
        height :
            height float
        numSides :
            Number of sides. 0 for circle (Default value = 0)
        name : str, default=None
            Object Name (if not specified a name will be assigned automatically)
        matname :
            material name. Optional, if nothing default material will be assigned

        Returns
        -------
        Object3d

        Examples
        _________
        >>> from pyaedt import Hfss
        >>> aedtapp = Hfss()
        >>> ret_object = aedtapp.modeler.primitives.create_cylinder(cs_axis='Z', position=[0,0,0], radius=2, height=3,
        ...                                                name="mycyl", matname="vacuum")

        """
        szAxis = GeometryOperators.cs_axis_str(cs_axis)
        XCenter, YCenter, ZCenter = self._pos_with_arg(position)

        Radius = self._arg_with_dim(radius)
        Height = self._arg_with_dim(height)

        vArg1 = ["NAME:CylinderParameters"]
        vArg1.append("XCenter:="), vArg1.append(XCenter)
        vArg1.append("YCenter:="), vArg1.append(YCenter)
        vArg1.append("ZCenter:="), vArg1.append(ZCenter)
        vArg1.append("Radius:="), vArg1.append(Radius)
        vArg1.append("Height:="), vArg1.append(Height)
        vArg1.append("WhichAxis:="), vArg1.append(szAxis)
        vArg1.append("NumSides:="), vArg1.append('{}'.format(numSides))
        vArg2 = self._default_object_attributes(name=name, matname=matname)
        new_object_name = self.oeditor.CreateCylinder(vArg1, vArg2)
        return self._create_object(new_object_name)

    @aedt_exception_handler
    def create_polyhedron(self, cs_axis=None, center_position=(0.0, 0.0, 0.0), start_position=(0.0, 1.0, 0.0),
                          height=1.0, num_sides=12, name=None, matname=None):
        """Create a regular polyhedron

        Parameters
        ----------
        cs_axis : CoordinateSystemAxis, default=ZAxis
            Axis of rotation of the start-point around the center-point
        center_position : indexable of float. default=[0, 0, 0]
            Center position in [x, y, z] coordinates
        start_position : indexable of float. default=[0, 0, 0]
            Start position in [x, y, z] coordinates
        height : float, default=1
            radius float
        num_sides : int, default=12
            number of sides of the polyhedron
        name : str, default=None
            Object Name (if not specified a name will be assigned automatically)
        matname :
            material name. Optional, if nothing default material will be assigned

        Returns
        -------
        Object3d

        Examples
        _________
        >>> from pyaedt import Hfss
        >>> aedtapp = Hfss()
        >>> ret_obj = aedtapp.modeler.primitives.create_polyhedron(cs_axis='X', center_position=[0, 0, 0], start_position=[0,5,0],
        ...                                                      height=0.5, num_sides=8, name="mybox", matname="copper")
        """
        test = cs_axis
        cs_axis = GeometryOperators.cs_axis_str(cs_axis)
        x_center, y_center, z_center = self._pos_with_arg(center_position)
        x_start, y_start, z_start = self._pos_with_arg(start_position)

        height = self._arg_with_dim(height)

        vArg1 = ["NAME:PolyhedronParameters"]
        vArg1.append("XCenter:="), vArg1.append(x_center)
        vArg1.append("YCenter:="), vArg1.append(y_center)
        vArg1.append("ZCenter:="), vArg1.append(z_center)
        vArg1.append("XStart:="), vArg1.append(x_start)
        vArg1.append("YStart:="), vArg1.append(y_start)
        vArg1.append("ZStart:="), vArg1.append(z_start)
        vArg1.append("Height:="), vArg1.append(height)
        vArg1.append("NumSides:="), vArg1.append(int(num_sides))
        vArg1.append("WhichAxis:="), vArg1.append(cs_axis)
        vArg2 = self._default_object_attributes(name=name, matname=matname)
        new_object_name = self.oeditor.CreateRegularPolyhedron(vArg1, vArg2)
        return self._create_object(new_object_name)

    @aedt_exception_handler
    def create_cone(self, cs_axis, position, bottom_radius, top_radius, height, name=None, matname=None):
        """Create a cone

        Parameters
        ----------
        cs_axis : CoordinateSystemAxis
            CoordinateSystem Axis
        position : list of float
            Center position of the bottom of the cone
        bottom_radius : float
            Bottom radius of the cone
        top_radius : float
            Top radius of the cone
        height : float
            Height of the cone
        name : str, default=None
            Object Name (if not specified a name will be assigned automatically)
        matname :
            material name. Optional, if nothing default material will be assigned

        Returns
        -------
        Object3d

        Examples
        _________
        >>> from pyaedt import Hfss
        >>> aedtapp = Hfss()
        >>> ret_object = aedtapp.modeler.primitives.create_cone(cs_axis='Z', position=[0,0,0],
        ...                                                    bottom_radius=2, top_radius=3, height=4,
        ...                                                    name="mybox", matname="copper")

        """
        XCenter, YCenter, ZCenter = self._pos_with_arg(position)
        szAxis = GeometryOperators.cs_axis_str(cs_axis)
        Height = self._arg_with_dim(height)
        RadiusBt = self._arg_with_dim(bottom_radius)
        RadiusUp = self._arg_with_dim(top_radius)

        vArg1 = ["NAME:ConeParameters"]
        vArg1.append("XCenter:="), vArg1.append(XCenter)
        vArg1.append("YCenter:="), vArg1.append(YCenter)
        vArg1.append("ZCenter:="), vArg1.append(ZCenter)
        vArg1.append("WhichAxis:="), vArg1.append(szAxis)
        vArg1.append("Height:="), vArg1.append(Height)
        vArg1.append("BottomRadius:="), vArg1.append(RadiusBt)
        vArg1.append("TopRadius:="), vArg1.append(RadiusUp)
        vArg2 = self._default_object_attributes(name=name, matname=matname)
        new_object_name = self.oeditor.CreateCone(vArg1, vArg2)
        return self._create_object(new_object_name)

    @aedt_exception_handler
    def create_sphere(self, position, radius, name=None, matname=None):
        """Create a sphere

        Parameters
        ----------
        position : list of float
            Center position of the sphere [x, y, z]
        radius :
            radius float
        name : str, default=None
            Object Name (if not specified a name will be assigned automatically)
        matname :
            material name. Optional, if nothing default material will be assigned

        Returns
        -------
        Object3d

        Examples
        --------
        >>> from pyaedt import Hfss
        >>> aedtapp = Hfss()
        >>> ret_object = aedtapp.modeler.primitives.create_sphere(position=[0,0,0], radius=2,
        ...                                                      name="mybox", matname="copper")

        """
        XCenter, YCenter, ZCenter = self._pos_with_arg(position)

        Radius = self._arg_with_dim(radius)

        vArg1 = ["NAME:SphereParameters"]
        vArg1.append("XCenter:="), vArg1.append(XCenter)
        vArg1.append("YCenter:="), vArg1.append(YCenter)
        vArg1.append("ZCenter:="), vArg1.append(ZCenter)
        vArg1.append("Radius:="), vArg1.append(Radius)
        vArg2 = self._default_object_attributes(name=name, matname=matname)
        new_object_name = self.oeditor.CreateSphere(vArg1, vArg2)
        return self._create_object(new_object_name)

    @aedt_exception_handler
    def create_bondwire(self, start_position, end_position, h1=0.2, h2=0, alpha=80, beta=5, bond_type=0,
                        diameter=0.025, facets=6, name=None, matname=None):
        """Create a Bondwire.

        Parameters
        ----------
        start_position : list
            Starting position of the bond pad in a list of [x, y, z] coordinates.
        end_position :  list
            Ending position of the bond pad in a list of [x, y, z] coordinates.
        h1: float, optional
            Height between the IC  die I/O pad and the top of the bondwire.
            The default is ``0.2``.
        h2: float, optional
            Height of the IC die I/O pad above the lead frame. The default
            is ``0``. A negative value indicates that the I/O pad is below
            the lead frame.
        alpha: float, optional
            Angle in degrees between the xy plane and the wire bond at the
            IC die I/O pad. The default is ``80``.
        beta: float, optional
            Angle in degrees between the xy plane and the wire bond at the
            lead frame. The default is ``5``.
        bond_type: int, optional
            Type of the boundwire, which indicates its shape. Options are:

            * ''0'' for JEDEC 5-point
            * ``1`` for JEDEC 4-point
            * ''2`` for Low

            The default is ''0``.
        diameter: float, optional
            Diameter of the wire. The default is ``0.025``.
        facets: int, optional
            Number of wire facets. The default is ``6``.
        name : str, optional
            Name of the bond wire. The default is ``None``, in which case
            the default name is assigned.
        matname : str, optional
            Name of the material. The default is ``None``, in which case
            the default material is assigned.

        Returns
        -------
        Object3d

        Examples
        _________
        >>> from pyaedt import Hfss
        >>> hfss = Hfss()
        >>> origin = [0,0,0]
        >>> endpos = [10,5,20]
        >>> #Material and name are not mandatory fields
        >>> object_id = hfss.modeler.primivites.create_bondwire(origin, endpos,h1=0.5, h2=0.1, alpha=75, beta=4,bond_type=0, name="mybox", matname="copper")

        """
        XPosition, YPosition, ZPosition = self._pos_with_arg(start_position)
        if XPosition is None or YPosition is None or ZPosition is None:
            raise AttributeError("Position Argument must be a valid 3 Element List")
        XSize, YSize, ZSize = self._pos_with_arg(end_position)
        if XSize is None or YSize is None or YSize is None:
            raise AttributeError("Dimension Argument must be a valid 3 Element List")
        if bond_type==0:
            bondwire = "JEDEC_5Points"
        elif bond_type==1:
            bondwire = "JEDEC_4Points"

        elif bond_type==2:
            bondwire = "LOW"
        else:
            self.messenger.add_error_message("Wrong Profile Type")
            return False
        vArg1 = ["NAME:BondwireParameters"]
        vArg1.append("WireType:="), vArg1.append(bondwire)
        vArg1.append("WireDiameter:="), vArg1.append(self._arg_with_dim(diameter))
        vArg1.append("NumSides:="), vArg1.append(str(facets))
        vArg1.append("XPadPos:="), vArg1.append(XPosition)
        vArg1.append("YPadPos:="), vArg1.append(YPosition)
        vArg1.append("ZPadPos:="), vArg1.append(ZPosition)
        vArg1.append("XDir:="), vArg1.append(XSize)
        vArg1.append("YDir:="), vArg1.append(YSize)
        vArg1.append("ZDir:="), vArg1.append(ZSize)
        vArg1.append("Distance:="), vArg1.append(
            self._arg_with_dim(GeometryOperators.points_distance(start_position, end_position)))
        vArg1.append("h1:="), vArg1.append(self._arg_with_dim(h1))
        vArg1.append("h2:="), vArg1.append(self._arg_with_dim(h2))
        vArg1.append("alpha:="), vArg1.append(self._arg_with_dim(alpha, "deg"))
        vArg1.append("beta:="), vArg1.append(self._arg_with_dim(beta, "deg"))
        vArg1.append("WhichAxis:="), vArg1.append("Z")
        vArg1.append("ReverseDirection:="), vArg1.append(False)
        vArg2 = self._default_object_attributes(name=name, matname=matname)
        new_object_name = self.oeditor.CreateBondwire(vArg1, vArg2)
        return self._create_object(new_object_name)

    @aedt_exception_handler
    def create_rectangle(self, csPlane, position, dimension_list,  name=None, matname=None, is_covered=True):
        """Create a rectangle

        Parameters
        ----------
        cs_plane : CoordinateSystemPlane
            CoordinateSystem Plane
        position : list, Position
            ApplicationName.modeler.Position(x,y,z) object or list ``[x,y,z]`` of position
        dimension_list : list
            dimension list ``[width, height]``
        name : str
            Object Name (Default value = None)
        matname : str
            material name. Optional, if nothing default material will be assigned
        is_covered : bool
            ``True`` if rectangle is covered
        Returns
        -------
        Object3d
        """
        szAxis = GeometryOperators.cs_plane_str(csPlane)
        XStart, YStart, ZStart = self._pos_with_arg(position)

        Width = self._arg_with_dim(dimension_list[0])
        Height = self._arg_with_dim(dimension_list[1])

        vArg1 = ["NAME:RectangleParameters"]
        vArg1.append("IsCovered:="), vArg1.append(is_covered)
        vArg1.append("XStart:="), vArg1.append(XStart)
        vArg1.append("YStart:="), vArg1.append(YStart)
        vArg1.append("ZStart:="), vArg1.append(ZStart)
        vArg1.append("Width:="), vArg1.append(Width)
        vArg1.append("Height:="), vArg1.append(Height)
        vArg1.append("WhichAxis:="), vArg1.append(szAxis)
        vArg2 = self._default_object_attributes(name=name, matname=matname)
        new_object_name = self.oeditor.CreateRectangle(vArg1, vArg2)
        return self._create_object(new_object_name)

    @aedt_exception_handler
    def create_circle(self, cs_plane, position, radius, numSides=0, is_covered=True, name=None, matname=None):
        """Create a circle.

        Parameters
        ----------
        cs_plane :
            Coordinate system plane for orienting the circle.
        position : list
            Center point of the circle in a list of [x, y, z] coordinates.
        radius : float
            Radius of the circle.
        numSides : int, optional
            Number of sides. The default is ``0``, which correct for a circle.
        name : str, optional
            Name of the circle. The default is ``None``, in which case the
            default name is assigned.
        matname : str, optional
            Name of the material. The default is ``None``, in which case the
            default material is assigned.

        Returns
        -------
        Object3d

        """
        szAxis = GeometryOperators.cs_plane_str(cs_plane)
        XCenter, YCenter, ZCenter = self._pos_with_arg(position)
        Radius = self._arg_with_dim(radius)
        vArg1 = ["NAME:CircleParameters"]
        vArg1.append("IsCovered:="), vArg1.append(is_covered)
        vArg1.append("XCenter:="), vArg1.append(XCenter)
        vArg1.append("YCenter:="), vArg1.append(YCenter)
        vArg1.append("ZCenter:="), vArg1.append(ZCenter)
        vArg1.append("Radius:="), vArg1.append(Radius)
        vArg1.append("WhichAxis:="), vArg1.append(szAxis)
        vArg1.append("NumSegments:="), vArg1.append('{}'.format(numSides))
        vArg2 = self._default_object_attributes(name=name, matname=matname)
        new_object_name = self.oeditor.CreateCircle(vArg1, vArg2)
        return self._create_object(new_object_name)

    @aedt_exception_handler
    def create_ellipse(self, cs_plane, position, major_raidus, ratio, is_covered=True, name=None, matname=None):
        """Create an ellipse

        Parameters
        ----------
        cs_plane :
            Coordinate system plane for orienting the ellipse.
        position : list
            Center point of the ellipse in a list of [x, y, z] coordinates.
        major_raidus : float
            Base radius of the ellipse.
        ratio : float
            Aspect ratio of the secondary radius to the base radius.
        bIsCovered : bool, optional
            Whether the ellipse is covered. The default is ``True``,
            in which case the result is a 2D sheet object. If ``False,``
            the result is a closed 1D polyline object.
        name : str, optional
            Name of the ellipse. The default is ``None``, in which case the
            default name is assigned.
        matname : str, optional
            Name of the material. The default is ``None``, in which case the
            default material is assigned.

        Returns
        -------
        Object3d
        """
        szAxis = GeometryOperators.cs_plane_str(cs_plane)
        XStart, YStart, ZStart = self._pos_with_arg(position)

        MajorRadius = self._arg_with_dim(major_raidus)
        Ratio = self._arg_with_dim(ratio)

        vArg1 = ["NAME:EllipseParameters"]
        vArg1.append("IsCovered:="), vArg1.append(is_covered)
        vArg1.append("XCenter:="), vArg1.append(XStart)
        vArg1.append("YCenter:="), vArg1.append(YStart)
        vArg1.append("ZCenter:="), vArg1.append(ZStart)
        vArg1.append("MajRadius:="), vArg1.append(MajorRadius)
        vArg1.append("Ratio:="), vArg1.append(Ratio)
        vArg1.append("WhichAxis:="), vArg1.append(szAxis)
        vArg2 = self._default_object_attributes(name=name, matname=matname)
        new_object_name = self.oeditor.CreateEllipse(vArg1, vArg2)
        return self._create_object(new_object_name)

    @aedt_exception_handler
    def create_equationbased_curve(self, x_t=0, y_t=0, z_t=0, t_start=0, t_end=1, num_points = 0,
                                   name=None, xsection_type=None, xsection_orient=None,
                                   xsection_width=1, xsection_topwidth=1, xsection_height=1, xsection_num_seg=0,
                                   xsection_bend_type=None):
        """

        Parameters
        ----------
        x_t : str or float
            Expression for the x-component of the curve as a function of ``"_t"`` (e.g. ``"3 * cos(_t)"``)
        y_t : str or float
            Expression for the x-component of the curve as a function of ``"_t"``
        z_t : str or float
            Expression for the x-component of the curve as a function of ``"_t"``
        t_start : str or float
            Start value of the parameter ``"_t"``
        t_end : str pr float
            Start value of the parameter ``"_t"``
        num_points : int, default=0
            Number of vertices on the segmented curve. If zero then the curve is non-segmented
        name : str, optional
            Object name of the created part in the 3D modeler. If not specified then a name is assigned automatically
        xsection_type : str, optional
            Type of the cross-section. Choices are ``"Line"``, ``"Circle"``,
            ``"Rectangle"``, and ``"Isosceles Trapezoid"``. The default is ``None``.
        xsection_orient : str, optional
            Direction of the normal vector to the width of the cross-section.
            Choices are ``"X"``, ``"Y"``, ``"Z"``, and ``"Auto"``. The default is
            ``None``, which sets the direction to ``"Auto"``.
        xsection_width : float or str, optional
            Width or diameter of the cross-section for all  types. The
            default is ``1``.
        xsection_topwidth : float or str, optional
            Top width of the cross-section for type ``"Isosceles Trapezoid"`` only.
            The default is ``1``.
        xsection_height : float or str
            Height of the cross-section for type ``"Rectangle"`` or ``"Isosceles
            Trapezoid"`` only. The default is ``1``.
        xsection_num_seg : int, optional
            Number of segments in the cross-section surface for types ``"Circle"``,
            ``"Rectangle"``, or ``"Isosceles Trapezoid"``. The default is ``0``. The
            value must be ``0`` or greater than ``2``.
        xsection_bend_type : str, optional
            Type of the bend for the cross-section. The default is ``None``, which sets
            the bend type to ``"Corner"``. For the type ``"Circle"``, the bend type
            should be set to ``"Curved"``.

        Returns
        -------
        Object3d
        """
        x_section = self._crosssection_arguments(type=xsection_type, orient=xsection_orient, width=xsection_width,
                                                 topwidth=xsection_topwidth, height=xsection_height, num_seg=xsection_num_seg,
                                                 bend_type=xsection_bend_type)

        vArg1 = ["NAME:EquationBasedCurveParameters",
                 "XtFunction:=", str(x_t),
                 "YtFunction:=", str(y_t),
                 "ZtFunction:=", str(z_t),
                 "tStart:=", str(t_start),
                 "tEnd:=", str(t_end),
                 "NumOfPointsOnCurve:="	, num_points,
                 "Version:="		, 1,
                 x_section]


        vArg2 = self._default_object_attributes(name)

        new_name = self.oeditor.CreateEquationCurve(vArg1, vArg2)
        return self._create_object(new_name)

    @aedt_exception_handler
    def create_helix(self, udphelixdefinition):
        """

        Parameters
        ----------
        udphelixdefinition :


        Returns
        -------
        Object3d
        """
        vArg1 = ["NAME:Selections"]
        vArg1.append("Selections:="), vArg1.append(o.name)
        vArg1.append("NewPartsModelFlag:="), vArg1.append('Model')

        vArg2 = udphelixdefinition.toScript(self.model_units)

        new_name = self.oeditor.CreateHelix(vArg1, vArg2)
        return self._create_object(new_name)

    @aedt_exception_handler
    def convert_segments_to_line(self, object_name):
        """Convert a CreatePolyline list of segment into lines. it applies to splines and 3 points args

        Parameters
        ----------
        object_name : int or str or Object3d
            Object specifier

        Returns
        -------
        type:
            Object3d

        """
        this_object = self._resolve_object(object_name)
        edges = this_object.edges
        for i in reversed(range(len(edges))):
            self.oeditor.ChangeProperty(
                [
                    "NAME:AllTabs",
                    [
                        "NAME:Geometry3DPolylineTab",
                        [
                            "NAME:PropServers",
                            this_object.name + ":CreatePolyline:1:Segment" + str(i)
                        ],
                        [
                            "NAME:ChangedProps",
                            [
                                "NAME:Segment Type",
                                "Value:=", "Line"
                            ]
                        ]
                    ]
                ])
        return True

    @aedt_exception_handler
    def create_udm(self, udmfullname, udm_params_list, udm_library='syslib'):
        """Create User Defined Model

        Parameters
        ----------
        udmfullname :
            udm full name including folder
        udm_params_list :
            udpm pairs object
        udm_library :
            udp library (Default value = 'syslib')

        Returns
        -------
        Object3d

        """
        vArg1 = ["NAME:UserDefinedModelParameters",["NAME:Definition"], ["NAME:Options"]]
        vArgParamVector = ["NAME:GeometryParams"]

        for pair in udm_params_list:
            if type(pair) is list:
                name = pair[0]
                val = pair[1]
            else:
                name = pair.Name
                val = pair.Value
            if type(val) is int:
                vArgParamVector.append(
                    ["NAME:UDMParam", "Name:=", name, "Value:=", str(val), "PropType2:=", 3, "PropFlag2:=", 2])
            elif str(val)[0] in '0123456789':
                vArgParamVector.append(
                    ["NAME:UDMParam", "Name:=", name, "Value:=", str(val), "PropType2:=", 3, "PropFlag2:=", 4])
            else:
                vArgParamVector.append(
                    ["NAME:UDMParam", "Name:=", name, "Value:=", str(val), "DataType:=", "String", "PropType2:=", 1,
                     "PropFlag2:=", 0])

        vArg1.append(vArgParamVector)
        vArg1.append("DllName:=")
        vArg1.append(udmfullname)
        vArg1.append("Library:=")
        vArg1.append(udm_library)
        vArg1.append("Version:=")
        vArg1.append("2.0")
        vArg1.append("ConnectionID:=")
        vArg1.append("")
        oname = self.oeditor.CreateUserDefinedModel(vArg1)
        if oname:
            object_lists = self.oeditor.GetPartsForUserDefinedModel(oname)
            for new_name in object_lists:
                self._create_object(new_name)
            return True
        else:
            return False

    @aedt_exception_handler
    def insert_3d_component(self, compFile, geoParams, szMatParams='', szDesignParams='', targetCS='Global'):
        """Insert a new 3d Component object

        Parameters
        ----------
        compFile :
            Component file
        geoParams :
            Geometrical Parameters
        szMatParams :
            Material Parameters (Default value = '')
        szDesignParams :
            Design Parameters (Default value = '')
        targetCS :
            Target Coordinate System (Default value = 'Global')

        Returns
        -------

        """
        vArg1 = ["NAME:InsertComponentData"]

        szGeoParams = ''
        for par, val in geoParams.items():
            szGeoParams += "{0}='{1}' ".format(par, val)

        vArg1.append("GeometryParameters:=")
        vArg1.append(szGeoParams)
        vArg1.append("MaterialParameters:=")
        vArg1.append(szMatParams)
        vArg1.append("DesignParameters:=")
        vArg1.append(szDesignParams)
        vArg1.append("TargetCS:=")
        vArg1.append(targetCS)
        vArg1.append("ComponentFile:=")
        vArg1.append(compFile)
        new_object_name = self.oeditor.Insert3DComponent(vArg1)
        #TODO return an object
        return new_object_name

    @aedt_exception_handler
    def get_3d_component_object_list(self, componentname):
        """Given a 3DComponent it returns the list of all objects belonging to it

        Parameters
        ----------
        componentname :
            3DComponent Name

        Returns
        -------
        type
            List of objects

        """
        compobj = self.oeditor.GetChildObject(componentname)
        if compobj:
            return list(compobj.GetChildNames())
        else:
<<<<<<< HEAD
            return []

    @aedt_exception_handler
    def get_all_solids_names(self, refresh_list=False):
        """Retrieve the names of all solids in the design.

        Parameters
        ----------
        refresh_list : bool, optional
            Whether to forcibly refresh the objects. The default is ``False``.

        Returns
        -------
        list
            List of names of all the solids.

        """
        return self.get_all_objects_names(refresh_list=refresh_list, get_solids=True, get_sheets=False, get_lines=False)

    @aedt_exception_handler
    def get_face_normal(self, faceId, bounding_box=None):
        """Retrieve the face normal.
        
        This method has limitations:
        
        * The face must be planar.
        * Currently it works only if the face has at least two
          vertices.  Notable excluded items are circles and ellipses
          that have only one vertex.
        * If a bounding box is specified, the normal is orientated
          outwards with respect to the bounding box.  Usually the
          bounding box refers to a volume where the face lies.  If no
          bounding box is specified, the normal can be inward or outward
          of the volume.

        Parameters
        ----------
        faceId : int
            ID of the face.
        bounding_box : list, optional
            Dimensions of the bounding box in a list in the form 
            ``[x_min, y_min, z_min, x_Max, y_Max, z_Max]``.
            The default is ``None``.

        Returns
        -------
        list
            Normal versor (normalized ``[x, y, z]``) or ``None``.

        """
        vertices_ids = self.get_face_vertices(faceId)
        if len(vertices_ids) < 2:
            return None
        else:
            v1 = self.get_vertex_position(vertices_ids[0])
            v2 = self.get_vertex_position(vertices_ids[1])
        fc = self.get_face_center(faceId)
        cv1 = GeometryOperators.v_points(fc, v1)
        cv2 = GeometryOperators.v_points(fc, v2)
        n = GeometryOperators.v_cross(cv1, cv2)
        normal = GeometryOperators.normalize_vector(n)
        if not bounding_box:
            return normal
        else:
            """
            try to move the face center twice, the first with the normal vector, and the second with its inverse.
            Measures which is closer to the center point of the bounding box.
            """
            inv_norm = [-i for i in normal]
            mv1 = GeometryOperators.v_sum(fc, normal)
            mv2 = GeometryOperators.v_sum(fc, inv_norm)
            bb_center = GeometryOperators.get_mid_point(bounding_box[0:3], bounding_box[3:6])
            d1 = GeometryOperators.points_distance(mv1, bb_center)
            d2 = GeometryOperators.points_distance(mv2, bb_center)
            if d1 > d2:
                return normal
            else:
                return inv_norm
=======
            return []
>>>>>>> ac0c2121
<|MERGE_RESOLUTION|>--- conflicted
+++ resolved
@@ -747,85 +747,4 @@
         if compobj:
             return list(compobj.GetChildNames())
         else:
-<<<<<<< HEAD
-            return []
-
-    @aedt_exception_handler
-    def get_all_solids_names(self, refresh_list=False):
-        """Retrieve the names of all solids in the design.
-
-        Parameters
-        ----------
-        refresh_list : bool, optional
-            Whether to forcibly refresh the objects. The default is ``False``.
-
-        Returns
-        -------
-        list
-            List of names of all the solids.
-
-        """
-        return self.get_all_objects_names(refresh_list=refresh_list, get_solids=True, get_sheets=False, get_lines=False)
-
-    @aedt_exception_handler
-    def get_face_normal(self, faceId, bounding_box=None):
-        """Retrieve the face normal.
-        
-        This method has limitations:
-        
-        * The face must be planar.
-        * Currently it works only if the face has at least two
-          vertices.  Notable excluded items are circles and ellipses
-          that have only one vertex.
-        * If a bounding box is specified, the normal is orientated
-          outwards with respect to the bounding box.  Usually the
-          bounding box refers to a volume where the face lies.  If no
-          bounding box is specified, the normal can be inward or outward
-          of the volume.
-
-        Parameters
-        ----------
-        faceId : int
-            ID of the face.
-        bounding_box : list, optional
-            Dimensions of the bounding box in a list in the form 
-            ``[x_min, y_min, z_min, x_Max, y_Max, z_Max]``.
-            The default is ``None``.
-
-        Returns
-        -------
-        list
-            Normal versor (normalized ``[x, y, z]``) or ``None``.
-
-        """
-        vertices_ids = self.get_face_vertices(faceId)
-        if len(vertices_ids) < 2:
-            return None
-        else:
-            v1 = self.get_vertex_position(vertices_ids[0])
-            v2 = self.get_vertex_position(vertices_ids[1])
-        fc = self.get_face_center(faceId)
-        cv1 = GeometryOperators.v_points(fc, v1)
-        cv2 = GeometryOperators.v_points(fc, v2)
-        n = GeometryOperators.v_cross(cv1, cv2)
-        normal = GeometryOperators.normalize_vector(n)
-        if not bounding_box:
-            return normal
-        else:
-            """
-            try to move the face center twice, the first with the normal vector, and the second with its inverse.
-            Measures which is closer to the center point of the bounding box.
-            """
-            inv_norm = [-i for i in normal]
-            mv1 = GeometryOperators.v_sum(fc, normal)
-            mv2 = GeometryOperators.v_sum(fc, inv_norm)
-            bb_center = GeometryOperators.get_mid_point(bounding_box[0:3], bounding_box[3:6])
-            d1 = GeometryOperators.points_distance(mv1, bb_center)
-            d2 = GeometryOperators.points_distance(mv2, bb_center)
-            if d1 > d2:
-                return normal
-            else:
-                return inv_norm
-=======
-            return []
->>>>>>> ac0c2121
+            return []