from ..generic.general_methods import aedt_exception_handler
from .Object3d import Object3d
from .Primitives import Primitives, Polyline
from .GeometryOperators import GeometryOperators
import os

class Primitives3D(Primitives, object):
    """Class for management of all Primitives of 3D Tools"""

    def __init__(self, parent, modeler):
        Primitives.__init__(self, parent, modeler)

    @aedt_exception_handler
    def create_box(self, position, dimensions_list, name=None, matname=None):
        """Create a Box


        Parameters
        ----------
        position :
            ApplicationName.modeler.Position(x,y,z) object
        dimensions_list :
            list of dimensions of X, Y, Z
        name :
            box name. Optional, if nothing default name will be assigned
        matname :
            material name. Optional, if nothing default material will be assigned

        Returns
        -------
        int
            Box ID

        Examples
        _________
        >>> from pyaedt import hfss
        >>> hfss = HFSS()
        >>> origin = [0,0,0]
        >>> dimensions = [10,5,20]
        >>> #Material and name are not mandatory fields
        >>> object_id = hfss.modeler.primivites.create_box(origin, dimensions, name="mybox", matname="copper")
        """
        id = self._new_id()
        o = self.objects[id]
        XPosition, YPosition, ZPosition = self.pos_with_arg(position)
        if XPosition is None or YPosition is None or ZPosition is None:
            raise AttributeError("Position Argument must be a valid 3 Element List")
        XSize, YSize, ZSize = self.pos_with_arg(dimensions_list)
        if XSize is None or YSize is None or YSize is None:
            raise AttributeError("Dimension Argument must be a valid 3 Element List")
        o.material_name, o.solve_inside = self._check_material(matname, self.defaultmaterial)
        vArg1 = ["NAME:BoxParameters"]
        vArg1.append("XPosition:="), vArg1.append(XPosition)
        vArg1.append("YPosition:="), vArg1.append(YPosition)
        vArg1.append("ZPosition:="), vArg1.append(ZPosition)
        vArg1.append("XSize:="), vArg1.append(XSize)
        vArg1.append("YSize:="), vArg1.append(YSize)
        vArg1.append("ZSize:="), vArg1.append(ZSize)

        if self.version >= "2019.3":
            vArg2 = o.export_attributes(name)
        else:
            vArg2 = o.export_attributes_legacy(name)
        o.name = self.oeditor.CreateBox(vArg1, vArg2)
        id = self._update_object(o)
        return id

    @aedt_exception_handler
    def create_bondwire(self, start_position, end_position, h1=0.2, h2=0, alpha=80, beta=5, bond_type=0,
                        diameter=0.025, facets=6, name=None, matname=None):
<<<<<<< HEAD
        """Create a Bondwiere

=======
        """Create a Bondwire.
>>>>>>> b952f6fc

        Parameters
        ----------
        start_position : list
            Starting Position
        end_position :list
            Ending Position
        h1: float
            h1 value
        h2: float
            h2 value
        alpha: float
            alpha angle
        beta: float
            beta angle
        bond_type: int
            0- JEDEC5, 1- Jedec4, 2- Low. Default JEDEC_5
        diameter: float
            wire diameter
        facets: int
            wire facets
        name :
            box name. Optional, if nothing default name will be assigned
        matname :
            material name. Optional, if nothing default material will be assigned

        Returns
        -------
        int
            Box ID

        Examples
        _________
        >>> from pyaedt import Hfss
        >>> hfss = Hfss()
        >>> origin = [0,0,0]
        >>> endpos = [10,5,20]
        >>> #Material and name are not mandatory fields
        >>> object_id = hfss.modeler.primivites.create_bondwire(origin, endpos,h1=0.5, h2=0.1, alpha=75, beta=4,bond_type=0, name="mybox", matname="copper")
        """
        id = self._new_id()
        o = self.objects[id]
        XPosition, YPosition, ZPosition = self.pos_with_arg(start_position)
        if XPosition is None or YPosition is None or ZPosition is None:
            raise AttributeError("Position Argument must be a valid 3 Element List")
        XSize, YSize, ZSize = self.pos_with_arg(end_position)
        if XSize is None or YSize is None or YSize is None:
            raise AttributeError("Dimension Argument must be a valid 3 Element List")
        o.material_name, o.solve_inside = self._check_material(matname, self.defaultmaterial)
        if bond_type==0:
            bondwire = "JEDEC_5Points"
        elif bond_type==1:
            bondwire = "JEDEC_4Points"

        elif bond_type==2:
            bondwire = "LOW"
        else:
            self.messenger.add_error_message("Wrong Profile Type")
            return False
        vArg1 = ["NAME:BondwireParameters"]
        vArg1.append("WireType:="), vArg1.append(bondwire)
        vArg1.append("WireDiameter:="), vArg1.append(self.arg_with_dim(diameter))
        vArg1.append("NumSides:="), vArg1.append(str(facets))
        vArg1.append("XPadPos:="), vArg1.append(XPosition)
        vArg1.append("YPadPos:="), vArg1.append(YPosition)
        vArg1.append("ZPadPos:="), vArg1.append(ZPosition)
        vArg1.append("XDir:="), vArg1.append(XSize)
        vArg1.append("YDir:="), vArg1.append(YSize)
        vArg1.append("ZDir:="), vArg1.append(ZSize)
        vArg1.append("Distance:="), vArg1.append(
            self.arg_with_dim(GeometryOperators.points_distance(start_position, end_position)))
        vArg1.append("h1:="), vArg1.append(self.arg_with_dim(h1))
        vArg1.append("h2:="), vArg1.append(self.arg_with_dim(h2))
        vArg1.append("alpha:="), vArg1.append(self.arg_with_dim(alpha, "deg"))
        vArg1.append("beta:="), vArg1.append(self.arg_with_dim(beta, "deg"))
        vArg1.append("WhichAxis:="), vArg1.append("Z")
        vArg1.append("ReverseDirection:="), vArg1.append(False)
        vArg2 = o.export_attributes(name)
        o.name = self.oeditor.CreateBondwire(vArg1, vArg2)
        id = self._update_object(o)
        return id



    @aedt_exception_handler
    def create_region(self, pad_percent):
        if "Region" in self.get_all_objects_names():
            return None
        id = self._new_id()
        obj = self.objects[id]
        arg = ["NAME:RegionParameters"]
        p = ["+X", "+Y", "+Z", "-X", "-Y", "-Z"]
        i = 0
        for pval in p:
            pvalstr = str(pval) + "PaddingType:="
            qvalstr = str(pval) + "Padding:="
            arg.append(pvalstr)
            arg.append("Percentage Offset")
            arg.append(qvalstr)
            arg.append(str(pad_percent[i]))
            i += 1
        arg2 = ["NAME:Attributes", "Name:=", "Region", "Flags:=", "Wireframe#", "Color:=", "(143 175 143)",
                "Transparency:=", 0, "PartCoordinateSystem:=", "Global", "UDMId:=", "", "Materiaobjidue:=",
                "\"air\"", "SurfaceMateriaobjidue:=", "\"\"", "SolveInside:=", True, "IsMaterialEditable:=", True,
                "UseMaterialAppearance:=", False, "IsLightweight:=", False]
        self.oeditor.CreateRegion(arg, arg2)
        obj.name = "Region"
        obj.solve_inside = True
        obj.transparency = 0
        obj.wireframe = True
        id = self._update_object(obj)
        self.objects[id] = obj
        return id

    @aedt_exception_handler
    def create_circle(self, cs_plane, position, radius, numSides=0, name=None, matname=None):
        """Create a circle

        Parameters
        ----------
        cs_plane :
            ApplicationName.CoordinateSystemPlane object
        position :
            ApplicationName.modeler.Position(x,y,z) object
        radius :
            radius float
        numSides :
            Number of sides. 0 for circle (Default value = 0)
        name :
            Object Name (Default value = None)
        matname :
            material name. Optional, if nothing default material will be assigned

        Returns
        -------
        type
            id

        """
        id = self._new_id()

        o = self.objects[id]

        szAxis = GeometryOperators.cs_plane_str(cs_plane)
        XCenter, YCenter, ZCenter = self.pos_with_arg(position)
        Radius = self.arg_with_dim(radius)
        o.material_name, o.solve_inside = self._check_material(matname, self.defaultmaterial)

        vArg1 = ["NAME:CircleParameters"]
        vArg1.append("XCenter:="), vArg1.append(XCenter)
        vArg1.append("YCenter:="), vArg1.append(YCenter)
        vArg1.append("ZCenter:="), vArg1.append(ZCenter)
        vArg1.append("Radius:="), vArg1.append(Radius)
        vArg1.append("WhichAxis:="), vArg1.append(szAxis)
        vArg1.append("NumSegments:="), vArg1.append('{}'.format(numSides))

        vArg2 = o.export_attributes(name)

        o.name = self.oeditor.CreateCircle(vArg1, vArg2)
        id = self._update_object(o, "Sheet")
        return id

    @aedt_exception_handler
    def create_sphere(self, position, radius, name=None, matname=None):
        """Create a sphere

        Parameters
        ----------
        position :
            ApplicationName.modeler.Position(x,y,z) object
        radius :
            radius float
        name :
            Object Name (Default value = None)
        matname :
            material name. Optional, if nothing default material will be assigned

        Returns
        -------

        """
        id = self._new_id()

        o = self.objects[id]
        XCenter, YCenter, ZCenter = self.pos_with_arg(position)
        o.material_name, o.solve_inside = self._check_material(matname, self.defaultmaterial)

        Radius = self.arg_with_dim(radius)

        vArg1 = ["NAME:SphereParameters"]
        vArg1.append("XCenter:="), vArg1.append(XCenter)
        vArg1.append("YCenter:="), vArg1.append(YCenter)
        vArg1.append("ZCenter:="), vArg1.append(ZCenter)
        vArg1.append("Radius:="), vArg1.append(Radius)

        vArg2 = o.export_attributes(name)

        o.name = self.oeditor.CreateSphere(vArg1, vArg2)
        id = self._update_object(o)
        return id

    @aedt_exception_handler
    def create_cylinder(self, cs_axis, position, radius, height, numSides=0, name=None, matname=None):
        """Create a cylinder

        Parameters
        ----------
        cs_axis :
            ApplicationName.CoordinateSystemAxis object
        position :
            ApplicationName.modeler.Position(x,y,z) object
        radius :
            radius float
        height :
            height float
        numSides :
            Number of sides. 0 for circle (Default value = 0)
        name :
            Object Name (Default value = None)
        matname :
            material name. Optional, if nothing default material will be assigned

        Returns
        -------

        """
        id = self._new_id()

        o = self.objects[id]
        o = Object3d(self)
        o.material_name, o.solve_inside = self._check_material(matname, self.defaultmaterial)

        szAxis = GeometryOperators.cs_axis_str(cs_axis)
        XCenter, YCenter, ZCenter = self.pos_with_arg(position)

        Radius = self.arg_with_dim(radius)
        Height = self.arg_with_dim(height)

        vArg1 = ["NAME:CylinderParameters"]
        vArg1.append("XCenter:="), vArg1.append(XCenter)
        vArg1.append("YCenter:="), vArg1.append(YCenter)
        vArg1.append("ZCenter:="), vArg1.append(ZCenter)
        vArg1.append("Radius:="), vArg1.append(Radius)
        vArg1.append("Height:="), vArg1.append(Height)
        vArg1.append("WhichAxis:="), vArg1.append(szAxis)
        vArg1.append("NumSides:="), vArg1.append('{}'.format(numSides))

        vArg2 = o.export_attributes(name)

        o.name = self.oeditor.CreateCylinder(vArg1, vArg2)
        id = self._update_object(o)
        return id

    @aedt_exception_handler
    def create_ellipse(self, cs_plane, position, major_raidus, ratio, bIsCovered=True, name=None, matname=None):
        """Create a ellipse

        Parameters
        ----------
        cs_plane :
            ApplicationName.CoordinateSystemPlane object
        position :
            ApplicationName.modeler.Position(x,y,z) object
        major_raidus :
            radius float
        ratio :
            Ratio float
        bIsCovered :
            Boolean (Default value = True)
        name :
            Object Name (Default value = None)
        matname :
            material name. Optional, if nothing default material will be assigned

        Returns
        -------

        """
        id = self._new_id()

        o = self.objects[id]

        szAxis = GeometryOperators.cs_plane_str(cs_plane)
        XStart, YStart, ZStart = self.pos_with_arg(position)

        MajorRadius = self.arg_with_dim(major_raidus)
        # Ratio = self.arg_with_dim(ratio)
        Ratio = ratio
        o.material_name, o.solve_inside = self._check_material(matname, self.defaultmaterial)

        vArg1 = ["NAME:EllipseParameters"]
        vArg1.append("IsCovered:="), vArg1.append(bIsCovered)
        vArg1.append("XCenter:="), vArg1.append(XStart)
        vArg1.append("YCenter:="), vArg1.append(YStart)
        vArg1.append("ZCenter:="), vArg1.append(ZStart)
        vArg1.append("MajRadius:="), vArg1.append(MajorRadius)
        vArg1.append("Ratio:="), vArg1.append(Ratio)
        vArg1.append("WhichAxis:="), vArg1.append(szAxis)

        vArg2 = o.export_attributes(name)
        o.name = self.oeditor.CreateEllipse(vArg1, vArg2)
        if bIsCovered:
            id = self._update_object(o, "Sheet")
        else:
            id = self._update_object(o, "Line")

        return id

    @aedt_exception_handler
    def create_equationbased_curve(self, udpequationbasedcurveddefinition, name=None, matname=None):
        """

        Parameters
        ----------
        udpequationbasedcurveddefinition :

        name :
             (Default value = None)
        matname :
             (Default value = None)

        Returns
        -------

        """
        # TODO Test
        id = self._new_id()

        o = self.objects[id]
        o.material_name, o.solve_inside = self._check_material(matname, self.defaultmaterial)

        vArg1 = udpequationbasedcurveddefinition.toScript()
        vArg2 = o.export_attributes(name)

        o.name = self.oeditor.CreateEquationCurve(vArg1, vArg2)
        id = self._update_object(o, "Line")
        return id

    @aedt_exception_handler
    def create_helix(self, udphelixdefinition):
        """

        Parameters
        ----------
        udphelixdefinition :


        Returns
        -------

        """
        # TODO Test
        id = udphelixdefinition.ProfileID

        o = self.objects[id]

        vArg1 = ["NAME:Selections"]
        vArg1.append("Selections:="), vArg1.append(o.name)
        vArg1.append("NewPartsModelFlag:="), vArg1.append('Model')

        vArg2 = udphelixdefinition.toScript(self.model_units)

        self.oeditor.CreateHelix(vArg1, vArg2)
        id = self._update_object(o)
        return id

    @aedt_exception_handler
    def convert_segments_to_line(self, object_name):
        """Convert a CreatePolyline list of segment into lines. it applies to splines and 3 points args

        Parameters
        ----------
        object_name :
            object id or object name

        Returns
        -------
        type
            Bool

        """
        if type(object_name) is int:
            object_name = self.objects[object_name].name
        edges = self.get_object_edges(object_name)
        for i in reversed(range(len(edges))):
            self.oeditor.ChangeProperty(
                [
                    "NAME:AllTabs",
                    [
                        "NAME:Geometry3DPolylineTab",
                        [
                            "NAME:PropServers",
                            object_name + ":CreatePolyline:1:Segment" + str(i)
                        ],
                        [
                            "NAME:ChangedProps",
                            [
                                "NAME:Segment Type",
                                "Value:=", "Line"
                            ]
                        ]
                    ]
                ])
        return True

    @aedt_exception_handler
    def create_rectangle(self, csPlane, position, dblList, name=None, matname=None):
        """Create a rectangle

        Parameters
        ----------
        cs_plane : CoordinateSystemPlane
            CoordinateSystem Plane
        position :
            ApplicationName.modeler.Position(x,y,z) object
        dimension_list :
            dimension list
        name :
            Object Name (Default value = None)
        matname :
            material name. Optional, if nothing default material will be assigned

        Returns
        -------
        type
            id

        """
        o = self.request_new_object(matname=matname)

        szAxis = GeometryOperators.cs_plane_str(csPlane)
        XStart, YStart, ZStart = self.pos_with_arg(position)

        Width = self.arg_with_dim(dblList[0])
        Height = self.arg_with_dim(dblList[1])

        vArg1 = ["NAME:RectangleParameters"]
        vArg1.append("XStart:="), vArg1.append(XStart)
        vArg1.append("YStart:="), vArg1.append(YStart)
        vArg1.append("ZStart:="), vArg1.append(ZStart)
        vArg1.append("Width:="), vArg1.append(Width)
        vArg1.append("Height:="), vArg1.append(Height)
        vArg1.append("WhichAxis:="), vArg1.append(szAxis)

        vArg2 = o.export_attributes(name)
        o.name = self.oeditor.CreateRectangle(vArg1, vArg2)
        id = self._update_object(o, "Sheet")
        return id

    @aedt_exception_handler
    def create_udp(self, udp_dll_name, udp_parameters_list, upd_library='syslib', name=None, udptye="Solid"):
        """Create User Defined Primitive

        Parameters
        ----------
        udp_dll_name :
            dll name
        udp_parameters_list :
            udp pairs object
        upd_library :
            udp library (Default value = 'syslib')
        name :
            component name (Default value = None)
        udptye :
            udpy type (Default value = "Solid")

        Returns
        -------
        type
            object ID

        """
        id = self._new_id()

        o = self.objects[id]
        if ".dll" not in udp_dll_name:
            vArg1 = ["NAME:UserDefinedPrimitiveParameters", "DllName:=", udp_dll_name + ".dll", "Library:=", upd_library]
        else:
            vArg1 = ["NAME:UserDefinedPrimitiveParameters", "DllName:=", udp_dll_name, "Library:=", upd_library]

        vArgParamVector = ["NAME:ParamVector"]

        for pair in udp_parameters_list:
            if type(pair) is list:
                vArgParamVector.append(["NAME:Pair", "Name:=", pair[0], "Value:=", pair[1]])

            else:
                vArgParamVector.append(["NAME:Pair", "Name:=", pair.Name, "Value:=", pair.Value])

        vArg1.append(vArgParamVector)
        namergs = name.replace(".dll", "").split("/")
        o.name = name
        vArg2 = o.export_attributes(namergs[-1])
        self.oeditor.CreateUserDefinedPart(vArg1, vArg2)
        id = self._update_object(o, udptye)
        return id

    @aedt_exception_handler
    def create_udm(self, udmfullname, udm_params_list, udm_library='syslib'):
        """Create User Defined Model

        Parameters
        ----------
        udmfullname :
            udm full name including folder
        udm_params_list :
            udpm pairs object
        udm_library :
            udp library (Default value = 'syslib')

        Returns
        -------
        type
            object ID

        """
        #id = self._new_id()

        vArg1 = ["NAME:UserDefinedModelParameters",["NAME:Definition"], ["NAME:Options"]]
        vArgParamVector = ["NAME:GeometryParams"]

        for pair in udm_params_list:
            if type(pair) is list:
                name = pair[0]
                val = pair[1]
            else:
                name = pair.Name
                val = pair.Value
            if type(val) is int:
                vArgParamVector.append(
                    ["NAME:UDMParam", "Name:=", name, "Value:=", str(val), "PropType2:=", 3, "PropFlag2:=", 2])
            elif str(val)[0] in '0123456789':
                vArgParamVector.append(
                    ["NAME:UDMParam", "Name:=", name, "Value:=", str(val), "PropType2:=", 3, "PropFlag2:=", 4])
            else:
                vArgParamVector.append(
                    ["NAME:UDMParam", "Name:=", name, "Value:=", str(val), "DataType:=", "String", "PropType2:=", 1,
                     "PropFlag2:=", 0])

        vArg1.append(vArgParamVector)
        vArg1.append("DllName:=")
        vArg1.append(udmfullname)
        vArg1.append("Library:=")
        vArg1.append(udm_library)
        vArg1.append("Version:=")
        vArg1.append("2.0")
        vArg1.append("ConnectionID:=")
        vArg1.append("")
        oname = self.oeditor.CreateUserDefinedModel(vArg1)
        if oname:
            object_lists = self.oeditor.GetPartsForUserDefinedModel(oname)
            for el in object_lists:
                id = self._new_id()
                o = self.objects[id]
                o.name = el
                obj = list(self.oeditor.GetObjectsInGroup("Solids"))
                if el in list(self.oeditor.GetObjectsInGroup("Solids")):
                    id = self._update_object(o)
                elif el in list(self.oeditor.GetObjectsInGroup("Sheets")):
                    id = self._update_object(o, "Sheet")
                elif el in list(self.oeditor.GetObjectsInGroup("Lines")):
                    id = self._update_object(o, "Line")
                else:
                    id = self._update_object(o)
                self.update_object_properties(o)
            return oname
        else:
            return False

    @aedt_exception_handler
    def create_cone(self, cs_axis, position, bottom_radius, top_radius, height, name=None, matname=None):
        """Create a cone

        Parameters
        ----------
        cs_axis : CoordinateSystemAxis
            CoordinateSystem Axis
        position :
            ApplicationName.modeler.Position(x,y,z) object
        bottom_radius :
            bottom radius
        top_radius :
            topradius radius
        height :
            height
        name :
            Object Name (Default value = None)
        matname :
            material name. Optional, if nothing default material will be assigned

        Returns
        -------
        type
            id

        """
        id = self._new_id()

        o = self.objects[id]
        o.material_name, o.solve_inside = self._check_material(matname, self.defaultmaterial)

        XCenter, YCenter, ZCenter = self.pos_with_arg(position)
        szAxis = GeometryOperators.cs_axis_str(cs_axis)
        Height = self.arg_with_dim(height)
        RadiusBt = self.arg_with_dim(bottom_radius)
        RadiusUp = self.arg_with_dim(top_radius)

        vArg1 = ["NAME:ConeParameters"]
        vArg1.append("XCenter:="), vArg1.append(XCenter)
        vArg1.append("YCenter:="), vArg1.append(YCenter)
        vArg1.append("ZCenter:="), vArg1.append(ZCenter)
        vArg1.append("WhichAxis:="), vArg1.append(szAxis)
        vArg1.append("Height:="), vArg1.append(Height)
        vArg1.append("BottomRadius:="), vArg1.append(RadiusBt)
        vArg1.append("TopRadius:="), vArg1.append(RadiusUp)

        vArg2 = o.export_attributes(name)

        o.name = self.oeditor.CreateCone(vArg1, vArg2)
        id = self._update_object(o)
        return id

    @aedt_exception_handler
    def insert_3d_component(self, compFile, geoParams, szMatParams='', szDesignParams='', targetCS='Global'):
        """Insert a new 3d Component object

        Parameters
        ----------
        compFile :
            Component file
        geoParams :
            Geometrical Parameters
        szMatParams :
            Material Parameters (Default value = '')
        szDesignParams :
            Design Parameters (Default value = '')
        targetCS :
            Target Coordinate System (Default value = 'Global')

        Returns
        -------

        """
        id = self._new_id()

        o = self.objects[id]

        vArg1 = ["NAME:InsertComponentData"]

        szGeoParams = ''
        # for pair in geoParams:
        #     name = pair.Name
        #     val = pair.Value
        #     szGeoParams += "{0}='{1}' ".format(name, val)
        for par in geoParams:
            name = par
            val = geoParams[par]
            szGeoParams += "{0}='{1}' ".format(name, val)

        vArg1.append("GeometryParameters:=")
        vArg1.append(szGeoParams)
        vArg1.append("MaterialParameters:=")
        vArg1.append(szMatParams)
        vArg1.append("DesignParameters:=")
        vArg1.append(szDesignParams)
        vArg1.append("TargetCS:=")
        vArg1.append(targetCS)
        vArg1.append("ComponentFile:=")
        vArg1.append(compFile)

        if self.oeditor is not None:
            o.name = self.oeditor.Insert3DComponent(vArg1)
            self.refresh_all_ids()
            # id = self._update_object(o)
        return id

    @aedt_exception_handler
    def get_3d_component_object_list(self, componentname):
        """Given a 3DComponent it returns the list of all objects belonging to it

        Parameters
        ----------
        componentname :
            3DComponent Name

        Returns
        -------
        type
            List of objects

        """
        compobj = self.oeditor.GetChildObject(componentname)
        if compobj:
            return list(compobj.GetChildNames())
        else:
            return []

    @aedt_exception_handler
    def get_all_solids_names(self, refresh_list=False):
        """get all solids names in the design

        Parameters
        ----------
        refresh_list :
            bool, force the refresh of objects (Default value = False)

        Returns
        -------
        type
            list of the solids names

        """
        return self.get_all_objects_names(refresh_list=refresh_list, get_solids=True, get_sheets=False, get_lines=False)

    @aedt_exception_handler
    def get_face_normal(self, faceId, bounding_box=None):
        """Get the face normal.
        Limitations:
        - the face must be planar.
        - Currently it works only if the face has at least two vertices. Notable excluded items are circles and
        ellipses that have only one vertex.
        - If a bounding box is specified, the normal is orientated outwards with respect to the bounding box.
        Usually the bounding box refers to a volume where the face lies.
        If no bounding box is specified, the normal can be inward or outward the volume.

        Parameters
        ----------
        faceId :
            part ID (integer).
        bounding_box :
            optional, bounding box in the form [x_min, y_min, z_min, x_Max, y_Max, z_Max] (Default value = None)

        Returns
        -------
        type
            normal versor (normalized [x, y, z]) or None.

        """
        vertices_ids = self.get_face_vertices(faceId)
        if len(vertices_ids) < 2:
            return None
        else:
            v1 = self.get_vertex_position(vertices_ids[0])
            v2 = self.get_vertex_position(vertices_ids[1])
        fc = self.get_face_center(faceId)
        cv1 = GeometryOperators.v_points(fc, v1)
        cv2 = GeometryOperators.v_points(fc, v2)
        n = GeometryOperators.v_cross(cv1, cv2)
        normal = GeometryOperators.normalize_vector(n)
        if not bounding_box:
            return normal
        else:
            """
            try to move the face center twice, the first with the normal vector, and the second with its inverse.
            Measures which is closer to the center point of the bounding box.
            """
            inv_norm = [-i for i in normal]
            mv1 = GeometryOperators.v_sum(fc, normal)
            mv2 = GeometryOperators.v_sum(fc, inv_norm)
            bb_center = GeometryOperators.get_mid_point(bounding_box[0:3], bounding_box[3:6])
            d1 = GeometryOperators.points_distance(mv1, bb_center)
            d2 = GeometryOperators.points_distance(mv2, bb_center)
            if d1 > d2:
                return normal
            else:
                return inv_norm<|MERGE_RESOLUTION|>--- conflicted
+++ resolved
@@ -68,12 +68,7 @@
     @aedt_exception_handler
     def create_bondwire(self, start_position, end_position, h1=0.2, h2=0, alpha=80, beta=5, bond_type=0,
                         diameter=0.025, facets=6, name=None, matname=None):
-<<<<<<< HEAD
-        """Create a Bondwiere
-
-=======
         """Create a Bondwire.
->>>>>>> b952f6fc
 
         Parameters
         ----------
