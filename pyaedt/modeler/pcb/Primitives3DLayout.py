--- conflicted
+++ resolved
@@ -1318,22 +1318,14 @@
 
     @pyaedt_function_handler()
     def number_with_units(self, value, units=None):
-<<<<<<< HEAD
-        """Convert a number to a string with units. If value is a string it's returned as is.
-=======
         """Convert a number to a string with units. If value is a string, it's returned as is.
->>>>>>> 58a77953
 
         Parameters
         ----------
         value : float, int, str
             Input  number or string.
         units : optional
-<<<<<<< HEAD
-            Units for formatting. The default is ``None`` which uses ``"meter"``.
-=======
             Units for formatting. The default is ``None``, which uses ``"meter"``.
->>>>>>> 58a77953
 
         Returns
         -------
