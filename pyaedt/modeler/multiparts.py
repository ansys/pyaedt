import os

from .parts import Part, Antenna
from ..generic.DataHandlers import json_to_dict
from ..generic.filesystem import get_json_files
from .GeometryOperators import GeometryOperators
from ..generic.general_methods import aedt_exception_handler


class MultiPartComponent(object):
    """Supports multi-part 3D components for HFSS SBR+.

    .. note::
           Forward motion is in the X-axis direction if motion is set.

    Parameters
    ----------
    comp_folder : str
        Full path to the folder with the JSON file containing the component definition.
        This JSON file must have the same name as the folder.
<<<<<<< HEAD
    name: str, optional
        Name of the multi-part component. If this value is set, the
        component is selected from the corresponding JSON file in
        ``comp_folder``. The default is ``None``, in which case the
        name of the first JSON file in the folder is used.
    use_relative_cs: bool, optional
        Whether to use the relative coordinate system. The default is ``False``,
        which indicates that the multi-part component doesn't move. Set to ``True``
        if the component moves relative to the global coordinate system.
    relative_cs_name: str, optional
        Name of the coordinate system to connect the component's relative system to
        when ``use_relative_cs=True``. The default is ``None``, in which case the
        global coordinate system is used.
    motion: bool, optional
        Whether to use expressions to define the position and orientation of
        the component. The default is ``False``.
    offset: list, optional
        List of offset values for the component. The default is ``["0", "0", "0"]``.
    yaw: str or float, optional
        Yaw angle, indicating the rotation about the component's Z-axis. The default
        is ``"0deg"``.
    pitch: str or float, optional
        Pitch angle, indicating the rotation about the component's Y-axis. The default
        is ``"0deg"``.
    roll: str or float, optional
        Roll angle, indicating the rotation about the component's X-axis. The default
=======
    name : str, optional
        Name of the multipart component. If this value is set, the
        component is selected from the corresponding JSON file in
        ``comp_folder``. The default is ``None``, in which case the
        name of the first JSON file in the folder is used.
    use_relative_cs : bool, optional
        Whether to use the relative coordinate system. The default is ``False``.
        Set to ``False`` if the multi-part component doesn't move. Set to ``True``
        if the multi-part component moves relative to the global coordinate system.
    relative_cs_name : str, optional
        Name of the coordinate system to connect the multipart relative system to
        when ``use_relative_cs=True``.
    motion : bool, optional
        Whether expressions should be used to define the position and orientation of
        the multi-part component. The default is ``False``.
    offset : list, optional
        List of ``[x, y, z]`` coordinate values defining the component offset.
        The default is ``["0", "0", "0"]``.
    yaw : str or float, optional
        Yaw angle, indicating the rotation about the component Z-axis. The default
        is ``"0deg"``.
    pitch : str or float, optional
        Pitch angle, indicating the rotation about the component Y-axis The default
        is ``"0deg"``.
    roll : str or float, optional
        Roll angle, indicating the rotation about the component X-axis. The default
>>>>>>> a68a9df7
        is ``"0deg"``.
    """

    _component_classes = ["environment", "rcs_standard", "vehicle", "person", "bike", "bird", "radar"]

    # Keep track of all assigned names to the class. Use the
    # properties '.name' and '.index' to ensure unique instance names.
    _names = []
    # for c in _component_classes:
    #     _count[c] = 0

    # Initialize variables and values for the app using
    # the MultiPartComponent
    _t = "time_var"
    _t_value = "0s"
    modeler_units = "meter"

    @staticmethod
    def start(app):
        """Initialize app for SBR+ simulation.

        Parameters
        ----------
<<<<<<< HEAD
        app: pyaedt.Hfss
=======
        app : class:`pyaedt.Hfss`
>>>>>>> a68a9df7
            HFSS application instance.

        Returns
        -------
        bool
            ``True`` when successful, ``False`` when failed.
        """
        app[MultiPartComponent._t] = MultiPartComponent._t_value
        app.modeler.model_units = "meter"  # Set units.

        return True

    def __init__(
        self,
        comp_folder,
        name=None,
        use_relative_cs=False,
        relative_cs_name=None,
        motion=False,
        offset=("0", "0", "0"),
        yaw="0deg",
        pitch="0deg",
        roll="0deg",
    ):

        self.comp_folder = comp_folder  # Folder where the component is defined.
        # self._name = os.path.split(comp_folder)[-1]  # Base name of multipart component.
        self._index = None  # Counter used to assign unique name.
        self._yaw = yaw  # Yaw is the rotation about the z-axis
        self._pitch = pitch  # Pitch is tilt toward the sky (i.e. rotation about y)
        self._roll = roll  # Roll is rotation about the x-axis (x is the direction of movement)
        self._relative_cs_name = relative_cs_name
        if relative_cs_name:
            self._reference_cs_name = relative_cs_name
        else:
            self._reference_cs_name = "Global"

        # If the component moves, then expressions must be used for position and orientation
        self.motion = motion

        self.aedt_components = []  # List of components

        # Find the json file that defines this part.
        json_files = get_json_files(self.comp_folder)
        if name:
            self._name = name  # Define name from the passed parameter.
            f = None
            for fn in json_files:
                if os.path.split(fn)[1].split(".")[0] == name:
                    f = fn
        else:
            f = json_files[0]
            self._name = os.path.split(f)[1].split(".")[0]  # Define name from the json file name.

        compdef = json_to_dict(f)  # dict defining the 3d component

        if "class" in compdef.keys():
            self._component_class = compdef["class"]
        elif self._component_class:  # already defined by subclass. Do nothing.
            pass
        else:
            self._component_class = None

        #  Allow for different units in the multipart component. For example with radar.
        if "units" in compdef.keys():
            self._local_units = compdef["units"]
        else:
            self._local_units = None  # Default to global units.

        # Used to offset the multipart component.
        # These are the variable names in HFSS.
        # self.name is a unique name (see the @property definition for name)
        xyz = ["x", "y", "z"]
        self._offset_var_names = [self.name + "_" + s for s in xyz]

        # Instantiate parts with the Part class.
        self.parts = {}
        if "parts" in compdef.keys():
            for pn, part_def in compdef["parts"].items():
                self.parts[pn] = Part(self.comp_folder, part_def, parent=self, name=pn)
        if "antennas" in compdef.keys():
            for a, a_def in compdef["antennas"].items():
                self.parts[a] = Antenna(self.comp_folder, a_def, parent=self, name=a)

        self.use_relative_cs = use_relative_cs
        if use_relative_cs:
            self._use_global_cs = False
            self._offset_values = list(offset)

        else:
            self._use_global_cs = True
            self._offset_values = list(offset)

    @property
    def cs_name(self):
        """Coordinate system name.

        Returns
        -------
        str
            Name of the coordinate system.
        """
        if self.use_global_cs:
            self._relative_cs_name = "Global"
        elif not self._relative_cs_name:
            self._relative_cs_name = self.name + "_cs"
        return self._relative_cs_name

    @property
    def index(self):
        """Number of multi-part components.

        Returns
        -------
        int
           Number of multi-part components.
        """
        if self._index is None:  # Only increment one time.
            self._index = MultiPartComponent._names.count(self._name)
            MultiPartComponent._names.append(self._name)
        return self._index

    # The following read-only properties are used to
    # set the x,y,z offset variable name for this
    # multi-part 3d component instance in the app.
    @property
    def offset_x_name(self):
        """X-axis offset name.

        Returns
        -------
        str
            Name of the X-axis offset.
        """
        return self._offset_var_names[0]

    @property
    def offset_y_name(self):
        """Y-axis offset name.

        Returns
        -------
        str
            Name of the Y-axis offset.
        """
        return self._offset_var_names[1]

    @property
    def offset_z_name(self):
        """Z-axis offset name.

        Returns
        -------
        str
            Name of the Z-axis offset.
        """
        return self._offset_var_names[2]

    @property
    def offset_names(self):
        """X-, Y-, and Z-axis offset names.

        Returns
        -------
        list
            List of the offset names for the X-, Y-, and Z-axes.
        """
        return [self.offset_x_name, self.offset_y_name, self.offset_z_name]

    @property
    def yaw_name(self):
        """Yaw variable name. Yaw is the rotation about the object's Z-axis.

        Returns
        -------
        str
            Name of the yaw variable.
        """
        return self.name + "_yaw"

    @property
    def yaw(self):
        """Yaw variable value.

        Returns
        -------
        str
            Value for the yaw variable.
        """
        return self._yaw

    @yaw.setter
    def yaw(self, yaw_str):
        # TODO: Need variable checking for yaw angle.
        # yaw is the rotation about the object z-axis.
        self._use_global_cs = False
        self._yaw = yaw_str

    @property
    # This is the name of the variable for pitch in the app.
    def pitch_name(self):
        """Pitch variable name. Pitch is the rotation about the object's Y-axis.

        Returns
        -------
        str
            Name of the pitch variable.
        """
        return self.name + "_pitch"

    @property
    def pitch(self):
        """Pitch variable value.

        Returns
        -------
        str
            Value of the pitch variable.
        """
        return self._pitch

    @pitch.setter
    def pitch(self, pitch_str):
        # TODO: Need variable checking for pitch angle.
        # pitch is the rotation about the object y-axis.
        self._use_global_cs = False
        self._pitch = pitch_str

    @property
    # This is the name of the variable for roll in the app.
    def roll_name(self):
        """Roll variable name. Roll is the rotation about the object's X-axis.

        Returns
        -------
        str
            Name of the roll variable.
        """
        return self.name + "_roll"

    @property
    def roll(self):
        """Roll variable value.

        Returns
        -------
        str
            Value of the roll variable.
        """
        return self._roll

    @roll.setter
    def roll(self, roll_str):
        # TODO: Need variable checking for pitch angle.
        # roll is the rotation about the object x-axis.
        self._use_global_cs = False
        self._roll = roll_str

    @property
    def _cs_pointing(self):
        if self.motion:  # Pass expressions to the app variable.
            yaw_str = self.yaw_name
            pitch_str = self.pitch_name
            roll_str = self.roll_name
        else:  # Pass values to the app variable.
            yaw_str = self.yaw
            pitch_str = self.pitch
            roll_str = self.roll

        return GeometryOperators.cs_xy_pointing_expression(yaw_str, pitch_str, roll_str)

    @property
    def name(self):
        """Unique instance name.

        Returns
        -------
        str
           Name of the unique instance.
        """
        suffix = "_" + str(self.index)
        return self._name + suffix  # unique instance name

    @property
    def use_global_cs(self):
        """Global coordinate system.

        Returns
        -------
        bool
            ``True`` when successful, ``False`` when failed.
        """
        return self._use_global_cs

    @property
    def offset(self):
        """Offset values for the multi-part component.

        Returns
        -------
        list
            List of offset values.
        """
        return self._offset_values

    @offset.setter
    def offset(self, o):
        # TODO: Add check for validity
        self._use_global_cs = False
        self._offset_values = o  # Expect tuple or list of strings

    @aedt_exception_handler
    def position_in_app(self, app):
        """Set up design variables and values to enable motion for the multi-part 3D component.

        Parameters
        ----------
        app: pyaedt.Hfss
            HFSS application instance.

        Returns
        -------
        :class:`pyaedt.modeler.Modeler.CoordinateSystem`
        """
        if self.motion:
            xyz = ["x", "y", "z"]
            for m in range(3):
                # app[self.offset_names[m]] = self.offset[m]
                app.variable_manager.set_variable(
                    variable_name=self.offset_names[m],
                    expression=self.offset[m],
                    description=self.name + " " + xyz[m] + "-position",
                )

            app.variable_manager.set_variable(
                variable_name=self.yaw_name, expression=self.yaw, description=self.name + " yaw"
            )

            app.variable_manager.set_variable(
                variable_name=self.pitch_name, expression=self.pitch, description=self.name + " pitch"
            )

            app.variable_manager.set_variable(
                variable_name=self.roll_name, expression=self.roll, description=self.name + " roll"
            )

            cs_origin = self.offset_names
        else:
            cs_origin = self.offset
        if self.use_relative_cs:
            return app.modeler.create_coordinate_system(
                origin=cs_origin,
                reference_cs=self._reference_cs_name,
                x_pointing=self._cs_pointing[0],
                y_pointing=self._cs_pointing[1],
                mode="axis",
                name=self.cs_name,
            )

    @aedt_exception_handler
    def _insert(self, app, motion=False):
        """Insert the multi-part 3D component.

        Parameters
        ----------
        app: :class:`pyaedt.hfss.Hfss`
            HFSS application where the multi-part component is to be inserted.
        motion: bool, optional
            Whether variables (yaw, pitch, and roll) should be created for setting the position.

        Returns
        -------
        bool
            ``True`` when successful, ``False`` when failed.
        """
        self.motion = True if motion else self.motion

        if self.use_global_cs or self.cs_name in app.modeler.oeditor.GetCoordinateSystems():
            app.modeler.set_working_coordinate_system(self.cs_name)
            if self.use_relative_cs:
                self._relative_cs_name = self.name + "_cs"
        self.position_in_app(app)

        for p in self.parts:
            inserted = self.parts[p].insert(app)  # index ensures unique CS names.
            if len(inserted) > 0:
                for i in inserted:
                    self.aedt_components.append(i)
        app.modeler.create_group(components=self.aedt_components, group_name=self.name)
        return True

    @aedt_exception_handler
    def insert(self, app, motion=False):
        """Insert the object in HFSS SBR+.

        Returns
        -------
        bool
        """
        return self._insert(app, motion=motion)


class Environment(MultiPartComponent, object):
    """Supports multi-part 3D components without motion for HFSS SBR+.

    This class is derived from :class:`MultiPartComponent`. Its
    call signature is identical to the parent class except
    ``motion`` is always set to ``False``.

    Parameters
    ----------
    env_folder : str
        Full path to the folder with the JSON file containing the component definition.
    relative_cs_name: str, optional
        Name of the coordinate system to connect the component's relative system to
        when ``use_relative_cs=True``. The default is ``None``, in which case the
        global coordinate system is used.
    """

    def __init__(self, env_folder, relative_cs_name=None):
        super(Environment, self).__init__(env_folder, motion=False)

    @property
    def cs_name(self):
        """Coordinate system name.

        Returns
        -------
        str
            Name of the coordinate system.
        """
        return "Global"

    @property
    def yaw(self):
        """Yaw variable value. Yaw is the rotation about the object's Z-axis.

        Returns
        -------
        str
            Value for the yaw variable.
        """
        return self._yaw

    @yaw.setter
    def yaw(self, yaw_str):
        self._yaw = yaw_str

    @property
    def pitch(self):
        """Pitch variable value. Pitch is the rotation about the object's Y-axis.

        Returns
        -------
        str
            Value for the pitch variable.
        """
        return self._pitch

    @pitch.setter
    def pitch(self, pitch_str):
        self._pitch = pitch_str

    @property
    def roll(self):
        """Roll variable value. Roll is the rotation about the object's X-axis.

        Returns
        -------
        str
            Value for the roll variable.
        """
        return self._roll

    @roll.setter
    def roll(self, roll_str):
        self._roll = roll_str

    @property
    def offset(self):
        """Offset for the multi-part component.

        Returns
        -------
        list
        """
        return self._offset_values

    @offset.setter
    def offset(self, o):
        if isinstance(o, list) or isinstance(o, tuple) and len(o) == 3:
            self._offset_values = o


class Actor(MultiPartComponent, object):
    """Provides an instance of an actor.

    This class is derived from :class:`MultiPartComponent`.

    .. note::  Motion is always forward in the X-axis direction.

    Parameters
    ----------
    actor_folder : str
        Full path to the folder containing the definition of the person.
        This can be changed later in the :class:`Person` class definition.
<<<<<<< HEAD
    speed: float or str
        Speed of the person in the X-axis direction. The default is ``0```.
    relative_cs_name: str
=======
    speed : float or str
        Speed of the person in the X-direction. The default is ``0```.
    relative_cs_name : str
>>>>>>> a68a9df7
        Name of the relative coordinate system of the actor. The default is ``None``,
        in which case the global coordinate system is used.
    """

    def __init__(self, actor_folder, speed="0", relative_cs_name=None):

        super(Actor, self).__init__(actor_folder, use_relative_cs=True, motion=True, relative_cs_name=relative_cs_name)

        self._speed_expression = str(speed) + "m_per_sec"  # TODO: Need error checking here.

    @property
    def speed_name(self):
        """Speed variable name.

        Returns
        -------
        str
            Name of the speed variable.
        """
        return self.name + "_speed"

    @property
    def speed_expression(self):
        """Speed variable expression.

        Returns
        -------
        str
            Expression for the speed variable.
        """
        return self._speed_expression

    @speed_expression.setter
    def speed_expression(self, s):  # TODO: Add validation of the expression.
        self._speed_expression = s

    @aedt_exception_handler
    def _add_speed(self, app):
        app.variable_manager.set_variable(
            variable_name=self.speed_name, expression=self.speed_expression, description="object speed"
        )
        # Update expressions for x and y position in app:
        app[self.offset_names[0]] = (
            str(self.offset[0]) + "+" + self.speed_name + " * " + MultiPartComponent._t + "* cos(" + self.yaw_name + ")"
        )

        app[self.offset_names[1]] = (
            str(self.offset[1]) + "+" + self.speed_name + " * " + MultiPartComponent._t + "* sin(" + self.yaw_name + ")"
        )<|MERGE_RESOLUTION|>--- conflicted
+++ resolved
@@ -18,62 +18,33 @@
     comp_folder : str
         Full path to the folder with the JSON file containing the component definition.
         This JSON file must have the same name as the folder.
-<<<<<<< HEAD
-    name: str, optional
+    name : str, optional
         Name of the multi-part component. If this value is set, the
         component is selected from the corresponding JSON file in
         ``comp_folder``. The default is ``None``, in which case the
         name of the first JSON file in the folder is used.
-    use_relative_cs: bool, optional
+    use_relative_cs : bool, optional
         Whether to use the relative coordinate system. The default is ``False``,
         which indicates that the multi-part component doesn't move. Set to ``True``
         if the component moves relative to the global coordinate system.
-    relative_cs_name: str, optional
+    relative_cs_name : str, optional
         Name of the coordinate system to connect the component's relative system to
         when ``use_relative_cs=True``. The default is ``None``, in which case the
         global coordinate system is used.
-    motion: bool, optional
+    motion : bool, optional
         Whether to use expressions to define the position and orientation of
         the component. The default is ``False``.
-    offset: list, optional
+    offset : list, optional
         List of offset values for the component. The default is ``["0", "0", "0"]``.
-    yaw: str or float, optional
+    yaw : str or float, optional
         Yaw angle, indicating the rotation about the component's Z-axis. The default
         is ``"0deg"``.
-    pitch: str or float, optional
+    pitch : str or float, optional
         Pitch angle, indicating the rotation about the component's Y-axis. The default
         is ``"0deg"``.
-    roll: str or float, optional
+    roll : str or float, optional
         Roll angle, indicating the rotation about the component's X-axis. The default
-=======
-    name : str, optional
-        Name of the multipart component. If this value is set, the
-        component is selected from the corresponding JSON file in
-        ``comp_folder``. The default is ``None``, in which case the
-        name of the first JSON file in the folder is used.
-    use_relative_cs : bool, optional
-        Whether to use the relative coordinate system. The default is ``False``.
-        Set to ``False`` if the multi-part component doesn't move. Set to ``True``
-        if the multi-part component moves relative to the global coordinate system.
-    relative_cs_name : str, optional
-        Name of the coordinate system to connect the multipart relative system to
-        when ``use_relative_cs=True``.
-    motion : bool, optional
-        Whether expressions should be used to define the position and orientation of
-        the multi-part component. The default is ``False``.
-    offset : list, optional
-        List of ``[x, y, z]`` coordinate values defining the component offset.
-        The default is ``["0", "0", "0"]``.
-    yaw : str or float, optional
-        Yaw angle, indicating the rotation about the component Z-axis. The default
-        is ``"0deg"``.
-    pitch : str or float, optional
-        Pitch angle, indicating the rotation about the component Y-axis The default
-        is ``"0deg"``.
-    roll : str or float, optional
-        Roll angle, indicating the rotation about the component X-axis. The default
->>>>>>> a68a9df7
-        is ``"0deg"``.
+
     """
 
     _component_classes = ["environment", "rcs_standard", "vehicle", "person", "bike", "bird", "radar"]
@@ -96,11 +67,7 @@
 
         Parameters
         ----------
-<<<<<<< HEAD
-        app: pyaedt.Hfss
-=======
-        app : class:`pyaedt.Hfss`
->>>>>>> a68a9df7
+        app : pyaedt.Hfss
             HFSS application instance.
 
         Returns
@@ -607,15 +574,9 @@
     actor_folder : str
         Full path to the folder containing the definition of the person.
         This can be changed later in the :class:`Person` class definition.
-<<<<<<< HEAD
-    speed: float or str
+    speed : float or str
         Speed of the person in the X-axis direction. The default is ``0```.
-    relative_cs_name: str
-=======
-    speed : float or str
-        Speed of the person in the X-direction. The default is ``0```.
     relative_cs_name : str
->>>>>>> a68a9df7
         Name of the relative coordinate system of the actor. The default is ``None``,
         in which case the global coordinate system is used.
     """
