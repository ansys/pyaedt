--- conflicted
+++ resolved
@@ -1107,11 +1107,8 @@
         Returns
         -------
         :class:`pyaedt.modeler.Object3d.Object3d`
-<<<<<<< HEAD
             3D object. 
-        
-=======
->>>>>>> d23abe47
+
         """
         self._parent.modeler.translate(self.id, vector)
         return self
@@ -1184,11 +1181,8 @@
         Returns
         -------
         :class:`pyaedt.modeler.Object3d.Object3d`
-<<<<<<< HEAD
             3D object. 
-        
-=======
->>>>>>> d23abe47
+
         """
         self._parent.modeler.sweep_around_axis(self, cs_axis, sweep_angle, draft_angle)
         return self
@@ -1209,11 +1203,8 @@
         Returns
         -------
         :class:`pyaedt.modeler.Object3d.Object3d`
-<<<<<<< HEAD
             3D object. 
         
-=======
->>>>>>> d23abe47
         """
         #TODO Refactor plane !
         self._parent.modeler.section(self, plane, create_new, section_cross_object)
@@ -1226,11 +1217,8 @@
         Returns
         -------
         :class:`pyaedt.modeler.Object3d.Object3d`
-<<<<<<< HEAD
             3D object that was added. 
-        
-=======
->>>>>>> d23abe47
+
         """
         new_obj_tuple = self._parent.modeler.clone(self.id)
         success = new_obj_tuple[0]
@@ -1253,12 +1241,8 @@
         Returns
         -------
         :class:`pyaedt.modeler.Object3d.Object3d`
-<<<<<<< HEAD
             Modified 3D object following the subtraction.
         
-=======
-            Modified object following the subtraction
->>>>>>> d23abe47
         """
         self._parent.modeler.subtract(self.name, tool_list, keep_originals)
         return self
