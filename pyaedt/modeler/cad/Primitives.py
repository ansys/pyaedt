"""
This module contains these Primitives classes: `Polyline` and `Primitives`.
"""

from __future__ import absolute_import  # noreorder

from collections import OrderedDict
import copy
import math
import os
import random
import string
import time
import warnings

from pyaedt.application.Variables import Variable
from pyaedt.application.Variables import decompose_variable_value
from pyaedt.generic.DataHandlers import json_to_dict
from pyaedt.generic.constants import AEDT_UNITS
from pyaedt.generic.general_methods import _dim_arg
from pyaedt.generic.general_methods import _uname
from pyaedt.generic.general_methods import generate_unique_name
from pyaedt.generic.general_methods import is_number
from pyaedt.generic.general_methods import pyaedt_function_handler
from pyaedt.generic.general_methods import settings
from pyaedt.modeler.cad.Modeler import BaseCoordinateSystem
from pyaedt.modeler.cad.Modeler import CoordinateSystem
from pyaedt.modeler.cad.Modeler import FaceCoordinateSystem
from pyaedt.modeler.cad.Modeler import Lists
from pyaedt.modeler.cad.Modeler import Modeler
from pyaedt.modeler.cad.Modeler import ObjectCoordinateSystem
from pyaedt.modeler.cad.components_3d import UserDefinedComponent
from pyaedt.modeler.cad.elements3d import EdgePrimitive
from pyaedt.modeler.cad.elements3d import FacePrimitive
from pyaedt.modeler.cad.elements3d import Plane
from pyaedt.modeler.cad.elements3d import Point
from pyaedt.modeler.cad.elements3d import VertexPrimitive
from pyaedt.modeler.cad.object3d import Object3d
from pyaedt.modeler.cad.polylines import Polyline
from pyaedt.modeler.cad.polylines import PolylineSegment
from pyaedt.modeler.geometry_operators import GeometryOperators
from pyaedt.modules.MaterialLib import Material

default_materials = {
    "Icepak": "air",
    "HFSS": "vacuum",
    "Maxwell 3D": "vacuum",
    "Maxwell 2D": "vacuum",
    "2D Extractor": "copper",
    "Q3D Extractor": "copper",
    "HFSS 3D Layout": "copper",
    "Mechanical": "copper",
}

aedt_wait_time = 0.1


class GeometryModeler(Modeler):
    """Manages the main AEDT Modeler functionalities for geometry-based designs.

    Parameters
    ----------
    app :
        Inherited parent object.
    is3d : bool, optional
        Whether the model is 3D. The default is ``True``.
    """

    @pyaedt_function_handler()
    def __getitem__(self, partId):
        """Get the object ``Object3D`` for a given object ID or object name.

        Parameters
        ----------
        partId : int or str
            Object ID or object name from the 3D modeler.

        Returns
        -------
        :class:`pyaedt.modeler.cad.object3d.Object3d`
            Returns ``None`` if the part ID or the object name is not found.

        """
        if isinstance(partId, (int, str)) and not (
            partId in self.objects or partId in self._object_names_to_ids or partId in self.user_defined_components
        ):
            self.refresh_all_ids()
        if isinstance(partId, int):
            if partId in self.objects:
                return self.objects[partId]
        elif partId in self._object_names_to_ids:
            return self.objects[self._object_names_to_ids[partId]]
        elif partId in self.user_defined_components:
            return self.user_defined_components[partId]
        elif isinstance(partId, Object3d) or isinstance(partId, UserDefinedComponent):
            return partId
        self.logger.error("Object '{}' not found.".format(partId))
        return None

    def __init__(self, app, is3d=True):
        self._app = app
        Modeler.__init__(self, app)
        # TODO Refactor this as a dictionary with names as key
        self._coordinate_systems = []
        self._user_lists = []
        self._planes = []
        self._is3d = is3d
        self._solids = []
        self._sheets = []
        self._lines = []
        self._points = []
        self._unclassified = []
        self._all_object_names = []
        self.objects = {}
        self.user_defined_components = {}
        self._object_names_to_ids = {}
        self.points = {}
        self.refresh()

    class Position:
        """Position.

        Parameters
        ----------
        args : list or int
            Position of the item as either a list of the ``[x, y, z]`` coordinates
            or three separate values. If no or insufficient arguments
            are specified, ``0`` is applied.

        """

        @pyaedt_function_handler()
        def __getitem__(self, item):
            if item == 0:
                return self.X
            elif item == 1:
                return self.Y
            elif item == 2:
                return self.Z
            else:
                raise IndexError

        @pyaedt_function_handler()
        def __setitem__(self, item, value):
            if item == 0:
                self.X = value
            elif item == 1:
                self.Y = value
            elif item == 2:
                self.Z = value

        def __len__(self):
            return 3

        def __init__(self, *args):
            if len(args) == 1 and type(args[0]) is list:
                try:
                    self.X = args[0][0]
                except:
                    self.X = 0
                try:
                    self.Y = args[0][1]
                except:
                    self.Y = 0
                try:
                    self.Z = args[0][2]
                except:
                    self.Z = 0
            else:
                try:
                    self.X = args[0]
                except:
                    self.X = 0
                try:
                    self.Y = args[1]
                except:
                    self.Y = 0
                try:
                    self.Z = args[2]
                except:
                    self.Z = 0

    class SweepOptions(object):
        """Manages sweep options.

        Parameters
        ----------
        draftType : str, optional
            Type of the draft. Options are ``"Round"``, ``"Natural"``,
            and ``"Extended"``. The default is ``"Round"``.
        draftAngle : str, optional
            Draft angle with units. The default is ``"0deg"``.
        twistAngle : str, optional
            Twist angle with units. The default is ``"0deg"``.

        """

        @pyaedt_function_handler()
        def __init__(self, draftType="Round", draftAngle="0deg", twistAngle="0deg"):
            self.DraftType = draftType
            self.DraftAngle = draftAngle
            self.TwistAngle = twistAngle

    @property
    def _design_properties(self):
        return self._app.design_properties

    @property
    def _odefinition_manager(self):
        return self._app.odefinition_manager

    @property
    def _omaterial_manager(self):
        return self._app.omaterial_manager

    @property
    def coordinate_systems(self):
        """Coordinate systems."""
        if settings.aedt_version > "2022.2":
            cs_names = [i for i in self.oeditor.GetChildNames("CoordinateSystems") if i != "Global"]
            for cs_name in cs_names:
                props = {}
                local_names = [i.name for i in self._coordinate_systems]
                if cs_name not in local_names:
                    if self.oeditor.GetChildObject(cs_name).GetPropValue("Type") == "Relative":
                        self._coordinate_systems.append(CoordinateSystem(self, props, cs_name))
                    elif self.oeditor.GetChildObject(cs_name).GetPropValue("Type") == "Face":
                        self._coordinate_systems.append(FaceCoordinateSystem(self, props, cs_name))
                    elif self.oeditor.GetChildObject(cs_name).GetPropValue("Type") == "Object":
                        self._coordinate_systems.append(ObjectCoordinateSystem(self, props, cs_name))
            return self._coordinate_systems
        if not self._coordinate_systems:
            self._coordinate_systems = self._get_coordinates_data()
        return self._coordinate_systems

    @property
    def user_lists(self):
        """User lists."""
        if not self._user_lists:
            self._user_lists = self._get_lists_data()
        return self._user_lists

    @property
    def planes(self):
        """Planes."""
        if not self._planes:
            self._planes = self._get_planes_data()
        return self._planes

    @property
    def oeditor(self):
        """AEDT ``oEditor`` module.

        References
        ----------

        >>> oEditor = oDesign.SetActiveEditor("3D Modeler")"""

        return self._app.oeditor

    @property
    def materials(self):
        """Material library used in the project.

        Returns
        -------
        :class:`pyaedt.modules.MaterialLib.Materials`

        """
        return self._app.materials

    @property
    def model_units(self):
        """Model units as a string. For example, ``"mm"``.

        References
        ----------

        >>> oEditor.GetModelUnits
        >>> oEditor.SetModelUnits
        """
        return self.oeditor.GetModelUnits()

    @model_units.setter
    def model_units(self, units):
        assert units in AEDT_UNITS["Length"], "Invalid units string {0}.".format(units)
        self.oeditor.SetModelUnits(["NAME:Units Parameter", "Units:=", units, "Rescale:=", False])

    @property
    def selections(self):
        """Selections.

        References
        ----------

        >>> oEditor.GetSelections
        """
        return self.oeditor.GetSelections()

    @property
    def obounding_box(self):
        """Bounding box.

        References
        ----------

        >>> oEditor.GetModelBoundingBox
        """
        return self.oeditor.GetModelBoundingBox()

    @property
    def dimension(self):
        """Dimensions.

        Returns
        -------
        str
            Dimensionality, which is either ``"2D"`` or ``"3D"``.

        References
        ----------

        >>> oDesign.Is2D
        """
        try:
            if self._odesign.Is2D():
                return "2D"
            else:
                return "3D"
        except:
            if self.design_type == "2D Extractor":
                return "2D"
            else:
                return "3D"

    @property
    def design_type(self):
        """Design type.

        References
        ----------

        >>> oDesign.GetDesignType
        """
        return self._app.design_type

    @property
    def geometry_mode(self):
        """Geometry mode.

        References
        ----------

        >>> oDesign.GetGeometryMode"""
        return self._odesign.GetGeometryMode()

    @property
    def solid_bodies(self):
        """List of object names.

        .. note::
            Non-model objects are also returned.

        Returns
        -------
        list os str
            List of object names with the object name as the key.

        References
        ----------

        >>> oEditor.GetObjectsInGroup
        """
        if self.dimension == "3D":
            objects = self.oeditor.GetObjectsInGroup("Solids")
        else:
            objects = self.oeditor.GetObjectsInGroup("Sheets")
        return list(objects)

    @property
    def _modeler(self):
        return self

    @property
    def solid_objects(self):
        """List of all solid objects.

        Returns
        -------
        list of :class:`pyaedt.modeler.cad.object3d.Object3d`
            3D object.
        """
        # self._refresh_solids()
        return [self[name] for name in self.solid_names if self[name]]

    @property
    def sheet_objects(self):
        """List of all sheet objects.

        Returns
        -------
        list of :class:`pyaedt.modeler.cad.object3d.Object3d`
            3D object.
        """
        # self._refresh_sheets()
        return [self[name] for name in self.sheet_names if self[name]]

    @property
    def line_objects(self):
        """List of all line objects.

        Returns
        -------
        list of :class:`pyaedt.modeler.cad.object3d.Object3d`
            3D object.
        """
        # self._refresh_lines()
        return [self[name] for name in self.line_names if self[name]]

    @property
    def point_objects(self):
        """List of points objects.

        Returns
        -------
        list of :class:`pyaedt.modeler.cad.object3d.Object3d`
            3D object.
        """
        # self._refresh_points()
        return [self.points[name] for name in self.point_names]

    @property
    def unclassified_objects(self):
        """List of all unclassified objects.

        Returns
        -------
        list of :class:`pyaedt.modeler.cad.object3d.Object3d`
            3D object.
        """
        # self._refresh_unclassified()
        return [self[name] for name in self.unclassified_names if name is not None]

    @property
    def object_list(self):
        """List of all objects.

        Returns
        -------
        list of :class:`pyaedt.modeler.cad.object3d.Object3d`
            3D object.
        """
        self._refresh_object_types()
        return [self[name] for name in self._all_object_names if name is not None and name not in self.point_names]

    @property
    def solid_names(self):
        """List of the names of all solid objects.

        Returns
        -------
        List
        """
        self._refresh_solids()
        return self._solids

    @property
    def sheet_names(self):
        """List of the names of all sheet objects.

        Returns
        -------
        str
        """
        self._refresh_sheets()
        return self._sheets

    @property
    def line_names(self):
        """List of the names of all line objects.

        Returns
        -------
        str
        """
        self._refresh_lines()
        return self._lines

    @property
    def unclassified_names(self):
        """List of the names of all unclassified objects.

        Returns
        -------
        str
        """
        self._refresh_unclassified()
        return self._unclassified

    @property
    def object_names(self):
        """List of the names of all objects.

        Returns
        -------
        str
        """
        self._refresh_object_types()
        return [i for i in self._all_object_names if i not in self._unclassified and i not in self._points]

    @property
    def point_names(self):
        """List of the names of all points.

        Returns
        -------
        str
        """
        self._refresh_points()
        return self._points

    @property
    def user_defined_component_names(self):
        """List of the names of all 3D component objects.

        References
        ----------

        >>> oEditor.Get3DComponentDefinitionNames
        >>> oEditor.Get3DComponentInstanceNames
        """
        obs3d = []
        try:
            comps3d = self.oeditor.Get3DComponentDefinitionNames()
            for comp3d in comps3d:
                obs3d += list(self.oeditor.Get3DComponentInstanceNames(comp3d))
            udm = []
            if "UserDefinedModels" in self.oeditor.GetChildTypes():
                try:
                    udm = list(self.oeditor.GetChildNames("UserDefinedModels"))
                except:  # pragma: no cover
                    udm = []
            obs3d = list(set(udm + obs3d))
            new_obs3d = copy.deepcopy(obs3d)
            if self.user_defined_components:
                existing_components = list(self.user_defined_components.keys())
                new_obs3d = [i for i in obs3d if i]
                for _, value in enumerate(existing_components):
                    if value not in new_obs3d:
                        new_obs3d.append(value)

        except Exception:
            new_obs3d = []
        return new_obs3d

    @property
    def layout_component_names(self):
        """List of the names of all Layout component objects.

        Returns
        -------
        list
            Layout component names.
        """
        lc_names = []
        if self.user_defined_components:
            for name, value in self.user_defined_components.items():
                if value.layout_component:
                    lc_names.append(name)
        return lc_names

    @property
    def _oproject(self):
        """Project."""
        return self._app.oproject

    @property
    def _odesign(self):
        """Design."""
        return self._app._odesign

    @property
    def _materials(self):
        """Material Manager that is used to manage materials in the project.

        Returns
        -------
        :class:`pyaedt.modules.MaterialLib.Materials`
            Material Manager that is used to manage materials in the project.
        """
        return self._app.materials

    @property
    def defaultmaterial(self):
        """Default material."""
        return default_materials[self._app._design_type]

    @property
    def logger(self):
        """Logger."""
        return self._app.logger

    @property
    def version(self):
        """Version."""
        return self._app._aedt_version

    @property
    def model_objects(self):
        """List of the names of all model objects."""
        return self._get_model_objects(model=True)

    @property
    def non_model_objects(self):
        """List of objects of all non-model objects."""
        return list(self.oeditor.GetObjectsInGroup("Non Model"))

    @property
    def model_consistency_report(self):
        """Summary of detected inconsistencies between the AEDT modeler and PyAEDT structures.

        Returns
        -------
        dict

        """
        obj_names = self.object_names
        missing = []
        for name in obj_names:
            if name not in self._object_names_to_ids:
                missing.append(name)
        non_existent = []
        for name in self._object_names_to_ids:
            if name not in obj_names and name not in self.unclassified_names:
                non_existent.append(name)
        report = {"Missing Objects": missing, "Non-Existent Objects": non_existent}
        return report

    @property
    def objects_by_name(self):
        """Object dictionary organized by name.

        Returns
        -------
        dict
        """
        obj_dict = {}
        for _, v in self.objects.items():
            obj_dict[v._m_name] = v
        return obj_dict

    @pyaedt_function_handler()
    def refresh(self):
        """Refresh this object."""
        self._solids = []
        self._sheets = []
        self._lines = []
        self._points = []
        self._unclassified = []
        self._all_object_names = []
        self.objects = {}
        self.user_defined_components = {}
        self._object_names_to_ids = {}
        self._currentId = 0
        self._refresh_object_types()
        self._refresh_all_ids_from_aedt_file()
        self.refresh_all_ids()

    @pyaedt_function_handler()
    def _get_commands(self, name):
        try:
            return self.oeditor.GetChildObject(name).GetChildNames()
        except:
            return []

    @pyaedt_function_handler()
    def _create_user_defined_component(self, name):
        if name not in list(self.user_defined_components.keys()):
            native_component_properties = self._get_native_component_properties(name)
            if native_component_properties:
                component_type = native_component_properties["NativeComponentDefinitionProvider"]["Type"]
                o = UserDefinedComponent(self, name, native_component_properties, component_type)
            else:
                o = UserDefinedComponent(self, name)
            self.user_defined_components[name] = o
        else:
            o = self.user_defined_components[name]
        return o

    @pyaedt_function_handler()
    def _create_point(self, name):
        point = Point(self, name)
        self.refresh_all_ids()

        return point

    @pyaedt_function_handler()
    def _refresh_all_ids_from_aedt_file(self):
        if not self._design_properties or "ModelSetup" not in self._design_properties:
            return False

        try:
            groups = self._design_properties["ModelSetup"]["GeometryCore"]["GeometryOperations"]["Groups"]["Group"]
        except KeyError:
            groups = []
        if not isinstance(groups, list):
            groups = [groups]
        try:
            self._design_properties["ModelSetup"]["GeometryCore"]["GeometryOperations"]["ToplevelParts"]["GeometryPart"]
        except KeyError:
            return 0
        for el in self._design_properties["ModelSetup"]["GeometryCore"]["GeometryOperations"]["ToplevelParts"][
            "GeometryPart"
        ]:
            if isinstance(el, (OrderedDict, dict)):
                attribs = el["Attributes"]
                operations = el.get("Operations", None)
            else:
                attribs = self._design_properties["ModelSetup"]["GeometryCore"]["GeometryOperations"]["ToplevelParts"][
                    "GeometryPart"
                ]["Attributes"]
                operations = self._design_properties["ModelSetup"]["GeometryCore"]["GeometryOperations"][
                    "ToplevelParts"
                ]["GeometryPart"]["Operations"]
            if attribs["Name"] in self._all_object_names:
                pid = 0

                if operations and isinstance(operations.get("Operation", None), (OrderedDict, dict)):
                    try:
                        pid = operations["Operation"]["ParentPartID"]
                    except:  # pragma: no cover
                        pass
                elif operations and isinstance(operations.get("Operation", None), list):
                    try:
                        pid = operations["Operation"][0]["ParentPartID"]
                    except:
                        pass
<<<<<<< HEAD
=======

>>>>>>> d1cdbf18
                is_polyline = False
                if operations and "PolylineParameters" in operations.get("Operation", {}):
                    is_polyline = True

                o = self._create_object(name=attribs["Name"], pid=pid, use_cached=True, is_polyline=is_polyline)
                o._part_coordinate_system = attribs["PartCoordinateSystem"]
                if "NonModel" in attribs["Flags"]:
                    o._model = False
                else:
                    o._model = True
                if "Wireframe" in attribs["Flags"]:
                    o._wireframe = True
                else:
                    o._wireframe = False
                groupname = ""
                for group in groups:
                    if attribs["GroupId"] == group["GroupID"]:
                        groupname = group["Attributes"]["Name"]

                o._m_groupName = groupname
                try:
                    o._color = tuple(int(x) for x in attribs["Color"][1:-1].split(" "))
                except:
                    o._color = None
                o._surface_material = attribs.get("SurfaceMaterialValue", None)
                if o._surface_material:
                    o._surface_material = o._surface_material[1:-1].lower()
                if "MaterialValue" in attribs:
                    o._material_name = attribs["MaterialValue"][1:-1].lower()

                o._is_updated = True
        return len(self.objects)

    @pyaedt_function_handler()
    def cleanup_objects(self):
        """Clean up objects that no longer exist in the modeler because
        they were removed by previous operations.

        This method also updates object IDs that may have changed via
        a modeler operation such as :func:`pyaedt.modeler.Model3D.Modeler3D.unite`
        or :func:`pyaedt.modeler.Model2D.Modeler2D.unite`.

        Returns
        -------
        dict
           Dictionary of updated object IDs.

        """
        new_object_dict = {}
        new_object_id_dict = {}
        new_points_dict = {}

        all_objects = self.object_names
        all_unclassified = self.unclassified_names
        all_objs = all_objects + all_unclassified
        for old_id, obj in self.objects.items():
            if obj.name in all_objs:
                # Check if ID can change in boolean operations
                # updated_id = obj.id  # By calling the object property we get the new id
                new_object_id_dict[obj.name] = old_id
                new_object_dict[old_id] = obj
        for old_id, obj in self.points.items():
            if obj.name in self._points:
                new_points_dict[obj.name] = obj
        self.objects = new_object_dict
        self._object_names_to_ids = new_object_id_dict
        self.points = new_points_dict

    @pyaedt_function_handler()
    def find_new_objects(self):
        """Find any new objects in the modeler that were created
        by previous operations.

        Returns
        -------
        dict
            Dictionary of new objects.

        """
        new_objects = []
        for obj_name in self.object_names:
            if obj_name not in self._object_names_to_ids:
                new_objects.append(obj_name)
        return new_objects

    @pyaedt_function_handler()
    def add_new_objects(self):
        """Add objects that have been created in the modeler by
        previous operations.

        Returns
        -------
        list
            List of added objects.

        """
        # TODO: Need to improve documentation for this method.
        added_objects = []
        objs_ids = {}
        if not self._object_names_to_ids:
            for obj in self._all_object_names:
                try:
                    objs_ids[obj] = self.oeditor.GetObjectIDByName(obj)
                except:
                    pass
        for obj_name in self.object_names:
            if obj_name not in self._object_names_to_ids:
                pid = objs_ids[obj_name] if obj_name in objs_ids else 0
                self._create_object(obj_name, pid=pid, use_cached=True)
                added_objects.append(obj_name)
        for obj_name in self.unclassified_names:
            if obj_name not in self._object_names_to_ids:
                pid = objs_ids[obj_name] if obj_name in objs_ids else 0
                self._create_object(obj_name, pid=pid, use_cached=True)
                added_objects.append(obj_name)
        for obj_name in self.point_names:
            if obj_name not in self.points.keys():
                pid = objs_ids[obj_name] if obj_name in objs_ids else 0
                self._create_object(obj_name, pid=pid, use_cached=True)
                added_objects.append(obj_name)
        return added_objects

    @pyaedt_function_handler()
    def add_new_user_defined_component(self):
        """Add 3D components and user-defined models that have been created in the modeler by
        previous operations.

        Returns
        -------
        list
            List of added components.

        """
        added_component = []
        for comp_name in self.user_defined_component_names:
            if comp_name not in self.user_defined_components:
                self._create_user_defined_component(comp_name)
            added_component.append(comp_name)
        return added_component

    # TODO Eliminate this - check about import_3d_cad
    # Should no longer be a problem
    @pyaedt_function_handler()
    def refresh_all_ids(self):
        """Refresh all IDs."""

        self.add_new_objects()
        self.add_new_user_defined_component()
        self.cleanup_objects()

        return len(self.objects)

    @pyaedt_function_handler()
    def get_objects_by_material(self, materialname=None):
        """Get a list of objects either of a specified material or classified by material.

        Parameters
        ----------
        materialname : str
            Name of the material. The default is ``None``.

        Returns
        -------
        list of class:`pyaedt.modeler.cad.object3d.Object3d`
            If a material name is not provided, the method returns
            a list of dictionaries where keys are material names
            of conductors, dielectrics, gases, and liquids respectively
            in the design and values are objects assigned to these materials.
            If a material name is provided, the method returns a list
            of objects assigned to the material.

        References
        ----------

        >>> oEditor.GetObjectsByMaterial

        """
        obj_lst = []
        if materialname is not None:
            for obj in self.object_list:
                if obj and ("[" in obj.material_name or "(" in obj.material_name) and obj.object_type == "Solid":
                    material = (
                        self._app.odesign.GetChildObject("3D Modeler")
                        .GetChildObject(obj.name)
                        .GetPropEvaluatedValue("Material")
                        .lower()
                    )
                    if materialname.lower() == material:
                        obj_lst.append(obj)
                elif obj and (obj.material_name == materialname or obj.material_name == materialname.lower()):
                    obj_lst.append(obj)
        else:
            obj_lst = [
                self._get_object_dict_by_material(self.materials.conductors),
                self._get_object_dict_by_material(self.materials.dielectrics),
                self._get_object_dict_by_material(self.materials.gases),
                self._get_object_dict_by_material(self.materials.liquids),
            ]
        return obj_lst

    @pyaedt_function_handler()
    def _get_coordinates_data(self):  # pragma: no cover
        coord = []
        id2name = {1: "Global"}
        name2refid = {}
        if self._design_properties and "ModelSetup" in self._design_properties:
            cs = self._design_properties["ModelSetup"]["GeometryCore"]["GeometryOperations"]["CoordinateSystems"]
            for ds in cs:
                try:
                    if isinstance(cs[ds], (OrderedDict, dict)):
                        if cs[ds]["OperationType"] == "CreateRelativeCoordinateSystem":
                            props = cs[ds]["RelativeCSParameters"]
                            name = cs[ds]["Attributes"]["Name"]
                            cs_id = cs[ds]["ID"]
                            id2name[cs_id] = name
                            name2refid[name] = cs[ds]["ReferenceCoordSystemID"]
                            coord.append(CoordinateSystem(self, props, name))
                            if "ZXZ" in props["Mode"]:
                                coord[-1].mode = "zxz"
                            elif "ZYZ" in props["Mode"]:
                                coord[-1].mode = "zyz"
                            else:
                                coord[-1].mode = "axis"
                        elif cs[ds]["OperationType"] == "CreateFaceCoordinateSystem":
                            name = cs[ds]["Attributes"]["Name"]
                            cs_id = cs[ds]["ID"]
                            id2name[cs_id] = name
                            op_id = cs[ds]["PlaceHolderOperationID"]
                            geometry_part = self._design_properties["ModelSetup"]["GeometryCore"]["GeometryOperations"][
                                "ToplevelParts"
                            ]["GeometryPart"]
                            if isinstance(geometry_part, (OrderedDict, dict)):
                                op = geometry_part["Operations"]["FaceCSHolderOperation"]
                                if isinstance(op, (OrderedDict, dict)):
                                    if op["ID"] == op_id:
                                        props = op["FaceCSParameters"]
                                        coord.append(FaceCoordinateSystem(self, props, name))
                                elif isinstance(op, list):
                                    for iop in op:
                                        if iop["ID"] == op_id:
                                            props = iop["FaceCSParameters"]
                                            coord.append(FaceCoordinateSystem(self, props, name))
                                            break
                            elif isinstance(geometry_part, list):
                                for gp in geometry_part:
                                    op = gp["Operations"]["FaceCSHolderOperation"]
                                    if isinstance(op, (OrderedDict, dict)):
                                        if op["ID"] == op_id:
                                            props = op["FaceCSParameters"]
                                            coord.append(FaceCoordinateSystem(self, props, name))
                                    elif isinstance(op, list):
                                        for iop in op:
                                            if iop["ID"] == op_id:
                                                props = iop["FaceCSParameters"]
                                                coord.append(FaceCoordinateSystem(self, props, name))
                                                break
                    elif isinstance(cs[ds], list):
                        for el in cs[ds]:
                            if el["OperationType"] == "CreateRelativeCoordinateSystem":
                                props = el["RelativeCSParameters"]
                                name = el["Attributes"]["Name"]
                                cs_id = el["ID"]
                                id2name[cs_id] = name
                                name2refid[name] = el["ReferenceCoordSystemID"]
                                coord.append(CoordinateSystem(self, props, name))
                                if "ZXZ" in props["Mode"]:
                                    coord[-1].mode = "zxz"
                                elif "ZYZ" in props["Mode"]:
                                    coord[-1].mode = "zyz"
                                else:
                                    coord[-1].mode = "axis"
                            elif el["OperationType"] == "CreateFaceCoordinateSystem":
                                name = el["Attributes"]["Name"]
                                cs_id = el["ID"]
                                id2name[cs_id] = name
                                op_id = el["PlaceHolderOperationID"]
                                geometry_part = self._design_properties["ModelSetup"]["GeometryCore"][
                                    "GeometryOperations"
                                ]["ToplevelParts"]["GeometryPart"]
                                if isinstance(geometry_part, (OrderedDict, dict)):
                                    op = geometry_part["Operations"]["FaceCSHolderOperation"]
                                    if isinstance(op, (OrderedDict, dict)):
                                        if op["ID"] == op_id:
                                            props = op["FaceCSParameters"]
                                            coord.append(FaceCoordinateSystem(self, props, name))
                                    elif isinstance(op, list):
                                        for iop in op:
                                            if iop["ID"] == op_id:
                                                props = iop["FaceCSParameters"]
                                                coord.append(FaceCoordinateSystem(self, props, name))
                                                break
                                elif isinstance(geometry_part, list):
                                    for gp in geometry_part:
                                        try:
                                            op = gp["Operations"]["FaceCSHolderOperation"]
                                        except KeyError:
                                            continue
                                        if isinstance(op, (OrderedDict, dict)):
                                            if op["ID"] == op_id:
                                                props = op["FaceCSParameters"]
                                                coord.append(FaceCoordinateSystem(self, props, name))
                                        elif isinstance(op, list):
                                            for iop in op:
                                                if iop["ID"] == op_id:
                                                    props = iop["FaceCSParameters"]
                                                    coord.append(FaceCoordinateSystem(self, props, name))
                                                    break
                except:
                    pass
            for cs in coord:
                if isinstance(cs, CoordinateSystem):
                    try:
                        cs._ref_cs = id2name[name2refid[cs.name]]
                    except:
                        pass
        coord.reverse()
        return coord

    def _get_lists_data(self):
        """Retrieve user object list data.

        Returns
        -------
        [Dict with List information]
        """
        design_lists = []
        if self._design_properties and self._design_properties.get("ModelSetup", None):
            key1 = "GeometryOperations"
            key2 = "GeometryEntityLists"
            key3 = "GeometryEntityListOperation"
            try:
                entity_list = self._design_properties["ModelSetup"]["GeometryCore"][key1][key2]
                if entity_list:
                    geom_entry = copy.deepcopy(entity_list[key3])
                    if isinstance(geom_entry, (dict, OrderedDict)):
                        geom_entry = [geom_entry]
                    for data in geom_entry:
                        props = {}
                        name = data["Attributes"]["Name"]
                        props["ID"] = data["ID"]
                        props["Type"] = data["GeometryEntityListParameters"]["EntityType"]
                        if props["Type"] == "Object":
                            name_list = []
                            for element in data["GeometryEntityListParameters"]["EntityList"]:
                                element_name = self.oeditor.GetObjectNameByID(int(element))
                                name_list.append(element_name)
                            props["List"] = name_list
                        else:
                            props["List"] = data["GeometryEntityListParameters"]["EntityList"]
                        design_lists.append(Lists(self, props, name))
            except:
                self.logger.info("Lists were not retrieved from AEDT file")
        return design_lists

    def _get_planes_data(self):
        """Get the plane's data.

        Returns
        -------
        [Dict with List information]
        """
        try:
            return {
                plane_name: self.oeditor.GetChildObject(plane_name)
                for plane_name in self.oeditor.GetChildNames("Planes")
            }
        except TypeError:
            return {}

    def __get__(self, instance, owner):
        self._app = instance
        return self

    @pyaedt_function_handler()
    def fit_all(self):
        """Fit all.

        References
        ----------

        >>> oEditor.FitAll

        Examples
        --------

        >>> from pyaedt import hfss
        >>> hfss = Hfss()
        >>> point_object = hfss.modeler.fit_all
        """
        self.oeditor.FitAll()

    @pyaedt_function_handler()
    def _find_perpendicular_points(self, face):
        if isinstance(face, str):
            vertices = [i.position for i in self[face].vertices]
        else:
            vertices = []
            for vertex in list(self.oeditor.GetVertexIDsFromFace(face)):
                vertices.append([float(i) for i in list(self.oeditor.GetVertexPosition(vertex))])
        assert len(vertices) > 2, "Automatic A-B Assignment can be done only on face with more than 2 vertices."
        origin = vertices[0]
        a_end = []
        b_end = []
        tol = 1e-10
        for v in vertices[1:]:
            edge1 = GeometryOperators.v_points(origin, v)
            for v2 in vertices[1:]:
                if v2 != v:
                    edge2 = GeometryOperators.v_points(origin, v2)
                    if abs(GeometryOperators.v_dot(edge1, edge2)) < tol:
                        a_end = v
                        b_end = v2
                        break
            if a_end:
                break
        if not a_end:
            a_end = vertices[1]
            b_end = vertices[2]
            return False, (origin, a_end, b_end)
        return True, (origin, a_end, b_end)

    @pyaedt_function_handler()
    def cover_lines(self, selection):
        """Cover closed lines and transform them to a sheet.

        Parameters
        ----------
        selection : str, int
            Polyline object to cover.

        Returns
        -------
        bool
            ``True`` when successful, ``False`` when failed.

        References
        ----------

        >>> oEditor.CoverLines
        """
        obj_to_cover = self.convert_to_selections(selection, False)
        self.oeditor.CoverLines(["NAME:Selections", "Selections:=", obj_to_cover, "NewPartsModelFlag:=", "Model"])
        return True

    @pyaedt_function_handler()
    def cover_faces(self, selection):
        """Cover a face.

        Parameters
        ----------
        selection : str, int
            Sheet object to cover.
        Returns
        -------
        bool
            ``True`` when successful, ``False`` when failed.

        References
        ----------

        >>> oEditor.CoverLines
        """
        obj_to_cover = self.convert_to_selections(selection, False)
        self.oeditor.CoverSurfaces(["NAME:Selections", "Selections:=", obj_to_cover, "NewPartsModelFlag:=", "Model"])
        return True

    @pyaedt_function_handler()
    def create_coordinate_system(
        self,
        origin=None,
        reference_cs="Global",
        name=None,
        mode="axis",
        view="iso",
        x_pointing=None,
        y_pointing=None,
        psi=0,
        theta=0,
        phi=0,
        u=None,
    ):
        """Create a coordinate system.

        Parameters
        ----------
        origin : list, optional
            List of ``[x, y, z]`` coordinates for the origin of the
            coordinate system.  The default is ``None``, in which case
            ``[0, 0, 0]`` is used.
        reference_cs : str, optional
            Name of the reference coordinate system. The default is
            ``"Global"``.
        name : str, optional
            Name of the coordinate system. The default is ``None``.
        mode : str, optional
            Definition mode. Options are ``"axis"``, ``"axisrotation"``,
            ``"view"``, ``"zxz"``, and ``"zyz"`` The default
            is ``"axis"``.  You can also use the ``pyaedt.generic.constants.CSMODE``
            enumerator.

            * If ``mode="axis"``, specify the ``x_pointing`` and ``y_pointing`` parameters.
            * If ``mode="axisrotation"``, specify the ``theta`` and ``u`` parameters.
            * If ``mode="view"``, specify the ``view`` parameter.
            * If ``mode="zxz"`` or ``mode="zyz"``, specify the ``phi``, ``theta``,
              and ``psi`` parameters.


            Parameters not needed by the specified mode are ignored.
            The default mode, ``"axis"``, is a coordinate system parallel to the
            global coordinate system centered in the global origin.

        view : str, int optional
            View for the coordinate system if ``mode="view"``. Options
            are ``"iso"``, ``None``, ``"XY"``, ``"XZ"``, and ``"XY"``. The
            default is ``"iso"``. the ``"rotate"`` option is obsolete. You can
            also use the ``pyaedt.generic.constants.VIEW`` enumerator.

            .. note::
              For backward compatibility, ``mode="view"`` and ``view="rotate"`` are the same as
              ``mode="axis"``. Because the "rotate" option in the "view" mode is obsolete, use
              ``mode="axis"`` instead.

        x_pointing : list, optional
            List of the ``[x, y, z]`` coordinates specifying the X axis
            pointing in the global coordinate system if ``mode="axis"``.
            The default is ``[1, 0, 0]``.
        y_pointing : list, optional
            List of the ``[x, y, z]`` coordinates specifying the Y axis
            pointing in the global coordinate system if ``mode="axis"``.
            The default is ``[0, 1, 0]``.
        phi : float, optional
            Euler angle phi in degrees if ``mode="zxz"`` or ``mode="zyz"``.
            The default is ``0``.
        theta : float, optional
            Euler angle theta or rotation angle in degrees if ``mode="zxz"``,
            ``mode="zyz"``, or ``mode="axisrotation"``. The default is ``0``.
        psi : float, optional
            Euler angle psi in degrees if ``mode="zxz"`` or ``mode="zyz"``.
            The default is ``0``.
        u : list
            List of the ``[ux, uy, uz]`` coordinates for the rotation axis
            if ``mode="zxz"``. The default is ``[1, 0, 0]``.

        Returns
        -------
        :class:`pyaedt.modeler.Modeler.CoordinateSystem`
            Created coordinate system.

        References
        ----------

        >>> oEditor.CreateRelativeCS
        """
        if name:
            cs_names = [i.name for i in self.coordinate_systems]
            if name in cs_names:
                raise AttributeError("A coordinate system with the specified name already exists.")

        cs = CoordinateSystem(self)
        if cs:
            result = cs.create(
                origin=origin,
                reference_cs=reference_cs,
                name=name,
                mode=mode,
                view=view,
                x_pointing=x_pointing,
                y_pointing=y_pointing,
                phi=phi,
                theta=theta,
                psi=psi,
                u=u,
            )
            if result:
                return cs
        return False

    @pyaedt_function_handler()
    def create_face_coordinate_system(
        self, face, origin, axis_position, axis="X", name=None, offset=None, rotation=0, always_move_to_end=True
    ):
        """Create a face coordinate system.

        The face coordinate has always the Z axis parallel to face normal.
        The X and Y axis lie on the face plane.

        Parameters
        ----------
        face : int, FacePrimitive
            Face where the coordinate system is defined.
        origin : int, FacePrimitive, EdgePrimitive, VertexPrimitive
            Coordinate system origin. The origin must belong to the face where the
            coordinate system is defined.

            - If a face is specified, the origin is placed on the face center. It must be
              the same as the ``face`` parameter.
            - If an edge is specified, the origin is placed on the edge midpoint.
            - If a vertex is specified, the origin is placed on the vertex.

        axis_position : int, FacePrimitive, EdgePrimitive, VertexPrimitive
            Specify where the X or Y axis is pointing. The position must belong to the face where the
            coordinate system is defined.
            Select which axis is considered with the option ``axis``.
            If a face is specified, the position is placed on the face center. It must be the same as ``face``.
            If an edge is specified, the position is placed on the edce midpoint.
            If a vertex is specified, the position is placed on the vertex.
        axis : str, optional
            Select which axis is considered for positioning. Possible values are ``"X"`` and ``"Y"``.
            The default is ``"X"``.
        name : str, optional
            Name of the coordinate system. The default is ``None``.
        offset : list, optional
            List of the ``[x, y]`` coordinates specifying the offset of the coordinate system origin.
            The offset specified in the face coordinate system reference.
            The default is ``[0, 0]``.
        rotation : float, optional
            Rotation angle of the coordinate system around its Z axis. Angle is in degrees.
            The default is ``0``.
        always_move_to_end : bool, optional
            If ``True`` the Face Coordinate System creation operation will always be moved to the end of subsequent
            objects operation. This will guarantee that the coordinate system will remain solidal with the object
            face. If ``False`` the option "Always Move CS to End" is set to off. The default is ``True``.

        Returns
        -------
        :class:`pyaedt.modeler.Modeler.FaceCoordinateSystem`

        """

        if name:
            cs_names = [i.name for i in self.coordinate_systems]
            if name in cs_names:  # pragma: no cover
                raise AttributeError("A coordinate system with the specified name already exists!")

        cs = FaceCoordinateSystem(self)
        if cs:
            result = cs.create(
                face=face,
                origin=origin,
                axis_position=axis_position,
                axis=axis,
                name=name,
                offset=offset,
                rotation=rotation,
                always_move_to_end=always_move_to_end,
            )

            if result:
                return cs
        return False

    @pyaedt_function_handler()
    def create_object_coordinate_system(
        self, obj, origin, x_axis, y_axis, move_to_end=True, reverse_x_axis=False, reverse_y_axis=False, name=None
    ):
        """Create an object coordinate system.

        Parameters
        ----------
        obj : str, :class:`pyaedt.modeler.cad.object3d.Object3d`
            Object to attach the object coordinate system to.
        origin : int, VertexPrimitive, EdgePrimitive, FacePrimitive, list
            Refer to the origin where the object coordinate system is anchored.
            It can be:

             - int in which case it refers to the entity Id.
             - VertexPrimitive, EdgePrimitive, FacePrimitive in which case it refers to the entity type.
             - list in which case it refers to the origin coordinate system ``[x, y, z]``.

        x_axis : int, VertexPrimitive, EdgePrimitive, FacePrimitive, list
            Entity that the x axis of the object coordinate system points to.
            It can be:

             - int in which case it refers to the entity Id.
             - VertexPrimitive, EdgePrimitive, FacePrimitive in which case it refers to the entity type.
             - list in which case it refers to the point coordinate system ``[x, y, z]`` that the x axis points to.

        y_axis : int, VertexPrimitive, EdgePrimitive, FacePrimitive, list
            Entity that the y axis of the object coordinate system points to.
            It can be:

             - int in which case it refers to the entity Id.
             - VertexPrimitive, EdgePrimitive, FacePrimitive in which case it refers to the entity type.
             - list in which case it refers to the point coordinate system ``[x, y, z]`` that the y axis points to.

        move_to_end : bool, optional
            If ``True`` the Coordinate System creation operation will always be moved to the end of subsequent
            objects operation. This will guarantee that the coordinate system will remain solidal with the object
            face. If ``False`` the option "Always Move CS to End" is set to off. The default is ``True``.
        reverse_x_axis : bool, optional
            Whether the x-axis is in the reverse direction.
            The default is ``False``.
        reverse_y_axis : bool, optional
            Whether the y-axis is in the reverse direction.
            The default is ``False``.
        name : str, optional
            Name of the coordinate system. The default is ``None``.

        Returns
        -------
        bool
            ``True`` when successful, ``False`` when failed.
        """
        if name:
            cs_names = [i.name for i in self.coordinate_systems]
            if name in cs_names:  # pragma: no cover
                raise AttributeError("A coordinate system with the specified name already exists.")

        cs = ObjectCoordinateSystem(self, name=name)
        if cs:
            result = cs.create(
                obj=obj,
                origin=origin,
                x_axis=x_axis,
                y_axis=y_axis,
                move_to_end=move_to_end,
                reverse_x_axis=reverse_x_axis,
                reverse_y_axis=reverse_y_axis,
            )

            if result:
                return cs
        return False

    @pyaedt_function_handler()
    def global_to_cs(self, point, ref_cs):
        """Transform a point from the global coordinate system to another coordinate system.

        Parameters
        ----------
        point : list
            List of the ``[x, y, z]`` coordinates to transform.
        ref_cs : str, CoordinateSystem
            Name of the destination reference system. The ``CoordinateSystem`` object can also be
            used.

        Returns
        -------
        list
            List of the transformed ``[x, y, z]`` coordinates.

        """
        if type(point) is not list or len(point) != 3:
            raise AttributeError("Point must be in format [x, y, z].")
        try:
            point = [float(i) for i in point]
        except:
            raise AttributeError("Point must be in format [x, y, z].")
        if isinstance(ref_cs, BaseCoordinateSystem):
            ref_cs_name = ref_cs.name
        elif isinstance(ref_cs, str):
            ref_cs_name = ref_cs
        else:
            raise AttributeError("ref_cs must be either a string or a CoordinateSystem object.")
        if ref_cs_name == "Global":
            return point
        cs_names = [i.name for i in self.coordinate_systems]
        if ref_cs_name not in cs_names:
            raise AttributeError("Specified coordinate system does not exist in the design.")

        def get_total_transformation(p, cs):
            idx = cs_names.index(cs)
            q = self.coordinate_systems[idx].quaternion
            ox = GeometryOperators.parse_dim_arg(
                self.coordinate_systems[idx].props["OriginX"],
                self.model_units,
                variable_manager=self._app.variable_manager,
            )
            oy = GeometryOperators.parse_dim_arg(
                self.coordinate_systems[idx].props["OriginY"],
                self.model_units,
                variable_manager=self._app.variable_manager,
            )
            oz = GeometryOperators.parse_dim_arg(
                self.coordinate_systems[idx].props["OriginZ"],
                self.model_units,
                variable_manager=self._app.variable_manager,
            )
            o = [ox, oy, oz]
            refcs = self.coordinate_systems[idx].ref_cs
            if refcs == "Global":
                p1 = p
            else:
                p1 = get_total_transformation(p, refcs)
            p2 = GeometryOperators.q_rotation_inv(GeometryOperators.v_sub(p1, o), q)
            return p2

        p = get_total_transformation(point, ref_cs_name)
        return [round(p[i], 13) for i in range(3)]

    @pyaedt_function_handler()
    def set_working_coordinate_system(self, name):
        """Set the working coordinate system to another coordinate system.

        Parameters
        ----------
        name : str, FaceCoordinateSystem, CoordinateSystem
            Name of the coordinate system or ``CoordinateSystem`` object to set as the working
            coordinate system.

        Returns
        -------
        bool
            ``True`` when successful, ``False`` when failed.

        References
        ----------

        >>> oEditor.SetWCS
        """
        if isinstance(name, BaseCoordinateSystem):
            self.oeditor.SetWCS(
                ["NAME:SetWCS Parameter", "Working Coordinate System:=", name.name, "RegionDepCSOk:=", False]
            )
        else:
            self.oeditor.SetWCS(
                ["NAME:SetWCS Parameter", "Working Coordinate System:=", name, "RegionDepCSOk:=", False]
            )
        return True

    @pyaedt_function_handler()
    def invert_cs(self, coordinate_system, to_global=False):
        """Get the inverse translation and the conjugate quaternion of the input coordinate system.

        By defining a new coordinate system with this information, the reference coordinate system
        of the input coordinate system is obtained.

        Parameters
        ----------
        coordinate_system : str, CoordinateSystem
            Name of the destination reference system. A ``CoordinateSystem`` object can also be
            used.
        to_global : bool, optional
            Whether to compute the inverse transformation of the input coordinate system with
            respect to the global coordinate system. The default is ``False``.

        Returns
        -------
        list
            Origin coordinates.
        list
            Quaternion.
        """
        if isinstance(coordinate_system, BaseCoordinateSystem):
            cs = coordinate_system
        elif isinstance(coordinate_system, str):
            cs_names = [i.name for i in self.coordinate_systems]
            if coordinate_system not in cs_names:  # pragma: no cover
                raise AttributeError("Specified coordinate system does not exist in the design.")
            cs = self.coordinate_systems[cs_names.index(coordinate_system)]
        else:  # pragma: no cover
            raise AttributeError("coordinate_system must either be a string or a CoordinateSystem object.")

        if to_global:
            o, q = self.reference_cs_to_global(coordinate_system)
            o = GeometryOperators.v_prod(-1, GeometryOperators.q_rotation(o, q))
            q = [q[0], -q[1], -q[2], -q[3]]
        else:
            q = cs.quaternion
            q = [q[0], -q[1], -q[2], -q[3]]
            o = GeometryOperators.v_prod(-1, GeometryOperators.q_rotation(cs.origin, q))
        return o, q

    @pyaedt_function_handler()
    def reference_cs_to_global(self, coordinate_system):
        """Get the origin and quaternion defining the coordinate system in the global coordinates.

        Parameters
        ----------
        coordinate_system : str, CoordinateSystem
            Name of the destination reference system. The ``CoordinateSystem`` object can also be used.

        Returns
        -------
        list
            Origin coordinates.
        list
            Quaternion.
        """
        cs_names = [i.name for i in self.coordinate_systems]
        if isinstance(coordinate_system, BaseCoordinateSystem):
            cs = coordinate_system
        elif isinstance(coordinate_system, str):
            if coordinate_system not in cs_names:  # pragma: no cover
                raise AttributeError("Specified coordinate system does not exist in the design.")
            cs = self.coordinate_systems[cs_names.index(coordinate_system)]
        else:  # pragma: no cover
            raise AttributeError("coordinate_system must either be a string or a CoordinateSystem object.")
        quaternion = cs.quaternion
        origin = cs.origin
        ref_cs_name = cs.ref_cs
        while ref_cs_name != "Global":
            ref_cs = self.coordinate_systems[cs_names.index(ref_cs_name)]
            quaternion_ref = ref_cs.quaternion
            quaternion = GeometryOperators.q_prod(quaternion_ref, quaternion)
            origin_ref = ref_cs.origin
            origin = GeometryOperators.v_sum(origin_ref, GeometryOperators.q_rotation(origin, quaternion_ref))
            ref_cs_name = ref_cs.ref_cs
        return origin, quaternion

    @pyaedt_function_handler()
    def duplicate_coordinate_system_to_global(self, coordinate_system):
        """Create a duplicate coordinate system referenced to the global coordinate system.

        Having this coordinate system referenced to the global coordinate
        system removes all nested coordinate system dependencies.

        Parameters
        ----------
        coordinate_system : str, CoordinateSystem
            Name of the destination reference system. The ``CoordinateSystem`` object can also be used.

        Returns
        -------
        :class:`pyaedt.modeler.Modeler.CoordinateSystem`
            Created coordinate system.

        References
        ----------

        >>> oEditor.CreateRelativeCS
        """
        cs_names = [i.name for i in self.coordinate_systems]
        if isinstance(coordinate_system, BaseCoordinateSystem):
            cs = coordinate_system
        elif isinstance(coordinate_system, str):
            if coordinate_system not in cs_names:  # pragma: no cover
                raise AttributeError("Specified coordinate system does not exist in the design.")
            cs = self.coordinate_systems[cs_names.index(coordinate_system)]
        else:  # pragma: no cover
            raise AttributeError("coordinate_system must either be a string or a CoordinateSystem object.")
        if isinstance(cs, CoordinateSystem):
            o, q = self.reference_cs_to_global(coordinate_system)
            x, y, _ = GeometryOperators.quaternion_to_axis(q)
            reference_cs = "Global"
            name = cs.name + "_RefToGlobal"
            if name in cs_names:
                name = cs.name + generate_unique_name("_RefToGlobal")
            cs = CoordinateSystem(self)
            if cs:
                result = cs.create(
                    origin=o,
                    reference_cs=reference_cs,
                    name=name,
                    mode="axis",
                    x_pointing=x,
                    y_pointing=y,
                )
                if result:
                    return cs
        elif isinstance(cs, FaceCoordinateSystem):
            name = cs.name + "_RefToGlobal"
            if name in cs_names:
                name = cs.name + generate_unique_name("_RefToGlobal")
            face_cs = FaceCoordinateSystem(self, props=cs.props, name=name, face_id=cs.props["FaceID"])
            obj = [obj for obj in self.object_list for face in obj.faces if face.id == face_cs.props["FaceID"]][0]
            face = [face for face in obj.faces if face.id == face_cs.props["FaceID"]][0]
            if face_cs.props["Origin"]["PositionType"] == "FaceCenter":
                origin = face
            elif face_cs.props["Origin"]["PositionType"] == "EdgeCenter":
                origin = [edge for edge in face.edges if edge.id == face_cs.props["Origin"]["EntityID"]][0]
            elif face_cs.props["Origin"]["PositionType"] == "OnVertex":
                edge = [
                    edge
                    for edge in face.edges
                    for vertex in edge.vertices
                    if vertex.id == face_cs.props["Origin"]["EntityID"]
                ][0]
                origin = [v for v in edge.vertices if v.id == face_cs.props["Origin"]["EntityID"]][0]
            if face_cs.props["AxisPosn"]["PositionType"] == "EdgeCenter":
                axis_position = [edge for edge in face.edges if edge.id == face_cs.props["AxisPosn"]["EntityID"]][0]
            elif face_cs.props["AxisPosn"]["PositionType"] == "OnVertex":
                edge = [
                    edge
                    for edge in face.edges
                    for vertex in edge.vertices
                    if vertex.id == face_cs.props["AxisPosn"]["EntityID"]
                ][0]
                axis_position = [v for v in edge.vertices if v.id == face_cs.props["AxisPosn"]["EntityID"]][0]
            if face_cs:
                result = face_cs.create(
                    face=face,
                    origin=origin,
                    axis_position=axis_position,
                    axis=face_cs.props["WhichAxis"],
                    name=name,
                    offset=[face_cs["XOffset"], face_cs["YOffset"]],
                    rotation=decompose_variable_value(face_cs["ZRotationAngle"])[0],
                    always_move_to_end=face_cs["MoveToEnd"],
                )
                if result:
                    return face_cs
        elif isinstance(cs, ObjectCoordinateSystem):
            name = cs.name + "_RefToGlobal"
            if name in cs_names:
                name = cs.name + generate_unique_name("_RefToGlobal")
            obj_cs = ObjectCoordinateSystem(self, props=cs.props, name=name, entity_id=cs.entity_id)
            objs_by_name_list = [obj for obj in self.object_list if obj.part_coordinate_system == cs.name]
            objs_by_id_list = [o for o in self.object_list if o.id == cs.entity_id]
            if objs_by_name_list:
                obj = objs_by_name_list[0]
            elif objs_by_id_list:
                obj = [o for o in self.object_list if o.id == cs.entity_id][0]
            if cs.props["Origin"]["PositionType"] != "AbsolutePosition":
                if cs.props["Origin"]["PositionType"] == "FaceCenter":
                    origin = [f for f in obj.faces if f.id == cs.props["Origin"]["EntityID"]][0]
                elif (
                    cs.props["Origin"]["PositionType"] == "EdgeCenter"
                    or cs.props["Origin"]["PositionType"] == "ArcCenter"
                ):
                    origin = [e for e in obj.edges if e.id == cs.props["Origin"]["EntityID"]][0]
                elif cs.props["Origin"]["PositionType"] == "OnVertex":
                    origin = [v for v in obj.vertices if v.id == cs.props["Origin"]["EntityID"]][0]
            else:
                origin = [
                    cs.props["Origin"]["XPosition"],
                    cs.props["Origin"]["YPosition"],
                    cs.props["Origin"]["ZPosition"],
                ]
            if "xAxisPos" in cs.props:
                if cs.props["xAxisPos"]["PositionType"] == "FaceCenter":
                    x_axis = [f for f in obj.faces if f.id == cs.props["xAxisPos"]["EntityID"]][0]
                elif (
                    cs.props["xAxisPos"]["PositionType"] == "EdgeCenter"
                    or cs.props["xAxisPos"]["PositionType"] == "ArcCenter"
                ):
                    x_axis = [e for e in obj.edges if e.id == cs.props["xAxisPos"]["EntityID"]][0]
                elif cs.props["xAxisPos"]["PositionType"] == "OnVertex":
                    x_axis = [v for v in obj.vertices if v.id == cs.props["xAxisPos"]["EntityID"]][0]
            elif "xAxis" in cs.props:
                x_axis = [
                    cs.props["xAxis"]["xDirection"],
                    cs.props["xAxis"]["yDirection"],
                    cs.props["xAxis"]["zDirection"],
                ]
            if "yAxisPos" in cs.props:
                if cs.props["yAxisPos"]["PositionType"] == "FaceCenter":
                    y_axis = [f for f in obj.faces if f.id == cs.props["yAxisPos"]["EntityID"]][0]
                elif (
                    cs.props["yAxisPos"]["PositionType"] == "EdgeCenter"
                    or cs.props["yAxisPos"]["PositionType"] == "ArcCenter"
                ):
                    y_axis = [e for e in obj.edges if e.id == cs.props["yAxisPos"]["EntityID"]][0]
                elif cs.props["yAxisPos"]["PositionType"] == "OnVertex":
                    y_axis = [v for v in obj.vertices if v.id == cs.props["yAxisPos"]["EntityID"]][0]
            elif "yAxis" in cs.props:
                y_axis = [
                    cs.props["yAxis"]["xDirection"],
                    cs.props["yAxis"]["yDirection"],
                    cs.props["yAxis"]["zDirection"],
                ]
            if obj_cs:
                result = obj_cs.create(
                    obj=obj,
                    origin=origin,
                    x_axis=x_axis,
                    y_axis=y_axis,
                    move_to_end=cs.props["MoveToEnd"],
                    reverse_x_axis=cs.props["ReverseXAxis"],
                    reverse_y_axis=cs.props["ReverseYAxis"],
                )
                if result:
                    return obj_cs
        return False

    @pyaedt_function_handler()
    def set_objects_deformation(self, objects):
        """Assign deformation objects to a Workbench link.

        Parameters
        ----------
        objects : list
            List of the deformation objects to assign to the Workbench link.

        Returns
        -------
        bool
            ``True`` when successful, ``False`` when failed.

        References
        ----------

        >>> oDesign.SetObjectDeformation
        """
        self.logger.info("Enabling deformation feedback")
        try:
            self._odesign.SetObjectDeformation(["EnabledObjects:=", objects])
        except:
            self.logger.error("Failed to enable the deformation dependence")
            return False
        else:
            self.logger.info("Successfully enabled deformation feedback")
            return True

    @pyaedt_function_handler()
    def set_objects_temperature(self, objects, ambient_temp=22, create_project_var=False):
        """Assign temperatures to objects.

        The materials assigned to the objects must have a thermal modifier.

        Parameters
        ----------
        objects : list
            List of objects.
        ambient_temp : float, optional
            Ambient temperature. The default is ``22``.
        create_project_var : bool, optional
            Whether to create a project variable for the ambient temperature.
            The default is ``False``. If ``True,`` ``$AmbientTemp`` is created.

        Returns
        -------
        bool
            ``True`` when successful, ``False`` when failed.

        References
        ----------

        >>> oDesign.SetObjectTemperature
        """
        self.logger.info("Set model temperature and enabling Thermal Feedback")
        if create_project_var:
            self._app.variable_manager["$AmbientTemp"] = str(ambient_temp) + "cel"
            var = "$AmbientTemp"
        else:
            var = str(ambient_temp) + "cel"
        vargs1 = [
            "NAME:TemperatureSettings",
            "IncludeTemperatureDependence:=",
            True,
            "EnableFeedback:=",
            True,
            "Temperatures:=",
        ]
        vargs2 = []
        for obj in objects:
            mat = self[obj].material_name
            th = self._app.materials.check_thermal_modifier(mat)
            if th:
                vargs2.append(obj)
                vargs2.append(var)
        if not vargs2:
            return False
        else:
            vargs1.append(vargs2)
        try:
            self._odesign.SetObjectTemperature(vargs1)
        except:
            self.logger.error("Failed to enable the temperature dependence")
            return False
        else:
            self.logger.info("Assigned Objects Temperature")
            return True

    @pyaedt_function_handler()
    def _create_sheet_from_object_closest_edge(self, startobj, endobject, axisdir, portonplane):
        """Create a sheet from the edge closest to the object.

        Parameters
        ----------
        startobj : str
            Name of the starting object.
        endobject : str
            Name of the ending object.
        axisdir : int
           Axis direction. Options are ``0`` through ``5``.
        portonplane : bool
            Whether edges are to be on the plane orthogonal to the axis
            direction.

        Returns
        -------
        str
            Name of the sheet.
        list
            List of float values of the first edge midpoint.
            Point in ``[x, y, z]`` coordinates.
        list
            List of float values of the second edge midpoint.
            Point in ``[x, y, z]`` coordinates.

        """
        out, parallel = self.find_closest_edges(startobj, endobject, axisdir)
        port_edges = self.get_equivalent_parallel_edges(out, portonplane, axisdir, startobj, endobject)
        if port_edges is None or port_edges is False:
            port_edges = []
            for e in out:
                edge = self.create_object_from_edge(e)
                port_edges.append(edge)
        edge_0 = port_edges[0].edges[0]
        edge_1 = port_edges[1].edges[0]
        sheet_name = port_edges[0].name
        point0 = edge_0.midpoint
        point1 = edge_1.midpoint
        self.connect(port_edges)
        return sheet_name, point0, point1

    @pyaedt_function_handler()
    def find_point_around(self, objectname, startposition, offset, plane):
        """Find the point around an object.

        Parameters
        ----------
        objectname : str
            Name of the object.
        startposition : list
            List of the ``[x, y, z]`` coordinates for the starting
            position of the object.
        offset :
            Offset to apply.
        plane : str
            Coordinate plane of the arc. Choices are ``"YZ"``,
            ``"ZX"``, and ``"XY"``.


        Returns
        -------
        list
            List of the ``[x, y, z]`` coordinates for the point.

        """
        position = [0, 0, 0]
        angle = 0
        if plane == 0:
            while angle <= 360:
                position[0] = startposition[0] + offset * math.cos(math.pi * angle / 180)
                position[1] = startposition[1] + offset * math.sin(math.pi * angle / 180)
                if objectname in self.get_bodynames_from_position(startposition):
                    angle = 400
                else:
                    angle += 90
        elif plane == 1:
            while angle <= 360:
                position[1] = startposition[1] + offset * math.cos(math.pi * angle / 180)
                position[2] = startposition[2] + offset * math.sin(math.pi * angle / 180)
                if objectname in self.get_bodynames_from_position(startposition):
                    angle = 400
                else:
                    angle += 90
        elif plane == 2:
            while angle <= 360:
                position[0] = startposition[0] + offset * math.cos(math.pi * angle / 180)
                position[2] = startposition[2] + offset * math.sin(math.pi * angle / 180)
                if objectname in self.get_bodynames_from_position(startposition):
                    angle = 400
                else:
                    angle += 90
        return position

    @pyaedt_function_handler()
    def create_sheet_to_ground(self, objectname, groundname=None, axisdir=0, sheet_dim=1):
        """Create a sheet between an object and a ground plane.

        The ground plane must be bigger than the object and perpendicular
        to one of the three axes.

        Parameters
        ----------
        objectname : str
            Name of the object.
        groundname : str, optional
            Name of the ground. The default is ``None``, in which case the
            bounding box is used.
        axisdir : int, optional
            Axis direction. Options are ``0`` through ``5``. The default is ``0``.
        sheet_dim : optional
            Sheet dimension in millimeters. The default is ``1``.

        Returns
        -------
        int
            ID of the sheet created.

        References
        ----------

        >>> oEditor.CreatePolyline
        """
        if axisdir > 2:
            obj_cent = [-1e6, -1e6, -1e6]
        else:
            obj_cent = [1e6, 1e6, 1e6]
        face_ob = None
        for face in self[objectname].faces:
            center = face.center
            if not center:
                continue
            if axisdir > 2 and center[axisdir - 3] > obj_cent[axisdir - 3]:
                obj_cent = center
                face_ob = face
            elif axisdir <= 2 and center[axisdir] < obj_cent[axisdir]:
                obj_cent = center
                face_ob = face
        vertex = face_ob.vertices
        start = vertex[0].position

        if not groundname:
            gnd_cent = []
            bounding = self.get_model_bounding_box()
            if axisdir < 3:
                for i in bounding[0:3]:
                    gnd_cent.append(float(i))
            else:
                for i in bounding[3:]:
                    gnd_cent.append(float(i))
        else:
            ground_plate = self[groundname]
            if axisdir > 2:
                gnd_cent = [1e6, 1e6, 1e6]
            else:
                gnd_cent = [-1e6, -1e6, -1e6]
            face_gnd = ground_plate.faces
            for face in face_gnd:
                center = face.center
                if not center:
                    continue
                if axisdir > 2 and center[axisdir - 3] < gnd_cent[axisdir - 3]:
                    gnd_cent = center
                elif axisdir <= 2 and center[axisdir] > gnd_cent[axisdir]:
                    gnd_cent = center

        axisdist = obj_cent[divmod(axisdir, 3)[1]] - gnd_cent[divmod(axisdir, 3)[1]]
        if axisdir < 3:
            axisdist = -axisdist

        if divmod(axisdir, 3)[1] == 0:
            cs = self._app.PLANE.YZ
            vector = [axisdist, 0, 0]
        elif divmod(axisdir, 3)[1] == 1:
            cs = self._app.PLANE.ZX
            vector = [0, axisdist, 0]
        elif divmod(axisdir, 3)[1] == 2:
            cs = self._app.PLANE.XY
            vector = [0, 0, axisdist]

        offset = self.find_point_around(objectname, start, sheet_dim, cs)
        p1 = self.create_polyline([start, offset])
        p2 = p1.clone().move(vector)
        self.connect([p1, p2])

        return p1

    @pyaedt_function_handler()
    def _get_faceid_on_axis(self, objname, axisdir):
        """Get the ID of the face on the axis.

        Parameters
        ----------
        objname : str
            Name of the object.
        axisdir : int
            Axis direction. Options are ``1`` through ``5``.

        Returns
        -------
        int
            ID of the face.

        """
        faces = self.get_object_faces(objname)
        face = None
        center = None
        for f in faces:
            try:
                c = self.get_face_center(f)
                if not face and c:
                    face = f
                    center = c
                elif axisdir < 3 and c[axisdir] < center[axisdir]:
                    face = f
                    center = c
                elif axisdir > 2 and c[axisdir - 3] > center[axisdir - 3]:
                    face = f
                    center = c
            except:
                pass
        return face

    @pyaedt_function_handler()
    def _create_microstrip_sheet_from_object_closest_edge(self, startobj, endobject, axisdir, vfactor=3, hfactor=5):
        def duplicate_and_unite(sheet_name, array1, array2, dup_factor):
            status, list = self.duplicate_along_line(sheet_name, array1, dup_factor + 1)
            status, list2 = self.duplicate_along_line(sheet_name, array2, dup_factor + 1)
            list_unite.extend(list)
            list_unite.extend(list2)
            self.unite(list_unite)

        tol = 1e-6
        out, parallel = self.find_closest_edges(startobj, endobject, axisdir)
        port_edges = self.get_equivalent_parallel_edges(out, True, axisdir, startobj, endobject)
        if port_edges is None:
            return False
        sheet_name = port_edges[0].name
        point0 = port_edges[0].edges[0].midpoint
        point1 = port_edges[1].edges[0].midpoint
        len = port_edges[0].edges[0].length
        vect = GeometryOperators.v_points(point1, point0)
        l1 = out[0].length
        l2 = out[1].length
        if l1 < l2:
            vect_t = [i * (vfactor - 1) for i in vect]
            self.move(port_edges[0], vect_t)
        else:
            vect_t = [i * (1 - vfactor) for i in vect]
            self.move(port_edges[1], vect_t)

        self.connect(port_edges)
        list_unite = [sheet_name]
        dup_factor = divmod((hfactor + 1), 2)[0]
        coeff = float(hfactor - 1) / 2 / dup_factor

        if divmod(axisdir, 3)[1] == 0 and abs(vect[1]) < tol:
            duplicate_and_unite(sheet_name, [0, len * coeff, 0], [0, -len * coeff, 0], dup_factor)
        elif divmod(axisdir, 3)[1] == 0 and abs(vect[2]) < tol:
            duplicate_and_unite(sheet_name, [0, 0, len * coeff], [0, 0, -len * coeff], dup_factor)
        elif divmod(axisdir, 3)[1] == 1 and abs(vect[0]) < tol:
            duplicate_and_unite(sheet_name, [len * coeff, 0, 0], [-len * coeff, 0, 0], dup_factor)
        elif divmod(axisdir, 3)[1] == 1 and abs(vect[2]) < tol:
            duplicate_and_unite(sheet_name, [0, 0, len * coeff], [0, 0, -len * coeff], dup_factor)
        elif divmod(axisdir, 3)[1] == 2 and abs(vect[0]) < tol:
            duplicate_and_unite(sheet_name, [len * coeff, 0, 0], [-len * coeff, 0, 0], dup_factor)
        elif divmod(axisdir, 3)[1] == 2 and abs(vect[1]) < tol:
            duplicate_and_unite(sheet_name, [0, len * coeff, 0], [0, -len * coeff, 0], dup_factor)

        return sheet_name, point0, point1

    @pyaedt_function_handler()
    def get_boundaries_name(self):
        """Retrieve all boundary names.

        Returns
        -------
        list
            List of boundary names. Boundaries with multiple modes will return one
            boundary for each mode.

        References
        ----------

        >>> oModule.GetBoundaries
        """
        if self._app.design_type == "Icepak":
            return list(self._app.odesign.GetChildObject("Thermal").GetChildNames())
        else:
            return list(self._app.odesign.GetChildObject("Boundaries").GetChildNames())

    @pyaedt_function_handler()
    def set_object_model_state(self, obj_list, model=True):
        """Set a list of objects to either models or non-models.

        Parameters
        ----------
        obj_list : list
            List of objects IDs or names.
        model : bool, optional
            Whether to set the objects as models. The default is ``True``.
            If ``False``, the objects are set as non-models.

        Returns
        -------
        bool
            ``True`` when successful, ``False`` when failed.

        References
        ----------

        >>> oEditor.ChangeProperty
        """
        selections = self.convert_to_selections(obj_list, True)
        arguments = [
            "NAME:AllTabs",
            [
                "NAME:Geometry3DAttributeTab",
                ["NAME:PropServers"] + selections,
                ["NAME:ChangedProps", ["NAME:Model", "Value:=", model]],
            ],
        ]
        self._modeler.oeditor.ChangeProperty(arguments)
        return True

    @pyaedt_function_handler()
    def get_objects_in_group(self, group):
        """Retrieve a list of objects belonging to a group.

        Parameters
        ----------
        group : str
            Name of the group.

        Returns
        -------
        list
            List of objects belonging to the group.

        References
        ----------

        >>> oEditor.GetObjectsInGroup
        """
        if type(group) is not str:
            raise ValueError("Group name must be a string")
        group_objs = list(self.oeditor.GetObjectsInGroup(group))
        if not group_objs:
            return None
        return group_objs

    @pyaedt_function_handler()
    def get_group_bounding_box(self, group):
        """Retrieve the bounding box of a group.

        Parameters
        ----------
        group : str
            Name of the group.

        Returns
        -------
        list
            List of six float values representing the bounding box
            in the form ``[min_x, min_y, min_z, max_x, max_y, max_z]``.

        References
        ----------

        >>> oEditor.GetObjectsInGroup
        >>> oEditor.GetModelBoundingBox
        """
        if type(group) is not str:
            raise ValueError("Group name must be a string")
        group_objs = list(self.oeditor.GetObjectsInGroup(group))
        if not group_objs:
            return None
        all_objs = self.object_names
        objs_to_unmodel = [i for i in all_objs if i not in group_objs]
        if objs_to_unmodel:
            vArg1 = ["NAME:Model", "Value:=", False]
            self._change_geometry_property(vArg1, objs_to_unmodel)
            bounding = self.get_model_bounding_box()
            self._odesign.Undo()
        else:
            bounding = self.get_model_bounding_box()
        return bounding

    @pyaedt_function_handler()
    def convert_to_selections(self, object_id, return_list=False):
        """Convert modeler objects.

        This method converts modeler object or IDs to the corresponding
        output according to the following scheme:

        ====================  ===========================
          ``object_id``          Return value
        ====================  ===========================

         ``int``                 object name (str)
          ``Object3D``           object name (str)
          ``FacePrimitive``      int, face ID
          ``EdgePrimitive``      int, edge ID
          ``str``                return the same ``str``


        - If ``object_id`` is a list, a list is returned according
        to the table. If ``object_id`` is a single value, a list
        of ``length == 1`` is returned (default).

        - If the second argument, ``return_list``, is set to `False` (default), a
        string is returned with elements separated by a comma (,)".


        Parameters
        ----------
        object_id : str, int, list
            One or more object IDs whose name will be returned. A list can contain
            both strings (object names) and integers (object IDs).
        return_list : bool, option
            Whether to return a list of the selections. The default is
            ``False``, in which case a string of the selections is returned.
            If ``True``, a list of the selections is returned.

        Returns
        -------
        str or list
           Name of the objects corresponding to the one or more object IDs passed as arguments.

        """
        if not isinstance(object_id, list):
            object_id = [object_id]
        objnames = []
        for el in object_id:
            if isinstance(el, int) and el in self.objects:
                objnames.append(self.objects[el].name)
            elif isinstance(el, int):
                objnames.append(el)
            elif isinstance(el, Object3d):
                objnames.append(el.name)
            elif isinstance(el, FacePrimitive) or isinstance(el, EdgePrimitive) or isinstance(el, VertexPrimitive):
                objnames.append(el.id)
            elif isinstance(el, str):
                objnames.append(el)
        if return_list:
            return objnames
        else:
            return ",".join([str(i) for i in objnames])

    @pyaedt_function_handler()
    def split(self, objects, plane=None, sides="Both", tool=None, split_crossing_objs=False, delete_invalid_objs=True):
        """Split a list of objects.
        In case of 3D design possible splitting options are plane, Face Primitive, Edge Primitive or Polyline.
        In case of 2D design possible splitting option is plane.

        Parameters
        ----------
        objects : str, int, or list
            One or more objects to split. A list can contain
            both strings (object names) and integers (object IDs).
        plane : str, optional
            Coordinate plane of the cut or the Application.PLANE object.
            The default value is ``None``.
            Choices for the coordinate plane are ``"XY"``, ``"YZ"``, and ``"ZX"``.
            If plane or tool parameter are not provided the method returns ``False``.
        sides : str, optional
            Which side to keep. The default is ``"Both"``, in which case
            all objects are kept after the split. Options are ``"Both"``,
            ``"NegativeOnly"``, and ``"PositiveOnly"``.
        tool : str, int, :class:`pyaedt.modeler.cad.elements3d.FacePrimitive`or
                :class:`pyaedt.modeler.cad.elements3d.EdgePrimitive`, optional
            For 3D design types is the name, ID, face, edge or polyline used to split the objects.
            For 2D design types is the name of the plane used to split the objects.
            The default value is ``None``.
            If plane or tool parameter are not provided the method returns ``False``.
        split_crossing_objs : bool, optional
            Whether to split crossing plane objects.
            The default is ``False``.
        delete_invalid_objs : bool, optional
            Whether to delete invalid objects.
            The default is ``True``.

        Returns
        -------
        list of str
            List of split object names.

        References
        ----------

        >>> oEditor.Split
        """
        if plane is None and not tool or plane and tool:
            self.logger.info("One method to split the objects has to be defined.")
            return False
        objects = self.convert_to_selections(objects)
        all_objs = [i for i in self.object_names]
        selections = []
        planes = "Dummy"
        tool_type = "PlaneTool"
        tool_entity_id = -1
        if self._is3d:
            obj_name = None
            obj = []
            if plane is not None and not tool:
                tool_type = "PlaneTool"
                tool_entity_id = -1
                planes = GeometryOperators.cs_plane_to_plane_str(plane)
                selections = ["NAME:Selections", "Selections:=", objects, "NewPartsModelFlag:=", "Model"]
            elif tool and plane is None:
                if isinstance(tool, str):
                    obj = [f for f in self.object_list if f.name == tool][0]
                    obj_name = obj.name
                    if isinstance(obj, Object3d) and obj.object_type != "Line":
                        obj = obj.faces[0]
                        tool_type = "FaceTool"
                    elif obj.object_type == "Line":
                        obj = obj.edges[0]
                        tool_type = "EdgeTool"
                elif isinstance(tool, int):
                    # check whether tool it's an object Id
                    if tool in self.objects.keys():
                        obj = self.objects[tool]
                    else:
                        # check whether tool is an ID of an object face
                        objs = [o for o in self.object_list for f in o.faces if f.id == tool]
                        if objs:
                            obj = objs[0]
                        else:
                            self.logger.info("Tool must be a sheet object or a face of an object.")
                            return False
                    if isinstance(obj, FacePrimitive) or isinstance(obj, Object3d) and obj.object_type != "Line":
                        obj_name = obj.name
                        obj = obj.faces[0]
                        tool_type = "FaceTool"
                    elif obj.object_type == "Line":
                        obj_name = obj.name
                        obj = obj.edges[0]
                        tool_type = "EdgeTool"
                elif isinstance(tool, FacePrimitive):
                    for o in self.object_list:
                        for f in o.faces:
                            if f.id == tool.id:
                                obj_name = o.name
                                obj = f
                    tool_type = "FaceTool"
                elif isinstance(tool, EdgePrimitive):
                    for o in self.object_list:
                        for e in o.edges:
                            if e.id == tool.id:
                                obj_name = o.name
                                obj = e
                    tool_type = "EdgeTool"
                elif isinstance(tool, Polyline) or tool.object_type != "Line":
                    for o in self.object_list:
                        if o.name == tool.name:
                            obj_name = tool.name
                            obj = o.edges[0]
                    tool_type = "EdgeTool"
                else:
                    self.logger.error("Face tool part has to be provided as a string (name) or an int (face id).")
                    return False
                planes = "Dummy"
                tool_type = tool_type
                tool_entity_id = obj.id
                selections = [
                    "NAME:Selections",
                    "Selections:=",
                    objects,
                    "NewPartsModelFlag:=",
                    "Model",
                    "ToolPart:=",
                    obj_name,
                ]
        else:
            if plane is None and tool or not plane:
                self.logger.info("For 2D design types only planes can be defined.")
                return False
            elif plane is not None:
                tool_type = "PlaneTool"
                tool_entity_id = -1
                planes = GeometryOperators.cs_plane_to_plane_str(plane)
                selections = ["NAME:Selections", "Selections:=", objects, "NewPartsModelFlag:=", "Model"]
        self.oeditor.Split(
            selections,
            [
                "NAME:SplitToParameters",
                "SplitPlane:=",
                planes,
                "WhichSide:=",
                sides,
                "ToolType:=",
                tool_type,
                "ToolEntityID:=",
                tool_entity_id,
                "SplitCrossingObjectsOnly:=",
                split_crossing_objs,
                "DeleteInvalidObjects:=",
                delete_invalid_objs,
            ],
        )
        self.refresh_all_ids()
        return [objects] + [i for i in self.object_names if i not in all_objs]

    @pyaedt_function_handler()  # TODO: Deprecate this and add duplicate as an option in the mirror method.
    def duplicate_and_mirror(
        self,
        objid,
        position,
        vector,
        is_3d_comp=False,
        duplicate_assignment=True,
    ):
        """Duplicate and mirror a selection.

        Parameters
        ----------
        objid : str, int, or  Object3d
            Name or ID of the object.
        position : float
            List of the ``[x, y, z]`` coordinates or
            Application.Position object for the selection.
        vector : float
            List of the ``[x1, y1, z1]`` coordinates or
            Application.Position object for the vector.
        is_3d_comp : bool, optional
            If ``True``, the method will try to return the duplicated list of 3dcomponents. The default is ``False``.
        duplicate_assignment : bool, optional
            If True, the method duplicates selection assignments. The default value is ``True``.

        Returns
        -------
        list
            List of objects created or an empty list.

        References
        ----------

        >>> oEditor.DuplicateMirror
        """
        return self.mirror(
            objid, position, vector, duplicate=True, is_3d_comp=is_3d_comp, duplicate_assignment=duplicate_assignment
        )
        # selections = self.convert_to_selections(objid)

    @pyaedt_function_handler()
    def mirror(self, objid, position, vector, duplicate=False, is_3d_comp=False, duplicate_assignment=True):
        """Mirror a selection.

        Parameters
        ----------
        objid : str, int, or Object3d
            Name or ID of the object.
        position : int or float
            List of the ``[x, y, z]`` coordinates or the
            ``Application.Position`` object for the selection.
        duplicate : bool, optional
            Whether if duplicate the object before mirror or not. Default is ``False``.
        is_3d_comp : bool, optional
            Whether the component is 3D. The default is ``False``. If ``True``, the method
            tries to return the duplicated list of 3D components.
        vector : float
            List of the ``[x1, y1, z1]`` coordinates or
            the ``Application.Position`` object for the vector.
        duplicate_assignment : bool, optional
            Whether to duplicate selection assignments. The default is ``True``.

        Returns
        -------
        bool, list
            List of objects created or ``True`` when successful, ``False`` when failed.

        References
        ----------

        >>> oEditor.Mirror
        >>> oEditor.DuplicateMirror
        """
        selections = self.convert_to_selections(objid)
        Xpos, Ypos, Zpos = self._pos_with_arg(position)
        Xnorm, Ynorm, Znorm = self._pos_with_arg(vector)
        if duplicate:
            vArg1 = ["NAME:Selections", "Selections:=", selections, "NewPartsModelFlag:=", "Model"]
            vArg2 = ["NAME:DuplicateToMirrorParameters"]
            vArg2.append("DuplicateMirrorBaseX:="), vArg2.append(Xpos)
            vArg2.append("DuplicateMirrorBaseY:="), vArg2.append(Ypos)
            vArg2.append("DuplicateMirrorBaseZ:="), vArg2.append(Zpos)
            vArg2.append("DuplicateMirrorNormalX:="), vArg2.append(Xnorm)
            vArg2.append("DuplicateMirrorNormalY:="), vArg2.append(Ynorm)
            vArg2.append("DuplicateMirrorNormalZ:="), vArg2.append(Znorm)
            vArg3 = ["NAME:Options", "DuplicateAssignments:=", duplicate_assignment]
            if is_3d_comp:
                orig_3d = [i for i in self.user_defined_component_names]
            added_objs = self.oeditor.DuplicateMirror(vArg1, vArg2, vArg3)
            self.add_new_objects()
            if is_3d_comp:
                added_3d_comps = [i for i in self.user_defined_component_names if i not in orig_3d]
                if added_3d_comps:
                    self.logger.info("Found 3D Components Duplication")
                    return added_3d_comps
            return added_objs
        else:
            vArg1 = ["NAME:Selections", "Selections:=", selections, "NewPartsModelFlag:=", "Model"]
            vArg2 = ["NAME:MirrorParameters"]
            vArg2.append("MirrorBaseX:="), vArg2.append(Xpos)
            vArg2.append("MirrorBaseY:="), vArg2.append(Ypos)
            vArg2.append("MirrorBaseZ:="), vArg2.append(Zpos)
            vArg2.append("MirrorNormalX:="), vArg2.append(Xnorm)
            vArg2.append("MirrorNormalY:="), vArg2.append(Ynorm)
            vArg2.append("MirrorNormalZ:="), vArg2.append(Znorm)

            self.oeditor.Mirror(vArg1, vArg2)
            return True

    @pyaedt_function_handler()
    def move(self, objid, vector):
        """Move objects from a list.

        Parameters
        ----------
        objid : list, Position object
            List of object IDs.
        vector : list
            Vector of the direction move. It can be a list of the ``[x, y, z]``
            coordinates or a Position object.

        Returns
        -------
        bool
            ``True`` when successful, ``False`` when failed.

        References
        ----------

        >>> oEditor.Move
        """
        Xvec, Yvec, Zvec = self._pos_with_arg(vector)
        szSelections = self.convert_to_selections(objid)

        vArg1 = ["NAME:Selections", "Selections:=", szSelections, "NewPartsModelFlag:=", "Model"]
        vArg2 = ["NAME:TranslateParameters"]
        vArg2.append("TranslateVectorX:="), vArg2.append(Xvec)
        vArg2.append("TranslateVectorY:="), vArg2.append(Yvec)
        vArg2.append("TranslateVectorZ:="), vArg2.append(Zvec)

        if self.oeditor is not None:
            self.oeditor.Move(vArg1, vArg2)
        return True

    @pyaedt_function_handler()
    def duplicate_around_axis(
        self,
        objid,
        cs_axis,
        angle=90,
        nclones=2,
        create_new_objects=True,
        is_3d_comp=False,
        duplicate_assignment=True,
    ):
        """Duplicate a selection around an axis.

        Parameters
        ----------
        objid : list, str, int, Object3d or UserDefinedComponent
            Name or ID of the object.
        cs_axis :
            Coordinate system axis or the Application.AXIS object.
        angle : float, optional
            Angle rotation in degees. The default is ``90``.
        nclones : int, optional
            Number of clones. The default is ``2``.
        create_new_objects :
            Whether to create the copies as new objects. The
            default is ``True``.
        is_3d_comp : bool, optional
            If ``True``, the method will try to return the duplicated list of 3dcomponents. The default is ``False``.
        duplicate_assignment : bool, optional
            If True, the method duplicates selection assignments. The default value is ``True``.

        Returns
        -------
        tuple

        References
        ----------

        >>> oEditor.DuplicateAroundAxis
        """
        selections = self.convert_to_selections(objid)

        vArg1 = ["NAME:Selections", "Selections:=", selections, "NewPartsModelFlag:=", "Model"]
        vArg2 = [
            "NAME:DuplicateAroundAxisParameters",
            "CreateNewObjects:=",
            create_new_objects,
            "WhichAxis:=",
            GeometryOperators.cs_axis_str(cs_axis),
            "AngleStr:=",
            self._arg_with_dim(angle, "deg"),
            "Numclones:=",
            str(nclones),
        ]
        vArg3 = ["NAME:Options", "DuplicateAssignments:=", duplicate_assignment]
        added_objs = self.oeditor.DuplicateAroundAxis(vArg1, vArg2, vArg3)
        self._duplicate_added_objects_tuple()
        if is_3d_comp:
            return self._duplicate_added_components_tuple()
        return True, list(added_objs)

    def _duplicate_added_objects_tuple(self):
        added_objects = self.add_new_objects()
        if added_objects:
            return True, added_objects
        else:
            return False, []

    def _duplicate_added_components_tuple(self):
        added_component = self.add_new_user_defined_component()
        if added_component:
            return True, added_component
        else:
            return False, []

    @pyaedt_function_handler()
    def duplicate_along_line(
        self,
        objid,
        vector,
        nclones=2,
        attachObject=False,
        is_3d_comp=False,
        duplicate_assignment=True,
    ):
        """Duplicate a selection along a line.

        Parameters
        ----------
        objid : list, str, int, :class:`pyaedt.modeler.Object3d.Object3d`
            Name or ID of the object.
        vector : list
            List of ``[x1,y1,z1]`` coordinates or the Application.Position object for
            the vector.
        attachObject : bool, optional
            The default is ``False``.
        nclones : int, optional
            Number of clones. The default is ``2``.
        is_3d_comp : bool, optional
            If True, the method will try to return the duplicated list of 3dcomponents. The default is ``False``.
        duplicate_assignment : bool, optional
            If True, the method duplicates selection assignments. The default value is ``True``.

        Returns
        -------
        tuple

        References
        ----------

        >>> oEditor.DuplicateAlongLine
        """
        selections = self.convert_to_selections(objid)
        Xpos, Ypos, Zpos = self._pos_with_arg(vector)

        vArg1 = ["NAME:Selections", "Selections:=", selections, "NewPartsModelFlag:=", "Model"]
        vArg2 = ["NAME:DuplicateToAlongLineParameters"]
        vArg2.append("CreateNewObjects:="), vArg2.append(not attachObject)
        vArg2.append("XComponent:="), vArg2.append(Xpos)
        vArg2.append("YComponent:="), vArg2.append(Ypos)
        vArg2.append("ZComponent:="), vArg2.append(Zpos)
        vArg2.append("Numclones:="), vArg2.append(str(nclones))
        vArg3 = ["NAME:Options", "DuplicateAssignments:=", duplicate_assignment]
        self.oeditor.DuplicateAlongLine(vArg1, vArg2, vArg3)
        if is_3d_comp:
            return self._duplicate_added_components_tuple()
        if attachObject:
            return True, []
        return self._duplicate_added_objects_tuple()

    @pyaedt_function_handler()
    def thicken_sheet(self, objid, thickness, bBothSides=False):
        """Thicken the sheet of the selection.

        Parameters
        ----------
        objid : list, str, int, :class:`pyaedt.modeler.Object3d.Object3d`
            Name or ID of the object.
        thickness : float, str
            Amount to thicken the sheet by.
        bBothSides : bool, optional
            Whether to thicken the sheet on both side. The default is ``False``.

        Returns
        -------
        pyaedt.modeler.cad.object3d.Object3d

        References
        ----------

        >>> oEditor.ThickenSheet
        """
        selections = self.convert_to_selections(objid)

        vArg1 = ["NAME:Selections", "Selections:=", selections, "NewPartsModelFlag:=", "Model"]
        vArg2 = ["NAME:SheetThickenParameters"]
        vArg2.append("Thickness:="), vArg2.append(self._arg_with_dim(thickness))
        vArg2.append("BothSides:="), vArg2.append(bBothSides)

        self.oeditor.ThickenSheet(vArg1, vArg2)

        if isinstance(objid, list):
            obj_list = []
            for objl in objid:
                obj_list.append(self.update_object(objl))
            return obj_list
        return self.update_object(objid)

    @pyaedt_function_handler()
    def sweep_along_normal(self, obj_name, face_id, sweep_value=0.1):
        """Sweep the selection along the vector.

        Parameters
        ----------
        obj_name : list, str, int, :class:`pyaedt.modeler.Object3d.Object3d`
            Name or ID of the object.
        face_id : int or list
            Face or list of faces to sweep.
        sweep_value : float, optional
            Sweep value. The default is ``0.1``.

        Returns
        -------
        pyaedt.modeler.cad.object3d.Object3d

        References
        ----------

        >>> oEditor.SweepFacesAlongNormal
        """
        if not isinstance(face_id, list):
            face_id = [face_id]
        selections = self.convert_to_selections(obj_name)
        vArg1 = ["NAME:Selections", "Selections:=", selections, "NewPartsModelFlag:=", "Model"]
        vArg2 = ["NAME:Parameters"]
        vArg2.append(
            [
                "NAME:SweepFaceAlongNormalToParameters",
                "FacesToDetach:=",
                face_id,
                "LengthOfSweep:=",
                self._arg_with_dim(sweep_value),
            ]
        )

        objs = self._all_object_names
        self.oeditor.SweepFacesAlongNormal(vArg1, vArg2)
        self.cleanup_objects()
        objs2 = self._all_object_names
        obj = [i for i in objs2 if i not in objs]
        for el in obj:
            self._create_object(el)
        if obj:
            if len(obj) > 1:
                return [self.update_object(self[o]) for o in obj]
            else:
                return self.update_object(self[obj[0]])
        return False

    @pyaedt_function_handler()
    def sweep_along_vector(self, objid, sweep_vector, draft_angle=0, draft_type="Round"):
        """Sweep the selection along a vector.

        Parameters
        ----------
        objid : list, str, int, :class:`pyaedt.modeler.Object3d.Object3d`
            Name or ID of the object.
        sweep_vector : float
            List of ``[x1, y1, z1]`` coordinates or Application.Position object for
            the vector.
        draft_angle : float, optional
            Draft angle in degrees. The default is ``0``.
        draft_type : str
            Type of the draft. Options are ``"Round"``, ``"Natural"``,
            and ``"Extended"``. The default is ``"Round"``.

        Returns
        -------
        :class:`pyaedt.modeler.cad.object3d.Object3d` or list of :class:`pyaedt.modeler.cad.object3d.Object3d`
            One or more objects created.

        References
        ----------

        >>> oEditor.SweepAlongVector
        """
        selections = self.convert_to_selections(objid)
        vectorx, vectory, vectorz = self._pos_with_arg(sweep_vector)
        vArg1 = ["NAME:Selections", "Selections:=", selections, "NewPartsModelFlag:=", "Model"]
        vArg2 = ["NAME:VectorSweepParameters"]
        vArg2.append("DraftAngle:="), vArg2.append(self._arg_with_dim(draft_angle, "deg"))
        vArg2.append("DraftType:="), vArg2.append(GeometryOperators.draft_type_str(draft_type))
        vArg2.append("SweepVectorX:="), vArg2.append(vectorx)
        vArg2.append("SweepVectorY:="), vArg2.append(vectory)
        vArg2.append("SweepVectorZ:="), vArg2.append(vectorz)

        self.oeditor.SweepAlongVector(vArg1, vArg2)

        if isinstance(objid, list):
            updated_obj = []
            for sel_obj in objid:
                updated_obj.append(self.update_object(sel_obj))
            return updated_obj
        else:
            return self.update_object(objid)

    @pyaedt_function_handler()
    def sweep_along_path(
        self, objid, sweep_object, draft_angle=0, draft_type="Round", is_check_face_intersection=False, twist_angle=0
    ):
        """Sweep the selection along a path.

        Parameters
        ----------
        objid : list, str, int, :class:`pyaedt.modeler.Object3d.Object3d`
            Name or ID of the object.
        sweep_object : str, int
            Name or ID of the sweep.
        draft_angle : float, optional
            Draft angle in degrees. The default is ``0``.
        draft_type : str
            Type of the draft. Options are ``"Round"``, ``"Natural"``,
            and ``"Extended"``. The default is ``"Round"``.
        is_check_face_intersection : bool, optional
            The default is ``False``.
        twist_angle : float, optional
           Twist angle in degrees. The default is ``0``.

        Returns
        -------
        bool
            ``True`` when successful, ``False`` when failed.

        References
        ----------

        >>> oEditor.SweepAlongPath
        """
        selections = self.convert_to_selections(objid) + "," + self.convert_to_selections(sweep_object)
        vArg1 = ["NAME:Selections", "Selections:=", selections, "NewPartsModelFlag:=", "Model"]
        vArg2 = ["NAME:PathSweepParameters"]
        vArg2.append("DraftAngle:="), vArg2.append(self._arg_with_dim(draft_angle, "deg"))
        vArg2.append("DraftType:="), vArg2.append(GeometryOperators.draft_type_str(draft_type))
        vArg2.append("CheckFaceFaceIntersection:="), vArg2.append(is_check_face_intersection)
        vArg2.append("TwistAngle:="), vArg2.append(str(twist_angle) + "deg")

        self.oeditor.SweepAlongPath(vArg1, vArg2)

        return self.update_object(objid)

    @pyaedt_function_handler()
    def sweep_around_axis(self, objid, cs_axis, sweep_angle=360, draft_angle=0, number_of_segments=0):
        """Sweep the selection around the axis.

        Parameters
        ----------
        objid : list, str, int, :class:`pyaedt.modeler.Object3d.Object3d`
            Name or ID of the object.
        cs_axis :
            Coordinate system axis or the Application.AXIS object.
        sweep_angle : float
            Sweep angle in degrees. The default is ``360``.
        draft_angle : float
            Draft angle in degrees. The default is ``0``.
        number_of_segments : int, optional
            Number of segments of the sweep operation. Default is ``0``.

        Returns
        -------
        bool
            ``True`` when successful, ``False`` when failed.

        References
        ----------

        >>> oEditor.SweepAroundAxis
        """
        selections = self.convert_to_selections(objid)

        vArg1 = ["NAME:Selections", "Selections:=", selections, "NewPartsModelFlag:=", "Model"]
        vArg2 = [
            "NAME:AxisSweepParameters",
            "DraftAngle:=",
            self._arg_with_dim(draft_angle, "deg"),
            "DraftType:=",
            "Round",
            "CheckFaceFaceIntersection:=",
            False,
            "SweepAxis:=",
            GeometryOperators.cs_axis_str(cs_axis),
            "SweepAngle:=",
            self._arg_with_dim(sweep_angle, "deg"),
            "NumOfSegments:=",
            str(number_of_segments),
        ]

        self.oeditor.SweepAroundAxis(vArg1, vArg2)

        return self.update_object(objid)

    @pyaedt_function_handler()
    def section(self, object_list, plane, create_new=True, section_cross_object=False):
        """Section the selection.

        Parameters
        ----------
        object_list : list, str, int, or  :class:`pyaedt.modeler.Object3d.Object3d`
            One or more objects to section.
        plane : str
            Coordinate plane or Application.PLANE object.
            Choices for the coordinate plane are ``"XY"``, ``"YZ"``, and ``"ZX"``.'
        create_new : bool, optional
            The default is ``True``, but this parameter has no effect.
        section_cross_object : bool, optional
            The default is ``False``, but this parameter has no effect.

        Returns
        -------
        bool
            ``True`` when successful, ``False`` when failed.

        References
        ----------

        >>> oEditor.Section
        """
        section_plane = GeometryOperators.cs_plane_to_plane_str(plane)

        selections = self.convert_to_selections(object_list)

        self.oeditor.Section(
            ["NAME:Selections", "Selections:=", selections, "NewPartsModelFlag:=", "Model"],
            [
                "NAME:SectionToParameters",
                "CreateNewObjects:=",
                create_new,
                "SectionPlane:=",
                section_plane,
                "SectionCrossObject:=",
                section_cross_object,
            ],
        )
        self.refresh_all_ids()
        return True

    @pyaedt_function_handler()
    def separate_bodies(self, object_list, create_group=False):
        """Separate bodies of the selection.

        Parameters
        ----------
        object_list : list, str
            List of objects to separate.
        create_group : bool, optional
            Whether to create a group. The default is ``False``.

        Returns
        -------
        pyaedt.modeler.Object3d.Object3d, bool
            3D object.
            ``False`` when failed.

        References
        ----------

        >>> oEditor.SeparateBody
        """
        try:
            selections = self.convert_to_selections(object_list)
            all_objs = [i for i in self.object_names]
            self.oeditor.SeparateBody(
                ["NAME:Selections", "Selections:=", selections, "NewPartsModelFlag:=", "Model"],
                ["CreateGroupsForNewObjects:=", create_group],
            )
            self.refresh_all_ids()
            new_objects_list_names = [selections] + [i for i in self.object_names if i not in all_objs]
            new_objects_list = []
            for obj in self.object_list:
                for new_obj in new_objects_list_names:
                    if obj.name == new_obj:
                        new_objects_list.append(obj)
            return new_objects_list
        except:
            return False

    @pyaedt_function_handler()
    def rotate(self, objid, cs_axis, angle=90.0, unit="deg"):
        """Rotate the selection.

        Parameters
        ----------
        objid :  list, str, int, or  :class:`pyaedt.modeler.Object3d.Object3d`
             ID of the object.
        cs_axis
            Coordinate system axis or the Application.AXIS object.
        angle : float
            Angle of rotation. The units, defined by ``unit``, can be either
            degrees or radians. The default is ``90.0``.
        unit : text, optional
             Units for the angle. Options are ``"deg"`` or ``"rad"``.
             The default is ``"deg"``.

        Returns
        -------
        bool
            ``True`` when successful, ``False`` when failed.

        References
        ----------

        >>> oEditor.Rotate
        """
        selections = self.convert_to_selections(objid)
        vArg1 = ["NAME:Selections", "Selections:=", selections, "NewPartsModelFlag:=", "Model"]
        vArg2 = ["NAME:RotateParameters"]
        vArg2.append("RotateAxis:="), vArg2.append(GeometryOperators.cs_axis_str(cs_axis))
        vArg2.append("RotateAngle:="), vArg2.append(self._arg_with_dim(angle, unit))

        if self.oeditor is not None:
            self.oeditor.Rotate(vArg1, vArg2)

        return True

    @pyaedt_function_handler()
    def subtract(self, blank_list, tool_list, keep_originals=True, **kwargs):
        """Subtract objects.

        Parameters
        ----------
        blank_list : str, Object3d, int or List of str, int and Object3d.
            List of objects to subtract from. The list can be of
            either :class:`pyaedt.modeler.Object3d.Object3d` objects or object IDs.
        tool_list : list, str
            List of objects to subtract. The list can be of
            either Object3d objects or object IDs.
        keep_originals : bool, optional
            Whether to keep the original objects. The default is ``True``.

        Returns
        -------
        bool
            ``True`` when successful, ``False`` when failed.

        References
        ----------

        >>> oEditor.Subtract
        """
        if "keepOriginals" in kwargs:
            warnings.warn("keepOriginals has been deprecated. use keep_originals.", DeprecationWarning)
            keep_originals = kwargs["keepOriginals"]
        szList = self.convert_to_selections(blank_list)
        szList1 = self.convert_to_selections(tool_list)

        vArg1 = ["NAME:Selections", "Blank Parts:=", szList, "Tool Parts:=", szList1]
        vArg2 = ["NAME:SubtractParameters", "KeepOriginals:=", keep_originals]

        self.oeditor.Subtract(vArg1, vArg2)
        if not keep_originals:
            self.cleanup_objects()

        return True

    @pyaedt_function_handler()
    def imprint(self, blank_list, tool_list, keep_originals=True):
        """Imprin an object list on another object list.

        Parameters
        ----------
        blank_list : list of Object3d or list of int
            List of objects to imprint from. The list can be of
            either :class:`pyaedt.modeler.Object3d.Object3d` objects or object IDs.
        tool_list : list of Object3d or list of int
            List of objects to imprint. The list can be of
            either Object3d objects or object IDs.
        keep_originals : bool, optional
            Whether to keep the original objects. The default is ``True``.

        Returns
        -------
        bool
            ``True`` when successful, ``False`` when failed.

        References
        ----------

        >>> oEditor.Imprint
        """
        szList = self.convert_to_selections(blank_list)
        szList1 = self.convert_to_selections(tool_list)

        vArg1 = ["NAME:Selections", "Blank Parts:=", szList, "Tool Parts:=", szList1]
        vArg2 = ["NAME:ImprintParameters", "KeepOriginals:=", keep_originals]

        self.oeditor.Imprint(vArg1, vArg2)
        if not keep_originals:
            self.cleanup_objects()
        return True

    @pyaedt_function_handler()
    def _imprint_projection(self, tool_list, keep_originals=True, normal=True, vector_direction=None, distance="1mm"):
        szList1 = self.convert_to_selections(tool_list)

        varg1 = ["NAME:Selections", "Selections:=", szList1]
        varg2 = [
            "NAME:ImprintProjectionParameters",
            "KeepOriginals:=",
            keep_originals,
            "NormalProjection:=",
            normal,
        ]
        if not normal:
            varg2.append("Distance:=")
            varg2.append(self._app.value_with_units(distance))
            varg2.append("DirectionX:=")
            varg2.append(self._app.value_with_units(vector_direction[0]))
            varg2.append("DirectionY:=")
            varg2.append(self._app.value_with_units(vector_direction[1]))
            varg2.append("DirectionZ:=")
            varg2.append(self._app.value_with_units(vector_direction[2]))

        self.oeditor.ImprintProjection(varg1, varg2)
        if not keep_originals:
            self.cleanup_objects()
        return True

    @pyaedt_function_handler
    def imprint_normal_projection(
        self,
        tool_list,
        keep_originals=True,
    ):
        """Imprint the normal projection of objects over a sheet.

        Parameters
        ----------
        tool_list : list
            List of objects to imprint. The list can be of
            either Object3d objects or object IDs.
        keep_originals : bool, optional
            Whether to keep the original objects. The default is ``True``.

        Returns
        -------
        bool
            ``True`` when successful, ``False`` when failed.

        References
        ----------

        >>> oEditor.ImprintProjection
        """
        return self._imprint_projection(tool_list, keep_originals, True)

    @pyaedt_function_handler
    def imprint_vector_projection(
        self,
        tool_list,
        vector_points,
        distance,
        keep_originals=True,
    ):
        """Imprint the projection of objects over a sheet with a specified vector and distance.

        Parameters
        ----------
        tool_list : list
            List of objects to imprint. The list can be of
            either Object3d objects or object IDs.
        vector_points : list
            List of [x,y,z] vector projection.
        distance : str, int
            Distance of Projection.
        keep_originals : bool, optional
            Whether to keep the original objects. The default is ``True``.

        Returns
        -------
        bool
            ``True`` when successful, ``False`` when failed.

        References
        ----------

        >>> oEditor.ImprintProjection
        """
        return self._imprint_projection(tool_list, keep_originals, False, vector_points, distance)

    @pyaedt_function_handler()
    def purge_history(self, theList):
        """Purge history objects from object names.

        Parameters
        ----------
        theList : list
            List of object names to purge.

        Returns
        -------
        bool
            ``True`` when successful, ``False`` when failed.

        References
        ----------

        >>> oEditor.PurgeHistory
        """
        szList = self.convert_to_selections(theList)

        vArg1 = ["NAME:Selections", "Selections:=", szList, "NewPartsModelFlag:=", "Model"]

        self.oeditor.PurgeHistory(vArg1)
        return True

    @pyaedt_function_handler()
    def get_model_bounding_box(self):
        """Retrieve the model bounding box.


        Returns
        -------
        List
            List of six float values representing the bounding box
            in the form ``[min_x, min_y, min_z, max_x, max_y, max_z]``.

        References
        ----------

        >>> oEditor.GetModelBoundingBox
        """
        bb = list(self.oeditor.GetModelBoundingBox())
        bound = [float(b) for b in bb]
        return bound

    @pyaedt_function_handler()
    def unite(self, unite_list, purge=False, keep_originals=False):
        """Unite objects from a list.

        Parameters
        ----------
        unite_list : list, str
            List of objects to unite.
        purge : bool, optional
            Purge history after unite. Default is False.
        keep_originals : bool, optional
            Keep original objects used for the operation. Default is False.

        Returns
        -------
        str
            The united object that is the first in the list.

        References
        ----------

        >>> oEditor.Unite
        """
        slice = min(100, len(unite_list))
        num_objects = len(unite_list)
        remaining = num_objects
        objs_groups = []
        while remaining > 1:
            objs = unite_list[:slice]
            szSelections = self.convert_to_selections(objs)
            vArg1 = ["NAME:Selections", "Selections:=", szSelections]
            vArg2 = ["NAME:UniteParameters", "KeepOriginals:=", keep_originals]
            if settings.aedt_version > "2022.2":
                vArg2.append("TurnOnNBodyBoolean:=")
                vArg2.append(True)
            self.oeditor.Unite(vArg1, vArg2)
            if szSelections.split(",")[0] in self.unclassified_names:
                self.logger.error("Error in uniting objects.")
                self._odesign.Undo()
                self.cleanup_objects()
                return False
            elif purge:
                self.purge_history(objs[0])
            objs_groups.append(objs[0])
            remaining -= slice
            if remaining > 0:
                unite_list = unite_list[slice:]
        if remaining > 0:
            objs_groups.extend(unite_list)
        self.cleanup_objects()
        if len(objs_groups) > 1:
            return self.unite(objs_groups, purge=purge)
        self.logger.info("Union of {} objects has been executed.".format(num_objects))
        return self.convert_to_selections(unite_list[0], False)

    @pyaedt_function_handler()
    def clone(self, objid):
        """Clone objects from a list of object IDs.

        Parameters
        ----------
        objid : list
            List of object IDs.

        Returns
        -------
        bool
            ``True`` when successful, ``False`` when failed.
        List
            List of names of objects cloned when successful.

        References
        ----------

        >>> oEditor.Copy
        >>> oEditor.Paste
        """
        self.copy(objid)
        new_objects = self.paste()
        return True, new_objects

    @pyaedt_function_handler()
    def copy(self, object_list):
        """Copy objects to the clipboard.

            Parameters
            ----------
            object_list : list
                List of objects (IDs or names).

            Returns
            -------
            list
                List of names of the objects copied when successful.

        References
        ----------

        >>> oEditor.Copy
        """
        # convert to string

        try:
            selections = self.convert_to_selections(object_list)
            vArg1 = ["NAME:Selections", "Selections:=", selections]
            self.oeditor.Copy(vArg1)
            return selections
        except AttributeError:
            self.logger.error("Unable to copy selections to clipboard.")
            return None

    @pyaedt_function_handler()
    def paste(self):
        """Paste objects from the clipboard.

        Returns
        -------
        list
            List of passed objects.

        References
        ----------

        >>> oEditor.Paste
        """
        self.oeditor.Paste()
        new_objects = self.add_new_objects()
        return new_objects

    @pyaedt_function_handler()
    def intersect(self, theList, keep_originals=False, **kwargs):
        """Intersect objects from a list.

        Parameters
        ----------
        theList : list
            List of objects.
        keep_originals : bool, optional
            Whether to keep the original object. The default is ``False``.

        Returns
        -------
        str
            Retrieve the resulting 3D Object when succeeded.

        References
        ----------

        >>> oEditor.Intersect
        """
        if "keeporiginal" in kwargs:
            warnings.warn("keeporiginal has been deprecated. use keep_originals.", DeprecationWarning)
            keep_originals = kwargs["keeporiginal"]
        unclassified = list(self.oeditor.GetObjectsInGroup("Unclassified"))
        szSelections = self.convert_to_selections(theList)

        vArg1 = ["NAME:Selections", "Selections:=", szSelections]
        vArg2 = ["NAME:IntersectParameters", "KeepOriginals:=", keep_originals]

        self.oeditor.Intersect(vArg1, vArg2)
        unclassified1 = list(self.oeditor.GetObjectsInGroup("Unclassified"))
        if unclassified != unclassified1:
            self._odesign.Undo()
            self.logger.error("Error in intersection. Reverting Operation")
            return
        self.cleanup_objects()
        self.logger.info("Intersection Succeeded")
        return self.convert_to_selections(theList[0], False)

    @pyaedt_function_handler()
    def connect(self, theList):
        """Connect objects from a list.

        Parameters
        ----------
        theList : list
            List of objects.

        Returns
        -------
        pyaedt.modeler.Object3d.Object3d, bool
            3D object.
            ``False`` when failed.

        References
        ----------

        >>> oEditor.Connect
        """
        try:
            unclassified_before = list(self.unclassified_names)
            szSelections = self.convert_to_selections(theList)
            szSelections_list = szSelections.split(",")
            vArg1 = ["NAME:Selections", "Selections:=", szSelections]

            self.oeditor.Connect(vArg1)
            if unclassified_before != self.unclassified_names:
                self._odesign.Undo()
                self.logger.error("Error in connection. Reverting Operation")
                return False

            self.cleanup_objects()
            self.logger.info("Connection Correctly created")

            self.refresh_all_ids()
            objects_list_after_connection = [
                obj
                for obj in self.object_list
                for sel in set(szSelections_list).intersection(self.object_names)
                if obj.name == sel
            ]
            return objects_list_after_connection
        except:
            return False

    @pyaedt_function_handler()
    def chassis_subtraction(self, chassis_part):
        """Subtract all non-vacuum objects from the main chassis object.

        Parameters
        ----------
        chassis_part : str
            Name of the main chassis object.

        References
        ----------

        >>> oEditor.Subtract
        """
        self.logger.info("Subtract all objects from Chassis object - exclude vacuum objs")
        mat_names = self._omaterial_manager.GetNames()
        num_obj_start = self.oeditor.GetNumObjects()
        blank_part = chassis_part
        # in main code this object will need to be determined automatically eg by name such as chassis or sheer size
        self.logger.info("Blank Part in Subtraction = " + str(blank_part))
        """
        check if blank part exists, if not, skip subtraction
        """
        tool_parts = list(self.oeditor.GetObjectsInGroup("Solids"))
        tool_parts.remove(blank_part)
        for mat in mat_names:
            if str(mat).lower() == "vacuum":
                objnames = self.oeditor.GetObjectsByMaterial(mat)
                for obj in objnames:
                    tool_parts.remove(obj)
                # tool_parts_final=list(set(tool_parts).difference(set(objnames)))
        tool_parts = ",".join(tool_parts)
        num_obj_end = self.oeditor.GetNumObjects()
        self.subtract(blank_part, tool_parts, True)

        self.logger.info("Subtraction Objs - Initial: " + str(num_obj_start) + "  ,  Final: " + str(num_obj_end))

    @pyaedt_function_handler()
    def _offset_on_plane(self, i, offset):
        """Offset the object on a plane.

        Parameters
        ----------
        i :

        offset :
            Offset to apply.

        Returns
        -------
        tuple
           Position of object after offset is applied.

        """
        if i > 7:
            off1 = 0
        elif i % 4 == 0 or i % 4 == 1:
            off1 = offset
        else:
            off1 = -offset
        if 3 < i < 8:
            off2 = 0
        elif i % 2 == 0:
            off2 = offset
        else:
            off2 = -offset
        if i < 4:
            off3 = 0
        elif i != 4 and i != 7 and i != 8 and i != 11:
            off3 = -offset
        else:
            off3 = +offset
        return off1, off2, off3

    @pyaedt_function_handler()
    def check_plane(self, obj, faceposition, offset=1):
        """Check for the plane that is defined as the face for an object.

        Parameters
        ----------
        obj : str
            Name of the object.
        faceposition : list
            List of the ``[x, y, z]`` coordinates for the position of the face.
        offset : optional
            Offset to apply. The default is ``1``.

        Returns
        -------
        str
            Name of the plane. It can be "XY", "XZ" or "YZ".

        """

        Xvec, Yvec, Zvec = self._pos_with_arg(faceposition)

        if isinstance(obj, int):
            obj = self.objects[obj].name
        plane = None
        found = False
        i = 0
        while not found:
            off1, off2, off3 = self._offset_on_plane(i, offset)
            vArg1 = ["NAME:FaceParameters"]
            vArg1.append("BodyName:="), vArg1.append(obj)
            vArg1.append("XPosition:="), vArg1.append(Xvec + "+" + self._arg_with_dim(off1))
            vArg1.append("YPosition:="), vArg1.append(Yvec + "+" + self._arg_with_dim(off2))
            vArg1.append("ZPosition:="), vArg1.append(Zvec + "+" + self._arg_with_dim(off3))
            try:
                face_id = self.oeditor.GetFaceByPosition(vArg1)
                if i < 4:
                    plane = "XY"
                elif i < 8:
                    plane = "XZ"
                else:
                    plane = "YZ"
                found = True
            except:
                i = i + 1
                if i > 11:
                    found = True

        return plane

    @pyaedt_function_handler()
    def get_matched_object_name(self, search_string):
        """Retrieve the name of the matched object.

        Parameters
        ----------
        search_string : str
            Text string to search for.


        Returns
        -------
        str
            Name of the matched object.

        References
        ----------

        >>> oEditor.GetMatchedObjectName
        """
        return self.oeditor.GetMatchedObjectName(search_string)

    @pyaedt_function_handler()
    def clean_objects_name(self, main_part_name):
        """Clean the names of the objects for a main part.

        Parameters
        ----------
        main_part_name : str
            Name of the main part.

        Returns
        -------
        bool
            ``True`` when successful, ``False`` when failed.

        References
        ----------

        >>> oEditor.RenamePart
        """
        # import os.path
        # (CADPath, CADFilename) = os.path.split(CADFile)
        # (CADName, CADExt) = os.path.splitext(CADFilename)
        CADSuffix = main_part_name + "_"
        objNames = self.oeditor.GetMatchedObjectName(CADSuffix + "*")
        for name in objNames:
            RenameArgs = {}
            RenameArgs["NAME"] = "Rename Data"
            RenameArgs["Old Name"] = name
            RenameArgs["New Name"] = name.replace(CADSuffix, "")
            self.oeditor.RenamePart(RenameArgs)
        return True

    @pyaedt_function_handler()
    def create_airbox(self, offset=0, offset_type="Absolute", defname="AirBox_Auto"):
        """Create an airbox that is as big as the bounding extension of the project.

        Parameters
        ----------
        offset :
            Double offset value to apply on the airbox faces versus the bounding box.
            The default is ``0``.
        offset_type : str
            Type of the offset. Options are ``"Absolute"`` and ``"Relative"``.
            The default is ``"Absolute"``. If ``"Relative"``, the offset input
            is between 0 and 100.
        defname : str, optional
            Name of the airbox. The default is ``"AirBox_Auto"``.

        Returns
        -------
        int
            ID of the airbox created.

        References
        ----------

        >>> oEditor.CreateBox
        """
        self.logger.info("Adding Airbox to the Bounding ")

        bound = self.get_model_bounding_box()
        if offset_type == "Absolute":
            offset1 = offset2 = offset3 = offset
        else:
            offset1 = (bound[3] - bound[0]) * offset / 100
            offset2 = (bound[4] - bound[1]) * offset / 100
            offset3 = (bound[5] - bound[2]) * offset / 100
        startpos = self.Position(bound[0] - offset1, bound[1] - offset2, bound[2] - offset3)

        dim = []
        dim.append(bound[3] - bound[0] + 2 * offset1)
        dim.append(bound[4] - bound[1] + 2 * offset2)
        dim.append(bound[5] - bound[2] + 2 * offset3)
        airid = self.create_box(startpos, dim, defname)
        return airid

    @pyaedt_function_handler()
    def create_air_region(self, x_pos=0, y_pos=0, z_pos=0, x_neg=0, y_neg=0, z_neg=0, is_percentage=True):
        """Create an air region.

        Parameters
        ----------
        x_pos : float or str, optional
            If float, padding in the +X direction in modeler units.
            If str, padding with units in the +X direction.
            The default is ``0``.
        y_pos : float or str, optional
            If float, padding in the +Y direction in modeler units.
            If str, padding with units in the +Y direction.
            The default is ``0``.
        z_pos : float or str, optional
            If float, padding in the +Z direction in modeler units.
            If str, padding with units in the +Z direction.
            The default is ``0``.
        x_neg : float or str, optional
            If float, padding in the -X direction in modeler units.
            If str, padding with units in the -X direction.
            The default is ``0``.
        y_neg : float or str, optional
            If float, padding in the -Y direction in modeler units.
            If str, padding with units in the -Y direction.
            The default is ``0``.
        z_neg : float or str, optional
            If float, padding in the -Z direction in modeler units.
            If str, padding with units in the -Z direction.
            The default is ``0``.
        is_percentage : bool, optional
            Region definition in percentage or absolute value. The default is `True``.

        Returns
        -------
        :class:`pyaedt.modeler.cad.object3d.Object3d`
            3D object.

        References
        ----------

        >>> oEditor.CreateRegion
        """
        return self.create_region([x_pos, y_pos, z_pos, x_neg, y_neg, z_neg], is_percentage)

    @pyaedt_function_handler()
    def edit_region_dimensions(self, listvalues):
        """Modify the dimensions of the region.

        Parameters
        ----------
        listvalues : list
            List of the padding percentages along all six directions in
            the form ``[+X, -X, +Y, -Y, +Z, -Z]``.

        Returns
        -------
        bool
            ``True`` when successful, ``False`` when failed.

        References
        ----------

        >>> oEditor.ChangeProperty
        """
        arg = ["NAME:AllTabs"]
        arg2 = ["NAME:Geometry3DCmdTab", ["NAME:PropServers", "Region:CreateRegion:1"]]
        arg3 = ["NAME:ChangedProps"]
        p = ["+X", "-X", "+Y", "-Y", "+Z", "-Z"]
        for label, value in zip(p, listvalues):
            padding = []
            padding.append("NAME:" + label + " Padding Data")
            padding.append("Value:=")
            padding.append(str(value))
            arg3.append(padding)
        arg2.append(arg3)
        arg.append(arg2)
        self.oeditor.ChangeProperty(arg)
        return True

    @pyaedt_function_handler()
    def create_face_list(self, face_list, name=None):
        """Create a list of faces given a list of face ID or a list of objects.

        Parameters
        ----------
        face_list : list
            List of face ID or list of objects

        name : str, optional
           Name of the new list.

        Returns
        -------
        :class:`pyaedt.modeler.Modeler.Lists`
            List object when successful, ``False`` when failed.

        References
        ----------

        >>> oEditor.CreateEntityList
        """
        if name:
            for i in self.user_lists:
                if i.name == name:
                    self.logger.warning("A List with the specified name already exists!")
                    return i
        face_list = self.convert_to_selections(face_list, True)
        user_list = Lists(self)
        list_type = "Face"
        if user_list:
            result = user_list.create(
                object_list=face_list,
                name=name,
                type=list_type,
            )
            if result:
                return user_list
            else:
                self._app.logger.error("Wrong object definition. Review object list and type")
                return False
        else:
            self._app.logger.error("User list object could not be created")
            return False

    @pyaedt_function_handler()
    def create_object_list(self, object_list, name=None):
        """Create an object list given a list of object names.

        Parameters
        ----------
        object_list : list
            List of object names.
        name : str, optional
            Name of the new object list.

        Returns
        -------
        :class:`pyaedt.modeler.Modeler.Lists`
            List object when successful, ``False`` when failed.

        References
        ----------

        >>> oEditor.CreateEntityList
        """
        if name:
            for i in self.user_lists:
                if i.name == name:
                    self.logger.warning("A List with the specified name already exists!")
                    return i
        object_list = self.convert_to_selections(object_list, True)
        user_list = Lists(self)
        list_type = "Object"
        if user_list:
            result = user_list.create(
                object_list=object_list,
                name=name,
                type=list_type,
            )
            if result:
                return user_list
            else:
                self._app.logger.error("Wrong object definition. Review object list and type")
                return False
        else:
            self._app.logger.error("User list object could not be created")
            return False

    @pyaedt_function_handler()
    def generate_object_history(self, objectname):
        """Generate history for the object.

        Parameters
        ----------
        objectname : str
            Name of the history object.

        Returns
        -------
        bool
            ``True`` when successful, ``False`` when failed.

        References
        ----------

        >>> oEditor.GenerateHistory
        """
        objectname = self.convert_to_selections(objectname)
        self.oeditor.GenerateHistory(
            ["NAME:Selections", "Selections:=", objectname, "NewPartsModelFlag:=", "Model", "UseCurrentCS:=", True]
        )
        self.cleanup_objects()
        return True

    @pyaedt_function_handler()
    def create_faceted_bondwire_from_true_surface(self, bondname, bond_direction, min_size=0.2, numberofsegments=8):
        """Create a faceted bondwire from an existing true surface bondwire.

        Parameters
        ----------
        bondname : str
            Name of the bondwire to replace.
        bond_direction : list
            List of the ``[x, y, z]`` coordinates for the axis direction
            of the bondwire. For example, ``[0, 1, 2]``.
        min_size : float
            Minimum size of the subsegment of the new polyline. The default is ``0.2``.
        numberofsegments : int, optional
            Number of segments. The default is ``8``.

        Returns
        -------
        str
            Name of the bondwire created.
        """
        old_bondwire = self.get_object_from_name(bondname)
        if not old_bondwire:
            return False
        edges = old_bondwire.edges
        faces = old_bondwire.faces
        centers = []
        for el in faces:
            center = el.center
            if center:
                centers.append(center)
        edgelist = []
        verlist = []
        for el in edges:
            ver = el.vertices
            if len(ver) < 2:
                continue
            p1 = ver[0].position
            p2 = ver[1].position
            p3 = [abs(i - j) for i, j in zip(p1, p2)]

            dir = p3.index(max(p3))
            if dir == bond_direction:
                edgelist.append(el)
                verlist.append([p1, p2])
        if not edgelist:
            self.logger.error("No edges found specified direction. Check again")
            return False
        connected = [edgelist[0]]
        tol = 1e-6
        for edge in edgelist[1:]:
            ver = edge.vertices
            p1 = ver[0].position
            p2 = ver[1].position
            for el in connected:
                ver1 = el.vertices
                p3 = ver1[0].position
                p4 = ver1[1].position
                dist = GeometryOperators.points_distance(p1, p3)
                if dist < tol:
                    connected.append(edge)
                    break
                dist = GeometryOperators.points_distance(p1, p4)
                if dist < tol:
                    connected.append(edge)
                    break
                dist = GeometryOperators.points_distance(p2, p3)
                if dist < tol:
                    connected.append(edge)
                    break
                dist = GeometryOperators.points_distance(p2, p4)
                if dist < tol:
                    connected.append(edge)
                    break
        new_edges = []
        for edge in connected:
            edge_object = self.create_object_from_edge(edge)
            new_edges.append(edge_object)

        self.unite(new_edges)
        self.generate_object_history(new_edges[0])
        self.convert_segments_to_line(new_edges[0].name)

        edges = new_edges[0].edges
        i = 0
        edge_to_delete = []
        first_vert = None
        for edge in edges:
            ver = edge.vertices
            p1 = ver[0].position
            p2 = ver[1].position
            if not first_vert:
                first_vert = p1
            dist = GeometryOperators.points_distance(p1, p2)
            if dist < min_size:
                edge_to_delete.append(i)
            i += 1

        rad = 1e6
        move_vector = None
        for fc in centers:
            dist = GeometryOperators.points_distance(fc, first_vert)
            if dist < rad:
                rad = dist
                move_vector = GeometryOperators.v_sub(fc, first_vert)

        P = self.get_existing_polyline(object=new_edges[0])

        if edge_to_delete:
            P.remove_edges(edge_to_delete)

        angle = math.pi * (180 - 360 / numberofsegments) / 360

        status = P.set_crosssection_properties(
            type="Circle", num_seg=numberofsegments, width=(rad * (2 - math.sin(angle))) * 2
        )
        if status:
            self.move(new_edges[0], move_vector)
            old_bondwire.model = False
            return new_edges[0]
        else:
            return False

    @pyaedt_function_handler()
    def get_entitylist_id(self, name):
        """Retrieve the ID of an entity list.

        Parameters
        ----------
        name : str
            Name of the entity list.

        Returns
        -------
        int
            ID of the entity list.

        References
        ----------

        >>> oEditor.GetEntityListIDByName
        """
        id = self.oeditor.GetEntityListIDByName(name)
        return id

    @pyaedt_function_handler()
    def create_outer_facelist(self, externalobjects, name="outer_faces"):
        """Create a face list from a list of outer objects.

        Parameters
        ----------
        externalobjects : list
            List of outer objects.
        name : str, optional
            Name of the new list. The default is ``"outer_faces"``.

        Returns
        -------
        bool
            ``True`` when successful, ``False`` when failed.

        """
        list2 = self.select_allfaces_fromobjects(externalobjects)  # find ALL faces of outer objects
        self.create_face_list(list2, name)
        self.logger.info("Extfaces of thermal model = " + str(len(list2)))
        return True

    @pyaedt_function_handler()
    def explicitly_subtract(self, diellist, metallist):
        """Explicitly subtract all elements in a SolveInside list and a SolveSurface list.

        Parameters
        ----------
        diellist : list
            List of dielectrics.
        metallist : list
            List of metals.

        Returns
        -------
        bool
            ``True`` when successful, ``False`` when failed.

        References
        ----------

        >>> oEditor.Subtract
        >>> oEditor.PurgeHistory
        """
        self.logger.info("Creating explicit subtraction between objects.")
        for el in diellist:
            list1 = el
            list2 = ""
            for el1 in metallist:
                list2 = list2 + el1 + ","
            for el1 in diellist:
                if el1 is not el:
                    list2 = list2 + el1 + ","
            if list2:
                list2 = list2[:-1]
                self.subtract(list1, list2, True)
                self.purge_history(list1)
                self.purge_history(list2)
        for el in metallist:
            list1 = el
            list2 = ""
            for el1 in metallist:
                if el1 is not el:
                    list2 = list2 + el1 + ","
            if list2:
                list2 = list2[:-1]
                self.subtract(list1, list2, True)
                self.purge_history(list1)
                self.purge_history(list2)
        self.logger.info("Explicit subtraction is completed.")
        return True

    @pyaedt_function_handler()
    def find_port_faces(self, port_sheets):
        """Find the vacuums given a list of input sheets.

        Starting from a list of input sheets, this method creates a list of output sheets
        that represent the blank parts (vacuums) and the tool parts of all the intersections
        of solids on the sheets. After a vacuum on a sheet is found, a port can be
        created on it.

        Parameters
        ----------
        port_sheets : list
            List of input sheets names.

        Returns
        -------
        List
            List of output sheets (`2x len(port_sheets)`).

        """
        faces = []
        solids = [s for s in self.solid_objects if s.material_name not in ["vacuum", "air"] and s.model]
        for sheet_name in port_sheets:
            sheet = self[sheet_name]  # get the sheet object
            _, cloned = self.clone(sheet)
            cloned = self[cloned[0]]
            cloned.subtract(solids)
            sheet.subtract(cloned)
            cloned.name = sheet.name + "_Face1Vacuum"
            faces.append(sheet.name)
            faces.append(cloned.name)
        return faces

    @pyaedt_function_handler()
    def get_line_ids(self):
        """Create a dictionary of object IDs for the lines in the design with the line name as the key."""
        line_ids = {}
        line_list = list(self.oeditor.GetObjectsInGroup("Lines"))
        for line_object in line_list:
            # TODO Problem with GetObjectIDByName
            try:
                line_ids[line_object] = str(self.oeditor.GetObjectIDByName(line_object))
            except:
                self.logger.warning("Line {} has an invalid ID!".format(line_object))
        return line_ids

    @pyaedt_function_handler()
    def get_bounding_dimension(self):
        """Retrieve the dimension array of the bounding box.

        Returns
        -------
        list
            List of three float values representing the bounding box dimensions
            in the form ``[dim_x, dim_y, dim_z]``.

        References
        ----------

        >>> oEditor.GetModelBoundingBox
        """
        oBoundingBox = list(self.oeditor.GetModelBoundingBox())
        dimensions = []
        dimensions.append(abs(float(oBoundingBox[0]) - float(oBoundingBox[3])))
        dimensions.append(abs(float(oBoundingBox[1]) - float(oBoundingBox[4])))
        dimensions.append(abs(float(oBoundingBox[2]) - float(oBoundingBox[5])))
        return dimensions

    @pyaedt_function_handler()
    def get_object_name_from_edge_id(self, edge_id):
        """Retrieve the object name for a predefined edge ID.

        Parameters
        ----------
        edge_id : int
            ID of the edge.

        Returns
        -------
        str
            Name of the edge if it exists, ``False`` otherwise.

        References
        ----------

        >>> oEditor.GetEdgeIDsFromObject
        """
        for object in list(self._object_names_to_ids.keys()):
            try:
                oEdgeIDs = self.oeditor.GetEdgeIDsFromObject(object)
                if str(edge_id) in oEdgeIDs:
                    return object
            except:
                return False
        return False

    @pyaedt_function_handler()
    def get_solving_volume(self):
        """Generate a mesh for a setup.

        Returns
        -------
        int
            ``1`` when successful, ``0`` when failed.

        References
        ----------

        >>> oEditor.GetModelBoundingBox
        """
        bound = self.get_model_bounding_box()
        volume = abs(bound[3] - bound[0]) * abs(bound[4] - bound[1]) * abs(bound[5] - bound[2])
        volume = str(round(volume, 0))
        return volume

    @pyaedt_function_handler()
    def vertex_data_of_lines(self, txtfilter=None):
        """Generate a dictionary of line vertex data for all lines contained within the design.

        Parameters
        ----------
        txtfilter : str, optional
            Text string for filtering. The default is ``None``. When a text string is specified,
            line data is generated only if this text string is contained within the line name.

        Returns
        -------
        dict
            Dictionary of the line name with a list of vertex positions in either 2D or 3D.

        """
        line_data = {}
        lines = self.get_line_ids()
        if txtfilter is not None:
            lines = [n for n in lines if txtfilter in n]
        for x in lines:
            line_data[x] = self.get_vertices_of_line(x)

        return line_data

    @pyaedt_function_handler()
    def get_vertices_of_line(self, sLineName):
        """Generate a list of vertex positions for a line object from AEDT in model units.

        Parameters
        ----------
        sLineName : str
            Name of the line object in AEDT.

        Returns
        -------
        list
            List of the ``[x, y, (z)]`` coordinates for the 2D or 3D line object.

        References
        ----------

        >>> oEditor.GetVertexIDsFromObject
        """
        position_list = []

        # Get all vertices in the line
        vertices_on_line = self.oeditor.GetVertexIDsFromObject(sLineName)

        if settings.aedt_version > "2022.2":
            vertices_on_line = vertices_on_line[::-1]

        for x in vertices_on_line:
            pos = self.oeditor.GetVertexPosition(x)
            if self.design_type == "Maxwell 2D":
                if self.geometry_mode == "XY":
                    position_list.append([float(pos[0]), float(pos[1])])
                else:
                    position_list.append([float(pos[0]), float(pos[2])])
            else:
                position_list.append([float(pos[0]), float(pos[1]), float(pos[2])])

        return position_list

    @pyaedt_function_handler()
    def import_3d_cad(
        self,
        filename,
        healing=False,
        refresh_all_ids=True,
        import_materials=False,
        create_lightweigth_part=False,
        group_by_assembly=False,
        create_group=True,
        separate_disjoints_lumped_object=False,
        import_free_surfaces=False,
        point_coicidence_tolerance=1e-6,
    ):
        """Import a CAD model.

        Parameters
        ----------
        filename : str
            Full path and name of the CAD file.
        healing : bool, optional
            Whether to perform healing. The default is ``False``, in which
            case healing is not performed.
        healing : int, optional
            Whether to perform healing. The default is ``0``, in which
            case healing is not performed.
        refresh_all_ids : bool, optional
            Whether to refresh all IDs after the CAD file is loaded. The
            default is ``True``. Refreshing IDs can take a lot of time in
            a big project.
        import_materials : bool optional
            Either to import material names from the file or not if presents.
        create_lightweigth_part : bool ,optional
            Either to import lightweight or not.
        group_by_assembly : bool, optional
            Either import by sub-assembly or individual parts. The default is ``False``.
        create_group : bool, optional
            Either to create a new group of imported objects. The default is ``True``.
        separate_disjoints_lumped_object : bool, optional
            Either to automatically separate disjoint parts. The default is ``False``.
        import_free_surfaces : bool, optional
            Either to import free surfaces parts. The default is ``False``.
        point_coicidence_tolerance : float, optional
            Tolerance on point. Default is ``1e-6``.

        Returns
        -------
         bool
            ``True`` when successful, ``False`` when failed.

        References
        ----------

        >>> oEditor.Import
        """

        if str(healing) in ["0", "1"]:
            warnings.warn(
                "Assigning `0` or `1` to `healing` option is deprecated. Assign `True` or `False` instead.",
                DeprecationWarning,
            )
        vArg1 = ["NAME:NativeBodyParameters"]
        vArg1.append("HealOption:="), vArg1.append(int(healing))
        vArg1.append("Options:="), vArg1.append("-1")
        vArg1.append("FileType:="), vArg1.append("UnRecognized")
        vArg1.append("MaxStitchTol:="), vArg1.append(-1)
        vArg1.append("ImportFreeSurfaces:="), vArg1.append(import_free_surfaces)
        vArg1.append("GroupByAssembly:="), vArg1.append(group_by_assembly)
        vArg1.append("CreateGroup:="), vArg1.append(create_group)
        vArg1.append("STLFileUnit:="), vArg1.append("Auto")
        vArg1.append("MergeFacesAngle:="), vArg1.append(-1)
        vArg1.append("PointCoincidenceTol:="), vArg1.append(point_coicidence_tolerance)
        vArg1.append("CreateLightweightPart:="), vArg1.append(create_lightweigth_part)
        vArg1.append("ImportMaterialNames:="), vArg1.append(import_materials)
        vArg1.append("SeparateDisjointLumps:="), vArg1.append(separate_disjoints_lumped_object)
        vArg1.append("SourceFile:="), vArg1.append(filename)
        self.oeditor.Import(vArg1)
        if refresh_all_ids:
            self.refresh_all_ids()
        self.logger.info("Step file {} imported".format(filename))
        return True

    @pyaedt_function_handler()
    def import_spaceclaim_document(self, SCFile):
        """Import a SpaceClaim document.

        Parameters
        ----------
        SCFile :
            Full path and name of the SpaceClaim file.

        Returns
        -------
        bool
            ``True`` when successful, ``False`` when failed.

        References
        ----------

        >>> oEditor.CreateUserDefinedModel
        """
        environlist = os.environ
        latestversion = ""
        for l in environlist:
            if "AWP_ROOT" in l:
                if l > latestversion:
                    latestversion = l
        if not latestversion:
            self.logger.error("SpaceClaim is not found.")
        else:
            scdm_path = os.path.join(os.environ[latestversion], "scdm")
        self.oeditor.CreateUserDefinedModel(
            [
                "NAME:UserDefinedModelParameters",
                [
                    "NAME:Definition",
                    [
                        "NAME:UDMParam",
                        "Name:=",
                        "GeometryFilePath",
                        "Value:=",
                        '"' + SCFile + '"',
                        "DataType:=",
                        "String",
                        "PropType2:=",
                        0,
                        "PropFlag2:=",
                        1,
                    ],
                    [
                        "NAME:UDMParam",
                        "Name:=",
                        "IsSpaceClaimLinkUDM",
                        "Value:=",
                        "1",
                        "DataType:=",
                        "Int",
                        "PropType2:=",
                        5,
                        "PropFlag2:=",
                        8,
                    ],
                ],
                [
                    "NAME:Options",
                    [
                        "NAME:UDMParam",
                        "Name:=",
                        "Solid Bodies",
                        "Value:=",
                        "1",
                        "DataType:=",
                        "Int",
                        "PropType2:=",
                        5,
                        "PropFlag2:=",
                        0,
                    ],
                    [
                        "NAME:UDMParam",
                        "Name:=",
                        "Surface Bodies",
                        "Value:=",
                        "1",
                        "DataType:=",
                        "Int",
                        "PropType2:=",
                        5,
                        "PropFlag2:=",
                        0,
                    ],
                    [
                        "NAME:UDMParam",
                        "Name:=",
                        "Parameters",
                        "Value:=",
                        "1",
                        "DataType:=",
                        "Int",
                        "PropType2:=",
                        5,
                        "PropFlag2:=",
                        0,
                    ],
                    [
                        "NAME:UDMParam",
                        "Name:=",
                        "Parameter Key",
                        "Value:=",
                        '""',
                        "DataType:=",
                        "String",
                        "PropType2:=",
                        0,
                        "PropFlag2:=",
                        0,
                    ],
                    [
                        "NAME:UDMParam",
                        "Name:=",
                        "Named Selections",
                        "Value:=",
                        "1",
                        "DataType:=",
                        "Int",
                        "PropType2:=",
                        5,
                        "PropFlag2:=",
                        8,
                    ],
                    [
                        "NAME:UDMParam",
                        "Name:=",
                        "Rendering Attributes",
                        "Value:=",
                        "1",
                        "DataType:=",
                        "Int",
                        "PropType2:=",
                        5,
                        "PropFlag2:=",
                        0,
                    ],
                    [
                        "NAME:UDMParam",
                        "Name:=",
                        "Material Assignment",
                        "Value:=",
                        "1",
                        "DataType:=",
                        "Int",
                        "PropType2:=",
                        5,
                        "PropFlag2:=",
                        0,
                    ],
                    [
                        "NAME:UDMParam",
                        "Name:=",
                        "Import suppressed for physics objects",
                        "Value:=",
                        "0",
                        "DataType:=",
                        "Int",
                        "PropType2:=",
                        5,
                        "PropFlag2:=",
                        0,
                    ],
                    [
                        "NAME:UDMParam",
                        "Name:=",
                        "Explode Multi-Body Parts",
                        "Value:=",
                        "1",
                        "DataType:=",
                        "Int",
                        "PropType2:=",
                        5,
                        "PropFlag2:=",
                        8,
                    ],
                    [
                        "NAME:UDMParam",
                        "Name:=",
                        "SpaceClaim Installation Path",
                        "Value:=",
                        '"' + scdm_path + '"',
                        "DataType:=",
                        "String",
                        "PropType2:=",
                        0,
                        "PropFlag2:=",
                        8,
                    ],
                    [
                        "NAME:UDMParam",
                        "Name:=",
                        "Smart CAD Update",
                        "Value:=",
                        "1",
                        "DataType:=",
                        "Int",
                        "PropType2:=",
                        5,
                        "PropFlag2:=",
                        8,
                    ],
                ],
                ["NAME:GeometryParams"],
                "DllName:=",
                "SCIntegUDM",
                "Library:=",
                "installLib",
                "Version:=",
                "2.0",
                "ConnectionID:=",
                "",
            ]
        )
        self.refresh_all_ids()
        return True

    @pyaedt_function_handler()
    def import_primitives_from_file(self, input_file=None, input_dict=None):
        """Import and create primitives from a JSON file or dictionary of properties.

        Parameters
        ----------
        input_file : str, optional
            Path to a JSON file containing report settings.
        input_dict : dict, optional
            Dictionary containing report settings.

        Returns
        -------
        list
            List of created primitives.

        Examples
        --------
        >>> from pyaedt import Icepak
        >>> aedtapp = Icepak()
        >>> aedtapp.modeler.import_primitives_from_file(r'C:\\temp\\primitives.json')
        """
        primitives_builder = PrimitivesBuilder(self._app, input_file, input_dict)
        primitive_names = primitives_builder.create()
        return primitive_names

    @pyaedt_function_handler()
    def modeler_variable(self, value):
        """Modeler variable.

        Parameters
        ----------
        value :


        Returns
        -------

        """
        if isinstance(value, str):
            return value
        else:
            return str(value) + self.model_units

    @pyaedt_function_handler()
    def break_spaceclaim_connection(self):  # TODO: Need to change this name. Don't use "break".
        """Disconnect from the running SpaceClaim instance.

        Returns
        -------
        bool
            ``True`` when successful, ``False`` when failed.

        References
        ----------

        >>> oEditor.BreakUDMConnection
        """
        args = ["NAME:Selections", "Selections:=", "SpaceClaim1"]
        self.oeditor.BreakUDMConnection(args)
        return True

    @pyaedt_function_handler()
    def load_scdm_in_hfss(self, SpaceClaimFile):
        """Load a SpaceClaim file in HFSS.

        Parameters
        ----------
        SpaceClaimFile : str
            Full path and name of the SpaceClaim file.


        Returns
        -------
         bool
            ``True`` when successful, ``False`` when failed.

        References
        ----------

        >>> oEditor.CreateUserDefinedModel
        >>> oEditor.BreakUDMConnection
        """
        self.import_spaceclaim_document(SpaceClaimFile)
        self.break_spaceclaim_connection()
        return True

    @pyaedt_function_handler()
    def get_faces_from_materials(self, mats):
        """Select all outer faces given a list of materials.

        Parameters
        ----------
        mats : list
            List of materials to include in the search for outer
            faces.

        Returns
        -------
        list
            List of all outer faces of the specified materials.

        References
        ----------

        >>> oEditor.GetObjectsByMaterial
        >>> oEditor.GetFaceIDs
        """
        self.logger.info("Selecting outer faces.")

        sel = []
        objs = []
        if type(mats) is str:
            mats = [mats]
        for mat in mats:
            objs.extend(list(self.oeditor.GetObjectsByMaterial(mat.lower())))

            for i in objs:
                oFaceIDs = self.oeditor.GetFaceIDs(i)

                for face in oFaceIDs:
                    sel.append(int(face))
        return sel

    @pyaedt_function_handler()
    def scale(self, obj_list, x=2.0, y=2.0, z=2.0):
        """Scale a list of objects.

        Parameters
        ----------
        obj_list : list
            List of objects IDs or names.
        x : float, optional
            Scale factor for X.
        y : float, optional
            Scale factor for Y.
        z : float, optional
            Scale factor for Z.

        Returns
        -------
        bool
            ``True`` when successful, ``False`` when failed.

        References
        ----------

        >>> oEditor.Scale
        """
        selections = self.convert_to_selections(obj_list, True)
        arg1 = ["NAME:Selections", "Selections:=", ", ".join(selections), "NewPartsModelFlag:=", "Model"]
        arg2 = ["NAME:ScaleParameters", "ScaleX:=", str(x), "ScaleY:=", str(y), "ScaleZ:=", str(z)]
        self.oeditor.Scale(arg1, arg2)
        return True

    @pyaedt_function_handler()
    def select_allfaces_fromobjects(self, elements):
        """Select all outer faces given a list of objects.

        Parameters
        ----------
        elements : list
            List of objects to include in the search for outer faces.

        Returns
        -------
        List
            List of outer faces in the given list of objects.

        References
        ----------

        >>> oEditor.GetFaceIDs
        """
        self.logger.info("Selecting outer faces.")

        sel = []

        for i in elements:
            oFaceIDs = self.oeditor.GetFaceIDs(i)

            for face in oFaceIDs:
                sel.append(int(face))
        return sel

    @pyaedt_function_handler()
    def setunassigned_mats(self):
        """Find unassagned objects and set them to non-model.

        Returns
        -------
        bool
            ``True`` when successful, ``False`` when failed.

        References
        ----------

        >>> oEditor.SetPropertyValue
        """
        oObjects = list(self.oeditor.GetObjectsInGroup("Solids"))
        for obj in oObjects:
            pro = self.oeditor.GetPropertyValue("Geometry3DAttributeTab", obj, "Material")
            if pro == '""':
                self.oeditor.SetPropertyValue("Geometry3DAttributeTab", obj, "Model", False)
        return True

    @pyaedt_function_handler()
    def automatic_thicken_sheets(self, inputlist, value, internalExtr=True, internalvalue=1):
        """Create thickened sheets for a list of input faces.

        This method automatically checks the direction in which to thicken the sheets.

        Parameters
        ----------
        inputlist : list
            List of faces.
        value : float
            Value in millimeters to thicken the sheets.
        internalExtr : bool, optional
            Whether to extrude sheets internally. The default is ``True``.
        internalvalue : float, optional
            Value in millimeters to thicken the sheets internally (vgoing into the model).
            The default is ``1``.

        Returns
        -------
        bool
            ``True`` when successful, ``False`` when failed.

        References
        ----------

        >>> oEditor.ThickenSheet
        """
        aedt_bounding_box = self.get_model_bounding_box()
        directions = {}
        inputlist = self.convert_to_selections(inputlist, True)
        for el in inputlist:
            objID = self.oeditor.GetFaceIDs(el)
            faceCenter = self.oeditor.GetFaceCenter(int(objID[0]))
            directionfound = False
            l = 10
            while not directionfound:
                self.oeditor.ThickenSheet(
                    ["NAME:Selections", "Selections:=", el, "NewPartsModelFlag:=", "Model"],
                    ["NAME:SheetThickenParameters", "Thickness:=", str(l) + "mm", "BothSides:=", False],
                )
                aedt_bounding_box2 = self.get_model_bounding_box()
                self._odesign.Undo()
                if aedt_bounding_box != aedt_bounding_box2:
                    directions[el] = "External"
                    directionfound = True
                self.oeditor.ThickenSheet(
                    ["NAME:Selections", "Selections:=", el, "NewPartsModelFlag:=", "Model"],
                    ["NAME:SheetThickenParameters", "Thickness:=", "-" + str(l) + "mm", "BothSides:=", False],
                )
                aedt_bounding_box2 = self.get_model_bounding_box()

                self._odesign.Undo()

                if aedt_bounding_box != aedt_bounding_box2:
                    directions[el] = "Internal"
                    directionfound = True
                else:
                    l = l + 10
        for el in inputlist:
            objID = self.oeditor.GetFaceIDs(el)
            faceCenter = self.oeditor.GetFaceCenter(int(objID[0]))
            if directions[el] == "Internal":
                self.oeditor.ThickenSheet(
                    ["NAME:Selections", "Selections:=", el, "NewPartsModelFlag:=", "Model"],
                    ["NAME:SheetThickenParameters", "Thickness:=", "-" + str(value) + "mm", "BothSides:=", False],
                )
            else:
                self.oeditor.ThickenSheet(
                    ["NAME:Selections", "Selections:=", el, "NewPartsModelFlag:=", "Model"],
                    ["NAME:SheetThickenParameters", "Thickness:=", str(value) + "mm", "BothSides:=", False],
                )
            if internalExtr:
                objID2 = self.oeditor.GetFaceIDs(el)
                for fid in objID2:
                    try:
                        faceCenter2 = self.oeditor.GetFaceCenter(int(fid))
                        if faceCenter2 == faceCenter:
                            self.oeditor.MoveFaces(
                                ["NAME:Selections", "Selections:=", el, "NewPartsModelFlag:=", "Model"],
                                [
                                    "NAME:Parameters",
                                    [
                                        "NAME:MoveFacesParameters",
                                        "MoveAlongNormalFlag:=",
                                        True,
                                        "OffsetDistance:=",
                                        str(internalvalue) + "mm",
                                        "MoveVectorX:=",
                                        "0mm",
                                        "MoveVectorY:=",
                                        "0mm",
                                        "MoveVectorZ:=",
                                        "0mm",
                                        "FacesToMove:=",
                                        [int(fid)],
                                    ],
                                ],
                            )
                    except:
                        self.logger.info("done")
                        # self.modeler_oproject.ClearMessages()
        return True

    @pyaedt_function_handler()
    def move_face(self, faces, offset=1.0):
        """Move an input face or a list of input faces of a specific object.

        This method moves a face or a list of faces which belong to the same solid.

        Parameters
        ----------
        faces : list
            List of Face ID or List of :class:`pyaedt.modeler.Object3d.FacePrimitive` object or mixed.
        offset : float, optional
             Offset to apply in model units. The default is ``1.0``.

        Returns
        -------
        bool
            ``True`` when successful, ``False`` when failed.

        References
        ----------

        >>> oEditor.MoveFaces

        """
        face_selection = self.convert_to_selections(faces, True)
        selection = {}
        for f in face_selection:
            if self.oeditor.GetObjectNameByFaceID(f) in selection:
                selection[self.oeditor.GetObjectNameByFaceID(f)].append(f)
            else:
                selection[self.oeditor.GetObjectNameByFaceID(f)] = [f]

        arg1 = [
            "NAME:Selections",
            "Selections:=",
            self.convert_to_selections(list(selection.keys()), False),
            "NewPartsModelFlag:=",
            "Model",
        ]
        arg2 = ["NAME:Parameters"]
        for el in list(selection.keys()):
            arg2.append(
                [
                    "NAME:MoveFacesParameters",
                    "MoveAlongNormalFlag:=",
                    True,
                    "OffsetDistance:=",
                    str(offset) + self.model_units,
                    "MoveVectorX:=",
                    "0mm",
                    "MoveVectorY:=",
                    "0mm",
                    "MoveVectorZ:=",
                    "0mm",
                    "FacesToMove:=",
                    selection[el],
                ]
            )
        self.oeditor.MoveFaces(arg1, arg2)
        return True

    @pyaedt_function_handler()
    def move_edge(self, edges, offset=1.0):
        """Move an input edge or a list of input edges of a specific object.

        This method moves an edge or a list of edges which belong to the same solid.

        Parameters
        ----------
        edges : list
            List of Edge ID or List of :class:`pyaedt.modeler.Object3d.EdgePrimitive` object or mixed.
        offset : float, optional
             Offset to apply in model units. The default is ``1.0``.

        Returns
        -------
        bool
            ``True`` when successful, ``False`` when failed.

        References
        ----------

        >>> oEditor.MoveEdges

        """
        edge_selection = self.convert_to_selections(edges, True)
        selection = {}
        for f in edge_selection:
            if self.oeditor.GetObjectNameByEdgeID(f) in selection:
                selection[self.oeditor.GetObjectNameByEdgeID(f)].append(f)
            else:
                selection[self.oeditor.GetObjectNameByEdgeID(f)] = [f]

        arg1 = [
            "NAME:Selections",
            "Selections:=",
            self.convert_to_selections(list(selection.keys()), False),
            "NewPartsModelFlag:=",
            "Model",
        ]
        arg2 = ["NAME:Parameters"]
        for el in list(selection.keys()):
            arg2.append(
                [
                    "NAME:MoveEdgesParameters",
                    "MoveAlongNormalFlag:=",
                    True,
                    "OffsetDistance:=",
                    str(offset) + self.model_units,
                    "MoveVectorX:=",
                    "0mm",
                    "MoveVectorY:=",
                    "0mm",
                    "MoveVectorZ:=",
                    "0mm",
                    "EdgesToMove:=",
                    selection[el],
                ]
            )
        self.oeditor.MoveEdges(arg1, arg2)
        return True

    @pyaedt_function_handler()
    def create_group(self, objects=None, components=None, groups=None, group_name=None):
        """Group objects or groups into one group.

        At least one between ``objects``, ``components``, ``groups`` has to be defined.

        Parameters
        ----------
        objects : list, optional
            List of objects. The default is ``None``, in which case a group
            with all objects is created.
        components : list, optional
            List of 3d components to group. The default is ``None``.
        groups : list, optional
            List of groups. The default is ``None``.
        group_name : str, optional
            Name of the new group. The default is ``None``.
            It is not possible to choose the name but a name is
            assigned automatically.

        Returns
        -------
        str
           Name assigned to the new group.

        References
        ----------

        >>> oEditor.CreateGroup
        """
        if components is None and groups is None and objects is None:
            raise AttributeError("At least one between ``objects``, ``components``, ``groups`` has to be defined.")

        all_objects = self.object_names
        if objects:
            object_selection = self.convert_to_selections(objects, return_list=False)
        else:
            object_selection = ""
        if groups:
            group_selection = self.convert_to_selections(groups, return_list=False)
        else:
            group_selection = ""
        if components:
            component_selection = self.convert_to_selections(components, return_list=False)
        else:
            component_selection = ""

        arg = [
            "NAME:GroupParameter",
            "ParentGroupID:=",
            "Model",
            "Parts:=",
            object_selection,
            "SubmodelInstances:=",
            component_selection,
            "Groups:=",
            group_selection,
        ]
        assigned_name = self.oeditor.CreateGroup(arg)
        if group_name and group_name not in all_objects:
            self.oeditor.ChangeProperty(
                [
                    "NAME:AllTabs",
                    [
                        "NAME:Attributes",
                        ["NAME:PropServers", assigned_name],
                        ["NAME:ChangedProps", ["NAME:Name", "Value:=", group_name]],
                    ],
                ]
            )
            return group_name
        else:
            return assigned_name

    @pyaedt_function_handler()
    def ungroup(self, groups):
        """Ungroup one or more groups.

        Parameters
        ----------
        groups : list
            List of group names.

        Returns
        -------
        bool
            ``True`` when successful, ``False`` when failed.

        References
        ----------

        >>> oEditor.Ungroup
        """
        group_list = self.convert_to_selections(groups, return_list=True)
        arg = ["Groups:=", group_list]
        self.oeditor.Ungroup(arg)
        return True

    @pyaedt_function_handler()
    def flatten_assembly(self):
        """Flatten the assembly, removing all group trees.

        Returns
        -------
        bool
            ``True`` when successful, ``False`` when failed.

        References
        ----------

        >>> oEditor.FlattenGroup
        """
        self.oeditor.FlattenGroup(["Groups:=", ["Model"]])
        return True

    @pyaedt_function_handler()
    def wrap_sheet(self, sheet_name, object_name, imprinted=False):
        """Execute the sheet wrapping around an object.
        If wrapping produces an unclassified operation it will be reverted.

        Parameters
        ----------
        sheet_name : str, :class:`pyaedt.modeler.Object3d.Object3d`
            Sheet name or sheet object.
        object_name : str, :class:`pyaedt.modeler.Object3d.Object3d`
            Object name or solid object.
        imprinted : bool, optional
            Either if imprint or not over the sheet. Default is ``False``.

        Returns
        -------
        bool
            Command execution status.
        """
        sheet_name = self.convert_to_selections(sheet_name, False)
        object_name = self.convert_to_selections(object_name, False)

        if sheet_name not in self.sheet_names:
            self.logger.error("{} is not a valid sheet.".format(sheet_name))
            return False
        if object_name not in self.solid_names:
            self.logger.error("{} is not a valid solid body.".format(object_name))
            return False
        unclassified = [i for i in self.unclassified_objects]
        self.oeditor.WrapSheet(
            ["NAME:Selections", "Selections:=", "{},{}".format(sheet_name, object_name)],
            ["NAME:WrapSheetParameters", "Imprinted:=", imprinted],
        )
        is_unclassified = [i for i in self.unclassified_objects if i not in unclassified]
        if is_unclassified:
            self.logger.error("Failed to Wrap sheet. Reverting to original objects.")
            self._odesign.Undo()
            return False
        if imprinted:
            self.cleanup_objects()
        return True

    @pyaedt_function_handler()
    def heal_objects(
        self,
        input_objects_list,
        auto_heal=True,
        tolerant_stitch=True,
        simplify_geometry=True,
        tighten_gaps=True,
        heal_to_solid=False,
        stop_after_first_stitch_error=False,
        max_stitch_tolerance=0.001,
        explode_and_stitch=True,
        geometry_simplification_tolerance=1,
        maximum_generated_radius=1,
        simplify_type=0,
        tighten_gaps_width=0.00001,
        remove_silver_faces=True,
        remove_small_edges=True,
        remove_small_faces=True,
        silver_face_tolerance=1,
        small_edge_tolerance=1,
        small_face_area_tolerance=1,
        bounding_box_scale_factor=0,
        remove_holes=True,
        remove_chamfers=True,
        remove_blends=True,
        hole_radius_tolerance=1,
        chamfer_width_tolerance=1,
        blend_radius_tolerance=1,
        allowable_surface_area_change=5,
        allowable_volume_change=5,
    ):
        """Repair invalid geometry entities for the selected objects within the specified tolerance settings.

        Parameters
        ----------
        input_objects_list : str
            List of object names to analyze.
        auto_heal : bool, optional
            Auto heal option. Default value is ``True``.
        tolerant_stitch : bool, optional
            Tolerant stitch for manual healing. The default is ``True``.
        simplify_geometry : bool, optional
            Simplify geometry for manual healing. The default is ``True``.
        tighten_gaps : bool, optional
            Tighten gaps for manual healing. The default is ``True``.
        heal_to_solid : bool, optional
            Heal to solid for manual healing. The default is ``False``.
        stop_after_first_stitch_error : bool, optional
            Stop after first stitch error for manual healing. The default is ``False``.
        max_stitch_tolerance : float, str, optional
            Max stitch tolerance for manual healing. The default is ``0.001``.
        explode_and_stitch : bool, optional
            Explode and stitch for manual healing. The default is ``True``.
        geometry_simplification_tolerance : float, str, optional
            Geometry simplification tolerance for manual healing in mm. The default is ``1``.
        maximum_generated_radius : float, str, optional
            Maximum generated radius for manual healing in mm. The default is ``1``.
        simplify_type : int, optional
            Simplify type for manual healing. The default is ``0`` which refers to ``Curves``.
            Other available values are ``1`` for ``Surfaces`` and ``2`` for ``Both``.
        tighten_gaps_width : float, str, optional
            Tighten gaps width for manual healing in mm. The default is ``0.00001``.
        remove_silver_faces : bool, optional
            Remove silver faces for manual healing. The default is ``True``.
        remove_small_edges : bool, optional
            Remove small edges faces for manual healing. The default is ``True``.
        remove_small_faces : bool, optional
            Remove small faces for manual healing. The default is ``True``.
        silver_face_tolerance : float, str, optional
            Silver face tolerance for manual healing in mm. The default is ``1``.
        small_edge_tolerance : float, str, optional
            Silver face tolerance for manual healing in mm. The default is ``1``.
        small_face_area_tolerance : float, str, optional
            Silver face tolerance for manual healing in mm^2. The default is ``1``.
        bounding_box_scale_factor : int, optional
            Bounding box scaling factor for manual healing. The default is ``0``.
        remove_holes : bool, optional
            Remove holes for manual healing. The default is ``True``.
        remove_chamfers : bool, optional
            Remove chamfers for manual healing. The default is``True``.
        remove_blends : bool, optional
            Remove blends for manual healing. The default is ``True``.
        hole_radius_tolerance : float, str, optional
            Hole radius tolerance for manual healing in mm. The default is ``1``.
        chamfer_width_tolerance : float, str, optional
            Chamfer width tolerance for manual healing in mm. The default is ``1``.
        blend_radius_tolerance : float, str, optional
            Blend radius tolerance for manual healing in mm. The default is ``1``.
        allowable_surface_area_change : float, str, optional
            Allowable surface area for manual healing in mm. The default is ``1``.
        allowable_volume_change : float, str, optional
            Allowable volume change for manual healing in mm. The default is ``1``.

        Returns
        -------
        bool
            ``True`` when successful, ``False`` when failed.
        """
        if not input_objects_list:
            self.logger.error("Provide an object name or a list of object names as a string.")
            return False
        elif not isinstance(input_objects_list, str):
            self.logger.error("Provide an object name or a list of object names as a string.")
            return False
        elif "," in input_objects_list:
            input_objects_list = input_objects_list.strip()
            if ", " in input_objects_list:
                input_objects_list_split = input_objects_list.split(", ")
            else:
                input_objects_list_split = input_objects_list.split(",")
            for obj in input_objects_list_split:
                if obj not in self.object_names:
                    self.logger.error("Provide an object name or a list of object names that exists in current design.")
                    return False
            objects_selection = ",".join(input_objects_list_split)
        else:
            objects_selection = input_objects_list

        if simplify_type not in [0, 1, 2]:
            self.logger.error("Invalid simplify type.")
            return False

        selections_args = ["NAME:Selections", "Selections:=", objects_selection, "NewPartsModelFlag:=", "Model"]
        healing_parameters = [
            "NAME:ObjectHealingParameters",
            "Version:=",
            1,
            "AutoHeal:=",
            auto_heal,
            "TolerantStitch:=",
            tolerant_stitch,
            "SimplifyGeom:=",
            simplify_geometry,
            "TightenGaps:=",
            tighten_gaps,
            "HealToSolid:=",
            heal_to_solid,
            "StopAfterFirstStitchError:=",
            stop_after_first_stitch_error,
            "MaxStitchTol:=",
            max_stitch_tolerance,
            "ExplodeAndStitch:=",
            explode_and_stitch,
            "GeomSimplificationTol:=",
            geometry_simplification_tolerance,
            "MaximumGeneratedRadiusForSimplification:=",
            maximum_generated_radius,
            "SimplifyType:=",
            simplify_type,
            "TightenGapsWidth:=",
            tighten_gaps_width,
            "RemoveSliverFaces:=",
            remove_silver_faces,
            "RemoveSmallEdges:=",
            remove_small_edges,
            "RemoveSmallFaces:=",
            remove_small_faces,
            "SliverFaceTol:=",
            silver_face_tolerance,
            "SmallEdgeTol:=",
            small_edge_tolerance,
            "SmallFaceAreaTol:=",
            small_face_area_tolerance,
            "SpikeTol:=",
            -1,
            "GashWidthBound:=",
            -1,
            "GashAspectBound:=",
            -1,
            "BoundingBoxScaleFactor:=",
            bounding_box_scale_factor,
            "RemoveHoles:=",
            remove_holes,
            "RemoveChamfers:=",
            remove_chamfers,
            "RemoveBlends:=",
            remove_blends,
            "HoleRadiusTol:=",
            hole_radius_tolerance,
            "ChamferWidthTol:=",
            chamfer_width_tolerance,
            "BlendRadiusTol:=",
            blend_radius_tolerance,
            "AllowableSurfaceAreaChange:=",
            allowable_surface_area_change,
            "AllowableVolumeChange:=",
            allowable_volume_change,
        ]
        self.oeditor.HealObject(selections_args, healing_parameters)
        return True

    @pyaedt_function_handler()
    def simplify_objects(
        self,
        input_objects_list,
        simplify_type="Polygon Fit",
        extrusion_axis="Auto",
        clean_up=True,
        allow_splitting=True,
        separate_bodies=True,
        clone_body=True,
        generate_primitive_history=False,
        interior_points_on_arc=5,
        length_threshold_percentage=25,
        create_group_for_new_objects=False,
    ):
        """Simplify command to converts complex objects into simpler primitives which are easy to mesh and solve.

        Parameters
        ----------
        input_objects_list : str
            List of object names to simplify.
        simplify_type : str, optional
            Simplify type. The default is ``"Polygon Fit"``. Options are
            ``"Bounding Box"``, ``"Polygon Fit"``, and ``"Primitive Fit"`.
        extrusion_axis : str, optional
            Extrusion axis. The default is ``"Auto"``.
            Options are ``"Auto"``, ``"X"``, ``"Y"``, and ``"Z"``.
        clean_up : bool, optional
            Whether to clean up. The default is ``True``.
        allow_splitting : bool, optional
            Whether to allow splitting. The default is ``True``.
        separate_bodies : bool, optional
            Whether to separate bodies. The default is ``True``.
        clone_body : bool, optional
            Whether to clone the body. The default is ``True``.
        generate_primitive_history : bool, optional
            Whether to generate primitive history. The default is ``False``.
            If ``True``, the history for the selected objects is purged.
            ```
        interior_points_on_arc : float, optional
            Number points on curve. The default is ``5``.
        length_threshold_percentage : float, optional
            Length threshold percentage. The default is ``25``.
        create_group_for_new_objects : bool, optional
            Create group for new objects. The default is ``False``.

        Returns
        -------
        bool
            ``True`` when successful, ``False`` when failed.
        """
        if not input_objects_list:
            self.logger.error("Provide an object name or a list of object names as a string.")
            return False
        elif not isinstance(input_objects_list, str):
            self.logger.error("Provide an object name or a list of object names as a string.")
            return False
        elif "," in input_objects_list:
            input_objects_list = input_objects_list.strip()
            if ", " in input_objects_list:
                input_objects_list_split = input_objects_list.split(", ")
            else:
                input_objects_list_split = input_objects_list.split(",")
            for obj in input_objects_list_split:
                if obj not in self.object_names:
                    self.logger.error("Provide an object name or a list of object names that exists in current design.")
                    return False
            objects_selection = ",".join(input_objects_list_split)
        else:
            objects_selection = input_objects_list

        if simplify_type not in ["Polygon Fit", "Primitive Fit", "Bounding Box"]:
            self.logger.error("Invalid simplify type.")
            return False

        if extrusion_axis not in ["Auto", "X", "Y", "Z"]:
            self.logger.error("Invalid extrusion axis.")
            return False

        selections_args = ["NAME:Selections", "Selections:=", objects_selection, "NewPartsModelFlag:=", "Model"]
        simplify_parameters = [
            "NAME:SimplifyParameters",
            "Type:=",
            simplify_type,
            "ExtrusionAxis:=",
            extrusion_axis,
            "Cleanup:=",
            clean_up,
            "Splitting:=",
            allow_splitting,
            "SeparateBodies:=",
            separate_bodies,
            "CloneBody:=",
            clone_body,
            "Generate Primitive History:=",
            generate_primitive_history,
            "NumberPointsCurve:=",
            interior_points_on_arc,
            "LengthThresholdCurve:=",
            length_threshold_percentage,
        ]
        groups_for_new_object = ["CreateGroupsForNewObjects:=", create_group_for_new_objects]

        try:
            self.oeditor.Simplify(selections_args, simplify_parameters, groups_for_new_object)
            return True
        except:
            self.logger.error("Simplify objects failed.")
            return False

    @pyaedt_function_handler
    def get_face_by_id(self, id):
        """Get the face object given its ID.

        Parameters
        ----------
        id : int
            ID of the face to retrieve.

        Returns
        -------
        modeler.cad.elements3d.FacePrimitive
            Face object.

        """
        obj = [o for o in self.object_list for face in o.faces if face.id == id]
        if obj:
            face_obj = [face for face in obj[0].faces if face.id == id][0]
            return face_obj
        else:
            return False

    @pyaedt_function_handler()
    def create_point(self, position, name=None, color="(143 175 143)"):
        """Create a point.

        Parameters
        ----------
        position : list
            List of ``[x, y, z]`` coordinates. Note, The list can be empty or contain less than 3 elements.
        name : str, optional
            Name of the point. The default is ``None``, in which case the
            default name is assigned.
        color : str, optional
            String exposing 3 int values such as "(value1 value2 value3)". Default value is ``"(143 175 143)"``.

        Returns
        -------
        :class:`pyaedt.modeler.elements3d.Point`
            Point object.

        References
        ----------

        >>> oEditor.CreateBox

        Examples
        --------

        >>> from pyaedt import hfss
        >>> hfss = Hfss()
        >>> point_object = hfss.modeler.primivites.create_point([0,0,0], name="mypoint")

        """
        x_position, y_position, z_position = self._pos_with_arg(position)

        if not name:
            unique_name = "".join(random.sample(string.ascii_uppercase + string.digits, 6))
            name = "NewPoint_" + unique_name

        parameters = ["NAME:PointParameters"]
        parameters.append("PointX:="), parameters.append(x_position)
        parameters.append("PointY:="), parameters.append(y_position)
        parameters.append("PointZ:="), parameters.append(z_position)

        attributes = ["NAME:Attributes"]
        attributes.append("Name:="), attributes.append(name)
        attributes.append("Color:="), attributes.append(color)

        self.oeditor.CreatePoint(parameters, attributes)
        self._refresh_points()
        return self._create_object(name)

    @pyaedt_function_handler()
    def create_plane(
        self,
        name=None,
        plane_base_x="0mm",
        plane_base_y="0mm",
        plane_base_z="0mm",
        plane_normal_x="0mm",
        plane_normal_y="0mm",
        plane_normal_z="0mm",
        color="(143 175 143)",
    ):
        """Create a plane.

        Parameters
        ----------
        name : str, optional
            Name of the plane. The default is ``None``, in which case the
            default name is assigned.
        plane_base_x : str
            X coordinate of the plane base. The default value is ``"0mm"``.
        plane_base_y : str
            Y coordinate of the plane base. The default value is ``"0mm"``.
        plane_base_z : str
            Z coordinate of the plane base. The default value is ``"0mm"``.
        plane_normal_x : str
            X coordinate of the normal plane. The default value is ``"0mm"``.
        plane_normal_y : str
            Y coordinate of the normal plane. The default value is ``"0mm"``.
        plane_normal_z : str
            Z coordinate of the normal plane. The default value is ``"0mm"``.
        color : str, optional
            String exposing the three integer values for the color of the plane. The
            default value is ``"(143 175 143)"``.

        Returns
        -------
        :class:`pyaedt.modeler.Primitives.Plane`
            Planes object.

        References
        ----------

        >>> oEditor.CreateBox

        Examples
        --------
        Create a new plane.
        >>> from pyaedt import hfss
        >>> hfss = Hfss()
        >>> plane_object = hfss.modeler.primivites.create_plane(plane_base_y="-0.8mm", plane_normal_x="-0.7mm",
        ...                name="myplane")

        """

        if not name:
            unique_name = "".join(random.sample(string.ascii_uppercase + string.digits, 6))
            name = "Plane_" + unique_name

        parameters = ["NAME:PlaneParameters"]
        parameters.append("PlaneBaseX:="), parameters.append(plane_base_x)
        parameters.append("PlaneBaseY:="), parameters.append(plane_base_y)
        parameters.append("PlaneBaseZ:="), parameters.append(plane_base_z)
        parameters.append("PlaneNormalX:="), parameters.append(plane_normal_x)
        parameters.append("PlaneNormalY:="), parameters.append(plane_normal_y)
        parameters.append("PlaneNormalZ:="), parameters.append(plane_normal_z)

        attributes = ["NAME:Attributes"]
        attributes.append("Name:="), attributes.append(name)
        attributes.append("Color:="), attributes.append(color)

        self.oeditor.CreateCutplane(parameters, attributes)
        # self._refresh_planes()
        self.planes[name] = None
        plane = self._create_object(name)
        self.planes[name] = plane
        return plane

    @pyaedt_function_handler()
    def _change_component_property(self, vPropChange, names_list):
        names = self.convert_to_selections(names_list, True)
        vChangedProps = ["NAME:ChangedProps", vPropChange]
        vPropServers = ["NAME:PropServers"]
        for el in names:
            vPropServers.append(el)
        vGeo3d = ["NAME:General", vPropServers, vChangedProps]
        vOut = ["NAME:AllTabs", vGeo3d]
        self.oeditor.ChangeProperty(vOut)
        return True

    @pyaedt_function_handler()
    def _change_geometry_property(self, vPropChange, names_list):
        names = self.convert_to_selections(names_list, True)
        vChangedProps = ["NAME:ChangedProps", vPropChange]
        vPropServers = ["NAME:PropServers"]
        for el in names:
            vPropServers.append(el)
        vGeo3d = ["NAME:Geometry3DAttributeTab", vPropServers, vChangedProps]
        vOut = ["NAME:AllTabs", vGeo3d]
        self.oeditor.ChangeProperty(vOut)
        if "NAME:Name" in vPropChange:
            self.cleanup_objects()
        return True

    @pyaedt_function_handler()
    def _change_point_property(self, vPropChange, names_list):
        names = self.convert_to_selections(names_list, True)
        vChangedProps = ["NAME:ChangedProps", vPropChange]
        vPropServers = ["NAME:PropServers"]
        for el in names:
            vPropServers.append(el)
        vGeo3d = ["NAME:Geometry3DPointTab", vPropServers, vChangedProps]
        vOut = ["NAME:AllTabs", vGeo3d]
        self.oeditor.ChangeProperty(vOut)
        if "NAME:Name" in vPropChange:
            self.cleanup_objects()
        return True

    @pyaedt_function_handler()
    def _change_plane_property(self, vPropChange, names_list):
        names = self.convert_to_selections(names_list, True)
        vChangedProps = ["NAME:ChangedProps", vPropChange]
        vPropServers = ["NAME:PropServers"]
        for el in names:
            vPropServers.append(el)
        vGeo3d = ["NAME:Geometry3DPlaneTab", vPropServers, vChangedProps]
        vOut = ["NAME:AllTabs", vGeo3d]
        self.oeditor.ChangeProperty(vOut)
        if "NAME:Name" in vPropChange:
            self.cleanup_objects()
        return True

    @pyaedt_function_handler()
    def update_object(self, obj):
        """Update any :class:`pyaedt.modeler.Object3d.Object3d` derivatives
        that have potentially been modified by a modeler operation.

        Parameters
        ----------
        obj : int, str, or :class:`pyaedt.modeler.Object3d.Object3d`
            Object to be updated after a modeler operation.

        Returns
        -------
        :class:`pyaedt.modeler.cad.object3d.Object3d`
           Updated 3D object.

        """
        o = self._resolve_object(obj)
        name = o.name

        del self.objects[self._object_names_to_ids[name]]
        del self._object_names_to_ids[name]
        o = self._create_object(name)
        return o

    @pyaedt_function_handler()
    def value_in_object_units(self, value):
        """Convert one or more strings for numerical lengths to floating point values.

        Parameters
        ----------
        value : str or list of str
            One or more strings for numerical lengths. For example, ``"10mm"``
            or ``["10mm", "12mm", "14mm"]``. When a list is given, the entire
            list is converted.

        Returns
        -------
        List of floats
            Defined in model units :attr:`pyaedt.modeler.model_units`.

        """
        # Convert to a list if a scalar is presented

        scalar = False
        if not isinstance(value, list):
            value = [value]
            scalar = True

        numeric_list = []
        for element in value:
            if is_number(element):
                num_val = element
            elif isinstance(element, str):
                # element is an existing variable
                si_value = self._app.evaluate_expression(element)
                v = Variable("{}meter".format(si_value))
                v.rescale_to(self.model_units)
                num_val = v.numeric_value
            else:
                raise TypeError("Inputs to value_in_object_units must be strings or numbers.")

            numeric_list.append(num_val)

        if scalar:
            return numeric_list[0]
        else:
            return numeric_list

    @pyaedt_function_handler()
    def does_object_exists(self, obj_to_check):
        """Check to see if an object exists.

        Parameters
        ----------
        obj_to_check : str, int
            Object name or object ID.

        Returns
        -------
        bool
            ``True`` when successful, ``False`` when failed.

        """
        if isinstance(obj_to_check, int) and obj_to_check in self.objects:
            return True
        elif obj_to_check in self.objects_by_name:
            return True
        else:
            return False

    @pyaedt_function_handler()
    def create_region(self, pad_percent=300, is_percentage=True):
        """Create an air region.

        Parameters
        ----------
        pad_percent : float, str, list of floats or list of str, optional
            Same padding is applied if not a list. The default is ``300``.
            If a list of floats or str, interpret as adding for ``["+X", "+Y", "+Z", "-X", "-Y", "-Z"]``.
        is_percentage : bool, optional
            Region definition in percentage or absolute value. The default is `True``.

        Returns
        -------
        :class:`pyaedt.modeler.cad.object3d.Object3d`
            Region object.

        References
        ----------

        >>> oEditor.CreateRegion
        """
        return self._create_region(pad_percent=pad_percent, is_percentage=is_percentage)

    @pyaedt_function_handler()
    def _create_region(self, pad_percent=300, is_percentage=True):
        """Create an air region.

        Parameters
        ----------
        pad_percent : float, str, list of floats or list of str, optional
            Same padding is applied if not a list. The default is ``300``.
            If a list of floats or str, interpret as adding for ``["+X", "+Y", "+Z", "-X", "-Y", "-Z"]``.
        is_percentage : bool, optional
            Region definition in percentage or absolute value. The default is `True``.

        Returns
        -------
        :class:`pyaedt.modeler.cad.object3d.Object3d`
            Region object.

        References
        ----------

        >>> oEditor.CreateRegion
        """
        if "Region" in self.object_names:
            return None
        if not isinstance(pad_percent, list):
            pad_percent = [pad_percent] * 6

        arg = ["NAME:RegionParameters"]

        # TODO: Can the order be updated to match the UI?
        p = ["+X", "+Y", "+Z", "-X", "-Y", "-Z"]
        i = 0
        for pval in p:
            region_type = "Percentage Offset"
            if not is_percentage:
                region_type = "Absolute Offset"
            pvalstr = str(pval) + "PaddingType:="
            qvalstr = str(pval) + "Padding:="
            arg.append(pvalstr)
            arg.append(region_type)
            arg.append(qvalstr)
            if isinstance(pad_percent[i], str):
                units = decompose_variable_value(pad_percent[i])[1]
                if not units and pad_percent[i].isnumeric():
                    if not is_percentage:
                        units = self.model_units
                        pad_percent[i] += units
                elif is_percentage:
                    self.logger.error("Percentage input must not have units")
                    return False
            elif not is_percentage:
                units = self.model_units
                pad_percent[i] = str(pad_percent[i])
                pad_percent[i] += units
            arg.append(str(pad_percent[i]))
            i += 1
        arg2 = [
            "NAME:Attributes",
            "Name:=",
            "Region",
            "Flags:=",
            "Wireframe#",
            "Color:=",
            "(143 175 143)",
            "Transparency:=",
            0.75,
            "PartCoordinateSystem:=",
            "Global",
            "UDMId:=",
            "",
            "MaterialValue:=",
            '"air"',
            "SurfaceMaterialValue:=",
            '""',
            "SolveInside:=",
            True,
            "IsMaterialEditable:=",
            True,
            "UseMaterialAppearance:=",
            False,
            "IsLightweight:=",
            False,
        ]
        self.oeditor.CreateRegion(arg, arg2)
        return self._create_object("Region")

    @pyaedt_function_handler()
    def create_object_from_edge(self, edge, non_model=False):
        """Create an object from one or multiple edges.

        Parameters
        ----------
        edge : list, int or :class:`pyaedt.modeler.Object3d.FacePrimitive`
            Face ID or :class:`pyaedt.modeler.Object3d.FacePrimitive` object or Face List.
        non_model : bool, optional
            Either if create the new object as model or non-model. The default is `False`.

        Returns
        -------
        :class:`pyaedt.modeler.Object3d.Object3d` or list of :class:`pyaedt.modeler.Object3d.Object3d`
            3D objects.

        References
        ----------

        >>> oEditor.CreateObjectFromFaces
        """
        edge_ids = self.convert_to_selections(edge, True)
        objs = OrderedDict()
        for edge_id in edge_ids:
            obj_name = self._find_object_from_edge_id(edge_id)
            if obj_name not in objs:
                objs[obj_name] = [edge_id]
            else:
                objs[obj_name].append(edge_id)

        if objs:
            varg1 = ["NAME:Selections"]
            varg1.append("Selections:="), varg1.append(self.convert_to_selections(list(objs.keys()), False))
            varg1.append("NewPartsModelFlag:="), varg1.append("Model" if not non_model else "NonModel")
            varg3 = ["NAME:Parameters"]
            for val in list(objs.values()):
                varg2 = ["NAME:BodyFromEdgeToParameters"]
                varg2.append("Edges:="), varg2.append(val)
                varg3.append(varg2)
            new_object_name = self.oeditor.CreateObjectFromEdges(varg1, varg3, ["CreateGroupsForNewObjects:=", False])
            new_objects = []
            for new_object in new_object_name:
                new_objects.append(self._create_object(new_object))
            if len(new_objects) > 1:
                return new_objects
            else:
                return new_objects[0]
        self.logger.error("Error creating object from edges.")
        return

    @pyaedt_function_handler()
    def create_object_from_face(self, face, non_model=False):
        """Create an object from one or multiple face.

        Parameters
        ----------
        face : list, int or :class:`pyaedt.modeler.Object3d.FacePrimitive`
            Face ID or :class:`pyaedt.modeler.Object3d.FacePrimitive` object or Face List.
        non_model : bool, optional
            Either if create the new object as model or non-model. Default is `False`.

        Returns
        -------
        :class:`pyaedt.modeler.Object3d.Object3d` or list of :class:`pyaedt.modeler.Object3d.Object3d`
            3D objects.

        References
        ----------

        >>> oEditor.CreateObjectFromFaces
        """
        face_ids = self.convert_to_selections(face, True)
        objs = OrderedDict()
        for face_id in face_ids:
            obj_name = self._find_object_from_face_id(face_id)
            if obj_name not in objs:
                objs[obj_name] = [face_id]
            else:
                objs[obj_name].append(face_id)

        if objs:
            varg1 = ["NAME:Selections"]
            varg1.append("Selections:="), varg1.append(self.convert_to_selections(list(objs.keys()), False))
            varg1.append("NewPartsModelFlag:="), varg1.append("Model" if not non_model else "NonModel")
            varg3 = ["NAME:Parameters"]
            for val in list(objs.values()):
                varg2 = ["NAME:BodyFromFaceToParameters"]
                varg2.append("FacesToDetach:="), varg2.append(val)
                varg3.append(varg2)
            new_object_name = self.oeditor.CreateObjectFromFaces(varg1, varg3, ["CreateGroupsForNewObjects:=", False])
            new_objects = []
            for new_object in new_object_name:
                new_objects.append(self._create_object(new_object))
            if len(new_objects) > 1:
                return new_objects
            else:
                return new_objects[0]
        self.logger.error("Error creating object from faces.")
        return

    @pyaedt_function_handler()
    def polyline_segment(self, type, num_seg=0, num_points=0, arc_angle=0, arc_center=None, arc_plane=None):
        """New segment of a polyline.

        Parameters
        ----------
        type : str
            Type of the object. Choices are ``"Line"``, ``"Arc"``, ``"Spline"``,
            and ``"AngularArc"``.
        num_seg : int, optional
            Number of segments for the types ``"Arc"``, ``"Spline"``, and
            ``"AngularArc"``.  The default is ``0``. For the type
            ``Line``, this parameter is ignored.
        num_points : int, optional
            Number of control points for the type ``Spline``. For other
            types, this parameter
            is defined automatically.
        arc_angle : float or str, optional
            Sweep angle in radians or a valid value string. For example,
            ``"35deg"`` or ``"Specific
            to type AngularArc"``.
        arc_center : list or str, optional
            List of values in model units or a valid value string. For
            example, a list of ``[x, y, z]`` coordinates or ``"Specific to
            type AngularArc"``.
        arc_plane : str, int optional
            Plane in which the arc sweep is performed in the active
            coordinate system ``"XY"``, ``"YZ"`` or ``"ZX"``. The default is
            ``None``, in which case the plane is determined automatically
            by the first coordinate for which the starting point and
            center point have the same value.

        Returns
        -------
        :class:`pyaedt.modeler.polylines.PolylineSegment`
        """
        return PolylineSegment(
            segment_type=type,
            num_seg=num_seg,
            num_points=num_points,
            arc_angle=arc_angle,
            arc_center=arc_center,
            arc_plane=arc_plane,
        )

    @pyaedt_function_handler()
    def create_polyline(
        self,
        position_list,
        segment_type=None,
        cover_surface=False,
        close_surface=False,
        name=None,
        matname=None,
        xsection_type=None,
        xsection_orient=None,
        xsection_width=1,
        xsection_topwidth=1,
        xsection_height=1,
        xsection_num_seg=0,
        xsection_bend_type=None,
        non_model=False,
    ):
        """Draw a polyline object in the 3D modeler.

        This method retrieves the
        :class:`pyaedt.modeler.Primitives.Polyline` object, which has
        additional methods for manipulating the polyline. For example,
        you can use
        :func:`pyaedt.modeler.Primitives.Polyline.insert_segment` to
        insert a segment or
        :attr:`pyaedt.modeler.Primitives.Polyline.id` to retrieve the
        ID of the polyline object.

        Parameters
        ----------
        position_list : list
            Array of positions of each point of the polyline.  A
            position is a list of 2D or 3D coordinates. Position
            coordinate values can be numbers or valid AEDT string
            expressions. For example, ``[0, 1, 2]``, ``["0mm", "5mm",
            "1mm"]``, or ``["x1", "y1", "z1"]``.
        segment_type : str or PolylineSegment or list, optional
            The default behavior is to connect all points as
            ``"Line"`` segments. The default is ``None``.
            Use a ``"PolylineSegment"``, for ``"Line"``, ``"Arc"``, ``"Spline"``,
            or ``"AngularArc"``.
            A list of segment types (str or :class:`pyaedt.modeler.Primitives.PolylineSegment`) is
            valid for a compound polyline.
        cover_surface : bool, optional
            The default is ``False``.
        close_surface : bool, optional
            The default is ``False``, which automatically joins the
            starting and ending points.
        name : str, optional
            Name of the polyline. The default is ``None``.
        matname : str, optional
            Name of the material. The default is ``None``, in which case the
            default material is assigned.
        xsection_type : str, optional
            Type of the cross-section. Options are ``"Line"``, ``"Circle"``,
            ``"Rectangle"``, and ``"Isosceles Trapezoid"``. The default is ``None``.
        xsection_orient : str, optional
            Direction of the normal vector to the width of the cross-section.
            Options are ``"X"``, ``"Y"``, ``"Z"``, and ``"Auto"``. The default is
            ``None``, which sets the direction to ``"Auto"``.
        xsection_width : float or str, optional
            Width or diameter of the cross-section for all  types. The
            default is ``1``.
        xsection_topwidth : float or str, optional
            Top width of the cross-section for type ``"Isosceles Trapezoid"`` only.
            The default is ``1``.
        xsection_height : float or str
            Height of the cross-section for type ``"Rectangle"`` or ``"Isosceles
            Trapezoid"`` only. The default is ``1``.
        xsection_num_seg : int, optional
            Number of segments in the cross-section surface for type ``"Circle"``,
            ``"Rectangle"``, or ``"Isosceles Trapezoid"``. The default is ``0``. The
            value must be ``0`` or greater than ``2``.
        xsection_bend_type : str, optional
            Type of the bend for the cross-section. The default is
            ``None``, in which case the bend type is set to
            ``"Corner"``. For the type ``"Circle"``, the bend type
            should be set to ``"Curved"``.
        non_model : bool, optional
            Either if the polyline will be created as model or unmodel object.

        Returns
        -------
        pyaedt.modeler.polylines.Polyline
           Polyline object.

        References
        ----------

        >>> oEditor.CreatePolyline

        Examples
        --------
        Set up the desktop environment.

        >>> from pyaedt.modeler.cad.polylines import PolylineSegment
        >>> from pyaedt import Desktop
        >>> from pyaedt import Maxwell3d
        >>> desktop=Desktop(specified_version="2021.2", new_desktop_session=False)
        >>> aedtapp = Maxwell3d()
        >>> aedtapp.modeler.model_units = "mm"
        >>> modeler = aedtapp.modeler

        Define some test data points.

        >>> test_points = [["0mm", "0mm", "0mm"], ["100mm", "20mm", "0mm"],
        ...                ["71mm", "71mm", "0mm"], ["0mm", "100mm", "0mm"]]

        The default behavior assumes that all points are to be
        connected by line segments.  Optionally specify the name.

        >>> P1 = modeler.create_polyline(test_points, name="PL_line_segments")

        Specify that the first segment is a line and the last three
        points define a three-point arc.

        >>> P2 = modeler.create_polyline(test_points, segment_type=["Line", "Arc"], name="PL_line_plus_arc")

        Redraw the 3-point arc alone from the last three points and
        additionally specify five segments using ``PolylineSegment``.

        >>> P3 = modeler.create_polyline(test_points[1:],
        ...                               segment_type=PolylineSegment(segment_type="Arc", num_seg=7),
        ...                               name="PL_segmented_arc")

        Specify that the four points form a spline and add a circular
        cross-section with a diameter of 1 mm.

        >>> P4 = modeler.create_polyline(test_points, segment_type="Spline", name="PL_spline",
        ...                               xsection_type="Circle", xsection_width="1mm")

        Use the `PolylineSegment` object to specify more detail about
        the individual segments.  Create a center point arc starting
        from the position ``test_points[1]``, rotating about the
        center point position ``test_points[0]`` in the XY plane.

        >>> start_point = test_points[1]
        >>> center_point = test_points[0]
        >>> segment_def = PolylineSegment(segment_type="AngularArc", arc_center=center_point,
        ...                                arc_angle="90deg", arc_plane="XY")
        >>> modeler.create_polyline(start_point, segment_type=segment_def, name="PL_center_point_arc")

        Create a spline using a list of variables for the coordinates of the points.

        >>> x0, y0, z0 = "0", "0", "1"
        >>> x1, y1, z1 = "1", "3", "1"
        >>> x2, y2, z2 = "2", "2", "1"
        >>> P5 = modeler.create_polyline(position_list = [[x0, y0, z0], [x1, y1, z1], [x2, y2, z2]],
        ...                                 segment_type="Spline", name="polyline_with_variables")

        """
        new_polyline = Polyline(
            primitives=self,
            position_list=position_list,
            segment_type=segment_type,
            cover_surface=cover_surface,
            close_surface=close_surface,
            name=name,
            matname=matname,
            xsection_type=xsection_type,
            xsection_orient=xsection_orient,
            xsection_width=xsection_width,
            xsection_topwidth=xsection_topwidth,
            xsection_height=xsection_height,
            xsection_num_seg=xsection_num_seg,
            xsection_bend_type=xsection_bend_type,
            non_model=non_model,
        )
        return new_polyline

    @pyaedt_function_handler()
    def create_spiral_on_face(self, face, poly_width, filling_factor=1.5):
        """Create a Spiral Polyline inside a face.

        Parameters
        ----------
        face : int or str or :class:`pyaedt.modeler.elements3d.FacePrimitive`
        poly_width : float
        filling_factor : float

        Returns
        -------
        :class:`pyaedt.modeler.Object3d.Polyline`
        """
        # fmt: off
        if isinstance(face, FacePrimitive):
            face_id = face.id
        elif isinstance(face, int):
            face_id = face
        else:
            face_id = self.get_object_faces(face)[0]

        vertices = self.get_face_vertices(face_id)
        vertex_coordinates = []
        for v in vertices:
            vertex_coordinates.append(self.get_vertex_position(v))

        centroid = self.get_face_center(face_id)

        segments_lengths = []
        for vc in vertex_coordinates:
            segments_lengths.append(GeometryOperators.points_distance(vc, centroid))

        n = math.floor(min(segments_lengths) / (poly_width * filling_factor))

        if n % 2 == 0:
            n_points = int(n / 2 - 1)
        else:
            n_points = int((n - 1) / 2)

        if n_points < 1:
            raise Exception

        inner_points = []
        for vc in vertex_coordinates:
            temp = [[] for i in range(n_points)]
            for i in range(3):  # loop for x, y, z
                delta = (centroid[i] - vc[i]) / (n_points + 1)
                for j in range(1, n_points + 1):
                    temp[j - 1].append(vc[i] + delta * j)
            inner_points.append(temp)

        poly_points_list = []
        for p in range(n_points):
            for v in inner_points:
                poly_points_list.append(v[p])

        del poly_points_list[-1]

        # fmt: on
        return self.create_polyline(poly_points_list, xsection_type="Line", xsection_width=poly_width)

    @pyaedt_function_handler()
    def get_existing_polyline(self, object):
        """Retrieve a polyline object to manipulate it.

        Parameters
        ----------
        src_object : :class:`pyaedt.modeler.cad.object3d.Object3d`
            An existing polyline object in the 3D Modeler.

        Returns
        -------
        Polyline
        """
        return Polyline(self, src_object=object)

    @pyaedt_function_handler()
    def create_udp(self, udp_dll_name, udp_parameters_list, upd_library="syslib", name=None):
        """Create a user-defined primitive (UDP).

        Parameters
        ----------
        udp_dll_name : str
            Name of the UDP DLL or Python file. The default for the file format
            is ``".dll"``.
        udp_parameters_list :
            List of the UDP parameters.
        upd_library : str, optional
            Name of the UDP library. The default is ``"syslib"``.
        name : str, optional
            Name of the component. The default is ``None``.

        Returns
        -------
        :class:`pyaedt.modeler.cad.object3d.Object3d`
            UDP object created.

        References
        ----------

        >>> oEditor.CreateUserDefinedPart

        Examples
        --------
        >>> my_udp = self.aedtapp.modeler.create_udp(udp_dll_name="RMxprt/ClawPoleCore",
        ...                                          udp_parameters_list=my_udpPairs,
        ...                                          upd_library="syslib")
        <class 'pyaedt.modeler.Object3d.Object3d'>

        """
        if ".dll" not in udp_dll_name and ".py" not in udp_dll_name:
            vArg1 = [
                "NAME:UserDefinedPrimitiveParameters",
                "DllName:=",
                udp_dll_name + ".dll",
                "Library:=",
                upd_library,
            ]
        else:
            vArg1 = ["NAME:UserDefinedPrimitiveParameters", "DllName:=", udp_dll_name, "Library:=", upd_library]

        vArgParamVector = ["NAME:ParamVector"]

        for pair in udp_parameters_list:
            if isinstance(pair, list):
                vArgParamVector.append(["NAME:Pair", "Name:=", pair[0], "Value:=", pair[1]])

            else:
                vArgParamVector.append(["NAME:Pair", "Name:=", pair.Name, "Value:=", pair.Value])

        vArg1.append(vArgParamVector)
        if name:
            obj_name = name
        else:
            obj_name, ext = os.path.splitext(os.path.basename(udp_dll_name))
        vArg2 = self._default_object_attributes(name=obj_name)
        obj_name = self.oeditor.CreateUserDefinedPart(vArg1, vArg2)
        return self._create_object(obj_name)

    @pyaedt_function_handler()
    def update_udp(self, object_name, operation_name, udp_parameters_list):
        """Update an existing geometrical object that was originally created using a user-defined primitive (UDP).

        Parameters
        ----------
        object_name : str
            Name of the object to update.
        operation_name : str
            Name of the operation used to create the object.
        udp_parameters_list : list
            List of the UDP parameters to update and their value.

        Returns
        -------
        bool
            ``True`` when successful.

        References
        ----------

        >>> oEditor.CreateUserDefinedPart

        Examples
        --------
        >>> self.aedtapp.modeler.update_udp(object_name="ClawPoleCore",
        ...                                 operation_name="CreateUserDefinedPart",
        ...                                 udp_parameters_list=[["Length","110mm"], ["DiaGap","125mm"]])
        True

        """

        vArg1 = ["NAME:AllTabs"]

        prop_servers = ["NAME:PropServers"]
        prop_servers.append("{0}:{1}:1".format(object_name, operation_name))

        cmd_tab = ["NAME:Geometry3DCmdTab"]
        cmd_tab.append(prop_servers)

        changed_props = ["NAME:ChangedProps"]

        for pair in udp_parameters_list:
            if isinstance(pair, list):
                changed_props.append(["NAME:{0}".format(pair[0]), "Value:=", pair[1]])
            else:
                changed_props.append(["NAME:", pair.Name, "Value:=", pair.Value])

        cmd_tab.append(changed_props)
        vArg1.append(cmd_tab)
        self.oeditor.ChangeProperty(vArg1)
        return True

    @pyaedt_function_handler()
    def delete(self, objects=None):
        """Delete objects or groups.

        Parameters
        ----------
        objects : list, optional
            List of objects or group names. The default is ``None``,
            in which case all objects are deleted.

        Returns
        -------
        bool
            ``True`` when successful, ``False`` when failed.

        References
        ----------

        >>> oEditor.Delete

        """
        if objects is None:
            objects = self.object_names
        objects = self._modeler.convert_to_selections(objects, return_list=True)
        for el in objects:
            if (
                el not in self.object_names
                and not list(self.oeditor.GetObjectsInGroup(el))
                and not self.oeditor.GetObjectsInGroup("Unclassified")
            ):
                objects.remove(el)
        if not objects:
            self.logger.warning("No objects to delete")
            return False
        slice = min(100, len(objects))
        num_objects = len(objects)
        remaining = num_objects
        while remaining > 0:
            objs = objects[:slice]
            objects_str = self._modeler.convert_to_selections(objs, return_list=False)
            arg = ["NAME:Selections", "Selections:=", objects_str]
            try:
                self.oeditor.Delete(arg)
            except:
                self.logger.warning("Failed to delete {}.".format(objects_str))
            remaining -= slice
            if remaining > 0:
                objects = objects[slice:]

        self._refresh_object_types()

        if len(objects) > 0:
            self.cleanup_objects()
            self.logger.info("Deleted {} Objects: {}.".format(num_objects, objects_str))
        return True

    @pyaedt_function_handler()
    def delete_objects_containing(self, contained_string, case_sensitive=True):
        """Delete all objects with a given prefix.

        Parameters
        ----------
        contained_string : str
            Prefix in the names of the objects to delete.
        case_sensitive : bool, optional
            Whether the prefix is case sensitive. The default is ``True``.

        Returns
        -------
        bool
            ``True`` when successful, ``False`` when failed.

        References
        ----------

        >>> oEditor.Delete

        """
        objnames = self._object_names_to_ids
        num_del = 0
        for el in objnames:
            if case_sensitive:
                if contained_string in el:
                    self.delete(el)
                    num_del += 1
            else:
                if contained_string.lower() in el.lower():
                    self.delete(el)
                    num_del += 1
        self.logger.info("Deleted %s objects", num_del)
        return True

    @pyaedt_function_handler()
    def get_obj_id(self, objname):
        """Return the object ID from an object name.

        Parameters
        ----------
        objname : str
            Name of the object.

        Returns
        -------
        int
            Object ID.

        """
        if objname in self._object_names_to_ids:
            return self._object_names_to_ids[objname]
        return None

    @pyaedt_function_handler()
    def get_object_from_name(self, objname):
        """Return the object from an object name.

        Parameters
        ----------
        objname : str
            Name of the object.

        Returns
        -------
        :class:`pyaedt.modeler.cad.object3d.Object3d`
            3D object returned.

        """
        if objname in self._object_names_to_ids:
            object_id = self.get_obj_id(objname)
            return self.objects[object_id]

    @pyaedt_function_handler()
    def get_objects_w_string(self, stringname, case_sensitive=True):
        """Retrieve all objects with a given string in their names.

        Parameters
        ----------
        stringname : str
            String to search object names for.
        case_sensitive : bool, optional
            Whether the string is case-sensitive. The default is ``True``.

        Returns
        -------
        list
            List of object names with the given string.

        """
        list_objs = []
        for name in list(self.objects_by_name.keys()):
            if case_sensitive:
                if stringname in name:
                    list_objs.append(name)
            else:
                if stringname.lower() in name.lower():
                    list_objs.append(name)
        return list_objs

    @pyaedt_function_handler()
    def find_closest_edges(self, start_obj, end_obj, port_direction=0):
        """Retrieve the two closest edges that are not perpendicular for two objects.

        Parameters
        ----------
        start_obj : str
            Name of the starting object.
        end_obj : str
            Name of the ending object.
        port_direction : str, optional
            Direction of the port to which to give edges precedence when more than two couples
            are at the same distance. For example, for a coax or microstrip, precedence is given
            to the edges that are on the given axis direction, such as ``"XNeg"``. Options are
            ``"XNeg"``, ``"XPos"``, ``"YNeg"``, ``"YPos`"``, ``"ZNeg"``, and ``"ZPos"``.
            The default is ``0``.

        Returns
        -------
        list
            List with two edges if present.

        """
        start_obj = self._resolve_object(start_obj)
        end_obj = self._resolve_object(end_obj)
        edge_start_list = None
        edge_stop_list = None
        if port_direction == 0:
            if start_obj.bottom_face_x:
                edge_start_list = start_obj.bottom_face_x.edges
            if end_obj.bottom_face_x:
                edge_stop_list = end_obj.bottom_face_x.edges
        elif port_direction == 3:
            if start_obj.top_face_x:
                edge_start_list = start_obj.top_face_x.edges
            if end_obj.top_face_x:
                edge_stop_list = end_obj.top_face_x.edges
        elif port_direction == 1:
            if start_obj.bottom_face_y:
                edge_start_list = start_obj.bottom_face_y.edges
            if end_obj.bottom_face_y:
                edge_stop_list = end_obj.bottom_face_y.edges
        elif port_direction == 4:
            if start_obj.top_face_y:
                edge_start_list = start_obj.top_face_y.edges
            if end_obj.top_face_y:
                edge_stop_list = end_obj.top_face_y.edges
        elif port_direction == 2:
            if start_obj.bottom_face_z:
                edge_start_list = start_obj.bottom_face_z.edges
            if end_obj.bottom_face_z:
                edge_stop_list = end_obj.bottom_face_z.edges
        elif port_direction == 5:
            if start_obj.top_face_z:
                edge_start_list = start_obj.top_face_z.edges
            if end_obj.top_face_z:
                edge_stop_list = end_obj.top_face_z.edges
        if not edge_start_list:
            edge_start_list = start_obj.edges
        if not edge_stop_list:
            edge_stop_list = end_obj.edges
        mindist = 1e6
        tol = 1e-12
        pos_tol = 1e-6
        edge_list = []
        actual_point = None
        is_parallel = False
        for el in edge_start_list:
            vertices_i = el.vertices
            if not vertices_i:
                for f in start_obj.faces:
                    if len(f.edges) == 1:
                        edges_ids = [i.id for i in f.edges]
                        if el.id in edges_ids:
                            vertices_i.append(f.center)
                            break
            vertex1_i = None
            vertex2_i = None
            if len(vertices_i) == 2:  # normal segment edge
                vertex1_i = vertices_i[0].position
                vertex2_i = vertices_i[1].position
                start_midpoint = el.midpoint
            elif len(vertices_i) == 1:
                if isinstance(vertices_i[0], list):
                    start_midpoint = vertices_i[0]
                else:
                    start_midpoint = vertices_i[0].position
            else:
                continue
            for el1 in edge_stop_list:
                vertices_j = el1.vertices
                if not vertices_j:
                    for f in end_obj.faces:
                        if len(f.edges) == 1:
                            edges_ids = [i.id for i in f.edges]
                            if el1.id in edges_ids:
                                vertices_j.append(f.center)
                                break
                vertex1_j = None
                vertex2_j = None
                if len(vertices_j) == 2:  # normal segment edge
                    vertex1_j = vertices_j[0].position
                    vertex2_j = vertices_j[1].position
                    end_midpoint = el1.midpoint
                elif len(vertices_j) == 1:
                    if isinstance(vertices_j[0], list):
                        end_midpoint = vertices_j[0]
                    else:
                        end_midpoint = vertices_j[0].position
                else:
                    continue

                parallel_edges = False
                vect = None
                if vertex1_i and vertex1_j:
                    if (
                        abs(
                            GeometryOperators._v_dot(
                                GeometryOperators.v_points(vertex1_i, vertex2_i),
                                GeometryOperators.v_points(vertex1_j, vertex2_j),
                            )
                        )
                        < tol
                    ):
                        continue  # skip perperndicular edges
                    if GeometryOperators.is_parallel(vertex1_i, vertex2_i, vertex1_j, vertex2_j):
                        parallel_edges = True
                    vert_dist_sum = GeometryOperators.arrays_positions_sum(
                        [vertex1_i, vertex2_i], [vertex1_j, vertex2_j]
                    )
                    vect = GeometryOperators.distance_vector(start_midpoint, vertex1_j, vertex2_j)
                else:
                    vert_dist_sum = GeometryOperators.arrays_positions_sum([start_midpoint], [end_midpoint])

                # dist = abs(_v_norm(vect))

                if parallel_edges:
                    pd1 = GeometryOperators.points_distance(vertex1_i, vertex2_i)
                    pd2 = GeometryOperators.points_distance(vertex1_j, vertex2_j)

                    if pd1 < pd2 and not GeometryOperators.is_projection_inside(
                        vertex1_i, vertex2_i, vertex1_j, vertex2_j
                    ):
                        continue
                    elif pd1 >= pd2 and not GeometryOperators.is_projection_inside(
                        vertex1_j, vertex2_j, vertex1_i, vertex2_i
                    ):
                        continue

                if actual_point is None:
                    edge_list = [el, el1]
                    is_parallel = parallel_edges
                    actual_point = GeometryOperators.find_point_on_plane([start_midpoint, end_midpoint], port_direction)
                    mindist = vert_dist_sum
                else:
                    new_point = GeometryOperators.find_point_on_plane([start_midpoint, end_midpoint], port_direction)
                    if (port_direction <= 2 and new_point - actual_point < 0) or (
                        port_direction > 2 and actual_point - new_point < 0
                    ):
                        edge_list = [el, el1]
                        is_parallel = parallel_edges
                        actual_point = new_point
                        mindist = vert_dist_sum
                    elif port_direction <= 2 and new_point - actual_point < tol and vert_dist_sum - mindist < pos_tol:
                        edge_list = [el, el1]
                        is_parallel = parallel_edges
                        actual_point = new_point
                        mindist = vert_dist_sum
                    elif port_direction > 2 and actual_point - new_point < tol and vert_dist_sum - mindist < pos_tol:
                        edge_list = [el, el1]
                        is_parallel = parallel_edges
                        actual_point = new_point
                        mindist = vert_dist_sum
        return edge_list, is_parallel

    @pyaedt_function_handler()
    def get_equivalent_parallel_edges(self, edgelist, portonplane=True, axisdir=0, startobj="", endobject=""):
        """Create two new edges that are parallel and equal to the smallest edge given a parallel couple of edges.

        Parameters
        ----------
        edgelist : list
            List of two parallel edges.
        portonplane : bool, optional
            Whether edges are to be on the plane orthogonal to the axis direction.
            The default is ``True``.
        axisdir : int, optional
            Axis direction. Choices are ``0`` through ``5``. The default is ``0``.
        startobj : str, optional
             Name of the starting object. The default is ``""``.
        endobject : str, optional
             Name of the ending object. The default is ``""``.

        Returns
        -------
        list
            List of two created edges.

        """
        if isinstance(edgelist[0], str):
            edgelist[0] = self.get_object_from_name(edgelist[0])
        if isinstance(edgelist[1], str):
            edgelist[1] = self.get_object_from_name(edgelist[1])

        l1 = edgelist[0].length
        l2 = edgelist[1].length
        if l1 < l2:
            orig_edge = edgelist[0]
            dest_edge = edgelist[1]
        else:
            orig_edge = edgelist[1]
            dest_edge = edgelist[0]

        first_edge = self.create_object_from_edge(orig_edge)
        second_edge = self.create_object_from_edge(orig_edge)
        ver1 = orig_edge.vertices
        ver2 = dest_edge.vertices
        if len(ver2) == 2:
            p = ver1[0].position
            a1 = ver2[0].position
            a2 = ver2[1].position
            vect = GeometryOperators.distance_vector(p, a1, a2)
            if portonplane:
                vect[divmod(axisdir, 3)[1]] = 0
            # TODO: can we avoid this translate operation - is there another way to check ?
            self.move(second_edge, vect)
            p_check = second_edge.vertices[0].position
            p_check2 = second_edge.vertices[1].position
        # elif len(ver2) == 1:  # for circular edges with one vertex
        #     p_check = first_edge.vertices[0].position
        #     p_check2 = second_edge.vertices[0].position
        else:
            self.delete(first_edge)
            self.delete(second_edge)
            return False

        obj_check = self.get_bodynames_from_position(p_check)
        obj_check2 = self.get_bodynames_from_position(p_check2)
        # if (startobj in obj_check and endobject in obj_check2) or (startobj in obj_check2 and endobject in obj_check):
        if (startobj in obj_check or endobject in obj_check) and (startobj in obj_check2 or endobject in obj_check2):
            if l1 < l2:
                return_edges = [first_edge, second_edge]
            else:
                return_edges = [second_edge, first_edge]
            return return_edges
        else:
            self.delete(second_edge)
            self.delete(first_edge)
            return None

    @pyaedt_function_handler()
    def get_object_faces(self, partId):
        """Retrieve the face IDs of a given object ID or object name.

        Parameters
        ----------
        partId : int or str
            Object ID or object name.

        Returns
        -------
        List
            List of faces IDs.

        References
        ----------

        >>> oEditor.GetFaceIDs

        """
        oFaceIDs = []
        if isinstance(partId, str) and partId in self._object_names_to_ids:
            oFaceIDs = self.oeditor.GetFaceIDs(partId)
            oFaceIDs = [int(i) for i in oFaceIDs]
        elif partId in self.objects:
            o = self.objects[partId]
            name = o.name
            oFaceIDs = self.oeditor.GetFaceIDs(name)
            oFaceIDs = [int(i) for i in oFaceIDs]
        return oFaceIDs

    @pyaedt_function_handler()
    def get_object_edges(self, partId):
        """Retrieve the edge IDs of a given object ID or object name.

        Parameters
        ----------
        partId : int or str
            Object ID or object name.

        Returns
        -------
        List
            List of edge IDs.

        References
        ----------

        >>> oEditor.GetEdgeIDsFromObject

        """
        oEdgeIDs = []
        if isinstance(partId, str) and partId in self._object_names_to_ids:
            oEdgeIDs = self.oeditor.GetEdgeIDsFromObject(partId)
            oEdgeIDs = [int(i) for i in oEdgeIDs]
        elif partId in self.objects:
            o = self.objects[partId]
            oEdgeIDs = self.oeditor.GetEdgeIDsFromObject(o.name)
            oEdgeIDs = [int(i) for i in oEdgeIDs]
        return oEdgeIDs

    @pyaedt_function_handler()
    def get_face_edges(self, partId):
        """Retrieve the edge IDs of a given face name or face ID.

        Parameters
        ----------
        partId : int or str
            Object ID or object name.

        Returns
        -------
        List
            List of edge IDs.

        References
        ----------

        >>> oEditor.GetEdgeIDsFromFace

        """
        oEdgeIDs = self.oeditor.GetEdgeIDsFromFace(partId)
        oEdgeIDs = [int(i) for i in oEdgeIDs]
        return oEdgeIDs

    @pyaedt_function_handler()
    def get_object_vertices(self, partID):
        """Retrieve the vertex IDs of a given object name or object ID.

        Parameters
        ----------
        partID : int or str
            Object ID or object name.

        Returns
        -------
        List
            List of vertex IDs.

        References
        ----------

        >>> oEditor.GetVertexIDsFromObject

        """
        oVertexIDs = []
        if isinstance(partID, str) and partID in self._object_names_to_ids:
            oVertexIDs = self.oeditor.GetVertexIDsFromObject(partID)
            oVertexIDs = [int(i) for i in oVertexIDs]
        elif partID in self.objects:
            o = self.objects[partID]
            oVertexIDs = self.oeditor.GetVertexIDsFromObject(o.name)
            oVertexIDs = [int(i) for i in oVertexIDs]
        return oVertexIDs

    @pyaedt_function_handler()
    def get_face_vertices(self, face_id):
        """Retrieve the vertex IDs of a given face ID or face name.

        Parameters
        ----------
        face_id : int or str
            Object ID or object name, which is available
            using the methods :func:`pyaedt.modeler.Primitives3D.Primitives3D.get_object_vertices`
            or :func:`pyaedt.modeler.Primitives2D.Primitives2D.get_object_vertices`.

        Returns
        -------
        List
            List of vertex IDs.

        References
        ----------

        >>> oEditor.GetVertexIDsFromFace

        """
        try:
            oVertexIDs = self.oeditor.GetVertexIDsFromFace(face_id)
        except:
            oVertexIDs = []
        else:
            oVertexIDs = [int(i) for i in oVertexIDs]
        return oVertexIDs

    @pyaedt_function_handler()
    def get_edge_length(self, edgeID):
        """Get the length of an edge.

        Parameters
        ----------
        edgeID : int
            ID of the edge.

        Returns
        -------
        type
            Edge length.

        """
        vertexID = self.get_edge_vertices(edgeID)
        pos1 = self.get_vertex_position(vertexID[0])
        if len(vertexID) < 2:
            return 0
        pos2 = self.get_vertex_position(vertexID[1])
        length = GeometryOperators.points_distance(pos1, pos2)
        return length

    @pyaedt_function_handler()
    def get_edge_vertices(self, edgeID):
        """Retrieve the vertex IDs of a given edge ID or edge name.

        Parameters
        ----------
        edgeID : int, str
            Object ID or object name, which is available using the
            methods :func:`pyaedt.modeler.Primitives3D.Primitives3D.get_object_vertices`
            or :func:`pyaedt.modeler.Primitives2D.Primitives2D.get_object_vertices`.

        Returns
        -------
        List
            List of vertex IDs.

        References
        ----------

        >>> oEditor.GetVertexIDsFromEdge

        """
        try:
            oVertexIDs = self.oeditor.GetVertexIDsFromEdge(edgeID)
        except:
            oVertexIDs = []
        else:
            oVertexIDs = [int(i) for i in oVertexIDs]
        return oVertexIDs

    @pyaedt_function_handler()
    def get_vertex_position(self, vertex_id):
        """Retrieve a vector of vertex coordinates.

        Parameters
        ----------
        vertex_id : int or str
            ID or name of the vertex.

        Returns
        -------
        List
            List of ``[x, y, z]`` coordinates indicating the position.

        References
        ----------

        >>> oEditor.GetVertexPosition

        """
        try:
            pos = self.oeditor.GetVertexPosition(vertex_id)
        except:
            position = []
        else:
            position = [float(i) for i in pos]
        return position

    @pyaedt_function_handler()
    def get_face_area(self, face_id):
        """Retrieve the area of a given face ID.

        Parameters
        ----------
        face_id : int
            ID of the face.

        Returns
        -------
        float
            Value for the face area.

        References
        ----------

        >>> oEditor.GetFaceArea

        """

        area = self.oeditor.GetFaceArea(face_id)
        return area

    @pyaedt_function_handler()
    def get_face_center(self, face_id):
        """Retrieve the center position for a given planar face ID.

        Parameters
        ----------
        face_id : int
            ID of the face.

        Returns
        -------
        List
            A list of ``[x, y, z]`` coordinates for the
            planar face center position.

        References
        ----------

        >>> oEditor.GetFaceCenter

        """
        try:
            c = self.oeditor.GetFaceCenter(face_id)
        except:
            self.logger.warning("Non Planar Faces doesn't provide any Face Center")
            return False
        center = [float(i) for i in c]
        return center

    @pyaedt_function_handler()
    def get_mid_points_on_dir(self, sheet, axisdir):
        """Retrieve midpoints on a given axis direction.

        Parameters
        ----------
        sheet :

        axisdir : int
            Axis direction. Choices are ``0`` through ``5``.

        Returns
        -------
        type

        """
        edgesid = self.get_object_edges(sheet)
        id_ = divmod(axisdir, 3)[1]
        midpoint_array = []
        for ed in edgesid:
            midpoint_array.append(self.get_edge_midpoint(ed))
        point0 = []
        point1 = []
        for el in midpoint_array:
            if not point0:
                point0 = el
                point1 = el
            elif axisdir < 3 and el[id_] < point0[id_] or axisdir > 2 and el[id_] > point0[id_]:
                point0 = el
            elif axisdir < 3 and el[id_] > point1[id_] or axisdir > 2 and el[id_] < point1[id_]:
                point1 = el
        return point0, point1

    @pyaedt_function_handler()
    def get_edge_midpoint(self, partID):
        """Retrieve the midpoint coordinates of a given edge ID or edge name.

        Parameters
        ----------
        partID : int or str
            Object ID  or object name.

        Returns
        -------
        list
            List of midpoint coordinates. If the edge is not a segment with
            two vertices, an empty list is returned.
        """

        if isinstance(partID, str) and partID in self._object_names_to_ids:
            partID = self._object_names_to_ids[partID]

        if partID in self.objects and self.objects[partID].object_type == "Line":
            vertices = self.get_object_vertices(partID)
        else:
            try:
                vertices = self.get_edge_vertices(partID)
            except:
                vertices = []
        if len(vertices) == 2:
            vertex1 = self.get_vertex_position(vertices[0])
            vertex2 = self.get_vertex_position(vertices[1])
            midpoint = GeometryOperators.get_mid_point(vertex1, vertex2)
            return list(midpoint)
        elif len(vertices) == 1:
            return list(self.get_vertex_position(vertices[0]))
        else:
            return

    @pyaedt_function_handler()
    def get_bodynames_from_position(self, position, units=None, include_non_model=True):
        """Retrieve the names of the objects that are in contact with a given point.

        Parameters
        ----------
        position : list
            List of ``[x, y, z]`` coordinates for the point.
        units : str, optional
            Units, such as ``"m"``. The default is ``None``, in which case the
            model units are used.
        include_non_model : bool, optional
            Either if include or not non model objects.

        Returns
        -------
        list
            List of object names.

        References
        ----------

        >>> oEditor.GetBodyNamesByPosition

        """
        if not isinstance(position, (self.Position, list)):
            # self.logger.error("A list of point has to be provided")
            return []
        XCenter, YCenter, ZCenter = self._pos_with_arg(position, units)
        vArg1 = ["NAME:Parameters"]
        vArg1.append("XPosition:="), vArg1.append(XCenter)
        vArg1.append("YPosition:="), vArg1.append(YCenter)
        vArg1.append("ZPosition:="), vArg1.append(ZCenter)
        list_of_bodies = list(self.oeditor.GetBodyNamesByPosition(vArg1))
        if not include_non_model:
            non_models = [i for i in self.non_model_objects]
            list_of_bodies = [i for i in list_of_bodies if i not in non_models]
        return list_of_bodies

    @pyaedt_function_handler()
    def get_edgeid_from_position(self, position, obj_name=None, units=None):
        """Get an edge ID from a position.

        Parameters
        ----------
        position : list
            List of ``[x, y, z]`` coordinates for the position.
        obj_name : str, optional
            Name of the object. The default is ``None``, in which case all
            objects are searched.
        units : str, optional
            Units for the position, such as ``"m"``. The default is ``None``,
            in which case the model units are used.

        Returns
        -------
        type
            Edge ID of the first object touching this position.
        """
        if isinstance(obj_name, str):
            object_list = [obj_name]
        else:
            object_list = self.object_names

        edgeID = -1
        XCenter, YCenter, ZCenter = self._pos_with_arg(position, units)

        vArg1 = ["NAME:EdgeParameters"]
        vArg1.append("BodyName:="), vArg1.append("")
        vArg1.append("XPosition:="), vArg1.append(XCenter)
        vArg1.append("YPosition:="), vArg1.append(YCenter)
        vArg1.append("ZPosition:="), vArg1.append(ZCenter)
        for obj in object_list:
            vArg1[2] = obj
            try:
                edgeID = int(self.oeditor.GetEdgeByPosition(vArg1))
                return edgeID
            except:
                pass

    @pyaedt_function_handler()
    def get_edgeids_from_vertexid(self, vertexid, obj_name):
        """Retrieve edge IDs for a vertex ID.

        Parameters
        ----------
        vertexid : int
            Vertex ID.
        obj_name :
            Name of the object.

        Returns
        -------
        List
            List of edge IDs for the vertex ID.

        References
        ----------

        >>> oEditor.GetEdgeIDsFromObject
        >>> oEditor.GetVertexIDsFromEdge

        """
        edgeID = []
        edges = self.get_object_edges(obj_name)
        for edge in edges:
            vertices = self.get_edge_vertices(edge)
            if vertexid in vertices:
                edgeID.append(edge)

        return edgeID

    @pyaedt_function_handler()
    def get_faceid_from_position(self, position, obj_name=None, units=None):
        """Retrieve a face ID from a position.

        Parameters
        ----------
        position : list
            List of ``[x, y, z]`` coordinates for the position.
        obj_name : str, optional
            Name of the object. The default is ``None``, in which case all
            objects are searched.
        units : str, optional
            Units, such as ``"m"``. The default is ``None``, in which case the
            model units are used.

        Returns
        -------
        int
            Face ID of the first object touching this position.

        References
        ----------

        >>> oEditor.GetFaceByPosition

        """
        if isinstance(obj_name, str):
            object_list = [obj_name]
        else:
            object_list = self.object_names

        XCenter, YCenter, ZCenter = self._pos_with_arg(position, units)
        vArg1 = ["NAME:FaceParameters"]
        vArg1.append("BodyName:="), vArg1.append("")
        vArg1.append("XPosition:="), vArg1.append(XCenter)
        vArg1.append("YPosition:="), vArg1.append(YCenter)
        vArg1.append("ZPosition:="), vArg1.append(ZCenter)
        for obj in object_list:
            vArg1[2] = obj
            try:
                face_id = self.oeditor.GetFaceByPosition(vArg1)
                return face_id
            except:
                # Not Found, keep looking
                pass

    @pyaedt_function_handler()
    def get_edges_on_bounding_box(self, sheets, return_colinear=True, tol=1e-6):
        """Retrieve the edges of the sheets passed in the input that are lying on the bounding box.

        This method creates new lines for the detected edges and returns the IDs of these lines.
        If required, only colinear edges are returned.

        Parameters
        ----------
        sheets : int, str, or list
            ID or name for one or more sheets.
        return_colinear : bool, optional
            Whether to return only colinear edges. The default is ``True``.
            If ``False``, all edges on the bounding box are returned.
        tol : float, optional
            Geometric tolerance. The default is ``1e-6``.

        Returns
        -------
        list
            List of edge IDs lying on the bounding box.

        """
        port_sheets = self._modeler.convert_to_selections(sheets, return_list=True)
        bb = self._modeler.get_model_bounding_box()

        candidate_edges = []
        for p in port_sheets:
            edges = self[p].edges
            for edge in edges:
                vertices = edge.vertices
                v_flag = False
                for vertex in vertices:
                    v = vertex.position
                    xyz_flag = 0
                    if abs(v[0] - bb[0]) < tol or abs(v[0] - bb[3]) < tol:
                        xyz_flag += 1
                    if abs(v[1] - bb[1]) < tol or abs(v[1] - bb[4]) < tol:
                        xyz_flag += 1
                    if abs(v[2] - bb[2]) < tol or abs(v[2] - bb[5]) < tol:
                        xyz_flag += 1
                    if xyz_flag >= 2:
                        v_flag = True
                    else:
                        v_flag = False
                        break
                if v_flag:
                    candidate_edges.append(edge)

        if not return_colinear:
            return candidate_edges

        selected_edges = []
        for i, edge_i in enumerate(candidate_edges[:-1]):
            vertex1_i = edge_i.vertices[0].position
            midpoint_i = edge_i.midpoint
            for j, edge_j in enumerate(candidate_edges[i + 1 :]):
                midpoint_j = edge_j.midpoint
                area = GeometryOperators.get_triangle_area(midpoint_i, midpoint_j, vertex1_i)
                if area < tol**2:
                    selected_edges.extend([edge_i, edge_j])
                    break
        selected_edges = list(set(selected_edges))

        for edge in selected_edges:
            self.create_object_from_edge(edge)
            time.sleep(aedt_wait_time)

        return selected_edges

    @pyaedt_function_handler()
    def get_edges_for_circuit_port_from_sheet(
        self, sheet, XY_plane=True, YZ_plane=True, XZ_plane=True, allow_perpendicular=False, tol=1e-6
    ):
        """Retrieve two edge IDs that are suitable for a circuit port from a sheet.

        One edge belongs to the sheet passed in the input, and the second edge
        is the closest edge's coplanar to the first edge (aligned to the XY, YZ,
        or XZ plane). This method creates new lines for the detected edges and returns
        the IDs of these lines.

        This method accepts one or more sheet objects as input,
        while the method :func:`Primitives.get_edges_for_circuit_port`
        accepts a face ID.

        Parameters
        ----------
        sheet : int, str, or list
            ID or name for one or more sheets.
        XY_plane : bool, optional
            Whether the edge's pair are to be on the XY plane.
            The default is ``True``.
        YZ_plane : bool, optional
            Whether the edge's pair are to be on the YZ plane.
            The default is ``True``.
        XZ_plane : bool, optional
            Whether the edge's pair are to be on the XZ plane.
            The default is ``True``.
        allow_perpendicular : bool, optional
            Whether the edge's pair are to be perpendicular.
            The default is ``False``.
        tol : float, optional
            Geometric tolerance. The default is ``1e-6``.

        Returns
        -------
        list
            List of edge IDs.

        """
        tol2 = tol**2
        port_sheet = self._modeler.convert_to_selections(sheet, return_list=True)
        if len(port_sheet) > 1:
            return []
        else:
            port_sheet = port_sheet[0]
        port_edges = self.get_object_edges(port_sheet)

        # find the bodies to exclude
        port_sheet_midpoint = self.get_face_center(self.get_object_faces(port_sheet)[0])
        point = self._modeler.Position(*port_sheet_midpoint)
        list_of_bodies = self.get_bodynames_from_position(point)

        # select all edges
        all_edges = []
        solids = [s for s in self.solid_names if s not in list_of_bodies]
        for solid in solids:
            edges = self.get_object_edges(solid)
            all_edges.extend(edges)
        all_edges = list(set(all_edges))  # remove duplicates

        # select edges coplanar to port edges (aligned to XY, YZ, or XZ plane)
        ux = [1.0, 0.0, 0.0]
        uy = [0.0, 1.0, 0.0]
        uz = [0.0, 0.0, 1.0]
        midpoints = {}
        candidate_edges = []
        for ei in port_edges:
            vertices_i = self.get_edge_vertices(ei)
            if len(vertices_i) == 1:  # maybe a circle
                vertex1_i = self.get_vertex_position(vertices_i[0])
                area_i = self.get_face_area(self.get_object_faces(port_sheet)[0])
                if area_i is None or area_i < tol2:  # degenerated face
                    continue
                center_i = self.get_face_center(self.get_object_faces(port_sheet)[0])
                if not center_i:  # non planar face
                    continue
                radius_i = GeometryOperators.points_distance(vertex1_i, center_i)
                area_i_eval = math.pi * radius_i**2
                if abs(area_i - area_i_eval) < tol2:  # it is a circle
                    vertex2_i = center_i
                    midpoints[ei] = center_i
                else:  # not a circle
                    continue
            elif len(vertices_i) == 2:  # normal segment edge
                vertex1_i = self.get_vertex_position(vertices_i[0])
                vertex2_i = self.get_vertex_position(vertices_i[1])
                midpoints[ei] = self.get_edge_midpoint(ei)
            else:  # undetermined edge --> skip
                continue
            for ej in all_edges:
                vertices_j = self.get_edge_vertices(ej)
                if len(vertices_j) == 1:  # edge is an arc, not supported
                    continue
                elif len(vertices_j) == 2:  # normal segment edge
                    vertex1_j = self.get_vertex_position(vertices_j[0])
                    vertex2_j = self.get_vertex_position(vertices_j[1])
                else:  # undetermined edge --> skip
                    continue

                if (
                    not allow_perpendicular
                    and abs(
                        GeometryOperators._v_dot(
                            GeometryOperators.v_points(vertex1_i, vertex2_i),
                            GeometryOperators.v_points(vertex1_j, vertex2_j),
                        )
                    )
                    < tol
                ):
                    continue

                normal1 = GeometryOperators.v_cross(
                    GeometryOperators.v_points(vertex1_i, vertex2_i), GeometryOperators.v_points(vertex1_i, vertex1_j)
                )
                normal1_norm = GeometryOperators.v_norm(normal1)
                if YZ_plane and abs(abs(GeometryOperators._v_dot(normal1, ux)) - normal1_norm) < tol:
                    pass
                elif XZ_plane and abs(abs(GeometryOperators._v_dot(normal1, uy)) - normal1_norm) < tol:
                    pass
                elif XY_plane and abs(abs(GeometryOperators._v_dot(normal1, uz)) - normal1_norm) < tol:
                    pass
                else:
                    continue

                vec1 = GeometryOperators.v_points(vertex1_i, vertex2_j)
                if abs(GeometryOperators._v_dot(normal1, vec1)) < tol2:  # the 4th point is coplanar
                    candidate_edges.append(ej)

        minimum_distance = tol**-1
        selected_edges = []
        for ei in midpoints:
            midpoint_i = midpoints[ei]
            for ej in candidate_edges:
                midpoint_j = self.get_edge_midpoint(ej)
                d = GeometryOperators.points_distance(midpoint_i, midpoint_j)
                if d < minimum_distance:
                    minimum_distance = d
                    selected_edges = [ei, ej]

        if selected_edges:
            new_edge1 = self.create_object_from_edge(selected_edges[0])
            time.sleep(aedt_wait_time)
            new_edge2 = self.create_object_from_edge(selected_edges[1])
            return selected_edges
        else:
            return []

    @pyaedt_function_handler()
    def get_edges_for_circuit_port(
        self, face_id, XY_plane=True, YZ_plane=True, XZ_plane=True, allow_perpendicular=False, tol=1e-6
    ):
        """Retrieve two edge IDs suitable for the circuit port.

        One edge belongs to the face ID passed in the input, and the second edge
        is the closest edge's coplanar to the first edge (aligned to the XY, YZ,
        or XZ plane). This method creates new lines for the detected edges and returns
        the IDs of these lines.

        This method accepts a face ID in the input, while the `get_edges_for_circuit_port_from_port`
        method accepts one or more sheet objects.

        Parameters
        ----------
        face_id :
            ID of the face.
        XY_plane : bool, optional
            Whether the edge's pair are to be on the XY plane.
            The default is ``True``.
        YZ_plane : bool, optional
            Whether the edge's pair are to be on the YZ plane.
            The default is ``True``.
        XZ_plane : bool, optional
            Whether the edge's pair are to be on the XZ plane.
            The default is ``True``.
        allow_perpendicular : bool, optional
            Whether the edge's pair are to be perpendicular.
            The default is ``False``.
        tol : float, optional
            Geometric tolerance. The default is ``1e-6``.

        Returns
        -------
        list
            List of edge IDs.

        """
        tol2 = tol**2

        port_edges = self.get_face_edges(face_id)

        # find the bodies to exclude
        port_sheet_midpoint = self.get_face_center(face_id)
        point = self._modeler.Position(port_sheet_midpoint)
        list_of_bodies = self.get_bodynames_from_position(point)

        # select all edges
        all_edges = []
        solids = [s for s in self.solid_names if s not in list_of_bodies]
        for solid in solids:
            edges = self.get_object_edges(solid)
            all_edges.extend(edges)
        all_edges = list(set(all_edges))  # remove duplicates

        # select edges coplanar to port edges (aligned to XY, YZ, or XZ plane)
        ux = [1.0, 0.0, 0.0]
        uy = [0.0, 1.0, 0.0]
        uz = [0.0, 0.0, 1.0]
        midpoints = {}
        candidate_edges = []
        for ei in port_edges:
            vertices_i = self.get_edge_vertices(ei)
            if len(vertices_i) == 1:  # maybe a circle
                vertex1_i = self.get_vertex_position(vertices_i[0])
                area_i = self.get_face_area(face_id)
                if area_i is None or area_i < tol2:  # degenerated face
                    continue
                center_i = self.get_face_center(face_id)
                if not center_i:  # non planar face
                    continue
                radius_i = GeometryOperators.points_distance(vertex1_i, center_i)
                area_i_eval = math.pi * radius_i**2
                if abs(area_i - area_i_eval) < tol2:  # it is a circle
                    vertex2_i = center_i
                    midpoints[ei] = center_i
                else:  # not a circle
                    continue
            elif len(vertices_i) == 2:  # normal segment edge
                vertex1_i = self.get_vertex_position(vertices_i[0])
                vertex2_i = self.get_vertex_position(vertices_i[1])
                midpoints[ei] = self.get_edge_midpoint(ei)
            else:  # undetermined edge --> skip
                continue
            for ej in all_edges:
                vertices_j = self.get_edge_vertices(ej)
                if len(vertices_j) == 1:  # edge is an arc, not supported
                    continue
                elif len(vertices_j) == 2:  # normal segment edge
                    vertex1_j = self.get_vertex_position(vertices_j[0])
                    vertex2_j = self.get_vertex_position(vertices_j[1])
                else:  # undetermined edge --> skip
                    continue

                if (
                    not allow_perpendicular
                    and abs(
                        GeometryOperators._v_dot(
                            GeometryOperators.v_points(vertex1_i, vertex2_i),
                            GeometryOperators.v_points(vertex1_j, vertex2_j),
                        )
                    )
                    < tol
                ):
                    continue

                normal1 = GeometryOperators.v_cross(
                    GeometryOperators.v_points(vertex1_i, vertex2_i), GeometryOperators.v_points(vertex1_i, vertex1_j)
                )
                normal1_norm = GeometryOperators.v_norm(normal1)
                if YZ_plane and abs(abs(GeometryOperators._v_dot(normal1, ux)) - normal1_norm) < tol:
                    pass
                elif XZ_plane and abs(abs(GeometryOperators._v_dot(normal1, uy)) - normal1_norm) < tol:
                    pass
                elif XY_plane and abs(abs(GeometryOperators._v_dot(normal1, uz)) - normal1_norm) < tol:
                    pass
                else:
                    continue

                vec1 = GeometryOperators.v_points(vertex1_i, vertex2_j)
                if abs(GeometryOperators._v_dot(normal1, vec1)) < tol2:  # the 4th point is coplanar
                    candidate_edges.append(ej)

        minimum_distance = tol**-1
        selected_edges = []
        for ei in midpoints:
            midpoint_i = midpoints[ei]
            for ej in candidate_edges:
                midpoint_j = self.get_edge_midpoint(ej)
                d = GeometryOperators.points_distance(midpoint_i, midpoint_j)
                if d < minimum_distance:
                    minimum_distance = d
                    selected_edges = [ei, ej]

        if selected_edges:
            new_edge1 = self.create_object_from_edge(selected_edges[0])
            time.sleep(aedt_wait_time)
            new_edge2 = self.create_object_from_edge(selected_edges[1])
            return selected_edges
        else:
            return []

    @pyaedt_function_handler()
    def get_closest_edgeid_to_position(self, position, units=None):
        """Get the edge ID closest to a given position.

        Parameters
        ----------
        position : list
            List of ``[x,y,z]`` coordinates for the position.
        units :
            Units for the position, such as ``"m"``. The default is ``None``, which means the model units are used.

        Returns
        -------
        int
            Edge ID of the edge closest to this position.

        """
        if isinstance(position, list):
            position = self.Position(position)

        bodies = self.get_bodynames_from_position(position, units)
        # the function searches in all bodies, not efficient
        face_id = self.get_faceid_from_position(position, obj_name=bodies[0], units=units)
        edges = self.get_face_edges(face_id)
        distance = 1e6
        selected_edge = None
        for edge in edges:
            midpoint = self.get_edge_midpoint(edge)
            if self.model_units == "mm" and units == "meter":
                midpoint = [i / 1000 for i in midpoint]
            elif self.model_units == "meter" and units == "mm":
                midpoint = [i * 1000 for i in midpoint]
            d = GeometryOperators.points_distance(midpoint, [position.X, position.Y, position.Z])
            if d < distance:
                selected_edge = int(edge)
                distance = d
        return selected_edge

    @pyaedt_function_handler()
    def _resolve_object(self, object):
        if isinstance(object, Object3d):
            return object
        else:
            return self[object]

    @pyaedt_function_handler()
    def _get_model_objects(self, model=True):
        """Retrieve all model objects.

        Parameters
        ----------
        model : bool, optional
            Whether to retrieve all model objects. The default is ``True``. When ``False``,
            all non-model objects are retrieved.

        Returns
        -------
        list
            List of retrieved objects.

        """
        list_objs = []
        for id, obj in self.objects.items():
            if obj.model == model:
                list_objs.append(obj.name)
        return list_objs

    @pyaedt_function_handler()
    def _check_material(self, matname, defaultmatname, threshold=100000):
        """Check for a material name.

        If a material name exists, it is assigned. Otherwise, the material
        specified as the default is assigned.

        Parameters
        ----------
        matname : str
            Name of the material.
        defaultmatname : str
            Name of the default material to assign if ``metname`` does not exist.
        threshold : float
            Threshold conductivity in S/m to distinguish dielectric from conductor.
            The default value is ``100000``.

        Returns
        -------
        (str, bool)
            Material name, Boolean True if the material is a dielectric, otherwise False.

        """

        # Note: Material.is_dielectric() does not work if the conductivity
        # value is an expression.
        if isinstance(matname, Material):
            if self._app._design_type == "HFSS":
                return matname.name, matname.is_dielectric(threshold)
            else:
                return matname.name, True
        if matname:
            if self._app.materials[matname]:
                if self._app._design_type == "HFSS":
                    return self._app.materials[matname].name, self._app.materials[matname].is_dielectric(threshold)
                else:
                    return self._app.materials[matname].name, True
            else:
                self.logger.warning("Material %s doesn not exists. Assigning default material", matname)
        if self._app._design_type == "HFSS":
            return defaultmatname, self._app.materials.material_keys[defaultmatname].is_dielectric(threshold)
        else:
            return defaultmatname, True

    @pyaedt_function_handler()
    def _refresh_solids(self):
        try:
            test = self.oeditor.GetObjectsInGroup("Solids")
        except (TypeError, AttributeError):
            test = []
        if test is False:
            assert False, "Get Solids is failing"
        elif test is True or test is None:
            self._solids = []  # In IronPython True is returned when no sheets are present
        else:
            self._solids = list(test)
        self._all_object_names = self._solids + self._sheets + self._lines + self._points

    @pyaedt_function_handler()
    def _refresh_sheets(self):
        try:
            test = self.oeditor.GetObjectsInGroup("Sheets")
        except (TypeError, AttributeError):
            test = []
        if test is False:
            assert False, "Get Sheets is failing"
        elif test is True or test is None:
            self._sheets = []  # In IronPython True is returned when no sheets are present
        else:
            self._sheets = list(test)
        self._all_object_names = self._solids + self._sheets + self._lines + self._points

    @pyaedt_function_handler()
    def _refresh_lines(self):
        try:
            test = self.oeditor.GetObjectsInGroup("Lines")
        except (TypeError, AttributeError):
            test = []
        if test is False:
            assert False, "Get Lines is failing"
        elif test is True or test is None:
            self._lines = []  # In IronPython True is returned when no lines are present
        else:
            self._lines = list(test)
        self._all_object_names = self._solids + self._sheets + self._lines + self._points

    @pyaedt_function_handler()
    def _refresh_points(self):
        try:
            test = self.oeditor.GetPoints()
        except (TypeError, AttributeError):
            test = []
        if test is False:
            assert False, "Get Points is failing"
        elif test is True or test is None:
            self._points = []  # In IronPython True is returned when no points are present
        else:
            self._points = list(test)
        self._all_object_names = self._solids + self._sheets + self._lines + self._points

    @pyaedt_function_handler()
    def _refresh_planes(self):
        self._planes = {}
        try:
            self._planes = {
                plane_name: self.oeditor.GetChildObject(plane_name)
                for plane_name in self.oeditor.GetChildNames("Planes")
            }
        except (TypeError, AttributeError):
            self._planes = {}
        self._all_object_names = self._solids + self._sheets + self._lines + self._points + list(self._planes.keys())

    @pyaedt_function_handler()
    def _refresh_unclassified(self):
        try:
            test = self.oeditor.GetObjectsInGroup("Unclassified")
        except (TypeError, AttributeError):
            test = []
        if test is None or test is False:
            self._unclassified = []
            self.logger.debug("Unclassified is failing")
        elif test is True:
            self._unclassified = []  # In IronPython True is returned when no unclassified are present
        else:
            self._unclassified = list(test)

    @pyaedt_function_handler()
    def _refresh_object_types(self):
        self._refresh_solids()
        self._refresh_sheets()
        self._refresh_lines()
        self._refresh_points()
        self._refresh_planes()
        self._refresh_unclassified()
        self._all_object_names = self._solids + self._sheets + self._lines + self._points + self._unclassified

    @pyaedt_function_handler()
    def _create_object(self, name, pid=0, use_cached=False, is_polyline=False, **kwargs):
<<<<<<< HEAD

=======
>>>>>>> d1cdbf18
        if use_cached:
            line_names = self._lines
        else:
            line_names = self.line_names
        if name in self._points:
            o = Point(self, name)
            self.points[name] = o
        elif name in self.planes.keys():
            o = Plane(self, name)
            self.planes[name] = o
        elif name in line_names:
            o = Object3d(self, name)
            if pid:
                new_id = pid
            else:
                new_id = o.id
            o = self.get_existing_polyline(o)
            self.objects[new_id] = o
            self._object_names_to_ids[o.name] = new_id
        else:
            o = Object3d(self, name)
            if is_polyline:
                o = self.get_existing_polyline(o)
            if pid:
                new_id = pid
            else:
                new_id = o.id
            self.objects[new_id] = o
            self._object_names_to_ids[o.name] = new_id

        #  Set properties from kwargs.
        if len(kwargs) > 0:
            props = [
                attr
                for attr in dir(o)
                if isinstance(getattr(type(o), attr, None), property)  # Get a list of settable properties.
                and getattr(type(o), attr).fset is not None
            ]
            for k, val in kwargs.items():
                if k in props:  # Only try to set valid properties.
                    try:
                        setattr(o, k, val)
                    except:
                        self.logger.warning("Unable to assign " + str(k) + " to object " + o.name + ".")
                else:
                    self.logger.error("'" + str(k) + "' is not a valid property of the primitive ")
        return o

    @pyaedt_function_handler()
    def _default_object_attributes(self, name=None, matname=None, flags=""):
        if not matname:
            matname = self.defaultmaterial

        material, is_dielectric = self._check_material(matname, self.defaultmaterial)

        solve_inside = True if is_dielectric else False

        if not name:
            name = _uname()
        try:
            color = str(tuple(self._app.materials.material_keys[material].material_appearance)).replace(",", " ")
        except:
            color = "(132 132 193)"
        if material in ["vacuum", "air", "glass", "water_distilled", "water_fresh", "water_sea"]:
            transparency = 0.8
        else:
            transparency = 0.2
        args = [
            "NAME:Attributes",
            "Name:=",
            name,
            "Flags:=",
            flags,
            "Color:=",
            color,
            "Transparency:=",
            transparency,
            "PartCoordinateSystem:=",
            "Global",
            "SolveInside:=",
            solve_inside,
        ]

        if self.version >= "2019.3":
            args += [
                "MaterialValue:=",
                chr(34) + material + chr(34),
                "UDMId:=",
                "",
                "SurfaceMaterialValue:=",
                chr(34) + "Steel-oxidised-surface" + chr(34),
            ]
        else:
            args += ["MaterialName:=", material]

        if self.version >= "2021.2":
            args += [
                "ShellElement:=",
                False,
                "ShellElementThickness:=",
                "0mm",
                "IsMaterialEditable:=",
                True,
                "UseMaterialAppearance:=",
                False,
                "IsLightweight:=",
                False,
            ]

        return args

    @pyaedt_function_handler()
    def _crosssection_arguments(self, type, orient, width, topwidth, height, num_seg, bend_type=None):
        """Generate the properties array for the polyline cross-section."""
        arg_str = ["NAME:PolylineXSection"]

        # Set the default section type to "None"
        section_type = type
        if not section_type:
            section_type = "None"

        # Set the default orientation to "Auto"
        section_orient = orient
        if not section_orient:
            section_orient = "Auto"

        # Set the default bend-type to "Corner"
        section_bend = bend_type
        if not section_bend:
            section_bend = "Corner"

        # Ensure number-of segments is valid
        if num_seg:
            assert num_seg > 2, "Number of segments for a cross-section must be 0 or greater than 2."

        model_units = self.model_units
        arg_str += ["XSectionType:=", section_type]
        arg_str += ["XSectionOrient:=", section_orient]
        arg_str += ["XSectionWidth:=", _dim_arg(width, model_units)]
        arg_str += ["XSectionTopWidth:=", _dim_arg(topwidth, model_units)]
        arg_str += ["XSectionHeight:=", _dim_arg(height, model_units)]
        arg_str += ["XSectionNumSegments:=", "{}".format(num_seg)]
        arg_str += ["XSectionBendType:=", section_bend]

        return arg_str

    @pyaedt_function_handler()
    def _arg_with_dim(self, value, units=None):
        if units is None:
            units = self.model_units
        if type(value) is str:
            try:
                float(value)
                val = "{0}{1}".format(value, units)
            except:
                val = value
        else:
            val = "{0}{1}".format(value, units)
        return val

    @pyaedt_function_handler()
    def _pos_with_arg(self, pos, units=None):
        xpos = self._arg_with_dim(pos[0], units)
        if len(pos) < 2:
            ypos = self._arg_with_dim(0, units)
        else:
            ypos = self._arg_with_dim(pos[1], units)
        if len(pos) < 3:
            zpos = self._arg_with_dim(0, units)
        else:
            zpos = self._arg_with_dim(pos[2], units)

        return xpos, ypos, zpos

    @pyaedt_function_handler()
    def _str_list(self, theList):
        szList = ""
        for id in theList:
            o = self.objects[id]
            if len(szList):
                szList += ","
            szList += str(o.name)

        return szList

    @pyaedt_function_handler()
    def _find_object_from_edge_id(self, lval):
        objList = []
        objListSheets = self.sheet_names
        if len(objListSheets) > 0:
            objList.extend(objListSheets)
        objListSolids = self.solid_names
        if len(objListSolids) > 0:
            objList.extend(objListSolids)
        for obj in objList:
            val = self.oeditor.GetEdgeIDsFromObject(obj)
            if not (isinstance(val, bool)) and str(lval) in list(val):
                return obj
        return None

    @pyaedt_function_handler()
    def _find_object_from_face_id(self, lval):
        if self.oeditor is not None:
            objList = []
            objListSheets = self.sheet_names
            if len(objListSheets) > 0:
                objList.extend(objListSheets)
            objListSolids = self.solid_names
            if len(objListSolids) > 0:
                objList.extend(objListSolids)
            for obj in objList:
                face_ids = list(self.oeditor.GetFaceIDs(obj))
                if str(lval) in face_ids:
                    return obj

        return None

    @pyaedt_function_handler()
    def _get_native_component_properties(self, name):
        """Get properties of native component.

        Returns
        -------
        list
           List of names for native components.
        """
        native_comp_properties = None
        comps3d = self.oeditor.Get3DComponentDefinitionNames()
        component_name = None
        for comp3d in comps3d:
            if name in self.oeditor.Get3DComponentInstanceNames(comp3d):
                component_name = comp3d
                break
        if self._design_properties and self._design_properties.get("ModelSetup", None) and component_name:
            try:
                native_comp_entry = self._design_properties["ModelSetup"]["GeometryCore"]["GeometryOperations"][
                    "SubModelDefinitions"
                ]["NativeComponentDefinition"]
                if native_comp_entry:
                    if isinstance(native_comp_entry, (dict, OrderedDict)):
                        native_comp_entry = [native_comp_entry]
                    for data in native_comp_entry:
                        native_comp_name = data["SubmodelDefinitionName"]
                        if native_comp_name == component_name:
                            native_comp_properties = data
                            break
            except:
                return native_comp_properties

        return native_comp_properties

    @pyaedt_function_handler
    def _get_object_dict_by_material(self, material):
        obj_dict = {}
        for mat in material:
            objs = []
            for obj in self.object_list:
                if obj and ("[" in obj.material_name or "(" in obj.material_name):
                    if (
                        mat
                        == self._app.odesign.GetChildObject("3D Modeler")
                        .GetChildObject(obj.name)
                        .GetPropEvaluatedValue("Material")
                        .lower()
                    ):
                        objs.append(obj)
                elif obj and (obj.material_name == mat or obj.material_name == mat.lower()):
                    objs.append(obj)
            obj_dict[mat] = objs
        return obj_dict

    @pyaedt_function_handler()
    def convert_segments_to_line(self, object_name):
        """Convert a CreatePolyline list of segments to lines.

        This method applies to splines and 3-point arguments.

        Parameters
        ----------
        object_name : int, str, or :class:`pyaedt.modeler.cad.object3d.Object3d`
            Specified for the object.

        Returns
        -------
        bool
            ``True`` if successful, ``False`` if it fails.

        References
        ----------

        >>> oEditor.ChangeProperty

        Examples
        --------

        >>> from pyaedt import Hfss
        >>> aedtapp = Hfss()
        >>> edge_object = aedtapp.modeler.create_object_from_edge("my_edge")
        >>> aedtapp.modeler.generate_object_history(edge_object)
        >>> aedtapp.modeler.convert_segments_to_line(edge_object.name)

        """
        this_object = self._resolve_object(object_name)
        edges = this_object.edges
        for i in reversed(range(len(edges))):
            self.oeditor.ChangeProperty(
                [
                    "NAME:AllTabs",
                    [
                        "NAME:Geometry3DPolylineTab",
                        ["NAME:PropServers", this_object.name + ":CreatePolyline:1:Segment" + str(i)],
                        ["NAME:ChangedProps", ["NAME:Segment Type", "Value:=", "Line"]],
                    ],
                ]
            )
        return True


class PrimitivesBuilder(object):
    """Create primitives from a JSON file or dictionary of properties.

    Parameters
    ----------
    app :
        Inherited parent object.
    input_file : str, optional
        Path to a JSON file containing primitive settings.
    input_dict : dict, optional
        Dictionary containing primitive settings.

    Returns
    -------
    :class:`pyaedt.modeler.cad.PrimitivesBuilder`
        Primitives builder object if successful.

    Examples
    --------
    >>> from pyaedt import Hfss
    >>> from pyaedt.modeler.cad.Primitives import PrimitivesBuilder
    >>> aedtapp = Hfss()
    >>> primitive_file = "primitives_file.json"
    >>> primitives_builder = PrimitivesBuilder(aedtapp, input_file=primitive_file)
    >>> primitives_builder.create()
    >>> aedtapp.release_desktop()
    """

    def __init__(self, app, input_file=None, input_dict=None):
        self._app = app
        props = {}
        if not input_dict and not input_file:  # pragma: no cover
            msg = "Either a JSON file or a dictionary must be passed as input."
            self.logger.error(msg)
            raise TypeError(msg)
        elif input_file:
            file_format = os.path.splitext(os.path.basename(input_file))[1]
            if file_format == ".json":
                props = json_to_dict(input_file)
            elif file_format == ".csv":
                import re

                from pyaedt.generic.general_methods import read_csv_pandas

                csv_data = read_csv_pandas(filename=input_file)
                primitive_type = csv_data.columns[0]
                primitive_type_cleaned = re.sub(r"^#\s*", "", primitive_type)

                if primitive_type_cleaned in ["Blocks Cylinder", "Cylinder"]:
                    props = self._read_csv_cylinder_props(csv_data)
                if primitive_type_cleaned in ["Blocks Prism", "Prism"]:
                    props = self._read_csv_prism_props(csv_data)
                if not props:
                    msg = "CSV file not valid."
                    self.logger.error(msg)
                    raise TypeError(msg)
            else:
                msg = "Format is not valid."
                self.logger.error(msg)
                raise TypeError(msg)
        else:
            props = input_dict

        if not props or not all(key in props for key in ["Primitives", "Instances"]):
            msg = "Input data is wrong."
            self.logger.error(msg)
            raise AttributeError(msg)

        if "Units" in props:
            self.units = props["Units"]
        else:
            self.units = "mm"
        self._app.modeler.units = self.units
        self.primitives = props["Primitives"]
        self.instances = props["Instances"]
        self.coordinate_systems = None
        if "Coordinate Systems" in props:
            self.coordinate_systems = props["Coordinate Systems"]

    @property
    def logger(self):
        """Logger."""
        return self._app.logger

    @pyaedt_function_handler()
    def create(self):
        """Create instances of defined primitives.

        Returns
        -------
        list
            List of instance names created.
        """
        created_instances = []

        if self.coordinate_systems:
            cs_flag = self._create_coordinate_system()
            if not cs_flag:
                self.logger.error("Wrong coordinate system is defined.")
                return False

        cs_names = [cs.name for cs in self._app.modeler.coordinate_systems]

        for instance_data in self.instances:
            name = instance_data.get("Name")
            if not name:
                self.logger.error("``Name`` parameter is not defined.")
                return False

            cs = instance_data.get("Coordinate System")
            if not cs:
                self.logger.warning("``Coordinate System`` parameter is not defined, ``Global`` is assigned.")
                instance_data["Coordinate System"] = "Global"
                cs = instance_data.get("Coordinate System")
            elif instance_data["Coordinate System"] != "Global" and instance_data["Coordinate System"] not in cs_names:
                self.logger.error("Coordinate system {} does not exist.".format(cs))
                return False

            origin = instance_data.get("Origin")
            if not origin:
                self.logger.warning("``Origin`` parameter not defined. ``[0, 0, 0]`` is assigned.")
                instance_data["Origin"] = [0, 0, 0]
                origin = instance_data.get("Origin")
            else:
                origin = self.convert_units(origin)

            primitive_data = next((primitive for primitive in self.primitives if primitive["Name"] == name), None)

            if primitive_data:
                instance = self._create_instance(name, cs, origin, primitive_data)
                created_instances.append(instance)

        return created_instances

    @pyaedt_function_handler()
    def _create_instance(self, name, cs, origin, primitive_data):
        """Create a primitive instance.

        This method determines the primitive type and creates an instance based on this type.

        Parameters
        ----------
        name : str
            Name for the primitive.
        cs : str
            Reference coordinate system.
        origin : list
            Instance origin position.
        primitive_data : dict
            Primitive information.

        Returns
        -------
        str
            Instance name.
        """
        primitive_type = primitive_data["Primitive Type"]
        instance = None
        if primitive_type == "Cylinder":
            if self._app.modeler._is3d:
                instance = self._create_cylinder_instance(name, cs, origin, primitive_data)
        if primitive_type == "Box":
            if self._app.modeler._is3d:
                instance = self._create_box_instance(name, cs, origin, primitive_data)

        if not instance:
            self.logger.warning("Primitive type: {} is unsupported.".format(primitive_type))
            return None

        return instance

    @pyaedt_function_handler()
    def _create_cylinder_instance(self, name, cs, origin, data):
        """Create a cylinder instance.

        Parameters
        ----------
        name : str
            Name for the primitive.
        cs : str
            Reference coordinate system.
        origin : list
            Instance origin position.
        data : dict
            Cylinder information.

        Returns
        -------
        str
            Instance name.
        """
        if not data.get("Plane"):
            data["Plane"] = 0
        if not data.get("Radius"):
            data["Radius"] = 10
        if not data.get("Height"):
            data["Height"] = 50
        if not data.get("Number of Segments"):
            data["Number of Segments"] = 0

        self._app.modeler.set_working_coordinate_system(cs)

        cyl1 = self._app.modeler.create_cylinder(
            cs_axis=data.get("Plane"),
            position=origin,
            radius=data.get("Radius"),
            height=data.get("Height"),
            numSides=int(data.get("Number of Segments")),
            name=name,
        )

        internal_radius = data.get("Internal Radius")
        if internal_radius:
            internal_radius = self.convert_units([internal_radius])[0]
            radius = self.convert_units([data.get("Radius")])[0]
            if internal_radius > radius:
                self.logger.warning("Internal radius is larger than external radius.")
            elif internal_radius != 0:
                cyl2 = self._app.modeler.create_cylinder(
                    cs_axis=data.get("Plane"),
                    position=origin,
                    radius=internal_radius,
                    height=data.get("Height"),
                    numSides=data.get("Number of Segments"),
                    name=name,
                )
                self._app.modeler.subtract(blank_list=cyl1, tool_list=cyl2, keep_originals=False)

        return cyl1

    def _create_box_instance(self, name, cs, origin, data):
        """Create a box instance.

        Parameters
        ----------
        name : str
            Name for the primitive.
        cs : str
            Reference coordinate system.
        origin : list
            Instance origin position.
        data : dict
            Box information.

        Returns
        -------
        str
            Instance name.
        """
        if not data.get("X Length"):
            data["X Length"] = 10
        if not data.get("Y Length"):
            data["Y Length"] = 10
        if not data.get("Z Length"):
            data["Z Length"] = 10

        self._app.modeler.set_working_coordinate_system(cs)

        box1 = self._app.modeler.create_box(
            position=origin,
            dimensions_list=[data["X Length"], data["Y Length"], data["Z Length"]],
            name=name,
        )
        return box1

    @pyaedt_function_handler()
    def _read_csv_cylinder_props(self, csv_data):
        """Convert CSV data to ``PrimitivesBuilder`` properties.

        Create a cylinder instance.

        Parameters
        ----------
        csv_data : :class:`pandas.DataFrame`

        Returns
        -------
        dict
            PrimitivesBuilder properties.
        """
        primitive_props = {
            "Primitive Type": "Cylinder",
            "Name": "",
            "Plane": 0,
            "Height": 1.0,
            "Radius": 2,
            "Internal Radius": 0.0,
            "Number of Segments": 0,
        }
        instances_props = {"Name": "", "Coordinate System": "Global", "Origin": [0, 0, 0]}
        required_csv_keys = ["name", "xc", "yc", "zc", "plane", "radius", "iradius", "height"]
        # Take the keys
        csv_keys = []
        index_row = 0
        for index_row, row in csv_data.iterrows():
            if "#" not in row.iloc[0]:
                csv_keys = row.array.dropna()
                csv_keys = csv_keys.tolist()
                break

        if not all(k in required_csv_keys for k in csv_keys):
            msg = "The column names in the CSV file do not match the expected names."
            self.logger.error(msg)
            raise ValueError
        # Create instances and primitives
        props_cyl = {}
        row_cont = 0
        for index_row_new, row in csv_data.iloc[index_row + 1 :].iterrows():
            row_info = row.dropna().values
            if len(row_info) != len(csv_keys):
                msg = "Values missing in the CSV file "
                self.logger.error(msg)
                raise ValueError

            if not props_cyl:
                props_cyl = {"Primitives": [primitive_props], "Instances": [instances_props]}
            else:
                props_cyl["Primitives"].append(primitive_props.copy())
                props_cyl["Instances"].append(instances_props.copy())

            col_cont = 0
            # Check for nan values in each column
            for value in row_info:
                if csv_keys[col_cont] == "name":
                    props_cyl["Primitives"][row_cont]["Name"] = str(value)
                    props_cyl["Instances"][row_cont]["Name"] = str(value)
                elif csv_keys[col_cont] == "xc":
                    props_cyl["Instances"][row_cont]["Origin"][0] = float(value)
                elif csv_keys[col_cont] == "yc":
                    props_cyl["Instances"][row_cont]["Origin"][1] = float(value)
                elif csv_keys[col_cont] == "zc":
                    props_cyl["Instances"][row_cont]["Origin"][2] = float(value)
                elif csv_keys[col_cont] == "plane":
                    props_cyl["Primitives"][row_cont]["Plane"] = int(value)
                elif csv_keys[col_cont] == "radius":
                    props_cyl["Primitives"][row_cont]["Radius"] = float(value)
                elif csv_keys[col_cont] == "iradius":
                    props_cyl["Primitives"][row_cont]["Internal Radius"] = float(value)
                elif csv_keys[col_cont] == "height":
                    props_cyl["Primitives"][row_cont]["Height"] = float(value)
                col_cont += 1
            row_cont += 1
        return props_cyl

    @pyaedt_function_handler()
    def _read_csv_prism_props(self, csv_data):
        """Convert CSV data to ``PrimitivesBuilder`` properties.

        Create a box instance.

        Parameters
        ----------
        csv_data : :class:`pandas.DataFrame`

        Returns
        -------
        dict
            PrimitivesBuilder properties.
        """
        primitive_props = {
            "Primitive Type": "Box",
            "Name": "",
            "X Length": 0,
            "Y Length": 0,
            "Z Length": 0,
        }
        instances_props = {"Name": "", "Coordinate System": "Global", "Origin": [0, 0, 0]}
        required_csv_keys = ["name", "xs", "ys", "zs", "xd", "yd", "zd"]
        # Take the keys
        csv_keys = []
        index_row = 0
        for index_row, row in csv_data.iterrows():
            if "#" not in row.iloc[0]:
                csv_keys = row.array.dropna()
                csv_keys = csv_keys.tolist()
                break

        if not all(k in required_csv_keys for k in csv_keys):
            msg = "The column names in the CSV file do not match the expected names."
            self.logger.error(msg)
            raise ValueError
        # Create instances and primitives
        props_box = {}
        row_cont = 0
        for index_row_new, row in csv_data.iloc[index_row + 1 :].iterrows():
            row_info = row.dropna().values
            if len(row_info) != len(csv_keys):
                msg = "Values missing in the CSV file "
                self.logger.error(msg)
                raise ValueError

            if not props_box:
                props_box = {"Primitives": [primitive_props], "Instances": [instances_props]}
            else:
                props_box["Primitives"].append(primitive_props.copy())
                props_box["Instances"].append(instances_props.copy())

            col_cont = 0
            # Check for nan values in each column
            for value in row_info:
                if csv_keys[col_cont] == "name":
                    props_box["Primitives"][row_cont]["Name"] = str(value)
                    props_box["Instances"][row_cont]["Name"] = str(value)
                elif csv_keys[col_cont] == "xs":
                    props_box["Instances"][row_cont]["Origin"][0] = float(value)
                elif csv_keys[col_cont] == "ys":
                    props_box["Instances"][row_cont]["Origin"][1] = float(value)
                elif csv_keys[col_cont] == "zs":
                    props_box["Instances"][row_cont]["Origin"][2] = float(value)
                elif csv_keys[col_cont] == "xd":
                    props_box["Primitives"][row_cont]["X Length"] = float(value)
                elif csv_keys[col_cont] == "yd":
                    props_box["Primitives"][row_cont]["Y Length"] = float(value)
                elif csv_keys[col_cont] == "zd":
                    props_box["Primitives"][row_cont]["Z Length"] = float(value)
                col_cont += 1
            row_cont += 1
        return props_box

    @pyaedt_function_handler()
    def convert_units(self, values):
        """Convert input values to default units.

        If a value has units, convert it to a numeric value with the default units.

        Parameters
        ----------
        values : list
            List of values.

        Returns
        -------
        list
            List of numeric values.
        """
        extracted_values = []
        for value in values:
            if isinstance(value, (int, float)):
                extracted_values.append(value)
            elif isinstance(value, str):
                value_number, units = decompose_variable_value(value)
                if units:
                    value_number = self._length_unit_conversion(value_number, units)
                extracted_values.append(value_number)

        return extracted_values

    @pyaedt_function_handler()
    def _length_unit_conversion(self, value, input_units):
        """Convert value to input units."""
        from pyaedt.generic.constants import unit_converter

        converted_value = unit_converter(value, unit_system="Length", input_units=input_units, output_units=self.units)
        return converted_value

    @pyaedt_function_handler()
    def _create_coordinate_system(self):
        """Create a coordinate system defined in the object."""
        for cs in self.coordinate_systems:
            cs_names = [cs.name for cs in self._app.modeler.coordinate_systems]
            name = cs.get("Name")
            if not name:
                self.logger.warning("Coordinate system does not have a 'Name' parameter.")
                return False
            if name in cs_names:
                self.logger.warning("Coordinate system {} already exists.".format(name))
                continue
            mode = cs.get("Mode")
            if not mode or not any(key in mode for key in ["Axis/Position", "Euler Angle ZYZ", "Euler Angle ZXZ"]):
                self.logger.warning(
                    "Coordinate system does not have a 'Mode' parameter or it is not valid. "
                    "Options are 'Axis/Position', 'Euler Angle ZYZ', and 'Euler Angle ZXZ'."
                )
                return False

            origin = cs.get("Origin")
            reference_cs = cs.get("Reference CS")
            if not origin:
                origin = [0, 0, 0]
                cs["Origin"] = origin
            else:
                origin = self.convert_units(origin)

            if not reference_cs:
                reference_cs = "Global"
                cs["Reference CS"] = reference_cs

            if mode == "Axis/Position":
                x_axis = cs.get("X Axis")
                y_point = cs.get("Y Point")

                if not x_axis:
                    x_axis = [1, 0, 0]
                    cs["X Axis"] = x_axis
                if not y_point:
                    y_point = [0, 1, 0]
                    cs["Y Point"] = y_point
                new_cs = self._app.modeler.create_coordinate_system(
                    origin=origin,
                    reference_cs=reference_cs,
                    name=name,
                    mode="axis",
                    x_pointing=x_axis,
                    y_pointing=y_point,
                    psi=0,
                    theta=0,
                    phi=0,
                )
                cs["Name"] = new_cs.name
            else:
                phi = cs.get("Phi")
                theta = cs.get("Theta")
                psi = cs.get("Psi")

                if not phi:
                    phi = "0deg"
                    cs["Phi"] = phi
                elif isinstance(phi, (int, float)):
                    phi = str(phi) + "deg"
                    cs["Phi"] = phi

                if not theta:
                    theta = "0deg"
                    cs["Theta"] = theta
                elif isinstance(theta, (int, float)):
                    theta = str(theta) + "deg"
                    cs["Theta"] = theta

                if not psi:
                    psi = "0deg"
                    cs["Psi"] = psi
                elif isinstance(psi, (int, float)):
                    psi = str(psi) + "deg"
                    cs["Psi"] = psi

                if mode == "Euler Angle ZYZ":
                    cs_mode = "zyz"
                else:
                    cs_mode = "zxz"

                new_cs = self._app.modeler.create_coordinate_system(
                    origin=origin, reference_cs=reference_cs, name=name, mode=cs_mode, psi=psi, theta=theta, phi=phi
                )
                cs["Name"] = new_cs.name

        return True<|MERGE_RESOLUTION|>--- conflicted
+++ resolved
@@ -735,10 +735,7 @@
                         pid = operations["Operation"][0]["ParentPartID"]
                     except:
                         pass
-<<<<<<< HEAD
-=======
-
->>>>>>> d1cdbf18
+
                 is_polyline = False
                 if operations and "PolylineParameters" in operations.get("Operation", {}):
                     is_polyline = True
@@ -7952,10 +7949,6 @@
 
     @pyaedt_function_handler()
     def _create_object(self, name, pid=0, use_cached=False, is_polyline=False, **kwargs):
-<<<<<<< HEAD
-
-=======
->>>>>>> d1cdbf18
         if use_cached:
             line_names = self._lines
         else:
