--- conflicted
+++ resolved
@@ -989,14 +989,6 @@
         """
         added_objects = []
         objs_ids = {}
-<<<<<<< HEAD
-        if not self._object_names_to_ids:
-            for obj in self._all_object_names:
-                try:
-                    objs_ids[obj] = self.oeditor.GetObjectIDByName(obj)
-                except Exception:
-                    pass
-=======
         added_objects = self.add_new_solids()
         added_objects += self.add_new_points()
         return added_objects
@@ -1014,12 +1006,11 @@
         """
         added_objects = []
 
->>>>>>> 8e54f812
         for obj_name in self.object_names:
             if obj_name not in self._object_names_to_ids:
                 try:
                     pid = self.oeditor.GetObjectIDByName(obj)
-                except:
+                except Exception:
                     pid = 0
                 self._create_object(obj_name, pid=pid, use_cached=True)
                 added_objects.append(obj_name)
@@ -1027,7 +1018,7 @@
             if obj_name not in self._object_names_to_ids:
                 try:
                     pid = self.oeditor.GetObjectIDByName(obj)
-                except:
+                except Exception:
                     pid = 0
                 self._create_object(obj_name, pid=pid, use_cached=True)
                 added_objects.append(obj_name)
