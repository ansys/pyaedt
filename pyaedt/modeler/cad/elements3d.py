--- conflicted
+++ resolved
@@ -316,16 +316,8 @@
         vertices = []
         v = [i for i in self.oeditor.GetVertexIDsFromEdge(self.id)]
         if not v:
-<<<<<<< HEAD
-            i = 0
-            while i < 5:
-                pos = [float(p) for p in self.oeditor.GetEdgePositionAtNormalizedParameter(self.id, i / 5)]
-                vertices.append(VertexPrimitive(self._object3d, -1, pos))
-                i += 1
-=======
             pos = [float(p) for p in self.oeditor.GetEdgePositionAtNormalizedParameter(self.id, 0)]
             vertices.append(VertexPrimitive(self._object3d, -1, pos))
->>>>>>> 3cc48172
         if settings.aedt_version > "2022.2":
             v = v[::-1]
         for vertex in v:
@@ -530,16 +522,8 @@
         v = [i for i in self.oeditor.GetVertexIDsFromFace(self.id)]
         if not v:
             for el in self.edges:
-<<<<<<< HEAD
-                i = 0
-                while i < 5:
-                    pos = [float(p) for p in self.oeditor.GetEdgePositionAtNormalizedParameter(el.id, i / 5)]
-                    vertices.append(VertexPrimitive(self._object3d, -1, pos))
-                    i += 1
-=======
                 pos = [float(p) for p in self.oeditor.GetEdgePositionAtNormalizedParameter(el.id, 0)]
                 vertices.append(VertexPrimitive(self._object3d, -1, pos))
->>>>>>> 3cc48172
         if settings.aedt_version > "2022.2":
             v = v[::-1]
         for vertex in v:
