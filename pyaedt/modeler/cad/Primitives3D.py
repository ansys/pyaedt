import json
import os
from math import asin
from math import ceil
from math import cos
from math import degrees
from math import pi
from math import radians
from math import sin
from math import sqrt
from math import tan

from pyaedt import Icepak
from pyaedt.generic import LoadAEDTFile
from pyaedt.generic.general_methods import _retry_ntimes
from pyaedt.generic.general_methods import open_file
from pyaedt.generic.general_methods import pyaedt_function_handler
from pyaedt.modeler.advanced_cad.actors import Bird
from pyaedt.modeler.advanced_cad.actors import Person
from pyaedt.modeler.advanced_cad.actors import Vehicle
from pyaedt.modeler.advanced_cad.multiparts import Environment
from pyaedt.modeler.advanced_cad.multiparts import MultiPartComponent
from pyaedt.modeler.cad.Primitives import Primitives
from pyaedt.modeler.geometry_operators import GeometryOperators
from pyaedt.modules.Boundary import NativeComponentObject


class Primitives3D(Primitives, object):
    """Manages primitives in 3D tools.

    This class is inherited in the caller application and is
    accessible through the primitives variable part of modeler object(
    e.g. ``hfss.modeler`` or ``icepak.modeler``).

    Parameters
    ----------
    application : str
        Name of the application.

    Examples
    --------
    Basic usage demonstrated with an HFSS, Maxwell 3D, Icepak, Q3D, or Mechanical design:

    >>> from pyaedt import Hfss
    >>> aedtapp = Hfss()
    >>> prim = aedtapp.modeler
    """

    def __init__(self):
        Primitives.__init__(self)
        self.multiparts = []

    @pyaedt_function_handler()
    def create_box(self, position, dimensions_list, name=None, matname=None):
        """Create a box.

        Parameters
        ----------
        position : list
<<<<<<< HEAD
            Anchor point for the box in Cartesian``[x, y, z]`` coordinates.
        dimensions_list : list
           Length of the box edges in Cartesian``[x, y, z]`` coordinates.
=======
            Anchor point for the box in Cartesian ``[x, y, z]`` coordinates.
        dimensions_list : list
           Length of the box edges in Cartesian ``[x, y, z]`` coordinates.
>>>>>>> c45ac416
        name : str, optional
            Name of the box. The default is ``None``, in which case the
            default name is assigned.
        matname : str, optional
            Name of the material.  The default is ``None``, in which case the
            default material is assigned. If the material name supplied is
            invalid, the default material is assigned.

        Returns
        -------
        :class:`pyaedt.modeler.object3d.Object3d`
            3D object.

        References
        ----------

        >>> oEditor.CreateBox

        Examples
        --------

        >>> from pyaedt import hfss
        >>> hfss = Hfss()
        >>> origin = [0,0,0]
        >>> dimensions = [10,5,20]
        >>> #Material and name are not mandatory fields
        >>> box_object = hfss.modeler.primivites.create_box(origin, dimensions, name="mybox", matname="copper")

        """
        assert len(position) == 3, "Position Argument must be a valid 3 Element List"
        assert len(dimensions_list) == 3, "Dimension Argument must be a valid 3 Element List"
        XPosition, YPosition, ZPosition = self._pos_with_arg(position)
        XSize, YSize, ZSize = self._pos_with_arg(dimensions_list)
        vArg1 = ["NAME:BoxParameters"]
        vArg1.append("XPosition:="), vArg1.append(XPosition)
        vArg1.append("YPosition:="), vArg1.append(YPosition)
        vArg1.append("ZPosition:="), vArg1.append(ZPosition)
        vArg1.append("XSize:="), vArg1.append(XSize)
        vArg1.append("YSize:="), vArg1.append(YSize)
        vArg1.append("ZSize:="), vArg1.append(ZSize)
        vArg2 = self._default_object_attributes(name=name, matname=matname)
        new_object_name = _retry_ntimes(10, self.oeditor.CreateBox, vArg1, vArg2)
        return self._create_object(new_object_name)

    @pyaedt_function_handler()
    def create_cylinder(self, cs_axis, position, radius, height, numSides=0, name=None, matname=None):
        """Create a cylinder.

        Parameters
        ----------
        cs_axis : int or str
            Axis of rotation of the starting point around the center point.
            :class:`pyaedt.constants.AXIS` Enumerator can be used as input.
        position : list
            Center point of the cylinder in a list of ``(x, y, z)`` coordinates.
        radius : float
            Radius of the cylinder.
        height : float
            Height of the cylinder.
        numSides : int, optional
            Number of sides. The default is ``0``, which is correct for
            a cylinder.
        name : str, optional
            Name of the cylinder. The default is ``None``, in which case
            the default name is assigned.
        matname : str, optional
            Name of the material. The default is ''None``, in which case the
            default material is assigned.

        Returns
        -------
        :class:`pyaedt.modeler.object3d.Object3d`
            3D object.

        References
        ----------

        >>> oEditor.CreateCylinder

        Examples
        --------
        >>> from pyaedt import Hfss
        >>> aedtapp = Hfss()
        >>> cylinder_object = aedtapp.modeler..create_cylinder(cs_axis='Z', position=[0,0,0],
        ...                                                   radius=2, height=3, name="mycyl",
        ...                                                   matname="vacuum")

        """
        if isinstance(radius, (int, float)) and radius < 0:
            raise ValueError("Radius must be greater than 0.")

        szAxis = GeometryOperators.cs_axis_str(cs_axis)
        XCenter, YCenter, ZCenter = self._pos_with_arg(position)

        Radius = self._arg_with_dim(radius)
        Height = self._arg_with_dim(height)

        vArg1 = ["NAME:CylinderParameters"]
        vArg1.append("XCenter:="), vArg1.append(XCenter)
        vArg1.append("YCenter:="), vArg1.append(YCenter)
        vArg1.append("ZCenter:="), vArg1.append(ZCenter)
        vArg1.append("Radius:="), vArg1.append(Radius)
        vArg1.append("Height:="), vArg1.append(Height)
        vArg1.append("WhichAxis:="), vArg1.append(szAxis)
        vArg1.append("NumSides:="), vArg1.append("{}".format(numSides))
        vArg2 = self._default_object_attributes(name=name, matname=matname)
        new_object_name = self.oeditor.CreateCylinder(vArg1, vArg2)
        return self._create_object(new_object_name)

    @pyaedt_function_handler()
    def create_polyhedron(
        self,
        cs_axis=None,
        center_position=(0.0, 0.0, 0.0),
        start_position=(0.0, 1.0, 0.0),
        height=1.0,
        num_sides=12,
        name=None,
        matname=None,
    ):
        """Create a regular polyhedron.

        Parameters
        ----------
        cs_axis : optional
            Axis of rotation of the starting point around the center point.
            The default is ``None``, in which case the Z axis is used.
        center_position : list, optional
            List of ``[x, y, z]`` coordinates for the center position.
            The default is ``(0.0, 0.0, 0.0)``.
        start_position : list, optional
            List of ``[x, y, z]`` coordinates for the starting position.
            The default is ``(0.0, 0.0, 0.0)``.
        height : float, optional
            Height of the polyhedron. The default is ``1.0``.
        num_sides : int, optional
            Number of sides of the polyhedron. The default is ``12``.
        name : str, optional
            Name of the polyhedron. The default is ``None``, in which the
            default name is assigned.
        matname : str, optional
            Name of the material. The default is ``None``, in which the
            default material is assigned.

        Returns
        -------
        :class:`pyaedt.modeler.object3d.Object3d`
            3D object.

        References
        ----------

        >>> oEditor.CreateRegularPolyhedron

        Examples
        --------
        >>> from pyaedt import Hfss
        >>> aedtapp = Hfss()
        >>> ret_obj = aedtapp.modeler.create_polyhedron(cs_axis='X', center_position=[0, 0, 0],
        ...                                             start_position=[0,5,0], height=0.5,
        ...                                              num_sides=8, name="mybox", matname="copper")

        """
        test = cs_axis
        cs_axis = GeometryOperators.cs_axis_str(cs_axis)
        x_center, y_center, z_center = self._pos_with_arg(center_position)
        x_start, y_start, z_start = self._pos_with_arg(start_position)

        height = self._arg_with_dim(height)

        vArg1 = ["NAME:PolyhedronParameters"]
        vArg1.append("XCenter:="), vArg1.append(x_center)
        vArg1.append("YCenter:="), vArg1.append(y_center)
        vArg1.append("ZCenter:="), vArg1.append(z_center)
        vArg1.append("XStart:="), vArg1.append(x_start)
        vArg1.append("YStart:="), vArg1.append(y_start)
        vArg1.append("ZStart:="), vArg1.append(z_start)
        vArg1.append("Height:="), vArg1.append(height)
        vArg1.append("NumSides:="), vArg1.append(int(num_sides))
        vArg1.append("WhichAxis:="), vArg1.append(cs_axis)
        vArg2 = self._default_object_attributes(name=name, matname=matname)
        new_object_name = self.oeditor.CreateRegularPolyhedron(vArg1, vArg2)
        return self._create_object(new_object_name)

    @pyaedt_function_handler()
    def create_cone(self, cs_axis, position, bottom_radius, top_radius, height, name=None, matname=None):
        """Create a cone.

        Parameters
        ----------
        cs_axis : str
            Axis of rotation of the starting point around the center point.
            The default is ``None``, in which case the Z axis is used.
        center_position : list, optional
            List of ``[x, y, z]`` coordinates for the center position
            of the bottom of the cone.
        bottom_radius : float
            Bottom radius of the cone.
        top_radius : float
            Top radius of the cone.
        height : float
            Height of the cone.
        name : str, optional
            Name of the cone. The default is ``None``, in which case
            the default name is assigned.
        matname : str, optional
            Name of the material. The default is ``None``, in which case
            the default material is assigned.

        Returns
        -------
        :class:`pyaedt.modeler.object3d.Object3d`
            3D object.

        References
        ----------

        >>> oEditor.CreateCone

        Examples
        --------
        >>> from pyaedt import Hfss
        >>> aedtapp = Hfss()
        >>> cone_object = aedtapp.modeler.create_cone(cs_axis='Z', position=[0, 0, 0],
        ...                                           bottom_radius=2, top_radius=3, height=4,
        ...                                           name="mybox", matname="copper")

        """
        if bottom_radius == top_radius:
            raise ValueError("Bottom radius and top radius must have different values.")
        if isinstance(bottom_radius, (int, float)) and bottom_radius < 0:
            raise ValueError("Bottom radius must be greater than 0.")
        if isinstance(top_radius, (int, float)) and top_radius < 0:
            raise ValueError("Top radius must be greater than 0.")
        if isinstance(height, (int, float)) and height <= 0:
            raise ValueError("Height must be greater than 0.")

        XCenter, YCenter, ZCenter = self._pos_with_arg(position)
        szAxis = GeometryOperators.cs_axis_str(cs_axis)
        Height = self._arg_with_dim(height)
        RadiusBt = self._arg_with_dim(bottom_radius)
        RadiusUp = self._arg_with_dim(top_radius)

        vArg1 = ["NAME:ConeParameters"]
        vArg1.append("XCenter:="), vArg1.append(XCenter)
        vArg1.append("YCenter:="), vArg1.append(YCenter)
        vArg1.append("ZCenter:="), vArg1.append(ZCenter)
        vArg1.append("WhichAxis:="), vArg1.append(szAxis)
        vArg1.append("Height:="), vArg1.append(Height)
        vArg1.append("BottomRadius:="), vArg1.append(RadiusBt)
        vArg1.append("TopRadius:="), vArg1.append(RadiusUp)
        vArg2 = self._default_object_attributes(name=name, matname=matname)
        new_object_name = self.oeditor.CreateCone(vArg1, vArg2)
        return self._create_object(new_object_name)

    @pyaedt_function_handler()
    def create_sphere(self, position, radius, name=None, matname=None):
        """Create a sphere.

        Parameters
        ----------
        position : list
            List of ``[x, y, z]`` coordinates for the center position
            of the sphere.
        radius : float
            Radius of the sphere.
        name : str, optional
            Name of the sphere. The default is ``None``, in which case
            the default name is assigned.
        matname : str, optional
            Name of the material. The default is ``None``, in which case
            the default material is assigned.

        Returns
        -------
        :class:`pyaedt.modeler.object3d.Object3d`
            3D object.

        References
        ----------

        >>> oEditor.CreateSphere

        Examples
        --------
        >>> from pyaedt import Hfss
        >>> aedtapp = Hfss()
        >>> ret_object = aedtapp.modeler.create_sphere(position=[0,0,0], radius=2,
        ...                                            name="mysphere", matname="copper")

        """
        if len(position) != 3:
            raise ValueError("Position argument must be a valid 3 elements List.")
        if isinstance(radius, (int, float)) and radius < 0:
            raise ValueError("Radius must be greater than 0.")

        XCenter, YCenter, ZCenter = self._pos_with_arg(position)

        Radius = self._arg_with_dim(radius)

        vArg1 = ["NAME:SphereParameters"]
        vArg1.append("XCenter:="), vArg1.append(XCenter)
        vArg1.append("YCenter:="), vArg1.append(YCenter)
        vArg1.append("ZCenter:="), vArg1.append(ZCenter)
        vArg1.append("Radius:="), vArg1.append(Radius)
        vArg2 = self._default_object_attributes(name=name, matname=matname)
        new_object_name = self.oeditor.CreateSphere(vArg1, vArg2)
        return self._create_object(new_object_name)

    @pyaedt_function_handler()
    def create_torus(self, center, major_radius, minor_radius, axis=None, name=None, material_name=None):
        """Create a torus.

        Parameters
        ----------
        center : list
            Center point for the torus in a list of ``[x, y, z]`` coordinates.
        major_radius : float
           Major radius of the torus.
        minor_radius : float
           Minor radius of the torus.
        axis : str, optional
            Axis of revolution.
            The default is ``None``, in which case the Z axis is used.
        name : str, optional
            Name of the torus. The default is ``None``, in which case the
            default name is assigned.
        material_name : str, optional
            Name of the material.  The default is ``None``, in which case the
            default material is assigned. If the material name supplied is
            invalid, the default material is assigned.

        Returns
        -------
        :class:`pyaedt.modeler.object3d.Object3d`
            3D object.

        References
        ----------

        >>> oEditor.CreateTorus

        Examples
        --------
        Create a torus named ``"mytorus"`` about the Z axis with a major
        radius of 1, minor radius of 0.5, and a material of ``"copper"``.
        >>> from pyaedt import Hfss
        >>> hfss = Hfss()
        >>> origin = [0, 0, 0]
        >>> torus = hfss.modeler.create_torus(origin, major_radius=1,
        ...                                   minor_radius=0.5, axis="Z",
        ...                                    name="mytorus", material_name="copper")

        """
        if len(center) != 3:
            raise ValueError("Center argument must be a valid 3 element sequence.")
        # if major_radius <= 0 or minor_radius <= 0:
        #     raise ValueError("Both major and minor radius must be greater than 0.")
        # if minor_radius >= major_radius:
        #     raise ValueError("Major radius must be greater than minor radius.")

        x_center, y_center, z_center = self._pos_with_arg(center)
        axis = GeometryOperators.cs_axis_str(axis)
        major_radius = self._arg_with_dim(major_radius)
        minor_radius = self._arg_with_dim(minor_radius)

        first_argument = ["NAME:TorusParameters"]
        first_argument.append("XCenter:="), first_argument.append(x_center)
        first_argument.append("YCenter:="), first_argument.append(y_center)
        first_argument.append("ZCenter:="), first_argument.append(z_center)
        first_argument.append("MajorRadius:="), first_argument.append(major_radius)
        first_argument.append("MinorRadius:="), first_argument.append(minor_radius)
        first_argument.append("WhichAxis:="), first_argument.append(axis)
        second_argument = self._default_object_attributes(name=name, matname=material_name)
        new_object_name = _retry_ntimes(10, self.oeditor.CreateTorus, first_argument, second_argument)
        return self._create_object(new_object_name)

    @pyaedt_function_handler()
    def create_bondwire(
        self,
        start_position,
        end_position,
        h1=0.2,
        h2=0,
        alpha=80,
        beta=5,
        bond_type=0,
        diameter=0.025,
        facets=6,
        name=None,
        matname=None,
    ):
        """Create a bondwire.

        Parameters
        ----------
        start_position : list
            List of ``[x, y, z]`` coordinates for the starting
            position of the bond pad.
        end_position :  list
            List of ``[x, y, z]`` coordinates for the ending position
            of the bond pad.
        h1 : float, optional
            Height between the IC die I/O pad and the top of the bondwire.
            The default is ``0.2``.
        h2 : float, optional
            Height of the IC die I/O pad above the lead frame. The default
            is ``0``. A negative value indicates that the I/O pad is below
            the lead frame.
        alpha : float, optional
            Angle in degrees between the xy plane and the wire bond at the
            IC die I/O pad. The default is ``80``.
        beta : float, optional
            Angle in degrees between the xy plane and the wire bond at the
            lead frame. The default is ``5``.
        bond_type : int, optional
            Type of the boundwire, which indicates its shape. Options are:

            * ''0'' for JEDEC 5-point
            * ``1`` for JEDEC 4-point
            * ''2`` for Low

            The default is ''0``.
        diameter : float, optional
            Diameter of the wire. The default is ``0.025``.
        facets : int, optional
            Number of wire facets. The default is ``6``.
        name : str, optional
            Name of the bondwire. The default is ``None``, in which case
            the default name is assigned.
        matname : str, optional
            Name of the material. The default is ``None``, in which case
            the default material is assigned.

        Returns
        -------
        :class:`pyaedt.modeler.object3d.Object3d`
            3D object.

        References
        ----------

        >>> oEditor.CreateBondwire

        Examples
        --------
        >>> from pyaedt import Hfss
        >>> hfss = Hfss()
        >>> origin = [0,0,0]
        >>> endpos = [10,5,20]
        >>> #Material and name are not mandatory fields
        >>> object_id = hfss.modeler.create_bondwire(origin, endpos,h1=0.5, h2=0.1, alpha=75, beta=4,
        ...                                                     bond_type=0, name="mybox", matname="copper")
        """
        x_position, y_position, z_position = self._pos_with_arg(start_position)
        if x_position is None or y_position is None or z_position is None:
            raise AttributeError("Position Argument must be a valid 3 Element List")
        x_length, y_length, z_length = self._pos_with_arg([n - m for m, n in zip(start_position, end_position)])
        if x_length is None or y_length is None or z_length is None:
            raise AttributeError("Dimension Argument must be a valid 3 Element List")
        if bond_type == 0:
            bondwire = "JEDEC_5Points"
        elif bond_type == 1:
            bondwire = "JEDEC_4Points"
        elif bond_type == 2:
            bondwire = "LOW"
        else:
            self.logger.error("Wrong Profile Type")
            return False
        first_argument = ["NAME:BondwireParameters"]
        first_argument.append("WireType:="), first_argument.append(bondwire)
        first_argument.append("WireDiameter:="), first_argument.append(self._arg_with_dim(diameter))
        first_argument.append("NumSides:="), first_argument.append(str(facets))
        first_argument.append("XPadPos:="), first_argument.append(x_position)
        first_argument.append("YPadPos:="), first_argument.append(y_position)
        first_argument.append("ZPadPos:="), first_argument.append(z_position)
        first_argument.append("XDir:="), first_argument.append(x_length)
        first_argument.append("YDir:="), first_argument.append(y_length)
        first_argument.append("ZDir:="), first_argument.append(z_length)
        first_argument.append("Distance:="), first_argument.append(
            self._arg_with_dim(GeometryOperators.points_distance(start_position, end_position))
        )
        first_argument.append("h1:="), first_argument.append(self._arg_with_dim(h1))
        first_argument.append("h2:="), first_argument.append(self._arg_with_dim(h2))
        first_argument.append("alpha:="), first_argument.append(self._arg_with_dim(alpha, "deg"))
        first_argument.append("beta:="), first_argument.append(self._arg_with_dim(beta, "deg"))
        first_argument.append("WhichAxis:="), first_argument.append("Z")
        first_argument.append("ReverseDirection:="), first_argument.append(False)
        second_argument = self._default_object_attributes(name=name, matname=matname)
        new_object_name = self.oeditor.CreateBondwire(first_argument, second_argument)
        return self._create_object(new_object_name)

    @pyaedt_function_handler()
    def create_rectangle(self, csPlane, position, dimension_list, name=None, matname=None, is_covered=True):
        """Create a rectangle.

        Parameters
        ----------
        csPlane : str or int
            Coordinate system plane for orienting the rectangle.
            :class:`pyaedt.constants.PLANE` Enumerator can be used as input.
        position : list or Position
            List of ``[x, y, z]`` coordinates of the lower-left corner of the rectangle or
            the position ApplicationName.modeler.Position(x,y,z) object.
        dimension_list : list
            List of ``[width, height]`` dimensions.
        name : str, optional
            Name of the rectangle. The default is ``None``, in which case
            the default name is assigned.
        matname : str, optional
            Name of the material. The default is ``None``, in which case
            the default material is assigned.
        is_covered : bool, optional
            Whether the rectangle is covered. The default is ``True``.

        Returns
        -------
        :class:`pyaedt.modeler.object3d.Object3d`
            3D object.

        References
        ----------

        >>> oEditor.CreateRectangle

        Examples
        --------
        >>> from pyaedt import Hfss
        >>> hfss = Hfss()
        >>> plane = 0
        >>> position = [0,0,0]
        >>> dimension = [10,5]
        >>> rect_obj = hfss.modeler.create_rectangle(plane, position, dimension)

        """
        szAxis = GeometryOperators.cs_plane_to_axis_str(csPlane)
        XStart, YStart, ZStart = self._pos_with_arg(position)

        Width = self._arg_with_dim(dimension_list[0])
        Height = self._arg_with_dim(dimension_list[1])

        vArg1 = ["NAME:RectangleParameters"]
        vArg1.append("IsCovered:="), vArg1.append(is_covered)
        vArg1.append("XStart:="), vArg1.append(XStart)
        vArg1.append("YStart:="), vArg1.append(YStart)
        vArg1.append("ZStart:="), vArg1.append(ZStart)
        vArg1.append("Width:="), vArg1.append(Width)
        vArg1.append("Height:="), vArg1.append(Height)
        vArg1.append("WhichAxis:="), vArg1.append(szAxis)
        vArg2 = self._default_object_attributes(name=name, matname=matname)
        new_object_name = self.oeditor.CreateRectangle(vArg1, vArg2)
        return self._create_object(new_object_name)

    @pyaedt_function_handler()
    def create_circle(self, cs_plane, position, radius, numSides=0, is_covered=True, name=None, matname=None):
        """Create a circle.

        Parameters
        ----------
        cs_plane : str or int
            Coordinate system plane for orienting the circle.
            :class:`pyaedt.constants.PLANE` Enumerator can be used as input.
        position : list
            List of ``[x, y, z]`` coordinates for the center point of the circle.
        radius : float
            Radius of the circle.
        numSides : int, optional
            Number of sides. The default is ``0``, which is correct for a circle.
        name : str, optional
            Name of the circle. The default is ``None``, in which case the
            default name is assigned.
        matname : str, optional
            Name of the material. The default is ``None``, in which case the
            default material is assigned.

        Returns
        -------
        :class:`pyaedt.modeler.object3d.Object3d`
            3D object.

        References
        ----------

        >>> oEditor.CreateCircle

        """
        szAxis = GeometryOperators.cs_plane_to_axis_str(cs_plane)
        XCenter, YCenter, ZCenter = self._pos_with_arg(position)
        Radius = self._arg_with_dim(radius)
        vArg1 = ["NAME:CircleParameters"]
        vArg1.append("IsCovered:="), vArg1.append(is_covered)
        vArg1.append("XCenter:="), vArg1.append(XCenter)
        vArg1.append("YCenter:="), vArg1.append(YCenter)
        vArg1.append("ZCenter:="), vArg1.append(ZCenter)
        vArg1.append("Radius:="), vArg1.append(Radius)
        vArg1.append("WhichAxis:="), vArg1.append(szAxis)
        vArg1.append("NumSegments:="), vArg1.append("{}".format(numSides))
        vArg2 = self._default_object_attributes(name=name, matname=matname)
        new_object_name = self.oeditor.CreateCircle(vArg1, vArg2)
        return self._create_object(new_object_name)

    @pyaedt_function_handler()
    def create_ellipse(self, cs_plane, position, major_radius, ratio, is_covered=True, name=None, matname=None):
        """Create an ellipse.

        Parameters
        ----------
        cs_plane : str or int
            Coordinate system plane for orienting the ellipse.
            :class:`pyaedt.constants.PLANE` Enumerator can be used as input.
        position : list
            List of ``[x, y, z]`` coordinates for the center point of the ellipse.
        major_radius : float
            Base radius of the ellipse.
        ratio : float
            Aspect ratio of the secondary radius to the base radius.
        is_covered : bool, optional
            Whether the ellipse is covered. The default is ``True``,
            in which case the result is a 2D sheet object. If ``False,``
            the result is a closed 1D polyline object.
        name : str, optional
            Name of the ellipse. The default is ``None``, in which case the
            default name is assigned.
        matname : str, optional
            Name of the material. The default is ``None``, in which case the
            default material is assigned.

        Returns
        -------
        :class:`pyaedt.modeler.object3d.Object3d`
            3D object.

        References
        ----------

        >>> oEditor.CreateEllipse

        """
        szAxis = GeometryOperators.cs_plane_to_axis_str(cs_plane)
        XStart, YStart, ZStart = self._pos_with_arg(position)

        MajorRadius = self._arg_with_dim(major_radius)
        Ratio = self._arg_with_dim(ratio)

        vArg1 = ["NAME:EllipseParameters"]
        vArg1.append("IsCovered:="), vArg1.append(is_covered)
        vArg1.append("XCenter:="), vArg1.append(XStart)
        vArg1.append("YCenter:="), vArg1.append(YStart)
        vArg1.append("ZCenter:="), vArg1.append(ZStart)
        vArg1.append("MajRadius:="), vArg1.append(MajorRadius)
        vArg1.append("Ratio:="), vArg1.append(Ratio)
        vArg1.append("WhichAxis:="), vArg1.append(szAxis)
        vArg2 = self._default_object_attributes(name=name, matname=matname)
        new_object_name = self.oeditor.CreateEllipse(vArg1, vArg2)
        return self._create_object(new_object_name)

    @pyaedt_function_handler()
    def create_equationbased_curve(
        self,
        x_t=0,
        y_t=0,
        z_t=0,
        t_start=0,
        t_end=1,
        num_points=0,
        name=None,
        xsection_type=None,
        xsection_orient=None,
        xsection_width=1,
        xsection_topwidth=1,
        xsection_height=1,
        xsection_num_seg=0,
        xsection_bend_type=None,
    ):
        """Create an equation-based curve.

        Parameters
        ----------
        x_t : str or float
            Expression for the X-component of the curve as a function of ``"_t"``.
            For example, ``"3 * cos(_t)"``.
        y_t : str or float
            Expression for the Y-component of the curve as a function of ``"_t"``
        z_t : str or float
            Expression for the Z-component of the curve as a function of ``"_t"``
        t_start : str or float
            Starting value of the parameter ``"_t"``.
        t_end : str or float
            Ending value of the parameter ``"_t"``.
        num_points : int, optional
            Number of vertices on the segmented curve. The default is ``0``,
            in which case the curve is non-segmented.
        name : str, optional
            Name of the created curve in the 3D modeler. The default is ``None``,
            in which case the default name is assigned.
        xsection_type : str, optional
            Type of the cross-section. Choices are ``"Line"``, ``"Circle"``,
            ``"Rectangle"``, and ``"Isosceles Trapezoid"``. The default is ``None``.
        xsection_orient : str, optional
            Direction of the normal vector to the width of the cross-section.
            Choices are ``"X"``, ``"Y"``, ``"Z"``, and ``"Auto"``. The default is
            ``None``, in which case the direction is set to ``"Auto"``.
        xsection_width : float or str, optional
            Width or diameter of the cross-section for all types. The
            default is ``1``.
        xsection_topwidth : float or str, optional
            Top width of the cross-section for type ``"Isosceles Trapezoid"`` only.
            The default is ``1``.
        xsection_height : float or str
            Height of the cross-section for types ``"Rectangle"`` and ``"Isosceles
            Trapezoid"`` only. The default is ``1``.
        xsection_num_seg : int, optional
            Number of segments in the cross-section surface for types ``"Circle"``,
            ``"Rectangle"``, and ``"Isosceles Trapezoid"``. The default is ``0``. The
            value must be ``0`` or greater than ``2``.
        xsection_bend_type : str, optional
            Type of the bend for the cross-section. The default is ``None``, in which
            case the bend type is set to ``"Corner"``. For the type ``"Circle"``, the
            bend type should be set to ``"Curved"``.

        Returns
        -------
        :class:`pyaedt.modeler.object3d.Object3d`
            3D object.

        References
        ----------

        >>> oEditor.CreateEquationCurve

        """
        x_section = self._crosssection_arguments(
            type=xsection_type,
            orient=xsection_orient,
            width=xsection_width,
            topwidth=xsection_topwidth,
            height=xsection_height,
            num_seg=xsection_num_seg,
            bend_type=xsection_bend_type,
        )

        vArg1 = [
            "NAME:EquationBasedCurveParameters",
            "XtFunction:=",
            str(x_t),
            "YtFunction:=",
            str(y_t),
            "ZtFunction:=",
            str(z_t),
            "tStart:=",
            str(t_start),
            "tEnd:=",
            str(t_end),
            "NumOfPointsOnCurve:=",
            num_points,
            "Version:=",
            1,
            x_section,
        ]

        vArg2 = self._default_object_attributes(name)

        new_name = self.oeditor.CreateEquationCurve(vArg1, vArg2)
        return self._create_object(new_name)

    @pyaedt_function_handler()
    def create_helix(
        self,
        polyline_name,
        position,
        x_start_dir,
        y_start_dir,
        z_start_dir,
        num_thread=1,
        right_hand=True,
        radius_increment=0.0,
        thread=1,
    ):
        """Create an helix from a polyline.

        Parameters
        ----------
        polyline_name : str
            Name of the polyline used as the base for the helix.
        position : list
            List of ``[x, y, z]`` coordinates for the center point of the circle.
        x_start_dir : float
            Distance along x axis from the polyline.
        y_start_dir : float
            Distance along y axis from the polyline.
        z_start_dir : float
            Distance along z axis from the polyline.
        num_thread : int, optional
            Number of turns. The default value is ``1``.
        right_hand : bool, optional
            Whether the helix turning direction is right hand. The default value is ``True``.
        radius_increment : float, optional
            Radius change per turn. The default value is ``0.0``.
        thread : float

        Returns
        -------
        :class:`pyaedt.modeler.object3d.Object3d`
            3D object.

        References
        ----------

        >>> oEditor.CreateHelix

        """
        if not polyline_name or polyline_name == "":
            raise ValueError("The name of the polyline cannot be an empty string.")

        x_center, y_center, z_center = self._pos_with_arg(position)

        vArg1 = ["NAME:Selections"]
        vArg1.append("Selections:="), vArg1.append(polyline_name)
        vArg1.append("NewPartsModelFlag:="), vArg1.append("Model")

        vArg2 = ["NAME:HelixParameters"]
        vArg2.append("XCenter:=")
        vArg2.append(x_center)
        vArg2.append("YCenter:=")
        vArg2.append(y_center)
        vArg2.append("ZCenter:=")
        vArg2.append(z_center)
        vArg2.append("XStartDir:=")
        vArg2.append(self._arg_with_dim(x_start_dir))
        vArg2.append("YStartDir:=")
        vArg2.append(self._arg_with_dim(y_start_dir))
        vArg2.append("ZStartDir:=")
        vArg2.append(self._arg_with_dim(z_start_dir))
        vArg2.append("NumThread:=")
        vArg2.append(num_thread)
        vArg2.append("RightHand:=")
        vArg2.append(right_hand)
        vArg2.append("RadiusIncrement:=")
        vArg2.append(self._arg_with_dim(radius_increment))
        vArg2.append("Thread:=")
        vArg2.append(self._arg_with_dim(thread))

        new_name = self.oeditor.CreateHelix(vArg1, vArg2)
        return self._create_object(new_name)

    @pyaedt_function_handler()
    def convert_segments_to_line(self, object_name):
        """Convert a CreatePolyline list of segments to lines.

        This method applies to splines and 3-point arguments.

        Parameters
        ----------
        object_name : int, str, or Object3d
            Specified for the object.

        Returns
        -------
        :class:`pyaedt.modeler.object3d.Object3d`
            3D object.

        References
        ----------

        >>> oEditor.ChangeProperty

        """
        this_object = self._resolve_object(object_name)
        edges = this_object.edges
        for i in reversed(range(len(edges))):
            self.oeditor.ChangeProperty(
                [
                    "NAME:AllTabs",
                    [
                        "NAME:Geometry3DPolylineTab",
                        ["NAME:PropServers", this_object.name + ":CreatePolyline:1:Segment" + str(i)],
                        ["NAME:ChangedProps", ["NAME:Segment Type", "Value:=", "Line"]],
                    ],
                ]
            )
        return True

    @pyaedt_function_handler()
    def create_udm(
        self,
        udmfullname,
        udm_params_list,
        udm_library="syslib",
        name=None,
    ):
        """Create a user-defined model.

        Parameters
        ----------
        udmfullname : str
            Full name for the user-defined model, including the folder name.
        udm_params_list :
            List of user-defined object pairs for the model.
        udm_library : str, optional
            Name of the library for the user-defined model. The default is ``"syslib"``.
        name : str, optional
            Name of the user-defined model. The default is ``None```.

        Returns
        -------
        :class:`pyaedt.modeler.components_3d.UserDefinedComponent`
            User-defined component object.

        References
        ----------

        >>> oEditor.CreateUserDefinedModel

        """
        vArg1 = ["NAME:UserDefinedModelParameters", ["NAME:Definition"], ["NAME:Options"]]
        vArgParamVector = ["NAME:GeometryParams"]

        for pair in udm_params_list:
            if isinstance(pair, list):
                name_param = pair[0]
                val = pair[1]
            else:
                name_param = pair.Name
                val = pair.Value
            if isinstance(val, int):
                vArgParamVector.append(
                    ["NAME:UDMParam", "Name:=", name_param, "Value:=", str(val), "PropType2:=", 3, "PropFlag2:=", 2]
                )
            elif str(val)[0] in "0123456789":
                vArgParamVector.append(
                    ["NAME:UDMParam", "Name:=", name_param, "Value:=", str(val), "PropType2:=", 3, "PropFlag2:=", 4]
                )
            else:
                vArgParamVector.append(
                    [
                        "NAME:UDMParam",
                        "Name:=",
                        name_param,
                        "Value:=",
                        str(val),
                        "DataType:=",
                        "String",
                        "PropType2:=",
                        1,
                        "PropFlag2:=",
                        0,
                    ]
                )

        vArg1.append(vArgParamVector)
        vArg1.append("DllName:=")
        vArg1.append(udmfullname)
        vArg1.append("Library:=")
        vArg1.append(udm_library)
        vArg1.append("Version:=")
        vArg1.append("2.0")
        vArg1.append("ConnectionID:=")
        vArg1.append("")
        oname = self.oeditor.CreateUserDefinedModel(vArg1)
        if oname:
            obj_list = list(self.oeditor.GetPartsForUserDefinedModel(oname))
            for new_name in obj_list:
                self._create_object(new_name)
            udm_obj = self._create_user_defined_component(oname)
            if name:
                udm_obj.name = name
            return udm_obj
        else:
            return False

    @pyaedt_function_handler()
    def create_spiral(
        self,
        internal_radius=10,
        spacing=1,
        faces=8,
        turns=10,
        width=2,
        thickness=1,
        elevation=0,
        material="copper",
        name=None,
    ):
        """Create a spiral inductor from a polyline.

        Parameters
        ----------
        internal_radius : float, optional
            Internal starting point of spiral. Default is `10`.
        spacing : float, optional
            Internal pitch between two turns. Default is `1`.
        faces : int, optional
            Number of faces per turn. Default is `8` as an octagon.
        turns : int, optional
            Number of turns. Default is `10`.
        width : float, optional
            Spiral width. Default is `2`.
        thickness : float, optional
            Spiral thickness. Default is `1`.
        elevation : float, optional
            Spiral elevation. Default is`0`.
        material : str, optional
            Spiral material. Default is `"copper"`.
        name : str, optional
            Spiral name. Default is `None`.

        Returns
        -------
        :class:`pyaedt.modeler.Object3d.Polyline`
            Polyline object.
        """
        assert internal_radius > 0, "Internal Radius must be greater than 0."
        assert faces > 0, "Faces must be greater than 0."
        dtheta = 2 * pi / faces
        theta = pi / 2
        pts = [(internal_radius, 0, elevation), (internal_radius, internal_radius * tan(dtheta / 2), elevation)]
        rin = internal_radius * tan(dtheta / 2) * 2
        x = rin
        r = rin
        for i in range(faces):
            r += 1
            theta += dtheta
            x = x + r * cos(theta)
            dr = (width + spacing) / (x - rin)

        for i in range(turns * faces - int(faces / 2) - 1):
            rin += dr
            theta += dtheta
            x0, y0 = pts[-1][:2]
            x1, y1 = x0 + rin * cos(theta), y0 + rin * sin(theta)
            pts.append((x1, y1, elevation))

        pts.append((x1, 0, elevation))
        p1 = self.create_polyline(
            pts, xsection_type="Rectangle", xsection_width=width, xsection_height=thickness, matname=material
        )
        if name:
            p1.name = name
        return p1

    @pyaedt_function_handler()
    def insert_3d_component(
        self,
        comp_file,
        geo_params=None,
        sz_mat_params="",
        sz_design_params="",
        targetCS="Global",
        name=None,
        password="",
        auxiliary_dict=False,
    ):
        """Insert a new 3D component.

        Parameters
        ----------
        comp_file : str
            Name of the component file.
        geo_params : dict, optional
            Geometrical parameters.
        sz_mat_params : str, optional
            Material parameters. The default is ``""``.
        sz_design_params : str, optional
            Design parameters. The default is ``""``.
        targetCS : str, optional
            Target coordinate system. The default is ``"Global"``.
        name : str, optional
            3D component name. The default is ``None``.
        password : str, optional
            Password for encrypted components. The default is an empty string.
        auxiliary_dict : bool or str, optional
            Enable the advanced 3d component import. It is possible to set explicitly the json file.
            The default is ``False``.

        Returns
        -------
        :class:`pyaedt.modeler.components_3d.UserDefinedComponent`
            User defined component object.

        References
        ----------

        >>> oEditor.Insert3DComponent
        """
        aedt_fh = open_file(comp_file, "rb")
        if aedt_fh:
            temp = aedt_fh.read().splitlines()
            _all_lines = []
            for line in temp:
                try:
                    _all_lines.append(line.decode("utf-8").lstrip("\t"))
                except UnicodeDecodeError:
                    break
            for line in _all_lines:
                if "IsEncrypted" in line:
                    line_list = line.split("=")
                    if line_list[1] in ["true", "True", True] and password == "":
                        self.logger.error("Password can't be an empty string.")
                        return False
            aedt_fh.close()
        vArg1 = ["NAME:InsertComponentData"]
        sz_geo_params = ""
        if not geo_params:
            geometryparams = self._app.get_components3d_vars(comp_file)
            if geometryparams:
                geo_params = geometryparams

        if geo_params:
            sz_geo_params = "".join(["{0}='{1}' ".format(par, val) for par, val in geo_params.items()])
        vArg1.append("TargetCS:=")
        vArg1.append(targetCS)
        vArg1.append("ComponentFile:=")
        vArg1.append(comp_file)
        vArg1.append("IsLocal:=")
        vArg1.append(False)
        vArg1.append("UniqueIdentifier:=")
        vArg1.append("")
        varg2 = [
            "NAME:InstanceParameters",
            "GeometryParameters:=",
            sz_geo_params,
            "MaterialParameters:=",
            sz_mat_params,
            "DesignParameters:=",
            sz_design_params,
        ]
        vArg1.append(varg2)
        vArg1.append("Password:=")
        vArg1.append(password)
        try:
            new_object_name = self.oeditor.Insert3DComponent(vArg1)
            if new_object_name:
                obj_list = list(self.oeditor.Get3DComponentPartNames(new_object_name))
                for new_name in obj_list:
                    self._create_object(new_name)
                udm_obj = self._create_user_defined_component(new_object_name)
                if name and not auxiliary_dict:
                    udm_obj.name = name
        except:
            udm_obj = False
        if auxiliary_dict and udm_obj:
            if isinstance(auxiliary_dict, bool):
                auxiliary_dict = comp_file + ".json"
            aux_dict = json.load(open(auxiliary_dict, "r"))
            mapping_dict = {}
            if aux_dict.get("monitor", None):
                temp_proj_name = self._app._generate_unique_project_name()
                ipkapp_temp = Icepak(projectname=os.path.join(self._app.toolkit_directory, temp_proj_name))
                ipkapp_temp.delete_design(ipkapp_temp.design_name)
                self._app.oproject.CopyDesign(self._app.design_name)
                ipkapp_temp.oproject.Paste()
                temp_proj = ipkapp_temp.project_file
                ipkapp_temp.close_project()
                read_dict = LoadAEDTFile.load_keyword_in_aedt_file(temp_proj, "ToplevelParts")
                read_cs = False
                parts_name = self._app.odesign.GetChildObject("3D Modeler").GetChildObject(udm_obj.name).GetChildNames()
                mapping_dict = {
                    "ReferenceCoordSystemID": 0,
                    "FaceKeyIDMap": {},
                    "EdgeKeyIDMap": {},
                    "VertexKeyIDMap": {},
                    "BodyKeyIDMap": {},
                }
                geometry_part_list = read_dict["ToplevelParts"]["GeometryPart"]
                if isinstance(geometry_part_list, dict):
                    geometry_part_list = [geometry_part_list]
                for part in geometry_part_list:
                    if part["Attributes"]["Name"] in parts_name:
                        mapping_dict["ReferenceCoordSystemID"] = part["Operations"]["Operation"][
                            "ReferenceCoordSystemID"
                        ]
                        for i in ["FaceKeyIDMap", "EdgeKeyIDMap", "VertexKeyIDMap", "BodyKeyIDMap"]:
                            try:
                                dict_str = (
                                    "{"
                                    + ",".join(part["Operations"]["Operation"]["OperationIdentity"][i])
                                    .replace("'", '"')
                                    .replace("=", ":")
                                    + "}"
                                )
                            except KeyError:  # TODO: fix reading AEDT
                                for key, val in part["Operations"]["Operation"]["OperationIdentity"].items():
                                    if i in key:
                                        keyarr = key.split("(")
                                        dict_str = (
                                            "{"
                                            + "{}: {}".format(keyarr[1], val.replace(")", "")).replace("'", '"')
                                            + "}"
                                        )
                                        break
                            mapping_dict[i].update(json.loads(dict_str))
                if mapping_dict["ReferenceCoordSystemID"] != 1:
                    read_cs = True
                if read_cs:
                    read_dict = LoadAEDTFile.load_keyword_in_aedt_file(temp_proj, "CoordinateSystems")
                    if isinstance(read_dict["CoordinateSystems"]["Operation"], list):
                        cs_dict = {
                            cs["ID"]: cs["Attributes"]["Name"] for cs in read_dict["CoordinateSystems"]["Operation"]
                        }
                    else:
                        cs_dict = {
                            read_dict["CoordinateSystems"]["Operation"]["ID"]: read_dict["CoordinateSystems"][
                                "Operation"
                            ]["Attributes"]["Name"]
                        }
                    mapping_dict["ReferenceCoordSystemName"] = cs_dict[mapping_dict["ReferenceCoordSystemID"]]
                else:
                    mapping_dict["ReferenceCoordSystemName"] = "Global"
                for key, val in aux_dict["monitor"].items():
                    key = udm_obj.name + "_" + key
                    m_case = val["Type"]
                    if m_case == "Point":
                        cs_old = self._app.odesign.SetActiveEditor("3D Modeler").GetActiveCoordinateSystem()
                        self._app.modeler.set_working_coordinate_system(targetCS)
                        self._app.monitor.assign_point_monitor(
                            val["Location"], monitor_quantity=val["Quantity"], monitor_name=key
                        )
                        self._app.modeler.set_working_coordinate_system(cs_old)
                    elif m_case == "Face":
                        self._app.monitor.assign_face_monitor(
                            mapping_dict["FaceKeyIDMap"][str(val["ID"])],
                            monitor_quantity=val["Quantity"],
                            monitor_name=key,
                        )
                    elif m_case == "Vertex":
                        self._app.monitor.assign_point_monitor_to_vertex(
                            mapping_dict["VertexKeyIDMap"][str(val["ID"])],
                            monitor_quantity=val["Quantity"],
                            monitor_name=key,
                        )
                    elif m_case == "Surface":
                        self._app.monitor.assign_surface_monitor(
                            self._app.modeler.objects[mapping_dict["BodyKeyIDMap"][str(val["ID"])]].name,
                            monitor_quantity=val["Quantity"],
                            monitor_name=key,
                        )
                    elif m_case == "Object":
                        self._app.monitor.assign_point_monitor_in_object(
                            self._app.modeler.objects[mapping_dict["BodyKeyIDMap"][str(val["ID"])]].name,
                            monitor_quantity=val["Quantity"],
                            monitor_name=key,
                        )
            if aux_dict.get("datasets", None):
                for key, val in aux_dict["datasets"].items():
                    if key.startswith("$"):
                        is_project_dataset = True
                        dsname = key[1:]
                    else:
                        is_project_dataset = False
                        dsname = key
                    self._app.create_dataset(
                        dsname,
                        val["x"],
                        val["y"],
                        val["z"],
                        val["v"],
                        is_project_dataset,
                        val["xunit"],
                        val["yunit"],
                        val["zunit"],
                        val["vunit"],
                    )
            if name:
                udm_obj.name = name
            if aux_dict.get("native components", None):
                if aux_dict.get("coordinatesystems", None):
                    for cs in list(aux_dict["coordinatesystems"].keys()):
                        aux_dict["coordinatesystems"][udm_obj.name + "_" + cs] = aux_dict["coordinatesystems"][cs]
                        aux_dict["coordinatesystems"].pop(cs)
                        if aux_dict["coordinatesystems"][udm_obj.name + "_" + cs]["Reference CS"] == "Global":
                            aux_dict["coordinatesystems"][udm_obj.name + "_" + cs]["Reference CS"] = targetCS
                        else:
                            aux_dict["coordinatesystems"][udm_obj.name + "_" + cs]["Reference CS"] = (
                                udm_obj.name
                                + "_"
                                + aux_dict["coordinatesystems"][udm_obj.name + "_" + cs]["Reference CS"]
                            )
                    add_cs = list(aux_dict["coordinatesystems"].keys())
                    available_cs = ["Global"] + [cs.name for cs in self.modeler.coordinate_systems]
                    i = 0
                    while add_cs:
                        if aux_dict["coordinatesystems"][add_cs[i]]["Reference CS"] in available_cs:
                            self._app.configurations._update_coordinate_systems(
                                add_cs[i], aux_dict["coordinatesystems"][add_cs[i]]
                            )
                            available_cs.append(add_cs[i])
                            add_cs.pop(i)
                            i = 0
                        else:
                            i += 1
                for nc, ncdict in aux_dict["native components"].items():
                    for nc_cs in ncdict["CS"]:
                        if nc_cs == "Global":
                            ncdict["Props"]["TargetCS"] = targetCS
                        else:
                            ncdict["Props"]["TargetCS"] = udm_obj.name + "_" + nc_cs
                        native = NativeComponentObject(self, ncdict["Type"], nc, ncdict["Props"])
                        try:
                            native.create()
                            self._app._native_components.append(native)
                        except:
                            self._app.logger.error("Native component {} creation failed.".format(nc))
            os.remove(temp_proj)
            return udm_obj, mapping_dict, aux_dict
        else:
            return udm_obj

    @pyaedt_function_handler()
    def get_3d_component_object_list(self, componentname):
        """Retrieve all objects belonging to a 3D component.

        Parameters
        ----------
        componentname : str
            Name of the 3D component.

        Returns
        -------
        List
            List of objects belonging to the 3D component.

        References
        ----------

        >>> oeditor.GetChildObject
        """
        if self._app._is_object_oriented_enabled():
            compobj = self.oeditor.GetChildObject(componentname)
            if compobj:
                return list(compobj.GetChildNames())
        else:
            self.logger.warning("Object Oriented Beta Option is not enabled in this Desktop.")
        return []

    @pyaedt_function_handler()
    def _check_actor_folder(self, actor_folder):
        if not os.path.exists(actor_folder):
            self.logger.error("Folder {} does not exist.".format(actor_folder))
            return False
        if not any(fname.endswith(".json") for fname in os.listdir(actor_folder)) or not any(
            fname.endswith(".a3dcomp") for fname in os.listdir(actor_folder)
        ):
            self.logger.error("At least one json and one a3dcomp file is needed.")
            return False
        return True

    @pyaedt_function_handler()
    def _initialize_multipart(self):
        if MultiPartComponent._t in self._app._variable_manager.independent_variable_names:
            return True
        else:
            return MultiPartComponent.start(self._app)

    @pyaedt_function_handler()
    def add_person(
        self,
        actor_folder,
        speed=0.0,
        global_offset=[0, 0, 0],
        yaw=0,
        pitch=0,
        roll=0,
        relative_cs_name=None,
        actor_name=None,
    ):
        """Add a Walking Person Multipart from 3D Components.

        It requires a json file in the folder containing person
        infos. An example json file follows:

         .. code-block:: json

            {
                "name": "person3",
                "version": 1,
                "class":"person",
                "stride":"0.76meter",
                "xlim":["-.43",".43"],
                "ylim":["-.25",".25"],
                "parts": {
                    "arm_left": {
                        "comp_name": "arm_left.a3dcomp",
                        "rotation_cs":["-.04","0","1.37"],
                        "rotation":"-30deg",
                        "compensation_angle":"-15deg",
                        "rotation_axis":"Y"
                        },
                    "arm_right": {
                        "comp_name": "arm_right.a3dcomp",
                        "rotation_cs":["0","0","1.37"],
                        "rotation":"30deg",
                        "compensation_angle":"30deg",
                        "rotation_axis":"Y"
                        },
                    "leg_left": {
                        "comp_name": "leg_left.a3dcomp",
                        "rotation_cs":["0","0",".9"],
                        "rotation":"20deg",
                        "compensation_angle":"22.5deg",
                        "rotation_axis":"Y"
                        },
                    "leg_right": {
                        "comp_name": "leg_right.a3dcomp",
                        "rotation_cs":["-.04","0",".9375"],
                        "rotation":"-20deg",
                        "compensation_angle":"-22.5deg",
                        "rotation_axis":"Y"
                        },
                    "torso": {
                        "comp_name": "torso.a3dcomp",
                        "rotation_cs":null,
                        "rotation":null,
                        "compensation_angle":null,
                        "rotation_axis":null
                        }
                }
            }

        Parameters
        ----------
        actor_folder : str
            Path to the actor folder. It must contain a json settings
            file and a 3dcomponent (.a3dcomp).
        speed :  float, optional
            Object movement speed with time (m_per_sec).
        global_offset : list, optional
            Offset from Global Coordinate System [x,y,z] in meters.
        yaw : float, optional
            Yaw Rotation from Global Coordinate System in deg.
        pitch : float, optional
            Pitch Rotation from Global Coordinate System in deg.
        roll : float, optional
            Roll Rotation from Global Coordinate System in deg.
        relative_cs_name : str
            Relative CS Name of the actor. ``None`` for Global CS.
        actor_name : str
            If provided, it overrides the actor name in the JSON.

        Returns
        -------
        :class:`pyaedt.modeler.actors.Person`

        References
        ----------

        >>> oEditor.Insert3DComponent
        """
        self._initialize_multipart()
        if not self._check_actor_folder(actor_folder):
            return False
        person1 = Person(actor_folder, speed=speed, relative_cs_name=relative_cs_name)
        if actor_name:
            person1._name = actor_name
        person1.offset = global_offset
        person1.yaw = self._arg_with_dim(yaw, "deg")
        person1.pitch = self._arg_with_dim(pitch, "deg")
        person1.roll = self._arg_with_dim(roll, "deg")
        person1.insert(self._app)
        self.multiparts.append(person1)
        return person1

    @pyaedt_function_handler()
    def add_vehicle(
        self,
        actor_folder,
        speed=0,
        global_offset=[0, 0, 0],
        yaw=0,
        pitch=0,
        roll=0,
        relative_cs_name=None,
        actor_name=None,
    ):
        """Add a Moving Vehicle Multipart from 3D Components.

        It requires a json file in the folder containing vehicle
        infos. An example json file follows:

         .. code-block:: json

            {
                "name": "vehicle3",
                "version": 1,
                "type":"mustang",
                "class":"vehicle",
                "xlim":["-1.94","2.8"],
                "ylim":["-.91",".91"],
                "parts": {
                    "wheels_front": {
                        "comp_name": "wheels_front.a3dcomp",
                        "rotation_cs":["1.8970271810532" ,"0" ,"0.34809664860487"],
                        "tire_radius":"0.349",
                        "rotation_axis":"Y"
                        },
                    "wheels_rear": {
                        "comp_name": "wheels_rear.a3dcomp",
                        "rotation_cs":["-0.82228746728897" ,"0","0.34809664860487"],
                        "tire_radius":"0.349",
                        "rotation_axis":"Y"
                        },
                    "body": {
                        "comp_name": "body.a3dcomp",
                        "rotation_cs":null,
                        "tire_radius":null,
                        "rotation_axis":null
                        }
                }
            }

        Parameters
        ----------
        actor_folder : str
            Path to the actor directory. It must contain a json settings file
            and a 3dcomponent (``.a3dcomp`` file).
        speed :  float, optional
            Object movement speed with time (m_per_sec).
        global_offset : list, optional
            Offset from Global Coordinate System [x,y,z] in meters.
        yaw : float, optional
            Yaw Rotation from Global Coordinate System in deg.
        pitch : float, optional
            Pitch Rotation from Global Coordinate System in deg.
        roll : float, optional
            Roll Rotation from Global Coordinate System in deg.
        relative_cs_name : str
            Relative CS Name of the actor. ``None`` for Global CS.

        Returns
        -------
        :class:`pyaedt.modeler.actors.Vehicle`

        References
        ----------

        >>> oEditor.Insert3DComponent
        """
        self._initialize_multipart()

        if not self._check_actor_folder(actor_folder):
            return False
        vehicle = Vehicle(actor_folder, speed=speed, relative_cs_name=relative_cs_name)
        if actor_name:
            vehicle._name = actor_name
        vehicle.offset = global_offset
        vehicle.yaw = self._arg_with_dim(yaw, "deg")
        vehicle.pitch = self._arg_with_dim(pitch, "deg")
        vehicle.roll = self._arg_with_dim(roll, "deg")
        vehicle.insert(self._app)
        self.multiparts.append(vehicle)
        return vehicle

    @pyaedt_function_handler()
    def add_bird(
        self,
        actor_folder,
        speed=0,
        global_offset=[0, 0, 0],
        yaw=0,
        pitch=0,
        roll=0,
        flapping_rate=50,
        relative_cs_name=None,
        actor_name=None,
    ):
        """Add a Bird Multipart from 3D Components.

        It requires a json file in the folder containing bird infos. An example json file is showed here.

         .. code-block:: json

            {
                "name": "bird1",
                "version": 1,
                "class":"bird",
                "xlim":["-.7","2.75"],
                "ylim":["-1.2","1.2"],
                "parts": {
                    "body": {
                        "comp_name": "body.a3dcomp",
                        "rotation_cs":null,
                        "rotation":null,
                        "rotation_axis":null
                    },
                        "wing_right": {
                        "comp_name": "wing_left.a3dcomp",
                        "rotation_cs":[".001778" ,".00508" ,".00762"],
                        "rotation":"-45deg",
                        "rotation_axis":"X"
                    },
                        "wing_left": {
                        "comp_name": "wing_right.a3dcomp",
                        "rotation_cs":[".001778" ,"-.00508" ,".00762"],
                        "rotation":"45deg",
                        "rotation_axis":"X"
                    },
                        "tail": {
                        "comp_name": "tail.a3dcomp",
                        "rotation_cs":null,
                        "rotation":null,
                        "rotation_axis":null
                    },
                        "beak": {
                        "comp_name": "beak.a3dcomp",
                        "rotation_cs":null,
                        "rotation":null,
                        "rotation_axis":null
                    }
                }
            }

        Parameters
        ----------
        actor_folder : str
            Path to the actor directory. It must contain a json settings file and a
            3dcomponent (``.a3dcomp`` file)
        speed :  float, optional
            Object movement speed with time (m_per_sec).
        global_offset : list, optional
            Offset from Global Coordinate System [x,y,z] in meters.
        yaw : float, optional
            Yaw Rotation from Global Coordinate System in deg.
        pitch : float, optional
            Pitch Rotation from Global Coordinate System in deg.
        roll : float, optional
            Roll Rotation from Global Coordinate System in deg.
        flapping_rate : float, optional
            Motion flapping rate in Hz.
        relative_cs_name : str
            Relative CS Name of the actor. ``None`` for Global CS.

        Returns
        -------
        :class:`pyaedt.modeler.actors.Bird`

        References
        ----------

        >>> oEditor.Insert3DComponent

        Examples
        --------
        >>> from pyaedt import Hfss
        >>> app = Hfss()
        >>> bird_dir = "path/to/bird/directory"
        >>> bird1 = app.modeler.add_bird(bird_dir, 1.0, [19, 4, 3], 120, -5, flapping_rate=30)

        """
        self._initialize_multipart()

        if not self._check_actor_folder(actor_folder):
            return False
        bird = Bird(
            actor_folder,
            speed=speed,
            flapping_rate=self._arg_with_dim(flapping_rate, "Hz"),
            relative_cs_name=relative_cs_name,
        )
        if actor_name:
            bird._name = actor_name
        bird.offset = global_offset
        bird.yaw = self._arg_with_dim(yaw, "deg")
        bird.pitch = self._arg_with_dim(pitch, "deg")
        bird.roll = self._arg_with_dim(roll, "deg")
        bird.insert(self._app)
        self.multiparts.append(bird)
        return bird

    @pyaedt_function_handler()
    def add_environment(
        self, env_folder, global_offset=[0, 0, 0], yaw=0, pitch=0, roll=0, relative_cs_name=None, environment_name=None
    ):
        """Add an Environment Multipart Component from Json file.

         .. code-block:: json

            {
                "name": "open1",
                "version": 1,
                "class":"environment",
                "xlim":["-5","95"],
                "ylim":["-60","60"],
                "parts": {
                    "open_area": {
                        "comp_name": "open1.a3dcomp",
                        "offset":null,
                        "rotation_cs":null,
                        "rotation":null,
                        "rotation_axis":null,
                        "duplicate_number":null,
                        "duplicate_vector":null
                        }
                }
            }

        Parameters
        ----------
        env_folder : str
            Path to the actor directory. It must contain a json
            settings file and a 3dcomponent (``.a3dcomp`` file).
        global_offset : list, optional
            Offset from Global Coordinate System [x,y,z] in meters.
        yaw : float, optional
            Yaw Rotation from Global Coordinate System in deg.
        pitch : float, optional
            Pitch Rotation from Global Coordinate System in deg.
        roll : float, optional
            Roll Rotation from Global Coordinate System in deg.
        relative_cs_name : str
            Relative CS Name of the actor. ``None`` for Global CS.

        Returns
        -------
        :class:`pyaedt.modeler.multiparts.Environment`

        References
        ----------

        >>> oEditor.Insert3DComponent

        """
        self._initialize_multipart()
        if not self._check_actor_folder(env_folder):
            return False
        environment = Environment(env_folder, relative_cs_name=relative_cs_name)
        if environment_name:
            environment._name = environment_name
        environment.offset = global_offset
        environment.yaw = self._arg_with_dim(yaw, "deg")
        environment.pitch = self._arg_with_dim(pitch, "deg")
        environment.roll = self._arg_with_dim(roll, "deg")
        environment.insert(self._app)
        self.multiparts.append(environment)
        return environment

    @pyaedt_function_handler()
    def create_choke(self, json_file):
        """Create an inductive choke using parameters defined in a json file.

        Parameters
        ----------
        json_file : str
<<<<<<< HEAD
            Full path of the json file. The file is returned fby the function ``check_choke_values``.
=======
            Full path of the json file. The file is returned by the function ``check_choke_values``.
>>>>>>> c45ac416

        Returns
        -------
        List
            Three parameters output
            bool
                ``True`` when successful, ``False`` when failed.
            :class:`pyaedt.modeler.cad.object3d.Object3d`
                3D object core.
            list of
                :class:`pyaedt.modeler.cad.object3d.Object3d`
                    3D object winding.
                list
                    list of point coordinates of the winding.
            for each winding.
        [bool, core_obj, [first_winding_obj, first_winding_point_list],
         [second_winding_obj, second_winding_point_list], etc...]

        Examples
        --------
        Json file has to be like the following example.  #TODO Look into using a schema for the json file.

        >>> from pyaedt import Hfss
        >>> hfss = Hfss()
        >>> dictionary_values = hfss.modeler.check_choke_values("C:/Example/Of/Path/myJsonFile.json")
        >>> my_choke = hfss.modeler.create_choke("C:/Example/Of/Path/myJsonFile_Corrected.json")
        """

        with open_file(json_file, "r") as read_file:
            values = json.load(read_file)
        self.logger.info("CHOKE INFO: " + str(values))

        security_factor = 1.1
        sr = security_factor
        segment_number = 0
        if values["Wire Section"]["Hexagon"]:
            segment_number = 6
            section = "Circle"
        elif values["Wire Section"]["Octagon"]:
            segment_number = 8
            section = "Circle"
        elif values["Wire Section"]["Circle"]:
            section = "Circle"
        else:
            section = None
        sep_layer = values["Layer Type"]["Separate"]

        name_core = values["Core"]["Name"]
        material_core = values["Core"]["Material"]
        in_rad_core = values["Core"]["Inner Radius"]
        out_rad_core = values["Core"]["Outer Radius"]
        height_core = values["Core"]["Height"]
        chamfer = values["Core"]["Chamfer"]

        name_wind = values["Outer Winding"]["Name"]
        material_wind = values["Outer Winding"]["Material"]
        in_rad_wind = values["Outer Winding"]["Inner Radius"]
        out_rad_wind = values["Outer Winding"]["Outer Radius"]
        height_wind = values["Outer Winding"]["Height"]
        w_dia = values["Outer Winding"]["Wire Diameter"]
        turns = values["Outer Winding"]["Turns"]
        turns2 = values["Mid Winding"]["Turns"]
        turns3 = values["Inner Winding"]["Turns"]
        teta = values["Outer Winding"]["Coil Pit(deg)"]
        teta2 = values["Mid Winding"]["Coil Pit(deg)"]
        teta3 = values["Inner Winding"]["Coil Pit(deg)"]

        chamf = self._make_winding_follow_chamfer(chamfer, sr, w_dia, 1)

        returned_list = [
            self._make_core(name_core, material_core, in_rad_core, out_rad_core, height_core, chamfer),
        ]

        if values["Layer"]["Double"]:
            if values["Layer Type"]["Linked"]:
                list_object = self._make_double_linked_winding(
                    name_wind,
                    material_wind,
                    in_rad_wind,
                    out_rad_wind,
                    height_wind,
                    w_dia,
                    teta,
                    teta2,
                    turns,
                    turns2,
                    chamfer,
                    chamf,
                    sr,
                )
                print("make_double_linked_winding")
            else:
                list_object = self._make_double_winding(
                    name_wind,
                    material_wind,
                    in_rad_wind,
                    out_rad_wind,
                    height_wind,
                    w_dia,
                    teta,
                    teta2,
                    turns,
                    turns2,
                    chamfer,
                    chamf,
                    sr,
                    sep_layer,
                )
                print("make_double_winding")
        elif values["Layer"]["Triple"]:
            if values["Layer Type"]["Linked"]:
                list_object = self._make_triple_linked_winding(
                    name_wind,
                    material_wind,
                    in_rad_wind,
                    out_rad_wind,
                    height_wind,
                    w_dia,
                    teta,
                    teta2,
                    teta3,
                    turns,
                    turns2,
                    turns3,
                    chamfer,
                    chamf,
                    sr,
                )
                print("make_triple_linked_winding")
            else:
                list_object = self._make_triple_winding(
                    name_wind,
                    material_wind,
                    in_rad_wind,
                    out_rad_wind,
                    height_wind,
                    w_dia,
                    teta,
                    teta2,
                    teta3,
                    turns,
                    turns2,
                    turns3,
                    chamfer,
                    chamf,
                    sr,
                    sep_layer,
                )
                print("make_triple_winding")
        else:
            list_object = self._make_winding(
                name_wind, material_wind, in_rad_wind, out_rad_wind, height_wind, teta, turns, chamf, sep_layer
            )
            print("make_winding")
        list_duplicated_object = []
        if type(list_object[0]) == list:
            for i in range(len(list_object)):
                success = list_object[i][0].set_crosssection_properties(
                    type=section, width=w_dia, num_seg=segment_number
                )
            returned_list = returned_list + list_object
        else:
            success = list_object[0].set_crosssection_properties(type=section, width=w_dia, num_seg=segment_number)
            returned_list.append(list_object)

        for key in values["Number of Windings"].keys():
            if values["Number of Windings"][key]:
                number_duplication = int(key)
        if number_duplication >= 2:
            if values["Mode"]["Common"] and number_duplication == 2:
                if type(list_object[0]) == list:
                    for i in range(len(list_object)):
                        duplication = self.create_polyline(
                            position_list=list_object[i][1], name=name_wind, matname=material_wind
                        )
                        duplication.mirror([0, 0, 0], [-1, 0, 0])
                        duplication_points = self.get_vertices_of_line(duplication.name)
                        success = duplication.set_crosssection_properties(
                            type=section, width=w_dia, num_seg=segment_number
                        )
                        list_duplicated_object.append([duplication, duplication_points])

                else:
                    duplication = self.create_polyline(
                        position_list=list_object[1], name=name_wind, matname=material_wind
                    )
                    duplication.mirror([0, 0, 0], [-1, 0, 0])
                    duplication_points = self.get_vertices_of_line(duplication.name)
                    success = duplication.set_crosssection_properties(type=section, width=w_dia, num_seg=segment_number)
                    list_duplicated_object.append([duplication, duplication_points])
            else:
                if type(list_object[0]) == list:
                    for j in range(number_duplication - 1):
                        for i in range(len(list_object)):
                            duplication = self.create_polyline(
                                position_list=list_object[i][1], name=name_wind, matname=material_wind
                            )
                            duplication.rotate("Z", (j + 1) * 360 / number_duplication)
                            duplication_points = self.get_vertices_of_line(duplication.name)
                            success = duplication.set_crosssection_properties(
                                type=section, width=w_dia, num_seg=segment_number
                            )
                            list_duplicated_object.append([duplication, duplication_points])
                else:
                    for j in range(number_duplication - 1):
                        duplication = self.create_polyline(
                            position_list=list_object[1], name=name_wind, matname=material_wind
                        )
                        duplication.rotate("Z", (j + 1) * 360 / number_duplication)
                        duplication_points = self.get_vertices_of_line(duplication.name)
                        success = duplication.set_crosssection_properties(
                            type=section, width=w_dia, num_seg=segment_number
                        )
                        list_duplicated_object.append([duplication, duplication_points])
            returned_list = returned_list + list_duplicated_object

        returned_list.insert(0, success)
        return returned_list

    @pyaedt_function_handler()
    def _make_winding(self, name, material, in_rad, out_rad, height, teta, turns, chamf, sep_layer):

        teta_r = radians(teta)
        points_list1 = [
            [in_rad * cos(teta_r), -in_rad * sin(teta_r), height / 2 - chamf],
            [(in_rad + chamf) * cos(teta_r), -(in_rad + chamf) * sin(teta_r), height / 2],
            [out_rad - chamf, 0, height / 2],
            [out_rad, 0, height / 2 - chamf],
            [out_rad, 0, -height / 2 + chamf],
            [out_rad - chamf, 0, -height / 2],
            [(in_rad + chamf) * cos(teta_r), (in_rad + chamf) * sin(teta_r), -height / 2],
            [in_rad * cos(teta_r), in_rad * sin(teta_r), -height / 2 + chamf],
            [in_rad * cos(teta_r), in_rad * sin(teta_r), height / 2 - chamf],
        ]
        polyline = self.create_polyline(position_list=points_list1, name=name, matname=material)
        union_polyline1 = [polyline.name]
        if turns > 1:
            union_polyline2 = polyline.duplicate_around_axis(
                cs_axis="Z", angle=2 * teta, nclones=turns, create_new_objects=True
            )
        else:
            union_polyline2 = []
        union_polyline = union_polyline1 + union_polyline2
        list_positions = []
        for i in range(len(union_polyline)):
            list_positions = list_positions + self.get_vertices_of_line(union_polyline[i])
        self.delete(union_polyline)

        if sep_layer:
            for i in range(4):
                list_positions.pop()
            list_positions.insert(0, [list_positions[0][0], list_positions[0][1], -height])
            list_positions.append([list_positions[-1][0], list_positions[-1][1], -height])
            true_polyline = self.create_polyline(position_list=list_positions, name=name, matname=material)
            true_polyline.rotate("Z", 180 - (turns - 1) * teta)
            list_positions = self.get_vertices_of_line(true_polyline.name)
            return [true_polyline, list_positions]

        return list_positions

    @pyaedt_function_handler()
    def _make_double_linked_winding(
        self,
        name,
        material,
        in_rad,
        out_rad,
        height,
        w_dia,
        teta,
        teta_in_wind,
        turns,
        turns_in_wind,
        chamfer,
        chamf_in_wind,
        sr,
    ):
        list_object = self._make_double_winding(
            name,
            material,
            in_rad,
            out_rad,
            height,
            w_dia,
            teta,
            teta_in_wind,
            turns,
            turns_in_wind,
            chamfer,
            chamf_in_wind,
            sr,
            False,
        )
        points_out_wind = list_object[0]
        points_in_wind = list_object[1]
        for i in range(2):
            points_out_wind.pop(0)
            points_out_wind.pop()
        points_out_wind.pop()
        points_out_wind[-1] = [points_out_wind[-2][0], points_out_wind[-2][1], -height]
        points_in_wind.insert(0, [points_in_wind[0][0], points_in_wind[0][1], -height])
        points_in_wind[-1] = [points_in_wind[-2][0], points_in_wind[-2][1], points_out_wind[1][2]]
        points_in_wind.append([points_in_wind[-3][0], points_in_wind[-3][1], points_out_wind[0][2]])

        outer_polyline = self.create_polyline(position_list=points_out_wind, name=name, matname=material)
        outer_polyline.rotate("Z", 180 - (turns - 1) * teta)
        inner_polyline = self.create_polyline(position_list=points_in_wind, name=name, matname=material)
        inner_polyline.rotate("Z", 180 - (turns_in_wind - 1) * teta_in_wind)
        outer_polyline.mirror([0, 0, 0], [0, -1, 0])
        outer_polyline.rotate("Z", turns_in_wind * teta_in_wind - turns * teta)

        list_polyline = [inner_polyline.name, outer_polyline.name]
        list_positions = []
        for i in range(len(list_polyline)):
            list_positions = list_positions + self.get_vertices_of_line(list_polyline[i])
        self.delete(list_polyline)
        true_polyline = self.create_polyline(position_list=list_positions, name=name, matname=material)
        return [true_polyline, list_positions]

    @pyaedt_function_handler()
    def _make_triple_linked_winding(
        self,
        name,
        material,
        in_rad,
        out_rad,
        height,
        w_dia,
        teta,
        teta_mid_wind,
        teta_in_wind,
        turns,
        turns_mid_wind,
        turns_in_wind,
        chamfer,
        chamf_in_wind,
        sr,
    ):
        list_object = self._make_triple_winding(
            name,
            material,
            in_rad,
            out_rad,
            height,
            w_dia,
            teta,
            teta_mid_wind,
            teta_in_wind,
            turns + 1,
            turns_mid_wind,
            turns_in_wind,
            chamfer,
            chamf_in_wind,
            sr,
            False,
        )
        points_out_wind = list_object[0]
        points_mid_wind = list_object[1]
        points_in_wind = list_object[2]
        for i in range(3):
            points_out_wind.pop(0)
            points_out_wind.pop(0)
            points_out_wind.pop()
        points_out_wind[-1] = [points_out_wind[-2][0], points_out_wind[-2][1], -height]
        for i in range(2):
            points_mid_wind.pop(0)
            points_mid_wind.pop()
        points_mid_wind.pop()
        points_mid_wind[-1] = [points_mid_wind[-2][0], points_mid_wind[-2][1], points_out_wind[1][2]]
        points_mid_wind.append([points_mid_wind[-4][0], points_mid_wind[-4][1], points_out_wind[0][2]])
        points_in_wind.insert(0, [points_in_wind[0][0], points_in_wind[0][1], -height])
        points_in_wind[-1] = [points_in_wind[-2][0], points_in_wind[-2][1], points_mid_wind[1][2]]
        points_in_wind.append([points_in_wind[-3][0], points_in_wind[-3][1], points_mid_wind[0][2]])

        outer_polyline = self.create_polyline(position_list=points_out_wind, name=name, matname=material)
        outer_polyline.rotate("Z", 180 - (turns - 1) * teta)
        mid_polyline = self.create_polyline(position_list=points_mid_wind, name=name, matname=material)
        mid_polyline.rotate("Z", 180 - (turns_mid_wind - 1) * teta_mid_wind)
        inner_polyline = self.create_polyline(position_list=points_in_wind, name=name, matname=material)

        inner_polyline.rotate("Z", 180 - (turns_in_wind - 1) * teta_in_wind)
        mid_polyline.mirror([0, 0, 0], [0, -1, 0])
        outer_polyline.rotate("Z", turns * teta - turns_mid_wind * teta_mid_wind)
        mid_polyline.rotate("Z", turns_in_wind * teta_in_wind - turns_mid_wind * teta_mid_wind)
        outer_polyline.rotate("Z", turns_in_wind * teta_in_wind - turns_mid_wind * teta_mid_wind)

        list_polyline = [inner_polyline.name, mid_polyline.name, outer_polyline.name]
        list_positions = []
        for i in range(len(list_polyline)):
            list_positions = list_positions + self.get_vertices_of_line(list_polyline[i])
        self.delete(list_polyline)
        true_polyline = self.create_polyline(position_list=list_positions, name=name, matname=material)
        return [true_polyline, list_positions]

    @pyaedt_function_handler()
    def _make_double_winding(
        self,
        name,
        material,
        in_rad,
        out_rad,
        height,
        w_dia,
        teta,
        teta_in_wind,
        turns,
        turns_in_wind,
        chamfer,
        chamf_in_wind,
        sr,
        sep_layer,
    ):

        chamf = self._make_winding_follow_chamfer(chamfer, sr, w_dia, 3)
        in_rad_in_wind = in_rad + sr * w_dia
        out_rad_in_wind = out_rad - sr * w_dia
        height_in_wind = height - 2 * sr * w_dia
        list_object = [
            self._make_winding(name, material, in_rad, out_rad, height, teta, turns, chamf, sep_layer),
            self._make_winding(
                name,
                material,
                in_rad_in_wind,
                out_rad_in_wind,
                height_in_wind,
                teta_in_wind,
                turns_in_wind,
                chamf_in_wind,
                sep_layer,
            ),
        ]
        return list_object

    @pyaedt_function_handler()
    def _make_triple_winding(
        self,
        name,
        material,
        in_rad,
        out_rad,
        height,
        w_dia,
        teta,
        teta_mid_wind,
        teta_in_wind,
        turns,
        turns_mid_wind,
        turns_in_wind,
        chamfer,
        chamf_in_wind,
        sr,
        sep_layer,
    ):

        chamf = self._make_winding_follow_chamfer(chamfer, sr, w_dia, 5)
        chamf_mid_wind = self._make_winding_follow_chamfer(chamfer, sr, w_dia, 3)
        in_rad_in_wind = in_rad + 2 * sr * w_dia
        in_rad_mid_wind = in_rad + sr * w_dia
        out_rad_in_wind = out_rad - 2 * sr * w_dia
        out_rad_mid_wind = out_rad - sr * w_dia
        height_in_wind = height - 4 * sr * w_dia
        height_mid_wind = height - 2 * sr * w_dia
        list_object = [
            self._make_winding(name, material, in_rad, out_rad, height, teta, turns, chamf, sep_layer),
            self._make_winding(
                name,
                material,
                in_rad_mid_wind,
                out_rad_mid_wind,
                height_mid_wind,
                teta_mid_wind,
                turns_mid_wind,
                chamf_mid_wind,
                sep_layer,
            ),
            self._make_winding(
                name,
                material,
                in_rad_in_wind,
                out_rad_in_wind,
                height_in_wind,
                teta_in_wind,
                turns_in_wind,
                chamf_in_wind,
                sep_layer,
            ),
        ]
        return list_object

    @pyaedt_function_handler()
    def _make_core(self, name, material, in_rad, out_rad, height, chamfer):
        tool = self.create_cylinder("Z", [0, 0, -height / 2], in_rad, height, 0, "Tool", matname=material)
        core = self.create_cylinder("Z", [0, 0, -height / 2], out_rad, height, 0, name=name, matname=material)
        core.subtract(tool, False)
        for n in core.edges:
            n.chamfer(chamfer)
        return core

    @pyaedt_function_handler()
    def check_choke_values(self, json_file, create_another_file=True):
        """Verify the values in the json file and create another one with corrected values next to the first one.

        Parameters
        ----------
        json_file : str
            Full path to json file;
            Specific json file containing all the parameters to design your on choke.
        create_another_file : bool
            Create another file next to the first one in adding _Corrected to the file name if it is True
            else truncate the existing file

        Returns
        -------
        List
            ``True`` when successful, ``False`` when failed.
        dictionary : class : 'dict'

        Examples
        --------
        Dictionary of the Json file has to be like the following example :
        dictionary = {
        "Number of Windings": {"1": True, "2": False, "3": False, "4": False},
        "Layer": {"Simple": True, "Double": False, "Triple": False},
        "Layer Type": {"Separate": True, "Linked": False},
        "Similar Layer": {"Similar": True, "Different": False},
        "Mode": {"Differential": True, "Common": False},
        "Wire Section": {"None": False, "Hexagon": False, "Octagon": True, "Circle": False},
        "Core": {"Name": "Core", "Material": "ferrite", "Inner Radius": 11, "Outer Radius": 17, "Height": 7,
        "Chamfer": 0.8},
        "Outer Winding": {"Name": "Winding", "Material": "copper", "Inner Radius": 12, "Outer Radius": 16,
        "Height": 8, "Wire Diameter": 1, "Turns": 10, "Coil Pit(deg)": 9, "Occupation(%)": 0},
        "Mid Winding": {"Turns": 8, "Coil Pit(deg)": 0.1, "Occupation(%)": 0},
        "Inner Winding": {"Turns": 12, "Coil Pit(deg)": 0.1, "Occupation(%)": 0}
        }

        >>> import json
        >>> with open("C:/Example/Of/Path/myJsonFile.json", "w") as outfile:
        >>>     json.dump(dictionary, outfile)
        >>> from pyaedt import Hfss
        >>> hfss = Hfss()
        >>> dictionary_values = hfss.modeler.check_choke_values("C:/Example/Of/Path/myJsonFile.json")
        """

        dictionary_model = {
            "Number of Windings": {"1": True, "2": False, "3": False, "4": False},
            "Layer": {"Simple": True, "Double": False, "Triple": False},
            "Layer Type": {"Separate": True, "Linked": False},
            "Similar Layer": {"Similar": True, "Different": False},
            "Mode": {"Differential": True, "Common": False},
            "Wire Section": {"None": False, "Hexagon": False, "Octagon": True, "Circle": False},
            "Core": {
                "Name": "Core",
                "Material": "ferrite",
                "Inner Radius": 11,
                "Outer Radius": 17,
                "Height": 7,
                "Chamfer": 0.8,
            },
            "Outer Winding": {
                "Name": "Winding",
                "Material": "copper",
                "Inner Radius": 12,
                "Outer Radius": 16,
                "Height": 8,
                "Wire Diameter": 1,
                "Turns": 10,
                "Coil Pit(deg)": 9,
                "Occupation(%)": 0,
            },
            "Mid Winding": {"Turns": 8, "Coil Pit(deg)": 0.1, "Occupation(%)": 0},
            "Inner Winding": {"Turns": 12, "Coil Pit(deg)": 0.1, "Occupation(%)": 0},
        }
        are_inequations_checkable = True
        security_factor = 1.1
        sr = security_factor
        with open_file(json_file, "r") as read_file:
            values = json.load(read_file)

        for key, value in dictionary_model.items():
            if key not in values:
                self.logger.error("Missing or incorrect key {}.".format(key))
                return [False, values]
            if isinstance(value, dict):
                for k, v in value.items():
                    if k not in values[key]:
                        self.logger.error("Missing or incorrect key {}.".format(k))
                        return [False, values]

        for f_key in values.keys():
            count_true = False
            if (
                f_key == "Number of Windings"
                or f_key == "Layer"
                or f_key == "Layer Type"
                or f_key == "Similar Layer"
                or f_key == "Mode"
                or f_key == "Wire Section"
            ):
                for s_key in values[f_key].keys():
                    if type(values[f_key][s_key]) == bool:
                        if count_true:
                            values[f_key][s_key] = False
                        if values[f_key][s_key]:
                            count_true = True
                    else:
                        self.logger.error(
                            "A character entered is invalid. The values of the dictionary %s must be boolean" % f_key
                        )
                        are_inequations_checkable = False
                        break

        try:
            core_name = str(values["Core"]["Name"])
            if len(core_name) > 0:
                values["Core"]["Name"] = core_name
        except:
            self.logger.warning("Core Name must be a non-null string. A default name Core has been set.")
            values["Core"]["Name"] = "Core"

        try:
            core_material = str(values["Core"]["Material"])
            if len(core_material) > 0:
                if self.materials.checkifmaterialexists(core_material):
                    values["Core"]["Material"] = self.materials._get_aedt_case_name(core_material)
                else:
                    self.logger.error(
                        "%s is not in the material library."
                        " It can be add using the method add_material" % core_material
                    )
                    values["Core"]["Material"] = "ferrite"
        except:
            self.logger.warning("Core Material must be a non-null string. A default material Core has been set.")
            values["Core"]["Material"] = "ferrite"

        try:
            winding_name = str(values["Outer Winding"]["Name"])
            if len(winding_name) > 0:
                values["Outer Winding"]["Name"] = winding_name
        except:
            self.logger.warning("Outer Winding Name must be a non-null string. A default name Winding has been set.")
            values["Outer Winding"]["Name"] = "Winding"

        try:
            winding_material = str(values["Outer Winding"]["Material"])
            if len(winding_material) > 0:
                if self.materials.checkifmaterialexists(winding_material):
                    values["Outer Winding"]["Material"] = self.materials._get_aedt_case_name(winding_material)
                else:
                    self.logger.error(
                        "%s is not in the material library."
                        " It can be add using the method add_material" % winding_material
                    )
                    values["Outer Winding"]["Material"] = "copper"
        except:
            self.logger.warning(
                "Outer Winding Material must be a non-null string." " A default material Winding has been set."
            )
            values["Outer Winding"]["Material"] = "copper"

        in_rad_core, are_inequations_checkable = self._check_value_type(
            values["Core"]["Inner Radius"],
            float,
            are_inequations_checkable,
            "Inner Radius(Core)",
            "a strictly positive float",
        )

        out_rad_core, are_inequations_checkable = self._check_value_type(
            values["Core"]["Outer Radius"],
            float,
            are_inequations_checkable,
            "Outer Radius(Core)",
            "a strictly positive float",
        )

        height_core, are_inequations_checkable = self._check_value_type(
            values["Core"]["Height"], float, are_inequations_checkable, "Height(Core)", "a strictly positive float"
        )
        try:
            core_chamfer = float(values["Core"]["Chamfer"])
            if core_chamfer < 0:
                self.logger.error(
                    "The character entered is invalid. Chamfer must be a positive float." " It must be changed"
                )
                are_inequations_checkable = False
        except:
            self.logger.error(
                "The character entered is invalid. Chamfer must be a positive float." " It must be changed"
            )
            are_inequations_checkable = False

        in_rad_wind, are_inequations_checkable = self._check_value_type(
            values["Outer Winding"]["Inner Radius"],
            float,
            are_inequations_checkable,
            "Inner Radius(Winding)",
            "a strictly positive float",
        )

        out_rad_wind, are_inequations_checkable = self._check_value_type(
            values["Outer Winding"]["Outer Radius"],
            float,
            are_inequations_checkable,
            "Outer Radius(Winding)",
            "a strictly positive float",
        )

        height_wind, are_inequations_checkable = self._check_value_type(
            values["Outer Winding"]["Height"],
            float,
            are_inequations_checkable,
            "Height(Winding)",
            "a strictly positive float",
        )
        turns, are_inequations_checkable = self._check_value_type(
            values["Outer Winding"]["Turns"],
            int,
            are_inequations_checkable,
            "Turns(Outer Winding)",
            "a strictly positive integer",
        )

        wind_pit, are_inequations_checkable = self._check_value_type(
            values["Outer Winding"]["Coil Pit(deg)"],
            float,
            are_inequations_checkable,
            "Coil Pit(Outer Winding)",
            "a strictly positive float",
        )

        dia_wire, are_inequations_checkable = self._check_value_type(
            values["Outer Winding"]["Wire Diameter"],
            float,
            are_inequations_checkable,
            "Wire Diameter",
            "a strictly positive float",
        )

        turns2, are_inequations_checkable = self._check_value_type(
            values["Mid Winding"]["Turns"],
            int,
            are_inequations_checkable,
            "Turns(Mid Winding)",
            "a strictly positive integer",
        )

        wind_pit2, are_inequations_checkable = self._check_value_type(
            values["Mid Winding"]["Coil Pit(deg)"],
            float,
            are_inequations_checkable,
            "Coil Pit(Mid Winding)",
            "a strictly positive float",
        )

        turns3, are_inequations_checkable = self._check_value_type(
            values["Inner Winding"]["Turns"],
            int,
            are_inequations_checkable,
            "Turns(Inner Winding)",
            "a strictly positive integer",
        )

        wind_pit3, are_inequations_checkable = self._check_value_type(
            values["Inner Winding"]["Coil Pit(deg)"],
            float,
            are_inequations_checkable,
            "Coil Pit(Inner Winding)",
            "a strictly positive float",
        )
        if are_inequations_checkable:
            teta = radians(wind_pit)
            teta2 = radians(wind_pit2)
            teta3 = radians(wind_pit3)
            nb_wind = 1
            if values["Number of Windings"]["2"]:
                nb_wind = 2
            if values["Number of Windings"]["3"]:
                nb_wind = 3
            if values["Number of Windings"]["4"]:
                nb_wind = 4

            nb_lay = 0
            if values["Layer"]["Double"]:
                nb_lay = 2
            if values["Layer"]["Triple"]:
                nb_lay = 4

            if in_rad_wind > in_rad_core - (nb_lay + 1) * sr * dia_wire / 2:
                in_rad_wind = in_rad_core - (nb_lay + 1) * sr * dia_wire / 2
                values["Outer Winding"]["Inner Radius"] = in_rad_wind
                self.logger.warning("Inner Radius of the winding is too high. The maximum value has been set instead.")
            if out_rad_wind < out_rad_core + (nb_lay + 1) * sr * dia_wire / 2:
                out_rad_wind = out_rad_core + (nb_lay + 1) * sr * dia_wire / 2
                values["Outer Winding"]["Outer Radius"] = out_rad_wind
                self.logger.warning("Outer Radius of the winding is too low. The minimum value has been set instead.")
            if height_wind < height_core + (nb_lay + 1) * sr * dia_wire:
                height_wind = height_core + (nb_lay + 1) * sr * dia_wire
                values["Outer Winding"]["Height"] = height_wind
                self.logger.warning("Height of the winding is too low. The minimum value has been set instead.")

            if asin((sr * dia_wire / 2) / in_rad_wind) > pi / nb_wind / turns:
                turns = int(pi / nb_wind / asin((sr * dia_wire / 2) / in_rad_wind))
                values["Outer Winding"]["Turns"] = turns
                self.logger.warning(
                    "Number of turns of the winding is too high. The maximum value has been set instead."
                )

            if teta > pi / nb_wind / turns:
                teta = GeometryOperators.degrees_default_rounded(pi / nb_wind / turns, 3)
                values["Outer Winding"]["Coil Pit(deg)"] = teta
                self.logger.warning("Winding Pit is too high. The maximum value has been set instead.")

            elif teta < asin((sr * dia_wire / 2) / in_rad_wind):
                teta = GeometryOperators.degrees_over_rounded(asin((sr * dia_wire / 2) / in_rad_wind), 3)
                values["Outer Winding"]["Coil Pit(deg)"] = teta
                self.logger.warning("Winding Pit is too low. The minimum value has been set instead.")

            else:
                teta = degrees(teta)

            occ = 100 * turns * teta / (180 / nb_wind)
            if occ == 100:
                teta = teta - 0.0003
                values["Outer Winding"]["Coil Pit(deg)"] = teta
                if teta < asin((sr * dia_wire / 2) / in_rad_wind) and turns > 1:
                    turns = turns - 1
            occ = 100 * turns * teta / (180 / nb_wind)
            values["Outer Winding"]["Occupation(%)"] = occ

            if values["Similar Layer"]["Different"]:
                if values["Layer"]["Double"] or values["Layer"]["Triple"]:

                    if asin((sr * dia_wire / 2) / (in_rad_wind + sr * dia_wire)) > pi / nb_wind / turns2:
                        turns2 = int(pi / nb_wind / asin((sr * dia_wire / 2) / (in_rad_wind + sr * dia_wire)))
                        values["Mid Winding"]["Turns"] = turns2
                        self.logger.warning(
                            "Number of turns of the winding of the second layer is too high. "
                            "The maximum value has been set instead."
                        )

                    if turns2 < turns:
                        turns2 = turns
                        values["Mid Winding"]["Turns"] = turns2
                        self.logger.warning(
                            "Number of turns of the winding of the second layer should be "
                            "at least equal to those of the first layer."
                        )

                    if teta2 > pi / nb_wind / turns2:
                        teta2 = GeometryOperators.degrees_default_rounded(pi / nb_wind / turns2, 3)
                        values["Mid Winding"]["Coil Pit(deg)"] = teta2
                        self.logger.warning(
                            "Winding Pit of the second layer is too high. The maximum value has been set instead."
                        )

                    elif teta2 < asin((sr * dia_wire / 2) / (in_rad_wind + sr * dia_wire)):
                        teta2 = GeometryOperators.degrees_over_rounded(
                            asin((sr * dia_wire / 2) / (in_rad_wind + sr * dia_wire)), 3
                        )
                        values["Mid Winding"]["Coil Pit(deg)"] = teta2
                        self.logger.warning(
                            "Winding Pit of the second layer is too low. The minimum value has been set instead."
                        )

                    else:
                        teta2 = degrees(teta2)
                        values["Mid Winding"]["Coil Pit(deg)"] = teta2

                    occ2 = 100 * turns2 * teta2 / (180 / nb_wind)
                    if occ2 < occ:
                        teta2 = ceil(turns * teta / turns2 * 1000) / 1000
                        values["Mid Winding"]["Coil Pit(deg)"] = teta2
                        occ2 = 100 * turns2 * teta2 / (180 / nb_wind)
                        self.logger.warning(
                            "Occupation of the second layer should be at least equal to that of the first layer."
                        )
                    if occ2 == 100:
                        teta2 = teta2 - 0.0002
                        values["Mid Winding"]["Coil Pit(deg)"] = teta2
                    occ2 = 100 * turns2 * teta2 / (180 / nb_wind)
                    values["Mid Winding"]["Occupation(%)"] = occ2
                    # TODO if occ2 == 100: method can be improve

                if values["Layer"]["Triple"]:

                    if asin((sr * dia_wire / 2) / (in_rad_wind + 2 * sr * dia_wire)) > pi / nb_wind / turns3:
                        turns3 = int(pi / nb_wind / asin((sr * dia_wire / 2) / (in_rad_wind + 2 * sr * dia_wire)))
                        values["Inner Winding"]["Turns"] = turns3
                        self.logger.warning(
                            "Number of turns of the winding of the third layer is too high. "
                            "The maximum value has been set instead."
                        )

                    if turns3 < turns2:
                        turns3 = turns2
                        values["Inner Winding"]["Turns"] = turns3
                        self.logger.warning(
                            "Number of turns of the winding of the third layer should be "
                            "at least equal to those of the second layer."
                        )

                    if teta3 > pi / nb_wind / turns3:
                        teta3 = GeometryOperators.degrees_default_rounded(pi / nb_wind / turns3, 3)
                        values["Inner Winding"]["Coil Pit(deg)"] = teta3
                        self.logger.warning(
                            "Winding Pit of the third layer is too high. The maximum value has been set instead."
                        )

                    elif teta3 < asin((sr * dia_wire / 2) / (in_rad_wind + 2 * sr * dia_wire)):
                        teta3 = GeometryOperators.degrees_over_rounded(
                            asin((sr * dia_wire / 2) / (in_rad_wind + 2 * sr * dia_wire)), 3
                        )
                        values["Inner Winding"]["Coil Pit(deg)"] = teta3
                        self.logger.warning(
                            "Winding Pit of the third layer is too low. The minimum value has been set instead."
                        )

                    else:
                        teta3 = degrees(teta3)
                        values["Inner Winding"]["Coil Pit(deg)"] = teta3

                    occ3 = 100 * turns3 * teta3 / (180 / nb_wind)
                    if occ3 < occ2:
                        teta3 = ceil(turns2 * teta2 / turns3 * 1000) / 1000
                        values["Inner Winding"]["Coil Pit(deg)"] = teta3
                        occ3 = 100 * turns3 * teta3 / (180 / nb_wind)
                    if occ3 == 100:
                        teta3 = teta3 - 0.0001
                        values["Inner Winding"]["Coil Pit(deg)"] = teta3
                    occ3 = 100 * turns3 * teta3 / (180 / nb_wind)
                    values["Inner Winding"]["Occupation(%)"] = occ3
                    # TODO if occ3 == 100: method can be improve
            else:
                values["Mid Winding"]["Coil Pit(deg)"] = teta
                values["Inner Winding"]["Coil Pit(deg)"] = teta
                values["Mid Winding"]["Turns"] = turns
                values["Inner Winding"]["Turns"] = turns
                values["Mid Winding"]["Occupation(%)"] = occ
                values["Inner Winding"]["Occupation(%)"] = occ

            if create_another_file:
                root_path, extension_path = os.path.splitext(json_file)
                new_path = root_path + "_Corrected" + extension_path
                with open_file(new_path, "w") as outfile:
                    json.dump(values, outfile)
            else:
                with open_file(json_file, "w") as outfile:
                    json.dump(values, outfile)

        return [are_inequations_checkable, values]

    @pyaedt_function_handler()
    def _make_winding_follow_chamfer(self, chamfer, security_factor, wire_diameter, layer_number):
        sr = security_factor
        w_rad_inc = layer_number * sr * wire_diameter / 2
        distance = sqrt(2 * w_rad_inc**2) - w_rad_inc + sqrt(2 * chamfer**2) / 2
        return sqrt(2) * distance

    @pyaedt_function_handler()
    def _check_value_type(self, taken_value, value_type, are_inequations_checkable, part_message1, part_message2):
        are_inequations_checkable = are_inequations_checkable
        if value_type == int:
            try:
                receiving_variable = int(taken_value)
                if receiving_variable <= 0:
                    self.logger.error(
                        "The character entered is invalid. "
                        + part_message1
                        + "  must be "
                        + part_message2
                        + ".  It must be changed"
                    )
                    are_inequations_checkable = False
            except:
                receiving_variable = None
                self.logger.error(
                    "The character entered is invalid. "
                    + part_message1
                    + "  must be "
                    + part_message2
                    + ".  It must be changed"
                )
                are_inequations_checkable = False
        elif value_type == float:
            try:
                receiving_variable = float(taken_value)
                if receiving_variable <= 0:
                    self.logger.error(
                        "The character entered is invalid. "
                        + part_message1
                        + "  must be "
                        + part_message2
                        + ".  It must be changed"
                    )
                    are_inequations_checkable = False
            except:
                receiving_variable = None
                self.logger.error(
                    "The character entered is invalid. "
                    + part_message1
                    + "  must be "
                    + part_message2
                    + ".  It must be changed"
                )
                are_inequations_checkable = False
        return receiving_variable, are_inequations_checkable<|MERGE_RESOLUTION|>--- conflicted
+++ resolved
@@ -57,15 +57,9 @@
         Parameters
         ----------
         position : list
-<<<<<<< HEAD
             Anchor point for the box in Cartesian``[x, y, z]`` coordinates.
         dimensions_list : list
            Length of the box edges in Cartesian``[x, y, z]`` coordinates.
-=======
-            Anchor point for the box in Cartesian ``[x, y, z]`` coordinates.
-        dimensions_list : list
-           Length of the box edges in Cartesian ``[x, y, z]`` coordinates.
->>>>>>> c45ac416
         name : str, optional
             Name of the box. The default is ``None``, in which case the
             default name is assigned.
@@ -517,7 +511,7 @@
         >>> origin = [0,0,0]
         >>> endpos = [10,5,20]
         >>> #Material and name are not mandatory fields
-        >>> object_id = hfss.modeler.create_bondwire(origin, endpos,h1=0.5, h2=0.1, alpha=75, beta=4,
+        >>> object_id = hfss.modeler.primivites.create_bondwire(origin, endpos,h1=0.5, h2=0.1, alpha=75, beta=4,
         ...                                                     bond_type=0, name="mybox", matname="copper")
         """
         x_position, y_position, z_position = self._pos_with_arg(start_position)
@@ -590,15 +584,6 @@
         ----------
 
         >>> oEditor.CreateRectangle
-
-        Examples
-        --------
-        >>> from pyaedt import Hfss
-        >>> hfss = Hfss()
-        >>> plane = 0
-        >>> position = [0,0,0]
-        >>> dimension = [10,5]
-        >>> rect_obj = hfss.modeler.create_rectangle(plane, position, dimension)
 
         """
         szAxis = GeometryOperators.cs_plane_to_axis_str(csPlane)
@@ -1802,21 +1787,16 @@
 
     @pyaedt_function_handler()
     def create_choke(self, json_file):
-        """Create an inductive choke using parameters defined in a json file.
+        """Create a chock from json setting file.
 
         Parameters
         ----------
         json_file : str
-<<<<<<< HEAD
-            Full path of the json file. The file is returned fby the function ``check_choke_values``.
-=======
-            Full path of the json file. The file is returned by the function ``check_choke_values``.
->>>>>>> c45ac416
+            Full path of the json file return for the function check_choke_values.
 
         Returns
         -------
-        List
-            Three parameters output
+        List of
             bool
                 ``True`` when successful, ``False`` when failed.
             :class:`pyaedt.modeler.cad.object3d.Object3d`
@@ -1832,12 +1812,12 @@
 
         Examples
         --------
-        Json file has to be like the following example.  #TODO Look into using a schema for the json file.
+        Json file has to be like the following example.
 
         >>> from pyaedt import Hfss
         >>> hfss = Hfss()
         >>> dictionary_values = hfss.modeler.check_choke_values("C:/Example/Of/Path/myJsonFile.json")
-        >>> my_choke = hfss.modeler.create_choke("C:/Example/Of/Path/myJsonFile_Corrected.json")
+        >>> mychoke = hfss.modeler.create_choke("C:/Example/Of/Path/myJsonFile_Corrected.json")
         """
 
         with open_file(json_file, "r") as read_file:
