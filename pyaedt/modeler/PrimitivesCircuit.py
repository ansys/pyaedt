import math
import os
import random
import warnings

<<<<<<< HEAD
=======
from pyaedt.generic.general_methods import (
    pyaedt_function_handler,
    _retry_ntimes,
    generate_unique_name,
    recursive_glob,
    filter_string,
)
from pyaedt.modeler.Object3d import CircuitComponent
>>>>>>> ff960edc
from pyaedt.generic.constants import AEDT_UNITS
from pyaedt.generic.general_methods import _retry_ntimes
from pyaedt.generic.general_methods import aedt_exception_handler
from pyaedt.generic.general_methods import filter_string
from pyaedt.generic.general_methods import generate_unique_name
from pyaedt.generic.general_methods import recursive_glob
from pyaedt.generic.LoadAEDTFile import load_keyword_in_aedt_file
from pyaedt.generic.TouchstoneParser import _parse_ports_name
from pyaedt.modeler.Object3d import CircuitComponent


class CircuitComponents(object):
    """CircutComponents class.

    Manages all circuit components for Nexxim and Twin Builder.

    Examples
    --------

    >>> from pyaedt import Circuit
    >>> aedtapp = Circuit()
    >>> prim = aedtapp.modeler.schematic
    """

    @pyaedt_function_handler()
    def __getitem__(self, partname):
        """Retrieve a part.

        Parameters
        ----------
        partname : int or str
           Part ID or part name.

        Returns
        -------
        type
            Part object details.
        """
        if isinstance(partname, int):
            return self.components[partname]
        for el in self.components:
            if self.components[el].name == partname or self.components[el].composed_name == partname or el == partname:
                return self.components[el]

        return None

    def __init__(self, modeler):
        self._app = modeler._app
        self._modeler = modeler
        self.logger = self._app.logger
        self.o_model_manager = self._modeler.o_model_manager

        self._o_definition_manager = self._app._oproject.GetDefinitionManager()
        self._o_symbol_manager = self.o_definition_manager.GetManager("Symbol")
        self._o_component_manager = self.o_definition_manager.GetManager("Component")
        self._oeditor = self._modeler.oeditor
        self._currentId = 0
        self.components = {}
        self.refresh_all_ids()
        self.current_position = [0, 0]
        self.increment_mils = [1000, 1000]
        self.limits_mils = 20000
        pass

    @property
    def o_definition_manager(self):
        """Aedt oDefinitionManager.

        References
        ----------

        >>> oDefinitionManager = oProject.GetDefinitionManager()
        """
        return self._o_definition_manager

    @property
    def o_component_manager(self):
        """Aedt oComponentManager.

        References
        ----------

        >>> oComponentManager = oDefinitionManager.GetManager("Component")
        """
        return self._o_component_manager

    @property
    def o_symbol_manager(self):
        """Aedt oSymbolManger.

        References
        ----------

        >>> oSymbolManger = oDefinitionManager.GetManager("Symbol")
        """
        return self._o_symbol_manager

    @property
    def version(self):
        """Version."""
        return self._app._aedt_version

    @property
    def design_types(self):
        """Design types."""
        return self._app._modeler

    @property
    def model_units(self):
        """Model units."""
        return self._modeler.model_units

    @property
    def design_type(self):
        """Design type."""
        return self._app.design_type

    @property
    def nets(self):
        """List of all schematic nets."""
        nets_comp = self._oeditor.GetAllNets()
        nets = []
        for net in nets_comp:
            v = net.split(";")
            if v[0].replace("Wire@", "") not in nets:
                nets.append(v[0].replace("Wire@", ""))
        return nets

    @pyaedt_function_handler()
    def _get_location(self, location=None):
        if not location:
            xpos = self.current_position[0]
            ypos = self.current_position[1]
            self.current_position[1] += AEDT_UNITS["Length"]["mil"] * self.increment_mils[1]
            if self.current_position[1] > self.limits_mils:
                self.current_position[1] = 0
                self.current_position[0] += AEDT_UNITS["Length"]["mil"] * self.increment_mils[0]
        else:
            xpos = location[0]
            ypos = location[1]
            self.current_position = location
        return xpos, ypos

    @pyaedt_function_handler()
    def create_unique_id(self):
        """Create an unique ID.

        Returns
        -------
        int
            Unique ID in the range of ``[1, 65535]``.

        """
        id = random.randint(1, 65535)
        while id in self.components:
            id = random.randint(1, 65535)
        return id

    @pyaedt_function_handler()
    def create_wire(self, points_array):
        """Create a wire.

        Parameters
        ----------
        points_array : list
            A nested list of point coordinates. For example,
            ``[[x1, y1], [x2, y2], ...]``.

        Returns
        -------
        bool
            ``True`` when successful, ``False`` when failed.

        References
        ----------

        >>> oEditor.CreateWire
        """
        pointlist = [str(tuple(i)) for i in points_array]
        self._oeditor.CreateWire(
            ["NAME:WireData", "Name:=", "", "Id:=", random.randint(20000, 23000), "Points:=", pointlist],
            ["NAME:Attributes", "Page:=", 1],
        )
        return True

    @pyaedt_function_handler()
    def create_iport(self, name, posx=0.1, posy=0.1, angle=0):
        """Create an interface port.

        .. deprecated:: 0.4.0
           Use :func:`Circuit.modeler.schematic.create_interface_port` instead.
        """
        warnings.warn("`create_iport` is deprecated. Use `create_interface_port` instead.", DeprecationWarning)
        return self.create_interface_port(name, posx, posy, angle)

    @pyaedt_function_handler()
    def create_interface_port(self, name, location=[], angle=0):
        """Create an interface port.

        Parameters
        ----------
        name : str
            Name of the port.
        location : list, optional
            Position on the X and Y axis. The default is ``None``.
        angle : float, optional
            Angle rotation in degrees. The default is ``0``.

        Returns
        -------
        :class:`pyaedt.modeler.Object3d.CircuitComponent`
            Circuit Component Object.

        References
        ----------

        >>> oEditor.CreateIPort
        """
        if location:
            posx, posy = location[0], location[1]
        else:
            posx, posy = self._get_location(location)
        id = self.create_unique_id()
        arg1 = ["NAME:IPortProps", "Name:=", name, "Id:=", id]
        arg2 = ["NAME:Attributes", "Page:=", 1, "X:=", posx, "Y:=", posy, "Angle:=", angle, "Flip:=", False]
        id = self._oeditor.CreateIPort(arg1, arg2)

        id = int(id.split(";")[1])
        self.add_id_to_component(id)
        # return id, self.components[id].composed_name
        for el in self.components:
            if name in self.components[el].composed_name:
                return self.components[el]
        return False

    @pyaedt_function_handler()
    def create_page_port(self, name, location=[], angle=0):
        """Create a page port.

        Parameters
        ----------
        name : str
            Name of the port.
        location : list, optional
            Position on the X and Y axis. The default is ``None``.
        angle : optional
            Angle rotation in degrees. The default is ``0``.

        Returns
        -------
        :class:`pyaedt.modeler.Object3d.CircuitComponent`
            Circuit Component Object.

        References
        ----------

        >>> oEditor.CreatePagePort
        """
        if location:
            xpos, ypos = location[0], location[1]
        else:
            xpos, ypos = self._get_location(location)

        id = self.create_unique_id()
        id = self._oeditor.CreatePagePort(
            ["NAME:PagePortProps", "Name:=", name, "Id:=", id],
            ["NAME:Attributes", "Page:=", 1, "X:=", xpos, "Y:=", ypos, "Angle:=", angle, "Flip:=", False],
        )
        id = int(id.split(";")[1])
        # self.refresh_all_ids()
        self.add_id_to_component(id)
        return self.components[id]

    @pyaedt_function_handler()
    def create_gnd(self, location=[]):
        """Create a ground.

        Parameters
        ----------
        location : list, optional
            Position on the X and Y axis. The default is ``None``.

        Returns
        -------
        :class:`pyaedt.modeler.Object3d.CircuitComponent`
            Circuit Component Object.

        References
        ----------

        >>> oEditor.CreateGround
        """
        xpos, ypos = self._get_location(location)
        id = self.create_unique_id()

        name = self._oeditor.CreateGround(
            ["NAME:GroundProps", "Id:=", id],
            ["NAME:Attributes", "Page:=", 1, "X:=", xpos, "Y:=", ypos, "Angle:=", 0, "Flip:=", False],
        )
        id = int(name.split(";")[1])
        self.add_id_to_component(id)
        # return id, self.components[id].composed_name
        for el in self.components:
            if name in self.components[el].composed_name:
                return self.components[el]

    @pyaedt_function_handler()
    def create_model_from_touchstone(self, touchstone_full_path, model_name=None):
        """Create a model from a Touchstone file.

        Parameters
        ----------
        touchstone_full_path : str
            Full path to the Touchstone file.
        model_name : str, optional
            Name of the model. The default is ``None``.

        Returns
        -------
        str
            Model name when successfully created. ``False`` if something went wrong.

        References
        ----------

        >>> oModelManager.Add
        >>> oComponentManager.Add
        """
        if not model_name:
            model_name = os.path.splitext(os.path.basename(touchstone_full_path))[0]
        if model_name in list(self.o_model_manager.GetNames()):
            model_name = generate_unique_name(model_name, n=2)
        num_terminal = int(touchstone_full_path[-2:-1])
        with open(touchstone_full_path, "r") as f:
            port_names = _parse_ports_name(f)
        image_subcircuit_path = os.path.normpath(
            os.path.join(self._modeler._app.desktop_install_dir, "syslib", "Bitmaps", "nport.bmp")
        )
        if not port_names:
            port_names = ["Port" + str(i + 1) for i in range(num_terminal)]
        arg = [
            "NAME:" + model_name,
            "Name:=",
            model_name,
            "ModTime:=",
            0,
            "Library:=",
            "",
            "LibLocation:=",
            "Project",
            "ModelType:=",
            "nport",
            "Description:=",
            "",
            "ImageFile:=",
            image_subcircuit_path,
            "SymbolPinConfiguration:=",
            0,
            ["NAME:PortInfoBlk"],
            ["NAME:PortOrderBlk"],
            "filename:=",
            touchstone_full_path,
            "numberofports:=",
            num_terminal,
            "sssfilename:=",
            "",
            "sssmodel:=",
            False,
            "PortNames:=",
            port_names,
            "domain:=",
            "frequency",
            "datamode:=",
            "Link",
            "devicename:=",
            "",
            "SolutionName:=",
            "",
            "displayformat:=",
            "MagnitudePhase",
            "datatype:=",
            "SMatrix",
            [
                "NAME:DesignerCustomization",
                "DCOption:=",
                0,
                "InterpOption:=",
                0,
                "ExtrapOption:=",
                1,
                "Convolution:=",
                0,
                "Passivity:=",
                0,
                "Reciprocal:=",
                False,
                "ModelOption:=",
                "",
                "DataType:=",
                1,
            ],
            [
                "NAME:NexximCustomization",
                "DCOption:=",
                3,
                "InterpOption:=",
                1,
                "ExtrapOption:=",
                3,
                "Convolution:=",
                0,
                "Passivity:=",
                0,
                "Reciprocal:=",
                False,
                "ModelOption:=",
                "",
                "DataType:=",
                2,
            ],
            [
                "NAME:HSpiceCustomization",
                "DCOption:=",
                1,
                "InterpOption:=",
                2,
                "ExtrapOption:=",
                3,
                "Convolution:=",
                0,
                "Passivity:=",
                0,
                "Reciprocal:=",
                False,
                "ModelOption:=",
                "",
                "DataType:=",
                3,
            ],
            "NoiseModelOption:=",
            "External",
        ]
        self.o_model_manager.Add(arg)
        arg = [
            "NAME:" + model_name,
            "Info:=",
            [
                "Type:=",
                10,
                "NumTerminals:=",
                num_terminal,
                "DataSource:=",
                "",
                "ModifiedOn:=",
                1618569625,
                "Manufacturer:=",
                "",
                "Symbol:=",
                "",
                "ModelNames:=",
                "",
                "Footprint:=",
                "",
                "Description:=",
                "",
                "InfoTopic:=",
                "",
                "InfoHelpFile:=",
                "",
                "IconFile:=",
                "nport.bmp",
                "Library:=",
                "",
                "OriginalLocation:=",
                "Project",
                "IEEE:=",
                "",
                "Author:=",
                "",
                "OriginalAuthor:=",
                "",
                "CreationDate:=",
                1618569625,
                "ExampleFile:=",
                "",
                "HiddenComponent:=",
                0,
                "CircuitEnv:=",
                0,
                "GroupID:=",
                0,
            ],
            "CircuitEnv:=",
            0,
            "Refbase:=",
            "S",
            "NumParts:=",
            1,
            "ModSinceLib:=",
            False,
        ]
        for i in range(num_terminal):
            arg.append("Terminal:=")
            arg.append([port_names[i], port_names[i], "A", False, i, 1, "", "Electrical", "0"])
        arg.append("CompExtID:=")
        arg.append(5)
        arg.append(
            [
                "NAME:Parameters",
                "MenuProp:=",
                ["CoSimulator", "SD", "", "Default", 0],
                "ButtonProp:=",
                ["CosimDefinition", "SD", "", "Edit", "Edit", 40501, "ButtonPropClientData:=", []],
            ]
        )
        arg.append(
            [
                "NAME:CosimDefinitions",
                [
                    "NAME:CosimDefinition",
                    "CosimulatorType:=",
                    102,
                    "CosimDefName:=",
                    "Default",
                    "IsDefinition:=",
                    True,
                    "Connect:=",
                    True,
                    "ModelDefinitionName:=",
                    model_name,
                    "ShowRefPin2:=",
                    2,
                    "LenPropName:=",
                    "",
                ],
                "DefaultCosim:=",
                "Default",
            ]
        )

        self.o_component_manager.Add(arg)
        return model_name

    @pyaedt_function_handler()
    def create_component_from_touchstonmodel(
        self,
        model_name,
        location=[],
        angle=0,
    ):
        """Create a component from a Touchstone model.

        .. deprecated:: 0.4.14
           Use :func:`create_touchsthone_component` instead.

        Parameters
        ----------
        model_name : str
            Name of the Touchstone model or full path to touchstone file.
            If full touchstone is provided then, new model will be created.
        location : list of float, optional
            Position on the X  and Y axis.
        angle : float, optional
            Angle rotation in degrees. The default is ``0``.

        Returns
        -------
        :class:`pyaedt.modeler.Object3d.CircuitComponent`
            Circuit Component Object.

        """
        return self.create_touchsthone_component(model_name, location, angle)

    @pyaedt_function_handler()
    def create_touchsthone_component(
        self,
        model_name,
        location=[],
        angle=0,
    ):
        """Create a component from a Touchstone model.

        Parameters
        ----------
        model_name : str
            Name of the Touchstone model or full path to touchstone file.
            If full touchstone is provided then, new model will be created.
        location : list of float, optional
            Position on the X  and Y axis.
        angle : float, optional
            Angle rotation in degrees. The default is ``0``.

        Returns
        -------
        :class:`pyaedt.modeler.Object3d.CircuitComponent`
            Circuit Component Object.

        References
        ----------

        >>> oModelManager.Add
        >>> oComponentManager.Add
        >>> oEditor.CreateComponent
        """
        xpos, ypos = self._get_location(location)
        id = self.create_unique_id()
        if os.path.exists(model_name):
            model_name = self.create_model_from_touchstone(model_name)
        arg1 = ["NAME:ComponentProps", "Name:=", model_name, "Id:=", str(id)]
        arg2 = ["NAME:Attributes", "Page:=", 1, "X:=", xpos, "Y:=", ypos, "Angle:=", angle, "Flip:=", False]
        id = _retry_ntimes(10, self._oeditor.CreateComponent, arg1, arg2)
        id = int(id.split(";")[1])
        self.add_id_to_component(id)
        return self.components[id]

    @pyaedt_function_handler()
    def create_component(
        self,
        inst_name=None,
        component_library="Resistors",
        component_name="RES_",
        location=[],
        angle=0,
        use_instance_id_netlist=False,
        global_netlist_list=[],
    ):
        """Create a component from a library.

        Parameters
        ----------
        inst_name : str, optional
            Name of the instance. The default is ``None.``
        component_library : str, optional
            Name of the component library. The default is ``"Resistors"``.
        component_name : str, optional
            Name of component in the library. The default is ``"RES"``.
        location : list of float, optional
            Position on the X axis and Y axis.
        angle : optional
            Angle rotation in degrees. The default is ``0``.
        use_instance_id_netlist : bool, optional
            Whether to enable the instance ID in the net list.
            The default is ``False``.
        global_netlist_list : list, optional
            The default is``[]``.

        Returns
        -------
        :class:`pyaedt.modeler.Object3d.CircuitComponent`
            Circuit Component Object.

        References
        ----------

        >>> oEditor.CreateComponent
        """
        id = self.create_unique_id()
        if component_library:
            name = self.design_libray + "\\" + component_library + ":" + component_name
        else:
            name = component_name
        arg1 = ["NAME:ComponentProps", "Name:=", name, "Id:=", str(id)]
        xpos, ypos = self._get_location(location)

        arg2 = ["NAME:Attributes", "Page:=", 1, "X:=", xpos, "Y:=", ypos, "Angle:=", angle, "Flip:=", False]
        id = _retry_ntimes(10, self._oeditor.CreateComponent, arg1, arg2)
        id = int(id.split(";")[1])
        # self.refresh_all_ids()
        self.add_id_to_component(id)
        if inst_name:
            self.components[id].set_property("InstanceName", inst_name)
        if use_instance_id_netlist:
            self.enable_use_instance_name(component_library, component_name)
        elif global_netlist_list:
            self.enable_global_netlist(component_name, global_netlist_list)
        return self.components[id]

    @pyaedt_function_handler()
    def disable_data_netlist(self, component_name):
        """Disable the Nexxim global net list.

        Parameters
        ----------
        component_name : str
            Name of the component.

        Returns
        -------
        bool
            ``True`` when successful, ``False`` when failed.

        References
        ----------

        >>> oComponentManager.GetData
        >>> oComponentManager.Edit
        """
        name = component_name

        properties = self.o_component_manager.GetData(name)
        if len(properties) > 0:
            nexxim = list(properties[len(properties) - 1][1])
            for el in nexxim:
                if el == "Data:=":
                    nexxim_data = list(nexxim[nexxim.index(el) + 1])
                    nexxim_data[1] = ""
                    nexxim[nexxim.index(el) + 1] = nexxim_data
        self.o_component_manager.Edit(
            name, ["Name:" + component_name, ["NAME:CosimDefinitions", nexxim, "DefaultCosim:=", "DefaultNetlist"]]
        )
        return True

    @pyaedt_function_handler()
    def enable_global_netlist(self, component_name, global_netlist_list=[]):
        """Enable Nexxim global net list.

        Parameters
        ----------
        component_name : str
            Name of the component.
        global_netlist_list : list
            A list of lines to include. The default is ``[]``.

        Returns
        -------
        bool
            ``True`` when successful, ``False`` when failed.

        References
        ----------

        >>> oComponentManager.GetData
        >>> oComponentManager.Edit
        """
        name = component_name

        properties = self.o_component_manager.GetData(name)
        if len(properties) > 0:
            nexxim = list(properties[len(properties) - 1][1])
            for el in nexxim:
                if el == "GRef:=":
                    nexxim_data = list(nexxim[nexxim.index(el) + 1])
                    nexxim_data[1] = "\n".join(global_netlist_list).replace("\\", "/")
                    nexxim[nexxim.index(el) + 1] = nexxim_data
        _retry_ntimes(
            10,
            self.o_component_manager.Edit,
            name,
            ["Name:" + component_name, ["NAME:CosimDefinitions", nexxim, "DefaultCosim:=", "DefaultNetlist"]],
        )
        return True

    @pyaedt_function_handler()
    def create_symbol(self, symbol_name, pin_lists):
        """Create a symbol.

        Parameters
        ----------
        symbol_name : str
            Name of the symbol.
        pin_lists : list
            List of the pins.

        Returns
        -------
        bool
            ``True`` when successful, ``False`` when failed.

        References
        ----------

        >>> oSymbolManager.Add
        """

        numpins = len(pin_lists)
        h = int(numpins / 2)
        x1 = 0
        y2 = 0
        x2 = 0.00508
        y1 = 0.00254 * (h + 3)
        xp = -0.00254
        yp = 0.00254 * (h + 2)
        angle = 0
        self.o_symbol_manager.Add(
            [
                "NAME:" + symbol_name,
                "ModTime:=",
                1591858230,
                "Library:=",
                "",
                "ModSinceLib:=",
                False,
                "LibLocation:=",
                "Project",
                "HighestLevel:=",
                1,
                "Normalize:=",
                True,
                "InitialLevels:=",
                [0, 1],
                ["NAME:Graphics"],
            ]
        )
        arg = [
            "NAME:" + symbol_name,
            "ModTime:=",
            1591858265,
            "Library:=",
            "",
            "ModSinceLib:=",
            False,
            "LibLocation:=",
            "Project",
            "HighestLevel:=",
            1,
            "Normalize:=",
            False,
            "InitialLevels:=",
            [0, 1],
        ]
        oDefinitionEditor = self._app._oproject.SetActiveDefinitionEditor("SymbolEditor", symbol_name)
        id = 2
        oDefinitionEditor.CreateRectangle(
            [
                "NAME:RectData",
                "X1:=",
                x1,
                "Y1:=",
                y1,
                "X2:=",
                x2,
                "Y2:=",
                y2,
                "LineWidth:=",
                0,
                "BorderColor:=",
                0,
                "Fill:=",
                0,
                "Color:=",
                0,
                "Id:=",
                id,
            ],
            ["NAME:Attributes", "Page:=", 1],
        )
        i = 1
        id += 2
        r = numpins - (h * 2)
        for pin in pin_lists:
            oDefinitionEditor.CreatePin(
                ["NAME:PinData", "Name:=", pin, "Id:=", id],
                ["NAME:PinParams", "X:=", xp, "Y:=", yp, "Angle:=", angle, "Flip:=", False],
            )
            arg.append(
                [
                    "NAME:PinDef",
                    "Pin:=",
                    [pin, xp, yp, angle, "N", 0, 0.00254, False, 0, True, "", False, False, pin, True],
                ]
            )
            if i == (h + r):
                yp = 0.00254 * (h + 2)
                xp = 0.00762
                angle = math.pi
            else:
                yp -= 0.00254
            id += 2
            i += 1

        arg.append(
            [
                "NAME:Graphics",
                ["NAME:1", "Rect:=", [0, 0, 0, 0, (x1 + x2) / 2, (y1 + y2) / 2, x2 - x1, y1 - y2, 0, 0, 8192]],
            ]
        )
        self.o_symbol_manager.EditWithComps(symbol_name, arg, [])
        oDefinitionEditor.CloseEditor()
        return True

    @pyaedt_function_handler()
    def create_new_component_from_symbol(
        self, symbol_name, pin_lists, Refbase="U", parameter_list=[], parameter_value=[]
    ):
        """Create a component from a symbol.

        Parameters
        ----------
        symbol_name : str
            Name of the symbol.
        pin_lists : list
            List of the pins.
        Refbase : str, optional
            Reference base. The default is ``"U"``.
        parameter_list : list, optional
            List of the parameters. The default is ``[]``.
        parameter_value : list, optional
            List of the parameter values. The default is ``[]``.

        Returns
        -------
        bool
            ``True`` when successful, ``False`` when failed.

        References
        ----------

        >>> oComponentManager.Add
        """
        arg = [
            "NAME:" + symbol_name,
            "Info:=",
            [
                "Type:=",
                0,
                "NumTerminals:=",
                5,
                "DataSource:=",
                "",
                "ModifiedOn:=",
                1591858313,
                "Manufacturer:=",
                "",
                "Symbol:=",
                symbol_name,
                "ModelNames:=",
                "",
                "Footprint:=",
                "",
                "Description:=",
                "",
                "InfoTopic:=",
                "",
                "InfoHelpFile:=",
                "",
                "IconFile:=",
                "",
                "Library:=",
                "",
                "OriginalLocation:=",
                "Project",
                "IEEE:=",
                "",
                "Author:=",
                "",
                "OriginalAuthor:=",
                "",
                "CreationDate:=",
                1591858278,
                "ExampleFile:=",
                "",
                "HiddenComponent:=",
                0,
                "CircuitEnv:=",
                0,
                "GroupID:=",
                0,
            ],
            "CircuitEnv:=",
            0,
            "Refbase:=",
            Refbase,
            "NumParts:=",
            1,
            "ModSinceLib:=",
            True,
        ]

        for pin in pin_lists:
            arg.append("Terminal:=")
            arg.append([pin, pin, "A", False, 0, 1, "", "Electrical", "0"])
        arg.append("CompExtID:=")
        arg.append(1)
        arg2 = ["NAME:Parameters"]
        for el, val in zip(parameter_list, parameter_value):
            if isinstance(val, str):
                arg2.append("TextValueProp:=")
                arg2.append([el, "D", "", val])
            else:
                arg2.append("ValueProp:=")
                arg2.append([el, "D", "", val, False, ""])
        arg2.append("ButtonProp:=")
        arg2.append(["CosimDefinition", "D", "", "Edit", "Edit", 40501, "ButtonPropClientData:=", []])
        arg2.append("MenuProp:=")
        arg2.append(["CoSimulator", "D", "", "DefaultNetlist", 0])

        arg.append(arg2)
        spicesintax = Refbase + "@ID "
        id = 0
        while id < (len(pin_lists) - 1):
            spicesintax += "%" + str(id) + " "
            id += 1
        for el in parameter_list:
            spicesintax += "@{} ".format(el)

        arg3 = [
            "NAME:CosimDefinitions",
            [
                "NAME:CosimDefinition",
                "CosimulatorType:=",
                4,
                "CosimDefName:=",
                "DefaultNetlist",
                "IsDefinition:=",
                True,
                "Connect:=",
                True,
                "Data:=",
                ["Nexxim Circuit:=", spicesintax],
                "GRef:=",
                ["Nexxim Circuit:=", ""],
            ],
            "DefaultCosim:=",
            "DefaultNetlist",
        ]
        arg.append(arg3)
        self.o_component_manager.Add(arg)
        return True

    @pyaedt_function_handler()
    def enable_use_instance_name(self, component_library="Resistors", component_name="RES_"):
        """Enable the use of the instance name.

        Parameters
        ----------
        component_library : str, optional
             Name of the component library. The default is ``"Resistors"``.
        component_name : str, optional
             Name of the component. The default is ``"RES_"``.

        Returns
        -------
        bool
            ``True`` when successful, ``False`` when failed.

        References
        ----------

        >>> oComponentManager.GetData
        >>> oComponentManager.Edit
        """
        if component_library:
            name = self.design_libray + "\\" + component_library + ":" + component_name
        else:
            name = component_name

        properties = self.o_component_manager.GetData(name)
        if len(properties) > 0:
            nexxim = list(properties[len(properties) - 1][1])
            for el in nexxim:
                if el == "Data:=":
                    nexxim_data = list(nexxim[nexxim.index(el) + 1])
                    netlist = nexxim_data[1]
                    if "@InstanceName" not in netlist[:15]:
                        newnetlist = "@InstanceName" + netlist[4:]
                        nexxim_data[1] = newnetlist
                    nexxim[nexxim.index(el) + 1] = nexxim_data
                elif el == "GRef:=":
                    nexxim_data = list(nexxim[nexxim.index(el) + 1])
                    nexxim[nexxim.index(el) + 1] = nexxim_data
        _retry_ntimes(
            10,
            self.o_component_manager.Edit,
            name,
            ["Name:" + component_name, ["NAME:CosimDefinitions", nexxim, "DefaultCosim:=", "DefaultNetlist"]],
        )
        return True

    @pyaedt_function_handler()
    def refresh_all_ids(self):
        """Refresh all IDs and return the number of components.

        References
        ----------

        >>> oEditor.GetAllElements()"""
        obj = self._oeditor.GetAllElements()
        obj = [i for i in obj if "Wire" not in i[:4]]
        for el in obj:
            if not self.get_obj_id(el):
                name = el.split(";")
                if len(name) > 1:
                    o = CircuitComponent(self, tabname=self.tab_name)
                    o.name = name[0]
                    if len(name) == 2:
                        o.schematic_id = name[1]
                    else:
                        o.id = int(name[1])
                        o.schematic_id = name[2]
                    objID = o.id
                    self.components[objID] = o
        return len(self.components)

    @pyaedt_function_handler()
    def add_id_to_component(self, id):
        """Add an ID to a component.

        Parameters
        ----------
        id : int
            ID to assign the component.

        Returns
        -------
        int
            Number of components.

        """
        obj = _retry_ntimes(10, self._oeditor.GetAllElements)
        for el in obj:
            name = el.split(";")
            if len(name) > 1 and str(id) == name[1]:
                o = CircuitComponent(self, tabname=self.tab_name)
                o.name = name[0]
                if len(name) > 2:
                    o.id = int(name[1])
                    o.schematic_id = int(name[2])
                    objID = o.id
                else:
                    o.schematic_id = int(name[1])
                    objID = o.schematic_id
                self.components[objID] = o

        return len(self.components)

    @pyaedt_function_handler()
    def get_obj_id(self, objname):
        """Retrieve the ID of an object.

        Parameters
        ----------
        objname : str
            Name of the object.

        Returns
        -------
        bool
            ``True`` when successful, ``False`` when failed.
        """
        for el in self.components:
            if self.components[el].name == objname:
                return el
        return None

    @pyaedt_function_handler()
    def get_pins(self, partid):
        """Retrieve one or more pins.

        Parameters
        ----------
        partid : int or str
            One or more IDs or names for the pins to retrieve.

        Returns
        -------
        type
            Pin with properties.

        References
        ----------

        >>> oEditor.GetComponentPins
        """
        if isinstance(partid, CircuitComponent):
            pins = _retry_ntimes(10, self._oeditor.GetComponentPins, partid.composed_name)
        elif isinstance(partid, str):
            pins = _retry_ntimes(10, self._oeditor.GetComponentPins, partid)
            # pins = self.oeditor.GetComponentPins(partid)
        else:
            pins = _retry_ntimes(10, self._oeditor.GetComponentPins, self.components[partid].composed_name)
            # pins = self.oeditor.GetComponentPins(self.components[partid].composed_name)
        return list(pins)

    @pyaedt_function_handler()
    def get_pin_location(self, partid, pinname):
        """Retrieve the location of a pin.

        Parameters
        ----------
        partid : int
            ID of the part.
        pinname :
            Name of the pin.

        Returns
        -------
        List
            List of axis values ``[x, y]``.

        References
        ----------

        >>> oEditor.GetComponentPinLocation
        """
        if isinstance(partid, str):
            x = _retry_ntimes(30, self._oeditor.GetComponentPinLocation, partid, pinname, True)
            y = _retry_ntimes(30, self._oeditor.GetComponentPinLocation, partid, pinname, False)
        else:
            x = _retry_ntimes(
                30, self._oeditor.GetComponentPinLocation, self.components[partid].composed_name, pinname, True
            )
            y = _retry_ntimes(
                30, self._oeditor.GetComponentPinLocation, self.components[partid].composed_name, pinname, False
            )
        return [x, y]

    @pyaedt_function_handler()
    def arg_with_dim(self, Value, sUnits=None):
        """Format an argument with dimensions.

        Parameters
        ----------
        Value : str

        sUnits :
            The default is ``None``.

        Returns
        -------
        type


        """
        if isinstance(Value, str):
            val = Value
        else:
            if sUnits is None:
                sUnits = self.model_units
            val = "{0}{1}".format(Value, sUnits)

        return val


class ComponentInfo(object):
    """Class that manage Circuit Catalog info."""

    def __init__(self, name, component_manager, file_name, component_library):
        self._component_manager = component_manager
        self.file_name = file_name
        self.name = name
        self.component_library = component_library
        self._props = None

    @property
    def props(self):
        """Retrieve the component properties."""
        if not self._props:
            self._props = load_keyword_in_aedt_file(self.file_name, self.name)
        return self._props

    @pyaedt_function_handler()
    def place(self, inst_name, location=[], angle=0, use_instance_id_netlist=False):
        """Create a component from a library.

        Parameters
        ----------
        inst_name : str, optional
            Name of the instance. The default is ``None.``
        location : list of float, optional
            Position on the X axis and Y axis.
        angle : optional
            Angle rotation in degrees. The default is ``0``.
        use_instance_id_netlist : bool, optional
            Whether to enable the instance ID in the net list.
            The default is ``False``.

        Returns
        -------
        :class:`pyaedt.modeler.Object3d.CircuitComponent`
            Circuit Component Object.

        References
        ----------

        >>> oEditor.CreateComponent
        """
        return self._component_manager.create_component(
            inst_name=inst_name,
            component_library=self.component_library,
            component_name=self.name,
            location=location,
            angle=angle,
            use_instance_id_netlist=use_instance_id_netlist,
        )


class ComponentCatalog(object):
    """Class that indexes Circuit Sys Catalog."""

    @pyaedt_function_handler()
    def __getitem__(self, compname):
        """Get component from name.

        Parameters
        ----------
        compname : str
            ID or name of the object.

        Returns
        -------
        :class:`pyaedt.modeler.PrimitivesCircuit.ComponentInfo`
            Circuit Component Info.

        """
        items = self.find_components("*" + compname)
        if items and len(items) == 1:
            return self.components[items[0]]
        elif len(items) > 1:
            self._component_manager._logger.warning("Multiple components found.")
            return None
        else:
            self._component_manager._logger.warning("Component not found.")
            return None

    def __init__(self, component_manager):
        self._component_manager = component_manager
        self._app = self._component_manager._app
        self.components = {}
        self._index_components()

    @pyaedt_function_handler()
    def _index_components(self, library_path=None):
        if library_path:
            sys_files = recursive_glob(library_path, "*.aclb")
            root = os.path.normpath(library_path).split(os.path.sep)[-1]
        else:
            sys_files = recursive_glob(os.path.join(self._app.syslib, self._component_manager.design_libray), "*.aclb")
            root = os.path.normpath(self._app.syslib).split(os.path.sep)[-1]
        for file in sys_files:
            comps1 = load_keyword_in_aedt_file(file, "DefInfo")
            comps2 = load_keyword_in_aedt_file(file, "CompInfo")
            comps = comps1.get("DefInfo", {})
            comps.update(comps2.get("CompInfo", {}))
            for compname, comp_value in comps.items():
                root_name, ext = os.path.splitext(os.path.normpath(file))
                full_path = root_name.split(os.path.sep)
                id = full_path.index(root) + 1
                if self._component_manager.design_libray in full_path[id:]:
                    id += 1
                comp_lib = "\\".join(full_path[id:]) + ":" + compname
                self.components[comp_lib] = ComponentInfo(
                    compname, self._component_manager, file, comp_lib.split(":")[0]
                )

    @pyaedt_function_handler()
    def find_components(self, filter_str="*"):
        """Find all components with given filter wildcards.

        Parameters
        ----------
        filter_str : str
            Filter String to search.

        Returns
        list
            List of matching component names.
        """
        c = []
        for el in list(self.components.keys()):
            if filter_string(el, filter_str):
                c.append(el)
        return c<|MERGE_RESOLUTION|>--- conflicted
+++ resolved
@@ -3,8 +3,6 @@
 import random
 import warnings
 
-<<<<<<< HEAD
-=======
 from pyaedt.generic.general_methods import (
     pyaedt_function_handler,
     _retry_ntimes,
@@ -13,7 +11,6 @@
     filter_string,
 )
 from pyaedt.modeler.Object3d import CircuitComponent
->>>>>>> ff960edc
 from pyaedt.generic.constants import AEDT_UNITS
 from pyaedt.generic.general_methods import _retry_ntimes
 from pyaedt.generic.general_methods import aedt_exception_handler
