import math
import os
import random
import warnings

from pyaedt.application.Variables import decompose_variable_value
from pyaedt.generic.LoadAEDTFile import load_keyword_in_aedt_file
from pyaedt.generic.constants import AEDT_UNITS
from pyaedt.generic.general_methods import _retry_ntimes
from pyaedt.generic.general_methods import filter_string
from pyaedt.generic.general_methods import generate_unique_name
from pyaedt.generic.general_methods import open_file
from pyaedt.generic.general_methods import pyaedt_function_handler
from pyaedt.generic.general_methods import recursive_glob
from pyaedt.modeler.circuits.object3dcircuit import CircuitComponent
from pyaedt.modeler.circuits.object3dcircuit import Wire


class CircuitComponents(object):
    """CircutComponents class.

    Manages all circuit components for Nexxim and Twin Builder.

    Examples
    --------

    >>> from pyaedt import Circuit
    >>> aedtapp = Circuit()
    >>> prim = aedtapp.modeler.schematic
    """

    @pyaedt_function_handler()
    def __getitem__(self, partname):
        """Retrieve a part.

        Parameters
        ----------
        partname : int or str
           Part ID or part name.

        Returns
        -------
        type
            Part object details.
        """
        if isinstance(partname, int):
            return self.components[partname]
        for el in self.components:
            if self.components[el].name == partname or self.components[el].composed_name == partname or el == partname:
                return self.components[el]

        return None

    def __init__(self, modeler):
        self._app = modeler._app
        self._modeler = modeler
        self.logger = self._app.logger
        self.o_model_manager = self._modeler.o_model_manager

        self.oeditor = self._modeler.oeditor
        self._currentId = 0
        self.components = {}
        self.wires = {}
        self.refresh_all_ids()
        self.current_position = [0, 0]
        self.increment_mils = [1000, 1000]
        self.limits_mils = 20000
        pass

    @property
    def o_definition_manager(self):
        """Aedt oDefinitionManager.

        References
        ----------

        >>> oDefinitionManager = oProject.GetDefinitionManager()
        """

        return self._app.oproject.GetDefinitionManager()

    @property
    def o_component_manager(self):
        """Component manager object."""
        return self._app.o_component_manager

    @property
    def o_symbol_manager(self):
        """Model manager object."""
        return self._app.o_symbol_manager

    @property
    def version(self):
        """Version."""
        return self._app._aedt_version

    @property
    def design_types(self):
        """Design types."""
        return self._app._modeler

    @property
    def model_units(self):
        """Model units."""
        return self._modeler.model_units

    @property
    def schematic_units(self):
        """Schematic units. Options are ``"mm"``, ``"mil"``, ``"cm"`` and all other metric and imperial units.
        The default is ``"meter"``."""
        return self._modeler.schematic_units

    @schematic_units.setter
    def schematic_units(self, value):
        self._modeler.schematic_units = value

    @property
    def design_type(self):
        """Design type."""
        return self._app.design_type

    @property
    def nets(self):
        """List of all schematic nets."""
        nets_comp = self.oeditor.GetAllNets()
        nets = []
        for net in nets_comp:
            v = net.split(";")
            if v[0].replace("Wire@", "") not in nets:
                nets.append(v[0].replace("Wire@", ""))
        return nets

    @pyaedt_function_handler()
    def _convert_point_to_meter(self, point):
        """Convert numbers automatically to mils, rounding to the nearest 100 mil
        which is minimum schematic snap unit."""
        xpos = point[0]
        ypos = point[1]

        if isinstance(point[0], (float, int)):
            xpos = (
                round(point[0] * AEDT_UNITS["Length"][self.schematic_units] / AEDT_UNITS["Length"]["mil"], -2)
                * AEDT_UNITS["Length"]["mil"]
            )
        else:
            decomposed = decompose_variable_value(point[0])
            if decomposed[1] != "":
                xpos = (
                    round(decomposed[0] * AEDT_UNITS["Length"][decomposed[1]] / AEDT_UNITS["Length"]["mil"], -2)
                    * AEDT_UNITS["Length"]["mil"]
                )
        if isinstance(point[1], (float, int)):
            ypos = (
                round(point[1] * AEDT_UNITS["Length"][self.schematic_units] / AEDT_UNITS["Length"]["mil"], -2)
                * AEDT_UNITS["Length"]["mil"]
            )
        else:
            decomposed = decompose_variable_value(point[1])
            if decomposed[1] != "":
                ypos = (
                    round(decomposed[0] * AEDT_UNITS["Length"][decomposed[1]] / AEDT_UNITS["Length"]["mil"], -2)
                    * AEDT_UNITS["Length"]["mil"]
                )
        return xpos, ypos

    @pyaedt_function_handler()
    def _convert_point_to_units(self, point):
        """Numbers are automatically converted and rounded to 100mil."""
        return [i / AEDT_UNITS["Length"][self.schematic_units] for i in self._convert_point_to_meter(point)]

    @pyaedt_function_handler()
    def _get_location(self, location=None):
        if not location:
            xpos = self.current_position[0]
            ypos = self.current_position[1]
        else:
            xpos, ypos = self._convert_point_to_meter(location)
            if isinstance(xpos, (float, int)) and isinstance(ypos, (float, int)):
                self.current_position = [xpos, ypos]
        self.current_position[1] += AEDT_UNITS["Length"]["mil"] * self.increment_mils[1]
        if self.current_position[1] / AEDT_UNITS["Length"]["mil"] > self.limits_mils:
            self.current_position[1] = 0
            self.current_position[0] += AEDT_UNITS["Length"]["mil"] * self.increment_mils[0]
        return xpos, ypos

    @pyaedt_function_handler()
    def create_unique_id(self):
        """Create an unique ID.

        Returns
        -------
        int
            Unique ID in the range of ``[1, 65535]``.

        """
        element_ids = []
        for el in self.oeditor.GetAllElements():
            try:
                element_ids.append(int(el.split("@")[1].split(";")[1].split(":")[0]))
            except (IndexError, ValueError):
                pass
        id = random.randint(1, 65535)
        while id in element_ids:
            id = random.randint(1, 65535)
        return id

    @pyaedt_function_handler()
    def add_pin_iports(self, name, id_num):
        """Add ports on pins.

        Parameters
        ----------
        name : str
            Name of the component.
        id_num : int
            ID of circuit component.

        Returns
        -------
        bool
            ``True`` when successful, ``False`` when failed.

        References
        ----------

        >>> oeditor.AddPinIPorts
        """
        comp_id = "CompInst@" + name + ";" + str(id_num) + ";395"
        arg1 = ["Name:Selections", "Selections:=", [comp_id]]
        self.oeditor.AddPinIPorts(arg1)

        return True

    @pyaedt_function_handler()
    def create_iport(self, name, posx=0.1, posy=0.1, angle=0):
        """Create an interface port.

        .. deprecated:: 0.4.0
           Use :func:`Circuit.modeler.schematic.create_interface_port` instead.
        """
        warnings.warn("`create_iport` is deprecated. Use `create_interface_port` instead.", DeprecationWarning)
        return self.create_interface_port(name, [posx, posy], angle)

    @pyaedt_function_handler()
    def create_interface_port(self, name, location=[], angle=0):
        """Create an interface port.

        Parameters
        ----------
        name : str
            Name of the port.
        location : list, optional
            Position on the X and Y axis. The default is ``None``.
        angle : float, optional
            Angle rotation in degrees. The default is ``0``.

        Returns
        -------
        :class:`pyaedt.modules.Boundary.Excitation`
            Circuit Excitation Object.

        References
        ----------

        >>> oEditor.CreateIPort
        """
        if name in self._app.excitation_names:
            self.logger.warning("Port name already assigned.")
            return False

        xpos, ypos = self._get_location(location)
        id = self.create_unique_id()
        arg1 = ["NAME:IPortProps", "Name:=", name, "Id:=", id]
        arg2 = ["NAME:Attributes", "Page:=", 1, "X:=", xpos, "Y:=", ypos, "Angle:=", angle, "Flip:=", False]
        id = self.oeditor.CreateIPort(arg1, arg2)

        id = int(id.split(";")[1])
        self.add_id_to_component(id)
        # return id, self.components[id].composed_name
        for el in self.components:
            if ("IPort@" + name + ";" + str(id)) in self.components[el].composed_name:
                return self._app.excitations[name]
        return False

    @pyaedt_function_handler()
    def create_page_port(self, name, location=[], angle=0):
        """Create a page port.

        Parameters
        ----------
        name : str
            Name of the port.
        location : list, optional
            Position on the X and Y axis. The default is ``None``.
        angle : optional
            Angle rotation in degrees. The default is ``0``.

        Returns
        -------
        :class:`pyaedt.modeler.object3dcircuit.CircuitComponent`
            Circuit Component Object.

        References
        ----------

        >>> oEditor.CreatePagePort
        """
        xpos, ypos = self._get_location(location)

        id = self.create_unique_id()
        id = self.oeditor.CreatePagePort(
            ["NAME:PagePortProps", "Name:=", name, "Id:=", id],
            ["NAME:Attributes", "Page:=", 1, "X:=", xpos, "Y:=", ypos, "Angle:=", angle, "Flip:=", False],
        )
        id = int(id.split(";")[1])
        # self.refresh_all_ids()
        self.add_id_to_component(id)
        return self.components[id]

    @pyaedt_function_handler()
    def create_gnd(self, location=[], angle=0):
        """Create a ground.

        Parameters
        ----------
        location : list, optional
            Position on the X and Y axis. The default is ``None``.
        angle : optional
            Angle rotation in degrees. The default is ``0``.

        Returns
        -------
        :class:`pyaedt.modeler.object3dcircuit.CircuitComponent`
            Circuit Component Object.

        References
        ----------

        >>> oEditor.CreateGround
        """
        xpos, ypos = self._get_location(location)
        id = self.create_unique_id()

        name = self.oeditor.CreateGround(
            ["NAME:GroundProps", "Id:=", id],
            ["NAME:Attributes", "Page:=", 1, "X:=", xpos, "Y:=", ypos, "Angle:=", angle, "Flip:=", False],
        )
        id = int(name.split(";")[1])
        self.add_id_to_component(id)
        # return id, self.components[id].composed_name
        for el in self.components:
            if name in self.components[el].composed_name:
                return self.components[el]

    @pyaedt_function_handler()
    def create_model_from_touchstone(self, touchstone_full_path, model_name=None):
        """Create a model from a Touchstone file.

        Parameters
        ----------
        touchstone_full_path : str
            Full path to the Touchstone file.
        model_name : str, optional
            Name of the model. The default is ``None``.

        Returns
        -------
        str
            Model name when successfully created. ``False`` if something went wrong.

        References
        ----------

        >>> oModelManager.Add
        >>> oComponentManager.Add
        """

        def _parse_ports_name(file):
            """Parse and interpret the option line in the touchstone file
            Parameters
            ----------
            file : str
                Path of the Touchstone file.
            Returns
            -------
            List of str
                Names of the ports in the touchstone file.
            """
            portnames = []
            line = file.readline()
            while not line.startswith("! Port"):
                line = file.readline()
            while line.startswith("! Port"):
                portnames.append(line.split(" = ")[1].strip())
                line = file.readline()
            return portnames

        if not model_name:
            model_name = os.path.splitext(os.path.basename(touchstone_full_path))[0]
        if model_name in list(self.o_model_manager.GetNames()):
            model_name = generate_unique_name(model_name, n=2)
        num_terminal = int(os.path.splitext(touchstone_full_path)[1].lower().strip(".sp"))
        with open_file(touchstone_full_path, "r") as f:
            port_names = _parse_ports_name(f)
        image_subcircuit_path = os.path.join(self._modeler._app.desktop_install_dir, "syslib", "Bitmaps", "nport.bmp")

        if not port_names:
            port_names = ["Port" + str(i + 1) for i in range(num_terminal)]
        arg = [
            "NAME:" + model_name,
            "Name:=",
            model_name,
            "ModTime:=",
            0,
            "Library:=",
            "",
            "LibLocation:=",
            "Project",
            "ModelType:=",
            "nport",
            "Description:=",
            "",
            "ImageFile:=",
            image_subcircuit_path,
            "SymbolPinConfiguration:=",
            0,
            ["NAME:PortInfoBlk"],
            ["NAME:PortOrderBlk"],
            "filename:=",
            touchstone_full_path,
            "numberofports:=",
            num_terminal,
            "sssfilename:=",
            "",
            "sssmodel:=",
            False,
            "PortNames:=",
            port_names,
            "domain:=",
            "frequency",
            "datamode:=",
            "Link",
            "devicename:=",
            "",
            "SolutionName:=",
            "",
            "displayformat:=",
            "MagnitudePhase",
            "datatype:=",
            "SMatrix",
            [
                "NAME:DesignerCustomization",
                "DCOption:=",
                0,
                "InterpOption:=",
                0,
                "ExtrapOption:=",
                1,
                "Convolution:=",
                0,
                "Passivity:=",
                0,
                "Reciprocal:=",
                False,
                "ModelOption:=",
                "",
                "DataType:=",
                1,
            ],
            [
                "NAME:NexximCustomization",
                "DCOption:=",
                3,
                "InterpOption:=",
                1,
                "ExtrapOption:=",
                3,
                "Convolution:=",
                0,
                "Passivity:=",
                0,
                "Reciprocal:=",
                False,
                "ModelOption:=",
                "",
                "DataType:=",
                2,
            ],
            [
                "NAME:HSpiceCustomization",
                "DCOption:=",
                1,
                "InterpOption:=",
                2,
                "ExtrapOption:=",
                3,
                "Convolution:=",
                0,
                "Passivity:=",
                0,
                "Reciprocal:=",
                False,
                "ModelOption:=",
                "",
                "DataType:=",
                3,
            ],
            "NoiseModelOption:=",
            "External",
        ]
        self.o_model_manager.Add(arg)
        arg = [
            "NAME:" + model_name,
            "Info:=",
            [
                "Type:=",
                10,
                "NumTerminals:=",
                num_terminal,
                "DataSource:=",
                "",
                "ModifiedOn:=",
                1618569625,
                "Manufacturer:=",
                "",
                "Symbol:=",
                "",
                "ModelNames:=",
                "",
                "Footprint:=",
                "",
                "Description:=",
                "",
                "InfoTopic:=",
                "",
                "InfoHelpFile:=",
                "",
                "IconFile:=",
                "nport.bmp",
                "Library:=",
                "",
                "OriginalLocation:=",
                "Project",
                "IEEE:=",
                "",
                "Author:=",
                "",
                "OriginalAuthor:=",
                "",
                "CreationDate:=",
                1618569625,
                "ExampleFile:=",
                "",
                "HiddenComponent:=",
                0,
                "CircuitEnv:=",
                0,
                "GroupID:=",
                0,
            ],
            "CircuitEnv:=",
            0,
            "Refbase:=",
            "S",
            "NumParts:=",
            1,
            "ModSinceLib:=",
            False,
        ]
        for i in range(num_terminal):
            arg.append("Terminal:=")
            arg.append([port_names[i], port_names[i], "A", False, i, 1, "", "Electrical", "0"])
        arg.append("CompExtID:=")
        arg.append(5)
        arg.append(
            [
                "NAME:Parameters",
                "MenuProp:=",
                ["CoSimulator", "SD", "", "Default", 0],
                "ButtonProp:=",
                ["CosimDefinition", "SD", "", "Edit", "Edit", 40501, "ButtonPropClientData:=", []],
            ]
        )
        arg.append(
            [
                "NAME:CosimDefinitions",
                [
                    "NAME:CosimDefinition",
                    "CosimulatorType:=",
                    102,
                    "CosimDefName:=",
                    "Default",
                    "IsDefinition:=",
                    True,
                    "Connect:=",
                    True,
                    "ModelDefinitionName:=",
                    model_name,
                    "ShowRefPin2:=",
                    2,
                    "LenPropName:=",
                    "",
                ],
                "DefaultCosim:=",
                "Default",
            ]
        )

        self.o_component_manager.Add(arg)
        return model_name

    @pyaedt_function_handler()
    def create_component_from_touchstonmodel(
        self,
        model_name,
        location=[],
        angle=0,
    ):
        """Create a component from a Touchstone model.

        .. deprecated:: 0.4.14
           Use :func:`create_touchsthone_component` instead.

        Parameters
        ----------
        model_name : str
            Name of the Touchstone model or full path to touchstone file.
            If full touchstone is provided then, new model will be created.
        location : list of float, optional
            Position on the X  and Y axis.
        angle : float, optional
            Angle rotation in degrees. The default is ``0``.

        Returns
        -------
        :class:`pyaedt.modeler.object3dcircuit.CircuitComponent`
            Circuit Component Object.

        """
        return self.create_touchsthone_component(model_name, location, angle)

    @pyaedt_function_handler()
    def create_touchsthone_component(
        self,
        model_name,
        location=[],
        angle=0,
    ):
        """Create a component from a Touchstone model.

        Parameters
        ----------
        model_name : str
            Name of the Touchstone model or full path to touchstone file.
            If full touchstone is provided then, new model will be created.
        location : list of float, optional
            Position on the X  and Y axis.
        angle : float, optional
            Angle rotation in degrees. The default is ``0``.

        Returns
        -------
        :class:`pyaedt.modeler.object3dcircuit.CircuitComponent`
            Circuit Component Object.

        References
        ----------

        >>> oModelManager.Add
        >>> oComponentManager.Add
        >>> oEditor.CreateComponent
        """
        xpos, ypos = self._get_location(location)
        id = self.create_unique_id()
        if os.path.exists(model_name):
            model_name = self.create_model_from_touchstone(model_name)
        arg1 = ["NAME:ComponentProps", "Name:=", model_name, "Id:=", str(id)]
        arg2 = ["NAME:Attributes", "Page:=", 1, "X:=", xpos, "Y:=", ypos, "Angle:=", angle, "Flip:=", False]
        id = _retry_ntimes(10, self.oeditor.CreateComponent, arg1, arg2)
        id = int(id.split(";")[1])
        self.add_id_to_component(id)
        return self.components[id]

    @pyaedt_function_handler()
    def create_component(
        self,
        inst_name=None,
        component_library="Resistors",
        component_name="RES_",
        location=[],
        angle=0,
        use_instance_id_netlist=False,
        global_netlist_list=[],
    ):
        """Create a component from a library.

        Parameters
        ----------
        inst_name : str, optional
            Name of the instance. The default is ``None.``
        component_library : str, optional
            Name of the component library. The default is ``"Resistors"``.
        component_name : str, optional
            Name of component in the library. The default is ``"RES"``.
        location : list of float, optional
            Position on the X axis and Y axis.
        angle : optional
            Angle rotation in degrees. The default is ``0``.
        use_instance_id_netlist : bool, optional
            Whether to enable the instance ID in the net list.
            The default is ``False``.
        global_netlist_list : list, optional
            The default is``[]``.

        Returns
        -------
        :class:`pyaedt.modeler.object3dcircuit.CircuitComponent`
            Circuit Component Object.

        References
        ----------

        >>> oEditor.CreateComponent
        """
        id = self.create_unique_id()
        if component_library:
            name = self.design_libray + "\\" + component_library + ":" + component_name
        else:
            name = component_name
        arg1 = ["NAME:ComponentProps", "Name:=", name, "Id:=", str(id)]
        xpos, ypos = self._get_location(location)

        arg2 = ["NAME:Attributes", "Page:=", 1, "X:=", xpos, "Y:=", ypos, "Angle:=", angle, "Flip:=", False]
        id = _retry_ntimes(10, self.oeditor.CreateComponent, arg1, arg2)
        id = int(id.split(";")[1])
        # self.refresh_all_ids()
        self.add_id_to_component(id)
        if inst_name:
            self.components[id].set_property("InstanceName", inst_name)
        if use_instance_id_netlist:
            self.enable_use_instance_name(component_library, component_name)
        elif global_netlist_list:
            self.enable_global_netlist(component_name, global_netlist_list)
        return self.components[id]

    @pyaedt_function_handler()
    def disable_data_netlist(self, component_name):
        """Disable the Nexxim global net list.

        Parameters
        ----------
        component_name : str
            Name of the component.

        Returns
        -------
        bool
            ``True`` when successful, ``False`` when failed.

        References
        ----------

        >>> oComponentManager.GetData
        >>> oComponentManager.Edit
        """
        name = component_name

        properties = self.o_component_manager.GetData(name)
        if len(properties) > 0:
            nexxim = list(properties[len(properties) - 1][1])
            for el in nexxim:
                if el == "Data:=":
                    nexxim_data = list(nexxim[nexxim.index(el) + 1])
                    nexxim_data[1] = ""
                    nexxim[nexxim.index(el) + 1] = nexxim_data
        self.o_component_manager.Edit(
            name, ["Name:" + component_name, ["NAME:CosimDefinitions", nexxim, "DefaultCosim:=", "DefaultNetlist"]]
        )
        return True

    @pyaedt_function_handler()
    def enable_global_netlist(self, component_name, global_netlist_list=[]):
        """Enable Nexxim global net list.

        Parameters
        ----------
        component_name : str
            Name of the component.
        global_netlist_list : list
            A list of lines to include. The default is ``[]``.

        Returns
        -------
        bool
            ``True`` when successful, ``False`` when failed.

        References
        ----------

        >>> oComponentManager.GetData
        >>> oComponentManager.Edit
        """
        name = component_name

        properties = self.o_component_manager.GetData(name)
        if len(properties) > 0:
            nexxim = list(properties[len(properties) - 1][1])
            for el in nexxim:
                if el == "GRef:=":
                    nexxim_data = list(nexxim[nexxim.index(el) + 1])
                    nexxim_data[1] = "\n".join(global_netlist_list).replace("\\", "/")
                    nexxim[nexxim.index(el) + 1] = nexxim_data
        _retry_ntimes(
            10,
            self.o_component_manager.Edit,
            name,
            ["Name:" + component_name, ["NAME:CosimDefinitions", nexxim, "DefaultCosim:=", "DefaultNetlist"]],
        )
        return True

    @pyaedt_function_handler()
    def create_symbol(self, symbol_name, pin_lists):
        """Create a symbol.

        Parameters
        ----------
        symbol_name : str
            Name of the symbol.
        pin_lists : list
            List of the pins.

        Returns
        -------
        bool
            ``True`` when successful, ``False`` when failed.

        References
        ----------

        >>> oSymbolManager.Add
        """

        numpins = len(pin_lists)
        h = int(numpins / 2)
        x1 = 0
        y2 = 0
        x2 = 0.00508
        y1 = 0.00254 * (h + 3)
        xp = -0.00254
        yp = 0.00254 * (h + 2)
        angle = 0
        self.o_symbol_manager.Add(
            [
                "NAME:" + symbol_name,
                "ModTime:=",
                1591858230,
                "Library:=",
                "",
                "ModSinceLib:=",
                False,
                "LibLocation:=",
                "Project",
                "HighestLevel:=",
                1,
                "Normalize:=",
                True,
                "InitialLevels:=",
                [0, 1],
                ["NAME:Graphics"],
            ]
        )
        arg = [
            "NAME:" + symbol_name,
            "ModTime:=",
            1591858265,
            "Library:=",
            "",
            "ModSinceLib:=",
            False,
            "LibLocation:=",
            "Project",
            "HighestLevel:=",
            1,
            "Normalize:=",
            False,
            "InitialLevels:=",
            [0, 1],
        ]
        oDefinitionEditor = self._app._oproject.SetActiveDefinitionEditor("SymbolEditor", symbol_name)
        id = 2
        oDefinitionEditor.CreateRectangle(
            [
                "NAME:RectData",
                "X1:=",
                x1,
                "Y1:=",
                y1,
                "X2:=",
                x2,
                "Y2:=",
                y2,
                "LineWidth:=",
                0,
                "BorderColor:=",
                0,
                "Fill:=",
                0,
                "Color:=",
                0,
                "Id:=",
                id,
            ],
            ["NAME:Attributes", "Page:=", 1],
        )
        i = 1
        id += 2
        r = numpins - (h * 2)
        for pin in pin_lists:
            oDefinitionEditor.CreatePin(
                ["NAME:PinData", "Name:=", pin, "Id:=", id],
                ["NAME:PinParams", "X:=", xp, "Y:=", yp, "Angle:=", angle, "Flip:=", False],
            )
            arg.append(
                [
                    "NAME:PinDef",
                    "Pin:=",
                    [pin, xp, yp, angle, "N", 0, 0.00254, False, 0, True, "", False, False, pin, True],
                ]
            )
            if i == (h + r):
                yp = 0.00254 * (h + 2)
                xp = 0.00762
                angle = math.pi
            else:
                yp -= 0.00254
            id += 2
            i += 1

        arg.append(
            [
                "NAME:Graphics",
                ["NAME:1", "Rect:=", [0, 0, 0, 0, (x1 + x2) / 2, (y1 + y2) / 2, x2 - x1, y1 - y2, 0, 0, 8192]],
            ]
        )
        self.o_symbol_manager.EditWithComps(symbol_name, arg, [])
        oDefinitionEditor.CloseEditor()
        return True

    @pyaedt_function_handler()
    def enable_use_instance_name(self, component_library="Resistors", component_name="RES_"):
        """Enable the use of the instance name.

        Parameters
        ----------
        component_library : str, optional
             Name of the component library. The default is ``"Resistors"``.
        component_name : str, optional
             Name of the component. The default is ``"RES_"``.

        Returns
        -------
        bool
            ``True`` when successful, ``False`` when failed.

        References
        ----------

        >>> oComponentManager.GetData
        >>> oComponentManager.Edit
        """
        if component_library:
            name = self.design_libray + "\\" + component_library + ":" + component_name
        else:
            name = component_name

        properties = self.o_component_manager.GetData(name)
        if len(properties) > 0:
            nexxim = list(properties[len(properties) - 1][1])
            for el in nexxim:
                if el == "Data:=":
                    nexxim_data = list(nexxim[nexxim.index(el) + 1])
                    netlist = nexxim_data[1]
                    if "@InstanceName" not in netlist[:15]:
                        newnetlist = "@InstanceName" + netlist[4:]
                        nexxim_data[1] = newnetlist
                    nexxim[nexxim.index(el) + 1] = nexxim_data
                elif el == "GRef:=":
                    nexxim_data = list(nexxim[nexxim.index(el) + 1])
                    nexxim[nexxim.index(el) + 1] = nexxim_data
        _retry_ntimes(
            10,
            self.o_component_manager.Edit,
            name,
            ["Name:" + component_name, ["NAME:CosimDefinitions", nexxim, "DefaultCosim:=", "DefaultNetlist"]],
        )
        return True

    @pyaedt_function_handler()
    def refresh_all_ids(self):
        """Refresh all IDs and return the number of components.

        References
        ----------

        >>> oEditor.GetAllElements()"""
        obj = self.oeditor.GetAllElements()
        obj = [i for i in obj if "Wire" not in i[:4]]
        for el in obj:
            if not self.get_obj_id(el):
                name = el.split(";")
                if len(name) > 1:
                    o = CircuitComponent(self, tabname=self.tab_name)
                    o.name = name[0]
                    if len(name) == 2:
                        o.schematic_id = name[1]
                        objID = int(o.schematic_id)
                    else:
                        o.id = int(name[1])
                        o.schematic_id = name[2]
                        objID = o.id
                    self.components[objID] = o
        return len(self.components)

    @pyaedt_function_handler()
    def add_id_to_component(self, id):
        """Add an ID to a component.

        Parameters
        ----------
        id : int
            ID to assign the component.

        Returns
        -------
        int
            Number of components.

        """
        obj = _retry_ntimes(10, self.oeditor.GetAllElements)
        for el in obj:
            name = el.split(";")
            if len(name) > 1 and str(id) == name[1]:
                o = CircuitComponent(self, tabname=self.tab_name)
                o.name = name[0]
                if len(name) > 2:
                    o.id = int(name[1])
                    o.schematic_id = int(name[2])
                    objID = o.id
                else:
                    o.schematic_id = int(name[1])
                    objID = o.schematic_id
                self.components[objID] = o

        return len(self.components)

    @pyaedt_function_handler()
    def get_obj_id(self, objname):
        """Retrieve the ID of an object.

        Parameters
        ----------
        objname : str
            Name of the object.

        Returns
        -------
        bool
            ``True`` when successful, ``False`` when failed.
        """
        for el in self.components:
            if self.components[el].name == objname:
                return el
        return None

    @pyaedt_function_handler()
    def get_pins(self, partid):
        """Retrieve one or more pins.

        Parameters
        ----------
        partid : int or str
            One or more IDs or names for the pins to retrieve.

        Returns
        -------
        type
            Pin with properties.

        References
        ----------

        >>> oEditor.GetComponentPins
        """
        if isinstance(partid, CircuitComponent):
            pins = _retry_ntimes(10, self.oeditor.GetComponentPins, partid.composed_name)
        elif isinstance(partid, str):
            pins = _retry_ntimes(10, self.oeditor.GetComponentPins, partid)
            # pins = self.oeditor.GetComponentPins(partid)
        else:
            pins = _retry_ntimes(10, self.oeditor.GetComponentPins, self.components[partid].composed_name)
            # pins = self.oeditor.GetComponentPins(self.components[partid].composed_name)
        return list(pins)

    @pyaedt_function_handler()
    def get_pin_location(self, partid, pinname):
        """Retrieve the location of a pin.

        Parameters
        ----------
        partid : int
            ID of the part.
        pinname :
            Name of the pin.

        Returns
        -------
        List
            List of axis values ``[x, y]``.

        References
        ----------

        >>> oEditor.GetComponentPinLocation
        """
        if isinstance(partid, str):
            x = _retry_ntimes(30, self.oeditor.GetComponentPinLocation, partid, pinname, True)
            y = _retry_ntimes(30, self.oeditor.GetComponentPinLocation, partid, pinname, False)
        else:
            x = _retry_ntimes(
                30, self.oeditor.GetComponentPinLocation, self.components[partid].composed_name, pinname, True
            )
            y = _retry_ntimes(
                30, self.oeditor.GetComponentPinLocation, self.components[partid].composed_name, pinname, False
            )
        return self._convert_point_to_units([x, y])

    @pyaedt_function_handler()
    def arg_with_dim(self, Value, sUnits=None):
        """Format an argument with dimensions.

        .. deprecated:: 0.6.56
           Use :func:`number_with_units` instead.

        Parameters
        ----------
        Value : str

        sUnits :
            The default is ``None``.

        Returns
        -------
        type


        """
        warnings.warn("Use :func:`number_with_units` instead.", DeprecationWarning)
        return self._app.number_with_units(Value, sUnits)

    @pyaedt_function_handler()
    def number_with_units(self, value, units=None):
<<<<<<< HEAD
        """Convert a number to a string with units. If value is a string it's returned as is.

        Parameters
        ----------
        value : float, int, str
            Input  number or string.
        units : optional
            Units for formatting. The default is ``None`` which uses ``"meter"``.

        Returns
        -------
        str
           String concatenating the value and unit.

=======
        """Convert a number to a string with units. If value is a string, it's returned as is.

        Parameters
        ----------
        value : float, int, str
            Input  number or string.
        units : optional
            Units for formatting. The default is ``None``, which uses ``"meter"``.

        Returns
        -------
        str
           String concatenating the value and unit.
>>>>>>> 58a77953
        """
        return self._app.number_with_units(value, units)

    @pyaedt_function_handler()
    def create_line(self, points_array, color=0, line_width=0):
        """Draw a graphical line.

        Parameters
        ----------
        points_array : list
            A nested list of point coordinates. For example,
            ``[[x1, y1], [x2, y2], ...]``.
        color : string or 3 item list, optional
            Color or the line. The default is ``0``.
        line_width : float, optional
            Width of the line. The default is ``0``.
        Returns
        -------

        >>> oEditor.CreateLine
        """

        pointlist = [str(tuple(self._convert_point_to_meter(i))) for i in points_array]
        id = self.create_unique_id()
        return self.oeditor.CreateLine(
            ["NAME:LineData", "Points:=", pointlist, "LineWidth:=", line_width, "Color:=", color, "Id:=", id],
            ["NAME:Attributes", "Page:=", 1],
        )

    @pyaedt_function_handler()
    def create_wire(self, points_array, wire_name=""):
        """Create a wire.

        Parameters
        ----------
        points_array : list
            A nested list of point coordinates. For example,
            ``[[x1, y1], [x2, y2], ...]``.
        wire_name : str, optional
            Name of the wire. Default value is ``""``.

        Returns
        -------
        :class:`pyaedt.modeler.object3dcircuit.Wire`
            Wire Object.

        References
        ----------

        >>> oEditor.CreateWire
        """
        pointlist = [str(tuple(self._convert_point_to_meter(i))) for i in points_array]
        wire_id = self.create_unique_id()
        arg1 = ["NAME:WireData", "Name:=", wire_name, "Id:=", wire_id, "Points:=", pointlist]
        arg2 = ["NAME:Attributes", "Page:=", 1]
        try:
            wire_id = _retry_ntimes(10, self.oeditor.CreateWire, arg1, arg2)
            w = Wire(self._modeler)
            for segment in self._app.oeditor.GetWireSegments(wire_id):
                key = "SegmentID_{}".format(segment.split(" ")[3])
                point1 = [float(x) for x in segment.split(" ")[1].split(",")]
                point2 = [float(x) for x in segment.split(" ")[2].split(",")]
                w.points_in_segment[key] = [point1, point2]
            if ":" in wire_id.split(";")[1]:
                wire_id = int(wire_id.split(";")[1].split(":")[0])
            else:
                wire_id = int(wire_id.split(";")[1])
            if not wire_name:
                wire_name = generate_unique_name("Wire")
            w.name = wire_name
            w.id = int(wire_id)
            self.wires[w.id] = w
            return w
        except:
            return False


class ComponentInfo(object):
    """Manages Circuit Catalog info."""

    def __init__(self, name, component_manager, file_name, component_library):
        self._component_manager = component_manager
        self.file_name = file_name
        self.name = name
        self.component_library = component_library
        self._props = None

    @property
    def props(self):
        """Retrieve the component properties."""
        if not self._props:
            self._props = load_keyword_in_aedt_file(self.file_name, self.name)
        return self._props

    @pyaedt_function_handler()
    def place(self, inst_name, location=[], angle=0, use_instance_id_netlist=False):
        """Create a component from a library.

        Parameters
        ----------
        inst_name : str, optional
            Name of the instance. The default is ``None.``
        location : list of float, optional
            Position on the X axis and Y axis.
        angle : optional
            Angle rotation in degrees. The default is ``0``.
        use_instance_id_netlist : bool, optional
            Whether to enable the instance ID in the net list.
            The default is ``False``.

        Returns
        -------
        :class:`pyaedt.modeler.object3dcircuit.CircuitComponent`
            Circuit Component Object.

        References
        ----------

        >>> oEditor.CreateComponent
        """
        return self._component_manager.create_component(
            inst_name=inst_name,
            component_library=self.component_library,
            component_name=self.name,
            location=location,
            angle=angle,
            use_instance_id_netlist=use_instance_id_netlist,
        )


class ComponentCatalog(object):
    """Indexes Circuit Sys Catalog."""

    @pyaedt_function_handler()
    def __getitem__(self, compname):
        """Get component from name.

        Parameters
        ----------
        compname : str
            ID or name of the object.

        Returns
        -------
        :class:`pyaedt.modeler.PrimitivesCircuit.ComponentInfo`
            Circuit Component Info.

        """
        items = self.find_components("*" + compname)
        if items and len(items) == 1:
            return self.components[items[0]]
        elif len(items) > 1:
            self._component_manager._logger.warning("Multiple components found.")
            return None
        else:
            self._component_manager._logger.warning("Component not found.")
            return None

    def __init__(self, component_manager):
        self._component_manager = component_manager
        self._app = self._component_manager._app
        self.components = {}
        self._index_components()

    @pyaedt_function_handler()
    def _index_components(self, library_path=None):
        if library_path:
            sys_files = recursive_glob(library_path, "*.aclb")
            root = os.path.normpath(library_path).split(os.path.sep)[-1]
        else:
            sys_files = recursive_glob(os.path.join(self._app.syslib, self._component_manager.design_libray), "*.aclb")
            root = os.path.normpath(self._app.syslib).split(os.path.sep)[-1]
        for file in sys_files:
            comps1 = load_keyword_in_aedt_file(file, "DefInfo")
            comps2 = load_keyword_in_aedt_file(file, "CompInfo")
            comps = comps1.get("DefInfo", {})
            comps.update(comps2.get("CompInfo", {}))
            for compname, comp_value in comps.items():
                root_name, ext = os.path.splitext(os.path.normpath(file))
                full_path = root_name.split(os.path.sep)
                id = full_path.index(root) + 1
                if self._component_manager.design_libray in full_path[id:]:
                    id += 1
                comp_lib = "\\".join(full_path[id:]) + ":" + compname
                self.components[comp_lib] = ComponentInfo(
                    compname, self._component_manager, file, comp_lib.split(":")[0]
                )

    @pyaedt_function_handler()
    def find_components(self, filter_str="*"):
        """Find all components with given filter wildcards.

        Parameters
        ----------
        filter_str : str
            Filter String to search.

        Returns
        list
            List of matching component names.
        """
        c = []
        for el in list(self.components.keys()):
            if filter_string(el, filter_str):
                c.append(el)
        return c<|MERGE_RESOLUTION|>--- conflicted
+++ resolved
@@ -1159,22 +1159,6 @@
 
     @pyaedt_function_handler()
     def number_with_units(self, value, units=None):
-<<<<<<< HEAD
-        """Convert a number to a string with units. If value is a string it's returned as is.
-
-        Parameters
-        ----------
-        value : float, int, str
-            Input  number or string.
-        units : optional
-            Units for formatting. The default is ``None`` which uses ``"meter"``.
-
-        Returns
-        -------
-        str
-           String concatenating the value and unit.
-
-=======
         """Convert a number to a string with units. If value is a string, it's returned as is.
 
         Parameters
@@ -1188,7 +1172,6 @@
         -------
         str
            String concatenating the value and unit.
->>>>>>> 58a77953
         """
         return self._app.number_with_units(value, units)
 
