--- conflicted
+++ resolved
@@ -304,14 +304,7 @@
     """Manages component parameters."""
 
     def __setitem__(self, key, value):
-<<<<<<< HEAD
-        try:
-            self._component._oeditor.SetPropertyValue(self._tab, self._component.composed_name, key, str(value))
-            dict.__setitem__(self, key, value)
-        except Exception as e:
-=======
         if not isinstance(value, (int, float)):
->>>>>>> bf423868
             try:
                 self._component._oeditor.ChangeProperty(
                     [
@@ -340,7 +333,7 @@
                             "Property %s has not been edited.Check if readonly", key
                         )
                 dict.__setitem__(self, key, value)
-            except:
+            except Exception:
                 self._component._circuit_components.logger.warning(
                     "Property %s has not been edited. Check if read-only.", key
                 )
