# -*- coding: utf-8 -*-
from __future__ import absolute_import

from collections import OrderedDict
import math
import time

from pyaedt import pyaedt_function_handler
from pyaedt.application.Variables import decompose_variable_value
from pyaedt.generic.constants import AEDT_UNITS
from pyaedt.generic.general_methods import _arg2dict
from pyaedt.generic.general_methods import _dim_arg
from pyaedt.modeler.cad.elements3d import _dict2arg
from pyaedt.modeler.geometry_operators import GeometryOperators as go


class CircuitPins(object):
    """Manages circuit component pins."""

    def __init__(self, circuit_comp, pinname):
        self._circuit_comp = circuit_comp
        self.name = pinname
        self._oeditor = circuit_comp._oeditor

    @property
    def units(self):
        """Length units."""
        return self._circuit_comp.units

    @property
    def location(self):
        """Pin Position in [x,y] format.

        References
        ----------

        >>> oPadstackManager.GetComponentPinLocation
        """
        if "Port" in self._circuit_comp.composed_name:
            pos1 = self._oeditor.GetPropertyValue(
                "BaseElementTab",
                self._circuit_comp.composed_name,
                "Component Location",
            )
            if isinstance(pos1, str):
                pos1 = pos1.split(", ")
                pos1 = [float(i.strip()[:-3]) * 0.0000254 for i in pos1]
                if "GPort" in self._circuit_comp.composed_name:
                    pos1[1] += 0.00254
                pos1 = [round(i / AEDT_UNITS["Length"][self.units], 8) for i in pos1]
                return pos1
            return []
        return [
            round(
                self._oeditor.GetComponentPinLocation(self._circuit_comp.composed_name, self.name, True)
                / AEDT_UNITS["Length"][self.units],
                8,
            ),
            round(
                self._oeditor.GetComponentPinLocation(self._circuit_comp.composed_name, self.name, False)
                / AEDT_UNITS["Length"][self.units],
                8,
            ),
        ]

    @property
    def net(self):
        """Get pin net."""
        if "PagePort@" in self.name:
            return self._circuit_comp.name.split("@")[1]
        for net in self._circuit_comp._circuit_components.nets:
            conns = self._oeditor.GetNetConnections(net)
            for conn in conns:
                if conn.endswith(self.name) and (
                    ";{};".format(self._circuit_comp.id) in conn or ";{} ".format(self._circuit_comp.id) in conn
                ):
                    return net
        return ""

    @property
    def angle(self):
        """Pin angle."""
        props = list(self._oeditor.GetComponentPinInfo(self._circuit_comp.composed_name, self.name))
        for i in props:
            if "Angle=" in i:
                return round(float(i[6:]))
        return 0.0

    @staticmethod
    def _is_inside_point(plist, pa, pb):
        for p in plist:
            if pa < p < pb or pa > p > pb:
                return True
        return False

    def _add_point(
        self,
        pins,
        points,
        delta,
        target,
    ):
        inside = False
        pa = points[-1] + [0]
        pb = target + [0]
        for pin in pins:
            if go.is_between_points(pin, pa, pb):
                inside = True
        if not inside:
            points.append(target)
        elif pa[0] == pb[0]:
            deltax = target[0] + delta
            points.append([deltax, points[-1][1]])
            points.append([deltax, target[1]])
        else:
            deltay = target[1] + delta
            points.append([points[-1][0], deltay])
            points.append([target[0], deltay])

    def _get_deltas(self, point, move_x=True, move_y=True, positive=True, units=1):
        if positive:
            delta = +units * 0.00254 / AEDT_UNITS["Length"][self._circuit_comp._circuit_components.schematic_units]
        else:
            delta = -units * 0.00254 / AEDT_UNITS["Length"][self._circuit_comp._circuit_components.schematic_units]
        if move_x:
            deltax = point[0] + delta
        else:
            deltax = point[0]
        if move_y:
            deltay = point[1] + delta
        else:
            deltay = point[1]
        return deltax, deltay

    @pyaedt_function_handler(component_pin="assignment")
    def connect_to_component(
        self, assignment, page_name=None, use_wire=False, wire_name="", clearance_units=1, page_port_angle=None
    ):
        """Connect schematic components.

        Parameters
        ----------
        assignment : :class:`pyaedt.modeler.circuits.PrimitivesNexxim.CircuitPins`
           Component pin to attach.
        page_name : str, optional
            Page port name. The default value is ``None``, in which case
            a name is automatically generated.
        use_wire : bool, optional
            Whether to use wires or a page port to connect the pins.
            The default is ``False``, in which case a page port is used. Note
            that if wires are used but not well placed, shorts can result.
        wire_name : str, optional
            Wire name used only when ``user_wire=True``. The default is ``""``.
        clearance_units : int, optional
            Number of snap units (100mil each) around the object to overcome pins and wires.
        page_port_angle : int, optional
            Page port angle on the source pin. The default is ``None``, in which case
            the angle is automatically computed.

        Returns
        -------
        bool
            ``True`` when successful, ``False`` when failed.

        References
        ----------

        >>> oPadstackManager.CreatePagePort
        """
        tol = 1e-8
        if not isinstance(assignment, list):
            assignment = [assignment]
        if use_wire:
            direction = (180 + self.angle + self._circuit_comp.angle) * math.pi / 180
            points = [self.location]
            cangles = [self._circuit_comp.angle]
            negative = 0.0 >= direction >= (math.pi)
            for cpin in assignment:
                prev = [i for i in points[-1]]
                act = [i for i in cpin.location]
                pins_x = [i.location[0] for i in self._circuit_comp.pins if i.name != self.name]
                pins_x += [i.location[0] for i in cpin._circuit_comp.pins if i.name != cpin.name]
                pins_y = [i.location[1] for i in self._circuit_comp.pins if i.name != self.name]
                pins_y += [i.location[1] for i in cpin._circuit_comp.pins if i.name != cpin.name]
                pins = [[i, j, 0] for i, j in zip(pins_x, pins_y)]
                delta, _ = self._get_deltas([0, 0], move_y=False, positive=not negative, units=clearance_units)
                if abs(points[-1][0] - cpin.location[0]) < tol:
                    dx = round((prev[0] + act[0]) / 2, -2)

                    self._add_point(pins, points, delta, act)
                    if points[-1][0] != act[0] and points[-1][1] != act[1]:
                        points.append([points[-1][0], act[1]])
                        points.append(act)
                    if points[-1][0] != act[0] or points[-1][1] != act[1]:
                        points.append(act)

                elif abs(points[-1][1] - cpin.location[1]) < tol:
                    dy = round((prev[1] + act[1]) / 2, -2)
                    self._add_point(pins, points, delta, act)
                    if points[-1][0] != act[0] and points[-1][1] != act[1]:
                        points.append([act[0], points[-1][1]])
                        points.append(act)
                    if points[-1][0] != act[0] or points[-1][1] != act[1]:
                        points.append(act)

                elif cangles[-1] in [0.0, 180.0]:
                    dx = round((prev[0] + act[0]) / 2, -2)
                    p2 = act[1]

                    self._add_point(
                        pins,
                        points,
                        delta,
                        [prev[0], p2],
                    )
                    p2 = points[-1][1]

                    self._add_point(pins, points, delta, [dx, p2])
                    if points[-1][0] != dx:
                        dx = points[-1][0]

                    if p2 == act[1]:
                        self._add_point(pins, points, delta, [act[0], p2])
                    else:
                        points.append([act[0], p2])
                    if points[-1][0] != act[0] or points[-1][1] != act[1]:
                        points.append(act)

                else:
                    dy = round((prev[1] + act[1]) / 2, -2)
                    p1 = act[0]
                    self._add_point(pins, points, delta, [p1, prev[1]])
                    p1 = points[-1][0]

                    self._add_point(
                        pins,
                        points,
                        delta,
                        [act[0], dy],
                    )
                    if points[-1][1] != dy:
                        dy = points[-1][0]

                    if p1 == act[0]:
                        self._add_point(pins, points, delta, [p1, act[1]])
                    else:
                        points.append([p1, act[1]])
                    if points[-1][0] != act[0] or points[-1][1] != act[1]:
                        points.append(act)

                cangles.append(cpin._circuit_comp.angle)
            self._circuit_comp._circuit_components.create_wire(points, name=wire_name)
            return True
        comp_angle = self._circuit_comp.angle * math.pi / 180
        if len(self._circuit_comp.pins) == 2:
            comp_angle += math.pi / 2
        if page_name is None:
            page_name = "{}_{}".format(
                self._circuit_comp.composed_name.replace("CompInst@", "").replace(";", "_"), self.name
            )

        if "Port" in self._circuit_comp.composed_name:
            try:
                page_name = self._circuit_comp.name.split("@")[1].replace(";", "_")
            except Exception:
                pass
        else:
            for cmp in assignment:
                if "Port" in cmp._circuit_comp.composed_name:
                    try:
                        page_name = cmp._circuit_comp.name.split("@")[1].replace(";", "_")
                        break
                    except Exception:
                        continue
        try:
            x_loc = AEDT_UNITS["Length"][decompose_variable_value(self._circuit_comp.location[0])[1]] * float(
                decompose_variable_value(self._circuit_comp.location[1])[0]
            )
        except Exception:
            x_loc = float(self._circuit_comp.location[0])
        if page_port_angle is not None:
            angle = page_port_angle * math.pi / 180
        elif self.location[0] < x_loc:
            angle = comp_angle
        else:
            angle = math.pi + comp_angle
        ret1 = self._circuit_comp._circuit_components.create_page_port(page_name, self.location, angle=angle)
        for cmp in assignment:
            try:
                x_loc = AEDT_UNITS["Length"][decompose_variable_value(cmp._circuit_comp.location[0])[1]] * float(
                    decompose_variable_value(cmp._circuit_comp.location[0])[0]
                )
            except Exception:
                x_loc = float(cmp._circuit_comp.location[0])
            comp_pin_angle = cmp._circuit_comp.angle * math.pi / 180
            if len(cmp._circuit_comp.pins) == 2:
                comp_pin_angle += math.pi / 2
            if cmp.location[0] < x_loc:
                angle = comp_pin_angle
            else:
                angle = math.pi + comp_pin_angle
            ret2 = self._circuit_comp._circuit_components.create_page_port(
                page_name, location=cmp.location, angle=angle
            )
        if ret1 and ret2:
            return True, ret1, ret2
        else:
            return False


class ComponentParameters(dict):
    """Manages component parameters."""

    def __setitem__(self, key, value):
        if not isinstance(value, (int, float)):
            try:
                self._component._oeditor.ChangeProperty(
                    [
                        "NAME:AllTabs",
                        [
                            "NAME:" + self._tab,
                            ["NAME:PropServers", self._component.composed_name],
                            [
                                "NAME:ChangedProps",
                                ["NAME:" + key, "ButtonText:=", str(value), "ExtraText:=", str(value)],
                            ],
                        ],
                    ]
                )
                if (
                    self._component._oeditor.GetPropertyValue("PassedParameterTab", self._component.composed_name, key)
                    != value
                ):
                    try:
                        self._component._oeditor.SetPropertyValue(
                            self._tab, self._component.composed_name, key, str(value)
                        )
                        dict.__setitem__(self, key, value)
                    except Exception:
                        self._component._circuit_components.logger.warning(
                            "Property %s has not been edited.Check if readonly", key
                        )
                dict.__setitem__(self, key, value)
            except Exception:
                self._component._circuit_components.logger.warning(
                    "Property %s has not been edited. Check if read-only.", key
                )
        else:
            try:
                self._component._oeditor.SetPropertyValue(self._tab, self._component.composed_name, key, str(value))
                dict.__setitem__(self, key, value)
            except Exception:
                self._component._circuit_components.logger.warning(
                    "Property %s has not been edited.Check if readonly", key
                )

    def __init__(self, component, tab, *args, **kw):
        dict.__init__(self, *args, **kw)
        self._component = component
        self._tab = tab


class ModelParameters(object):
    """Manages model parameters."""

    def update(self):
        """Update the model properties.

        Returns
        -------
        bool
        """
        try:
            a = OrderedDict({})
            a[self.name] = self.props
            arg = ["NAME:" + self.name]
            _dict2arg(self.props, arg)
            self._component._circuit_components.o_model_manager.EditWithComps(self.name, arg, [])
            return True
        except Exception:
            self._component._circuit_components.logger.warning("Failed to update model %s ", self.name)
            return False

    def __init__(self, component, name, props):
        self.props = props
        self._component = component
        self.name = name


class CircuitComponent(object):
    """Manages circuit components."""

    @property
    def composed_name(self):
        """Composed names."""
        if self.id:
            return self.name + ";" + str(self.id) + ";" + str(self.schematic_id)
        else:
            return self.name + ";" + str(self.schematic_id)

    def __init__(self, circuit_components, tabname="PassedParameterTab", custom_editor=None):
        self.name = ""
        self._circuit_components = circuit_components
        if custom_editor:
            self._oeditor = custom_editor
        else:
            self._oeditor = self._circuit_components.oeditor
        self._modelName = None
        self.status = "Active"
        self.component = None
        self.id = 0
        self.schematic_id = 0
        self.levels = 0.1
        self._angle = None
        self._location = []
        self._mirror = None
        self.usesymbolcolor = True
        self.tabname = tabname
        self.InstanceName = None
        self._pins = None
        self._parameters = {}
        self._component_info = {}
        self._model_data = {}

    @pyaedt_function_handler()
    def delete(self):
        """Delete the component.

        Returns
        -------
        bool
        """
        self._oeditor.Delete(["NAME:Selections", "Selections:=", [self.composed_name]])
        for k, v in self._circuit_components.components.items():
            if v.name == self.name:
                del self._circuit_components.components[k]
                break
        return True

    @property
    def refdes(self):
        """Reference designator."""
        try:
            return self._oeditor.GetPropertyValue("Component", self.composed_name, "RefDes")
        except Exception:
            return ""

    @property
    def units(self):
        """Length units."""
        return self._circuit_components.schematic_units

    @property
    def _property_data(self):
        """Property Data List."""
        try:
            return list(self._circuit_components.o_component_manager.GetData(self.name.split("@")[1]))
        except Exception:
            return []

    @property
    def model_name(self):
        """Return Model Name if present.

        Returns
        -------
        str
        """
        if self._property_data and "ModelDefName:=" in self._property_data:
            return self._property_data[self._property_data.index("ModelDefName:=") + 1]
        return None

    @property
    def model_data(self):
        """Return the model data if the component has one.

        Returns
        -------
        :class:`pyaedt.modeler.Object3d.ModelParameters`
        """
        if self._model_data:
            return self._model_data
        if self.model_name:
            _parameters = OrderedDict({})
            _arg2dict(list(self._circuit_components.o_model_manager.GetData(self.model_name)), _parameters)
            self._model_data = ModelParameters(self, self.model_name, _parameters[self.model_name])
        return self._model_data

    @property
    def parameters(self):
        """Circuit Parameters.

        References
        ----------

        >>> oEditor.GetProperties
        >>> oEditor.GetPropertyValue
        """
        if self._parameters:
            return self._parameters
        _parameters = {}
        if self._circuit_components._app.design_type == "Circuit Design" or self.name in [
            "CompInst@FML_INIT",
            "CompInst@Measurement",
        ]:
            tabs = ["PassedParameterTab"]
        elif self._circuit_components._app.design_type == "Maxwell Circuit":
            tabs = ["PassedParameterTab"]
        else:
            tabs = ["Quantities", "PassedParameterTab"]
        proparray = {}
        for tab in tabs:
            try:
                proparray[tab] = self._oeditor.GetProperties(tab, self.composed_name)
            except Exception:
                proparray[tab] = []

        for tab, props in proparray.items():
            for j in props:
                propval = self._oeditor.GetPropertyValue(tab, self.composed_name, j)
                _parameters[j] = propval
            self._parameters = ComponentParameters(self, tab, _parameters)
        return self._parameters

    @property
    def component_info(self):
        """Component parameters.

        References
        ----------

        >>> oEditor.GetProperties
        >>> oEditor.GetPropertyValue
        """
        if self._component_info or self._circuit_components._app.design_type != "Circuit Design":
            return self._component_info
        _component_info = {}
        tab = "Component"
        proparray = self._oeditor.GetProperties(tab, self.composed_name)

        for j in proparray:
            propval = self._oeditor.GetPropertyValue(tab, self.composed_name, j)
            _component_info[j] = propval
        self._component_info = ComponentParameters(self, tab, _component_info)
        return self._component_info

    @property
    def bounding_box(self):
        """Component bounding box."""
        comp_info = self._oeditor.GetComponentInfo(self.composed_name)
        if not comp_info:
            if len(self.pins) == 1:
                return [
                    self.pins[0].location[0] - 0.00254 / AEDT_UNITS["Length"][self._circuit_components.schematic_units],
                    self.pins[0].location[-1]
                    + 0.00254 / AEDT_UNITS["Length"][self._circuit_components.schematic_units],
                    self.pins[0].location[0] + 0.00254 / AEDT_UNITS["Length"][self._circuit_components.schematic_units],
                    self.pins[0].location[1] + 0.00254 / AEDT_UNITS["Length"][self._circuit_components.schematic_units],
                ]
            return [0, 0, 0, 0]
        i = 0
        for cp in comp_info:
            if "BBoxLLx" in cp:
                break
            i += 1
        bounding_box = [
            float(comp_info[i][8:]),
            float(comp_info[i + 1][8:]),
            float(comp_info[i + 2][8:]),
            float(comp_info[i + 3][8:]),
        ]
        return [i / AEDT_UNITS["Length"][self._circuit_components.schematic_units] for i in bounding_box]

    @property
    def pins(self):
        """Pins of the component.

        Returns
        -------
        list of :class:`pyaedt.modeler.Object3d.CircuitPins`

        """
        if self._pins:
            return self._pins
        self._pins = []

        try:
            pins = list(self._oeditor.GetComponentPins(self.composed_name))
            if "Port@" in self.composed_name and pins == []:
                self._pins.append(CircuitPins(self, self.composed_name))
                return self._pins
            elif not pins:
                return []
            for pin in pins:
                if self._circuit_components._app.design_type != "Twin Builder":
                    self._pins.append(CircuitPins(self, pin))
                elif pin not in list(self.parameters.keys()):
                    self._pins.append(CircuitPins(self, pin))
        except AttributeError:
            self._pins.append(CircuitPins(self, self.composed_name))
        return self._pins

    @property
    def location(self):
        """Get the part location.

        References
        ----------

        >>> oEditor.GetPropertyValue
        >>> oEditor.ChangeProperty
        """
        self._location = []
        try:
            loc = self._oeditor.GetPropertyValue("BaseElementTab", self.composed_name, "Component Location")
            loc = [loc.split(",")[0].strip(), loc.split(",")[1].strip()]
            loc = [decompose_variable_value(i) for i in loc]

            self._location = [
                round(i[0] * AEDT_UNITS["Length"][i[1]] / AEDT_UNITS["Length"][self.units], 10) for i in loc
            ]
        except Exception:
            self._location = []
        return self._location

    @location.setter
    def location(self, location_xy):
        """Set the part location.

        Parameters
        ----------
        location_xy : list
            List of x and y coordinates. If float values are provided, the default units are used.
        """
        x, y = [
            int(i / AEDT_UNITS["Length"]["mil"]) for i in self._circuit_components._convert_point_to_meter(location_xy)
        ]
        x_location = _dim_arg(x, "mil")
        y_location = _dim_arg(y, "mil")

        vMaterial = ["NAME:Component Location", "X:=", x_location, "Y:=", y_location]
        self.change_property(vMaterial)

    @property
    def angle(self):
        """Get the part angle.

        References
        ----------

        >>> oEditor.GetPropertyValue
        >>> oEditor.ChangeProperty
        """
        comp_info = self._oeditor.GetComponentInfo(self.composed_name)
        self._angle = 0.0
        if comp_info:
            for info in comp_info:
                if "Angle=" in info:
                    self._angle = float(info[6:])
                    break
        else:
            self._angle = float(
                self._oeditor.GetPropertyValue("BaseElementTab", self.composed_name, "Component Angle").replace(
                    "deg", ""
                )
            )
        return self._angle

    @angle.setter
    def angle(self, angle=None):
        """Set the part angle."""
        from pyaedt.generic.settings import settings

        if isinstance(angle, (float, int)):
            angle = int(angle)
            if angle not in [0, 90, 180, 270]:  # pragma: no cover
                self._circuit_components._app.logger.error("Supported angle values are 0,90,180,270.")
        self._angle = 0 if angle is None else angle
        if settings.aedt_version > "2023.2":  # pragma: no cover
            angle = _dim_arg(self._angle, "deg")
            vMaterial = ["NAME:Component Angle", "Value:=", angle]
            self.change_property(vMaterial)
        elif not self._circuit_components._app.desktop_class.is_grpc_api:
            if not angle:
                angle = str(self._angle) + "°"
            else:
                angle = _dim_arg(angle, "°")
            vMaterial = ["NAME:Component Angle", "Value:=", angle]
            self.change_property(vMaterial)
        else:
            self._circuit_components._app.logger.warning(
                "Grpc doesn't support angle settings because special characters are not supported."
            )

    @property
    def mirror(self):
        """Get the part mirror.

        References
        ----------

        >>> oEditor.GetPropertyValue
        >>> oEditor.ChangeProperty
        """
        if self._mirror is not None:
            return self._mirror
        try:
            self._mirror = (
                self._oeditor.GetPropertyValue("BaseElementTab", self.composed_name, "Component Mirror") == "true"
            )
        except Exception:
            self._mirror = False
        return self._mirror

    @mirror.setter
    def mirror(self, mirror_value=True):
        """Mirror part.

        Parameters
        ----------
        mirror_value : bool
            Either to mirror the part. The default is ``True``.

        Returns
        -------

        """
        vMaterial = ["NAME:Component Mirror", "Value:=", mirror_value]
        self.change_property(vMaterial)

    @pyaedt_function_handler(symbol_color="color")
    def set_use_symbol_color(self, color=None):
        """Set symbol color usage.

        Parameters
        ----------
        color : bool, optional
            The default is ``None``.

        Returns
        -------
        bool
            ``True`` when successful, ``False`` when failed.

        References
        ----------

        >>> oEditor.ChangeProperty
        """
        if not color:
            color = self.usesymbolcolor
        vMaterial = ["NAME:Use Symbol Color", "Value:=", color]
        self.change_property(vMaterial)
        return True

    @pyaedt_function_handler(R="red", G="green", B="blue")
    def set_color(self, red=255, green=128, blue=0):
        """Set symbol color.

        Parameters
        ----------
        red : int, optional
            Red color value. The default is ``255``.
        green : int, optional
            Green color value. The default is ``128``.
        blue : int, optional
            Blue color value. The default is ``0``

        Returns
        -------
        bool
            ``True`` when successful, ``False`` when failed.

        References
        ----------

        >>> oEditor.ChangeProperty
        """
        vMaterial = ["NAME:Component Color", "R:=", red, "G:=", green, "B:=", blue]
        self.change_property(vMaterial)
        return True

    @pyaedt_function_handler(property_name="name", property_value="value")
    def set_property(self, name, value):
        """Set a part property.

        Parameters
        ----------
        name : str
            Name of the property.
        value :
            Value for the property.

        Returns
        -------
        bool
            ``True`` when successful, ``False`` when failed.

        References
        ----------

        >>> oEditor.ChangeProperty
        """
        if isinstance(name, list):
            for p, v in zip(name, value):
                v_prop = ["NAME:" + p, "Value:=", v]
                self.change_property(v_prop)
                if self.__dict__.get("_parameters", None) and p in self.__dict__["_parameters"]:
                    self.__dict__["_parameters"][p] = v
                else:
                    self.__dict__[p] = v
        else:
            v_prop = ["NAME:" + name, "Value:=", value]
            self.change_property(v_prop)
            if self.__dict__.get("_parameters", None) and name in self.__dict__["_parameters"]:
                self.__dict__["_parameters"][name] = value
            elif self.__dict__.get("_component_info", None) and name in self.__dict__.get("_component_info", None):
                self.__dict__["_component_info"][name] = value
            else:
                self.__dict__[name] = value
        return True

    @pyaedt_function_handler()
    def _add_property(self, property_name, property_value):
        """Add a property.

        Parameters
        ----------
        property_name : str
            Name of the property.
        property_value :
            Value for the property.


        Returns
        -------
        bool
            ``True`` when successful, ``False`` when failed.

        """
        self.__dict__[property_name] = property_value
        return True

    @pyaedt_function_handler(vPropChange="property", names_list="names")
    def change_property(self, property_name, names=None):
        """Modify a property.

        Parameters
        ----------
        property_name : list
            Property value in AEDT syntax.
        names : list, optional
             The default is ``None``.

        Returns
        -------
        bool

        References
        ----------

        >>> oEditor.GetPropertyValue
        >>> oEditor.ChangeProperty
        """
        vChangedProps = ["NAME:ChangedProps", property_name]
        if names:
            vPropServers = ["NAME:PropServers"]
            for el in names:
                vPropServers.append(el)
        else:
            vPropServers = ["NAME:PropServers", self.composed_name]
        tabname = None
        if property_name[0][5:] in self._oeditor.GetProperties(self.tabname, self.composed_name):
            tabname = self.tabname
        elif property_name[0][5:] in self._oeditor.GetProperties("PassedParameterTab", self.composed_name):
            tabname = "PassedParameterTab"
        elif property_name[0][5:] in self._oeditor.GetProperties("BaseElementTab", self.composed_name):
            tabname = "BaseElementTab"
        if tabname:
            vGeo3dlayout = ["NAME:" + tabname, vPropServers, vChangedProps]
            vOut = ["NAME:AllTabs", vGeo3dlayout]
            if "NAME:Component Location" in str(vChangedProps) and "PagePort" not in self.composed_name:
                self._oeditor.ChangeProperty(vOut)
            return self._oeditor.ChangeProperty(vOut)
        return False

    @pyaedt_function_handler()
    def enforce_touchstone_model_passive(self):
        """Enforce touchstone model passive.

        Returns
        -------
        bool
            ``True`` when successful, ``False`` when failed.

        References
        ----------

        >>> oModelManager.EditWithComps
        """
        props = self.model_data.props
        passive = OrderedDict(
            [
                ("DCOption", -1),
                ("InterpOption", 1),
                ("ExtrapOption", 3),
                ("Convolution", 0),
                ("Passivity", 6),
                ("Reciprocal", False),
                ("ModelOption", ""),
                ("DataType", 2),
            ]
        )
        props["NexximCustomization"] = passive
        props["ModTime"] = int(time.time())
        self.model_data.props = props
        return self.model_data.update()


class Wire(object):
    """Creates and manipulates a wire."""

    def __init__(self, modeler, composed_name=None):
        self.composed_name = composed_name
        self._app = modeler._app
        self._modeler = modeler
        self.name = ""
        self.id = 0
        self._points_in_segment = {}

    @property
    def points_in_segment(self):
        """Points in segment."""
        if not self.composed_name:
            return {}
        for segment in self._app.oeditor.GetWireSegments(self.composed_name):
<<<<<<< HEAD
            key = segment.split(" ")[3]
            point1 = [float(x) for x in segment.split(" ")[1].split(",")]
            point2 = [float(x) for x in segment.split(" ")[2].split(",")]
            if key in self._points_in_segment:
                self._points_in_segment[key].extend([point1, point2])
            else:
                self._points_in_segment[key] = [point1, point2]
=======
            key = int(segment.split(" ")[3])
            point1 = [float(x) for x in segment.split(" ")[1].split(",")]
            point2 = [float(x) for x in segment.split(" ")[2].split(",")]
            self._points_in_segment[key] = [point1, point2]
>>>>>>> 32849445
        return self._points_in_segment

    @property
    def _oeditor(self):
        return self._modeler.oeditor

    @property
    def logger(self):
        """Logger."""
        return self._app.logger

    @property
    def wires(self):
        """List of all schematic wires in the design."""
        wire_names = []
        for wire in self._oeditor.GetAllElements():
            if "Wire" in wire:
                wire_names.append(wire)
        return wire_names

    @pyaedt_function_handler(wire_name="name")
    def display_wire_properties(self, name="", property_to_display="NetName", visibility="Name", location="Top"):
        """
        Display wire properties.

        Parameters
        ----------
        name : str, optional
            Wire name to display.
            Default value is ``""``.
        property_to_display : str, optional
            Property to display. Choices are: ``"NetName"``, ``"PinCount"``, ``"AlignMicrowavePorts"``,
            ``"SchematicID"``, ``"Segment0"``.
            Default value is ``"NetName"``.
        visibility : str, optional
            Visibility type. Choices are ``"Name"``, ``"Value"``, ``"Both"``, ``"Evaluated Value"``,
            ``"Evaluated Both"``.
            Default value is ``"Name"``.
        location : str, optional
            Wire name location. Choices are ``"Left"``, ``"Top"``, ``"Right"``, ``"Bottom"``, ``"Center"``.
            Default value is ``"Top"``.

        Returns
        -------
        bool
            ``True`` when successful, ``False`` when failed.
        """
        try:
            if name:
                wire_exists = False
                for wire in self.wires:
                    if name == wire.split("@")[1].split(";")[0]:
                        wire_id = wire.split("@")[1].split(";")[1].split(":")[0]
                        wire_exists = True
                        break
                    else:
                        continue
                if not wire_exists:
                    raise ValueError("Invalid wire name provided.")
                composed_name = "Wire@{};{};{}".format(name, wire_id, 1)
            else:
                composed_name = self.composed_name
            self._oeditor.ChangeProperty(
                [
                    "NAME:AllTabs",
                    [
                        "NAME:PropDisplayPropTab",
                        ["NAME:PropServers", composed_name],
                        [
                            "NAME:NewProps",
                            ["NAME:" + property_to_display, "Format:=", visibility, "Location:=", location],
                        ],
                    ],
                ]
            )
            return True
        except ValueError as e:
            self.logger.error(str(e))
            return False<|MERGE_RESOLUTION|>--- conflicted
+++ resolved
@@ -934,7 +934,6 @@
         if not self.composed_name:
             return {}
         for segment in self._app.oeditor.GetWireSegments(self.composed_name):
-<<<<<<< HEAD
             key = segment.split(" ")[3]
             point1 = [float(x) for x in segment.split(" ")[1].split(",")]
             point2 = [float(x) for x in segment.split(" ")[2].split(",")]
@@ -942,12 +941,6 @@
                 self._points_in_segment[key].extend([point1, point2])
             else:
                 self._points_in_segment[key] = [point1, point2]
-=======
-            key = int(segment.split(" ")[3])
-            point1 = [float(x) for x in segment.split(" ")[1].split(",")]
-            point2 = [float(x) for x in segment.split(" ")[2].split(",")]
-            self._points_in_segment[key] = [point1, point2]
->>>>>>> 32849445
         return self._points_in_segment
 
     @property
