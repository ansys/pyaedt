--- conflicted
+++ resolved
@@ -4,33 +4,8 @@
 
 
 class Primitives2D(Primitives, object):
-    """Primitives2D class.
-    
-    This class provides all functionalities for managing primtives in 2D tools.
-    
-    Parameters
-    ----------
-    parent : str
-        Name of the parent AEDT application.
-    modeler : str
-        Name of the modeler.     
-    """
+    """Primitives2D class."""
 
-<<<<<<< HEAD
-=======
-    @aedt_exception_handler
-    def is3d(self):
-        """Check if the analysis is a 3D type.
-        
-        Returns
-        -------
-        bool
-            ``True`` when successful, ``False`` when failed.
-         
-         """
-        return False
-
->>>>>>> 05f6f69e
     @property
     def plane2d(self):
         """Create a 2D plane."""
@@ -44,44 +19,28 @@
         Primitives.__init__(self, parent, modeler)
 
     @aedt_exception_handler
-    def create_circle(self, position, radius, num_sides=0, is_covered=True, name=None, matname=None):
+    def create_circle(self, position, radius, numSides=0, name=None, matname=None):
         """Create a circle.
 
         Parameters
         ----------
-        position : list
-            Center point of the circle in a list of ``[x, y, z]`` coordinates.
+        position :
+            ApplicationName.modeler.Position(x,y,z) object
         radius : float
-            Radius of the circle.
+            Radius of the object.
         numSides : int, optional
             Number of sides. The default is ``0``, which is correct for a circle.
-<<<<<<< HEAD
-        is_covered : bool
-            Specify whether the ellipse is a sheet (covered) or a line object
-        name : str, default=None
-            Name of the object. The default is ``None``. If ``None`` ,
-            a unique name NewObject_xxxxxx will be assigned)
-        matname : str, default=None
-             Name of the material. The default is ``None``. If ``None``,
-            the default material is assigned.
+        name : str, optional
+            Name of the circle. The default is ``None``, in which case the
+            default name is assigned.
+        matname : str, optional
+            Name of the material. The default is ``None``, in which case the
+            default material is assigned.
 
         Returns
         -------
         type
             Object3d
-=======
-        name : str, optional
-            Name of the circle. The default is ``None``, in which case the 
-            default name is assigned.
-        matname : str, optional
-            Name of the material. The default is ``None``, in which case the 
-            default material is assigned.
-
-        Returns
-        -------
-        int
-            ID of the created circle.
->>>>>>> 05f6f69e
 
         Examples
         --------
@@ -91,30 +50,34 @@
 
 
         """
+        o = self._new_object(matname=matname)
+
         szAxis = self.plane2d
-        XCenter, YCenter, ZCenter = self._pos_with_arg(position)
-        Radius = self._arg_with_dim(radius)
+        XCenter, YCenter, ZCenter = self.pos_with_arg(position)
+        Radius = self.arg_with_dim(radius)
+        o.material_name, o.solve_inside = self._check_material(matname, self.defaultmaterial)
 
         vArg1 = ["NAME:CircleParameters"]
-        vArg1.append("IsCovered:="), vArg1.append(is_covered)
         vArg1.append("XCenter:="), vArg1.append(XCenter)
         vArg1.append("YCenter:="), vArg1.append(YCenter)
         vArg1.append("ZCenter:="), vArg1.append(ZCenter)
         vArg1.append("Radius:="), vArg1.append(Radius)
         vArg1.append("WhichAxis:="), vArg1.append(szAxis)
-        vArg1.append("NumSegments:="), vArg1.append('{}'.format(num_sides))
+        vArg1.append("NumSegments:="), vArg1.append('{}'.format(numSides))
 
-        vArg2 = self._default_object_attributes(name=name, matname=matname)
-        new_object_name = self.oeditor.CreateCircle(vArg1, vArg2)
-        return self._create_object(new_object_name)
+        vArg2 = o.export_attributes(name)
+
+        o._m_name =self.oeditor.CreateCircle(vArg1, vArg2)
+        self._refresh_object_types()
+        id = self._update_object(o)
+        return id
 
     @aedt_exception_handler
-    def create_ellipse(self,position, major_radius, ratio, is_covered=True, name=None, matname=None):
+    def create_ellipse(self,position, major_raidus, ratio, bIsCovered=True, name=None, matname=None):
         """Create an ellipse.
 
         Parameters
         ----------
-<<<<<<< HEAD
         position : list of float
             Center Position of the ellipse
         major_radius : flost
@@ -134,59 +97,39 @@
         -------
         type
             Object3d
-=======
-        position : list
-            Center point of the ellipse in a list of ``[x, y, z]`` coordinates.
-        major_raidus : float
-            Base radius of the ellipse.
-        ratio : float
-            Aspect ratio of the secondary radius to the base radius.
-        bIsCovered : bool, optional
-            Whether the ellipse is covered. The default is ``True``, 
-            in which case the result is a 2D sheet object. If ``False,``
-            the result is a closed 1D polyline object.
-        name : str, optional
-            Name of the ellipse. The default is ``None``, in which case the 
-            default name is assigned.
-        matname : str, optional
-            Name of the material. The default is ``None``, in which case the 
-            default material is assigned.
 
-        Returns
-        -------
-        int
-            ID of the created ellipse.
->>>>>>> 05f6f69e
+        """
+        o = self._new_object(matname=matname)
 
-        Examples
-        --------
-        >>> ellipse1 = aedtapp.modeler.primitives.create_ellipse([0, -2, -2], 4.0, 0.2)
-        >>> ellipse2 = aedtapp.modeler.primitives.create_ellipse(position=[0, -2, -2], major_radius=4.0, ratio=0.2,
-        ...                                                     name="MyEllipse", matname="Copper")
-        """
         szAxis = self.plane2d
-        XStart, YStart, ZStart = self._pos_with_arg(position)
+        XStart, YStart, ZStart = self.pos_with_arg(position)
+
+        MajorRadius = self.arg_with_dim(major_raidus)
+        # Ratio = self.arg_with_dim(ratio)
+        Ratio = ratio
 
         vArg1 = ["NAME:EllipseParameters"]
-        vArg1.append("IsCovered:="), vArg1.append(is_covered)
+        vArg1.append("IsCovered:="), vArg1.append(bIsCovered)
         vArg1.append("XCenter:="), vArg1.append(XStart)
         vArg1.append("YCenter:="), vArg1.append(YStart)
         vArg1.append("ZCenter:="), vArg1.append(ZStart)
-        vArg1.append("MajRadius:="), vArg1.append(self._arg_with_dim(major_radius))
-        vArg1.append("Ratio:="), vArg1.append(ratio)
+        vArg1.append("MajRadius:="), vArg1.append(MajorRadius)
+        vArg1.append("Ratio:="), vArg1.append(Ratio)
         vArg1.append("WhichAxis:="), vArg1.append(szAxis)
 
-        vArg2 = self._default_object_attributes(name=name, matname=matname)
-        new_object_name = self.oeditor.CreateEllipse(vArg1, vArg2)
-        return self._create_object(new_object_name)
+        vArg2 = o.export_attributes(name)
+        o._m_name =self.oeditor.CreateEllipse(vArg1, vArg2)
+
+        self._refresh_object_types()
+        id = self._update_object(o)
+        return id
 
     @aedt_exception_handler
-    def create_rectangle(self, position, dimension_list, name=None, matname=None, is_covered=True):
+    def create_rectangle(self, position, dimension_list, name=None, matname=None):
         """Create a rectangle.
 
         Parameters
         ----------
-<<<<<<< HEAD
         position : list of float
             Position of the lower-left corner of the rectangle
         dimension_list : list of float
@@ -203,40 +146,20 @@
         Returns
         -------
         Object3d
-=======
-        position : list
-            Center point of the rectangle in a list of ``[x, y, z]`` coordinates.
-        dimension_list : list
-            Dimensions of the rectangle in a list of ``[x, y, z]`` coordinates.
-        name : str, optional
-            Name of the rectangle. The default is ``None``, in which case the 
-            default name is assigned.
-        matname : str, optional
-            Name of the material. The default is ``None``, in which case 
-            the default material is assigned.
-
-        Returns
-        -------
-        int
-            ID of the created rectangle.
->>>>>>> 05f6f69e
-
-        >>> rect1 = aedtapp.modeler.primitives.create_rectangle([0, -2, -2], [3, 4])
-        >>> rect2 = aedtapp.modeler.primitives.create_rectangle(position=[0, -2, -2], dimension_list=[3, 4],
-        ...                                                     name="MyCircle", matname="Copper")
 
         """
+        o = self._new_object(matname=matname)
+
         szAxis = self.plane2d
-        XStart, YStart, ZStart = self._pos_with_arg(position)
+        XStart, YStart, ZStart = self.pos_with_arg(position)
         if self.plane2d == "Z":
-            Height  = self._arg_with_dim(dimension_list[0])
-            Width = self._arg_with_dim(dimension_list[1])
+            Height  = self.arg_with_dim(dimension_list[0])
+            Width = self.arg_with_dim(dimension_list[1])
         else:
-            Width = self._arg_with_dim(dimension_list[0])
-            Height = self._arg_with_dim(dimension_list[1])
+            Width = self.arg_with_dim(dimension_list[0])
+            Height = self.arg_with_dim(dimension_list[1])
 
         vArg1 = ["NAME:RectangleParameters"]
-        vArg1.append("IsCovered:="), vArg1.append(is_covered)
         vArg1.append("XStart:="), vArg1.append(XStart)
         vArg1.append("YStart:="), vArg1.append(YStart)
         vArg1.append("ZStart:="), vArg1.append(ZStart)
@@ -244,79 +167,10 @@
         vArg1.append("Height:="), vArg1.append(Height)
         vArg1.append("WhichAxis:="), vArg1.append(szAxis)
 
-        vArg2 = self._default_object_attributes(name=name, matname=matname)
-        new_object_name = self.oeditor.CreateRectangle(vArg1, vArg2)
-        return self._create_object(new_object_name)
+        vArg2 = o.export_attributes(name)
 
-    @aedt_exception_handler
-    def create_regular_polygon(self, position, start_point, num_sides=6, is_covered=True, name=None, matname=None):
-        """Create a rectangle
+        o._m_name =self.oeditor.CreateRectangle(vArg1, vArg2)
 
-        Parameters
-        ----------
-        position : list of float
-            Position of the center of the polygon [x, y, z]
-        start_point : list of float
-            Start point for the outer path of the polygon [x, y, z]
-        num_sides : int
-            Number of sides of the polygon. Must be an integer >= 3
-        is_covered : bool
-            Specify whether the ellipse is a sheet (covered) or a line object
-        name : str, default=None
-            Name of the object. The default is ``None``. If ``None`` ,
-            a unique name NewObject_xxxxxx will be assigned)
-        matname : str, default=None
-             Name of the material. The default is ``None``. If ``None``,
-             the default material is assigned.
-
-        Returns
-        -------
-        Object3d
-
-        >>> pg1 = aedtapp.modeler.primitives.create_regular_polygon([0, 0, 0], [0, 2, 0])
-        >>> pg2 = aedtapp.modeler.primitives.create_regular_polygon(position=[0, 0, 0], start_point=[0, 2, 0],
-        ...                                                     name="MyPolygon", matname="Copper")
-
-        """
-        x_center, y_center, z_center = self._pos_with_arg(position)
-        x_start, y_start, z_start = self._pos_with_arg(start_point)
-
-        n_sides = int(num_sides)
-        assert n_sides > 2
-
-        vArg1 = ["NAME:RegularPolygonParameters"]
-        vArg1.append("XCenter:="), vArg1.append(x_center)
-        vArg1.append("YCenter:="), vArg1.append(y_center)
-        vArg1.append("ZCenter:="), vArg1.append(z_center)
-        vArg1.append("XStart:="), vArg1.append(x_start)
-        vArg1.append("YStart:="), vArg1.append(y_start)
-        vArg1.append("ZStart:="), vArg1.append(z_start)
-
-        vArg1.append("NumSides:="), vArg1.append(n_sides)
-        vArg1.append("WhichAxis:="), vArg1.append(self.plane2d)
-
-        vArg2 = self._default_object_attributes(name=name, matname=matname)
-        new_object_name = self.oeditor.CreateRegularPolygon(vArg1, vArg2)
-        return self._create_object(new_object_name)
-
-    @aedt_exception_handler
-    def create_region(self, pad_percent=300):
-        """Create an air region.
-
-        Parameters
-        ----------
-        pad_percent : float or list of float, default=300
-            If float, use padding in per-cent for all dimensions
-            If list, then interpret as adding for  ["+X", "+Y", "-X", "-Y"]
-
-        Returns
-        -------
-        Object3d
-
-        """
-        #TODO handle RZ!!
-        if isinstance(pad_percent, numbers.Number):
-            pad_percent = [pad_percent, pad_percent, 0, pad_percent, pad_percent, 0]
-        else:
-            pad_percent = [pad_percent[0], pad_percent[1], 0, pad_percent[2], pad_percent[3], 0]
-        return Primitives.create_region(self, pad_percent)+        self._refresh_object_types()
+        id = self._update_object(o)
+        return id