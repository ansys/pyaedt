# -*- coding: utf-8 -*-
import math
import re
import sys
from pyaedt.generic.general_methods import aedt_exception_handler
from pyaedt.generic.constants import PLANE, AXIS, SWEEPDRAFT


class GeometryOperators(object):
    """Manages geometry operators."""

    @staticmethod
    @aedt_exception_handler
    def List2list(input_list):
        """Convert a C# list object to a Python list.

        This function performs a deep conversion.

        Parameters
        ----------
        input_list : list
            C# list to convert to a Python list.

        Returns
        -------
        list
            Converted Python list.

        """
        output_list = []
        for i in input_list:
            if "List" in str(type(i)):
                output_list.append(GeometryOperators.List2list(list(i)))
            else:
                output_list.append(i)
        return output_list

    @staticmethod
    @aedt_exception_handler
    def parse_dim_arg(string, scale_to_unit=None, variable_manager=None):
        """Convert a number and unit to a float.

        Angles are converted in radians.

        Parameters
        ----------
        string : str
            String to convert. For example, ``"2mm"``.
        scale_to_unit : str
            Units for the value to convert. For example, ``"mm"``.
        variable_manager : `pyaedt.application.Variables.VariableManager`, optional
            Try to parse formula and returns numeric value.
        Returns
        -------
        float
            Float value for the converted value and units. For example, ``0.002`.

        Examples
        --------
        Parse `'"2mm"'`.

        >>> from pyaedt.modeler.GeometryOperators import GeometryOperators as go
        >>> go.parse_dim_arg('2mm')
        0.002

        Use the optional argument ``scale_to_unit`` to specify the destination unit.

        >>> go.parse_dim_arg('2mm', scale_to_unit='mm')
        2.0

        """
        scaling = {
            "m": 1.0,
            "meter": 1.0,
            "meters": 1.0,
            "dm": 0.1,
            "cm": 1e-2,
            "mm": 1e-3,
            "um": 1e-6,
            "nm": 1e-9,
            "in": 2.54e-2,
            "mil": 2.54e-5,
            "uin": 2.54e-8,
            "ft": 3.048e-1,
            "s": 1.0,
            "sec": 1.0,
            "ms": 1e-3,
            "us": 1e-6,
            "ns": 1e-9,
            "Hz": 1.0,
            "kHz": 1e3,
            "MHz": 1e6,
            "GHz": 1e9,
            "THz": 1e12,
        }

        if type(string) is not str:
            try:
                return float(string)
            except ValueError:
                raise TypeError("Input argument is not string nor number")

        if scale_to_unit:
            try:
                sunit = scaling[scale_to_unit]
            except KeyError as e:
                raise e
        else:
            sunit = 1.0

        pattern = r"(?P<number>[-+]?(\d+(\.\d*)?|\.\d+)([eE][-+]?\d+)?)\s*(?P<unit>[a-zA-Z]*)"
        m = re.search(pattern, string)
        if m:
            if m.group(0) != string:
                if variable_manager:
                    variable_manager["temp_var"] = string
                    value = variable_manager["temp_var"].numeric_value
                    del variable_manager["temp_var"]
                    return value
                else:
                    return string
            elif not m.group("unit"):
                return float(m.group("number"))
            elif m.group("unit") == "deg":
                return GeometryOperators.deg2rad(float(m.group("number")))
            elif m.group("unit") == "rad":
                return float(m.group("number"))
            else:
                try:
                    scaling_factor = scaling[m.group("unit")]
                except KeyError as e:
                    raise e
                else:
                    return float(m.group("number")) * scaling_factor / sunit
        else:
            raise TypeError("String is no number")

    @staticmethod
    @aedt_exception_handler
    def cs_plane_to_axis_str(val):
        """Retrieve a string for a coordinate system plane.

        Parameters
        ----------
        val :


        Returns
        -------
        str
           String for the coordinate system plane.

        """
        if val == PLANE.XY or val == "XY":
            return "Z"
        elif val == PLANE.YZ or val == "YZ":
            return "X"
        else:
            return "Y"

    @staticmethod
    @aedt_exception_handler
    def cs_plane_to_plane_str(val):
        """Retrieve a string for a coordinate system plane.

        Parameters
        ----------
        val :


        Returns
        -------
        str
           String for the coordinate system plane.

        """
        if val == PLANE.XY or val == "XY":
            return "XY"
        elif val == PLANE.YZ or val == "YZ":
            return "YZ"
        else:
            return "ZX"

    @staticmethod
    @aedt_exception_handler
    def cs_axis_str(val):
        """Retrieve a string for a coordinate system axis.

        Parameters
        ----------
        val :


        Returns
        -------
        str
            String for the coordinate system axis.

        """
        if val == AXIS.X or val == "X":
            return "X"
        elif val == AXIS.Y or val == "Y":
            return "Y"
        else:
            return "Z"

    @staticmethod
    @aedt_exception_handler
    def draft_type_str(val):
        """Retrieve the draft type.

        Parameters
        ----------
        val :


        Returns
        -------
        str
           Type of the draft.

        """
        if val == SWEEPDRAFT.Extended:
            return "Extended"
        elif val == SWEEPDRAFT.Round:
            return "Round"
        else:
            return "Natural"

    @staticmethod
    @aedt_exception_handler
    def get_mid_point(v1, v2):
        """Evaluate the midpoint between two points.

        Parameters
        ----------
        v1 : list
            List of ``[x, y, z]`` coordinates for the first point.
        v2 : list
            List of ``[x, y, z]`` coordinates for the second point.

        Returns
        -------
        list
            List of ``[x, y, z]`` coordinates for the midpoint.

        """
        x = (v1[0] + v2[0]) / 2.0
        y = (v1[1] + v2[1]) / 2.0
        z = (v1[2] + v2[2]) / 2.0
        return [x, y, z]

    @staticmethod
    @aedt_exception_handler
    def get_triangle_area(v1, v2, v3):
        """Evaluate the area of a triangle defined by its three vertices.

        Parameters
        ----------
        v1 : list
            List of ``[x, y, z]`` coordinates for the first vertex.
        v2 : list
            List of ``[x, y, z]`` coordinates for the second vertex.
        v3 : list
            List of ``[x, y, z]`` coordinates for the third vertex.

        Returns
        -------
        float
            Area of the triangle.

        """
        a = ((v1[0] - v2[0]) ** 2 + (v1[1] - v2[1]) ** 2 + (v1[2] - v2[2]) ** 2) ** 0.5
        b = ((v2[0] - v3[0]) ** 2 + (v2[1] - v3[1]) ** 2 + (v2[2] - v3[2]) ** 2) ** 0.5
        c = ((v3[0] - v1[0]) ** 2 + (v3[1] - v1[1]) ** 2 + (v3[2] - v1[2]) ** 2) ** 0.5
        s = 0.5 * (a + b + c)
        area = (s * (s - a) * (s - b) * (s - c)) ** 0.5
        return area

    @staticmethod
    @aedt_exception_handler
    def v_cross(a, b):
        """Evaluate the cross product of two geometry vectors.

        Parameters
        ----------
        a : list
            List of ``[x, y, z]`` coordinates for the first vector.
        b : list
            List of ``[x, y, z]`` coordinates for the second vector.

        Returns
        -------
        list
            List of ``[x, y, z]`` coordinates for the result vector.
        """

        c = [a[1] * b[2] - a[2] * b[1], a[2] * b[0] - a[0] * b[2], a[0] * b[1] - a[1] * b[0]]
        return c

    @staticmethod
    @aedt_exception_handler
    def _v_dot(a, b):
        """Evaluate the dot product between two geometry vectors.

        Parameters
        ----------
        a : list
            List of ``[x, y, z]`` coordinates for the first vector.
        b : list
            List of ``[x, y, z]`` coordinates for the second vector.

        Returns
        -------
        float
            Result of the dot product.

        """
        c = a[0] * b[0] + a[1] * b[1] + a[2] * b[2]
        return c

    @staticmethod
    @aedt_exception_handler
    def v_dot(a, b):
        """Evaluate the dot product between two geometry vectors.

        Parameters
        ----------
        a : list
            List of ``[x, y, z]`` coordinates for the first vector.
        b : list
            List of ``[x, y, z]`` coordinates for the second vector.

        Returns
        -------
        float
            Result of the dot product.

        """
        return GeometryOperators._v_dot(a, b)

    @staticmethod
    @aedt_exception_handler
    def v_prod(s, v):
        """Evaluate the product between a scalar value and a vector.

        Parameters
        ----------
        s : float
            Scalar value.
        v : list
            List of values for the vector in the format ``[v1, v2,..., vn]``.
            The vector can be any length.

        Returns
        -------
        list
            List of values for the result vector. This list is the
            same length as the list for the input vector.

        """
        r = [s * i for i in v]
        return r

    @staticmethod
    @aedt_exception_handler
    def v_sub(a, b):
        """Evaluate two geometry vectors by subtracting them (a-b).

        Parameters
        ----------
        a : list
            List of ``[x, y, z]`` coordinates for the first vector.
        b : list
            List of ``[x, y, z]`` coordinates for the second vector.

        Returns
        -------
        list
            List of ``[x, y, z]`` coordinates for the result vector.

        """
        c = [a[0] - b[0], a[1] - b[1], a[2] - b[2]]
        return c

    @staticmethod
    @aedt_exception_handler
    def v_sum(a, b):
        """Evaluate two geometry vectors by adding them (a+b).

        Parameters
        ----------
        a : list
            List of ``[x, y, z]`` coordinates for the first vector.
        b : list
            List of ``[x, y, z]`` coordinates for the second vector.

        Returns
        -------
        list
            List of ``[x, y, z]`` coordinates for the result vector.

        """
        c = [a[0] + b[0], a[1] + b[1], a[2] + b[2]]
        return c

    @staticmethod
    @aedt_exception_handler
    def v_norm(a):
        """Evaluate the Euclidean norm of a geometry vector.

        Parameters
        ----------
         a : list
            List of ``[x, y, z]`` coordinates for the vector.

        Returns
        -------
        float
            Evaluated norm in the same unit as the coordinates for the input vector.

        """
        m = (a[0] ** 2 + a[1] ** 2 + a[2] ** 2) ** 0.5
        return m

    @staticmethod
    @aedt_exception_handler
    def normalize_vector(v):
        """Normalize a geometry vector.

        Parameters
        ----------
        v : list
            List of ``[x, y, z]`` coordinates for vector.

        Returns
        -------
        list
            List of ``[x, y, z]`` coordinates for the normalized vector.

        """
        # normalize a vector to its norm
        norm = GeometryOperators.v_norm(v)
        vn = [i / norm for i in v]
        return vn

    @staticmethod
    @aedt_exception_handler
    def v_points(p1, p2):
        """Return the vector from one point to another point.

        Parameters
        ----------
        p1 : list
            List of ``[x1,y1,z1]`` coordinates for the first point.
        p2 : list
            List of ``[x2,y2,z2]`` coordinates for second point.

        Returns
        -------
        list
            List of ``[vx, vy, vz]``coordinates for the vector from the first point to the second point.
        """
        return GeometryOperators.v_sub(p2, p1)

    @staticmethod
    @aedt_exception_handler
    def points_distance(p1, p2):
        """Evaluate the distance between two points expressed as their Cartesian coordinates.

        Parameters
        ----------
        p1 : list
            List of ``[x1,y1,z1]"`` coordinates for the first point.
        p2 : list
            List of ``[x2,y2,z2] coordinates for the second ppint.

        Returns
        -------
        float
            Distance between the two points in the same unit as the coordinates for the points.

        """
        v = GeometryOperators.v_points(p1, p2)
        d = GeometryOperators.v_norm(v)
        return d

    @staticmethod
    @aedt_exception_handler
    def find_point_on_plane(pointlists, direction=0):
        """Find a point on a plane.

        Parameters
        ----------
        pointlists : list
            List of points.
        direction : int, optional
             The default is ``0``.

        Returns
        -------
        list

        """

        if direction <= 2:
            point = 1e6
            for p in pointlists:
                if p[direction] < point:
                    point = p[direction]
        else:
            point = -1e6
            for p in pointlists:
                if p[direction - 3] > point:
                    point = p[direction - 3]
        return point

    @staticmethod
    @aedt_exception_handler
    def distance_vector(p, a, b):
        """Evaluate the vector distance between point ``p`` and a line defined by two points, ``a`` and ``b``.

        .. note::
        The formula is  ``d = (a-p)-((a-p)dot p)n``, where ``a`` is a point of the line (either ``a`` or ``b``)
        and ``n`` is the unit vector in the direction of the line.

        Parameters
        ----------
        p : list
            List of ``[x, y, z]`` coordinates for the reference point.
        a : list
            List of ``[x, y, z]`` coordinates for the first point of the segment.
        b : list
            List of ``[x, y, z]`` coordinates for the second point of the segment.

        Returns
        -------
        list
            List of ``[x, y, z]`` coordinates for the distance vector.

        """
        v1 = GeometryOperators.v_points(a, b)
        n = [i / GeometryOperators.v_norm(v1) for i in v1]
        v2 = GeometryOperators.v_sub(a, p)
        s1 = GeometryOperators._v_dot(v2, n)
        v3 = [i * s1 for i in n]
        vd = GeometryOperators.v_sub(v2, v3)
        return vd

    @staticmethod
    @aedt_exception_handler
    def is_between_points(p, a, b, tol=1e-6):
        """Check if a point lies on the segment defined by two points.

        Parameters
        ----------
        p : list
            List of ``[x, y, z]`` coordinates for the reference point ``p``.
        a : list
            List of ``[x, y, z]`` coordinates for the first point of the segment.
        b : list
            List of ``[x, y, z]`` coordinates for the second point of the segment.
        tol : float
            Linear tolerance. The default value is ``1e-6``.

        Returns
        -------
        bool
            ``True`` when the point lies on the segment defined by the two points, ``False`` otherwise.

        """
        v1 = GeometryOperators.v_points(a, b)
        v2 = GeometryOperators.v_points(a, p)
        if abs(GeometryOperators.v_norm(GeometryOperators.v_cross(v1, v2))) > tol:
            return False  # not colinear
        t1 = GeometryOperators._v_dot(v1, v2)
        t2 = GeometryOperators._v_dot(v1, v1)
        if t1 < 0 or t1 > t2:
            return False
        else:
            return True

    @staticmethod
    @aedt_exception_handler
    def is_parallel(a1, a2, b1, b2, tol=1e-6):
        """Check if a segment defined by two points is parallel to a segment defined by two other points.

        Parameters
        ----------
        a1 : list
            List of ``[x, y, z]`` coordinates for the first point of the fiirst segment.
        a2 : list
            List of ``[x, y, z]`` coordinates for the second point of the first segment.
        b1 : list
            List of ``[x, y, z]`` coordinates for the first point of the second segment.
        b2 : list
            List of ``[x, y, z]`` coordinates for the second point of the second segment.
        tol : float
            Linear tolerance. The default value is ``1e-6``.

        Returns
        -------
        bool
            ``True`` when successful, ``False`` when failed.

        """
        if 1.0 - GeometryOperators.parallel_coeff(a1, a2, b1, b2) < tol * tol:
            return True
        else:
            return False

    @staticmethod
    @aedt_exception_handler
    def parallel_coeff(a1, a2, b1, b2):
        """ADD DESCRIPTION.

        Parameters
        ----------
        a1 : list
            List of ``[x, y, z]`` coordinates for the first point of the first segment.
        a2 : list
            List of ``[x, y, z]`` coordinates for the second point of the first segment.
        b1 : list
            List of ``[x, y, z]`` coordinates for the first point of the second segment.
        b2 : list
            List of ``[x, y, z]`` coordinates for the second point of the second segment.

        Returns
        -------
        float
            _vdot of 4 vertex of 2 segments
        """
        va = GeometryOperators.v_points(a1, a2)
        vb = GeometryOperators.v_points(b1, b2)
        an = GeometryOperators.v_norm(va)
        bn = GeometryOperators.v_norm(vb)
        var = GeometryOperators._v_dot(va, vb) / (an * bn)
        return abs(var)

    @staticmethod
    @aedt_exception_handler
    def is_collinear(a, b, tol=1e-6):
        """Check if two vectors are collinear (parallel or anti-parallel).

        Parameters
        ----------
        a : list
            List of ``[x, y, z]`` coordinates for the first vector.
        b : list
            List of ``[x, y, z]`` coordinates for the second vector.
        tol : float
            Linear tolerance. The default value is ``1e-6``.

        Returns
        -------
        bool
            ``True`` if vectors are collinear, ``False`` otherwise.

        """
        an = GeometryOperators.v_norm(a)
        bn = GeometryOperators.v_norm(b)
        var = GeometryOperators._v_dot(a, b) / (an * bn)
        if 1.0 - abs(var) < tol * tol:
            return True
        else:
            return False

    @staticmethod
    @aedt_exception_handler
    def is_projection_inside(a1, a2, b1, b2):
        """Project a segment onto another segment and check if the projected segment is inside it.

        Parameters
        ----------
        a1 : list
            List of ``[x, y, z]`` coordinates for the first point of the projected segment.
        a2 : list
            List of ``[x, y, z]`` coordinates for the second point of the projected segment.
        b1 : list
            List of ``[x, y, z]`` coordinates for the first point of the other segment.
        b2 : list
            List of ``[x, y, z]`` coordinates for the second point of the other segment.

        Returns
        -------
        bool
            ``True`` when the projected segment is inside the other segmennt, ``False`` otherwise.

        """
        if not GeometryOperators.is_parallel(a1, a2, b1, b2):
            return False
        d = GeometryOperators.distance_vector(a1, b1, b2)
        a1n = GeometryOperators.v_sum(a1, d)
        a2n = GeometryOperators.v_sum(a2, d)
        if not GeometryOperators.is_between_points(a1n, b1, b2):
            return False
        if not GeometryOperators.is_between_points(a2n, b1, b2):
            return False
        return True

    @staticmethod
    @aedt_exception_handler
    def arrays_positions_sum(vertlist1, vertlist2):
        """ADD DESCRIPTION.

        Parameters
        ----------
        vertlist1 : list

        vertlist2 : list

        Returns
        -------
        float

        """
        s = 0
        for el in vertlist1:
            for el1 in vertlist2:
                s += GeometryOperators.points_distance(el, el1)
        return s / (len(vertlist1) + len(vertlist2))

    @staticmethod
    @aedt_exception_handler
    def v_angle(a, b):
        """Evaluate the angle between two geometry vectors.

        Parameters
        ----------
        a : list
            List of ``[x, y, z]`` coordinates for the first vector.
        b : list
            List of ``[x, y, z]`` coordinates for the second vector.

        Returns
        -------
        float
            Angle in radians.

        """
        d = GeometryOperators.v_dot(a, b)
        an = GeometryOperators.v_norm(a)
        bn = GeometryOperators.v_norm(b)
        theta = math.acos(d / (an * bn))
        return theta

    @staticmethod
    @aedt_exception_handler
    def pointing_to_axis(x_pointing, y_pointing):
        """Retrieve the axes from the HFSS X axis and Y pointing axis as per
        the definition of the AEDT interface coordinate system.

        Parameters
        ----------
        x_pointing : list
            List of ``[x, y, z]`` coordinates for the X axis.

        y_pointing : list
            List of ``[x, y, z]`` coordinates for the Y pointing axis.

        Returns
        -------
        tuple
            ``[Xx, Xy, Xz], [Yx, Yy, Yz], [Zx, Zy, Zz]`` of the three axes (normalized).
        """

        xp = GeometryOperators.normalize_vector(x_pointing)

        tp = GeometryOperators.v_dot(y_pointing, xp)
        ypt = GeometryOperators.v_sub(y_pointing, GeometryOperators.v_prod(tp, xp))
        yp = GeometryOperators.normalize_vector(ypt)

        zpt = GeometryOperators.v_cross(xp, yp)
        zp = GeometryOperators.normalize_vector(zpt)

        return xp, yp, zp

    @staticmethod
    @aedt_exception_handler
    def axis_to_euler_zxz(x, y, z):
        """Finds the Euler angles of a frame defined by X, Y, and Z axes, following the rotation sequence ZXZ.

        Provides assumption for the gimbal lock problem.

        Parameters
        ----------
        x : list
            List of ``[Xx, Xy, Xz]`` coordinates for the X axis.
        y : list
            List of ``[Yx, Yy, Yz]`` coordinates for the Y axis.
        z : list
            List of ``[Zx, Zy, Zz]`` coordinates for the Z axis.

        Returns
        -------
        tuple
            (phi, theta, psi) containing the Euler angles in radians.

        """
        x1 = x[0]
        x2 = x[1]
        x3 = x[2]
        y3 = y[2]
        z1 = z[0]
        z2 = z[1]
        z3 = z[2]
        if z == [0, 0, 1]:
            phi = GeometryOperators.atan2(x2, x1)
            theta = 0.0
            psi = 0.0
        elif z == [0, 0, -1]:
            phi = GeometryOperators.atan2(x2, x1)
            theta = math.pi
            psi = 0.0
        else:
            phi = GeometryOperators.atan2(z1, -z2)
            theta = math.acos(z3)
            psi = GeometryOperators.atan2(x3, y3)
        return phi, theta, psi

    @staticmethod
    @aedt_exception_handler
    def axis_to_euler_zyz(x, y, z):
        """Finds the Euler angles of a frame defined by X, Y, and Z axes, following rotation sequence ZYZ.

        Provides assumption for the gimbal lock problem.

        Parameters
        ----------
        x : list
            List of ``[Xx, Xy, Xz]`` coordinates for the X axis.
        y : list
            List of ``[Yx, Yy, Yz]`` coordinates for the Y axis.
        z : list
            List of ``[Zx, Zy, Zz]`` coordinates for the Z axis.

        Returns
        -------
        tuple
            (phi, theta, psi) containing the Euler angles in radians.

        """
        x1 = x[0]
        x2 = x[1]
        x3 = x[2]
        y3 = y[2]
        z1 = z[0]
        z2 = z[1]
        z3 = z[2]
        if z == [0, 0, 1]:
            phi = GeometryOperators.atan2(x2, x1)
            theta = 0.0
            psi = 0.0
        elif z == [0, 0, -1]:
            phi = GeometryOperators.atan2(x2, x1)
            theta = math.pi
            psi = 0.0
        else:
            phi = GeometryOperators.atan2(z2, z1)
            theta = math.acos(z3)
            psi = GeometryOperators.atan2(y3, -x3)
        return phi, theta, psi

    @staticmethod
    @aedt_exception_handler
    def quaternion_to_axis(q):
        """Convert a quaternion to a rotated frame defined by X, Y, and Z axes.

        Parameters
        ----------
        q : list
            List of ``[q1, q2, q3, q4]`` coordinates for the quaternion.

        Returns
        -------
        tuple
            [Xx, Xy, Xz], [Yx, Yy, Yz], [Zx, Zy, Zz] of the three axes (normalized).

        """
        q1 = q[0]
        q2 = q[1]
        q3 = q[2]
        q4 = q[3]

        m11 = q1 * q1 + q2 * q2 - q3 * q3 - q4 * q4
        m12 = 2.0 * (q2 * q3 - q1 * q4)
        m13 = 2.0 * (q2 * q4 + q1 * q3)

        m21 = 2.0 * (q2 * q3 + q1 * q4)
        m22 = q1 * q1 - q2 * q2 + q3 * q3 - q4 * q4
        m23 = 2.0 * (q3 * q4 - q1 * q2)

        m31 = 2.0 * (q2 * q4 - q1 * q3)
        m32 = 2.0 * (q3 * q4 + q1 * q2)
        m33 = q1 * q1 - q2 * q2 - q3 * q3 + q4 * q4

        x = GeometryOperators.normalize_vector([m11, m21, m31])
        y = GeometryOperators.normalize_vector([m12, m22, m32])
        z = GeometryOperators.normalize_vector([m13, m23, m33])

        return x, y, z

    @staticmethod
    @aedt_exception_handler
    def quaternion_to_axis_angle(q):
        """Convert a quaternion to the axis angle rotation formulation.

        Parameters
        ----------
        q : list
            List of ``[q1, q2, q3, q4]`` coordinates for the quaternion.

        Returns
        -------
        tuple
            ([ux, uy, uz], theta) containing the rotation axes expressed as X, Y, Z components of the unit vector ``u``
            and the rotation angle theta expressed in radians.

        """
        q1 = q[0]
        q2 = q[1]
        q3 = q[2]
        q4 = q[3]
        n = (q2 * q2 + q3 * q3 + q4 * q4) ** 0.5
        u = [q2 / n, q3 / n, q4 / n]
        theta = 2.0 * GeometryOperators.atan2(n, q1)
        return u, theta

    @staticmethod
    @aedt_exception_handler
    def axis_angle_to_quaternion(u, theta):
        """Convert the axis angle rotation formulation to a quaternion.

        Parameters
        ----------
        u : list
            List of ``[ux, uy, uz]`` coordinates for the rotation axis.

        theta : float
            Angle of rotation in radians.

        Returns
        -------
        list
            List of ``[q1, q2, q3, q4]`` coordinates for the quaternion.

        """
        un = GeometryOperators.normalize_vector(u)
        s = math.sin(theta * 0.5)
        q1 = math.cos(theta * 0.5)
        q2 = un[0] * s
        q3 = un[1] * s
        q4 = un[2] * s
        return [q1, q2, q3, q4]

    @staticmethod
    @aedt_exception_handler
    def quaternion_to_euler_zxz(q):
        """Convert a quaternion to Euler angles following rotation sequence ZXZ.

        Parameters
        ----------
        q : list
            List of ``[q1, q2, q3, q4]`` coordinates for the quaternion.

        Returns
        -------
        tuple
            (phi, theta, psi) containing the Euler angles in radians.

        """
        q1 = q[0]
        q2 = q[1]
        q3 = q[2]
        q4 = q[3]
        m13 = 2.0 * (q2 * q4 + q1 * q3)
        m23 = 2.0 * (q3 * q4 - q1 * q2)
        m33 = q1 * q1 - q2 * q2 - q3 * q3 + q4 * q4
        m31 = 2.0 * (q2 * q4 - q1 * q3)
        m32 = 2.0 * (q3 * q4 + q1 * q2)
        phi = GeometryOperators.atan2(m13, -m23)
        theta = GeometryOperators.atan2((1.0 - m33 * m33) ** 0.5, m33)
        psi = GeometryOperators.atan2(m31, m32)
        return phi, theta, psi

    @staticmethod
    @aedt_exception_handler
    def euler_zxz_to_quaternion(phi, theta, psi):
        """Convert the Euler angles following rotation sequence ZXZ to a quaternion.

        Parameters
        ----------
        phi : float
            Euler angle psi in radians.
        theta : float
            Euler angle theta in radians.
        psi : float
            Euler angle phi in radians.

        Returns
        -------
        list
            List of ``[q1, q2, q3, q4]`` coordinates for the quaternion.

        """
        t1 = phi
        t2 = theta
        t3 = psi
        c = math.cos(t2 * 0.5)
        s = math.sin(t2 * 0.5)
        q1 = c * math.cos((t1 + t3) * 0.5)
        q2 = s * math.cos((t1 - t3) * 0.5)
        q3 = s * math.sin((t1 - t3) * 0.5)
        q4 = c * math.sin((t1 + t3) * 0.5)
        return [q1, q2, q3, q4]

    @staticmethod
    @aedt_exception_handler
    def quaternion_to_euler_zyz(q):
        """Convert a quaternion to Euler angles following rotation sequence ZYZ.

        Parameters
        ----------
        q : list
            List of ``[q1, q2, q3, q4]`` coordinates for the quaternion.

        Returns
        -------
        tuple
            (phi, theta, psi) containing the Euler angles in radians.

        """
        q1 = q[0]
        q2 = q[1]
        q3 = q[2]
        q4 = q[3]
        m13 = 2.0 * (q2 * q4 + q1 * q3)
        m23 = 2.0 * (q3 * q4 - q1 * q2)
        m33 = q1 * q1 - q2 * q2 - q3 * q3 + q4 * q4
        m31 = 2.0 * (q2 * q4 - q1 * q3)
        m32 = 2.0 * (q3 * q4 + q1 * q2)
        phi = GeometryOperators.atan2(m23, m13)
        theta = GeometryOperators.atan2((1.0 - m33 * m33) ** 0.5, m33)
        psi = GeometryOperators.atan2(m32, -m31)
        return phi, theta, psi

    @staticmethod
    @aedt_exception_handler
    def euler_zyz_to_quaternion(phi, theta, psi):
        """Convert the Euler angles following rotation sequence ZYZ to a quaternion.

        Parameters
        ----------
        phi : float
            Euler angle psi in radians.
        theta : float
            Euler angle theta in radians.
        psi : float
            Euler angle phi in radians.

        Returns
        -------
        list
            List of ``[q1, q2, q3, q4]`` coordinates for the quaternion.

        """
        t1 = phi
        t2 = theta
        t3 = psi
        c = math.cos(t2 * 0.5)
        s = math.sin(t2 * 0.5)
        q1 = c * math.cos((t1 + t3) * 0.5)
        q2 = -s * math.sin((t1 - t3) * 0.5)
        q3 = s * math.cos((t1 - t3) * 0.5)
        q4 = c * math.sin((t1 + t3) * 0.5)
        return [q1, q2, q3, q4]

    @staticmethod
    @aedt_exception_handler
    def deg2rad(angle):
        """Convert the angle from degrees to radians.

        Parameters
        ----------
        angle : float
            Angle in degrees.

        Returns
        -------
        float
            Angle in radians.

        """
        pi = math.pi
        return angle / 180.0 * pi

    @staticmethod
    @aedt_exception_handler
    def rad2deg(angle):
        """Convert the angle from radians to degrees.

        Parameters
        ----------
        angle : float
            Angle in radians.

        Returns
        -------
        float
            Angle in degrees.

        """
        pi = math.pi
        return angle * 180.0 / pi

    @staticmethod
    @aedt_exception_handler
    def atan2(y, x):
        """Implementation of atan2 that does not suffer from the following issues:
        math.atan2(0.0, 0.0) = 0.0
        math.atan2(-0.0, 0.0) = -0.0
        math.atan2(0.0, -0.0) = 3.141592653589793
        math.atan2(-0.0, -0.0) = -3.141592653589793
        and returns always 0.0

        Parameters
        ----------
        y : float
            Y-axis value for atan2.

        x : float
            X-axis value for atan2.

        Returns
        -------
        float
            atan2(y, x)

        """
        eps = 7.0 / 3.0 - 4.0 / 3.0 - 1.0
        if abs(y) < eps:
            y = 0.0
        if abs(x) < eps:
            x = 0.0
        return math.atan2(y, x)

    @staticmethod
    @aedt_exception_handler
    def q_prod(p, q):
        """Evaluate the product of two quaternions, ``p`` and ``q``, defined as:

            * p = p0 + p' = p0 + ip1 + jp2 + kp3

            * q = q0 + q' = q0 + iq1 + jq2 + kq3

            r = pq = p0q0 - p' • q' + p0q' + q0p' + p' x q'

        Parameters
        ----------
        p : list
            List of ``[p1, p2, p3, p4]`` coordinates for quaternion ``p``.

        q : list
            List of ``[p1, p2, p3, p4]`` coordinates for quaternion ``q``.

        Returns
        -------
        list
            List of [r1, r2, r3, r4] coordinates for the result quaternion.

        """
        p0 = p[0]
        pv = p[1:4]
        q0 = q[0]
        qv = q[1:4]

        r0 = p0 * q0 - GeometryOperators.v_dot(pv, qv)

        t1 = GeometryOperators.v_prod(p0, qv)
        t2 = GeometryOperators.v_prod(q0, pv)
        t3 = GeometryOperators.v_cross(pv, qv)
        rv = GeometryOperators.v_sum(t1, GeometryOperators.v_sum(t2, t3))

        return [r0, rv[0], rv[1], rv[2]]

    @staticmethod
    @aedt_exception_handler
    def q_rotation(v, q):
        """Evaluate the rotation of a vector defined by a quaternion.

        Evaluated as:

        ``q = q0 + q' = q0 + iq1 + jq2 + kq3``

        ``w = qvq* = (q0^2 - |q'|^2)v + 2(q' • v)q' + 2q0(q' x v)``

        Parameters
        ----------
        v : list
            List of ``[v1, v2, v3]`` coordinates for the vector.

        q : list
            List of ``[q1, q2, q3, q4]``coordinates for the quaternion.

        Returns
        -------
        list
            List of ``[w1, w2, w3]`` coordinates for the result vector ``w``.

        """
        q0 = q[0]
        qv = q[1:4]

        c1 = q0 * q0 - (qv[0] * qv[0] + qv[1] * qv[1] + qv[2] * qv[2])
        t1 = GeometryOperators.v_prod(c1, v)

        c2 = 2.0 * GeometryOperators.v_dot(qv, v)
        t2 = GeometryOperators.v_prod(c2, qv)

        t3 = GeometryOperators.v_cross(qv, v)
        t4 = GeometryOperators.v_prod(2.0 * q0, t3)

        w = GeometryOperators.v_sum(t1, GeometryOperators.v_sum(t2, t4))

        return w

    @staticmethod
    @aedt_exception_handler
    def q_rotation_inv(v, q):
        """Evaluate the inverse rotation of a vector that is defined by a quaternion.

        It can also be the rotation of the coordinate frame with respect to the vector.

            q = q0 + q' = q0 + iq1 + jq2 + kq3
            q* = q0 - q' = q0 - iq1 - jq2 - kq3
            w = q*vq

        Parameters
        ----------
        v : list
            List of ``[v1, v2, v3]`` coordinates for the vector.

        q : list
            List of ``[q1, q2, q3, q4]`` coordinates for the quaternion.

        Returns
        -------
        list
            List of ``[w1, w2, w3]`` coordinates for the vector.

        """
        q1 = [q[0], -q[1], -q[2], -q[3]]
        return GeometryOperators.q_rotation(v, q1)

    @staticmethod
    @aedt_exception_handler
    def get_polygon_centroid(pts):
        """Evaluate the centroid of a polygon defined by its points.

        Parameters
        ----------
        pts : list
            List of points, with each point defined by its ``[x,y,z]`` coordinates.

        Returns
        -------
        list
            List of [x,y,z] coordinates for the centroid of the polygon.

        """
        if len(pts) == 0:
            raise AttributeError("pts must contain at list one point")
        sx = sy = sz = sl = sl2 = 0
        x1, y1, z1 = pts[0]
        for i in range(len(pts)):  # counts from 0 to len(points)-1
            x0, y0, z0 = pts[i - 1]  # in Python points[-1] is last element of points
            x1, y1, z1 = pts[i]
            L = ((x1 - x0) ** 2 + (y1 - y0) ** 2) ** 0.5
            sx += (x0 + x1) / 2 * L
            sy += (y0 + y1) / 2 * L
            L2 = ((z1 - z0) ** 2 + (x1 - x0) ** 2) ** 0.5
            sz += (z0 + z1) / 2 * L2
            sl += L
            sl2 += L2
        xc = sx / sl if sl != 0.0 else x1
        yc = sy / sl if sl != 0.0 else y1
        zc = sz / sl2 if sl2 != 0.0 else z1

        return [xc, yc, zc]

    @staticmethod
    @aedt_exception_handler
    def cs_xy_pointing_expression(yaw, pitch, roll):
        """Return x_pointing and y_pointing vectors as expressions from
        the yaw, ptich, and roll input (as strings).

        Parameters
        ----------
        yaw : str, required
            String expression for the yaw angle (rotation about Z-axis)
        pitch : str
            String expression for the pitch angle (rotation about Y-axis)
        roll : str
            String expression for the roll angle (rotation about X-axis)

        Returns
        -------
        [x_pointing, y_pointing] vector expressions.
        """
        # X-Pointing
        xx = "cos(" + yaw + ")*cos(" + pitch + ")"
        xy = "sin(" + yaw + ")*cos(" + pitch + ")"
        xz = "sin(" + pitch + ")"

        # Y-Pointing
        yx = "sin(" + roll + ")*sin(" + pitch + ")*cos(" + yaw + ") - "
        yx += "sin(" + yaw + ")*cos(" + roll + ")"

        yy = "sin(" + roll + ")*sin(" + yaw + ")*sin(" + pitch + ") + "
        yy += "cos(" + roll + ")*cos(" + yaw + ")"

        yz = "sin(" + roll + " + pi)*cos(" + pitch + ")"  # use pi to avoid negative sign.

        # x, y pointing vectors for CS
        x_pointing = [xx, xy, xz]
        y_pointing = [yx, yy, yz]

        return [x_pointing, y_pointing]

    @staticmethod
    @aedt_exception_handler
    def get_numeric(s):
        """Convert a string to a numeric value. Discard the suffix."""
        if type(s) == str:
            if s == "Global":
                return 0.0
            else:
                return float("".join(c for c in s if c.isdigit() or c == "."))
        elif s is None:
            return 0.0
        else:
            return float(s)

    @staticmethod
    @aedt_exception_handler
    def is_small(s):
        """
        Return True if the number represented by s is zero (i.e very small).

        Parameters
        ----------
        s, numeric or str
            Variable value.

        Returns
        -------

        """
        n = GeometryOperators.get_numeric(s)
        return True if math.fabs(n) < 2.0 * abs(sys.float_info.epsilon) else False

    @staticmethod
    @aedt_exception_handler
    def numeric_cs(cs_in):
        """
        Return a list of [x,y,z] numeric values
        given a coordinate system as input:

        cs_in could be a list of strings, ["x", "y", "z"]
        or "Global"
        """
        if type(cs_in) is str:
            if cs_in == "Global":
                return [0.0, 0.0, 0.0]
            else:
                return None
        elif type(cs_in) is list:
            if len(cs_in) == 3:
                return [GeometryOperators.get_numeric(s) if type(s) is str else s for s in cs_in]
            else:
                return [0, 0, 0]

    @staticmethod
    @aedt_exception_handler
    def orient_polygon(x, y, clockwise=True):
        """
        Orient a polygon clockwise or counterclockwise.
        The polygon is represented by its vertices coordinates.

        Parameters
        ----------
        x : list
            List of x coordinates of the vertices. Length must be >= 3.
        y : list
            List of y coordinates of the vertices. Must be of the same length as x.
        clockwise : bool
            If `True` the polygon is oriented colckwise, if `False` it is oriented counterclockwise.
            Default is `True`.

        Returns
        -------
        list, list
            Lists of oriented vertices
        """
        # select a vertex on the hull
        if len(x) < 3:
            raise AttributeError("x length must be >= 3")
        if len(y) != len(x):
            raise AttributeError("y must be same length as x.")
        # fmt: off
        xmin = min(x)
        ixmin = [i for i, el in enumerate(x) if xmin == el]
        if len(ixmin) == 1:
            imin = ixmin[0]
        else:  # searching for the minimum y
            tmpy = [(i, el) for i, el in enumerate(y) if i in ixmin]
            min_tmpy = min(tmpy, key=lambda t: t[1])
            imin = min_tmpy[0]
        ymin = y[imin]
        if imin == 0:  # the minimum is the first point of the polygon
            xa = x[-1]
            ya = y[-1]
            xb = xmin
            yb = ymin
            xc = x[1]
            yc = y[1]
        elif imin == len(x)-1:  # the minimum is the last point of the polygon
            xa = x[imin-1]
            ya = y[imin-1]
            xb = xmin
            yb = ymin
            xc = x[0]
            yc = y[0]
        else:
            xa = x[imin-1]
            ya = y[imin-1]
            xb = xmin
            yb = ymin
            xc = x[imin+1]
            yc = y[imin+1]
        det = (xb-xa) * (yc-ya) - (xc-xa) * (yb-ya)
        if det > 0:  # counterclockwise
            is_CW = False
        else:   # clockwise
            is_CW = True
        # fmt: on
        if (clockwise and not is_CW) or (not clockwise and is_CW):
            x.reverse()
            y.reverse()
        return x, y

    @staticmethod
    @aedt_exception_handler
    def degrees_over_rounded(angle, digits):
        """

        Parameters
        ----------
<<<<<<< HEAD
        angle : float
=======
        numb : float
>>>>>>> 9892c692
            Angles in radians which will be converted to degrees and will be over-rounded to the next "digits" decimal.
        digits : int
            Integer number which is the number of decimals

        Returns
        -------
        float

        """
        return math.ceil(math.degrees(angle) * 10 ** digits) / (10 ** digits)

    @staticmethod
    @aedt_exception_handler
    def radians_over_rounded(angle, digits):
        """

        Parameters
        ----------
        angle : float
            Angles in degrees which will be converted to radians and will be over-rounded to the next "digits" decimal.
        digits : int
            Integer number which is the number of decimals

        Returns
        -------
        float

        """
        return math.ceil(math.radians(angle) * 10 ** digits) / (10 ** digits)

    @staticmethod
    @aedt_exception_handler
    def degrees_default_rounded(angle, digits):
        """

        Parameters
        ----------
        angle : float
            Angles in radians which will be converted to degrees and will be under-rounded to the next "digits" decimal.
        digits : int
            Integer number which is the number of decimals

        Returns
        -------
        float

        """
        return math.floor(math.degrees(angle) * 10 ** digits) / (10 ** digits)

    @staticmethod
    @aedt_exception_handler
    def radians_default_rounded(angle, digits):
        """

        Parameters
        ----------
        angle : float
            Angles in degrees which will be converted to radians and will be under-rounded to the next "digits" decimal.
        digits : int
            Integer number which is the number of decimals

        Returns
        -------
        float

        """
        return math.floor(math.radians(angle) * 10 ** digits) / (10 ** digits)<|MERGE_RESOLUTION|>--- conflicted
+++ resolved
@@ -1451,17 +1451,13 @@
 
     @staticmethod
     @aedt_exception_handler
-    def degrees_over_rounded(angle, digits):
-        """
-
-        Parameters
-        ----------
-<<<<<<< HEAD
-        angle : float
-=======
+    def degrees_over_rounded(numb, digits):
+        """
+
+        Parameters
+        ----------
         numb : float
->>>>>>> 9892c692
-            Angles in radians which will be converted to degrees and will be over-rounded to the next "digits" decimal.
+            In radians which will be converted to degrees and will over-rounded to the "digits"th decimal
         digits : int
             Integer number which is the number of decimals
 
@@ -1470,17 +1466,17 @@
         float
 
         """
-        return math.ceil(math.degrees(angle) * 10 ** digits) / (10 ** digits)
-
-    @staticmethod
-    @aedt_exception_handler
-    def radians_over_rounded(angle, digits):
-        """
-
-        Parameters
-        ----------
-        angle : float
-            Angles in degrees which will be converted to radians and will be over-rounded to the next "digits" decimal.
+        return math.ceil(math.degrees(numb) * 10 ** digits) / (10 ** digits)
+
+    @staticmethod
+    @aedt_exception_handler
+    def radians_over_rounded(numb, digits):
+        """
+
+        Parameters
+        ----------
+        numb : float
+            In degrees which will be converted to radians and will over-rounded to the "digits"th decimal
         digits : int
             Integer number which is the number of decimals
 
@@ -1489,17 +1485,17 @@
         float
 
         """
-        return math.ceil(math.radians(angle) * 10 ** digits) / (10 ** digits)
-
-    @staticmethod
-    @aedt_exception_handler
-    def degrees_default_rounded(angle, digits):
-        """
-
-        Parameters
-        ----------
-        angle : float
-            Angles in radians which will be converted to degrees and will be under-rounded to the next "digits" decimal.
+        return math.ceil(math.radians(numb) * 10 ** digits) / (10 ** digits)
+
+    @staticmethod
+    @aedt_exception_handler
+    def degrees_default_rounded(numb, digits):
+        """
+
+        Parameters
+        ----------
+        numb : float
+            In radians which will be converted to degrees and will rounded by default to the "digits"th decimal
         digits : int
             Integer number which is the number of decimals
 
@@ -1508,17 +1504,17 @@
         float
 
         """
-        return math.floor(math.degrees(angle) * 10 ** digits) / (10 ** digits)
-
-    @staticmethod
-    @aedt_exception_handler
-    def radians_default_rounded(angle, digits):
-        """
-
-        Parameters
-        ----------
-        angle : float
-            Angles in degrees which will be converted to radians and will be under-rounded to the next "digits" decimal.
+        return math.floor(math.degrees(numb) * 10 ** digits) / (10 ** digits)
+
+    @staticmethod
+    @aedt_exception_handler
+    def radians_default_rounded(numb, digits):
+        """
+
+        Parameters
+        ----------
+        numb : float
+            In degrees which will be converted to radians and will rounded by default to the "digits"th decimal
         digits : int
             Integer number which is the number of decimals
 
@@ -1527,4 +1523,4 @@
         float
 
         """
-        return math.floor(math.radians(angle) * 10 ** digits) / (10 ** digits)+        return math.floor(math.radians(numb) * 10 ** digits) / (10 ** digits)