import os

from pyaedt import aedt_exception_handler
from pyaedt.modeler.GeometryOperators import GeometryOperators


class Part(object):
    """Manages 3D component placement and definition.

    Parameters
    ----------
    part_folder: str
        Path to the folder with the A3DCOMP files.
<<<<<<< HEAD
    part_dict: dict
        Name of the dictionary defining relevant properties of the class using these keywords:

        * ``comp_name``: str, Name of the A3DCOMP file.
        * ``offset``: list or str, Offset coordinate system definition relative to the parent.
        * ``rotation_cs``: list or str, Rotation coordinate system relative to the parent.
        * ``rotation``: str or numeric, Rotation angle.
        * ``compensation_angle``: str or numeric, Initial angle.
        * ``rotation_axis``: str, Rotation axis (``"X"``, ``"Y"``, or ``"Z"``).
        * ``duplicate_number``: str or int, Number of instances for linear duplication.
        * ``duplicate_vector``: list, Vector for duplication relative to the parent coordinate system.
     parent: str
         Name of the parent object. The default is ``None``.
     name: str, optional
         Name of the A3DCOMP file without the extension. The default is ``None``.
=======
    part_dict : dict
        Defines relevant properties of the class with the following keywords:

        * ``'comp_name'`` : str, Name of the A3DCOMP file.
        * ``'offset'`` : list or str, Offset coordinate system definition
          relative to the parent.
        * ``'rotation_cs'`` : list or str, Rotation coordinate system
          relative to the parent.
        * ``'rotation'`` : str or numeric, Rotation angle.
        * ``'compensation_angle'`` : str or numeric, Initial angle.
        * ``'rotation_axis'`` : str, Rotation axis (``"X"``, ``"Y"``, or ``"Z"``).
        * ``'duplicate_number'`` : str or int, Number of instances for
          linear duplication.
        * ``'duplicate_vector'`` : list, Vector for duplication relative to
          the parent coordinate system.

     parent : str
        The default is ``None``.
     name : str, optional
        Name of the A3DCOMP file without the extension. The default is ``None``.
>>>>>>> a68a9df7
     """

    # List of known keys for a part and default values:
    allowed_keys = {'comp_name': None,  # *.a3dcomp file name
                     'offset': None,
                     'rotation_cs': None,
                     'rotation': 0.0,
                     'compensation_angle': None,
                     'rotation_axis': 'Z',
                     'tire_radius': None,
                     'duplicate_number': None,
                     'duplicate_vector': None,
                     'antenna_type': None,  # Antenna only
                     'ffd_name': None,  # Antenna only
                     'mode': None,  # Antenna only
                     'aedt_name': None,
                     'beamwidth_elevation': None,  # Antenna only
                     'beamwidth_azimuth': None,  # Antenna only
                     'polarization': None}  # Antenna only

    def __init__(self, part_folder, part_dict, parent=None, name=None):

        # Default values:
        self._compdef = dict()
        self._parent = parent

        # Extract the 3D component name and part folder
        # from the file name.
        # Use this as the default value for comp_name.  Ensure that the correct extension is used.
        self._compdef['part_folder'] = part_folder
        for k in Part.allowed_keys:
            if k in part_dict:
                self._compdef[k] = part_dict[k]
            else:
                self._compdef[k] = Part.allowed_keys[k]

        self._motion = False
        if parent:  # Inherit _motion directly from parent.
            self._motion = self._parent.motion

        # make sure self._name is unique if it is not passed as an argument.
        if name:
            self._name = name  # Part name should be unique. No checking here.
        elif 'name' in part_dict:
            self._name = part_dict['name']
        else:
            self._name = 'radar'  # TODO: Need to fix this!

        # Update self._compdef from the library definition in the *.json file.

        for kw, val in part_dict.items():
            if kw in self._compdef:
                self._compdef[kw] = val
            else:
                raise KeyError('Key ' + kw + ' not allowed.')

        # Instantiate yaw, pitch and roll.  Might want to change
        # how this is handled. Make "rotation" a list instead of
        # using .yaw, .pitch, .roll properties?
        self.rot_axis = [False, False, False]  # [X, Y, Z] rotation Boolean
        if self._compdef['rotation_axis']:
            rotations_axis = self._compdef['rotation_axis'].split(',')
            if self._compdef['rotation']:
                rotations = self._compdef['rotation'].split(',')
            else:
                rotations = []
            y = "0"
            p = "0"
            r = "0"
            for a in rotations:
                if rotations_axis[rotations.index(a)].lower() == 'x':  # roll
                    r = a
                    self.rot_axis[2] = True
                elif rotations_axis[rotations.index(a)].lower() == 'y':  # pitch
                    p = a
                    self.rot_axis[1] = True
                elif rotations_axis[rotations.index(a)].lower() == 'z':  # yaw
                    y = a
                    self.rot_axis[0] = True

            self._yaw = y
            self._pitch = p
            self._roll = r
        else:
            self._yaw = "0"
            self._pitch = "0"
            self._roll = "0"

    def __setitem__(self, key, value):
        self._compdef[key] = value

    def __getitem__(self, key):
        if key == 'rotation_cs':
            cs = self._compdef[key]
            if cs == "Global" or cs is None:
                self._compdef[key] = ["0", "0", "0"]
            else:
                self._compdef[key] = [str(i) if not i is str else i for i in cs]
        return self._compdef[key]

    @aedt_exception_handler
    def zero_offset(self, kw):  # Returns True if cs at kw is at [0, 0, 0]
        """Check if the coordinate system defined by kw is [0, 0, 0].

        Parameters
        ----------
        kw: str
             Coordinate system for kw. Options are ``offset`` and ``rotation_cs``.

        Returns
        -------
        bool
            ``True`` when successful, ``False`` when failed.

        """
        if kw in ['offset', 'rotation_cs']:
            s = []
            if self[kw]:
                s = [GeometryOperators.is_small(c) for c in self[kw]]
            if len(s) > 0:
                return all(s)
            else:
                return True
        return False

    @property
    def file_name(self):
        """Antenna file name.

        Returns
        -------
        str
            Full name of the A3DCOMP file.
        """
        return os.path.join(self._compdef['part_folder'], self['comp_name'])

    # Create a unique coordinate system name for the part.
    @property
    def cs_name(self):
        """Coordinate system name.

        Returns
        -------
        str
            Name of the coordinate system.
        """
        if self._motion or not self.zero_offset('offset') or not self.zero_offset('rotation_cs'):
            return self.name + '_cs'
        else:
            return self._parent.cs_name

    # Define the variable names for angles in the app:
    @property
    def yaw_name(self):
        """Yaw variable name. Yaw is the rotation about the object's Z-axis.

        Returns
        -------
        str
            ame of the yaw variable.

        """
        return self.name + '_yaw'

    @property
    def pitch_name(self):
        """Pitch variable name. Pitch is the rotation about the object's Y-axis.

        Returns
        -------
        str
            Name of the pitch variable.
        """
        return self.name + '_pitch'

    @property
    def roll_name(self):
        """Roll variable name. Roll is the rotation about the object's X-axis.

        Returns
        -------
        str
             Name of the roll variable.
        """
        return self.name + '_roll'

    # Always return the local origin as a list:
    @property
    def local_origin(self):
        """Local part offset values.

        Returns
        -------
        list
            List of offset values for the local part.
        """
        if self['offset']:
            if self.zero_offset('offset') or self['offset'] == 'Global':
                return [0, 0, 0]
            else:
                if self._parent._local_units:
                    units = self._parent._local_units
                else:
                    units = self._parent.modeler_units
                offset = [str(i)+units for i in self['offset']]

                return offset
        else:
            return [0, 0, 0]

    @property
    def rotate_origin(self):
        """Origin rotation list.

        Returns
        -------
        list
            List of offset values for the rotation.
        """
        if self['rotation_cs']:
            if self.zero_offset('rotation_cs') or self['rotation_cs'] == 'Global':
                return self.local_origin
            else:
                return self['rotation_cs']
        else:
            return [0, 0, 0]

    @property
    def _do_rotate(self):  # True if any rotation angles are non-zero or 'rotation_cs' is defined.
        return any(self.rot_axis)

    @property
    def _do_offset(self):  # True if any rotation angles are non-zero.
        return any(GeometryOperators.numeric_cs(self.local_origin))

    # Allow expressions should be valid angle as either string
    # or numerical value.
    @property
    def yaw(self):
        """Yaw variable value.

        Returns
        -------
        str
            Value for the yaw variable.
        """
        return self._yaw

    @yaw.setter
    def yaw(self, yaw):
        self._yaw = yaw

    @property
    def pitch(self):
        """Pitch variable value.

        Returns
        -------
        str
            Value of the pitch variable.
        """
        return self._pitch

    @pitch.setter
    def pitch(self, pitch):
        self._pitch = pitch

    @property
    def roll(self):
        """Roll variable value.

        Returns
        -------
        str
            Value of the roll variable.
        """
        return self._roll

    @roll.setter
    def roll(self, roll):
        self._roll = roll

    @property
    def name(self):
        """Part name.

        Returns
        -------
        str
            Name of the part.
        """
        return self._parent.name + '_' + self._name

    @aedt_exception_handler
    def set_relative_cs(self, app):
        """Create a parametric coordinate system.

        Parameters
        ----------
        app: pyaedt.Hfss

        Returns
        -------
        bool
            ``True`` when successful, ``False`` when failed.
        """
        # Set x, y, z offset variables in app. But check first to see if the CS
        # has already been defined.
        if self.cs_name not in app.modeler.oeditor.GetCoordinateSystems() and self.cs_name != "Global":
            x_pointing = [1, 0, 0]
            y_pointing = [0, 1, 0]
            app.modeler.create_coordinate_system(origin=self.local_origin,
                                                 x_pointing=x_pointing,
                                                 y_pointing=y_pointing,
                                                 reference_cs=self._parent.cs_name,
                                                 mode="axis",
                                                 name=self.cs_name)
        return True

    @property
    def rot_cs_name(self):
        """Rotation coordinate system name.

        Returns
        -------
        str
            Name of the rotation coordinate system.
        """
        return self.name + '_rot_cs'

    @aedt_exception_handler
    def do_rotate(self, app, aedt_object):
        """Set the rotation coordinate system relative to the parent coordinate system.

        This method should only be called if there is rotation in the component.
        The rotation coordinate system is offset from the parent coordinate system.

        Parameters
        ----------
<<<<<<< HEAD
        app: pyaedt.Hfss
            HFSS application instance.
        aedt_object: str
            Name of the HFSS design.
=======
        app : pyaedt.Hfss
            HFSS instance of AEDT.
        aedt_object : str
            Name of the design in AEDT.
>>>>>>> a68a9df7
        """

        x_pointing = [1, 0, 0]
        y_pointing = [0, 1, 0]
        app.modeler.create_coordinate_system(origin=self.rotate_origin,
                                             x_pointing=x_pointing,
                                             y_pointing=y_pointing,
                                             reference_cs=self._parent.cs_name,
                                             mode="axis",
                                             name=self.rot_cs_name)
        if self.rot_axis[0]:
            app[self.yaw_name] = self.yaw
            app.modeler.rotate(aedt_object, 'Z', angle=self.yaw_name)
        if self.rot_axis[1]:
            app[self.pitch_name] = self.pitch
            app.modeler.rotate(aedt_object, 'Y', angle=self.pitch_name)
        if self.rot_axis[2]:
            app[self.roll_name] = self.roll
            app.modeler.rotate(aedt_object, 'X', angle=self.roll_name)

        return True

    @aedt_exception_handler
    def insert(self, app):
        """Insert 3D component in AEDT.

        Parameters
        ----------
<<<<<<< HEAD
        app: pyaedt.Hfss
=======
        app : class:`pyaedt.hfss.Hfss`
>>>>>>> a68a9df7
            HFSS application instance.

        Returns
        -------
        str
            Name of inserted object.
        """
        aedt_objects = []
        # TODO: Why the inconsistent syntax for cs commands?
        if self._do_offset:
            self.set_relative_cs(app)  # Create coordinate system, if needed.
            aedt_objects.append(app.modeler.primitives.insert_3d_component(self.file_name, targetCS=self.cs_name))
        else:
            aedt_objects.append(
                app.modeler.primitives.insert_3d_component(self.file_name, targetCS=self._parent.cs_name))
        if self._do_rotate:
            self.do_rotate(app, aedt_objects[0])

        # Duplication occurs in parent coordinate system.
        app.modeler.set_working_coordinate_system(self._parent.cs_name)
        if self['duplicate_vector']:
            d_vect = [float(i) for i in self['duplicate_vector']]
            duplicate_result = app.modeler.duplicate_along_line(aedt_objects[0], d_vect,
                                                                nclones=int(self['duplicate_number']), is_3d_comp=True)
            if duplicate_result[0]:
                for d in duplicate_result[1]:
                    aedt_objects.append(d)
        return aedt_objects


class Antenna(Part, object):
    """Manages antennas.

    This class is derived from :class:`Part`.

    Parameters
    ----------
    root_folder : str
        Root directory
    ant_dict : dict
        Antenna dictionary
    parent : str, optional
        The default is ``None``.
    name : str, optional
        The default is ``None``.

    """
    def __init__(self, root_folder, ant_dict, parent=None, name=None):
        super(Antenna, self).__init__(root_folder, ant_dict, parent=parent, name=name)

    def _antenna_type(self, app):
        if self._compdef['antenna_type'] == 'parametric':
            return app.SbrAntennas.ParametricBeam
        if self._compdef['antenna_type'] == 'ffd':
            return 'file'

    @property
    def params(self):
        """Multi-part component parameters.

        Returns
        -------
        dict
            Dictionary of parameters for a multi-part component.
        """
        p = {}
        if self._compdef['antenna_type'] == 'parametric':
            p['Vertical BeamWidth'] = self._compdef['beamwidth_elevation']
            p['Horizontal BeamWidth'] = self._compdef['beamwidth_azimuth']
            p['Polarization'] = self._compdef['polarization']
        return p

    @aedt_exception_handler
    def _insert(self, app, target_cs=None, units=None):
        if not target_cs:
            target_cs = self._parent.cs_name
        if not units:
            if self._parent._local_units:
                units = self._parent._local_units
            else:
                units = self._parent.units
        if self._compdef['ffd_name']:
            ffd = os.path.join(self._compdef['part_folder'], self._parent._name + ".ffd", self._compdef['ffd_name'])
            a = app.create_sbr_file_based_antenna(ffd_full_path=ffd, model_units=units,
                                       target_cs=target_cs,
                                       antenna_name=self.name)
        else:
            a = app.create_sbr_antenna(self._antenna_type(app),
                                       model_units=units,
                                       parameters_dict=self.params,
                                       target_cs=target_cs,
                                       antenna_name=self.name)
        return a

    @aedt_exception_handler
    def insert(self, app, units=None):
        """Insert antenna in HFSS SBR+.

        Parameters
        ----------
        app: pyaedt.Hfss
        units:
            The default is ``None``.

        Returns
        -------
        str
            Name of the inserted object.
        """
        if self._do_offset:
            self.set_relative_cs(app)
            antenna_object = self._insert(app, units=units)  # Create coordinate system, if needed.
        else:
            antenna_object = self._insert(app, target_cs=self._parent.cs_name, units=units)
        if self._do_rotate and antenna_object:
            self.do_rotate(app, antenna_object.antennaname)

        return antenna_object<|MERGE_RESOLUTION|>--- conflicted
+++ resolved
@@ -11,8 +11,7 @@
     ----------
     part_folder: str
         Path to the folder with the A3DCOMP files.
-<<<<<<< HEAD
-    part_dict: dict
+    part_dict : dict
         Name of the dictionary defining relevant properties of the class using these keywords:
 
         * ``comp_name``: str, Name of the A3DCOMP file.
@@ -23,32 +22,11 @@
         * ``rotation_axis``: str, Rotation axis (``"X"``, ``"Y"``, or ``"Z"``).
         * ``duplicate_number``: str or int, Number of instances for linear duplication.
         * ``duplicate_vector``: list, Vector for duplication relative to the parent coordinate system.
-     parent: str
+     parent : str
          Name of the parent object. The default is ``None``.
-     name: str, optional
+     name : str, optional
          Name of the A3DCOMP file without the extension. The default is ``None``.
-=======
-    part_dict : dict
-        Defines relevant properties of the class with the following keywords:
-
-        * ``'comp_name'`` : str, Name of the A3DCOMP file.
-        * ``'offset'`` : list or str, Offset coordinate system definition
-          relative to the parent.
-        * ``'rotation_cs'`` : list or str, Rotation coordinate system
-          relative to the parent.
-        * ``'rotation'`` : str or numeric, Rotation angle.
-        * ``'compensation_angle'`` : str or numeric, Initial angle.
-        * ``'rotation_axis'`` : str, Rotation axis (``"X"``, ``"Y"``, or ``"Z"``).
-        * ``'duplicate_number'`` : str or int, Number of instances for
-          linear duplication.
-        * ``'duplicate_vector'`` : list, Vector for duplication relative to
-          the parent coordinate system.
-
-     parent : str
-        The default is ``None``.
-     name : str, optional
-        Name of the A3DCOMP file without the extension. The default is ``None``.
->>>>>>> a68a9df7
+
      """
 
     # List of known keys for a part and default values:
@@ -388,17 +366,10 @@
 
         Parameters
         ----------
-<<<<<<< HEAD
-        app: pyaedt.Hfss
+        app : pyaedt.Hfss
             HFSS application instance.
-        aedt_object: str
+        aedt_object : str
             Name of the HFSS design.
-=======
-        app : pyaedt.Hfss
-            HFSS instance of AEDT.
-        aedt_object : str
-            Name of the design in AEDT.
->>>>>>> a68a9df7
         """
 
         x_pointing = [1, 0, 0]
@@ -427,12 +398,7 @@
 
         Parameters
         ----------
-<<<<<<< HEAD
-        app: pyaedt.Hfss
-=======
-        app : class:`pyaedt.hfss.Hfss`
->>>>>>> a68a9df7
-            HFSS application instance.
+        app : pyaedt.Hfss
 
         Returns
         -------
