--- conflicted
+++ resolved
@@ -1436,7 +1436,6 @@
     #TODO Eliminate this - check about import_3d_cad
     # Should no longer be a problem
     @aedt_exception_handler
-<<<<<<< HEAD
     def refresh_all_ids(self):
 
         self.add_new_objects()
@@ -1444,267 +1443,6 @@
 
         return len(self.objects)
 
-=======
-    def get_model_objects(self, model=True):
-        """Retrieve all model objects.
-
-        Parameters
-        ----------
-        model : bool, optional
-            Whether to retrieve all model objects. The default is ''True``. When ``False``, 
-            all non-model objects are retrieved.
-
-        Returns
-        -------
-        list
-            List of model objects.
-
-        """
-        list_objs = []
-        for el in self.objects:
-            if self.objects[el].model==model:
-                list_objs.append(self.objects[el].name)
-        return list_objs
-
-    @aedt_exception_handler
-    def refresh(self):
-        self._refresh_all_ids_from_aedt_file()
-        #TODO: Why do we need this ?
-        if not self.objects:
-            self.refresh_all_ids()
-
-    @aedt_exception_handler
-    def _refresh_object_types(self):
-        self._nonmodels = list(self.oeditor.GetObjectsInGroup("Non Model"))
-        self._solids = list(self.oeditor.GetObjectsInGroup("Solids"))
-        self._sheets = list(self.oeditor.GetObjectsInGroup("Sheets"))
-        self._lines = list(self.oeditor.GetObjectsInGroup("Lines"))
-        self._all_object_names = self._solids + self._sheets + self._lines
-
-    @aedt_exception_handler
-    def refresh_all_ids(self):
-
-        self._refresh_object_types()
-        all_object_names = self.get_all_objects_names()
-
-        for el in self._solids:
-            if el not in all_object_names:
-                o = Object3d(self, name=el)
-                self._update_object(o)
-
-        for el in self._sheets:
-            if el not in all_object_names:
-                o = Object3d(self, name=el)
-                self._update_object(o)
-
-        for el in self._lines:
-            if el not in all_object_names:
-                o = Object3d(self, name=el)
-                self._update_object(o)
-
-        for el in all_object_names:
-            if el not in self._all_object_names:
-                self._delete_object_from_dict(el)
-
-        return len(self.objects)
-
-    @aedt_exception_handler
-    def _refresh_all_ids_from_aedt_file(self):
-        if not self._parent.design_properties or "ModelSetup" not in self._parent.design_properties:
-            return 0
-
-        self._refresh_object_types()
-
-        try:
-            groups = self._parent.design_properties['ModelSetup']['GeometryCore']['GeometryOperations']['Groups'][
-                'Group']
-        except KeyError:
-            groups = []
-        if type(groups) is not list:
-            groups = [groups]
-        try:
-            self._parent.design_properties['ModelSetup']['GeometryCore']['GeometryOperations']['ToplevelParts'][
-                'GeometryPart']
-        except KeyError:
-            return 0
-        for el in self._parent.design_properties['ModelSetup']['GeometryCore']['GeometryOperations']['ToplevelParts']['GeometryPart']:
-            if isinstance(el, OrderedDict):
-                attribs = el['Attributes']
-            else:
-                attribs = \
-                self._parent.design_properties['ModelSetup']['GeometryCore']['GeometryOperations']['ToplevelParts'][
-                    'GeometryPart']['Attributes']
-
-            o = Object3d(self, name=attribs['Name'])
-
-            o.update_object_type()
-
-            if o.analysis_type:
-                o._solve_inside = attribs['SolveInside']
-                if 'MaterialValue' in attribs:
-                    o._material_name = attribs['MaterialValue'][1:-1]
-                else:
-                    o._material_name = attribs.get('MaterialName', None)
-
-            o.part_coordinate_system = attribs['PartCoordinateSystem']
-            if "NonModel" in attribs['Flags']:
-                o._model = False
-            else:
-                o._model = True
-            if "Wireframe" in attribs['Flags']:
-                o._wireframe = True
-            else:
-                o._wireframe = False
-            groupname = ""
-            for group in groups:
-                if attribs['GroupId'] == group['GroupID']:
-                    groupname = group['Attributes']['Name']
-
-            o._m_groupName = groupname
-            o._color = attribs['Color']
-            o._surface_material = attribs.get('SurfaceMaterialValue', None)
-
-            # Store the new object infos
-            self.objects[o.id] = o
-            self.objects_names[o.name] = o.id
-
-        return len(self.objects)
-
-    #TODO Deprecate this to Object3D
-    @aedt_exception_handler
-    def update_object_properties(self, o):
-        """Update properties for an object.
-
-        Parameters
-        ----------
-        o : str
-            Name of the object.
-
-        Returns
-        -------
-
-        """
-        n = 10
-        name = o.name
-        all_prop = retry_ntimes(n, self.oeditor.GetProperties, "Geometry3DAttributeTab", name)
-        if 'Solve Inside' in all_prop:
-            solveinside = retry_ntimes(n, self.oeditor.GetPropertyValue, "Geometry3DAttributeTab", name, 'Solve Inside')
-            if solveinside == 'false' or solveinside == 'False':
-                o._solve_inside = False
-        if 'Material' in all_prop:
-            mat = retry_ntimes(n, self.oeditor.GetPropertyValue, "Geometry3DAttributeTab", name, 'Material')
-            if mat:
-                o._material_name = mat[1:-1].lower()
-            else:
-                o._material_name = ''
-        if 'Orientation' in all_prop:
-            o._part_coordinate_system = retry_ntimes(n, self.oeditor.GetPropertyValue,
-                                                    "Geometry3DAttributeTab", name, 'Orientation')
-        if 'Model' in all_prop:
-            mod = retry_ntimes(n, self.oeditor.GetPropertyValue, "Geometry3DAttributeTab", name, 'Model')
-            if mod == 'false' or mod == 'False':
-                o._model = False
-            else:
-                o._model = True
-        if 'Group' in all_prop:
-            o._m_groupName = retry_ntimes(n, self.oeditor.GetPropertyValue, "Geometry3DAttributeTab", name, 'Group')
-        if 'Display Wireframe' in all_prop:
-            wireframe = retry_ntimes(n, self.oeditor.GetPropertyValue,
-                                     "Geometry3DAttributeTab", name, 'Display Wireframe')
-            if wireframe == 'true' or wireframe == 'True':
-                o._wireframe = True
-        if 'Transparent' in all_prop:
-            transp = retry_ntimes(n, self.oeditor.GetPropertyValue, "Geometry3DAttributeTab", name, 'Transparent')
-            try:
-                o._transparency = float(transp)
-            except:
-                o._transparency = 0.3
-        if 'Color' in all_prop:
-            color = int(retry_ntimes(n, self.oeditor.GetPropertyValue, "Geometry3DAttributeTab", name, 'Color'))
-            if color:
-                r = (color >> 16) & 255
-                g = (color >> 8) & 255
-                b = color & 255
-                o._color = (r, g, b)
-            else:
-                o._color = (0, 195, 255)
-        if 'Surface Material' in all_prop:
-            o._surface_material = retry_ntimes(n, self.oeditor.GetPropertyValue,
-                                               "Geometry3DAttributeTab", name, 'Surface Material')
-        return o
-
-    @aedt_exception_handler
-    def get_all_objects_names(self, refresh_list=False, get_solids=True, get_sheets=True, get_lines=True):
-        """Retrieve the names of all objects in the design.
-
-        Parameters
-        ----------
-        refresh_list : bool, optional
-            Whether to forcibly refresh the list of objects. 
-            The default is ``False``.
-        get_solids : bool, optional
-            Whether to include the solids in the list. The default is ``True``.
-        get_sheets : bool, optional
-            Whether to include the sheets in the list. The default is ``True``.
-        get_lines : bool, optional
-            Whether to include the lines in the list. The default is ``True``.
-
-        Returns
-        -------
-        list
-            List of the object names.
-
-        """
-        if refresh_list:
-            l = self.refresh_all_ids()
-            self.messenger.add_info_message("Found " + str(l) + " Objects")
-        obj_names = []
-        if get_lines and get_sheets and get_solids:
-            return [i for i in list(self.objects_names.keys())]
-
-        for id, el in self.objects.items():
-            if (el.object_type == "Solid" and get_solids) \
-                    or (el.object_type == "Sheet" and get_sheets) \
-                    or (el.object_type == "Line" and get_lines):
-                obj_names.append(el.name)
-        return obj_names
-
-    @aedt_exception_handler
-    def get_all_sheets_names(self, refresh_list=False):
-        """Retrieve the names of all sheets in the design.
-
-        Parameters
-        ----------
-        refresh_list : bool, optional
-            Whether to forcibly refresh the list of objects.
-            The default is ``False``.
-
-        Returns
-        -------
-        list
-            List of the sheet names.
-        """
-        return self.get_all_objects_names(refresh_list=refresh_list, get_solids=False, get_sheets=True, get_lines=False)
-
-    @aedt_exception_handler
-    def get_all_lines_names(self, refresh_list=False):
-        """Retrieve the names of all lines in the design.
-
-        Parameters
-        ----------
-        refresh_list : bool, optional
-            Whether to forcibly refresh the list objects. 
-            The default is ``False``.
-            
-        Returns
-        -------
-        list
-            List of the line names.
-
-        """
-        return self.get_all_objects_names(refresh_list=refresh_list, get_solids=False, get_sheets=False, get_lines=True)
-
->>>>>>> 1cfd2935
     @aedt_exception_handler
     def get_objects_by_material(self, materialname):
         """Retrieve a list of the IDs for objects of a specified material.
@@ -2867,8 +2605,14 @@
 
             o._m_groupName = groupname
             o._color = attribs['Color']
-            o._surface_material = attribs['SurfaceMaterialValue'][1:-1]
-            o._material_name = attribs['MaterialValue'][1:-1]
+            o._surface_material = attribs.get('SurfaceMaterialValue', None)
+            if o._surface_material:
+                o._surface_material = o._surface_material[1:-1]
+            if 'MaterialValue' in attribs:
+                o._material_name = attribs['MaterialValue'][1:-1]
+            else:
+                o._material_name = attribs.get('MaterialName', None)
+
             o._is_updated = True
         return len(self.objects)
 
