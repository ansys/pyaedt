--- conflicted
+++ resolved
@@ -903,7 +903,7 @@
     @property
     def logger(self):
         """Logger."""
-        return self._parent.logger
+        return self._p_app.logger
 
     @property
     def version(self):
@@ -2790,18 +2790,10 @@
                     return matname, True
 
             else:
-<<<<<<< HEAD
-                self._messenger.add_warning_message(
-                    "Material {} doesn not exists. Assigning default material".format(matname)
-                )
+                self.logger.glb.warning(
+                    "Material %s doesn not exists. Assigning default material", matname)
         if self._p_app._design_type == "HFSS":
             return defaultmatname, self._p_app.materials.material_keys[defaultmatname].is_dielectric()
-=======
-                self.logger.glb.warning(
-                    "Material %s doesn not exists. Assigning default material", matname)
-        if self._parent._design_type == "HFSS":
-            return defaultmatname, self._parent.materials.material_keys[defaultmatname].is_dielectric()
->>>>>>> a3485f8c
         else:
             return defaultmatname, True
 
