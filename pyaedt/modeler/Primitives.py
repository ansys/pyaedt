"""
This module contains these Primitives classes: ``Polyline`` and ``Primitives``.
"""
from __future__ import absolute_import
import sys
from collections import defaultdict
import math
import time
import numbers
import os
from copy import copy
from .GeometryOperators import GeometryOperators
from .Object3d import Object3d, EdgePrimitive, FacePrimitive, VertexPrimitive, _dim_arg, _uname
from ..generic.general_methods import aedt_exception_handler, retry_ntimes
from ..application.Variables import Variable
from collections import OrderedDict
if "IronPython" in sys.version or ".NETFramework" in sys.version:
    _ironpython = True
else:
    _ironpython = False


default_materials = {"Icepak": "air", "HFSS": "vacuum", "Maxwell 3D": "vacuum", "Maxwell 2D": "vacuum",
                     "2D Extractor": "copper", "Q3D Extractor": "copper", "HFSS 3D Layout": "copper", "Mechanical" : "copper"}

aedt_wait_time = 0.1


class PolylineSegment():
    """PolylineSegment class.
    
    A polyline segment is an object describing a segment of a polyline within the 3D modeler.

    Parameters
    ----------
    type : str
        Type of the object. Choices are ``Line``, ``Arc``, ``Spline``, and ``AngularArc``.
    num_seg: int, optional
        Number of segments for the type ``Arc``, ``Spline``, or ``AngularArc``.
        The default is ``0``. If the type is ``Line``, this parameter is ignored.
    num_points : int, optional
        Number of control points for the type ``Spline``. For other types, this parameter
        is defined automatically.
    arc_angle : float or str, optional
        Sweep angle in radians or a valid value string. For example, ``"35deg"`` or ``"Specific 
        to type AngularArc``.
    arc_center : list, optional
        List of values in model units or value string. For example, ``[x, y, z]`` or ``"Specific 
        to type AngularArc"``.
    arc_plane : str, optional
        Plane in which the arc sweep is performed in the active coordinate system ``XY``, ``YZ`` 
        or ``ZX``. The default is ``None``. If ``None``, the plane is determined automatically 
        by the first coordinate for which start-point and center-point have the same value.

    Examples
    ----------
    See Polyline().
    """
    @aedt_exception_handler
    def __init__(self, type, num_seg=0, num_points=0, arc_angle=0, arc_center=None, arc_plane=None):
   
        valid_types = ["Line", "Arc", "Spline", "AngularArc"]
        assert type in valid_types, "Segment type must be in {}".format(valid_types)
        self.type = type
        if type != "Line":
            self.num_seg = num_seg
        if type == "Line":
            self.num_points = 2
        if type == "Spline":
            self.num_points = num_points
        if "Arc" in type:
            self.num_points = 3
        if type == "AngularArc":
            self.arc_angle = arc_angle
            if not arc_center:
                arc_center = [0, 0, 0]
            assert len(arc_center) == 3, "Arc center must be a list of length 3."
            self.arc_center = arc_center
        self.arc_plane = arc_plane


class Polyline(Object3d):
    """Polyline class.

    This class provides methods for creating and manipulating polyline objects within 
    the AEDT Modeler. Intended usage is for the constructor of this class to be called
    by the ``Primitives.draw_polyline`` method. The documentation is provided there.

    The returned polyline object exposes the methods for manipulation of the polyline:

    Parameters
    ----------
    parent : 
    position_list : list, optional
        The default is ''None``. 
    object_id : optional
        The default is ''None``.
    segment_type : optional
        The default is ''None``.
    cover_surface : bool, optional
        The default is ''False``.
    close_surface : bool, optional
        The default is ''False``.
    name : optional
        The default is ''None``.
    matname : str, optional
        Name of the material. The default is ''None``.
    xsection_type : str, optional
        Type of the cross-section. Options are ``"Line"``, ``"Circle"``, ``"Rectangle"``
        and ``"Isosceles Trapezoid"``. The default is ``None``.
    xsection_orient : str, optional
        Direction of the normal vector to the width of the cross-section. 
        Options are ``"X"``, ``"Y"``, ``"Z"``, and ``"Auto"``. The
        default is ``None``.
    xsection_width : float or str, optional
        Width or diameter of the cross-section for all types. The default is
        ``0``.
    xsection_topwidth : float or str, ooptional
        Top width of the cross-section for the type ``"Isosceles Trapezoid"`` only.
        The default is ``0``.
    xsection_height : float or str, optional
        Height of the cross-section for the type ``"Rectangle"`` or ``"Isosceles
        Trapezoid"`` only. The default is ``0``.
    xsection_num_seg : int, optional
        Number of segments in the cross-section surface for the type ``"Circle"``,
        ``"Rectangle"`` or ``"Isosceles Trapezoid"``. The default is ``0``. 
        The value must be ``0`` or greater than ``2``.
    xsection_bend_type : str, optional
        Type of the bend. The default is ``None``, in which case the bend type
        is set to ``"Corner"``. For the type ``"Circle"``, the bend type
        should be set to ``"Curved"``.
        
    Methods
    -------
    set_crosssection_properties
    insert_segment
    remove_vertex
    remove_edges
    clone
        
    See Also
    --------
    The constructor is intended to be called from the ``Primitives.draw_polyline`` method.
    """
    @aedt_exception_handler
    def __init__(self, parent, src_object=None, position_list=None, segment_type=None, cover_surface=False,
                 close_surface=False, name=None, matname=None, xsection_type=None, xsection_orient=None,
                 xsection_width=1, xsection_topwidth=1, xsection_height=1,
                 xsection_num_seg=0, xsection_bend_type=None):

        self._parent = parent

        if src_object:
            self.__dict__ = src_object.__dict__.copy()
            if name:
                self._m_name = name    # This is conimg from
            else:
                self._id = src_object.id
                self._m_name = src_object.name
        else:

            self._xsection = self._parent._crosssection_arguments(type=xsection_type, orient=xsection_orient, width=xsection_width,
                                                                  topwidth=xsection_topwidth, height=xsection_height, num_seg=xsection_num_seg,
                                                                  bend_type=xsection_bend_type)
            self._positions = copy(position_list)

            # When close surface or cover_surface are set to True, ensure the start point and end point are coincident,
            # and insert a line segment to achieve this if necessary
            if cover_surface:
                close_surface = True

            self._is_closed = close_surface
            self._is_covered = cover_surface

            self._segment_types = None
            if segment_type:
                self._segment_types = copy(segment_type)

            varg1 = self._point_segment_string_array()

            varg2 = self._parent._default_object_attributes(name=name, matname=matname)

            new_object_name = self.m_Editor.CreatePolyline(varg1, varg2)

            Object3d.__init__(self, parent, name=new_object_name)
            self._parent.objects[self.id] = self
            self._parent.object_id_dict[self.name] = self.id

    @property
    def start_point(self):
        """Position of the first point in the polyline object in ``[x, y, z]`` in the object coordinate system.

        Returns
        -------
        list
        """
        vertex_id = self._parent.get_object_vertices(partID=self.id)[0]
        return self._parent.get_vertex_position(vertex_id)

    @property
    def end_point(self):
        """Position of the end point in the polyline object in ``[x, y, z]`` in the object coordinate system.

        Returns
        -------
        list
        """
        end_vertex_id = self._parent.get_object_vertices(partID=self.id)[-1]
        return self._parent.get_vertex_position(end_vertex_id)

    @property
    def vertex_positions(self):
        """A list of all vertex positions in the polyline object in ``[x, y, z]`` in the object coordinate system.

        Returns
        -------
        list
        """
        id_list = self._parent.get_object_vertices(partID=self.id)
        position_list = [ self._parent.get_vertex_position(id) for id in id_list]
        return position_list

    def _pl_point(self, pt):
        pt_data= ["NAME:PLPoint"]
        pt_data.append('X:=')
        pt_data.append(_dim_arg(pt[0], self._parent.model_units))
        pt_data.append('Y:=')
        pt_data.append(_dim_arg(pt[1], self._parent.model_units))
        pt_data.append('Z:=')
        pt_data.append(_dim_arg(pt[2], self._parent.model_units))
        return pt_data

    def _point_segment_string_array(self):
        """Retrieve a parameter array for points and segments.

        Returns the parameter array required to specify the points and segments of a polyline
        for use in the AEDT API command ``CreatePolyline``.

        Returns
        -------
        list

        """
        position_list = self._positions
        segment_types = self._segment_types

        assert len(position_list) > 0, "The ``position_list`` argument must be a list of positions with at least one point."
        if not segment_types:
            segment_types = [PolylineSegment("Line")] * (len(position_list) - 1)
        elif isinstance(segment_types, str):
            segment_types = [PolylineSegment(segment_types, num_points=len(position_list))]
        elif isinstance(segment_types, PolylineSegment):
            segment_types = [segment_types]
        elif isinstance(segment_types, list):
            # Convert all string-type entries in the segment_types list to PolylineSegments
            for ind, seg in enumerate(segment_types):
                if isinstance(seg, str):
                    segment_types[ind] = PolylineSegment(seg)
        else:
            raise("Invalid segment_types input of type {}".format(type(segment_types)))

        # Add a closing point if needed  #TODO check for all combinations
        varg1 = ["NAME:PolylineParameters"]
        varg1.append("IsPolylineCovered:=")
        varg1.append(self._is_covered)
        varg1.append("IsPolylineClosed:=")
        varg1.append(self._is_closed)

        # PointsArray
        points_str = ["NAME:PolylinePoints"]
        points_str.append(self._pl_point(position_list[0]))

        # Segments Array
        segment_str = ["NAME:PolylineSegments"]

        pos_count = 0
        vertex_count = 0
        index_count = 0

        while vertex_count <= len(segment_types):
            try:
                current_segment = None
                if vertex_count == len(segment_types):
                    if self._is_closed:
                        # Check the special case of a closed polyline needing an additional Line segment
                        if position_list[0] != position_list[-1]:
                            position_list.append(position_list[0])
                            current_segment = PolylineSegment("Line")
                    else:
                        break
                else:
                    current_segment = segment_types[vertex_count]
            except IndexError:
                raise ("Number of segments inconsistent with the number of points!")

            if current_segment:
                seg_str = self._segment_array(current_segment, start_index=index_count, start_point=position_list[pos_count])
                segment_str.append(seg_str)

                pos_count_incr = 0
                for i in range(1, current_segment.num_points):

                    if current_segment.type == "AngularArc":
                        points_str.append(self._pl_point(current_segment.extra_points[i-1]))
                        index_count += 1
                    else:
                        if (pos_count + i) == len(position_list):
                            if current_segment.type == "Arc" and self._is_closed:
                                position_list.append(position_list[0])
                            else:
                                err_str = "Insufficient points in position_list to complete the specified segment list"
                                raise IndexError(err_str)
                        points_str.append(self._pl_point(position_list[pos_count + i]))
                        pos_count_incr += 1
                        index_count += 1
                pos_count += pos_count_incr
                vertex_count += 1
            else:
                break

        varg1.append(points_str)
        varg1.append(segment_str)

        # Poly Line Cross Section
        varg1.append(self._xsection)

        return varg1

    def _segment_array(self, segment_data, start_index=0, start_point=None):
        """Retrieve a property array for a polyline segment.

        Returns a list containing parameters for an individual segment of a polyline
        to use in the command ``CreatePolyline`` in the AEDT API.

        Parameters
        ----------
        segment_data : PolylineSegment or str with segment type ``Line`` or ``Arc``.

        start_index : int, string
            Starting vertex index of the segment within a compound polyline. The
            default is ``0``.
        start_point : list, optional
            Position of the first point for type ``AngularArc``. The default is 
            ``None``. Float values are considered in model units.

        Returns
        ------
        list
        """

        if isinstance(segment_data, str):
            segment_data = PolylineSegment(segment_data)

        seg = [ "NAME:PLSegment",
                "SegmentType:="	, segment_data.type,
                "StartIndex:="		, start_index,
                "NoOfPoints:="		, segment_data.num_points ]
        if segment_data.type != "Line":
            seg += ["NoOfSegments:="	, '{}'.format(segment_data.num_seg)]

        if segment_data.type == "AngularArc":

            # from start-point and angle, calculate the mid- and end-points
            # Also identify the plane of the arc ("YZ", "ZX", "XY")
            plane_axes = {
                "YZ": [1, 2],
                "ZX": [2, 0],
                "XY": [0, 1]
            }
            assert start_point, "Start-point must be defined for an AngularArc Segment"
            c_xyz = self._parent.value_in_object_units(segment_data.arc_center)
            p0_xyz = self._parent.value_in_object_units(start_point)

            if segment_data.arc_plane:
                # Accept the user input for the plane of rotation - let the modeler fail if invalid
                plane_def = (segment_data.arc_plane, plane_axes[segment_data.arc_plane])
            else:
                # Compare the numeric values of start-point and center-point to determine the orientation plane
                if c_xyz[0] == p0_xyz[0]:
                    plane_def = ( "YZ", plane_axes["YZ"] )
                elif c_xyz[1] == p0_xyz[1]:
                    plane_def = ( "ZX", plane_axes["ZX"] )
                elif c_xyz[2] == p0_xyz[2]:
                    plane_def = ( "XY", plane_axes["XY"] )
                else:
                    raise("Start point and arc-center do not lie on a common base plane.")

            mod_units = self._parent.model_units
            seg += ["ArcAngle:=", segment_data.arc_angle,
                    "ArcCenterX:=", "{}".format(_dim_arg(segment_data.arc_center[0], mod_units)),
                    "ArcCenterY:=", "{}".format(_dim_arg(segment_data.arc_center[1], mod_units)),
                    "ArcCenterZ:=", "{}".format(_dim_arg(segment_data.arc_center[2], mod_units)),
                    "ArcPlane:=", plane_def[0]
                    ]

            # Calculate the extra two points of the angular arc in the alpha-beta plane
            alph_index = plane_def[1][0]
            beta_index = plane_def[1][1]
            c_alph = c_xyz[alph_index]
            c_beta = c_xyz[beta_index]
            p0_alph = p0_xyz[alph_index] - c_alph
            p0_beta = p0_xyz[beta_index] - c_beta

            #rotate to generate the new points
            arc_ang_rad = self._parent._parent.evaluate_expression(segment_data.arc_angle)
            rot_angle = arc_ang_rad * 0.5
            p1_alph = p0_alph * math.cos(rot_angle) + p0_beta * math.sin(rot_angle)
            p1_beta = p0_beta * math.cos(rot_angle) - p0_alph * math.sin(rot_angle)
            p2_alph = p1_alph * math.cos(rot_angle) + p1_beta * math.sin(rot_angle)
            p2_beta = p1_beta * math.cos(rot_angle) - p1_alph * math.sin(rot_angle)

            # Generate the  2 new points in XYZ
            p1 = list(p0_xyz)
            p1[alph_index] = p1_alph + c_alph
            p1[beta_index] = p1_beta + c_alph
            p2 = list(p0_xyz)
            p2[alph_index] = p2_alph + c_alph
            p2[beta_index] = p2_beta + c_beta
            segment_data.extra_points = [p1, p2]

        return seg

    @aedt_exception_handler
    def clone(self):
        """Clone the polyline object in the modeler.

        A new polyline object is instantiated and the copied object is returned.

        Returns
        -------
        Polyline

        Examples
        --------
        >>> primitives = self.aedtapp.modeler.primitives
        >>> P1 = primitives.create_polyline([[0, 1, 2], [0, 2, 3], [2, 1, 4]])
        >>> P2 = P1.clone()

        """
        vArg1 = ['NAME:Selections', 'Selections:=', self.name]
        self._parent.oeditor.Copy(vArg1)
        self._parent.oeditor.Paste()
        return self._add_new_polyline()

    def _add_new_polyline(self):
        new_objects = self._parent.find_new_objects()
        assert len(new_objects) == 1
        new_name = new_objects[0]
        new_polyline = Polyline(self._parent, src_object=self, name=new_name)
        self._parent.objects[new_polyline.id] = new_polyline
        self._parent.object_id_dict[new_name] = new_polyline.id
        return new_polyline

    @aedt_exception_handler
    def remove_vertex(self, position, abstol=1e-9):
        """Remove a vertex from an existing polyline by position.

        You must enter the exact position of the vertex as a list
        of [x, y, z] coordinates in the object coordinate system.

        Parameters
        ----------
        position : list
            List of x, y, z coordinates specifying the vertex to be removed.
        abstol : float, optional
            Absolute tolerance of the comparison of a specified position to the 
            vertex positions. The default is ``1e-9``.

        Returns
        -------
        bool
            ``True`` when successful, ``False`` when failed.

        Examples
        --------
        Use floating point values for the vertex positions.
        
        >>> P = primitives.create_polyline([[0, 1, 2], [0, 2, 3], [2, 1, 4]])
        >>> P.remove_vertex([0, 1, 2])

        Use string expressions for the vertex position.
        
        >>> P = primitives.create_polyline([[0, 1, 2], [0, 2, 3], [2, 1, 4]])
        >>> P.remove_vertex(["0mm", "1mm", "2mm"])

        Use string expressions for the vertex position and include an absolute
        tolerance when searching for the vertex to be removed.
        
        >>> P = primitives.create_polyline([[0, 1, 2], [0, 2, 3], [2, 1, 4]])
        >>> P.remove_vertex(["0mm", "1mm", "2mm"], abstol=1e-6)
        """
        found_vertex = False

        # Search for position in the vertex data
        pos_xyz = self._parent.value_in_object_units(position)
        for ind, vertex_pos in enumerate(self.vertex_positions):
            # compare the specified point with the vertex data using an absolute tolerance
            # (default of math.isclose is 1e-9 which should be ok in almost all cases)
            found_vertex = GeometryOperators.points_distance(vertex_pos, pos_xyz) <= abstol
            if found_vertex:
                if ind == len(self.vertex_positions) - 1:
                    seg_id = ind-1
                    at_start = False
                else:
                    seg_id = ind
                    at_start = True
                break

        assert found_vertex, "Specified vertex {} not found in polyline {}.".format(position, self._m_name)
        self._parent.oeditor.DeletePolylinePoint(
            [
                "NAME:Delete Point",
                "Selections:=", self._m_name + ":CreatePolyline:1",
                "Segment Indices:=", [seg_id],
                "At Start:="	, at_start])

        return True

    @aedt_exception_handler
    def remove_edges(self, edge_id):
        """Remove a vertex from an existing polyline by position.

        You must enter the exact position of the vertex as a list 
        of ``[x, y, z]`` coordinates in the object coordinate system.

        Parameters
        ----------
        edge_id : int or list of int
            One or more edge IDs within the total number of edges within the polyline.

        Returns
        -------
        bool
            ``True`` when successful, ``False`` when failed. 

        Examples
        --------
        >>> P = primitives.create_polyline([[0, 1, 2], [0, 2, 3], [2, 1, 4]])
        >>> P.remove_edges(edge_id=0)
        """
        if isinstance(edge_id, int):
            edge_id  = [edge_id]
        try:
            self._parent.oeditor.DeletePolylinePoint(
                [
                    "NAME:Delete Point",
                    "Selections:=", self.name + ":CreatePolyline:1",
                    "Segment Indices:=", edge_id,
                    "At Start:="	, True])
        except:
            raise ValueError("Invalid edge ID {} is specified on polyline {}.".format(edge_id, self.name))
        return True

    @aedt_exception_handler
    def set_crosssection_properties(self, type=None, orient=None, width=0, topwidth=0, height=0, num_seg=0, bend_type=None):
        """Set the properties of an existing polyline object.

        Parameters
        ----------
        type : str, optional
            Types of the cross-sections. Options are ``"Line"``, ``"Circle"``, ``"Rectangle"``
            and ``"Isosceles Trapezoid"``. The default is ``None``.
        orient : str, optional
            Direction of the normal vector to the width of the cross-section. 
            Options are ``"X"``, ``"Y"``, ``"Z"``, and ``"Auto"``. The default
            is ``None``, which sents the orientation to ``"Auto"``.
        width : float or str, optional
           Width or diameter of the cross-section for all types. The default is
           ``0``.
        topwidth : float or str
           Top width of the cross-section for the type ``"Isosceles Trapezoid"``
           only. The default is ``0``.
        height : float or str
            Height of the cross-section for the type ``"Rectangle"`` or ``"Isosceles
            Trapezoid"`` only. The default is ``0``.
        num_seg : int, optional
            Number of segments in the cross-section surface for the type ``"Circle"``,
            ``"Rectangle"`` or ``"Isosceles Trapezoid"``. The default is ``0``. 
            The value must be ``0`` or greater than ``2``.
        bend_type : str, optional
            Type of the bend. The default is ``None``, in which case the bend type
            is set to ``"Corner"``. For the type ``"Circle"``, the bend type should be
            set to ``"Curved"``.

        Returns
        -------
        bool
            ``True`` when successful, ``False`` when failed.

        Examples
        --------
        >>> P = primitives.create_polyline([[0, 1, 2], [0, 2, 3], [2, 1, 4]])
        >>> P.set_crosssection_properties(type="Circle", width="1mm")
        """
        # Set the default section type to "None"
        section_type = type
        if not section_type:
            section_type = "None"

        # Set the default orientation to "Auto"
        section_orient = orient
        if not section_orient:
            section_orient = "Auto"

        # Set the default bend-type to "Corner"
        section_bend = bend_type
        if not section_bend:
            section_bend = "Corner"

        # Ensure number-of segments is valid
        if num_seg:
            assert num_seg > 2, "Number of segments for a cross-section must be 0 or greater than 2."

        model_units = self._parent.model_units

        arg1 = ["NAME:AllTabs"]
        arg2 = ["NAME:Geometry3DCmdTab", ["NAME:PropServers", self._m_name + ":CreatePolyline:1"]]
        arg3 = ["NAME:ChangedProps"]
        arg3.append(["NAME:Type", "Value:=", section_type])
        arg3.append(["NAME:Orientation", "Value:=", section_orient])
        arg3.append(["NAME:Bend Type", "Value:=", section_bend])
        arg3.append(["NAME:Width/Diameter", "Value:=", _dim_arg(width, model_units)])
        if section_type == "Rectangle":
            arg3.append(["NAME:Height", "Value:=", _dim_arg(height, model_units)])
        elif section_type == "Circle":
            arg3.append(["NAME:Number of Segments", "Value:=", num_seg])
        elif section_type == "Isosceles Trapezoid":
            arg3.append(["NAME:Top Width", "Value:=", _dim_arg(topwidth, model_units)])
            arg3.append(["NAME:Height", "Value:=", _dim_arg(height, model_units)])
        arg2.append(arg3)
        arg1.append(arg2)
        self._parent.oeditor.ChangeProperty(arg1)
        self._update()
        return True

    @aedt_exception_handler
    def insert_segment(self, position_list, segment=None):
        """Add a segment to an existing polyline.

        Parameters
        ----------
        position_list : list
            List of positions of the points that define the segment to insert. 
            Either the starting point or ending point of the segment list must 
            match one of the vertices of the existing polyline.
        segment: str or PolylineSegment
            Definition of the segment to insert. Valid string values are 
            ``"Line"`` or ``"Arc"``. Otherwise use ``"PolylineSegment"`` 
            to define the segment precicesly for the type ``"AngularArc"``
            or ``"Spline"``.

        Returns
        ------
        bool
            ``True`` when successful, ``False`` when failed.
        """

        # Check for a valid number of points
        num_points = len(position_list)

        # define the segment type from the number of points given
        if not segment:
            if num_points == 2:
                segment = PolylineSegment("Line")
            elif num_points == 3:
                segment = PolylineSegment("Arc")
            else:
                segment = PolylineSegment("Spline", num_points=num_points)
        else:
            if isinstance(segment, str):
                segment = PolylineSegment(segment)
            num_points = segment.num_points

        # Check whether start-point of the segment is in the existing vertices
        start_point = self._parent.value_in_object_units(position_list[0])

        # End point does not exist e.g. for an AngularArc
        try:
            end_point = self._parent.value_in_object_units(position_list[num_points-1])
        except:
            end_point = []

        segment_index = 0
        num_vertices = len(self.vertices)
        for vertex in self.vertices:
            if vertex.position == end_point:
                at_start = True
                break
            elif vertex.position == start_point:
                at_start = False
                if segment_index > 0:
                    segment_index -= 1
                break
            segment_index += 1

        assert segment_index < num_vertices, "Vertex for the insert is not found."
        type = segment.type

        varg1=["NAME:Insert Polyline Segment="]
        varg1.append("Selections:=")
        varg1.append(self._m_name +":CreatePolyline:1")
        varg1.append("Segment Indices:=")
        varg1.append([segment_index])
        varg1.append("At Start:=")
        varg1.append(at_start)
        varg1.append("SegmentType:=")
        varg1.append(type)

        # Points and segment data
        varg2 = ["NAME:PolylinePoints"]

        if segment.type == 'Line' or segment.type == 'Spline' or segment.type == 'Arc':
            for pt in position_list[0:num_points]:
                varg2.append(self._pl_point(pt))
            varg1.append(varg2)
        elif segment.type == 'AngularArc':
            seg_str = self._segment_array(segment, start_point=start_point)
            varg2.append(self._pl_point(start_point))
            varg2.append(self._pl_point(segment.extra_points[0]))
            varg2.append(self._pl_point(segment.extra_points[1]))
            varg1.append(varg2)
            varg1 += seg_str[9:]
        self._parent.oeditor.InsertPolylineSegment(varg1)

        return True

class Primitives(object):
    """Common primitives class."""
    def __init__(self, parent, modeler):
        self._modeler = modeler
        self._parent = parent
        self.refresh()

    @property
    def solid_objects(self):
        """List of all objects of type 'Solid'"""
        self._refresh_solids()
        return [self[name] for name in self._solids]

    @property
    def sheet_objects(self):
        """List of all objects of type 'Solid'"""
        self._refresh_sheets()
        return [self[name] for name in self._sheets]

    @property
    def line_objects(self):
        """List of all objects of type 'Solid'"""
        self._refresh_lines()
        return [self[name] for name in self._lines]

    @property
    def unclassified_objects(self):
        self._refresh_unclassified()
        return [self[name] for name in self._unclassified]

    @property
    def object_list(self):
        """List of all objects of type ``"Line"``"""
        self._refresh_object_types()
        return [self[name] for name in self._all_object_names]

    @property
    def solid_names(self):
        """List of all objects of type ``"Solid"``"""
        self._refresh_solids()
        return self._solids

    @property
    def sheet_names(self):
        """List of all objects of type ``"Sheet"``"""
        self._refresh_sheets()
        return self._sheets

    @property
    def line_names(self):
        """List of all objects of type ``"Line"``"""
        self._refresh_lines()
        return self._lines

    @property
    def unclassified_names(self):
        self._refresh_unclassified()
        return self._unclassified

    @property
    def object_names(self):
        """List of all objects of type ``"Line'"""
        self._refresh_object_types()
        return self._all_object_names

    @property
    def oproject(self):
        """ """
        return self._parent.oproject

    @property
    def odesign(self):
        """ """
        return self._parent.odesign

    @property
    def materials(self):
        """ """
        return self._parent.materials

    @property
    def defaultmaterial(self):
        """ """
        return default_materials[self._parent._design_type]

    @property
    def messenger(self):
        """ """
        return self._parent._messenger

    @property
    def version(self):
        """ """
        return self._parent._aedt_version

    @property
    def modeler(self):
        """ """
        return self._modeler

    @property
    def oeditor(self):
        """ """
        return self.modeler.oeditor

    @property
    def model_units(self):
        """ """
        return self.modeler.model_units

    @property
    def model_objects(self):
        """List of names of all objects of type 'model'"""
        return self._get_model_objects(model=True)

    @property
    def non_model_objects(self):
        """List of names of all objects of type 'non-model'"""
        return self._get_model_objects(model=False)

    @property
    def model_consistency_report(self):
        """Summary of detected inconsistencies between the AEDT modeler and pyaedt structures

        Returns
        -------
        dict
        """
        obj_names = self.object_names
        missing = []
        for name in obj_names:
            if name not in self.object_id_dict:
                missing.append(name)
        non_existent = []
        for name in self.object_id_dict:
            if name not in obj_names and name not in self.unclassified_names:
                non_existent.append(name)
        report = {
            "Missing Objects": missing,
            "Non-Existent Objects": non_existent
        }
        return report

    @aedt_exception_handler
    def update_object(self, obj):
        """Use to update any object3d derivatives that have potentially been modified by a modeler operation

        Parameters
        ----------
        obj : int, str or Object3d
            Object to be updated after a modeler operation

        Returns
        -------
        Object3d
        """
        o = self._resolve_object(obj)
        o._update()
        return o

    @aedt_exception_handler
    def value_in_object_units(self, value):
        """Convert a numerical length string, such as ``10mm`` to a floating point value.

        Converts a numerical length string, such as ``"10mm"``, to a floating point value
        in the defined object units ``self.object_units``. If a list of such objects is 
        given, the entire list is converted.

        Parameters
        ----------
        value : string or list of strings
            One or more numerical length strings to convert.
        
        Returns
        -------
        float or list of floats
        """
        # Convert to a list if a scalar is presented

        scalar = False
        if not isinstance(value, list):
            value = [value]
            scalar = True

        numeric_list = []
        for element in value:
            if isinstance(element, numbers.Number):
                num_val = element
            elif isinstance(element, str):
                # element is an existing variable
                si_value = self._parent.evaluate_expression(element)
                v = Variable("{}meter".format(si_value))
                v.rescale_to(self.model_units)
                num_val = v.numeric_value
            else:
                raise("Inputs to value_in_object_units must be strings or numbers!")

            numeric_list.append(num_val)

        if scalar:
            return numeric_list[0]
        else:
            return numeric_list

    @aedt_exception_handler
    def does_object_exists(self, object):
        """"
        Parameters
        ----------
        object : 
            Object name or object ID.
        
        Returns
        -------
        bool
            ``True`` when successful, ``False`` when failed
        """
        if type(object) is int:
            if object in self.objects:
                return True
            else:
                return False
        else:
            for el in self.objects:
                if self.objects[el].name == object:
                    return True

        return False

    @aedt_exception_handler
    def create_region(self, pad_percent=300):
        """Create an air region.

        Parameters
        ----------
        pad_percent : float or list of float, default=300
            If float, use padding in per-cent for all dimensions
            If list, then interpret as adding for  ["+X", "+Y", "+Z", "-X", "-Y", "-Z"]

        Returns
        -------
        Object3d

        """
        if "Region" in self.object_names:
            return None
        if isinstance(pad_percent, numbers.Number):
            pad_percent = [pad_percent] * 6

        arg = ["NAME:RegionParameters"]
        p = ["+X", "+Y", "+Z", "-X", "-Y", "-Z"]
        i = 0
        for pval in p:
            pvalstr = str(pval) + "PaddingType:="
            qvalstr = str(pval) + "Padding:="
            arg.append(pvalstr)
            arg.append("Percentage Offset")
            arg.append(qvalstr)
            arg.append(str(pad_percent[i]))
            i += 1
        arg2 = ["NAME:Attributes",
                "Name:=", "Region",
                "Flags:=", "Wireframe#",
                "Color:=", "(143 175 143)",
                "Transparency:=", 0,
                "PartCoordinateSystem:=",
                "Global", "UDMId:=", "",
                "Materiaobjidue:=", "\"air\"",
                "SurfaceMateriaobjidue:=", "\"\"",
                "SolveInside:=", True, "IsMaterialEditable:=", True,
                "UseMaterialAppearance:=", False, "IsLightweight:=", False]
        self.oeditor.CreateRegion(arg, arg2)
        return self._create_object("Region")


    @aedt_exception_handler
    def create_object_from_edge(self, edge):
        """Create a line object from edge id or from EdgePrimitive object

        Parameters
        ----------
            edge: int or EdgePrimitive
                Edge specifier (either an integer edge-id or an EdgePrimitive object

        Returns
        -------
        type
            Object3d
        """
        if isinstance(edge, EdgePrimitive):
            edge_id = edge.id
        else:
            edge_id = edge

        obj = self._find_object_from_edge_id(edge_id)

        if obj is not None:

            varg1 = ['NAME:Selections']
            varg1.append('Selections:='), varg1.append(obj)
            varg1.append('NewPartsModelFlag:='), varg1.append('Model')

            varg2 = ['NAME:BodyFromEdgeToParameters']
            varg2.append('Edges:='), varg2.append([edge_id])

            new_object_name = self.oeditor.CreateObjectFromEdges(varg1, ['NAME:Parameters', varg2])[0]
            return self._create_object(new_object_name)

    @aedt_exception_handler
    def create_object_from_face(self, face):
        """Create an object from a face.

        Parameters
            face : int or FacePrimitive
                Face id or FacePrimitive object of the
        Returns
        -------
        type
            Object3d
        """
        face_id = face
        if isinstance(face, FacePrimitive):
            face_id = face.id
        obj = self._find_object_from_face_id(face_id)
        if obj is not None:

            varg1 = ['NAME:Selections']
            varg1.append('Selections:='), varg1.append(obj)
            varg1.append('NewPartsModelFlag:='), varg1.append('Model')

            varg2 = ['NAME:BodyFromFaceToParameters']
            varg2.append('FacesToDetach:='), varg2.append([face_id])
            new_object_name = self.oeditor.CreateObjectFromFaces(varg1, ['NAME:Parameters', varg2])[0]
            return self._create_object(new_object_name)

    @aedt_exception_handler
    def create_polyline(self, position_list, segment_type=None,
                        cover_surface=False, close_surface=False, name=None,
                        matname=None, xsection_type=None, xsection_orient=None,
                        xsection_width=1, xsection_topwidth=1, xsection_height=1,
                        xsection_num_seg=0, xsection_bend_type=None):
        """Draw a polyline object in the 3D modeler.

        Retrieves an object of the type ``Polyline``, allowing for manipulation
        of the polyline.

        Parameters
        ----------
        position_list : list
            Array of positions of each point of the polyline.
            A position is a list of 2D or 3D coordinates. Position coordinate values
            can be numbers or valid AEDT string expressions. For example, ``[0, 1, 2]``, 
            ``["0mm", "5mm", "1mm"]``, or ``["x1", "y1"]``.
        segment_type : str or PolylineSegment or list, optional
            The default behavior is to connect all points as ``"Line"`` segments. The
            default is ``None``. For a string, ``"Line"`` or ``"Arc"`` is valid. For a
            ``"PolylineSegment"``, for ``"Line",`` ``"Arc"``, ``"Spline"``, or 
            ``"AngularArc"``, a list of segment types (str or PolylineSegment) is 
            valid for a compound polyline.
        cover_surface : bool, optional
            The default is ``False``.
        close_surface : bool, optional
            The default is ``False``, which automatically joins the starting and 
            ending points.
        name: str, optional
            Name of the polyline. The default is ``None``.
        matname: str, optional
            Name of the material. The default is ``None``, in which case a name
            is automatically assigned. 
        xsection_type : str, optional
            Type of the cross-section. Options are ``"Line"``, ``"Circle"``,
            ``"Rectangle"``, and ``"Isosceles Trapezoid"``. The default is ``None``.
        xsection_orient : str, optional
            Direction of the normal vector to the width of the cross-section.
            Options are ``"X"``, ``"Y"``, ``"Z"``, and ``"Auto"``. The default is
            ``None``, which sets the direction to ``"Auto"``.
        xsection_width : float or str, optional
            Width or diameter of the cross-section for all  types. The 
            default is ``1``.
        xsection_topwidth : float or str, optional
            Top width of the cross-section for type ``"Isosceles Trapezoid"`` only.
            The default is ``1``.
        xsection_height : float or str
            Height of the cross-section for type ``"Rectangle"`` or ``"Isosceles 
            Trapezoid"`` only. The default is ``1``.
        xsection_num_seg : int, optional
            Number of segments in the cross-section surface for type ``"Circle"``,
            ``"Rectangle"``, or ``"Isosceles Trapezoid"``. The default is ``0``. The
            value must be ``0`` or greater than ``2``.
        xsection_bend_type : str, optional
            Type of the bend for the cross-section. The default is ``None``, in which
            case the bend type is set to ``"Corner"``. For the type ``"Circle"``, the bend type
            should be set to ``"Curved"``.
        
        Returns
        -------
        Polyline
            Object with additional methods for manipulating the polyline.  For example,
            ``insert_segment``. The object ID of the created polyline can be accessed
            via ``Polyline.id``.

        Examples
        -------
        Set up the desktop environment.
        
        >>> from pyaedt.desktop import Desktop
        >>> from pyaedt.Maxwell import Maxwell3d
        >>> from pyaedt.modeler.Primitives import PolylineSegment
        >>> desktop=Desktop(specified_version="2021.1", AlwaysNew=False)
        >>> aedtapp = Maxwell3D()
        >>> aedtapp.modeler.model_units = "mm"
        >>> primitives = aedtapp.modeler.primitives

        Define some test data points.
        
        >>> test_points = [["0mm", "0mm", "0mm"], ["100mm", "20mm", "0mm"],
        ...                ["71mm", "71mm", "0mm"], ["0mm", "100mm", "0mm"]]

        The default behavior assumes that all points are to be connected by line segments. 
        Optionally specify the name.
        
        >>> P1 = primitives.create_polyline(test_points, name="PL_line_segments")

        Specify that the first segment is a line and the last three points define a three-point arc.
        
        >>> P2 = primitives.create_polyline(test_points, segment_type=["Line", "Arc"], name="PL_line_plus_arc")

        Redraw the 3-point arc alone from the last three points and additionally specify five segments 
        using ``PolylineSegment``.
        
        >>> P3 = primitives.create_polyline(test_points[1:],
        ...                               segment_type=PolylineSegment(type="Arc", num_seg=7),
        ...                               name="PL_segmented_arc")

        Specify that the four points form a spline and add a circular cross-section with a 
        diameter of 1 mm.
        
        >>> P4 = primitives.create_polyline(test_points, segment_type="Spline", name="PL_spline",
        ...                               xsection_type="Circle", xsection_width="1mm")

        Use the `PolylineSegment` object to specify more detail about the individual segments.
        Create a center point arc starting from the position ``test_points[1]``, rotating
        about the center point position ``test_points[0]`` in the XY plane.
        
        >>> start_point = test_points[1]
        >>> center_point = test_points[0]
        >>> segment_def = PolylineSegment(type="AngularArc", arc_center=center_point, arc_angle="90deg", arc_plane="XY")
        >>> primitives.create_polyline(start_point, segment_type=segment_def, name="PL_center_point_arc")
        """
        new_polyline = Polyline(parent=self, position_list=position_list, segment_type=segment_type,
                                cover_surface=cover_surface, close_surface=close_surface, name=name,
                                matname=matname, xsection_type=xsection_type, xsection_orient=xsection_orient,
                                xsection_width=xsection_width, xsection_topwidth=xsection_topwidth, xsection_height=xsection_height,
                                xsection_num_seg=xsection_num_seg, xsection_bend_type=xsection_bend_type)
        return new_polyline

    @aedt_exception_handler
    def get_existing_polyline(self, object):
        """Retrieve a polyline object to manipulate it.

        Parameters
        ----------
        src_object : object3d
            An existing polyline object in the 3D Modeler

        Returns
        -------
        Polyline
        """
        return Polyline(self, src_object=object)

    @aedt_exception_handler
    def create_udp(self, udp_dll_name, udp_parameters_list, upd_library='syslib', name=None, udptye="Solid"):
        """Create a user-defined primitive.

        Parameters
        ----------
        udp_dll_name : str
            Name of the UPD DLL.
        udp_parameters_list :
            List of the UDP paraemters.
        upd_library : str, optional
            Name of the UPP library. The default is ``"syslib"``.
        name : str, coptional
            Name of the component. The default is ``None``.
        udptye : str, optional
            Type of the UDP. The default is ``"Solid"``.

        Returns
        -------
        type
            Object3d

        """
        if ".dll" not in udp_dll_name:
            vArg1 = ["NAME:UserDefinedPrimitiveParameters", "DllName:=", udp_dll_name + ".dll", "Library:=", upd_library]
        else:
            vArg1 = ["NAME:UserDefinedPrimitiveParameters", "DllName:=", udp_dll_name, "Library:=", upd_library]

        vArgParamVector = ["NAME:ParamVector"]

        for pair in udp_parameters_list:
            if type(pair) is list:
                vArgParamVector.append(["NAME:Pair", "Name:=", pair[0], "Value:=", pair[1]])

            else:
                vArgParamVector.append(["NAME:Pair", "Name:=", pair.Name, "Value:=", pair.Value])

        vArg1.append(vArgParamVector)
        obj_name, ext = os.path.splitext(os.path.basename(udp_dll_name))
        vArg2 = self._default_object_attributes(name=obj_name )
        obj_name = self.oeditor.CreateUserDefinedPart(vArg1, vArg2)
        return self._create_object(obj_name)

    @aedt_exception_handler
    def delete(self, objects=None):
        """Delete objects or groups.

        Parameters
        ----------
        objects : list, default=None
            List of objects or group names. of ''None'' then delete all objects

        Returns
        -------
        bool
            ``True`` when successful, ``False`` when failed
        """
        if not objects:
            objects = self.object_names
        elif not isinstance(objects, list):
            objects = [objects]
        self.messenger.logger.debug("Deleting objects: {}".format(objects))

        slice = min(100, len(objects))
        num_objects = len(objects)
        remaining = num_objects
        while remaining > 0:
            objs = objects[:slice]
            objects_str = self._modeler.convert_to_selections(objs, return_list=False)
            arg = [
                "NAME:Selections",
                "Selections:="	, objects_str
                ]
            self.oeditor.Delete(arg)

            remaining -= slice
            if remaining > 0:
                objects = objects[slice:]

        self._refresh_object_types()

        if len(objects) > 0:
            self.cleanup_objects()
            self.messenger.add_info_message("Deleted {} Objects".format(num_objects))

        return True

    @aedt_exception_handler
    def delete_objects_containing(self, contained_string, case_sensitive=True):
        """Delete all objects with a given prefix.

        Parameters
        ----------
        contained_string : str
            Prefix in names of objects to delete.
        case_sensitive : bool, optional
            Whether the prefix is case-senstive. The default is ``True``.

        Returns
        -------
        bool
            ``True`` when successful, ``False`` when failed

        """
        objnames = self.object_id_dict
        num_del = 0
        for el in objnames:
            if case_sensitive:
                if contained_string in el:
                    self.delete(el)
                    num_del += 1
            else:
                if contained_string.lower() in el.lower():
                    self.delete(el)
                    num_del += 1
        self.messenger.add_info_message("Deleted {} objects".format(num_del))
        return True

    @aedt_exception_handler
    def get_model_bounding_box(self):
        """Retrieve the model's bounding box."""
        bound = []
        if self.oeditor is not None:
            bound = self.oeditor.GetModelBoundingBox()
        return bound

    @aedt_exception_handler
    def get_obj_id(self, objname):
        """Return the object ID from an object name.

        Parameters
        ----------
        objname : str
            Name of the object.

        Returns
        -------
        type
            Object iD.
        """
        if objname in self.object_id_dict:
            return self.object_id_dict[objname]
        return None

    @aedt_exception_handler
    def get_object_from_name(self, objname):
        """Return the object ID from an object name.

        Parameters
        ----------
        objname : str
            Name of the object.

        Returns
        -------
        type
            Object3d
        """
        if objname in self.object_id_dict:
            id = self.get_obj_id(objname)
            return self.objects[id]

    @aedt_exception_handler
    def get_objects_w_string(self, stringname, case_sensitive=True):
        """Retrieve all objects with a given string in their names.

        Parameters
        ----------
        stringname : str
            String for which to search object names
        case_sensitive : bool, optional
            Whether the string is case-sensitive. The default is ``True``.

        Returns
        -------
        type
            Objects in a list of strings.

        """
        list_objs=[]
        for el in self.objects:
            if case_sensitive:
                if stringname in self.objects[el].name:
                    list_objs.append(self.objects[el].name)
            else:
                if stringname.lower() in self.objects[el].name.lower():
                    list_objs.append(self.objects[el].name)

        return list_objs

    def refresh(self):
        self._solids = []
        self._sheets = []
        self._lines = []
        self._unclassified = []
        self._all_object_names = []
        self.objects = defaultdict(Object3d)
        self.object_id_dict = defaultdict()
        self._currentId = 0
        self._refresh_all_ids_from_aedt_file()
        self.add_new_objects()

    def cleanup_objects(self):
        """Clean up any objects in self.objects that have been removed by previous operations
        and do not exist in the modeler anymore. Also updates object ids which may have changed
        via a modeler operation such as unite"""
        new_object_dict = {}
        new_object_id_dict = {}
        all_objects =self.object_names
        all_unclassified =self.unclassified_objects
        for old_id, obj in self.objects.items():
            if obj.name in all_objects or obj.name in all_unclassified:
                updated_id = obj.id    # By calling the object property we get the new id
                new_object_id_dict[obj.name] = updated_id
                new_object_dict[updated_id] = obj

        self.objects = new_object_dict
        self.object_id_dict = new_object_id_dict

    def find_new_objects(self):
        """Append any objects to self.objects that have been created by previous operations
        and are now present in the modeler"""
        new_objects = []
        for obj_name in self.object_names:
            if obj_name not in self.object_id_dict:
                new_objects.append(obj_name)
        return new_objects

    def add_new_objects(self):
        """Append any objects to self.objects that have been created by previous operations
        and are now present in the modeler"""
        added_objects = []
        for obj_name in self.object_names:
            if obj_name not in self.object_id_dict:
                self._create_object(obj_name)
                added_objects.append(obj_name)
        return added_objects

    #TODO Eliminate this - check about import_3d_cad
    # Should no longer be a problem
    @aedt_exception_handler
    def refresh_all_ids(self):

        self.add_new_objects()
        self.cleanup_objects()

        return len(self.objects)

    @aedt_exception_handler
    def get_objects_by_material(self, materialname):
        """Retrieve a list of the IDs for objects of a specified material.

        Parameters
        ----------
        materialname : str
            Name of the material.

        Returns
        -------
        """
        obj_lst = []
        for el in self.objects:
            if self.objects[el].material_name == materialname or self.objects[el].material_name == '"'+ materialname +'"':
                obj_lst.append(el)
        return obj_lst

    @aedt_exception_handler
    def find_closest_edges(self, start_obj, end_obj, port_direction=0):
        """Retrieve the two closet edges that are not perpendicular for two objects.
        
        PortDirection is used in case more than 2 couple are on the same distance (eg. coax or microstrip). in that case
        it will give the precedence to the edges that are on that axis direction (eg XNeg)

        Parameters
        ----------
        start_obj : str
            Name of the starting object.
        end_obj : str
            Name of the ending object.
        port_direction : str, optional 
            Direction of the port to which to give edges precedence when more than two couples 
            are at the same distance. Options are ``"XNeg"``, ``"XPos"``, ``"YNeg"``,
            ``"YPos`"``, ``"ZNeg"``, and ``"ZPos"``. The default is ``0``.

        Returns
        -------
        list
            List with two edges if present.
        """
        start_obj = self._resolve_object(start_obj)
        end_obj = self._resolve_object(end_obj)

        edge_start_list = start_obj.edges
        edge_stop_list = end_obj.edges
        mindist = 1e6
        tol = 1e-12
        pos_tol = 1e-6
        edge_list = []
        actual_point = None
        is_parallel = False
        for el in edge_start_list:
            vertices_i = el.vertices
            vertex1_i = None
            vertex2_i = None
            if len(vertices_i) == 2:  # normal segment edge
                vertex1_i = vertices_i[0].position
                vertex2_i = vertices_i[1].position
                start_midpoint = el.midpoint
            elif len(vertices_i) == 1:
                #TODO why do we need this ?
                start_midpoint = vertices_i[0].position
            else:
                continue
            for el1 in edge_stop_list:
                vertices_j = el1.vertices
                vertex1_j = None
                vertex2_j = None
                if len(vertices_j) == 2:  # normal segment edge
                    vertex1_j = vertices_j[0].position
                    vertex2_j = vertices_j[1].position
                    end_midpoint = el1.midpoint
                elif len(vertices_j) == 1:
                    end_midpoint = vertices_j[0].position
                else:
                    continue

                parallel_edges = False
                vect = None
                if vertex1_i and vertex1_j:
                    if abs(GeometryOperators._v_dot(GeometryOperators.v_points(vertex1_i, vertex2_i), GeometryOperators.v_points(vertex1_j, vertex2_j))) < tol:
                        continue  #skip perperndicular edges
                    if GeometryOperators.is_parallel(vertex1_i, vertex2_i, vertex1_j, vertex2_j):
                        parallel_edges = True
                    vert_dist_sum = GeometryOperators.arrays_positions_sum([vertex1_i, vertex2_i], [vertex1_j, vertex2_j])
                    vect = GeometryOperators.distance_vector(start_midpoint, vertex1_j, vertex2_j)
                else:
                    vert_dist_sum = GeometryOperators.arrays_positions_sum([start_midpoint], [end_midpoint])

                # dist = abs(_v_norm(vect))

                if parallel_edges:
                    pd1=GeometryOperators.points_distance(vertex1_i, vertex2_i)
                    pd2=GeometryOperators.points_distance(vertex1_j, vertex2_j)

                    if pd1 < pd2 and not GeometryOperators.is_projection_inside(vertex1_i, vertex2_i, vertex1_j, vertex2_j):
                        continue
                    elif pd1 >= pd2 and not GeometryOperators.is_projection_inside(vertex1_j, vertex2_j, vertex1_i, vertex2_i):
                        continue
                # if GeometryOperators.is_between_points(end_midpoint, vertex1_i,
                #                                        vertex1_j) or GeometryOperators.is_between_points(start_midpoint,
                #                                                                                          vertex2_i,
                #                                                                                          vertex2_j):
                #     continue
                if actual_point is None:
                    edge_list = [el, el1]
                    is_parallel = parallel_edges
                    actual_point = GeometryOperators.find_point_on_plane([start_midpoint, end_midpoint], port_direction)
                    mindist = vert_dist_sum
                else:
                    new_point = GeometryOperators.find_point_on_plane([start_midpoint, end_midpoint], port_direction)
                    if (port_direction <= 2 and new_point - actual_point < 0) or (port_direction > 2 and actual_point - new_point < 0):
                        edge_list = [el, el1]
                        is_parallel = parallel_edges
                        actual_point = new_point
                        mindist = vert_dist_sum
                    elif port_direction <= 2 and new_point - actual_point < tol and vert_dist_sum - mindist < pos_tol:
                            edge_list = [el, el1]
                            is_parallel = parallel_edges
                            actual_point = new_point
                            mindist = vert_dist_sum
                    elif port_direction > 2 and actual_point - new_point < tol and vert_dist_sum - mindist < pos_tol:
                        edge_list = [el, el1]
                        is_parallel = parallel_edges
                        actual_point = new_point
                        mindist = vert_dist_sum
        return edge_list, is_parallel

    @aedt_exception_handler
    def get_equivalent_parallel_edges(self, edgelist, portonplane=True, axisdir=0, startobj="", endobject=""):
        """Create two new edges that are parallel and equal to the smallest edge given a parallel couple of edges. 

        Parameters
        ----------
        edgelist : list
            List of two parallel edges.
        portonplane : bool, optional
            Whether edges are to be on the plane orthogonal to the axis direction.
            The default is ''True``.
        axisdir : int, optional
            Axis direction. Choices are ``0`` through ``5``. The default is ``0``.
        startobj : str, optional
             Name of the starting object. The default is ``""``.
        endobject : str, optional
             Name of the ending object. The default is ``""``.

        Returns
        -------
        list
            List of the two newly created edges.
        """
        if isinstance(edgelist[0], str):
            edgelist[0] = self.get_object_from_name(edgelist[0])
        if isinstance(edgelist[1], str):
            edgelist[1] = self.get_object_from_name(edgelist[1])

        l1 = edgelist[0].length
        l2 = edgelist[1].length
        if l1 < l2:
            orig_edge = edgelist[0]
            dest_edge = edgelist[1]
        else:
            orig_edge = edgelist[1]
            dest_edge = edgelist[0]

        first_edge = self.create_object_from_edge(orig_edge)
        second_edge = self.create_object_from_edge(orig_edge)
        ver1 = orig_edge.vertices
        ver2 = dest_edge.vertices
        if len(ver2) == 2:
            p = ver1[0].position
            a1 = ver2[0].position
            a2 = ver2[1].position
            vect = GeometryOperators.distance_vector(p, a1, a2)
            if portonplane:
                vect[divmod(axisdir, 3)[1]] = 0
            #TODO: can we avoid this translate operation - is there another way to check ?
            self.modeler.translate(second_edge, vect)
            p_check = second_edge.vertices[0].position
            p_check2 = second_edge.vertices[1].position
        # elif len(ver2) == 1:  # for circular edges with one vertex
        #     p_check = first_edge.vertices[0].position
        #     p_check2 = second_edge.vertices[0].position
        else:
            self.delete(first_edge)
            self.delete(second_edge)
            return False

        obj_check =self.get_bodynames_from_position(p_check)
        obj_check2 = self.get_bodynames_from_position(p_check2)
        #if (startobj in obj_check and endobject in obj_check2) or (startobj in obj_check2 and endobject in obj_check):
        if (startobj in obj_check or endobject in obj_check) and (startobj in obj_check2 or endobject in obj_check2):
            if l1<l2:
                return_edges = [first_edge, second_edge]
            else:
                return_edges = [second_edge, first_edge]
            return return_edges
        else:
            self.delete(second_edge)
            self.delete(first_edge)
            return None

    @aedt_exception_handler
    def get_object_faces(self, partId):
        """Retrieve the face IDs of a given object ID or object name.

        Parameters
        ----------
        partId : int or str
            Object ID or object name.

        Returns
        -------
        list
            List of faces IDs.
        """
        oFaceIDs = []
        if type(partId) is str and partId in self.object_id_dict:
            oFaceIDs = self.oeditor.GetFaceIDs(partId)
            oFaceIDs = [int(i) for i in oFaceIDs]
        elif partId in self.objects:
            o = self.objects[partId]
            name = o.name
            oFaceIDs = self.oeditor.GetFaceIDs(name)
            oFaceIDs = [int(i) for i in oFaceIDs]
        return oFaceIDs

    @aedt_exception_handler
    def get_object_edges(self, partId):
        """Retrieve the edge IDs of a given object ID or object name.

        Parameters
        ----------
        partId : int or str
            Object ID or object name.

        Returns
        -------
        list
            List of edge IDs.

        """
        oEdgeIDs = []
        if type(partId) is str and partId in self.object_id_dict:
            oEdgeIDs = self.oeditor.GetEdgeIDsFromObject(partId)
            oEdgeIDs = [int(i) for i in oEdgeIDs]
        elif partId in self.objects:
            o = self.objects[partId]
            oEdgeIDs = self.oeditor.GetEdgeIDsFromObject(o.name)
            oEdgeIDs = [int(i) for i in oEdgeIDs]
        return oEdgeIDs

    @aedt_exception_handler
    def get_face_edges(self, partId):
        """Retrieve the edge IDs of a given face name or face ID.

        Parameters
        ----------
        partId : int or str
            Object ID or object name.

        Returns
        -------
        list
            List of edge IDs.
        """
        oEdgeIDs = self.oeditor.GetEdgeIDsFromFace(partId)
        oEdgeIDs = [int(i) for i in oEdgeIDs]
        return oEdgeIDs

    @aedt_exception_handler
    def get_object_vertices(self, partID):
        """Retrieve the vertex IDs of a given object name or object ID.

        Parameters
        ----------
        partID : int or str
            Object ID or object name.

        Returns
        -------
        list
            List of vertex IDs.

        """
        oVertexIDs = []
        if type(partID) is str and partID in self.object_id_dict:
            oVertexIDs = self.oeditor.GetVertexIDsFromObject(partID)
            oVertexIDs = [int(i) for i in oVertexIDs]
        elif partID in self.objects:
            o = self.objects[partID]
            oVertexIDs = self.oeditor.GetVertexIDsFromObject(o.name)
            oVertexIDs = [int(i) for i in oVertexIDs]
        return oVertexIDs

    @aedt_exception_handler
    def get_face_vertices(self, face_id):
        """Retrieve the vertex IDs of a given face ID or face name.

        Parameters
        ----------
        face_id : int or str
            Object ID or object name, which is available
            using the method `get_object_vertices`.

        Returns
        -------
        list
            List of vertex IDs.
        """
        try:
            oVertexIDs = self.oeditor.GetVertexIDsFromFace(face_id)
        except:
            oVertexIDs = []
        else:
            oVertexIDs = [int(i) for i in oVertexIDs]
        return oVertexIDs

    @aedt_exception_handler
    def get_edge_length(self, edgeID):
        """Get the length of an edge.

        Parameters
        ----------
        edgeID : int
            ID of the edge.

        Returns
        -------
        type
            Edge length.
        """
        vertexID = self.get_edge_vertices(edgeID)
        pos1 = self.get_vertex_position(vertexID[0])
        if len(vertexID) < 2:
            return 0
        pos2 = self.get_vertex_position(vertexID[1])
        length = GeometryOperators.points_distance(pos1, pos2)
        return length

    @aedt_exception_handler
    def get_edge_vertices(self, edgeID):
        """Retrieve the vertex IDs of a given edge ID or edge name.

        Parameters
        ----------
        edgeID : int, str
            Object ID or object name, which is available using 
            `get_object_vertices`.

        Returns
        -------
        list
            List of vertex IDs.
        """
        try:
            oVertexIDs = self.oeditor.GetVertexIDsFromEdge(edgeID)
        except:
            oVertexIDs = []
        else:
            oVertexIDs = [int(i) for i in oVertexIDs]
        return oVertexIDs

    @aedt_exception_handler
    def get_vertex_position(self, vertex_id):
        """Retrieves a vector of vertex coordinates.

        Parameters
        ----------
        vertex_id : int or str
            ID or name of the vertex.

        Returns
        -------
        list
            List of float values indicating the position. 
            For example, ``[x, y, z]``.
        """
        try:
            pos = self.oeditor.GetVertexPosition(vertex_id)
        except:
            position = []
        else:
            position = [float(i) for i in pos]
        return position

    @aedt_exception_handler
    def get_face_area(self, face_id):
        """Retrieve the area of a given face ID.

        Parameters
        ----------
        face_id : int
            ID of the face.

        Returns
        -------
        type
            Float value for the face area.
        """

        area = self.oeditor.GetFaceArea(face_id)
        return area

    @aedt_exception_handler
    def get_face_center(self, face_id):
        """Retrieve the center position for a given planar face ID.

        Parameters
        ----------
        face_id : int
            ID of the face.

        Returns
        -------
        list
            An array as a list of float values containing the
            planar face center position. For example,
            ``[x, y, z]``.

        """
        try:
            c = self.oeditor.GetFaceCenter(face_id)
        except:
            self.messenger.add_warning_message("Non Planar Faces doesn't provide any Face Center")
            return False
        center = [float(i) for i in c]
        return center

    @aedt_exception_handler
    def get_mid_points_on_dir(self, sheet, axisdir):
        """Retrieve midpoints on a given axis direction.

        Parameters
        ----------
        sheet :

        axisdir : int
            Axis direction. Coices are ``0`` through ``5``.

        Returns
        -------
        """
        edgesid = self.get_object_edges(sheet)
        id =divmod(axisdir,3)[1]
        midpoint_array = []
        for ed in edgesid:
            midpoint_array.append(self.get_edge_midpoint(ed))
        point0=[]
        point1=[]
        for el in midpoint_array:
            if not point0:
                point0 = el
                point1 = el
            elif axisdir < 3 and el[id] < point0[id] or axisdir > 2 and el[id] > point0[id]:
                point0 = el
            elif axisdir < 3 and el[id] > point1[id] or axisdir > 2 and el[id] < point1[id]:
                point1 = el
        return point0, point1

    @aedt_exception_handler
    def get_edge_midpoint(self, partID):
        """Retrieve the midpoint coordinates of a given edge ID or edge name.

        Parameters
        ----------
        partID : int or str
            Object ID  or object name.

        Returns
        -------
        list
            List of midpoint coordinates. If the edge is not a segment with
            two vertices, an empty list is returned.
        """

        if type(partID) is str and partID in self.object_id_dict:
            partID = self.object_id_dict[partID]

        if partID in self.objects and self.objects[partID].object_type == "Line":
            vertices = self.get_object_vertices(partID)
        else:
            try:
                vertices = self.get_edge_vertices(partID)
            except:
                vertices = []
        if len(vertices) == 2:
            vertex1 = self.get_vertex_position(vertices[0])
            vertex2 = self.get_vertex_position(vertices[1])
            midpoint = GeometryOperators.get_mid_point(vertex1, vertex2)
            return list(midpoint)
        elif len(vertices) == 1:
            return list(self.get_vertex_position(vertices[0]))
        else:
            return []

    @aedt_exception_handler
    def get_bodynames_from_position(self, position, units=None):
        """Retrieve the names of the objects that are in contact with the given point.

        Parameters
        ----------
        position :
            ApplicationName.modeler.Position(x,y,z) object
        units : str, optional
            Units, such as ``"m''``. The default is ``None``, which means that the
            model units are used.

        Returns
        -------
        list
            List of object names.
        """
        XCenter, YCenter, ZCenter = self._pos_with_arg(position, units)
        vArg1 = ['NAME:Parameters']
        vArg1.append('XPosition:='), vArg1.append(XCenter)
        vArg1.append('YPosition:='), vArg1.append(YCenter)
        vArg1.append('ZPosition:='), vArg1.append(ZCenter)
        list_of_bodies = list(self.oeditor.GetBodyNamesByPosition(vArg1))
        return list_of_bodies

    @aedt_exception_handler
    def get_edgeid_from_position(self, position, obj_name=None, units=None):
        """

        Parameters
        ----------
        position :
            ApplicationName.modeler.Position(x,y,z) object
        obj_name : str, optional
            Name of the object. The default is ``None``, in which case all
            objects are searched.
        units : str, optional
            Units for the position, such as ``"m"``. The default is ``None``, 
            in which case the model units are used.

        Returns
        -------
        type
            Edge ID of the first object touching this position.
        """
        if isinstance(obj_name, str):
            object_list = [obj_name]
        else:
            object_list = self.object_names

        edgeID = -1
        XCenter, YCenter, ZCenter = self._pos_with_arg(position, units)

        vArg1 = ['NAME:EdgeParameters']
        vArg1.append('BodyName:='), vArg1.append('')
        vArg1.append('XPosition:='), vArg1.append(XCenter)
        vArg1.append('YPosition:='), vArg1.append(YCenter)
        vArg1.append('ZPosition:='), vArg1.append(ZCenter)
        for obj in object_list:
            vArg1[2] = obj
            try:
                edgeID = self.oeditor.GetEdgeByPosition(vArg1)
                return edgeID
            except Exception as e:
            #except pywintypes.com_error:
                pass

    @aedt_exception_handler
    def get_edgeids_from_vertexid(self, vertexid, obj_name):
        """Retrieve edge IDs for a vertex ID.

        Parameters
        ----------
        vertexid : int
            Vertex ID.
        obj_name :
            Name of the object.

        Returns
        -------
        type
            An array of edge IDs.
        """
        edgeID = []
        edges = self.get_object_edges(obj_name)
        for edge in edges:
            vertx=self.get_edge_vertices(edge)
            if vertexid in vertx:
                edgeID.append(edge)

        return edgeID

    @aedt_exception_handler
    def get_faceid_from_position(self, position, obj_name=None, units=None):
        """Retrieve a face ID from a position.

        Parameters
        ----------
        position :
            ApplicationName.modeler.Position(x,y,z) object
        obj_name : str, optional
            Name of the object. The default is ``None``, in which case all
            objects are searched.
        units : str, optional
            Units, such as ``"m"``. The default is ``None``, in which case the
            model units are used. 
        
        Returns
        -------
        type
            Face ID of the first object touching this position.
        """
        if isinstance(obj_name, str):
            object_list = [obj_name]
        else:
            object_list = self.object_names

        XCenter, YCenter, ZCenter = self._pos_with_arg(position, units)
        vArg1 = ['NAME:FaceParameters']
        vArg1.append('BodyName:='), vArg1.append('')
        vArg1.append('XPosition:='), vArg1.append(XCenter)
        vArg1.append('YPosition:='), vArg1.append(YCenter)
        vArg1.append('ZPosition:='), vArg1.append(ZCenter)
        for obj in object_list:
            vArg1[2] = obj
            try:
                face_id = self.oeditor.GetFaceByPosition(vArg1)
                return face_id
            except:
                # Not Found, keep looking
                pass

    @aedt_exception_handler
    def get_edges_on_bounding_box(self, sheets, return_colinear=True, tol=1e-6):
        """Retrieve the edges of the sheets passed in the input that are laying on the bounding box.

        This method creates new lines for the detected edges and returns the IDs of these lines.
        If required, only colinear edges are returned.

        Parameters
        ----------
        sheets : int, str, or list
            ID or name for one or more sheets.
        return_colinear : bool, optional
            Whether to return only colinear edges. The default is ''True``.
            If ``False``, all edges on the bounding box are returned.
        tol : float, optional
            Geometric tolerance. The default is ``1e-6``.

        Returns
        -------
        list
            List of edge IDs.
        """

        port_sheets = self._modeler.convert_to_selections(sheets, return_list=True)
        bb = self._modeler.get_model_bounding_box()

        candidate_edges = []
        for p in port_sheets:
            edges = self[p].edges
            for edge in edges:
                vertices = edge.vertices
                v_flag = False
                for vertex in vertices:
                    v = vertex.position
                    xyz_flag = 0
                    if abs(v[0] - bb[0]) < tol or abs(v[0] - bb[3]) < tol:
                        xyz_flag += 1
                    if abs(v[1] - bb[1]) < tol or abs(v[1] - bb[4]) < tol:
                        xyz_flag += 1
                    if abs(v[2] - bb[2]) < tol or abs(v[2] - bb[5]) < tol:
                        xyz_flag += 1
                    if xyz_flag >= 2:
                        v_flag = True
                    else:
                        v_flag = False
                        break
                if v_flag:
                    candidate_edges.append(edge)

        if not return_colinear:
            return candidate_edges

        selected_edges = []
        for i, edge_i in enumerate(candidate_edges[:-1]):
            vertex1_i = edge_i.vertices[0].position
            midpoint_i = edge_i.midpoint
            for j, edge_j in enumerate(candidate_edges[i+1:]):
                midpoint_j = edge_j.midpoint
                area = GeometryOperators.get_triangle_area(midpoint_i, midpoint_j, vertex1_i)
                if area < tol ** 2:
                    selected_edges.extend([edge_i, edge_j])
                    break
        selected_edges = list(set(selected_edges))

        for edge in selected_edges:
            self.create_object_from_edge(edge)
            time.sleep(aedt_wait_time)

        return selected_edges

    @aedt_exception_handler
    def get_edges_for_circuit_port_from_sheet(self, sheet, XY_plane=True, YZ_plane=True, XZ_plane=True,
                                             allow_perpendicular=False, tol=1e-6):
        """Retrieve two edge IDs suitable for the circuit port from a sheet.
                    
        One edge belongs to the sheet passed in the input, and the second edge 
        is the closest edge's coplanar to the first edge (aligned to the XY, YZ, 
        or XZ plane). This method creates new lines for the detected edges and returns
        the IDs of these lines.
        
        This method accepts a one or more sheet objects as input, while 
         method :func:`Primitives.get_edges_for_circuit_port` accepts a face ID.
        
        Parameters
        ----------
        sheet : int, str, or list
            ID or name for one or more sheets.
        XY_plane : bool, optional
            Whether the edge's pair are to be on the XY plane.
            The default is ``True``.
        YZ_plane : bool, optional
            Whether the edge's pair are to be on the YZ plane.
            The default is ``True``.
        XZ_plane : bool, optional
            Whether the edge's pair are to be on the XZ plane.
            The default is ``True``.
        allow_perpendicular : bool, optional
            Whether the edge's pair are to be perpendicular.
            The default is ``False``.
        tol : float, optional
            Geometric tolerance. The default is ``1e-6``.

        Returns
        -------
        list
            List of edge IDs.
        """
        tol2 = tol**2
        port_sheet = self._modeler.convert_to_selections(sheet, return_list=True)
        if len(port_sheet) > 1:
            return []
        else:
            port_sheet = port_sheet[0]
        port_edges = self.get_object_edges(port_sheet)

        # find the bodies to exclude
        port_sheet_midpoint = self.get_face_center(self.get_object_faces(port_sheet)[0])
        point = self._modeler.Position(*port_sheet_midpoint)
        list_of_bodies = self.get_bodynames_from_position(point)

        # select all edges
        all_edges = []
        solids = [s for s in self.solid_names if s not in list_of_bodies]
        for solid in solids:
            edges = self.get_object_edges(solid)
            all_edges.extend(edges)
        all_edges = list(set(all_edges))  # remove duplicates

        # select edges coplanar to port edges (aligned to XY, YZ, or XZ plane)
        ux = [1.0, 0.0, 0.0]
        uy = [0.0, 1.0, 0.0]
        uz = [0.0, 0.0, 1.0]
        midpoints = {}
        candidate_edges = []
        for ei in port_edges:
            vertices_i = self.get_edge_vertices(ei)
            if len(vertices_i) == 1:  # maybe a circle
                vertex1_i = self.get_vertex_position(vertices_i[0])
                area_i = self.get_face_area(self.get_object_faces(port_sheet)[0])
                if area_i is None or area_i < tol2:  # degenerated face
                    continue
                center_i = self.get_face_center(self.get_object_faces(port_sheet)[0])
                if not center_i:  # non planar face
                    continue
                radius_i = GeometryOperators.points_distance(vertex1_i, center_i)
                area_i_eval = 3.141592653589793*radius_i**2
                if abs(area_i-area_i_eval) < tol2:  # it is a circle
                    vertex2_i = center_i
                    midpoints[ei] = center_i
                else:  # not a circle
                    continue
            elif len(vertices_i) == 2:  # normal segment edge
                vertex1_i = self.get_vertex_position(vertices_i[0])
                vertex2_i = self.get_vertex_position(vertices_i[1])
                midpoints[ei] = self.get_edge_midpoint(ei)
            else:  # undetermined edge --> skip
                continue
            for ej in all_edges:
                vertices_j = self.get_edge_vertices(ej)
                if len(vertices_j) == 1:  # edge is an arc, not supported
                    continue
                elif len(vertices_j) == 2:  # normal segment edge
                    vertex1_j = self.get_vertex_position(vertices_j[0])
                    vertex2_j = self.get_vertex_position(vertices_j[1])
                else:  # undetermined edge --> skip
                    continue

                if not allow_perpendicular and \
                        abs(GeometryOperators._v_dot(GeometryOperators.v_points(vertex1_i, vertex2_i), GeometryOperators.v_points(vertex1_j, vertex2_j))) < tol:
                    continue

                normal1 = GeometryOperators.v_cross(GeometryOperators.v_points(vertex1_i, vertex2_i), GeometryOperators.v_points(vertex1_i, vertex1_j))
                normal1_norm = GeometryOperators.v_norm(normal1)
                if YZ_plane and abs(abs(GeometryOperators._v_dot(normal1, ux)) - normal1_norm) < tol:
                    pass
                elif XZ_plane and abs(abs(GeometryOperators._v_dot(normal1, uy)) - normal1_norm) < tol:
                    pass
                elif XY_plane and abs(abs(GeometryOperators._v_dot(normal1, uz)) - normal1_norm) < tol:
                    pass
                else:
                    continue

                vec1 = GeometryOperators.v_points(vertex1_i, vertex2_j)
                if abs(GeometryOperators._v_dot(normal1, vec1)) < tol2:  # the 4th point is coplanar
                    candidate_edges.append(ej)

        minimum_distance = tol**-1
        selected_edges = []
        for ei in midpoints:
            midpoint_i = midpoints[ei]
            for ej in candidate_edges:
                midpoint_j = self.get_edge_midpoint(ej)
                d = GeometryOperators.points_distance(midpoint_i, midpoint_j)
                if d < minimum_distance:
                    minimum_distance = d
                    selected_edges = [ei, ej]

        if selected_edges:
            new_edge1 = self.create_object_from_edge(selected_edges[0])
            time.sleep(aedt_wait_time)
            new_edge2 = self.create_object_from_edge(selected_edges[1])
            return selected_edges
        else:
            return []
        pass

    @aedt_exception_handler
    def get_edges_for_circuit_port(self, face_id, XY_plane=True, YZ_plane=True, XZ_plane=True,
                                   allow_perpendicular=False, tol=1e-6):
        """Retrieve two edge IDs suitable for the circuit port.

        One edge belongs to the face ID passed in the input, and the second edge
        is the closest edge's coplanar to the first edge (aligned to the XY, YZ,
        or XZ plane). This method creates new lines for the detected edges and returns
        the IDs of these lines.
        
<<<<<<< HEAD
        This method accepts a face ID in the input, while the
        :func:`Primitives.get_edges_for_circuit_port_from_port` method
        accepts one or more sheet objects.
=======
        This method accepts a face ID in the input, while the `get_edges_for_circuit_port_from_port`
        method accepts one or more sheet objects.
>>>>>>> ac0c2121
                
        Parameters
        ----------
        face_id :
            ID of the face.
        XY_plane : bool, optional
            Whether the edge's pair are to be on the XY plane.
            The default is ``True``.
        YZ_plane : bool, optional
            Whether the edge's pair are to be on the YZ plane.
            The default is ``True``.
        XZ_plane : bool, optional
            Whether the edge's pair are to be on the XZ plane.
            The default is ``True``.
        allow_perpendicular : bool, optional
            Whether the edge's pair are to be perpendicular.
            The default is ``False``.
        tol : float, optional
            Geometric tolerance. The default is ``1e-6``.
        
        Returns
        -------
        list
            List of edge IDs.

        """
        tol2 = tol**2

        port_edges = self.get_face_edges(face_id)

        # find the bodies to exclude
        port_sheet_midpoint = self.get_face_center(face_id)
        point = self._modeler.Position(port_sheet_midpoint)
        list_of_bodies = self.get_bodynames_from_position(point)

        # select all edges
        all_edges = []
        solids = [s for s in self.solid_names if s not in list_of_bodies]
        for solid in solids:
            edges = self.get_object_edges(solid)
            all_edges.extend(edges)
        all_edges = list(set(all_edges))  # remove duplicates

        # select edges coplanar to port edges (aligned to XY, YZ, or XZ plane)
        ux = [1.0, 0.0, 0.0]
        uy = [0.0, 1.0, 0.0]
        uz = [0.0, 0.0, 1.0]
        midpoints = {}
        candidate_edges = []
        for ei in port_edges:
            vertices_i = self.get_edge_vertices(ei)
            if len(vertices_i) == 1:  # maybe a circle
                vertex1_i = self.get_vertex_position(vertices_i[0])
                area_i = self.get_face_area(face_id)
                if area_i is None or area_i < tol2:  # degenerated face
                    continue
                center_i = self.get_face_center(face_id)
                if not center_i:  # non planar face
                    continue
                radius_i = GeometryOperators.points_distance(vertex1_i, center_i)
                area_i_eval = 3.141592653589793*radius_i**2
                if abs(area_i-area_i_eval) < tol2:  # it is a circle
                    vertex2_i = center_i
                    midpoints[ei] = center_i
                else:  # not a circle
                    continue
            elif len(vertices_i) == 2:  # normal segment edge
                vertex1_i = self.get_vertex_position(vertices_i[0])
                vertex2_i = self.get_vertex_position(vertices_i[1])
                midpoints[ei] = self.get_edge_midpoint(ei)
            else:  # undetermined edge --> skip
                continue
            for ej in all_edges:
                vertices_j = self.get_edge_vertices(ej)
                if len(vertices_j) == 1:  # edge is an arc, not supported
                    continue
                elif len(vertices_j) == 2:  # normal segment edge
                    vertex1_j = self.get_vertex_position(vertices_j[0])
                    vertex2_j = self.get_vertex_position(vertices_j[1])
                else:  # undetermined edge --> skip
                    continue

                if not allow_perpendicular and \
                        abs(GeometryOperators._v_dot(GeometryOperators.v_points(vertex1_i, vertex2_i), GeometryOperators.v_points(vertex1_j, vertex2_j))) < tol:
                    continue

                normal1 = GeometryOperators.v_cross(GeometryOperators.v_points(vertex1_i, vertex2_i), GeometryOperators.v_points(vertex1_i, vertex1_j))
                normal1_norm = GeometryOperators.v_norm(normal1)
                if YZ_plane and abs(abs(GeometryOperators._v_dot(normal1, ux)) - normal1_norm) < tol:
                    pass
                elif XZ_plane and abs(abs(GeometryOperators._v_dot(normal1, uy)) - normal1_norm) < tol:
                    pass
                elif XY_plane and abs(abs(GeometryOperators._v_dot(normal1, uz)) - normal1_norm) < tol:
                    pass
                else:
                    continue

                vec1 = GeometryOperators.v_points(vertex1_i, vertex2_j)
                if abs(GeometryOperators._v_dot(normal1, vec1)) < tol2:  # the 4th point is coplanar
                    candidate_edges.append(ej)

        minimum_distance = tol**-1
        selected_edges = []
        for ei in midpoints:
            midpoint_i = midpoints[ei]
            for ej in candidate_edges:
                midpoint_j = self.get_edge_midpoint(ej)
                d = GeometryOperators.points_distance(midpoint_i, midpoint_j)
                if d < minimum_distance:
                    minimum_distance = d
                    selected_edges = [ei, ej]

        if selected_edges:
            new_edge1 = self.create_object_from_edge(selected_edges[0])
            time.sleep(aedt_wait_time)
            new_edge2 = self.create_object_from_edge(selected_edges[1])
            return selected_edges
        else:
            return []
        pass

    @aedt_exception_handler
    def get_closest_edgeid_to_position(self, position, units=None):
        """Get the edge ID closest to a given position.

        Parameters
        ----------
        position : list
            List of float values, such as ``[x,y,z]`` or the ApplicationName.modeler.Position(x,y,z) object.
        units :
            Units for the position, such as ``"m"``. The default is ``None``, which means the model units are used.

        Returns
        -------
        type
            Edge ID of the edge closest to this position.

        """
        if type(position) is list:
            position = self.modeler.Position(position)

        bodies = self.get_bodynames_from_position(position, units)
        # the function searches in all bodies, not efficient
        face_id = self.get_faceid_from_position(position, obj_name=bodies[0], units=units)
        edges = self.get_face_edges(face_id)
        distance = 1e6
        selected_edge = None
        for edge in edges:
            midpoint = self.get_edge_midpoint(edge)
            if self.model_units == 'mm' and units == 'meter':
                midpoint = [i/1000 for i in midpoint]
            elif self.model_units == 'meter' and units == 'mm':
                midpoint = [i*1000 for i in midpoint]
            d = GeometryOperators.points_distance(midpoint, [position.X, position.Y, position.Z])
            if d < distance:
                selected_edge = edge
                distance = d
        return selected_edge

    def _resolve_object(self, object):
        if isinstance(object, Object3d):
            return object
        else:
            return self[object]

    def _get_model_objects(self, model=True):
        """Retrieve all model objects.

        Parameters
        ----------
        model : bool, optional
            Whether to retrieve all model objects. The default is ''True``. When ``False``,
            all non-model objects are retrieved.

        Returns
        -------
        type
            Objects lists.

        """
        list_objs = []
        for id, obj in self.objects.items():
            if obj.model == model:
                list_objs.append(obj.name)
        return list_objs

    def _check_material(self, matname, defaultmatname):
        """Check for a material name.

        If a material name exists, it is assigned. Otherwise, the default material
        specified is assigned.

        Parameters
        ----------
        matname : str
            Name of the material.
        defaultmatname : str
            Name of the default material to assign if ``metname`` does not exist.

        Returns
        -------
        str or bool
            String if a material name, Boolean if the material is a dielectric.
        """
        if matname:
            matname = matname.lower()
            if self._parent.materials.checkifmaterialexists(matname):
                if self._parent._design_type == "HFSS":
                    return matname, self._parent.materials.material_keys[matname].is_dielectric()
                else:
                    return matname, True

            else:
                self.messenger.add_warning_message(
                    "Material {} doesn not exists. Assigning default material".format(matname))
        if self._parent._design_type == "HFSS":
            return defaultmatname, self._parent.materials.material_keys[defaultmatname].is_dielectric()
        else:
            return defaultmatname, True

    def _refresh_solids(self):
        test = retry_ntimes(10, self.oeditor.GetObjectsInGroup, "Solids")
        if test is None or test is False:
            assert False, "Get Solids is failing"
        elif test is True:
            self._solids = []    # In IronPython True is returned when no sheets are present
        else:
            self._solids = list(test)
        self._all_object_names = self._solids + self._sheets + self._lines

    def _refresh_sheets(self):
        test = retry_ntimes(10, self.oeditor.GetObjectsInGroup, "Sheets")
        if test is None or test is False:
            assert False, "Get Sheets is failing"
        elif test is True:
            self._sheets = []    # In IronPython True is returned when no sheets are present
        else:
            self._sheets = list(test)
        self._all_object_names = self._solids + self._sheets + self._lines

    def _refresh_lines(self):
        test = retry_ntimes(10, self.oeditor.GetObjectsInGroup, "Lines")
        if test is None or test is False:
            assert False, "Get Lines is failing"
        elif test is True:
            self._lines = []    # In IronPython True is returned when no lines are present
        else:
            self._lines = list(test)
        self._all_object_names = self._solids + self._sheets + self._lines

    def _refresh_unclassified(self):
        test = retry_ntimes(10, self.oeditor.GetObjectsInGroup, "Unclassified")
        if test is None or test is False:
            self._unclassified = []
            self.messenger.logger.debug("Unclassified is failing")
        elif test is True:
            self._unclassified = []     # In IronPython True is returned when no unclassified are present
        else:
            self._unclassified = list(test)

    def _refresh_object_types(self):
        self._refresh_solids()
        self._refresh_sheets()
        self._refresh_lines()
        self._all_object_names = self._solids + self._sheets + self._lines

    def _create_object(self, name):
        o = Object3d(self, name)
        new_id = o.id
        self.objects[new_id] = o
        self.object_id_dict[o.name] = new_id
        return o

    def _refresh_all_ids_from_aedt_file(self):
        if not self._parent.design_properties or "ModelSetup" not in self._parent.design_properties:
            return False

        try:
            groups = self._parent.design_properties['ModelSetup']['GeometryCore']['GeometryOperations']['Groups'][
                'Group']
        except KeyError:
            groups = []
        if type(groups) is not list:
            groups = [groups]
        try:
            self._parent.design_properties['ModelSetup']['GeometryCore']['GeometryOperations']['ToplevelParts'][
                'GeometryPart']
        except KeyError:
            return 0
        for el in self._parent.design_properties['ModelSetup']['GeometryCore']['GeometryOperations']['ToplevelParts']['GeometryPart']:
            if isinstance(el, OrderedDict):
                attribs = el['Attributes']
            else:
                attribs = \
                    self._parent.design_properties['ModelSetup']['GeometryCore']['GeometryOperations']['ToplevelParts'][
                        'GeometryPart']['Attributes']

            o = self._create_object(name=attribs['Name'])

            o.part_coordinate_system = attribs['PartCoordinateSystem']
            if "NonModel" in attribs['Flags']:
                o._model = False
            else:
                o._model = True
            if "Wireframe" in attribs['Flags']:
                o._wireframe = True
            else:
                o._wireframe = False
            groupname = ""
            for group in groups:
                if attribs['GroupId'] == group['GroupID']:
                    groupname = group['Attributes']['Name']

            o._m_groupName = groupname
            o._color = attribs['Color']
            o._surface_material = attribs.get('SurfaceMaterialValue', None)
            if o._surface_material:
                o._surface_material = o._surface_material[1:-1]
            if 'MaterialValue' in attribs:
                o._material_name = attribs['MaterialValue'][1:-1]
            else:
                o._material_name = attribs.get('MaterialName', None)

            o._is_updated = True
        return len(self.objects)

    def _default_object_attributes(self, name=None, matname=None):

        if not matname:
            matname = self.defaultmaterial

        material, is_dielectric = self._check_material(matname, self.defaultmaterial)

        solve_inside = False
        if is_dielectric:
            solve_inside = True

        if not name:
            name = _uname()

        args = ["NAME:Attributes",
                "Name:=", name,
                "Flags:=", "",
                "Color:=", "(132 132 193)",
                "Transparency:=", 0.3,
                "PartCoordinateSystem:=", "Global",
                "SolveInside:=", solve_inside]

        if self.version >= "2019.3":
            args += ["MaterialValue:=", chr(34) + material + chr(34),
                     "UDMId:=", "",
                     "SurfaceMaterialValue:=", chr(34) +"Steel-oxidised-surface"+ chr(34)]
        else:
            args += ["MaterialName:=", material]

        if self.version >= "2021.1":
            args += ["ShellElement:="	, False,
                     "ShellElementThickness:=", "0mm",
                     "IsMaterialEditable:=", True,
                     "UseMaterialAppearance:=", False,
                     "IsLightweight:=", False]

        return args

    def _crosssection_arguments(self, type, orient, width, topwidth, height, num_seg, bend_type=None):
        """Generate the properties array for the polyline cross-section.
        """
        arg_str = ["NAME:PolylineXSection"]

        # Set the default section type to "None"
        section_type = type
        if not section_type:
            section_type = "None"

        # Set the default orientation to "Auto"
        section_orient = orient
        if not section_orient:
            section_orient = "Auto"

        # Set the default bend-type to "Corner"
        section_bend = bend_type
        if not section_bend:
            section_bend = "Corner"

        #Ensure number-of segments is valid
        if num_seg:
            assert num_seg > 2, "Number of segments for a cross-section must be 0 or greater than 2."

        model_units = self.model_units
        arg_str += ["XSectionType:=", section_type]
        arg_str += ["XSectionOrient:=", section_orient]
        arg_str += ["XSectionWidth:=", _dim_arg(width, model_units)]
        arg_str += ["XSectionTopWidth:=", _dim_arg(topwidth, model_units)]
        arg_str += ["XSectionHeight:=", _dim_arg(height, model_units)]
        arg_str += ["XSectionNumSegments:=", "{}".format(num_seg)]
        arg_str += ["XSectionBendType:=", section_bend]

        return arg_str

    def _arg_with_dim(self, prop_value, units=None):
        if isinstance(prop_value, str):
            val = prop_value
        else:
            if units is None:
                units = self.model_units
                assert isinstance(prop_value, numbers.Number), "Argument {} must be a numeric value".format(prop_value)
            val = "{0}{1}".format(prop_value, units)
        return val

    def _pos_with_arg(self, pos, units=None):
        posx = self._arg_with_dim(pos[0], units)
        posy = self._arg_with_dim(pos[1], units)
        posz = self._arg_with_dim(pos[2], units)

        return posx, posy, posz

    def _str_list(self, theList):
        szList = ''
        for id in theList:
            o = self.objects[id]
            if len(szList):
                szList += ','
            szList += str(o.name)

        return szList

    def _find_object_from_edge_id(self, lval):
        objList = []
        objListSheets = self.sheet_names
        if len(objListSheets) > 0:
            objList.extend(objListSheets)
        objListSolids = self.solid_names
        if len(objListSolids) > 0:
            objList.extend(objListSolids)
        for obj in objList:
            edgeIDs = list(self.oeditor.GetEdgeIDsFromObject(obj))
            if str(lval) in edgeIDs:
                return obj

        return None

    def _find_object_from_face_id(self, lval):
        if self.oeditor is not None:
            objList = []
            objListSheets = self.sheet_names
            if len(objListSheets) > 0:
                objList.extend(objListSheets)
            objListSolids = self.solid_names
            if len(objListSolids) > 0:
                objList.extend(objListSolids)
            for obj in objList:
                face_ids = list(self.oeditor.GetFaceIDs(obj))
                if str(lval) in face_ids:
                    return obj

        return None

    def __getitem__(self, partId):
        """Return the object ``Object3D`` for a given object ID or object name.

        Parameters
        ----------
        partId : int or str
            Object ID or object name from the 3D modeler.

        Returns
        -------
        Object3d
            Returns None if the part id or object name is not found

        """
        if isinstance(partId, int) and partId in self.objects:
            return self.objects[partId]
        elif partId in self.object_id_dict:
            return self.objects[self.object_id_dict[partId]]
        return None

<|MERGE_RESOLUTION|>--- conflicted
+++ resolved
@@ -2153,7 +2153,7 @@
         the IDs of these lines.
         
         This method accepts a one or more sheet objects as input, while 
-         method :func:`Primitives.get_edges_for_circuit_port` accepts a face ID.
+        the method `get_edges_for_circuit_port` accepts a face ID.
         
         Parameters
         ----------
@@ -2288,20 +2288,14 @@
         or XZ plane). This method creates new lines for the detected edges and returns
         the IDs of these lines.
         
-<<<<<<< HEAD
-        This method accepts a face ID in the input, while the
-        :func:`Primitives.get_edges_for_circuit_port_from_port` method
-        accepts one or more sheet objects.
-=======
         This method accepts a face ID in the input, while the `get_edges_for_circuit_port_from_port`
         method accepts one or more sheet objects.
->>>>>>> ac0c2121
                 
         Parameters
         ----------
         face_id :
             ID of the face.
-        XY_plane : bool, optional
+         XY_plane : bool, optional
             Whether the edge's pair are to be on the XY plane.
             The default is ``True``.
         YZ_plane : bool, optional
