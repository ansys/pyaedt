<<<<<<< HEAD
from pyaedt.generic.general_methods import pyaedt_function_handler
=======
# -*- coding: utf-8 -*-
#
# Copyright (C) 2021 - 2024 ANSYS, Inc. and/or its affiliates.
# SPDX-License-Identifier: MIT
#
#
# Permission is hereby granted, free of charge, to any person obtaining a copy
# of this software and associated documentation files (the "Software"), to deal
# in the Software without restriction, including without limitation the rights
# to use, copy, modify, merge, publish, distribute, sublicense, and/or sell
# copies of the Software, and to permit persons to whom the Software is
# furnished to do so, subject to the following conditions:
#
# The above copyright notice and this permission notice shall be included in all
# copies or substantial portions of the Software.
#
# THE SOFTWARE IS PROVIDED "AS IS", WITHOUT WARRANTY OF ANY KIND, EXPRESS OR
# IMPLIED, INCLUDING BUT NOT LIMITED TO THE WARRANTIES OF MERCHANTABILITY,
# FITNESS FOR A PARTICULAR PURPOSE AND NONINFRINGEMENT. IN NO EVENT SHALL THE
# AUTHORS OR COPYRIGHT HOLDERS BE LIABLE FOR ANY CLAIM, DAMAGES OR OTHER
# LIABILITY, WHETHER IN AN ACTION OF CONTRACT, TORT OR OTHERWISE, ARISING FROM,
# OUT OF OR IN CONNECTION WITH THE SOFTWARE OR THE USE OR OTHER DEALINGS IN THE
# SOFTWARE.

from pyaedt import pyaedt_function_handler
>>>>>>> d3aa856f
from pyaedt.generic.general_methods import read_json
from pyaedt.modeler.advanced_cad.multiparts import Actor
from pyaedt.modeler.advanced_cad.multiparts import MultiPartComponent


def read_actors(fn, actor_lib):
    """Read and map actors in a JSON file to a list of actor objects.

    Parameters
    ----------
    fn : str
        Name of the JSON file describing the actors.
    actor_lib : str
        Full path to the library containing the actor definitions.

    Returns
    -------
    list
        List of actor objects.
    """
    a = {}
    actor_dict = read_json(fn)
    for name in actor_dict:
        a[name] = Actor(actor_dict[name], actor_lib, name)
    return a


class Generic(Actor, object):
    """Provides an instance of an actor.

    This class is derived from :class:`pyaedt.modeler.multiparts.MultiPartComponent`.

    .. note::
       Motion is always forward in the X-axis direction of the person
       coordinate system.

    Parameters
    ----------
    actor_folder : str
        Full path to the directory containing the definition of the person.
        This can be changed later in the :class:`Person` class definition.
    speed : float or str
        Speed of the person in the X-axis direction.
    relative_cs_name : str
        Name of the relative coordinate system of the actor. The default is ``None``,
        in which case the global coordinate system is used.

    """

    def __init__(self, actor_folder, speed="0", relative_cs_name=None):
        """Generic class."""
        super(Generic, self).__init__(actor_folder, speed=speed, relative_cs_name=relative_cs_name)


class Person(Actor, object):
    """Provides an instance of a person.

    This class is derived from :class:`pyaedt.modeler.multiparts.MultiPartComponent`.

    .. note::
       Motion is always forward in the X-axis direction of the person coordinate system.

    Parameters
    ----------
    actor_folder : str
        Full path to the folder containing the definition of the
        person. This can be changed later in the :class:`Person`
        class definition.
    speed : float or str, optional
        Speed of the person in the X-axis direction. The default is ``"0"``.
    stride : float or str, optional
        Stride length of the person. The default is "0.8meters".
    relative_cs_name : str, optional
        Name of the relative coordinate system of the actor. The
        default is ``None``, in which case the global coordinate
        system is used.

    """

    def __init__(self, actor_folder, speed="0", stride="0.8meters", relative_cs_name=None):
        """Initialize person actor."""

        super(Person, self).__init__(actor_folder, speed=speed, relative_cs_name=relative_cs_name)

        self._stride = stride

    @property
    def stride(self):
        """Stride in meters.

        Returns
        -------
        str
        """
        return self._stride

    @stride.setter
    def stride(self, s):
        self._stride = s  # TODO: Add validation to allow expressions.

    @pyaedt_function_handler()
    def _add_walking(self, app):
        # Update expressions for oscillation of limbs. At this point
        # we could parse p.name to handle motion (arm, leg, ...).
        for k, p in self.parts.items():
            if any(p.rot_axis):  # use this key to determine if there is motion of the part.
                if p.rot_axis[1]:  # Make sure pitch rotation is True
                    app[p.pitch_name] = (
                        p.pitch
                        + "*sin(2*pi*("
                        + self.speed_name
                        + "/"
                        + self.stride
                        + ") "
                        + "*"
                        + MultiPartComponent._t
                        + ") + "
                        + "("
                        + p["compensation_angle"]
                        + ")rad"
                    )

    @pyaedt_function_handler()
    def insert(self, app, motion=True):
        """Insert the person in HFSS SBR+.

        Parameters
        ----------
        app : pyaedt.Hfss
            HFSS application instance.
        motion : bool, optional
            Whether the person is in motion. The default is ``True``.

        Returns
        -------
        bool
            ``True`` when successful, ``False`` when failed.
        """
        app.logger.info("Adding person: " + self.name)

        # Insert the component first, then set variables.
        self._insert(app)  # Place the person in the app.
        if motion:
            self._add_speed(app)
            self._add_walking(app)


class Bird(Actor, object):
    """Provides an instance of a bird.

    This class is derived from :class:`pyaedt.modeler.multiparts.MultiPartComponent`.

    .. note::
       Motion is always forward in the X-axis direction.

    Parameters
    ----------
    bird_folder : str
        Full path to the directory containing the definition of the
        bird. This can be changed later.
    speed : float or str, optional
        Speed of the bird. The default is ``"2.0"``.
    flapping_rate : float or str, optional
        Flapping rate. The default is ``"50Hz"``.
    relative_cs_name : str, optional
        Name of the relative coordinate system of the actor. The
        default is``None``, in which case the global coordinate system
        is used.

    """

    def __init__(self, bird_folder, speed="2.0", flapping_rate="50Hz", relative_cs_name=None):
        """Bike class."""

        super(Bird, self).__init__(bird_folder, speed=speed, relative_cs_name=relative_cs_name)
        self._flapping_rate = flapping_rate

    def _add_flying(self, app):
        # Update expressions for wheel motion:

        for k, p in self.parts.items():
            if any(p.rot_axis):  # use this key to verify that there is local motion.
                if p.rot_axis[2]:  # Flapping is roll
                    app[p.roll_name] = (
                        p["rotation"] + "* sin(2*pi*" + str(self._flapping_rate) + "*" + MultiPartComponent._t + ")"
                    )

    @pyaedt_function_handler()
    def insert(self, app, motion=True):
        """Insert the bird in HFSS SBR+.

        Parameters
        ----------
        app : pyaedt.Hfss
        motion : bool
            Whether the bird is in motion. The default is ``True``.
        Returns
        -------
        bool
            ``True`` when successful, ``False`` when failed.
        """
        app.logger.info("Adding Vehicle: " + self.name)

        self._insert(app)  # Place the multipart component in the app.
        if motion:
            self._add_speed(app)
            self._add_flying(app)


class Vehicle(Actor, object):
    """Provides an instance of a vehicle.

    This class is derived from :class:`pyaedt.modeler.multiparts.MultiPartComponent`.

    .. note::
        Motion is always forward in the X-axis direction.

    Parameters
    ----------
    car_folder : str, required
        Full path to the folder containing the definition of the
        vehicle.  This can be changed later.
    speed : float or str, optional
        Speed of the vehicle. The default is ``10.0``.
    relative_cs_name : str, optional
        Name of the relative coordinate system of the actor. The
        default is ``None``, in which case the global coordinate
        system is used.

    """

    def __init__(self, car_folder, speed=10.0, relative_cs_name=None):
        """Vehicle class."""

        super(Vehicle, self).__init__(car_folder, speed=speed, relative_cs_name=relative_cs_name)

    @pyaedt_function_handler()
    def _add_driving(self, app):
        # Update expressions for wheel motion:
        for k, p in self.parts.items():
            if any(p.rot_axis):  # use this key to determine if there is motion of the wheel.
                if p.rot_axis[1]:  # Make sure pitch rotation is True
                    app[p.pitch_name] = (
                        "("
                        + MultiPartComponent._t
                        + "*"
                        + self.speed_name
                        + "/"
                        + p["tire_radius"]
                        + "meter)*(180/pi)*1deg"
                    )

    @pyaedt_function_handler()
    def insert(self, app, motion=True):
        """Insert the vehicle in HFSS SBR+.

        Parameters
        ----------
        app : pyaedt.Hfss
        motion : bool, optional
            Whether the vehicle is in motion. The default is ``True``.

        Returns
        -------
        bool
            ``True`` when successful, ``False`` when failed.
        """
        app.logger.info("Adding vehicle: " + self.name)

        self._insert(app)  # Place the multipart component in the app.
        if motion:
            self._add_speed(app)
            self._add_driving(app)
        return True


class Radar(MultiPartComponent, object):
    """Manages the radar definition and placement in the HFSS design.

    Parameters
    ----------
    radar_folder : str
        Full path to the folder containing the radar file.
    name : str, optional
        Name of the radar file. The default is ``None``.
    motion : bool, optional
        Whether the actor is in motion. The default is ``False``.
    use_relative_cs : bool, optional
        Whether to use the relative coordinate system. The default is ``False``.
    offset : list, optional
        List of offset values. The default is ``("0", "0", "0")``.
    speed : float or str, optional
        Speed of the vehicle. The default is ``0``.
    relative_cs_name : str, optional
        Name of the relative coordinate system of the actor. The
        default is ``None``, in which case the global coordinate
        system is used.

    """

    def __init__(
        self,
        radar_folder,
        name=None,
        motion=False,
        use_relative_cs=False,
        offset=("0", "0", "0"),
        speed=0,
        relative_cs_name=None,
    ):
        self.aedt_antenna_names = []  # List of Antenna Names
        name = name.split(".")[0] if name else name  # remove suffix if any
        self._component_class = "radar"
        super(Radar, self).__init__(
            radar_folder,
            name=name,
            use_relative_cs=use_relative_cs,
            motion=motion,
            offset=offset,
            relative_cs_name=relative_cs_name,
        )
        self._speed_expression = str(speed) + "m_per_sec"
        self.pair = []

    @property
    def units(self):
        """Multi-part units.

        Returns
        -------
        str
            Multipart units.
        """
        return self._local_units

    @property
    def speed_name(self):
        """Speed variable name.

        Returns
        -------
        str
            Name of the speed variable.
        """
        return self.name + "_speed"

    @property
    def speed_expression(self):
        """Speed variable expression.

        Returns
        -------
        str
            Expression for the speed variable.
        """
        return self._speed_expression

    @speed_expression.setter
    def speed_expression(self, s):
        self._speed_expression = s

    @pyaedt_function_handler()
    def _add_speed(self, app):
        app.variable_manager.set_variable(
            name=self.speed_name, expression=self.speed_expression, description="radar speed"
        )
        # Update expressions for x and y position in app:
        app[self.offset_names[0]] = (
            str(self.offset[0]) + "+" + self.speed_name + " * " + MultiPartComponent._t + "* cos(" + self.yaw_name + ")"
        )

        app[self.offset_names[1]] = (
            str(self.offset[1]) + "+" + self.speed_name + " * " + MultiPartComponent._t + "* sin(" + self.yaw_name + ")"
        )

    @pyaedt_function_handler()
    def insert(self, app, motion=False):
        """Insert radar in the HFSS application instance.

        Parameters
        ----------
        app : pyaedt.Hfss
        motion : bool, optional
            Whether the actor is in motion. The default is ``False``.

        Returns
        -------
        list
            List of antennae that have been placed.
        """
        app.logger.info("Adding radar module:  " + self.name)
        if self.use_global_cs or self.cs_name in app.modeler.oeditor.GetCoordinateSystems():
            app.modeler.set_working_coordinate_system(self.cs_name)
            if self.use_relative_cs:
                self._relative_cs_name = self.name + "_cs"
        self.position_in_app(app)
        tx_names = []
        rx_names = []
        for p in self.parts:
            antenna_object = self.parts[p].insert(app, units=self._local_units)
            self.aedt_components.append(antenna_object.name)
            self.aedt_antenna_names.append(antenna_object.excitation_name)
            if p.startswith("tx"):
                tx_names.append(antenna_object.excitation_name)
            elif p.startswith("rx"):
                rx_names.append(antenna_object.excitation_name)

        # Define tx/rx pairs:
        self.pair = {}
        for tx in tx_names:
            rx_string = ""
            for rx in rx_names:
                rx_string += rx + ","
            self.pair[tx] = rx_string.strip(",")

        app.set_sbr_txrx_settings(self.pair)

        app.modeler.create_group(components=self.aedt_components, group_name=self.name)
        app.logger.info("Group Created:  " + self.name)
        if motion:
            self._add_speed(app)
        return self.aedt_antenna_names<|MERGE_RESOLUTION|>--- conflicted
+++ resolved
@@ -1,6 +1,3 @@
-<<<<<<< HEAD
-from pyaedt.generic.general_methods import pyaedt_function_handler
-=======
 # -*- coding: utf-8 -*-
 #
 # Copyright (C) 2021 - 2024 ANSYS, Inc. and/or its affiliates.
@@ -25,8 +22,7 @@
 # OUT OF OR IN CONNECTION WITH THE SOFTWARE OR THE USE OR OTHER DEALINGS IN THE
 # SOFTWARE.
 
-from pyaedt import pyaedt_function_handler
->>>>>>> d3aa856f
+from pyaedt.generic.general_methods import pyaedt_function_handler
 from pyaedt.generic.general_methods import read_json
 from pyaedt.modeler.advanced_cad.multiparts import Actor
 from pyaedt.modeler.advanced_cad.multiparts import MultiPartComponent
