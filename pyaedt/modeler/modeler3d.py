from __future__ import absolute_import  # noreorder

import datetime
import json
import os.path
import warnings

from pyaedt.generic.general_methods import _retry_ntimes
from pyaedt.generic.general_methods import generate_unique_name
from pyaedt.generic.general_methods import pyaedt_function_handler
from pyaedt.modeler.cad.Modeler import GeometryModeler
from pyaedt.modeler.cad.Primitives3D import Primitives3D
from pyaedt.modeler.geometry_operators import GeometryOperators


class Modeler3D(GeometryModeler, Primitives3D, object):
    """Provides the Modeler 3D application interface.

    This class is inherited in the caller application and is accessible through the modeler variable
    object. For example, ``hfss.modeler``.

    Parameters
    ----------
    application : :class:`pyaedt.application.Analysis3D.FieldAnalysis3D`

    Examples
    --------
    >>> from pyaedt import Hfss
    >>> hfss = Hfss()
    >>> my_modeler = hfss.modeler
    """

    def __init__(self, application):
        GeometryModeler.__init__(self, application, is3d=True)
        Primitives3D.__init__(self)

    def __get__(self, instance, owner):
        self._app = instance
        return self

    @property
    def primitives(self):
        """Primitives.

        .. deprecated:: 0.4.15
            No need to use primitives anymore. You can instantiate primitives methods directly from modeler instead.

        Returns
        -------
        :class:`pyaedt.modeler.Primitives3D.Primitives3D`

        """
        mess = "The property `primitives` is deprecated.\n"
        mess += " Use `app.modeler` directly to instantiate primitives methods."
        warnings.warn(mess, DeprecationWarning)
        return self

    @pyaedt_function_handler()
    def create_3dcomponent(
        self,
        component_file,
        component_name=None,
        variables_to_include=[],
        object_list=None,
        boundaries_list=None,
        excitation_list=None,
        included_cs=None,
        reference_cs="Global",
        is_encrypted=False,
        allow_edit=False,
        security_message="",
        password="",
        edit_password="",
        password_type="UserSuppliedPassword",
        hide_contents=False,
        replace_names=False,
        component_outline="BoundingBox",
        auxiliary_dict_file=False,
        monitor_objects=None,
        datasets=None,
        native_components=None,
    ):
        """Create a 3D component file.

        Parameters
        ----------
        component_file : str
            Full path to the A3DCOMP file.
        component_name : str, optional
            Name of the component. The default is ``None``.
        variables_to_include : list, optional
             List of variables to include. The default is ``[]``.
        object_list : list, optional
            List of Objects names to export. The default is all objects.
        boundaries_list : list, optional
            List of Boundaries names to export. The default is all boundaries.
        excitation_list : list, optional
            List of Excitation names to export. The default is all excitations.
        included_cs : list, optional
            List of Coordinate Systems to export. The default is all coordinate systems.
        reference_cs : str, optional
<<<<<<< HEAD
            Reference coordinate system.
=======
            The Coordinate System reference. The default is ``"Global"``.
>>>>>>> 79204dd7
        is_encrypted : bool, optional
            Whether the component has encrypted protection. The default is ``False``.
        allow_edit : bool, optional
            Whether the component is editable with encrypted protection.
            The default is ``False``.
        security_message : str, optional
            Security message to display when component is inserted.
            The default value is an empty string.
        password : str, optional
            Security password needed when adding the component.
            The default value is an empty string.
        edit_password : str, optional
            Edit password.
            The default value is an empty string.
        password_type : str, optional
            Password type. Value can either be ``UserSuppliedPassword`` or ``InternalPassword``.
            The default value is ``UserSuppliedPassword``.
        hide_contents : bool, optionale
            Whether to hide contents.
            The default is ``False``.
        replace_names : bool, optional
            Whether to replace objects and materials names.
            The default is ``False``.
        component_outline : str, optional
            Component outline. Value can either be ``BoundingBox`` or ``None``.
            The default is ``BoundingBox``.
        auxiliary_dict_file : bool or str, optional
            Whether to export or not the auxiliary file containing information about defined datasets and Icepak monitor
             objects. A destination file can be specified using a string.
            The default is ``False``.
        monitor_objects : list, optional
            List of monitor objects names to export. The default is all monitor objects. This argument is relevant only
<<<<<<< HEAD
            if ``auxiliary_dict_file`` is not set to ``False``
        datasets : list, optional
            List of dataset names to export. The default is all datasets. This argument is relevant only if
            ``auxiliary_dict_file`` is not set to ``False``
        native_components : list, optional
=======
            if ``auxiliary_dict_file`` is not set to ``False``.
        datasets
            List of dataset names to export. The default is all datasets. This argument is relevant only if
            ``auxiliary_dict_file`` is not set to ``False``.
        native_components
>>>>>>> 79204dd7
            List of native_components names to export. The default is all native_components. This argument is relevant
            only if ``auxiliary_dict_file`` is not set to ``False``.

        Returns
        -------
        bool
            ``True`` when successful, ``False`` when failed.

        References
        ----------

        >>> oEditor.Create3DComponent
        """
        if not component_name:
            component_name = self._app.design_name
        dt_string = datetime.datetime.now().strftime("%H:%M:%S %p %b %d, %Y")
        if password_type not in ["UserSuppliedPassword", "InternalPassword"]:
            return False
        if component_outline not in ["BoundingBox", "None"]:
            return False
        arg = [
            "NAME:CreateData",
            "ComponentName:=",
            component_name,
            "Company:=",
            "",
            "Company URL:=",
            "",
            "Model Number:=",
            "",
            "Help URL:=",
            "",
            "Version:=",
            "1.0",
            "Notes:=",
            "",
            "IconType:=",
            "",
            "Owner:=",
            "pyaedt",
            "Email:=",
            "",
            "Date:=",
            dt_string,
            "HasLabel:=",
            False,
            "IsEncrypted:=",
            is_encrypted,
            "AllowEdit:=",
            allow_edit,
            "SecurityMessage:=",
            security_message,
            "Password:=",
            password,
            "EditPassword:=",
            edit_password,
            "PasswordType:=",
            password_type,
            "HideContents:=",
            hide_contents,
            "ReplaceNames:=",
            replace_names,
            "ComponentOutline:=",
            component_outline,
        ]
        if object_list:
            objs = object_list
        else:
            native_objs = [
                obj.name for _, v in self.modeler.user_defined_components.items() for _, obj in v.parts.items()
            ]
            objs = [obj for obj in self.object_names if obj not in native_objs]
            if not native_components and native_objs:
                self.logger.warning(
                    "Native component objects cannot be exported. Use native_components argument to"
                    " export an auxiliary dictionary file containing 3D components information"
                )
        for el in objs:
            if "CreateRegion:1" in self.oeditor.GetChildObject(el).GetChildNames():
                objs.remove(el)
        arg.append("IncludedParts:="), arg.append(objs)
        arg.append("HiddenParts:="), arg.append([])
        if included_cs:
            allcs = included_cs
        else:
            allcs = self.oeditor.GetCoordinateSystems()
        arg.append("IncludedCS:="), arg.append(allcs)
        arg.append("ReferenceCS:="), arg.append(reference_cs)
        par_description = []
        if variables_to_include:
            variables = variables_to_include
        else:
            variables = self._app._variable_manager.independent_variable_names
        for el in variables:
            par_description.append(el + ":=")
            par_description.append("")
        arg.append("IncludedParameters:="), arg.append(variables)
        variables = self._app._variable_manager.dependent_variable_names
        arg.append("IncludedDependentParameters:="), arg.append(variables)
        for el in variables:
            par_description.append(el + ":=")
            par_description.append("")
        arg.append("ParameterDescription:="), arg.append(par_description)
        arg.append("IsLicensed:="), arg.append(False)
        arg.append("LicensingDllName:="), arg.append("")
        arg.append("VendorComponentIdentifier:="), arg.append("")
        arg.append("PublicKeyFile:="), arg.append("")
        arg2 = ["NAME:DesignData"]
        if boundaries_list:
            boundaries = boundaries_list
        else:
            boundaries = self.get_boundaries_name()
        if boundaries:
            arg2.append("Boundaries:="), arg2.append(boundaries)
        if self._app.design_type == "Icepak":
            meshregions = [mr.name for mr in self._app.mesh.meshregions]
            try:
                meshregions.remove("Global")
            except:
                pass
            if meshregions:
                arg2.append("MeshRegions:="), arg2.append(meshregions)
        else:
            if excitation_list:
                excitations = excitation_list
            else:
                excitations = self._app.excitations
                if self._app.design_type == "HFSS":
                    exc = self._app.get_oo_name(self._app.odesign, "Excitations")
                    if exc and exc[0] not in self._app.excitations:
                        excitations.extend(exc)
            excitations = list(set([i.split(":")[0] for i in excitations]))
            if excitations:
                arg2.append("Excitations:="), arg2.append(excitations)
        meshops = [el.name for el in self._app.mesh.meshoperations]
        arg2.append("MeshOperations:="), arg2.append(meshops)
        arg3 = ["NAME:ImageFile", "ImageFile:=", ""]
        if auxiliary_dict_file:
            if isinstance(auxiliary_dict_file, bool):
                auxiliary_dict_file = component_file + ".json"
            cachesettings = {
                prop: getattr(self._app.configurations.options, prop)
                for prop in vars(self._app.configurations.options)
                if prop.startswith("_export_")
            }
            self._app.configurations.options.unset_all_export()
            self._app.configurations.options.export_monitor = True
            self._app.configurations.options.export_datasets = True
            self._app.configurations.options.export_coordinate_systems = True
            configfile = self._app.configurations.export_config()
            for prop in cachesettings:  # restore user settings
                setattr(self._app.configurations.options, prop, cachesettings[prop])
            if monitor_objects is None:
                monitor_objects = self._app.odesign.GetChildObject("Monitor").GetChildNames()
            if datasets is None:
                datasets = {}
                datasets.update(self._app.project_datasets)
                datasets.update(self._app.design_datasets)
            if native_components is None:
                native_components = self._app.native_components
            with open(configfile) as f:
                config_dict = json.load(f)
            out_dict = {}
            if monitor_objects:
                out_dict["monitor"] = config_dict["monitor"]
                for i in list(out_dict["monitor"]):
                    if i not in monitor_objects:
                        del out_dict["monitor"][i]
                    else:
                        if out_dict["monitor"][i]["Type"] in ["Object", "Surface"]:
                            out_dict["monitor"][i]["ID"] = self._app.modeler.get_obj_id(out_dict["monitor"][i]["ID"])
            if datasets:
                out_dict["datasets"] = config_dict["datasets"]
                for i in list(out_dict["datasets"]):
                    if i not in datasets:
                        del out_dict["datasets"][i]
                out_dict["datasets"] = config_dict["datasets"]
            if native_components:
                out_dict["native components"] = {}
                coordinatesystems_set = set()
                for _, nc in self._app.native_components.items():
                    nc_name = nc.props["SubmodelDefinitionName"]
                    nc_props = dict(nc.props).copy()
                    nc_type = nc.props["NativeComponentDefinitionProvider"]["Type"]
                    if (
                        nc_type == "PCB"
                        and nc_props["NativeComponentDefinitionProvider"]["DefnLink"]["Project"] == "This Project*"
                    ):
                        nc_props["NativeComponentDefinitionProvider"]["DefnLink"]["Project"] = self._app.project_file
                    CSs = [
                        v.target_coordinate_system
                        for i, v in self._app.modeler.user_defined_components.items()
                        if v.definition_name == nc_name
                        and "Target Coordinate System" in self._app.oeditor.GetChildObject(i).GetPropNames()
                    ]
                    out_dict["native components"][nc_name] = {"Type": nc_type, "Props": nc_props, "CS": CSs}
                    for cs in CSs:
                        while cs != "Global":
                            coordinatesystems_set.update(cs)
                            cs = config_dict["coordinatesystems"][cs]["Reference CS"]
                if config_dict.get("coordinatesystems", None):
                    out_dict["coordinatesystems"] = config_dict["coordinatesystems"]
            with open(auxiliary_dict_file, "w") as outfile:
                json.dump(out_dict, outfile)
        return _retry_ntimes(3, self.oeditor.Create3DComponent, arg, arg2, component_file, arg3)

    @pyaedt_function_handler()
    def create_coaxial(
        self,
        startingposition,
        axis,
        innerradius=1,
        outerradius=2,
        dielradius=1.8,
        length=10,
        matinner="copper",
        matouter="copper",
        matdiel="teflon_based",
    ):
        """Create a coaxial.

        Parameters
        ----------
        startingposition : list
            List of ``[x, y, z]`` coordinates for the starting position.
        axis : int
            Coordinate system AXIS (integer ``0`` for X, ``1`` for Y, ``2`` for Z) or
            the :class:`Application.CoordinateSystemAxis` enumerator.
        innerradius : float, optional
            Inner coax radius. The default is ``1``.
        outerradius : float, optional
            Outer coax radius. The default is ``2``.
        dielradius : float, optional
            Dielectric coax radius. The default is ``1.8``.
        length : float, optional
            Coaxial length. The default is ``10``.
        matinner : str, optional
            Material for the inner coaxial. The default is ``"copper"``.
        matouter : str, optional
            Material for the outer coaxial. The default is ``"copper"``.
        matdiel : str, optional
            Material for the dielectric. The default is ``"teflon_based"``.

        Returns
        -------
        tuple
            Contains the inner, outer, and dielectric coax as
            :class:`pyaedt.modeler.Object3d.Object3d` objects.

        References
        ----------

        >>> oEditor.CreateCylinder
        >>> oEditor.AssignMaterial


        Examples
        --------

        This example shows how to create a Coaxial Along X Axis waveguide.

        >>> from pyaedt import Hfss
        >>> app = Hfss()
        >>> position = [0,0,0]
        >>> coax = app.modeler.create_coaxial(
        ...    position, app.AXIS.X, innerradius=0.5, outerradius=0.8, dielradius=0.78, length=50
        ... )

        """
        if not (outerradius > dielradius and dielradius > innerradius):
            raise ValueError("Error in coaxial radius.")
        inner = self.create_cylinder(axis, startingposition, innerradius, length, 0)
        outer = self.create_cylinder(axis, startingposition, outerradius, length, 0)
        diel = self.create_cylinder(axis, startingposition, dielradius, length, 0)
        self.subtract(outer, inner)
        self.subtract(outer, diel)
        inner.material_name = matinner
        outer.material_name = matouter
        diel.material_name = matdiel

        return inner, outer, diel

    @pyaedt_function_handler()
    def create_waveguide(
        self,
        origin,
        wg_direction_axis,
        wgmodel="WG0",
        wg_length=100,
        wg_thickness=None,
        wg_material="aluminum",
        parametrize_w=False,
        parametrize_h=False,
        create_sheets_on_openings=False,
        name=None,
    ):
        """Create a standard waveguide and optionally parametrize `W` and `H`.

        Available models are WG0.0, WG0, WG1, WG2, WG3, WG4, WG5, WG6,
        WG7, WG8, WG9, WG9A, WG10, WG11, WG11A, WG12, WG13, WG14,
        WG15, WR102, WG16, WG17, WG18, WG19, WG20, WG21, WG22, WG24,
        WG25, WG26, WG27, WG28, WG29, WG29, WG30, WG31, and WG32.

        Parameters
        ----------
        origin : list
            List of ``[x, y, z]`` coordinates for the original position.
        wg_direction_axis : int
            Coordinate system axis (integer ``0`` for X, ``1`` for Y, ``2`` for Z) or
            the :class:`Application.CoordinateSystemAxis` enumerator.
        wgmodel : str, optional
            Waveguide model. The default is ``"WG0"``.
        wg_length : float, optional
            Waveguide length. The default is ``100``.
        wg_thickness : float, optional
            Waveguide thickness. The default is ``None``, in which case the
            thickness is `wg_height/20`.
        wg_material : str, optional
            Waveguide material. The default is ``"aluminum"``.
        parametrize_w : bool, optional
            Whether to parametrize `W`. The default is ``False``.
        parametrize_h : bool, optional
            Whether to parametrize `H`. The default is ``False``.
        create_sheets_on_openings : bool, optional
            Whether to create sheets on both openings. The default is ``False``.
        name : str, optional
            Name of the waveguide. The default is ``None``.

        Returns
        -------
        tuple
            Tuple of :class:`Object3d <pyaedt.modeler.Object3d.Object3d>`
            objects created by the waveguide.

        References
        ----------

        >>> oEditor.CreateBox
        >>> oEditor.AssignMaterial


        Examples
        --------

        This example shows how to create a WG9 waveguide.

        >>> from pyaedt import Hfss
        >>> app = Hfss()
        >>> position = [0, 0, 0]
        >>> wg1 = app.modeler.create_waveguide(position, app.AXIS.,
        ...                                    wgmodel="WG9", wg_length=2000)


        """
        p1 = -1
        p2 = -1
        WG = {
            "WG0.0": [584.2, 292.1],
            "WG0": [533.4, 266.7],
            "WG1": [457.2, 228.6],
            "WG2": [381, 190.5],
            "WG3": [292.1, 146.05],
            "WG4": [247.65, 123.825],
            "WG5": [195.58, 97.79],
            "WG6": [165.1, 82.55],
            "WG7": [129.54, 64.77],
            "WG8": [109.22, 54.61],
            "WG9": [88.9, 44.45],
            "WG9A": [86.36, 43.18],
            "WG10": [72.136, 34.036],
            "WG11": [60.2488, 28.4988],
            "WG11A": [58.166, 29.083],
            "WG12": [47.5488, 22.1488],
            "WG13": [40.386, 20.193],
            "WG14": [34.8488, 15.7988],
            "WG15": [28.4988, 12.6238],
            "WR102": [25.908, 12.954],
            "WG16": [22.86, 10.16],
            "WG17": [19.05, 9.525],
            "WG18": [15.7988, 7.8994],
            "WG19": [12.954, 6.477],
            "WG20": [0.668, 4.318],
            "WG21": [8.636, 4.318],
            "WG22": [7.112, 3.556],
            "WG23": [5.6896, 2.8448],
            "WG24": [4.7752, 2.3876],
            "WG25": [3.7592, 1.8796],
            "WG26": [3.0988, 1.5494],
            "WG27": [2.54, 1.27],
            "WG28": [2.032, 1.016],
            "WG29": [1.651, 0.8255],
            "WG30": [1.2954, 0.6477],
            "WG31": [1.0922, 0.5461],
            "WG32": [0.8636, 0.4318],
        }

        if wgmodel in WG:
            wgwidth = WG[wgmodel][0]
            wgheight = WG[wgmodel][1]
            if not wg_thickness:
                wg_thickness = wgheight / 20
            if parametrize_h:
                self._app[wgmodel + "_H"] = self._arg_with_dim(wgheight)
                h = wgmodel + "_H"
                hb = wgmodel + "_H + 2*" + self._arg_with_dim(wg_thickness)
            else:
                h = self._arg_with_dim(wgheight)
                hb = self._arg_with_dim(wgheight) + " + 2*" + self._arg_with_dim(wg_thickness)

            if parametrize_w:
                self._app[wgmodel + "_W"] = self._arg_with_dim(wgwidth)
                w = wgmodel + "_W"
                wb = wgmodel + "_W + " + self._arg_with_dim(2 * wg_thickness)
            else:
                w = self._arg_with_dim(wgwidth)
                wb = self._arg_with_dim(wgwidth) + " + 2*" + self._arg_with_dim(wg_thickness)
            if wg_direction_axis == self._app.AXIS.Z:
                airbox = self.create_box(origin, [w, h, wg_length])

                if type(wg_thickness) is str:
                    origin[0] = str(origin[0]) + "-" + wg_thickness
                    origin[1] = str(origin[1]) + "-" + wg_thickness
                else:
                    origin[0] -= wg_thickness
                    origin[1] -= wg_thickness

            elif wg_direction_axis == self._app.AXIS.Y:
                airbox = self.create_box(origin, [w, wg_length, h])

                if type(wg_thickness) is str:
                    origin[0] = str(origin[0]) + "-" + wg_thickness
                    origin[2] = str(origin[2]) + "-" + wg_thickness
                else:
                    origin[0] -= wg_thickness
                    origin[2] -= wg_thickness
            else:
                airbox = self.create_box(origin, [wg_length, w, h])

                if type(wg_thickness) is str:
                    origin[2] = str(origin[2]) + "-" + wg_thickness
                    origin[1] = str(origin[1]) + "-" + wg_thickness
                else:
                    origin[2] -= wg_thickness
                    origin[1] -= wg_thickness
            centers = [f.center for f in airbox.faces]
            xpos = [i[wg_direction_axis] for i in centers]
            mini = xpos.index(min(xpos))
            maxi = xpos.index(max(xpos))
            if create_sheets_on_openings:
                p1 = self.create_object_from_face(airbox.faces[mini].id)
                p2 = self.create_object_from_face(airbox.faces[maxi].id)
            if not name:
                name = generate_unique_name(wgmodel)
            if wg_direction_axis == self._app.AXIS.Z:
                wgbox = self.create_box(origin, [wb, hb, wg_length], name=name)
            elif wg_direction_axis == self._app.AXIS.Y:
                wgbox = self.create_box(origin, [wb, wg_length, hb], name=name)
            else:
                wgbox = self.create_box(origin, [wg_length, wb, hb], name=name)
            self.subtract(wgbox, airbox, False)
            wgbox.material_name = wg_material

            return wgbox, p1, p2
        else:
            return None

    @pyaedt_function_handler()
    def objects_in_bounding_box(self, bounding_box, check_solids=True, check_lines=True, check_sheets=True):
        """Given a bounding box checks if objects, sheets and lines are inside it.

        Parameters
        ----------
        bounding_box : list.
            List of coordinates of bounding box vertices.
        check_solids : bool, optional.
            Check solid objects.
        check_lines : bool, optional.
            Check line objects.
        check_sheets : bool, optional.
            Check sheet objects.

        Returns
        -------
        list of :class:`pyaedt.modeler.object3d`
        """

        if len(bounding_box) != 6:
            raise ValueError("Bounding box list must have dimension 6.")

        objects = []

        if check_solids:
            for obj in self.solid_objects:
                if (
                    bounding_box[3] <= obj.bounding_box[0] <= bounding_box[0]
                    and bounding_box[4] <= obj.bounding_box[1] <= bounding_box[1]
                    and bounding_box[5] <= obj.bounding_box[2] <= bounding_box[2]
                    and bounding_box[3] <= obj.bounding_box[3] <= bounding_box[0]
                    and bounding_box[4] <= obj.bounding_box[4] <= bounding_box[1]
                    and bounding_box[5] <= obj.bounding_box[5] <= bounding_box[2]
                ):
                    objects.append(obj)

        if check_lines:
            for obj in self.line_objects:
                if (
                    bounding_box[3] <= obj.bounding_box[0] <= bounding_box[0]
                    and bounding_box[4] <= obj.bounding_box[1] <= bounding_box[1]
                    and bounding_box[5] <= obj.bounding_box[2] <= bounding_box[2]
                    and bounding_box[3] <= obj.bounding_box[3] <= bounding_box[0]
                    and bounding_box[4] <= obj.bounding_box[4] <= bounding_box[1]
                    and bounding_box[5] <= obj.bounding_box[5] <= bounding_box[2]
                ):
                    objects.append(obj)

        if check_sheets:
            for obj in self.sheet_objects:
                if (
                    bounding_box[3] <= obj.bounding_box[0] <= bounding_box[0]
                    and bounding_box[4] <= obj.bounding_box[1] <= bounding_box[1]
                    and bounding_box[5] <= obj.bounding_box[2] <= bounding_box[2]
                    and bounding_box[3] <= obj.bounding_box[3] <= bounding_box[0]
                    and bounding_box[4] <= obj.bounding_box[4] <= bounding_box[1]
                    and bounding_box[5] <= obj.bounding_box[5] <= bounding_box[2]
                ):
                    objects.append(obj)

        return objects

    @pyaedt_function_handler()
    def import_nastran(self, file_path, import_lines=True, lines_thickness=0):
        """Import Nastran file into 3D Modeler by converting it to stl and reading it.

        Parameters
        ----------
        file_path : str
            Path to .nas file.
        import_lines : bool, optional
            Whether to import the lines or only triangles. Default is ``True``.
        lines_thickness : float, optional
            Whether to thicken lines after creation and it's default value.
            Every line will be parametrized with a design variable called ``xsection_linename``.

        Returns
        -------
        List of :class:`pyaedt.modeler.Object3d.Object3d`
        """
        nas_to_dict = {"Points": {}, "PointsId": {}, "Triangles": {}, "Lines": {}}
        with open(file_path, "r") as f:
            lines = f.read().splitlines()
            id = 0
            for line in lines:
                line_split = [line[i : i + 8] for i in range(0, len(line), 8)]
                if len(line_split) < 5:
                    continue
                if line_split[0].startswith("GRID"):
                    try:
                        n_1_3 = line[24:48]
                        import re

                        out = re.findall("^.{24}(.{8})(.{8})(.{8})", line)[0]
                        n1 = out[0].replace(".-", ".e-").strip()
                        n2 = out[1].replace(".-", ".e-").strip()
                        n3 = out[2].replace(".-", ".e-").strip()

                        if "-" in n1[1:]:
                            n1 = n1[0] + n1[1:].replace("-", "e-")
                        n1 = float(n1)
                        if "-" in n2[1:]:
                            n2 = n2[0] + n2[1:].replace("-", "e-")
                        n2 = float(n2)
                        if "-" in n3[1:]:
                            n3 = n3[0] + n3[1:].replace("-", "e-")
                        n3 = float(n3)

                        nas_to_dict["Points"][int(line_split[1])] = [n1, n2, n3]
                        nas_to_dict["PointsId"][int(line_split[1])] = id
                        id += 1
                    except:
                        pass
                elif line_split[0].startswith("CTRIA3"):
                    if int(line_split[2]) in nas_to_dict["Triangles"]:
                        nas_to_dict["Triangles"][int(line_split[2])].append(
                            [
                                int(line_split[3]),
                                int(line_split[4]),
                                int(line_split[5]),
                            ]
                        )
                    else:
                        nas_to_dict["Triangles"][int(line_split[2])] = [
                            [
                                int(line_split[3]),
                                int(line_split[4]),
                                int(line_split[5]),
                            ]
                        ]
                elif line_split[0].startswith("CROD") or line_split[0].startswith("CBEAM"):
                    if int(line_split[2]) in nas_to_dict["Lines"]:
                        nas_to_dict["Lines"][int(line_split[2])].append([int(line_split[3]), int(line_split[4])])
                    else:
                        nas_to_dict["Lines"][int(line_split[2])] = [[int(line_split[3]), int(line_split[4])]]
        objs_before = [i for i in self.object_names]
        f = open(os.path.join(self._app.working_directory, self._app.design_name + "_test.stl"), "w")
        f.write("solid PyaedtStl\n")
        for triangles in nas_to_dict["Triangles"].values():
            for triangle in triangles:
                try:
                    points = [nas_to_dict["Points"][id] for id in triangle]
                except KeyError:
                    continue
                fc = GeometryOperators.get_polygon_centroid(points)
                v1 = points[0]
                v2 = points[1]
                cv1 = GeometryOperators.v_points(fc, v1)
                cv2 = GeometryOperators.v_points(fc, v2)
                if cv2[0] == cv1[0] == 0.0 and cv2[1] == cv1[1] == 0.0:
                    n = [0, 0, 1]
                elif cv2[0] == cv1[0] == 0.0 and cv2[2] == cv1[2] == 0.0:
                    n = [0, 1, 0]
                elif cv2[1] == cv1[1] == 0.0 and cv2[2] == cv1[2] == 0.0:
                    n = [1, 0, 0]
                else:
                    n = GeometryOperators.v_cross(cv1, cv2)
                normal = GeometryOperators.normalize_vector(n)
                if normal:
                    f.write(" facet normal {} {} {}\n".format(normal[0], normal[1], normal[2]))
                    f.write("  outer loop\n")
                    f.write("   vertex {} {} {}\n".format(points[0][0], points[0][1], points[0][2]))
                    f.write("   vertex {} {} {}\n".format(points[1][0], points[1][1], points[1][2]))
                    f.write("   vertex {} {} {}\n".format(points[2][0], points[2][1], points[2][2]))
                    f.write("  endloop\n")
                    f.write(" endfacet\n")

        f.write("endsolid\n")
        f.close()
        self.import_3d_cad(os.path.join(self._app.working_directory, self._app.design_name + "_test.stl"))
        if not import_lines:
            return True

        for line_name, lines in nas_to_dict["Lines"].items():
            if lines_thickness:
                self._app["x_section_{}".format(line_name)] = lines_thickness
            polys = []
            id = 0
            for line in lines:
                try:
                    points = [nas_to_dict["Points"][line[0]], nas_to_dict["Points"][line[1]]]
                except KeyError:
                    continue
                if lines_thickness:
                    polys.append(
                        self.create_polyline(
                            points,
                            name="Poly_{}_{}".format(line_name, id),
                            xsection_type="Circle",
                            xsection_width="x_section_{}".format(line_name),
                            xsection_num_seg=6,
                        )
                    )
                else:
                    polys.append(self.create_polyline(points, name="Poly_{}_{}".format(line_name, id)))
                id += 1

            if len(polys) > 1:
                out_poly = self.unite(polys, purge=not lines_thickness)
                if not lines_thickness and out_poly:
                    self.generate_object_history(out_poly)

        objs_after = [i for i in self.object_names]
        new_objects = [self[i] for i in objs_after if i not in objs_before]
        return new_objects

    @pyaedt_function_handler()
    def import_from_openstreet_map(
        self,
        latitude_longitude,
        env_name="default",
        terrain_radius=500,
        include_osm_buildings=True,
        including_osm_roads=True,
        import_in_aedt=True,
        plot_before_importing=False,
        z_offset=2,
        road_step=3,
        road_width=8,
        create_lightweigth_part=True,
    ):
        """Import OpenStreet Maps into AEDT.

        Parameters
        ----------
        latitude_longitude : list
            Latitude and longitude.
        env_name : str, optional
            Name of the environment used to create the scene. The default value is ``"default"``.
        terrain_radius : float, int
            Radius to take around center. The default value is ``500``.
        include_osm_buildings : bool
            Either if include or not 3D Buildings. Default is ``True``.
        including_osm_roads : bool
            Either if include or not road. Default is ``True``.
        import_in_aedt : bool
            Either if import stl after generation or not. Default is ``True``.
        plot_before_importing : bool
            Either if plot before importing or not. Default is ``True``.
        z_offset : float
            Road elevation offset. Default is ``0``.
        road_step : float
            Road simplification steps in meter. Default is ``3``.
        road_width : float
            Road width  in meter. Default is ``8``.
        create_lightweigth_part : bool
            Either if import as lightweight object or not. Default is ``True``.

        Returns
        -------
        dict
            Dictionary of generated infos.

        """
        from pyaedt.modeler.advanced_cad.oms import BuildingsPrep
        from pyaedt.modeler.advanced_cad.oms import RoadPrep
        from pyaedt.modeler.advanced_cad.oms import TerrainPrep

        output_path = self._app.working_directory

        parts_dict = {}
        # instantiate terrain module
        terrain_prep = TerrainPrep(cad_path=output_path)
        terrain_geo = terrain_prep.get_terrain(latitude_longitude, max_radius=terrain_radius, grid_size=30)
        terrain_stl = terrain_geo["file_name"]
        terrain_mesh = terrain_geo["mesh"]
        terrain_dict = {"file_name": terrain_stl, "color": "brown", "material": "earth"}
        parts_dict["terrain"] = terrain_dict
        building_mesh = None
        road_mesh = None
        if include_osm_buildings:
            self.logger.info("Generating Building Geometry")
            building_prep = BuildingsPrep(cad_path=output_path)
            building_geo = building_prep.generate_buildings(
                latitude_longitude, terrain_mesh, max_radius=terrain_radius * 0.8
            )
            building_stl = building_geo["file_name"]
            building_mesh = building_geo["mesh"]
            building_dict = {"file_name": building_stl, "color": "grey", "material": "concrete"}
            parts_dict["buildings"] = building_dict
        if including_osm_roads:
            self.logger.info("Generating Road Geometry")
            road_prep = RoadPrep(cad_path=output_path)
            road_geo = road_prep.create_roads(
                latitude_longitude,
                terrain_mesh,
                max_radius=terrain_radius,
                z_offset=z_offset,
                road_step=road_step,
                road_width=road_width,
            )

            road_stl = road_geo["file_name"]
            road_mesh = road_geo["mesh"]
            road_dict = {"file_name": road_stl, "color": "black", "material": "asphalt"}
            parts_dict["roads"] = road_dict

        json_path = os.path.join(output_path, env_name + ".json")

        scene = {
            "name": env_name,
            "version": 1,
            "type": "environment",
            "center_lat_lon": latitude_longitude,
            "radius": terrain_radius,
            "include_buildings": include_osm_buildings,
            "include_roads": including_osm_roads,
            "parts": parts_dict,
        }

        with open(json_path, "w", encoding="utf-8") as f:
            json.dump(scene, f, indent=4)

        self.logger.info("Done...")
        if plot_before_importing:
            import pyvista as pv

            self.logger.info("Viewing Geometry...")
            # view results
            plt = pv.Plotter()
            if building_mesh:
                plt.add_mesh(building_mesh, cmap="gray", label=r"Buildings")
            if road_mesh:
                plt.add_mesh(road_mesh, cmap="bone", label=r"Roads")
            if terrain_mesh:
                plt.add_mesh(terrain_mesh, cmap="terrain", label=r"Terrain")  # clim=[00, 100]
            plt.add_legend()
            plt.add_axes(line_width=2, xlabel="X", ylabel="Y", zlabel="Z")
            plt.add_axes_at_origin(x_color=None, y_color=None, z_color=None, line_width=2, labels_off=True)
            plt.show(interactive=True)

        if import_in_aedt:
            self.model_units = "meter"
            for part in parts_dict:
                obj_names = [i for i in self.object_names]
                self.import_3d_cad(
                    parts_dict[part]["file_name"],
                    create_lightweigth_part=create_lightweigth_part,
                )
                added_objs = [i for i in self.object_names if i not in obj_names]
                if part == "terrain":
                    transparency = 0.2
                    color = [0, 125, 0]
                elif part == "buildings":
                    transparency = 0.6
                    color = [0, 0, 255]
                else:
                    transparency = 0.0
                    color = [40, 40, 40]
                for obj in added_objs:
                    self[obj].transparency = transparency
                    self[obj].color = color
        return scene<|MERGE_RESOLUTION|>--- conflicted
+++ resolved
@@ -99,11 +99,7 @@
         included_cs : list, optional
             List of Coordinate Systems to export. The default is all coordinate systems.
         reference_cs : str, optional
-<<<<<<< HEAD
-            Reference coordinate system.
-=======
             The Coordinate System reference. The default is ``"Global"``.
->>>>>>> 79204dd7
         is_encrypted : bool, optional
             Whether the component has encrypted protection. The default is ``False``.
         allow_edit : bool, optional
@@ -136,19 +132,11 @@
             The default is ``False``.
         monitor_objects : list, optional
             List of monitor objects names to export. The default is all monitor objects. This argument is relevant only
-<<<<<<< HEAD
-            if ``auxiliary_dict_file`` is not set to ``False``
+            if ``auxiliary_dict_file`` is not set to ``False``.
         datasets : list, optional
             List of dataset names to export. The default is all datasets. This argument is relevant only if
-            ``auxiliary_dict_file`` is not set to ``False``
+            ``auxiliary_dict_file`` is not set to ``False``.
         native_components : list, optional
-=======
-            if ``auxiliary_dict_file`` is not set to ``False``.
-        datasets
-            List of dataset names to export. The default is all datasets. This argument is relevant only if
-            ``auxiliary_dict_file`` is not set to ``False``.
-        native_components
->>>>>>> 79204dd7
             List of native_components names to export. The default is all native_components. This argument is relevant
             only if ``auxiliary_dict_file`` is not set to ``False``.
 
