--- conflicted
+++ resolved
@@ -353,13 +353,8 @@
     return _download_file("icepak", "Graphics_card.aedt", destination)
 
 
-<<<<<<< HEAD
-def download_icepak_3d_component(destination=None):
-    """Download an example of Icepak Array and return the def path.
-=======
 def download_icepak_3d_component(destination=None):  # pragma: no cover
     """Download an example of Icepak Array and return the def pathsw.
->>>>>>> 90624b51
 
     Examples files are downloaded to a persistent cache to avoid
     re-downloading the same file twice.
