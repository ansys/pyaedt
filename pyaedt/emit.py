--- conflicted
+++ resolved
@@ -11,287 +11,6 @@
 from pyaedt.emit_core import EmitConstants
 from pyaedt.emit_core.results.results import Results
 from pyaedt.generic.general_methods import pyaedt_function_handler
-
-<<<<<<< HEAD
-=======
-# global variable used to store module import
-mod = None
-
-
-class Results:
-    """
-    Provides the ``Results`` object.
-
-    Parameters
-    ----------
-    emit_obj : emit_obj object
-        Emit object used to create the result.
-
-    Examples
-    --------
-    Create an instance of the ``Result`` object.
-
-    >>> aedtapp.results = Results()
-    >>> mode = Emit.tx_rx_mode().rx
-    >>> radio_RX = aedtapp.results.get_radio_names(mode)
-    """
-
-    def __init__(self, emit_obj):
-        self._result_loaded = False
-        """``True`` if the results are loaded and ``False`` if they are not."""
-
-        self.emit_api = mod.EmitApi()
-        """Instance of the Emit api."""
-
-        self.revisions_list = []
-        """List of all loaded result revisions."""
-
-        self.location = emit_obj.oproject.GetPath()
-        """Path to the current project."""
-
-        self.current_design = 0
-        """Initial revision of the Emit design."""
-
-        self.units = emit_obj.units
-        """Project units."""
-
-    @property
-    def result_loaded(self):
-        """
-        Check whether the result is loaded.
-
-        Returns
-        -------
-        bool
-            ``True`` if the results are loaded and ``False`` if they are not.
-        """
-        return self._result_loaded
-
-    @result_loaded.setter
-    def result_loaded(self, value):
-        self._result_loaded = value
-
-    @staticmethod
-    def result_mode_error():
-        """
-        Print the function mode error message.
-
-        Returns
-        -------
-        """
-        print("This function is inaccessible when the Emit object has no revisions.")
-
-    @pyaedt_function_handler()
-    def get_radio_names(self, tx_rx):
-        """
-        Get a list of all ``tx'' or ``rx`` radios in the project.
-
-        Parameters
-        ----------
-        tx_rx : tx_rx_mode object
-            Used for determining whether to get ``rx`` or ``tx`` radio names.
-
-        Returns
-        -------
-        radios:class:`list of str`
-            list of tx or or rx radio names
-
-        Examples
-        ----------
-        >>> radios = aedtapp.results.get_radio_names(Emit.tx_rx_mode.rx)
-        """
-        if self.result_loaded:
-            radios = self.emit_api.get_radio_names(tx_rx)
-        else:
-            radios = None
-            Results.result_mode_error()
-        return radios
-
-    @pyaedt_function_handler()
-    def get_band_names(self, radio_name, tx_rx_mode):
-        """
-        Get a list of all ``tx`` or ``rx`` bands in a given radio.
-
-        Parameters
-        ----------
-        radio_name : str
-            Name of the radio.
-        tx_rx : tx_rx_mode object
-            Used for determining whether to get ``rx`` or ``tx`` radio names.
-
-        Returns
-        -------
-        bands:class:`list of str`
-            list of tx or or rx radio band names
-
-        Examples
-        ----------
-        >>> bands = aedtapp.results.get_band_names('Bluetooth', Emit.tx_rx_mode.rx)
-        """
-        if self.result_loaded:
-            bands = self.emit_api.get_band_names(radio_name, tx_rx_mode)
-        else:
-            bands = None
-            Results.result_mode_error()
-        return bands
-
-    @pyaedt_function_handler()
-    def get_active_frequencies(self, radio_name, band_name, tx_rx_mode, units=""):
-        """
-        Get a list of active frequencies for a ``tx`` or ``rx`` band in a radio.
-
-        Parameters
-        ----------
-        radio_name : str
-            Name of the radio.
-        band_name : str
-           Name of the band.
-        tx_rx : tx_rx_mode object
-            Used for determining whether to get ``rx`` or ``tx`` radio names.
-        units : str
-            Units for the frequencies.
-
-        Returns
-        -------
-        freq:class:`list of float`
-            List of tx or or rx radio frequencies.
-
-        Examples
-        ----------
-        >>> bands = aedtapp.results.get_band_names('Bluetooth', 'Rx - Base Data Rate', Emit.tx_rx_mode.rx)
-        """
-        if self.result_loaded:
-            freq = self.emit_api.get_active_frequencies(radio_name, band_name, tx_rx_mode)
-            # Emit api returns freqs in Hz, convert to user's desired units.
-            if not units or units not in EmitConstants.EMIT_VALID_UNITS["Frequency"]:
-                units = self.units["Frequency"]
-            freq = consts.unit_converter(freq, "Freq", "Hz", units)
-        else:
-            freq = None
-            Results.result_mode_error()
-        return freq
-
-
-class Revision:
-    """
-    Provides the ``Revision`` object.
-
-    Parameters
-    ----------
-    Emit_obj :
-         ``Emit`` object that this revision is associated with.
-    name : str, optional
-        Name of the revision to create. The default is ``None``, in which case a
-        default name is given.
-
-    Examples
-    --------
-    Create a ``Revision`` instance.
-
-    >>> aedtapp = Emit()
-    >>> rev = Revision(aedtapp, "Revision 1")
-    >>> domain = aedtapp.interaction_domain()
-    >>> rev.run(domain)
-    """
-
-    def __init__(self, emit_obj, name=""):
-        subfolder = ""
-        for f in os.scandir(emit_obj.results.location):
-            if os.path.splitext(f.name)[1].lower() in ".aedtresults":
-                subfolder = os.path.join(f.path, "EmitDesign1")
-        default_behaviour = not os.path.exists(os.path.join(subfolder, "{}.emit".format(name)))
-        if default_behaviour:
-            print("The most recently generated revision will be used because the revision specified does not exist.")
-        if name == "" or default_behaviour:
-            file = max([f for f in os.scandir(subfolder)], key=lambda x: x.stat().st_mtime)
-            full = file.path
-            name = file.name
-        else:
-            full = subfolder + "/{}.emit".format(name)
-        self.name = name
-        """Name of the revision."""
-
-        self.path = full
-        """Full path of the revision."""
-
-        self.emit_obj = emit_obj
-        """''Emit'' object associated with the revision."""
-
-    @pyaedt_function_handler()
-    def run(self, domain):
-        """
-        Load the revision and then analyze along the given domain.
-
-        Parameters
-        ----------
-        domain :
-            ``InteractionDomain`` object for constraining the analysis parameters.
-
-        Returns
-        -------
-        interaction:class: `Interaction`
-            Interaction object.
-
-        Examples
-        ----------
-        >>> domain = aedtapp.interaction_domain()
-        >>> rev.run(domain)
-
-        """
-        self.emit_obj._load_result_set(self.path)
-        self.path = self.emit_obj._emit_api.get_project_path()  # making sure format matches
-        engine = self.emit_obj._emit_api.get_engine()
-        interaction = engine.run(domain)
-        return interaction
-
-    @pyaedt_function_handler()
-    def get_max_simultaneous_interferers(self):
-        """
-        Get the number of maximum simultaneous interferers.
-
-        Returns
-        -------
-        max_interferers : int
-            Maximum number of simultaneous interferers associated with engine
-
-        Examples
-        ----------
-        >>> max_num = aedtapp.results.get_max_simultaneous_interferers()
-        """
-        self.emit_obj._load_result_set(self.path)
-        engine = self.emit_obj._emit_api.get_engine()
-        max_interferers = engine.max_simultaneous_interferers
-        return max_interferers
-
-    @pyaedt_function_handler()
-    def set_max_simultaneous_interferers(self, val):
-        """
-        Set the number of maximum simultaneous interferers.
-
-        Examples
-        ----------
-        >>> max_num = aedtapp.results.get_max_simultaneous_interferers()
-        """
-        self.emit_obj._load_result_set(self.path)
-        engine = self.emit_obj._emit_api.get_engine()
-        engine.max_simultaneous_interferers = val
-
-    @pyaedt_function_handler()
-    def is_domain_valid(self, ret_val, domain):
-        """
-        Return ``True`` if the given domain is valid for the current Revision
-
-        Examples
-        ----------
-        >>> domain = aedtapp.interaction_domain()
-        >>> aedtapp.results.is_domain_valid(domain)
-        True
-        """
-        self.emit_obj._load_result_set(self.path)
-        engine = self.emit_obj._emit_api.get_engine()
-        return engine.is_domain_valid(domain)
-
->>>>>>> f5b6f567
 
 class Emit(FieldAnalysisEmit, object):
     """Provides the Emit application interface.
