--- conflicted
+++ resolved
@@ -12,7 +12,6 @@
 mod = None
 
 
-<<<<<<< HEAD
 class Interaction_Domain:
     """
     Provides the ``Interaction_Domain`` object.
@@ -185,9 +184,6 @@
         """
         return self._obj.instance_count()
 
-
-=======
->>>>>>> 458a72ef
 class Result:
     """
     Provides the ``Result`` object.
@@ -240,30 +236,6 @@
         return self.__result_loaded
 
     @staticmethod
-<<<<<<< HEAD
-=======
-    def interaction_domain():
-        """
-        Get a generic interaction domain.
-
-        Returns
-        -------
-        :class:`InteractionDomain`
-
-        Examples
-        ----------
-        >>> domain = Result.interaction_domain()
-        """
-        try:
-            interaction_domain = mod.InteractionDomain()
-        except NameError:
-            raise ValueError(
-                "An Emit object must be initialized before any static member of the Result or Emit class is accessed."
-            )
-        return interaction_domain
-
-    @staticmethod
->>>>>>> 458a72ef
     def result_mode_error():
         """
         Print the function mode error message.
@@ -295,11 +267,7 @@
             radios = self.emit_api.radio_names(tx_rx)
         else:
             radios = None
-<<<<<<< HEAD
             Result.result_mode_error()
-=======
-            Emit.result_mode_error()
->>>>>>> 458a72ef
         return radios
 
     @pyaedt_function_handler()
@@ -326,11 +294,7 @@
             bands = self.emit_api.band_names(radio_name, tx_rx_mode)
         else:
             bands = None
-<<<<<<< HEAD
             Result.result_mode_error()
-=======
-            Emit.result_mode_error()
->>>>>>> 458a72ef
         return bands
 
     @pyaedt_function_handler()
@@ -348,10 +312,7 @@
         tx_rx : tx_rx_mode object
             Used for determining whether to get ``rx`` or ``tx`` radio names.
 
-<<<<<<< HEAD
-        Returns
-=======
->>>>>>> 458a72ef
+        Returns
         -------
         :class:`list of float`
 
@@ -363,11 +324,7 @@
             freq = self.emit_api.active_frequencies(radio_name, band_name, tx_rx_mode)
         else:
             freq = None
-<<<<<<< HEAD
             Result.result_mode_error()
-=======
-            Emit.result_mode_error()
->>>>>>> 458a72ef
         return freq
 
 
@@ -389,11 +346,7 @@
 
     >>> aedtapp = Emit()
     >>> rev = Revision(aedtapp, "Revision 1")
-<<<<<<< HEAD
     >>> domain = Interaction_Domain()
-=======
-    >>> domain = Result.interaction_domain()
->>>>>>> 458a72ef
     >>> rev.run(domain)
     """
 
@@ -433,17 +386,12 @@
 
         Examples
         ----------
-<<<<<<< HEAD
         >>> domain = Interaction_Domain()
-=======
-        >>> domain = Result.interaction_domain()
->>>>>>> 458a72ef
         >>> rev.run(domain)
 
         """
         self.emit_obj._load_revision(self.path)
         eng = self.emit_obj._emit_api.get_engine()
-<<<<<<< HEAD
         interaction = eng.analyze(domain._obj)
         return interaction
 
@@ -480,11 +428,6 @@
         """
         eng = self.emit_obj._emit_api.get_engine()
         eng.max_simultaneous_interferers = val
-=======
-        interaction = eng.analyze(domain)
-        return interaction
->>>>>>> 458a72ef
-
 
 class Emit(FieldAnalysisEmit, object):
     """Provides the Emit application interface.
@@ -542,7 +485,6 @@
 
     >>> from pyaedt import Emit
     >>> aedtapp = Emit()
-<<<<<<< HEAD
 
     Typically, it is desirable to specify a project name, design name, and other parameters.
 
@@ -571,36 +513,6 @@
     The output of the run command is an ``interaction`` object. This object summarizes the interaction data
     that is defined in the interaction domain.
 
-=======
-
-    Typically, it is desirable to specify a project name, design name, and other parameters.
-
-    >>> aedtapp = Emit(projectname, designame)
-
-    Once an ``Emit`` instance is initialized, you can edit the schematic:
-
-    >>> rad1 = aedtapp.modeler.components.create_component("Bluetooth")
-    >>> ant1 = aedtapp.modeler.components.create_component("Antenna")
-    >>> if rad1 and ant1:
-    >>>     ant1.move_and_connect_to(rad1)
-
-    Once the schematic is generated, the ``Emit`` object can be analyzed to generate
-    a revision. Each revision is added as an element of the ``Emit`` object member's
-    revisions_list.
-
-    >>> aedtapp.analyze()
-
-    A revision within PyAEDT is analogous to a revision in AEDT. An interaction domain must
-    be defined and then used as the input to the run command used on that revision.
-
-    >>> domain = Emit.interaction_domain()
-    >>> domain.rx_radio_name = "UE - HandHeld"
-    >>> interaction = aedtapp.revisions_list[0].run(domain)
-
-    The output of the run command is an ``interaction`` object. This object summarizes the interaction data
-    that is defined in the interaction domain.
-
->>>>>>> 458a72ef
     >>> instance = interaction.worst_instance(Emit.result_type().sensitivity)
     >>> val = instance.value(Emit.result_type().sensitivity)
     >>> print("Worst-case sensitivity for Rx '{}' is {}dB.".format(domain.rx_radio_name, val))
@@ -677,11 +589,8 @@
                 self.results.revisions_list.append(Revision(self))
                 self.results.curr_design = design.getRevision()
                 print("checkpoint - revision generated successfully")
-<<<<<<< HEAD
                 domain = Interaction_Domain()
                 self.results.revisions_list[-1].run(domain)
-=======
->>>>>>> 458a72ef
                 return self.results.revisions_list[-1]
 
     @pyaedt_function_handler()
