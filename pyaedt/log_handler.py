import logging


class _LogHandler(logging.Handler):
    """Creates a handler to send log messages in AEDT logging stream.

    Parameters
    ----------
    aedt_app_messenger : str
        AEDT app log manager.
    log_destination: str
        AEDT has 3 different logs: `'Global'`, `'Desktop'`, `'Project'`.
    level : int, optional
        Threshold for this handler.  For example ``logging.DEBUG``
<<<<<<< HEAD
        """
=======
    """
>>>>>>> f09a5267

    def __init__(self, aedt_app_messenger, log_destination, level=logging.INFO):
        # base class's constructor must be called to set level and filters.
        super().__init__(level)
        self.destination = log_destination
        self.messenger = aedt_app_messenger

    def emit(self, record):
        if record.levelname == 'DEBUG':
            self.messenger.add_debug_message(self.format(record), self.destination)
        elif record.levelname == 'INFO':
            self.messenger.add_info_message(self.format(record), self.destination)
        elif record.levelname == 'WARNING':
            self.messenger.add_warning_message(self.format(record), self.destination)
        elif record.levelname == 'ERROR' or record.levelname == 'CRITICAL':
            self.messenger.add_error_message(self.format(record), self.destination)
        else:
            raise ValueError(f"The record level: {record.level} is not supported.")<|MERGE_RESOLUTION|>--- conflicted
+++ resolved
@@ -12,11 +12,7 @@
         AEDT has 3 different logs: `'Global'`, `'Desktop'`, `'Project'`.
     level : int, optional
         Threshold for this handler.  For example ``logging.DEBUG``
-<<<<<<< HEAD
-        """
-=======
     """
->>>>>>> f09a5267
 
     def __init__(self, aedt_app_messenger, log_destination, level=logging.INFO):
         # base class's constructor must be called to set level and filters.
