"""Download example datasets from https://github.com/pyansys/example-data"""
import os
import os.path
import shutil
import zipfile

from pyaedt import is_ironpython
<<<<<<< HEAD
from pyaedt.misc import list_installed_ansysem
=======
>>>>>>> 98bb0a1b

if is_ironpython:
    import urllib
else:
    import urllib.request

if os.name == "posix":
    tmpfold = os.environ["TMPDIR"]
else:
    tmpfold = os.environ["TEMP"]

EXAMPLE_REPO = "https://github.com/pyansys/example-data/raw/master/pyaedt/"
EXAMPLES_PATH = os.path.join(tmpfold, "PyAEDTExamples")


def delete_downloads():
    """Delete all downloaded examples to free space or update the files."""
    shutil.rmtree(EXAMPLES_PATH, ignore_errors=True)


def _get_file_url(directory, filename):
    if not filename:
        return EXAMPLE_REPO + "/".join([directory])
    else:
        return EXAMPLE_REPO + "/".join([directory, filename])


def _retrieve_file(url, filename, directory):
    """Download a file from a url"""
    # First check if file has already been downloaded
    local_path = os.path.join(EXAMPLES_PATH, directory, os.path.basename(filename))
    local_path_no_zip = local_path.replace(".zip", "")
    if os.path.isfile(local_path_no_zip) or os.path.isdir(local_path_no_zip):
        return local_path_no_zip

    # grab the correct url retriever
    if is_ironpython:
        urlretrieve = urllib.urlretrieve
    else:
        urlretrieve = urllib.request.urlretrieve

    dirpath = os.path.dirname(local_path)
    if not os.path.isdir(EXAMPLES_PATH):
        os.mkdir(EXAMPLES_PATH)
    if not os.path.isdir(dirpath):
        os.makedirs(dirpath)

    # Perform download
    if os.name == "posix":
        command = "wget {} -O {}".format(url, local_path)
        os.system(command)
    elif is_ironpython:
        versions = list_installed_ansysem()
        if versions:
            cpython = os.listdir(os.path.join(os.getenv(versions[0]), "commonfiles", "CPython"))
            command = "\"" + os.path.join(os.getenv(versions[0]), "commonfiles", "CPython", cpython[0], "winx64",
                                          "Release", "python", "python.exe") + "\""
            commandargs = os.path.join(os.path.dirname(local_path), "download.py")
            command += " \"" + commandargs + "\""
            with open(os.path.join(os.path.dirname(local_path), "download.py"), "w") as f:
                f.write("import urllib.request\n")
                f.write("urlretrieve = urllib.request.urlretrieve\n")
                f.write("import urllib.request\n")
                f.write("url = r\"{}\"\n".format(url))
                f.write("local_path = r\"{}\"\n".format(local_path))
                f.write("urlretrieve(url, local_path)\n")
            print(command)
            os.system(command)
    else:
        _, resp = urlretrieve(url, local_path)
    return local_path


def _download_file(directory, filename):
    url = _get_file_url(directory, filename)
    local_path = _retrieve_file(url, filename, directory)

    return local_path


###############################################################################
# front-facing functions


def download_aedb():
    """Download an example of AEDB File and return the def path.

    Examples files are downloaded to a persistent cache to avoid
    re-downloading the same file twice.

    Returns
    -------
    str
        Path to the example file.

    Examples
    --------
    Download an example result file and return the path of the file
    >>> from pyaedt import examples
    >>> path = examples.download_aedb()
    >>> path
    'C:/Users/user/AppData/local/temp/Galileo.aedb'
    """
    _download_file("edb/Galileo.aedb", "GRM32ER72A225KA35_25C_0V.sp")

    return _download_file("edb/Galileo.aedb", "edb.def")


def download_netlist():
    """Download an example of netlist File and return the def path.
    Examples files are downloaded to a persistent cache to avoid
    re-downloading the same file twice.

    Returns
    -------
    str
        Path to the example file.

    Examples
    --------
    Download an example result file and return the path of the file

    >>> from pyaedt import examples
    >>> path = examples.download_netlist()
    >>> path
    'C:/Users/user/AppData/local/temp/pyaedtexamples/netlist_small.cir'
    """

    return _download_file("netlist", "netlist_small.cir")


def download_antenna_array():
    """Download an example of Antenna Array and return the def path.

    Examples files are downloaded to a persistent cache to avoid
    re-downloading the same file twice.

    Returns
    -------
    str
        Path to the example file.

    Examples
    --------

    Download an example result file and return the path of the file

    >>> from pyaedt import examples
    >>> path = examples.download_antenna_array()
    >>> path
    'C:/Users/user/AppData/local/temp/pyaedtexamples/FiniteArray_Radome_77GHz_3D_CADDM.aedt'
    """

    return _download_file("array_antenna", "FiniteArray_Radome_77GHz_3D_CADDM.aedt")


def download_sbr():
    """Download an example of SBR+ Array and return the def path.

    Examples files are downloaded to a persistent cache to avoid
    re-downloading the same file twice.

    Returns
    -------
    str
        Path to the example file.

    Examples
    --------
    Download an example result file and return the path of the file

    >>> from pyaedt import examples
    >>> path = examples.download_antenna_array()
    >>> path
    'C:/Users/user/AppData/local/temp/pyaedtexamples/FiniteArray_Radome_77GHz_3D_CADDM.aedt'
    """

    return _download_file("sbr", "Cassegrain.aedt")


def download_icepak():
    """Download an example of Icepak Array and return the def path.

    Examples files are downloaded to a persistent cache to avoid
    re-downloading the same file twice.

    Returns
    -------
    str
        Path to the example file.

    Examples
    --------
    Download an example result file and return the path of the file

    >>> from pyaedt import examples
    >>> path = examples.download_icepak()
    >>> path
    'C:/Users/user/AppData/local/temp/pyaedtexamples/Graphic_Card.aedt'
    """

    return _download_file("icepak", "Graphics_card.aedt")


def download_touchstone():
    """Download an example of touchstone File and return the def path.

    Examples files are downloaded to a persistent cache to avoid
    re-downloading the same file twice.

    Returns
    -------
    str
        Path to the example file.

    Examples
    --------
    Download an example result file and return the path of the file
    >>> from pyaedt import examples
    >>> path = examples.download_touchstone()
    >>> path
    'C:/Users/user/AppData/local/temp/pyaedtexamples/ssn_ssn.s6p'
    """

    return _download_file("touchstone", "SSN_ssn.s6p")


def download_sherlock():
    """Download an example of sherlock needed files and return the def path.

    Examples files are downloaded to a persistent cache to avoid
    re-downloading the same file twice.

    Returns
    -------
    str
        Path to the example file.

    Examples
    --------
    Download an example result file and return the path of the file

    >>> from pyaedt import examples
    >>> path = examples.download_sherlock()
    >>> path
    'C:/Users/user/AppData/local/temp/Galileo.aedb'
    """
    _download_file("sherlock", "MaterialExport.csv")
    _download_file("sherlock", "TutorialBoardPartsList.csv")
    _download_file("sherlock", "SherlockTutorial.aedt")
    _download_file("sherlock", "TutorialBoard.stp")
    _download_file("sherlock/SherlockTutorial.aedb", "edb.def")

    return os.path.join(EXAMPLES_PATH, "sherlock")


def download_multiparts():
    """Download an example of 3DComponents Multiparts.

    Examples files are downloaded to a persistent cache to avoid
    re-downloading the same file twice.

    Returns
    -------
    str
        Path to the example file.

    Examples
    --------
    Download an example result file and return the path of the file

    >>> from pyaedt import examples
    >>> path = examples.download_multiparts()
    >>> path
    'C:/Users/user/AppData/local/temp/multiparts/library'
    """
    _download_file("multiparts", "library.zip")
    dest_folder = os.path.join(EXAMPLES_PATH, "multiparts")
    unzip(os.path.join(EXAMPLES_PATH, "multiparts", "library.zip"), dest_folder)
    return os.path.join(dest_folder, "library")


def unzip(source_filename, dest_dir):
    with zipfile.ZipFile(source_filename) as zf:
        zf.extractall(dest_dir)<|MERGE_RESOLUTION|>--- conflicted
+++ resolved
@@ -5,10 +5,7 @@
 import zipfile
 
 from pyaedt import is_ironpython
-<<<<<<< HEAD
 from pyaedt.misc import list_installed_ansysem
-=======
->>>>>>> 98bb0a1b
 
 if is_ironpython:
     import urllib
