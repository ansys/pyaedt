--- conflicted
+++ resolved
@@ -50,7 +50,6 @@
         )
     return tx_rx
 
-<<<<<<< HEAD
 def interferer_type():
     """Get an ``interferer_type`` object.
 
@@ -70,8 +69,6 @@
             "An Emit object must be initialized before any static member of EmitConstants is accessed."
         )
     return inter_type
-=======
->>>>>>> d5f1aff6
 
 def convert_power_to_unit(values, to_unit):
     """Convert power from dBm to specified unit.
