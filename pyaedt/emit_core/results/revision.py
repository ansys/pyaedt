import warnings

from pyaedt.emit_core.emit_constants import EmiCategoryFilter
from pyaedt.emit_core.emit_constants import InterfererType
from pyaedt.emit_core.emit_constants import ResultType
from pyaedt.emit_core.emit_constants import TxRxMode

# from pyaedt.generic.general_methods import property
from pyaedt.generic.general_methods import pyaedt_function_handler


class Revision:
    """
    Provides the ``Revision`` object.

    Parameters
    ----------
    parent_results :
        ``Results`` object that this revision is associated with.
    emit_obj :
         ``Emit`` object that this revision is associated with.
    name : str, optional
        Name of the revision to create. The default is ``None``, in which
        case the name of the current design revision is used.

    Raises
    ------
    RuntimeError if the name given is not the name of an existing result set and a current result set already exists.

    Examples
    --------
    Create a ``Revision`` instance.

    >>> aedtapp = Emit()
    >>> rev = Revision(results, aedtapp, "Revision 1")
    >>> domain = aedtapp.interaction_domain()
    >>> rev.run(domain)
    """

    def __init__(self, parent_results, emit_obj, name=None):
        if not name:
            name = emit_obj.odesign.GetCurrentResult()
            if not name:
                name = emit_obj.odesign.AddResult("")
        else:
            if name not in emit_obj.odesign.GetResultList():
                name = emit_obj.odesign.AddResult(name)
        full = emit_obj.odesign.GetResultDirectory(name)

        self.name = name
        """Name of the revision."""

        self.path = full
        """Full path of the revision."""

        self.emit_project = emit_obj
        """EMIT project."""

        raw_props = emit_obj.odesign.GetResultProperties(name)
        key = lambda s: s.split("=", 1)[0]
        val = lambda s: s.split("=", 1)[1]
        props = {key(s): val(s) for s in raw_props}

        self.revision_number = int(props["Revision"])
        """Unique revision number from the EMIT design"""

        self.timestamp = props["Timestamp"]
        """Unique timestamp for the revision"""

        self.parent_results = parent_results
        """Parent Results object"""

        # load the revision after creating it
        self.revision_loaded = False
        """``True`` if the revision is loaded and ``False`` if it is not."""
        self._load_revision()

    @pyaedt_function_handler()
    def _load_revision(self):
        """
        Load this revision.

        Examples
        ----------
        >>> aedtapp.results.revision.load_revision()
        """
        if self.revision_loaded:
            return
        self.parent_results._unload_revisions()
        self.emit_project._emit_api.load_project(self.path)
        self.revision_loaded = True

    @staticmethod
    def result_mode_error():
        """
        Print the function mode error message.

        Returns
        -------
        err_msg : str
            Error/warning message that the specified revision is not accessible.
        """
        err_msg = "This function is inaccessible when the revision is not loaded."
        print(err_msg)
        return err_msg

    @pyaedt_function_handler()
    def get_interaction(self, domain):
        """
        Creates a new interaction for a domain.

        Parameters
        ----------
        domain : class:`Emit.InteractionDomain`
            ``InteractionDomain`` object for constraining the analysis parameters.

        Returns
        -------
        interaction:class: `Interaction`
            Interaction object.

        Examples
        ----------
        >>> domain = aedtapp.results.interaction_domain()
        >>> rev.get_interaction(domain)

        """
        self._load_revision()
        engine = self.emit_project._emit_api.get_engine()
        if domain.interferer_names and engine.max_simultaneous_interferers != len(domain.interferer_names):
            raise ValueError("The max_simultaneous_interferers must equal the number of interferers in the domain.")
        interaction = engine.get_interaction(domain)
        return interaction

    @pyaedt_function_handler()
    def run(self, domain):
        """
        Load the revision and then analyze along the given domain.

        Parameters
        ----------
        domain :
            ``InteractionDomain`` object for constraining the analysis parameters.

        Returns
        -------
        interaction:class: `Interaction`
            Interaction object.

        Examples
        ----------
        >>> domain = aedtapp.results.interaction_domain()
        >>> rev.run(domain)

        """
        if domain.receiver_channel_frequency > 0:
            raise ValueError("The domain must not have channels specified.")
        if len(domain.interferer_channel_frequencies) != 0:
            for freq in domain.interferer_channel_frequencies:
                if freq > 0:
                    raise ValueError("The domain must not have channels specified.")
        self._load_revision()
        engine = self.emit_project._emit_api.get_engine()
        interaction = engine.run(domain)
        # save the revision
        self.emit_project._emit_api.save_project()
        return interaction

    @pyaedt_function_handler()
    def is_domain_valid(self, domain):
        """
        Return ``True`` if the given domain is valid for the current revision.

        Parameters
        ----------
        domain :
            ``InteractionDomain`` object for constraining the analysis parameters.

        Examples
        ----------
        >>> domain = aedtapp.interaction_domain()
        >>> aedtapp.results.current_revision.is_domain_valid(domain)
        True
        """
        self._load_revision()
        engine = self.emit_project._emit_api.get_engine()
        return engine.is_domain_valid(domain)

    @pyaedt_function_handler()
    def get_instance_count(self, domain):
        """
        Return the number of instances in the domain for the current revision.

        Parameters
        ----------
        domain :
            ``InteractionDomain`` object for constraining the analysis parameters.

        Returns
        --------
        count : int
            Number of instances in the domain for the current revision.

        Examples
        ----------
        >>> domain = aedtapp.interaction_domain()
        >>> num_instances = aedtapp.results.current_revision.get_instance_count(domain)
        """
        self._load_revision()
        engine = self.emit_project._emit_api.get_engine()
        return engine.get_instance_count(domain)

    @pyaedt_function_handler()
    def get_receiver_names(self):
        """
        Get a list of all receivers in the project.

        Parameters
        ----------
        None

        Returns
        -------
        radios:class:`list of str`
            List of receiver names.

        Examples
        ----------
        >>> rxs = aedtapp.results.current_revision.get_reciver_names()
        """
        if self.revision_loaded:
            radios = self.emit_project._emit_api.get_radio_names(TxRxMode.RX, InterfererType.TRANSMITTERS_AND_EMITTERS)
        else:
            radios = None
            err_msg = self.result_mode_error()
            warnings.warn(err_msg)
            return radios
        if len(radios) == 0:
            warnings.warn("No valid receivers in the project.")
        return radios

    @pyaedt_function_handler()
    def get_interferer_names(self, interferer_type=None):
        """
        Get a list of all interfering transmitters/emitters in the project.

        Parameters
        ----------
        interferer_type : interferer_type object, optional
            Type of interferer to return. The default is ``None``, in which
            case both transmitters and emitters are returned. Options are:
                - transmitters
                - emitters
                - transmitters_and_emitters

        Returns
        -------
        radios:class:`list of str`
            List of interfering systems' names.

        Examples
        ----------
        >>> transmitters = aedtapp.results.current_revision.get_interferer_names(InterfererType.TRANSMITTERS)
        >>> emitters = aedtapp.results.current_revision.get_interferer_names(InterfererType.EMITTERS)
        >>> both = aedtapp.results.current_revision.get_interferer_names(InterfererType.TRANSMITTERS_AND_EMITTERS)
        """
        if interferer_type is None:
            interferer_type = InterfererType.TRANSMITTERS_AND_EMITTERS
        if self.revision_loaded:
            radios = self.emit_project._emit_api.get_radio_names(TxRxMode.TX, interferer_type)
        else:
            radios = None
            err_msg = self.result_mode_error()
            warnings.warn(err_msg)
            return radios
        if len(radios) == 0:
            warnings.warn("No valid radios or emitters in the project.")
            return None
        return radios

    @pyaedt_function_handler()
    def get_band_names(self, radio_name, tx_rx_mode=None):
        """
        Get a list of all ``tx`` or ``rx`` bands (or waveforms) in
        a given radio/emitter.

        Parameters
        ----------
        radio_name : str
            Name of the radio/emitter.
        tx_rx_mode : :class:`emit_constants.TxRxMode`, optional
            Specifies whether to get ``tx`` or ``rx`` band names. The default
            is ``None``, in which case the names of all enabled bands are returned.

        Returns
        -------
        bands:class:`list of str`
            List of ``tx`` or ``rx`` band/waveform names.

        Examples
        ----------
        >>> bands = aedtapp.results.current_revision.get_band_names('Bluetooth', TxRxMode.RX)
        >>> waveforms = aedtapp.results.current_revision.get_band_names('USB_3.x', TxRxMode.TX)
        """
        if tx_rx_mode is None:
            tx_rx_mode = TxRxMode.BOTH
        if self.revision_loaded:
            bands = self.emit_project._emit_api.get_band_names(radio_name, tx_rx_mode)
        else:
            bands = None
            self.result_mode_error()
            err_msg = self.result_mode_error()
            warnings.warn(err_msg)
            return bands
        return bands

    @pyaedt_function_handler()
    def get_active_frequencies(self, radio_name, band_name, tx_rx_mode, units=""):
        """
        Get a list of active frequencies for a ``tx`` or ``rx`` band in a radio/emitter.

        Parameters
        ----------
        radio_name : str
            Name of the radio/emitter.
        band_name : str
           Name of the band.
        tx_rx_mode : :class:`emit_constants.TxRxMode`
            Specifies whether to get ``tx`` or ``rx`` radio frequencies.
        units : str, optional
            Units for the frequencies. The default is ``None`` which uses the units
            specified globally for the project.

        Returns
        -------
        freqs : List of float
            List of ``tx`` or ``rx`` radio/emitter frequencies.

        Examples
        ----------
        >>> freqs = aedtapp.results.current_revision.get_active_frequencies(
                'Bluetooth', 'Rx - Base Data Rate', TxRxMode.RX)
        """
        if tx_rx_mode is None or tx_rx_mode == TxRxMode.BOTH:
            raise ValueError("The mode type must be specified as either Tx or Rx.")
        if self.revision_loaded:
            freqs = self.emit_project._emit_api.get_active_frequencies(radio_name, band_name, tx_rx_mode, units)
        else:
            freqs = None
            err_msg = self.result_mode_error()
            warnings.warn(err_msg)
            return freqs
        return freqs

    @property
    def notes(self):
        """
        Add notes to the revision.

        Examples
        ----------
        >>> aedtapp.results.current_revision.notes = "Added a filter to the WiFi Radio."
        >>> aedtapp.results.current_revision.notes
        'Added a filter to the WiFi Radio.'
        """
        design = self.emit_project.odesign
        return design.GetResultNotes(self.name)

    @notes.setter
    def notes(self, notes):
        self.emit_project.odesign.SetResultNotes(self.name, notes)
        self.emit_project._emit_api.save_project()

    @property
    def max_n_to_1_instances(self):
        """
        The maximum number of instances per band combination allowed to run for N to 1.
        A value of 0 disables N to 1 entirely.
        A value of -1 allows unlimited N to 1 instances.

        Examples
        ----------
        >>> aedtapp.results.current_revision.max_n_to_1_instances = 2**20
        >>> aedtapp.results.current_revision.max_n_to_1_instances
        1048576
        """
        if self.emit_project._aedt_version < "2024.1":  # pragma: no cover
            raise RuntimeError("This function only supported in AEDT version 2024.1 and later.")
        if self.revision_loaded:
            engine = self.emit_project._emit_api.get_engine()
            max_instances = engine.max_n_to_1_instances
        else:  # pragma: no cover
            max_instances = None
        return max_instances

    @max_n_to_1_instances.setter
    def max_n_to_1_instances(self, max_instances):
        if self.emit_project._aedt_version < "2024.1":  # pragma: no cover
            raise RuntimeError("This function only supported in AEDT version 2024.1 and later.")
        if self.revision_loaded:
            engine = self.emit_project._emit_api.get_engine()
            engine.max_n_to_1_instances = max_instances

<<<<<<< HEAD
    def get_emi_category_filter_enabled(self, category: EmiCategoryFilter) -> bool:
        """Get whether the EMI category filter is enabled.

        Parameters
        ----------
        category : :class:`EmiCategoryFilter`
            The EMI category filter.

        Returns
        -------
        bool
            ``True`` when the EMI category filter is enabled.
        """
        if self.emit_project._aedt_version < "2024.1":  # pragma: no cover
            raise RuntimeError("This function only supported in AEDT version 2024.1 and later.")
        engine = self.emit_project._emit_api.get_engine()
        return engine.get_emi_category_filter_enabled(category)

    def set_emi_category_filter_enabled(self, category: EmiCategoryFilter, enabled: bool):
        """Set whether the EMI category filter is enabled.

        Parameters
        ----------
        category : :class:`EmiCategoryFilter`
            The EMI category filter.
        enabled : bool
            Whether to enable the EMI category filter.
        """
        if self.emit_project._aedt_version < "2024.1":  # pragma: no cover
            raise RuntimeError("This function only supported in AEDT version 2024.1 and later.")
        engine = self.emit_project._emit_api.get_engine()
        engine.set_emi_category_filter_enabled(category, enabled)
=======
    @pyaedt_function_handler()
    def interference_type_classification(self, domain, use_filter=False, filter_list=None):
        """
        Classify interference type as according to inband/inband,
        out of band/in band, inband/out of band, and out of band/out of band.

        Parameters
        ----------
            domain :
                ``InteractionDomain`` object for constraining the analysis parameters.
            use_filter : bool, optional
                Whether filtering is being used. The default is ``False``.
            filter_list : list, optional
                List of filter values selected by the user via the GUI if filtering is in use.

        Returns
        -------
            power_matrix : list
                List of worst case interference power at Rx.
            all_colors : list
                List of color classification of interference types.

        Examples
        --------
        >>> interference_results = rev.interference_type_classification(domain)
        """
        power_matrix = []
        all_colors = []

        # Get project results and radios
        modeRx = TxRxMode.RX
        modeTx = TxRxMode.TX
        mode_power = ResultType.POWER_AT_RX
        tx_interferer = InterfererType().TRANSMITTERS
        rx_radios = self.get_receiver_names()
        tx_radios = self.get_interferer_names(tx_interferer)
        radios = self.emit_project.modeler.components.get_radios()

        for tx_radio in tx_radios:
            rx_powers = []
            rx_colors = []
            for rx_radio in rx_radios:
                # powerAtRx is the same for all Rx bands, so just use first one
                rx_bands = self.get_band_names(rx_radio, modeRx)
                rx_band_objects = radios[rx_radio].bands()
                if tx_radio == rx_radio:
                    # skip self-interaction
                    rx_powers.append("N/A")
                    rx_colors.append("white")
                    continue

                max_power = -200
                tx_bands = self.get_band_names(tx_radio, modeTx)

                for i, rx_band in enumerate(rx_bands):
                    # Find the highest power level at the Rx input due to each Tx Radio.
                    # Can look at any Rx freq since susceptibility won't impact
                    # powerAtRx, but need to look at all tx channels since coupling
                    # can change over a transmitter's bandwidth
                    rx_freq = self.get_active_frequencies(rx_radio, rx_band, modeRx)[0]

                    # The start and stop frequencies define the Band's extents,
                    # while the active frequencies are a subset of the Band's frequencies
                    # being used for this specific project as defined in the Radio's Sampling.
                    rx_start_freq = radios[rx_radio].band_start_frequency(rx_band_objects[i])
                    rx_stop_freq = radios[rx_radio].band_stop_frequency(rx_band_objects[i])
                    rx_channel_bandwidth = radios[rx_radio].band_channel_bandwidth(rx_band_objects[i])

                    for tx_band in tx_bands:
                        domain.set_receiver(rx_radio, rx_band)
                        domain.set_interferer(tx_radio, tx_band)
                        interaction = self.run(domain)
                        domain.set_receiver(rx_radio, rx_band, rx_freq)
                        tx_freqs = self.get_active_frequencies(tx_radio, tx_band, modeTx)
                        for tx_freq in tx_freqs:
                            domain.set_interferer(tx_radio, tx_band, tx_freq)
                            instance = interaction.get_instance(domain)
                            tx_prob = instance.get_largest_problem_type(mode_power).replace(" ", "").split(":")[1]
                            if (
                                rx_start_freq - rx_channel_bandwidth / 2
                                <= tx_freq
                                <= rx_stop_freq + rx_channel_bandwidth / 2
                            ):
                                rx_prob = "In-band"
                            else:
                                rx_prob = "Out-of-band"
                            prob_filter_val = tx_prob + ":" + rx_prob

                            # Check if problem type is in filtered list of problem types to analyze
                            if use_filter:
                                in_filters = any(prob_filter_val in sublist for sublist in filter_list)
                            else:
                                in_filters = True

                            # Save the worst case interference values
                            if instance.get_value(mode_power) > max_power and in_filters:
                                prob = instance.get_largest_problem_type(mode_power)
                                max_power = instance.get_value(mode_power)
                                largest_rx_prob = rx_prob
                                largest_tx_prob = prob.replace(" ", "").split(":")

                if max_power > -200:
                    rx_powers.append(max_power)

                    if largest_tx_prob[-1] == "TxFundamental" and largest_rx_prob == "In-band":
                        rx_colors.append("red")
                    elif largest_tx_prob[-1] != "TxFundamental" and largest_rx_prob == "In-band":
                        rx_colors.append("orange")
                    elif largest_tx_prob[-1] == "TxFundamental" and not (largest_rx_prob == "In-band"):
                        rx_colors.append("yellow")
                    elif largest_tx_prob[-1] != "TxFundamental" and not (largest_rx_prob == "In-band"):
                        rx_colors.append("green")
                else:
                    rx_powers.append("<= -200")
                    rx_colors.append("white")

            all_colors.append(rx_colors)
            power_matrix.append(rx_powers)

        return all_colors, power_matrix

    @pyaedt_function_handler()
    def protection_level_classification(
        self,
        domain,
        global_protection_level=True,
        global_levels=None,
        protection_levels=None,
        use_filter=False,
        filter_list=None,
    ):
        """
        Classify worst-case power at each Rx radio according to interference type.

        Options for interference type are `inband/inband, out of band/in band,
        inband/out of band, and out of band/out of band.

        Parameters
        ----------
            domain :
                ``InteractionDomain`` object for constraining the analysis parameters.
            global_protection_level : bool, optional
                Whether to use the same protection levels for all radios. The default is ``True``.
            global_levels : list, optional
                List of protection levels to use for all radios.
            protection_levels : dict, optional
                Dictionary of protection levels for each Rx radio.
            use_filter : bool, optional
                Whether to use filtering. The default is ``False``.
            filter_list : list, optional
                List of filter values selected by the user via the GUI if filtering is in use.

        Returns
        -------
            power_matrix : list
                List of worst case interference according to power at each Rx radio.
            all_colors : list
                List of color classification of protection level.

        Examples
        --------
        >>> protection_results = rev.protection_level_classification(domain)
        """
        power_matrix = []
        all_colors = []

        # Get project results and radios
        modeRx = TxRxMode.RX
        modeTx = TxRxMode.TX
        mode_power = ResultType.POWER_AT_RX
        tx_interferer = InterfererType().TRANSMITTERS
        rx_radios = self.get_receiver_names()
        tx_radios = self.get_interferer_names(tx_interferer)

        if global_protection_level and global_levels == None:
            damage_threshold = 30
            overload_threshold = 4
            intermod_threshold = -20
        elif global_protection_level:
            damage_threshold = global_levels[0]
            overload_threshold = global_levels[1]
            intermod_threshold = global_levels[2]

        for tx_radio in tx_radios:
            rx_powers = []
            rx_colors = []
            for rx_radio in rx_radios:
                # powerAtRx is the same for all Rx bands, so just
                # use the first one
                if not (global_protection_level):
                    damage_threshold = protection_levels[rx_radio][0]
                    overload_threshold = protection_levels[rx_radio][1]
                    intermod_threshold = protection_levels[rx_radio][2]

                rx_band = self.get_band_names(rx_radio, modeRx)[0]
                if tx_radio == rx_radio:
                    # skip self-interaction
                    rx_powers.append("N/A")
                    rx_colors.append("white")
                    continue

                max_power = -200
                tx_bands = self.get_band_names(tx_radio, modeTx)

                for tx_band in tx_bands:
                    # Find the highest power level at the Rx input due to each Tx Radio.
                    # Can look at any Rx freq since susceptibility won't impact
                    # powerAtRx, but need to look at all tx channels since coupling
                    # can change over a transmitter's bandwidth
                    rx_freq = self.get_active_frequencies(rx_radio, rx_band, modeRx)[0]
                    domain.set_receiver(rx_radio, rx_band)
                    domain.set_interferer(tx_radio, tx_band)
                    interaction = self.run(domain)
                    domain.set_receiver(rx_radio, rx_band, rx_freq)
                    tx_freqs = self.get_active_frequencies(tx_radio, tx_band, modeTx)

                    power_list = []

                    for tx_freq in tx_freqs:
                        domain.set_interferer(tx_radio, tx_band, tx_freq)
                        instance = interaction.get_instance(domain)
                        power = instance.get_value(mode_power)

                        if power > damage_threshold:
                            classification = "damage"
                        elif power > overload_threshold:
                            classification = "overload"
                        elif power > intermod_threshold:
                            classification = "intermodulation"
                        else:
                            classification = "desensitization"

                        power_list.append(power)

                        if use_filter:
                            filtering = classification in filter_list
                        else:
                            filtering = True

                        if instance.get_value(mode_power) > max_power and filtering:
                            max_power = instance.get_value(mode_power)

                # If the worst case for the band-pair is below the power thresholds, then
                # there are no interference issues and no offset is required.
                if max_power > -200:
                    rx_powers.append(max_power)
                    if max_power > damage_threshold:
                        rx_colors.append("red")
                    elif max_power > overload_threshold:
                        rx_colors.append("orange")
                    elif max_power > intermod_threshold:
                        rx_colors.append("yellow")
                    else:
                        rx_colors.append("green")
                else:
                    rx_powers.append("< -200")
                    rx_colors.append("white")

            all_colors.append(rx_colors)
            power_matrix.append(rx_powers)

        return all_colors, power_matrix
>>>>>>> ea4f627d
<|MERGE_RESOLUTION|>--- conflicted
+++ resolved
@@ -401,40 +401,6 @@
             engine = self.emit_project._emit_api.get_engine()
             engine.max_n_to_1_instances = max_instances
 
-<<<<<<< HEAD
-    def get_emi_category_filter_enabled(self, category: EmiCategoryFilter) -> bool:
-        """Get whether the EMI category filter is enabled.
-
-        Parameters
-        ----------
-        category : :class:`EmiCategoryFilter`
-            The EMI category filter.
-
-        Returns
-        -------
-        bool
-            ``True`` when the EMI category filter is enabled.
-        """
-        if self.emit_project._aedt_version < "2024.1":  # pragma: no cover
-            raise RuntimeError("This function only supported in AEDT version 2024.1 and later.")
-        engine = self.emit_project._emit_api.get_engine()
-        return engine.get_emi_category_filter_enabled(category)
-
-    def set_emi_category_filter_enabled(self, category: EmiCategoryFilter, enabled: bool):
-        """Set whether the EMI category filter is enabled.
-
-        Parameters
-        ----------
-        category : :class:`EmiCategoryFilter`
-            The EMI category filter.
-        enabled : bool
-            Whether to enable the EMI category filter.
-        """
-        if self.emit_project._aedt_version < "2024.1":  # pragma: no cover
-            raise RuntimeError("This function only supported in AEDT version 2024.1 and later.")
-        engine = self.emit_project._emit_api.get_engine()
-        engine.set_emi_category_filter_enabled(category, enabled)
-=======
     @pyaedt_function_handler()
     def interference_type_classification(self, domain, use_filter=False, filter_list=None):
         """
@@ -697,4 +663,36 @@
             power_matrix.append(rx_powers)
 
         return all_colors, power_matrix
->>>>>>> ea4f627d
+
+    def get_emi_category_filter_enabled(self, category: EmiCategoryFilter) -> bool:
+        """Get whether the EMI category filter is enabled.
+
+        Parameters
+        ----------
+        category : :class:`EmiCategoryFilter`
+            The EMI category filter.
+
+        Returns
+        -------
+        bool
+            ``True`` when the EMI category filter is enabled.
+        """
+        if self.emit_project._aedt_version < "2024.1":  # pragma: no cover
+            raise RuntimeError("This function only supported in AEDT version 2024.1 and later.")
+        engine = self.emit_project._emit_api.get_engine()
+        return engine.get_emi_category_filter_enabled(category)
+
+    def set_emi_category_filter_enabled(self, category: EmiCategoryFilter, enabled: bool):
+        """Set whether the EMI category filter is enabled.
+
+        Parameters
+        ----------
+        category : :class:`EmiCategoryFilter`
+            The EMI category filter.
+        enabled : bool
+            Whether to enable the EMI category filter.
+        """
+        if self.emit_project._aedt_version < "2024.1":  # pragma: no cover
+            raise RuntimeError("This function only supported in AEDT version 2024.1 and later.")
+        engine = self.emit_project._emit_api.get_engine()
+        engine.set_emi_category_filter_enabled(category, enabled)