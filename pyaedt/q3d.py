--- conflicted
+++ resolved
@@ -1316,11 +1316,7 @@
 
     @pyaedt_function_handler()
     def delete_all_nets(self):
-<<<<<<< HEAD
         """Delete all nets in current design."""
-=======
-        """Delete all nets in the design."""
->>>>>>> e2da3ff2
         net_names = self.nets[::]
         for i in self.boundaries[::]:
             if i.name in net_names:
@@ -1334,11 +1330,7 @@
         Parameters
         ----------
         nets : str, list
-<<<<<<< HEAD
-            Nets to search for. Case-insensitive.
-=======
             One or more nets to search for. The search is case-insensitive.
->>>>>>> e2da3ff2
         materials : str, list, optional
             One or more materials for filtering the net objects. The default
             is ``None``. The search is case insensitive.
