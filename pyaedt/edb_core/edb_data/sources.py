--- conflicted
+++ resolved
@@ -310,12 +310,8 @@
         terminal = self._create_terminal()
         terminal.SetBoundaryType(self._pedb.edb_api.cell.terminal.BoundaryType.kVoltageSource)
         terminal.SetSourceAmplitude(self._pedb.edb_value(magnitude))
-<<<<<<< HEAD
-        terminal.SetSourcePhase(self._pedb.edb.Utility.Value(phase))
+        terminal.SetSourcePhase(self._pedb.edb_api.utility.value(phase))
         terminal.SetImpedance(self._pedb.edb_value(impedance))
-=======
-        terminal.SetSourcePhase(self._pedb.edb_api.utility.value(phase))
->>>>>>> 65e010a7
         return terminal
 
     @pyaedt_function_handler()
@@ -771,7 +767,7 @@
             return EDBPadstackInstance(pin_obj, self._pedb)
 
 
-class ExcitationPorts(Terminal):
+class ExcitationPorts(CommonExcitation):
     """Manages excitation properties.
 
     Parameters
@@ -792,7 +788,7 @@
     """
 
     def __init__(self, pedb, edb_terminal):
-        Terminal.__init__(self, pedb, edb_terminal)
+        CommonExcitation.__init__(self, pedb, edb_terminal)
 
     @property
     def _edb_properties(self):
@@ -892,6 +888,11 @@
         self._edb_properties = p
 
     @property
+    def impedance(self):
+        """Impedance of the port."""
+        return self._edb_terminal.GetImpedance().ToDouble()
+
+    @property
     def is_circuit(self):
         """Whether it is a circuit port."""
         return self._edb_terminal.GetIsCircuitPort()
@@ -935,7 +936,7 @@
         )
 
 
-class ExcitationSources(Terminal):
+class ExcitationSources(CommonExcitation):
     """Manage sources properties.
 
     Parameters
@@ -958,7 +959,7 @@
     """
 
     def __init__(self, pedb, edb_terminal):
-        Terminal.__init__(self, pedb, edb_terminal)
+        CommonExcitation.__init__(self, pedb, edb_terminal)
 
     @property
     def magnitude(self):
@@ -979,7 +980,7 @@
         self._edb_terminal.SetSourcePhase(self._edb.utility.value(value))
 
 
-class ExcitationProbes(Terminal):
+class ExcitationProbes(CommonExcitation):
     """Manage probes properties.
 
     Parameters
@@ -1000,7 +1001,7 @@
     """
 
     def __init__(self, pedb, edb_terminal):
-        Terminal.__init__(self, pedb, edb_terminal)
+        CommonExcitation.__init__(self, pedb, edb_terminal)
 
 
 class ExcitationBundle:
