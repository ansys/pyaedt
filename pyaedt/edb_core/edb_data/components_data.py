import logging
import re
import warnings

from pyaedt.edb_core.edb_data.padstacks_data import EDBPadstackInstance
from pyaedt.generic.general_methods import is_ironpython

if not is_ironpython:
    try:
        import numpy as np
    except ImportError:
        warnings.warn(
            "The NumPy module is required to run some functionalities of EDB.\n"
            "Install with \n\npip install numpy\n\nRequires CPython."
        )
from pyaedt.generic.general_methods import get_filename_without_extension
from pyaedt.generic.general_methods import pyaedt_function_handler


class EDBComponentDef(object):
    """Manages EDB functionalities for component definitions.

    Parameters
    ----------
    parent : :class:`pyaedt.edb_core.components.Components`
        Inherited AEDT object.
    comp_def : object
        Edb ComponentDef Object
    """

    def __init__(self, components, comp_def):
        self._pcomponents = components
        self._edb_comp_def = comp_def

    @property
    def _comp_model(self):
        return list(self._edb_comp_def.GetComponentModels())  # pragma: no cover

    @property
    def part_name(self):
        """Retrieve component definition name."""
        return self._edb_comp_def.GetName()

    @part_name.setter
    def part_name(self, name):
        self._edb_comp_def.SetName(name)

    @property
    def type(self):
        """Retrieve the component definition type.

        Returns
        -------
        str
        """
        num = len(set(comp.type for refdes, comp in self.components.items()))
        if num == 0:  # pragma: no cover
            return None
        elif num == 1:
            return list(self.components.values())[0].type
        else:
            return "mixed"  # pragma: no cover

    @type.setter
    def type(self, value):
        for comp in list(self.components.values()):
            comp.type = value

    @property
    def components(self):
        """Get the list of components belonging to this component definition.

        Returns
        -------
        dict of :class:`pyaedt.edb_core.edb_data.components_data.EDBComponent`
        """
        comp_list = [
            EDBComponent(self._pcomponents, l)
            for l in self._pcomponents._edb.Cell.Hierarchy.Component.FindByComponentDef(
                self._pcomponents._pedb.active_layout, self.part_name
            )
        ]
        return {comp.refdes: comp for comp in comp_list}

    @pyaedt_function_handler
    def assign_rlc_model(self, res, ind, cap, is_parallel=False):
        """Assign RLC to all components under this part name.

        Parameters
        ----------
        res : int, float
            Resistance.
        ind : int, float
            Inductance.
        cap : int, float
            Capacitance.
        is_parallel : bool, optional
            Whether it is parallel or series RLC component.
        """
        for comp in list(self.components.values()):
            res, ind, cap = res, ind, cap
            comp.assign_rlc_model(res, ind, cap, is_parallel)
        return True

    @pyaedt_function_handler
    def assign_s_param_model(self, file_path, model_name=None, reference_net=None):
        """Assign S-parameter to all components under this part name.

        Parameters
        ----------
        file_path : str
            File path of the S-parameter model.
        name : str, optional
            Name of the S-parameter model.
        Returns
        -------

        """
        for comp in list(self.components.values()):
            comp.assign_s_param_model(file_path, model_name, reference_net)
        return True

    @pyaedt_function_handler
    def assign_spice_model(self, file_path, model_name=None):
        """Assign Spice model to all components under this part name.

        Parameters
        ----------
        file_path : str
            File path of the Spice model.
        name : str, optional
            Name of the Spice model.
        Returns
        -------

        """
        for comp in list(self.components.values()):
            comp.assign_spice_model(file_path, model_name)
        return True


class EDBComponent(object):
    """Manages EDB functionalities for components.

    Parameters
    ----------
    parent : :class:`pyaedt.edb_core.components.Components`
        Inherited AEDT object.
    component : object
        Edb Component Object

    """

    class _PinPair(object):  # pragma: no cover
        def __init__(self, pcomp, edb_comp, edb_comp_prop, edb_model, edb_pin_pair):
            self._pedb_comp = pcomp
            self._edb_comp = edb_comp
            self._edb_comp_prop = edb_comp_prop
            self._edb_model = edb_model
            self._edb_pin_pair = edb_pin_pair

        def _edb_value(self, value):
            return self._pedb_comp._get_edb_value(value)  # pragma: no cover

        @property
        def is_parallel(self):
            return self._pin_pair_rlc.IsParallel  # pragma: no cover

        @is_parallel.setter
        def is_parallel(self, value):
            rlc = self._pin_pair_rlc
            rlc.IsParallel = value
            self._set_comp_prop()  # pragma: no cover

        @property
        def _pin_pair_rlc(self):
            return self._edb_model.GetPinPairRlc(self._edb_pin_pair)

        @property
        def rlc_enable(self):
            rlc = self._pin_pair_rlc
            return [rlc.REnabled, rlc.LEnabled, rlc.CEnabled]

        @rlc_enable.setter
        def rlc_enable(self, value):
            rlc = self._pin_pair_rlc
            rlc.REnabled = value[0]
            rlc.LEnabled = value[1]
            rlc.CEnabled = value[2]
            self._set_comp_prop()  # pragma: no cover

        @property
        def resistance(self):
            return self._pin_pair_rlc.R.ToDouble()  # pragma: no cover

        @resistance.setter
        def resistance(self, value):
            self._pin_pair_rlc.R = value
            self._set_comp_prop(self._pin_pair_rlc)  # pragma: no cover

        @property
        def inductance(self):
            return self._pin_pair_rlc.L.ToDouble()  # pragma: no cover

        @inductance.setter
        def inductance(self, value):
            self._pin_pair_rlc.L = value
            self._set_comp_prop(self._pin_pair_rlc)  # pragma: no cover

        @property
        def capacitance(self):
            return self._pin_pair_rlc.C.ToDouble()  # pragma: no cover

        @capacitance.setter
        def capacitance(self, value):
            self._pin_pair_rlc.C = value
            self._set_comp_prop(self._pin_pair_rlc)  # pragma: no cover

        @property
        def rlc_values(self):  # pragma: no cover
            rlc = self._pin_pair_rlc
            return [rlc.R.ToDouble(), rlc.L.ToDouble(), rlc.C.ToDouble()]

        @rlc_values.setter
        def rlc_values(self, values):  # pragma: no cover
            rlc = self._pin_pair_rlc
            rlc.R = self._edb_value(values[0])
            rlc.L = self._edb_value(values[1])
            rlc.C = self._edb_value(values[2])
            self._set_comp_prop()  # pragma: no cover

        def _set_comp_prop(self):  # pragma: no cover
            self._edb_model.SetPinPairRlc(self._edb_pin_pair, self._pin_pair_rlc)
            self._edb_comp_prop.SetModel(self._edb_model)
            self._edb_comp.SetComponentProperty(self._edb_comp_prop)

    class _SpiceModel(object):  # pragma: no cover
        def __init__(self, edb_model):
            self._edb_model = edb_model

        @property
        def file_path(self):
            return self._edb_model.GetSPICEFilePath()

        @property
        def name(self):
            return self._edb_model.GetSPICEName()

    class _SparamModel(object):  # pragma: no cover
        def __init__(self, edb_model):
            self._edb_model = edb_model

        @property
        def name(self):
            return self._edb_model.GetComponentModelName()

        @property
        def reference_net(self):
            return self._edb_model.GetReferenceNet()

    class _NetlistModel(object):  # pragma: no cover
        def __init__(self, edb_model):
            self._edb_model = edb_model

        @property
        def netlist(self):
            return self._edb_model.GetNetlist()

    def __init__(self, components, cmp):
        self._pcomponents = components
        self.edbcomponent = cmp

    @property
    def _pedb(self):  # pragma: no cover
        return self._pcomponents._pedb

    @property
    def _active_layout(self):  # pragma: no cover
        return self._pedb.active_layout

    @property
    def component_property(self):
        """``ComponentProperty`` object."""
        return self.edbcomponent.GetComponentProperty().Clone()

    @property
    def _edb_model(self):  # pragma: no cover
        return self.component_property.GetModel().Clone()

    @property  # pragma: no cover
    def _pin_pairs(self):
        edb_comp_prop = self.component_property
        edb_model = self._edb_model
        return [
            self._PinPair(self, self.edbcomponent, edb_comp_prop, edb_model, pin_pair)
            for pin_pair in list(edb_model.PinPairs)
        ]

    @property
    def spice_model(self):
        """Get assigned Spice model properties."""
        if not self.model_type == "SPICEModel":
            return None
        else:
            return self._SpiceModel(self._edb_model)

    @property
    def s_param_model(self):
        """Get assigned S-parameter model properties."""
        if not self.model_type == "SParameterModel":
            return None
        else:
            return self._SparamModel(self._edb_model)

    @property
    def netlist_model(self):
        """Get assigned netlist model properties."""
        if not self.model_type == "NetlistModel":
            return None
        else:
            return self._NetlistModel(self._edb_model)

    @property
    def solder_ball_height(self):
        """Solder ball height if available."""
        if "GetSolderBallProperty" in dir(self.component_property):
            return self.component_property.GetSolderBallProperty().GetHeight()
        return None

    @property
    def solder_ball_placement(self):
        """Solder ball placement if available.."""
        if "GetSolderBallProperty" in dir(self.component_property):
            return int(self.component_property.GetSolderBallProperty().GetPlacement())
        return 2

    @property
    def refdes(self):
        """Reference Designator Name.

        Returns
        -------
        str
            Reference Designator Name.
        """
        return self.edbcomponent.GetName()

    @refdes.setter
    def refdes(self, name):
        self.edbcomponent.SetName(name)

    @property
    def is_enabled(self):
        """Check if the current object is enabled.

        Returns
        -------
        bool
            ``True`` if current object is enabled, ``False`` otherwise.
        """
        if self.type in ["Resistor", "Capacitor", "Inductor"]:
            return self.component_property.IsEnabled()
        else:  # pragma: no cover
            return False

    @is_enabled.setter
    def is_enabled(self, enabled):
        """Enables the current object."""
        if self.type in ["Resistor", "Capacitor", "Inductor"]:
            component_property = self.component_property
            component_property.SetEnabled(enabled)
            self.edbcomponent.SetComponentProperty(component_property)

    @property
    def model_type(self):
        """Retrieve assigned model type."""
        _model_type = self._edb_model.ToString().split(".")[-1]
        if _model_type == "PinPairModel":
            return "RLC"
        else:
            return _model_type

    @property
    def rlc_values(self):
        """Get component rlc values."""
        if not len(self._pin_pairs):
            return [None, None, None]
        pin_pair = self._pin_pairs[0]
        return pin_pair.rlc_values

    @property
    def value(self):
        """Retrieve discrete component value.

        Returns
        -------
        str
            Value. ``None`` if not an RLC Type.
        """
        if self.model_type == "RLC":
            pin_pair = self._pin_pairs[0]
            if len([i for i in pin_pair.rlc_enable if i]) == 1:
                return [pin_pair.rlc_values[idx] for idx, val in enumerate(pin_pair.rlc_enable) if val][0]
            else:
                return pin_pair.rlc_values
        elif self.model_type == "SPICEModel":
            return self.spice_model.file_path
        elif self.model_type == "SParameterModel":
            return self.s_param_model.name
        else:
            return self.netlist_model.netlist

    @value.setter
    def value(self, value):
        rlc_enabled = [True if i == self.type else False for i in ["Resistor", "Inductor", "Capacitor"]]
        rlc_values = [value if i == self.type else 0 for i in ["Resistor", "Inductor", "Capacitor"]]
        rlc_values = [self._get_edb_value(i) for i in rlc_values]

        model = self._edb.Cell.Hierarchy.PinPairModel()
        pin_names = list(self.pins.keys())
        for idx, i in enumerate(np.arange(len(pin_names) // 2)):
            pin_pair = self._edb.Utility.PinPair(pin_names[idx], pin_names[idx + 1])
            rlc = self._edb.Utility.Rlc(
                rlc_values[0], rlc_enabled[0], rlc_values[1], rlc_enabled[1], rlc_values[2], rlc_enabled[2], False
            )
            model.SetPinPairRlc(pin_pair, rlc)
        self._set_model(model)

    @property
    def res_value(self):
        """Resistance value.

        Returns
        -------
        str
            Resistance value or ``None`` if not an RLC type.
        """
        cmp_type = int(self.edbcomponent.GetComponentType())
        if 0 < cmp_type < 4:
            componentProperty = self.edbcomponent.GetComponentProperty()
            model = componentProperty.GetModel().Clone()
            pinpairs = model.PinPairs
            if not list(pinpairs):
                return "0"
            for pinpair in pinpairs:
                pair = model.GetPinPairRlc(pinpair)
                return pair.R.ToString()
        return None

    @property
    def cap_value(self):
        """Capacitance Value.

        Returns
        -------
        str
            Capacitance Value. ``None`` if not an RLC Type.
        """
        cmp_type = int(self.edbcomponent.GetComponentType())
        if 0 < cmp_type < 4:
            componentProperty = self.edbcomponent.GetComponentProperty()
            model = componentProperty.GetModel().Clone()
            pinpairs = model.PinPairs
            if not list(pinpairs):
                return "0"
            for pinpair in pinpairs:
                pair = model.GetPinPairRlc(pinpair)
                return pair.C.ToString()
        return None

    @property
    def ind_value(self):
        """Inductance Value.

        Returns
        -------
        str
            Inductance Value. ``None`` if not an RLC Type.
        """
        cmp_type = int(self.edbcomponent.GetComponentType())
        if 0 < cmp_type < 4:
            componentProperty = self.edbcomponent.GetComponentProperty()
            model = componentProperty.GetModel().Clone()
            pinpairs = model.PinPairs
            if not list(pinpairs):
                return "0"
            for pinpair in pinpairs:
                pair = model.GetPinPairRlc(pinpair)
                return pair.L.ToString()
        return None

    @property
    def is_parallel_rlc(self):
        """Define if model is Parallel or Series.

        Returns
        -------
        bool
            ``True`` if it is a parallel rlc model. ``False`` for series RLC. ``None`` if not an RLC Type.
        """
        cmp_type = int(self.edbcomponent.GetComponentType())
        if 0 < cmp_type < 4:
            model = self.component_property.GetModel().Clone()
            pinpairs = model.PinPairs
            for pinpair in pinpairs:
                pair = model.GetPinPairRlc(pinpair)
                return pair.IsParallel
        return None

    @is_parallel_rlc.setter
    def is_parallel_rlc(self, value):
        if not len(self._pin_pairs):
            logging.warning(self.refdes, " has no pin pair.")
        else:
            pin_pair = self._pin_pairs[0]
            pin_pair_rlc = self._edb_model.GetPinPairRlc(pin_pair)
            pin_pair_rlc.IsParallel = value
            pin_pair_model = self._edb_model
            pin_pair_model.SetPinPairRlc(pin_pair, pin_pair_rlc)
            comp_prop = self.component_property
            comp_prop.SetModel(pin_pair_model)
            self.edbcomponent.SetComponentProperty(comp_prop)

    @property
    def center(self):
        """Compute the component center.

        Returns
        -------
        list
        """
        layinst = self.edbcomponent.GetLayout().GetLayoutInstance()
        cmpinst = layinst.GetLayoutObjInstance(self.edbcomponent, None)
        center = cmpinst.GetCenter()
        return [center.X.ToDouble(), center.Y.ToDouble()]

    @property
<<<<<<< HEAD
    def bounding_box(self):
        """Component's bounding box.
=======
    def rotation(self):
        """Compute the component rotation in radian.

        Returns
        -------
        float
        """
        return self.edbcomponent.GetTransform().Rotation.ToDouble()

    @property
    def bounding_box(self):
        """Return the component bounding box.
>>>>>>> 41c9961e

        Returns
        -------
        List[float]
<<<<<<< HEAD
            List of coordinates for the component's bounding box, with the list of
            coordinates in this order: [X lower left corner, Y lower left corner,
            X upper right corner, Y upper right corner].
=======
                [X lower left corner, Y lower left corner, X upper right corner, Y upper right corner].
>>>>>>> 41c9961e
        """
        layinst = self.edbcomponent.GetLayout().GetLayoutInstance()
        _bbox = layinst.GetLayoutObjInstance(self.edbcomponent, None).GetBBox()
        _pt1 = _bbox.Item1
        _pt2 = _bbox.Item2
        return [_pt1.X.ToDouble(), _pt1.Y.ToDouble(), _pt2.X.ToDouble(), _pt2.Y.ToDouble()]

    @property
    def pinlist(self):
        """Pins of the component.

        Returns
        -------
        list
            List of Pins of Component.
        """
        pins = [
            p
            for p in self.edbcomponent.LayoutObjs
            if p.GetObjType() == self._edb.Cell.LayoutObjType.PadstackInstance and p.IsLayoutPin()
        ]
        return pins

    @property
    def nets(self):
        """Nets of Component.

        Returns
        -------
        list
            List of Nets of Component.
        """
        netlist = []
        for pin in self.pinlist:
            netlist.append(pin.GetNet().GetName())
        return list(set(netlist))

    @property
    def pins(self):
        """EDBPadstackInstance of Component.

        Returns
        -------
        dic[str, :class:`pyaedt.edb_core.edb_data.padstacks.EDBPadstackInstance`]
            Dictionary of EDBPadstackInstance Components.
        """
        pins = {}
        for el in self.pinlist:
            pins[el.GetName()] = EDBPadstackInstance(el, self._pcomponents._pedb)
        return pins

    @property
    def type(self):
        """Component type.

        Returns
        -------
        str
            Component type.
        """
        cmp_type = int(self.edbcomponent.GetComponentType())
        if cmp_type == 1:
            return "Resistor"
        elif cmp_type == 2:
            return "Inductor"
        elif cmp_type == 3:
            return "Capacitor"
        elif cmp_type == 4:
            return "IC"
        elif cmp_type == 5:
            return "IO"
        elif cmp_type == 0:
            return "Other"

    @type.setter
    def type(self, new_type):
        """Set component type

        Parameters
        ----------
        new_type : str
            Type of the component. Options are ``"Resistor"``,  ``"Inductor"``, ``"Capacitor"``,
            ``"IC"``, ``"IO"`` and ``"Other"``.
        """
        if new_type == "Resistor":
            type_id = self._edb.Definition.ComponentType.Resistor
        elif new_type == "Inductor":
            type_id = self._edb.Definition.ComponentType.Inductor
        elif new_type == "Capacitor":
            type_id = self._edb.Definition.ComponentType.Capacitor
        elif new_type == "IC":
            type_id = self._edb.Definition.ComponentType.IC
        elif new_type == "IO":
            type_id = self._edb.Definition.ComponentType.IO
        elif new_type == "Other":
            type_id = self._edb.Definition.ComponentType.Other
        else:
            return
        self.edbcomponent.SetComponentType(type_id)

    @property
    def numpins(self):
        """Number of Pins of Component.

        Returns
        -------
        int
            Number of Pins of Component.
        """
        return self.edbcomponent.GetNumberOfPins()

    @property
    def partname(self):  # pragma: no cover
        """Component part name.

        Returns
        -------
        str
            Component Part Name.
        """
        return self.part_name

    @partname.setter
    def partname(self, name):  # pragma: no cover
        """Set component part name."""
        self.part_name = name

    @property
    def part_name(self):
        """Component part name.

        Returns
        -------
        str
            Component part name.
        """
        return self.edbcomponent.GetComponentDef().GetName()

    @part_name.setter
    def part_name(self, name):  # pragma: no cover
        """Set component part name."""
        self.edbcomponent.GetComponentDef().SetName(name)

    @property
    def _edb(self):
        return self._pcomponents._edb

    @property
    def placement_layer(self):
        """Placement layer.

        Returns
        -------
        str
           Name of the placement layer.
        """
        return self.edbcomponent.GetPlacementLayer().Clone().GetName()

    @property
    def lower_elevation(self):
        """Lower elevation of the placement layer.

        Returns
        -------
        float
            Lower elevation of the placement layer.
        """
        return self.edbcomponent.GetPlacementLayer().Clone().GetLowerElevation()

    @property
    def upper_elevation(self):
        """Upper elevation of the placement layer.

        Returns
        -------
        float
            Upper elevation of the placement layer.

        """
        return self.edbcomponent.GetPlacementLayer().Clone().GetUpperElevation()

    @property
    def top_bottom_association(self):
        """Top/bottom association of the placement layer.

        Returns
        -------
        int
            Top/bottom association of the placement layer, where:

            * 0 - Top associated
            * 1 - No association
            * 2 - Bottom associated
            * 4 - Number of top/bottom associations.
            * -1 - Undefined
        """
        return int(self.edbcomponent.GetPlacementLayer().GetTopBottomAssociation())

    @pyaedt_function_handler
    def _get_edb_value(self, value):
        return self._pcomponents._get_edb_value(value)

    @pyaedt_function_handler
    def _set_model(self, model):  # pragma: no cover
        comp_prop = self.component_property
        comp_prop.SetModel(model)
        if not self.edbcomponent.SetComponentProperty(comp_prop):
            logging.error("Fail to assign model on {}.".format(self.refdes))
            return False
        return True

    @pyaedt_function_handler
    def assign_spice_model(self, file_path, name=None):
        """Assign Spice model to this component.

        Parameters
        ----------
        file_path : str
            File path of the Spice model.
        name : str, optional
            Name of the Spice model.

        Returns
        -------

        """
        if not name:
            name = get_filename_without_extension(file_path)

        with open(file_path, "r") as f:
            for line in f:
                if "subckt" in line.lower():
                    pinNames = [i.strip() for i in re.split(" |\t", line) if i]
                    pinNames.remove(pinNames[0])
                    pinNames.remove(pinNames[0])
                    break
        if len(pinNames) == self.numpins:
            model = self._edb.Cell.Hierarchy.SPICEModel()
            model.SetModelPath(file_path)
            model.SetModelName(name)
            terminal = 1
            for pn in pinNames:
                model.AddTerminalPinPair(pn, str(terminal))
                terminal += 1
        else:  # pragma: no cover
            logging.error("Wrong number of Pins")
            return False
        return self._set_model(model)

    @pyaedt_function_handler
    def assign_s_param_model(self, file_path, name=None, reference_net=None):
        """Assign S-parameter to this component.

        Parameters
        ----------
        file_path : str
            File path of the S-parameter model.
        name : str, optional
            Name of the S-parameter model.

        Returns
        -------

        """
        if not name:
            name = get_filename_without_extension(file_path)

        edbComponentDef = self.edbcomponent.GetComponentDef()
        nPortModel = self._edb.Definition.NPortComponentModel.FindByName(edbComponentDef, name)
        if nPortModel.IsNull():
            nPortModel = self._edb.Definition.NPortComponentModel.Create(name)
            nPortModel.SetReferenceFile(file_path)
            edbComponentDef.AddComponentModel(nPortModel)

        model = self._edb.Cell.Hierarchy.SParameterModel()
        model.SetComponentModelName(name)
        if reference_net:
            model.SetReferenceNet(reference_net)
        return self._set_model(model)

    @pyaedt_function_handler
    def assign_rlc_model(self, res, ind, cap, is_parallel=False):
        """Assign RLC to this component.

        Parameters
        ----------
        res : int, float
            Resistance.
        ind : int, float
            Inductance.
        cap : int, float
            Capacitance.
        is_parallel : bool, optional
            Whether it is a parallel or series RLC component. The default is ``False``.
        """
        res, ind, cap = self._get_edb_value(res), self._get_edb_value(ind), self._get_edb_value(cap)
        model = self._edb.Cell.Hierarchy.PinPairModel()

        pin_names = list(self.pins.keys())
        for idx, i in enumerate(np.arange(len(pin_names) // 2)):
            pin_pair = self._edb.Utility.PinPair(pin_names[idx], pin_names[idx + 1])
            rlc = self._edb.Utility.Rlc(res, True, ind, True, cap, True, is_parallel)
            model.SetPinPairRlc(pin_pair, rlc)
        return self._set_model(model)<|MERGE_RESOLUTION|>--- conflicted
+++ resolved
@@ -535,34 +535,40 @@
         return [center.X.ToDouble(), center.Y.ToDouble()]
 
     @property
-<<<<<<< HEAD
     def bounding_box(self):
         """Component's bounding box.
-=======
-    def rotation(self):
-        """Compute the component rotation in radian.
-
-        Returns
-        -------
-        float
-        """
-        return self.edbcomponent.GetTransform().Rotation.ToDouble()
-
-    @property
-    def bounding_box(self):
-        """Return the component bounding box.
->>>>>>> 41c9961e
 
         Returns
         -------
         List[float]
-<<<<<<< HEAD
             List of coordinates for the component's bounding box, with the list of
             coordinates in this order: [X lower left corner, Y lower left corner,
             X upper right corner, Y upper right corner].
-=======
+        """
+        layinst = self.edbcomponent.GetLayout().GetLayoutInstance()
+        _bbox = layinst.GetLayoutObjInstance(self.edbcomponent, None).GetBBox()
+        _pt1 = _bbox.Item1
+        _pt2 = _bbox.Item2
+        return [_pt1.X.ToDouble(), _pt1.Y.ToDouble(), _pt2.X.ToDouble(), _pt2.Y.ToDouble()]
+
+    @property
+    def rotation(self):
+        """Compute the component rotation in radian.
+
+        Returns
+        -------
+        float
+        """
+        return self.edbcomponent.GetTransform().Rotation.ToDouble()
+
+    @property
+    def bounding_box(self):
+        """Return the component bounding box.
+
+        Returns
+        -------
+        List[float]
                 [X lower left corner, Y lower left corner, X upper right corner, Y upper right corner].
->>>>>>> 41c9961e
         """
         layinst = self.edbcomponent.GetLayout().GetLayoutInstance()
         _bbox = layinst.GetLayoutObjInstance(self.edbcomponent, None).GetBBox()
