from enum import Enum
import math
import warnings

from pyaedt import is_ironpython
from pyaedt.edb_core.edb_data.edbvalue import EdbValue
from pyaedt.edb_core.general import convert_py_list_to_net_list
from pyaedt.generic.clr_module import String
from pyaedt.generic.clr_module import _clr
from pyaedt.generic.general_methods import generate_unique_name
from pyaedt.generic.general_methods import pyaedt_function_handler
from pyaedt.modeler.geometry_operators import GeometryOperators


class PadGeometryTpe(Enum):
    Circle = 1
    Square = 2
    Rectangle = 3
    Oval = 4
    Bullet = 5
    NSidePolygon = 6
    Polygon = 7
    Round45 = 8
    Round90 = 9
    Square45 = 10
    Square90 = 11
    InvalidGeometry = 12


class EDBPadProperties(object):
    """Manages EDB functionalities for pad properties.

    Parameters
    ----------
    edb_padstack :

    layer_name : str
        Name of the layer.
    pad_type :
        Type of the pad.
    pedbpadstack : str
        Inherited AEDT object.

    Examples
    --------
    >>> from pyaedt import Edb
    >>> edb = Edb(myedb, edbversion="2021.2")
    >>> edb_pad_properties = edb.padstacks.definitions["MyPad"].pad_by_layer["TOP"]
    """

    def __init__(self, edb_padstack, layer_name, pad_type, p_edb_padstack):
        self._edb_padstack = edb_padstack
        self._pedbpadstack = p_edb_padstack
        self.layer_name = layer_name
        self.pad_type = pad_type
        self._parameters_values = None
        pass

    @property
    def _padstack_methods(self):
        return self._pedbpadstack._padstack_methods

    @property
    def _stackup_layers(self):
        return self._pedbpadstack._stackup_layers

    @property
    def _builder(self):
        return self._pedbpadstack._builder

    @property
    def _edb(self):
        return self._pedbpadstack._edb

    def _get_edb_value(self, value):
        return self._pedbpadstack._get_edb_value(value)

    @property
    def _pad_parameter_value(self):
        pad_params = self._edb_padstack.GetData().GetPadParametersValue(
            self.layer_name, self.int_to_pad_type(self.pad_type)
        )
        return pad_params

    @property
    def geometry_type(self):
        """Geometry type.

        Returns
        -------
        int
            Type of the geometry.
        """

        padparams = self._edb_padstack.GetData().GetPadParametersValue(
            self.layer_name, self.int_to_pad_type(self.pad_type)
        )
        return int(padparams[1])

    @geometry_type.setter
    def geometry_type(self, geom_type):
        """0, NoGeometry. 1, Circle. 2 Square. 3, Rectangle. 4, Oval. 5, Bullet. 6, N-sided polygon. 7, Polygonal
        shape.8, Round gap with 45 degree thermal ties. 9, Round gap with 90 degree thermal ties.10, Square gap
        with 45 degree thermal ties. 11, Square gap with 90 degree thermal ties.
        """
        val = self._get_edb_value(0)
        params = []
        if geom_type == 0:
            pass
        elif geom_type == 1:
            params = [val]
        elif geom_type == 2:
            params = [val]
        elif geom_type == 3:
            params = [val, val]
        elif geom_type == 4:
            params = [val, val, val]
        elif geom_type == 5:
            params = [val, val, val]
        self._update_pad_parameters_parameters(geom_type=geom_type, params=params)

    @property
    def shape(self):
        return self._pad_parameter_value[1].ToString()

    @shape.setter
    def shape(self, value):
        self._update_pad_parameters_parameters(geom_type=PadGeometryTpe[value].value)

    @property
    def parameters_values(self):
        """Parameters.

        Returns
        -------
        list
            List of parameters.
        """
        self._parameters_values = []
        pad_values = self._edb_padstack.GetData().GetPadParametersValue(
            self.layer_name, self.int_to_pad_type(self.pad_type)
        )
        self._parameters_values = [i.ToDouble() for i in pad_values[2]]
        return self._parameters_values

    @property
    def polygon_data(self):
        """Parameters.

        Returns
        -------
        list
            List of parameters.
        """
        try:
            pad_values = self._edb_padstack.GetData().GetPolygonalPadParameters(
                self.layer_name, self.int_to_pad_type(self.pad_type)
            )
            return pad_values[1]
        except:
            return

    @property
    def parameters(self):
        """Get parameters.

        Returns
        -------
        dict
        """
        value = list(self._pad_parameter_value[2])
        if self.shape == PadGeometryTpe.Circle.name:
            return {"Diameter": EdbValue(value[0])}
        elif self.shape == PadGeometryTpe.Square.name:
            return {"Size": EdbValue(value[0])}
        elif self.shape == PadGeometryTpe.Rectangle.name:
            return {"XSize": EdbValue(value[0]), "YSize": EdbValue(value[1])}
        elif self.shape in [PadGeometryTpe.Oval.name, PadGeometryTpe.Bullet.name]:
            return {"XSize": EdbValue(value[0]), "YSize": EdbValue(value[1]), "CornerRadius": EdbValue(value[2])}
        elif self.shape in [PadGeometryTpe.Round45.name, PadGeometryTpe.Round90.name]:
            return {"Inner": EdbValue(value[0]), "ChannelWidth": EdbValue(value[1]), "IsolationGap": EdbValue(value[2])}
        else:
            return

    @parameters.setter
    def parameters(self, value):
        """Set parameters.
        "Circle", {"Diameter": "0.5mm"}

        Parameters
        ----------
        value : dict
            Pad parameters in dictionary.
        >>> pad = Edb.padstacks["PlanarEMVia"]["TOP"]
        >>> pad.shape = "Circle"
        >>> pad.pad_parameters{"Diameter": "0.5mm"}
        >>> pad.shape = "Bullet"
        >>> pad.pad_parameters{"XSize": "0.5mm", "YSize": "0.5mm"}
        """
<<<<<<< HEAD
        value = {k: v.tostring if isinstance(v, EdbValue) else v for k, v in value.items()}

=======
>>>>>>> d7ef0f51
        if self.shape == PadGeometryTpe.Circle.name:
            params = [self._get_edb_value(value["Diameter"])]
        elif self.shape == PadGeometryTpe.Square.name:
            params = [self._get_edb_value(value["Size"])]
        elif self.shape == PadGeometryTpe.Rectangle.name:
            params = [self._get_edb_value(value["XSize"]), self._get_edb_value(value["YSize"])]
        elif self.shape == [PadGeometryTpe.Oval.name, PadGeometryTpe.Bullet.name]:
            params = [
                self._get_edb_value(value["XSize"]),
                self._get_edb_value(value["YSize"]),
                self._get_edb_value(value["CornerRadius"]),
            ]
        elif self.shape in [PadGeometryTpe.Round45.name, PadGeometryTpe.Round90.name]:
            params = [
                self._get_edb_value(value["Inner"]),
                self._get_edb_value(value["ChannelWidth"]),
                self._get_edb_value(value["IsolationGap"]),
            ]
        else:
            params = None
        self._update_pad_parameters_parameters(params=params)

    @property
    def offset_x(self):
        """Offset for the X axis.

        Returns
        -------
        str
            Offset for the X axis.
        """

        pad_values = self._edb_padstack.GetData().GetPadParametersValue(
            self.layer_name, self.int_to_pad_type(self.pad_type)
        )
        return pad_values[3].ToString()

    @offset_x.setter
    def offset_x(self, offset_value):
        self._update_pad_parameters_parameters(offsetx=offset_value)

    @property
    def offset_y(self):
        """Offset for the Y axis.

        Returns
        -------
        str
            Offset for the Y axis.
        """

        pad_values = self._edb_padstack.GetData().GetPadParametersValue(
            self.layer_name, self.int_to_pad_type(self.pad_type)
        )
        return pad_values[4].ToString()

    @offset_y.setter
    def offset_y(self, offset_value):
        self._update_pad_parameters_parameters(offsety=offset_value)

    @property
    def rotation(self):
        """Rotation.

        Returns
        -------
        str
            Value for the rotation.
        """

        pad_values = self._edb_padstack.GetData().GetPadParametersValue(
            self.layer_name, self.int_to_pad_type(self.pad_type)
        )
        return pad_values[5].ToString()

    @rotation.setter
    def rotation(self, rotation_value):
        self._update_pad_parameters_parameters(rotation=rotation_value)

    @pyaedt_function_handler()
    def int_to_pad_type(self, val=0):
        """Convert an integer to an EDB.PadGeometryType.

        Parameters
        ----------
        val : int

        Returns
        -------
        object
            EDB.PadType enumerator value.
        """
        return self._pedbpadstack._ppadstack.int_to_pad_type(val)

    @pyaedt_function_handler()
    def int_to_geometry_type(self, val=0):
        """Convert an integer to an EDB.PadGeometryType.

        Parameters
        ----------
        val : int

        Returns
        -------
        object
            EDB.PadGeometryType enumerator value.
        """
        return self._pedbpadstack._ppadstack.int_to_geometry_type(val)

    @pyaedt_function_handler()
    def _update_pad_parameters_parameters(
        self,
        layer_name=None,
        pad_type=None,
        geom_type=None,
        params=None,
        offsetx=None,
        offsety=None,
        rotation=None,
    ):
        """Update padstack parameters.

        Parameters
        ----------
        layer_name : str, optional
            Name of the layer. The default is ``None``.
        pad_type : int, optional
            Type of the pad. The default is ``None``.
        geom_type : int, optional
            Type of the geometry. The default is ``None``.
        params : list, optional
            The default is ``None``.
        offsetx : float, optional
            Offset value for the X axis. The default is ``None``.
        offsety :  float, optional
            Offset value for the Y axis. The default is ``None``.
        rotation : float, optional
            Rotation value. The default is ``None``.

        Returns
        -------
        bool
            ``True`` when successful, ``False`` when failed.
        """
        originalPadstackDefinitionData = self._edb_padstack.GetData()
        newPadstackDefinitionData = self._edb.Definition.PadstackDefData(originalPadstackDefinitionData)
        if not pad_type:
            pad_type = self.pad_type
        if not geom_type:
            geom_type = self.geometry_type
        if params:
            params = convert_py_list_to_net_list(params)
        else:
            params = self._pad_parameter_value[2]
        if not offsetx:
            offsetx = self.offset_x
        if not offsety:
            offsety = self.offset_y
        if not rotation:
            rotation = self.rotation
        if not layer_name:
            layer_name = self.layer_name

        newPadstackDefinitionData.SetPadParameters(
            layer_name,
            self.int_to_pad_type(pad_type),
            self.int_to_geometry_type(geom_type),
            params,
            self._get_edb_value(offsetx),
            self._get_edb_value(offsety),
            self._get_edb_value(rotation),
        )
        self._edb_padstack.SetData(newPadstackDefinitionData)


class EDBPadstack(object):
    """Manages EDB functionalities for a padstack.

    Parameters
    ----------
    edb_padstack :

    ppadstack : str
        Inherited AEDT object.

    Examples
    --------
    >>> from pyaedt import Edb
    >>> edb = Edb(myedb, edbversion="2021.2")
    >>> edb_padstack = edb.padstacks.definitions["MyPad"]
    """

    def __init__(self, edb_padstack, ppadstack):
        self.edb_padstack = edb_padstack
        self._ppadstack = ppadstack
        self.pad_by_layer = {}
        self.antipad_by_layer = {}
        self.thermalpad_by_layer = {}
        self._bounding_box = []
        self._hole_params = None
        for layer in self.via_layers:
            self.pad_by_layer[layer] = EDBPadProperties(edb_padstack, layer, 0, self)
            self.antipad_by_layer[layer] = EDBPadProperties(edb_padstack, layer, 1, self)
            self.thermalpad_by_layer[layer] = EDBPadProperties(edb_padstack, layer, 2, self)
        pass

    @property
    def name(self):
        """Padstack Definition Name."""
        return self.edb_padstack.GetName()

    @property
    def _padstack_methods(self):
        return self._ppadstack._padstack_methods

    @property
    def _stackup_layers(self):
        return self._ppadstack._stackup_layers

    @property
    def _builder(self):
        return self._ppadstack._builder

    @property
    def _edb(self):
        return self._ppadstack._edb

    def _get_edb_value(self, value):
        return self._ppadstack._get_edb_value(value)

    @property
    def via_layers(self):
        """Layers.

        Returns
        -------
        list
            List of layers.
        """
        return self.edb_padstack.GetData().GetLayerNames()

    @property
    def via_start_layer(self):
        """Starting layer.

        Returns
        -------
        str
            Name of the starting layer.
        """
        return list(self.via_layers)[0]

    @property
    def via_stop_layer(self):
        """Stopping layer.

        Returns
        -------
        str
            Name of the stopping layer.
        """
        return list(self.via_layers)[-1]

    @property
    def hole_params(self):
        """Via Hole parameters values."""

        viaData = self.edb_padstack.GetData()
        self._hole_params = viaData.GetHoleParametersValue()
        return self._hole_params

    @property
    def hole_parameters(self):
        """Hole parameters.

        Returns
        -------
        list
            List of the hole parameters.
        """
        self._hole_parameters = self.hole_params[2]
        return self._hole_parameters

    @pyaedt_function_handler()
    def _update_hole_parameters(self, hole_type=None, params=None, offsetx=None, offsety=None, rotation=None):
        """Update hole parameters.

        Parameters
        ----------
        hole_type : optional
            Type of the hole. The default is ``None``.
        params : optional
            The default is ``None``.
        offsetx : float, optional
            Offset value for the X axis. The default is ``None``.
        offsety :  float, optional
            Offset value for the Y axis. The default is ``None``.
        rotation : float, optional
            Rotation value in degrees. The default is ``None``.

        Returns
        -------
        bool
            ``True`` when successful, ``False`` when failed.
        """
        originalPadstackDefinitionData = self.edb_padstack.GetData()
        newPadstackDefinitionData = self._edb.Definition.PadstackDefData(originalPadstackDefinitionData)
        if not hole_type:
            hole_type = self.hole_type
        if not params:
            params = self.hole_parameters
        if isinstance(params, list):
            params = convert_py_list_to_net_list(params)
        if not offsetx:
            offsetx = self.hole_offset_x
        if not offsety:
            offsety = self.hole_offset_y
        if not rotation:
            rotation = self.hole_rotation
        newPadstackDefinitionData.SetHoleParameters(
            hole_type,
            params,
            self._get_edb_value(offsetx),
            self._get_edb_value(offsety),
            self._get_edb_value(rotation),
        )
        self.edb_padstack.SetData(newPadstackDefinitionData)

    @property
    def hole_properties(self):
        """Hole properties.

        Returns
        -------
        list
            List of float values for hole properties.
        """
        self._hole_properties = [i.ToDouble() for i in self.hole_params[2]]
        return self._hole_properties

    @hole_properties.setter
    def hole_properties(self, propertylist):
        if not isinstance(propertylist, list):
            propertylist = [self._get_edb_value(propertylist)]
        else:
            propertylist = [self._get_edb_value(i) for i in propertylist]
        self._update_hole_parameters(params=propertylist)

    @property
    def hole_type(self):
        """Hole type.

        Returns
        -------
        int
            Type of the hole.
        """
        self._hole_type = self.hole_params[1]
        return self._hole_type

    @property
    def hole_offset_x(self):
        """Hole offset for the X axis.

        Returns
        -------
        str
            Hole offset value for the X axis.
        """
        self._hole_offset_x = self.hole_params[3].ToString()
        return self._hole_offset_x

    @hole_offset_x.setter
    def hole_offset_x(self, offset):
        self._hole_offset_x = offset
        self._update_hole_parameters(offsetx=offset)

    @property
    def hole_offset_y(self):
        """Hole offset for the Y axis.

        Returns
        -------
        str
            Hole offset value for the Y axis.
        """
        self._hole_offset_y = self.hole_params[4].ToString()
        return self._hole_offset_y

    @hole_offset_y.setter
    def hole_offset_y(self, offset):
        self._hole_offset_y = offset
        self._update_hole_parameters(offsety=offset)

    @property
    def hole_rotation(self):
        """Hole rotation.

        Returns
        -------
        str
            Value for the hole rotation.
        """
        self._hole_rotation = self.hole_params[5].ToString()
        return self._hole_rotation

    @hole_rotation.setter
    def hole_rotation(self, rotation):
        self._hole_rotation = rotation
        self._update_hole_parameters(rotation=rotation)

    @property
    def hole_plating_ratio(self):
        """Hole plating ratio.

        Returns
        -------
        float
            Percentage for the hole plating.
        """
        return self._edb.Definition.PadstackDefData(self.edb_padstack.GetData()).GetHolePlatingPercentage()

    @hole_plating_ratio.setter
    def hole_plating_ratio(self, ratio):
        originalPadstackDefinitionData = self.edb_padstack.GetData()
        newPadstackDefinitionData = self._edb.Definition.PadstackDefData(originalPadstackDefinitionData)
        newPadstackDefinitionData.SetHolePlatingPercentage(self._get_edb_value(ratio))
        self.edb_padstack.SetData(newPadstackDefinitionData)

    @property
    def hole_plating_thickness(self):
        """Hole plating thickness.

        Returns
        -------
        float
            Thickness of the hole plating if present.
        """
        if len(self.hole_properties) > 0:
            return (float(self.hole_properties[0]) * self.hole_plating_ratio / 100) / 2
        else:
            return 0

    @hole_plating_thickness.setter
    def hole_plating_thickness(self, value):
        """Hole plating thickness.

        Returns
        -------
        float
            Thickness of the hole plating if present.
        """
        hr = 200 * float(value) / float(self.hole_properties[0])
        self.hole_plating_ratio = hr

    @property
    def hole_finished_size(self):
        """Finished hole size.

        Returns
        -------
        float
            Finished size of the hole (Total Size + PlatingThickess*2).
        """
        if len(self.hole_properties) > 0:
            return float(self.hole_properties[0]) - (self.hole_plating_thickness * 2)
        else:
            return 0

    @property
    def material(self):
        """Hole material.

        Returns
        -------
        str
            Material of the hole.
        """
        return self.edb_padstack.GetData().GetMaterial()

    @material.setter
    def material(self, materialname):
        originalPadstackDefinitionData = self.edb_padstack.GetData()
        newPadstackDefinitionData = self._edb.Definition.PadstackDefData(originalPadstackDefinitionData)
        newPadstackDefinitionData.SetMaterial(materialname)
        self.edb_padstack.SetData(newPadstackDefinitionData)

    @property
    def padstack_instances(self):
        """Get all the vias that belongs to active Padstack definition.

        Returns
        -------
        dict
        """
        return {
            id: via for id, via in self._ppadstack.padstack_instances.items() if via.padstack_definition == self.name
        }

    @pyaedt_function_handler()
    def convert_to_3d_microvias(self, convert_only_signal_vias=True, hole_wall_angle=15):
        """Convert actual padstack instance to microvias 3D Objects with a given aspect ratio.

        Parameters
        ----------
        convert_only_signal_vias : bool, optional
            Either to convert only vias belonging to signal nets or all vias. Defaults is ``True``.
        hole_wall_angle : float, optional
            Angle of laser penetration in deg. It will define the bottom hole diameter with the following formula:
            HoleDiameter -2*tan(laser_angle* Hole depth). Hole depth is the height of the via (dielectric thickness).
            The default value is ``15``.
            The bottom hole will be ``0.75*HoleDepth/HoleDiam``.

        Returns
        -------
        bool
        """
        if self.via_start_layer == self.via_stop_layer:
            self._ppadstack._pedb.logger.error("Microvias cannot be applied when Start and Stop Layers are the same.")
        layout = self._ppadstack._pedb._active_layout
        layers = self._ppadstack._pedb.stackup.signal_layers
        layer_names = [i for i in list(layers.keys())]
        if convert_only_signal_vias:
            signal_nets = [i for i in list(self._ppadstack._pedb.nets.signal_nets.keys())]
        topl, topz, bottoml, bottomz = self._ppadstack._pedb.stackup.stackup_limits(True)
        start_elevation = layers[self.via_start_layer].lower_elevation
        diel_thick = abs(start_elevation - layers[self.via_stop_layer].upper_elevation)
        rad1 = self.hole_properties[0] / 2
        rad2 = self.hole_properties[0] / 2 - math.tan(hole_wall_angle * diel_thick * math.pi / 180)

        if start_elevation < (topz + bottomz) / 2:
            rad1, rad2 = rad2, rad1
        i = 0
        for via in list(self.padstack_instances.values()):
            if convert_only_signal_vias and via.net_name in signal_nets or not convert_only_signal_vias:
                pos = via.position
                started = False
                if len(self.pad_by_layer[self.via_start_layer].parameters) == 0:
                    self._edb.Cell.Primitive.Polygon.Create(
                        layout,
                        self.via_start_layer,
                        via._edb_padstackinstance.GetNet(),
                        self.pad_by_layer[self.via_start_layer].polygon_data,
                    )
                else:
                    self._edb.Cell.Primitive.Circle.Create(
                        layout,
                        self.via_start_layer,
                        via._edb_padstackinstance.GetNet(),
                        self._get_edb_value(pos[0]),
                        self._get_edb_value(pos[1]),
                        self._get_edb_value(self.pad_by_layer[self.via_start_layer].parameters_values[0] / 2),
                    )
                if len(self.pad_by_layer[self.via_stop_layer].parameters) == 0:
                    self._edb.Cell.Primitive.Polygon.Create(
                        layout,
                        self.via_stop_layer,
                        via._edb_padstackinstance.GetNet(),
                        self.pad_by_layer[self.via_stop_layer].polygon_data,
                    )
                else:
                    self._edb.Cell.Primitive.Circle.Create(
                        layout,
                        self.via_stop_layer,
                        via._edb_padstackinstance.GetNet(),
                        self._get_edb_value(pos[0]),
                        self._get_edb_value(pos[1]),
                        self._get_edb_value(self.pad_by_layer[self.via_stop_layer].parameters_values[0] / 2),
                    )
                for layer_name in layer_names:
                    stop = ""
                    if layer_name == via.start_layer or started:
                        start = layer_name
                        stop = layer_names[layer_names.index(layer_name) + 1]
                        cloned_circle = self._edb.Cell.Primitive.Circle.Create(
                            layout,
                            start,
                            via._edb_padstackinstance.GetNet(),
                            self._get_edb_value(pos[0]),
                            self._get_edb_value(pos[1]),
                            self._get_edb_value(rad1),
                        )
                        cloned_circle2 = self._edb.Cell.Primitive.Circle.Create(
                            layout,
                            stop,
                            via._edb_padstackinstance.GetNet(),
                            self._get_edb_value(pos[0]),
                            self._get_edb_value(pos[1]),
                            self._get_edb_value(rad2),
                        )
                        s3d = self._edb.Cell.Hierarchy.Structure3D.Create(
                            layout, generate_unique_name("via3d_" + via.aedt_name.replace("via_", ""), n=3)
                        )
                        s3d.AddMember(cloned_circle)
                        s3d.AddMember(cloned_circle2)
                        s3d.SetMaterial(self.material)
                        s3d.SetMeshClosureProp(self._edb.Cell.Hierarchy.Structure3D.TClosure.EndsClosed)
                        started = True
                        i += 1
                    if stop == via.stop_layer:
                        break
                via.delete()
        self._ppadstack._pedb.logger.info("{} Converted successfully to 3D Objects.".format(i))
        return True

    @pyaedt_function_handler()
    def split_to_microvias(self):
        """Convert actual padstack definition to multiple microvias definitions.

        Returns
        -------
        List of :class:`pyaedt.edb_core.padstackEDBPadstack`
        """
        if self.via_start_layer == self.via_stop_layer:
            self._ppadstack._pedb.logger.error("Microvias cannot be applied when Start and Stop Layers are the same.")
        layout = self._ppadstack._pedb._active_layout
        layers = self._ppadstack._pedb.stackup.signal_layers
        layer_names = [i for i in list(layers.keys())]
        if abs(layer_names.index(self.via_start_layer) - layer_names.index(self.via_stop_layer)) < 2:
            self._ppadstack._pedb.logger.error(
                "Conversion can be applied only if Padstack definition is composed by more than 2 layers."
            )
            return False
        started = False
        p1 = self.edb_padstack.GetData()
        new_instances = []
        for layer_name in layer_names:
            stop = ""
            if layer_name == self.via_start_layer or started:
                start = layer_name
                stop = layer_names[layer_names.index(layer_name) + 1]
                new_padstack_name = "MV_{}_{}_{}".format(self.name, start, stop)
                included = [start, stop]
                new_padstack_definition_data = self._ppadstack._pedb.edb.Definition.PadstackDefData.Create()
                new_padstack_definition_data.AddLayers(convert_py_list_to_net_list(included))
                for layer in included:
                    pl = self.pad_by_layer[layer]
                    new_padstack_definition_data.SetPadParameters(
                        layer,
                        self._ppadstack._pedb.edb.Definition.PadType.RegularPad,
                        pl.int_to_geometry_type(pl.geometry_type),
                        list(
                            pl._edb_padstack.GetData().GetPadParametersValue(
                                pl.layer_name, pl.int_to_pad_type(pl.pad_type)
                            )
                        )[2],
                        pl._edb_padstack.GetData().GetPadParametersValue(
                            pl.layer_name, pl.int_to_pad_type(pl.pad_type)
                        )[3],
                        pl._edb_padstack.GetData().GetPadParametersValue(
                            pl.layer_name, pl.int_to_pad_type(pl.pad_type)
                        )[4],
                        pl._edb_padstack.GetData().GetPadParametersValue(
                            pl.layer_name, pl.int_to_pad_type(pl.pad_type)
                        )[5],
                    )
                    pl = self.antipad_by_layer[layer]
                    new_padstack_definition_data.SetPadParameters(
                        layer,
                        self._ppadstack._pedb.edb.Definition.PadType.AntiPad,
                        pl.int_to_geometry_type(pl.geometry_type),
                        list(
                            pl._edb_padstack.GetData().GetPadParametersValue(
                                pl.layer_name, pl.int_to_pad_type(pl.pad_type)
                            )
                        )[2],
                        pl._edb_padstack.GetData().GetPadParametersValue(
                            pl.layer_name, pl.int_to_pad_type(pl.pad_type)
                        )[3],
                        pl._edb_padstack.GetData().GetPadParametersValue(
                            pl.layer_name, pl.int_to_pad_type(pl.pad_type)
                        )[4],
                        pl._edb_padstack.GetData().GetPadParametersValue(
                            pl.layer_name, pl.int_to_pad_type(pl.pad_type)
                        )[5],
                    )
                    pl = self.thermalpad_by_layer[layer]
                    new_padstack_definition_data.SetPadParameters(
                        layer,
                        self._ppadstack._pedb.edb.Definition.PadType.ThermalPad,
                        pl.int_to_geometry_type(pl.geometry_type),
                        list(
                            pl._edb_padstack.GetData().GetPadParametersValue(
                                pl.layer_name, pl.int_to_pad_type(pl.pad_type)
                            )
                        )[2],
                        pl._edb_padstack.GetData().GetPadParametersValue(
                            pl.layer_name, pl.int_to_pad_type(pl.pad_type)
                        )[3],
                        pl._edb_padstack.GetData().GetPadParametersValue(
                            pl.layer_name, pl.int_to_pad_type(pl.pad_type)
                        )[4],
                        pl._edb_padstack.GetData().GetPadParametersValue(
                            pl.layer_name, pl.int_to_pad_type(pl.pad_type)
                        )[5],
                    )
                new_padstack_definition_data.SetHoleParameters(
                    self.hole_type,
                    self.hole_parameters,
                    self._get_edb_value(self.hole_offset_x),
                    self._get_edb_value(self.hole_offset_y),
                    self._get_edb_value(self.hole_rotation),
                )
                new_padstack_definition_data.SetMaterial(self.material)
                new_padstack_definition_data.SetHolePlatingPercentage(self._get_edb_value(self.hole_plating_ratio))
                padstack_definition = self._edb.Definition.PadstackDef.Create(
                    self._ppadstack._pedb.db, new_padstack_name
                )
                padstack_definition.SetData(new_padstack_definition_data)
                new_instances.append(EDBPadstack(padstack_definition, self._ppadstack))
                started = True
            if self.via_stop_layer == stop:
                break
        i = 0
        for via in list(self.padstack_instances.values()):
            for inst in new_instances:
                instance = inst.edb_padstack
                from_layer = [
                    l
                    for l in self._ppadstack._pedb.stackup._edb_layer_list
                    if l.GetName() == list(instance.GetData().GetLayerNames())[0]
                ][0]
                to_layer = [
                    l
                    for l in self._ppadstack._pedb.stackup._edb_layer_list
                    if l.GetName() == list(instance.GetData().GetLayerNames())[-1]
                ][0]
                padstack_instance = self._edb.Cell.Primitive.PadstackInstance.Create(
                    layout,
                    via._edb_padstackinstance.GetNet(),
                    generate_unique_name(instance.GetName()),
                    instance,
                    via._edb_padstackinstance.GetPositionAndRotationValue()[1],
                    via._edb_padstackinstance.GetPositionAndRotationValue()[2],
                    from_layer,
                    to_layer,
                    None,
                    None,
                )
                padstack_instance.SetIsLayoutPin(via.is_pin)
                i += 1
            via.delete()
        self._ppadstack._pedb.logger.info("Created {} new microvias.".format(i))
        return new_instances


class EDBPadstackInstance(object):
    """Manages EDB functionalities for a padstack.

    Parameters
    ----------
    edb_padstackinstance :

    _pedb :
        Inherited AEDT object.

    Examples
    --------
    >>> from pyaedt import Edb
    >>> edb = Edb(myedb, edbversion="2021.2")
    >>> edb_padstack_instance = edb.padstacks.instances[0]
    """

    def __getattr__(self, key):
        try:
            return self[key]
        except:
            try:
                return getattr(self._edb_padstackinstance, key)
            except AttributeError:
                raise AttributeError("Attribute not present")

    def __init__(self, edb_padstackinstance, _pedb):
        self._edb_padstackinstance = edb_padstackinstance
        self._pedb = _pedb
        self._bounding_box = []
        self._object_instance = None
        self._position = []
        self._pdef = None

    @property
    def object_instance(self):
        """Edb Object Instance."""
        if not self._object_instance:
            self._object_instance = (
                self._edb_padstackinstance.GetLayout()
                .GetLayoutInstance()
                .GetLayoutObjInstance(self._edb_padstackinstance, None)
            )
        return self._object_instance

    @property
    def bounding_box(self):
        """Get bounding box of the padstack instance.
        Because this method is slow, the bounding box is stored in a variable and reused.

        Returns
        -------
        list of float
        """
        if self._bounding_box:
            return self._bounding_box
        bbox = self.object_instance.GetBBox()
        self._bounding_box = [
            [bbox.Item1.X.ToDouble(), bbox.Item1.Y.ToDouble()],
            [bbox.Item2.X.ToDouble(), bbox.Item2.Y.ToDouble()],
        ]
        return self._bounding_box

    @pyaedt_function_handler()
    def in_polygon(self, polygon_data, include_partial=True, simple_check=False):
        """Check if padstack Instance is in given polygon data.

        Parameters
        ----------
        polygon_data : PolygonData Object
        include_partial : bool, optional
            Whether to include partial intersecting instances. The default is ``True``.

        Returns
        -------
        bool
            ``True`` when successful, ``False`` when failed.
        """
        if simple_check:
            pos = [i for i in self.position]
            int_val = (
                1
                if polygon_data.PointInPolygon(
                    self._pedb.edb.Geometry.PointData(self._pedb.edb_value(pos[0]), self._pedb.edb_value(pos[1]))
                )
                else 0
            )
        else:
            plane = self._pedb.modeler.Shape("rectangle", pointA=self.bounding_box[0], pointB=self.bounding_box[1])
            rectangle_data = self._pedb.modeler.shape_to_polygon_data(plane)
            int_val = polygon_data.GetIntersectionType(rectangle_data)
        # Intersection type:
        # 0 = objects do not intersect
        # 1 = this object fully inside other (no common contour points)
        # 2 = other object fully inside this
        # 3 = common contour points 4 = undefined intersection
        if int_val == 0:
            return False
        elif include_partial:
            return True
        elif int_val < 3:
            return True
        else:
            return False

    @property
    def component(self):
        """Get component this padstack belong to."""
        comp_name = self._edb_padstackinstance.GetComponent().GetName()
        if comp_name in self._pedb.components.components:
            return self._pedb.components.components[comp_name]
        else:  # pragma: no cover
            return ""

    @property
    def pin(self):
        """Return Edb padstack object."""
        return self._edb_padstackinstance

    @property
    def padstack_definition(self):
        """Padstack definition.

        Returns
        -------
        str
            Name of the padstack definition.
        """
        self._pdef = self._edb_padstackinstance.GetPadstackDef().GetName()
        return self._pdef

    @property
    def backdrill_top(self):
        """Backdrill layer from top.

        Returns
        -------
        tuple
            Tuple of the layer name and drill diameter.
        """
        layer = self._pedb.edb.Cell.Layer("", self._pedb.edb.Cell.LayerType.SignalLayer)
        val = self._pedb.edb_value(0)
        if is_ironpython:  # pragma: no cover
            diameter = _clr.StrongBox[type(val)]()
            drill_to_layer = _clr.StrongBox[self._pedb.edb.Cell.ILayerReadOnly]()
            flag = self._edb_padstackinstance.GetBackDrillParametersLayerValue(drill_to_layer, diameter, False)
        else:
            (
                flag,
                drill_to_layer,
                diameter,
            ) = self._edb_padstackinstance.GetBackDrillParametersLayerValue(layer, val, False)
        if flag:
            return drill_to_layer.GetName(), diameter.ToString()
        else:
            return

    def set_backdrill_top(self, drill_depth, drill_diameter):
        """Set backdrill from top.

        Parameters
        ----------
        drill_depth : str
            Name of the drill to layer.
        drill_diameter : float, str
            Diameter of backdrill size.

        Returns
        -------
        bool
            True if success, False otherwise.
        """
        layer = self._pedb.stackup.layers[drill_depth]._edb_layer
        val = self._pedb.edb_value(drill_diameter)
        return self._edb_padstackinstance.SetBackDrillParameters(layer, val, False)

    @property
    def backdrill_bottom(self):
        """Backdrill layer from bottom.

        Returns
        -------
        tuple
            Tuple of the layer name and drill diameter.
        """
        layer = self._pedb.edb.Cell.Layer("", self._pedb.edb.Cell.LayerType.SignalLayer)
        val = self._pedb.edb_value(0)
        if is_ironpython:  # pragma: no cover
            diameter = _clr.StrongBox[type(val)]()
            drill_to_layer = _clr.StrongBox[self._pedb.edb.Cell.ILayerReadOnly]()
            flag = self._edb_padstackinstance.GetBackDrillParametersLayerValue(drill_to_layer, diameter, True)
        else:
            (
                flag,
                drill_to_layer,
                diameter,
            ) = self._edb_padstackinstance.GetBackDrillParametersLayerValue(layer, val, True)
        if flag:
            return drill_to_layer.GetName(), diameter.ToString()
        else:
            return

    def set_backdrill_bottom(self, drill_depth, drill_diameter):
        """Set backdrill from bottom.

        Parameters
        ----------
        drill_depth : str
            Name of the drill to layer.
        drill_diameter : float, str
            Diameter of backdrill size.

        Returns
        -------
        bool
            True if success, False otherwise.
        """
        layer = self._pedb.stackup.layers[drill_depth]._edb_layer
        val = self._pedb.edb_value(drill_diameter)
        return self._edb_padstackinstance.SetBackDrillParameters(layer, val, True)

    @property
    def start_layer(self):
        """Starting layer.

        Returns
        -------
        str
            Name of the starting layer.
        """
        layer = self._pedb.edb.Cell.Layer("", self._pedb.edb.Cell.LayerType.SignalLayer)
        _, start_layer, stop_layer = self._edb_padstackinstance.GetLayerRange()

        if start_layer:
            return start_layer.GetName()
        return None

    @start_layer.setter
    def start_layer(self, layer_name):
        stop_layer = self._pedb.stackup.signal_layers[self.stop_layer]._edb_layer
        layer = self._pedb.stackup.signal_layers[layer_name]._edb_layer
        self._edb_padstackinstance.SetLayerRange(layer, stop_layer)

    @property
    def stop_layer(self):
        """Stopping layer.

        Returns
        -------
        str
            Name of the stopping layer.
        """
        layer = self._pedb.edb.Cell.Layer("", self._pedb.edb.Cell.LayerType.SignalLayer)
        _, start_layer, stop_layer = self._edb_padstackinstance.GetLayerRange()

        if stop_layer:
            return stop_layer.GetName()
        return None

    @stop_layer.setter
    def stop_layer(self, layer_name):
        start_layer = self._pedb.stackup.signal_layers[self.start_layer]._edb_layer
        layer = self._pedb.stackup.signal_layers[layer_name]._edb_layer
        self._edb_padstackinstance.SetLayerRange(start_layer, layer)

    @property
    def layer_range_names(self):
        """List of all layers to which the padstack instance belongs."""
        _, start_layer, stop_layer = self._edb_padstackinstance.GetLayerRange()
        started = False
        layer_list = []
        start_layer_name = start_layer.GetName()
        stop_layer_name = stop_layer.GetName()
        for layer_name in list(self._pedb.stackup.layers.keys()):
            if started:
                layer_list.append(layer_name)
                if layer_name == stop_layer_name or layer_name == start_layer_name:
                    break
            elif layer_name == start_layer_name:
                started = True
                layer_list.append(layer_name)
                if layer_name == stop_layer_name:
                    break
            elif layer_name == stop_layer_name:
                started = True
                layer_list.append(layer_name)
                if layer_name == start_layer_name:
                    break
        return layer_list

    @property
    def net_name(self):
        """Net name.

        Returns
        -------
        str
            Name of the net.
        """
        return self._edb_padstackinstance.GetNet().GetName()

    @net_name.setter
    def net_name(self, val):
        if not isinstance(val, str):
            try:
                self._edb_padstackinstance.SetNet(val)
            except:
                raise AttributeError("Value inserted not found. Input has to be net name or net object.")
        elif val in self._pedb.nets.netlist:
            net = self._pedb.nets.nets[val].net_object
            self._edb_padstackinstance.SetNet(net)
        else:
            raise AttributeError("Value inserted not found. Input has to be net name or net object.")

    @property
    def is_pin(self):
        """Determines whether this padstack instance is a layout pin.

        Returns
        -------
        bool
            True if this padstack type is a layout pin, False otherwise.
        """
        return self._edb_padstackinstance.IsLayoutPin()

    @is_pin.setter
    def is_pin(self, pin):
        """Set padstack type

        Parameters
        ----------
        pin : bool
            True if set this padstack instance as pin, False otherwise
        """
        self._edb_padstackinstance.SetIsLayoutPin(pin)

    @property
    def position(self):
        """Padstack instance position.

        Returns
        -------
        list
            List of ``[x, y]``` coordinates for the padstack instance position.
        """
        self._position = []
        out = self._edb_padstackinstance.GetPositionAndRotationValue()
        if self._edb_padstackinstance.GetComponent():
            out2 = self._edb_padstackinstance.GetComponent().GetTransform().TransformPoint(out[1])
            self._position = [out2.X.ToDouble(), out2.Y.ToDouble()]
        elif out[0]:
            self._position = [out[1].X.ToDouble(), out[1].Y.ToDouble()]
        return self._position

    @position.setter
    def position(self, value):
        pos = []
        for v in value:
            if isinstance(v, (float, int, str)):
                pos.append(self._pedb.edb_value(v))
            else:
                pos.append(v)
        point_data = self._pedb.edb.Geometry.PointData(pos[0], pos[1])
        self._edb_padstackinstance.SetPositionAndRotation(point_data, self._pedb.edb_value(self.rotation))

    @property
    def rotation(self):
        """Padstack instance rotation.

        Returns
        -------
        float
            Rotatation value for the padstack instance.
        """
        point_data = self._pedb.edb.Geometry.PointData(self._pedb.edb_value(0.0), self._pedb.edb_value(0.0))
        out = self._edb_padstackinstance.GetPositionAndRotationValue()

        if out[0]:
            return out[2].ToDouble()

    @property
    def id(self):
        """Id of this padstack instance.

        Returns
        -------
        str
            Padstack instance id.
        """
        return self._edb_padstackinstance.GetId()

    @property
    def name(self):
        """Padstack Instance Name. If it is a pin, the syntax will be like in AEDT ComponentName-PinName."""
        if self.is_pin:
            comp_name = self._edb_padstackinstance.GetComponent().GetName()
            pin_name = self._edb_padstackinstance.GetName()
            return "-".join([comp_name, pin_name])
        else:
            return self._edb_padstackinstance.GetName()

    @name.setter
    def name(self, value):
        self._edb_padstackinstance.SetName(value)
        self._edb_padstackinstance.SetProductProperty(self._pedb.edb.ProductId.Designer, 11, value)

    @property
    def pin_number(self):
        """Get pin number."""
        return self._edb_padstackinstance.GetName()

    @property
    def aedt_name(self):
        """Retrieve the pin name that is shown in AEDT.

        .. note::
           To obtain the EDB core pin name, use `pin.GetName()`.

        Returns
        -------
        str
            Name of the pin in AEDT.

        Examples
        --------

        >>> from pyaedt import Edb
        >>> edbapp = Edb("myaedbfolder", "project name", "release version")
        >>> edbapp.padstacks.instances[111].get_aedt_pin_name()

        """
        if is_ironpython:
            name = _clr.Reference[String]()
            self._edb_padstackinstance.GetProductProperty(self._pedb.edb.ProductId.Designer, 11, name)
        else:
            val = String("")
            _, name = self._edb_padstackinstance.GetProductProperty(self._pedb.edb.ProductId.Designer, 11, val)
        name = str(name).strip("'")
        return name

    @pyaedt_function_handler()
    def parametrize_position(self, prefix=None):
        """Parametrize the instance position.

        Parameters
        ----------
        prefix : str, optional
            Prefix for the variable name. Default is ``None``.
            Example `"MyVariableName"` will create 2 Project variables $MyVariableNamesX and $MyVariableNamesY.

        Returns
        -------
        List
            List of variables created.
        """
        p = self.position
        if not prefix:
            var_name = "${}_pos".format(self.name)
        else:
            var_name = "${}".format(prefix)
        self._pedb.add_project_variable(var_name + "X", p[0])
        self._pedb.add_project_variable(var_name + "Y", p[1])
        self.position = [var_name + "X", var_name + "Y"]
        return [var_name + "X", var_name + "Y"]

    @pyaedt_function_handler()
    def delete_padstack_instance(self):
        """Delete this padstack instance.

        .. deprecated:: 0.6.28
           Use :func:`delete` property instead.
        """
        warnings.warn("`delete_padstack_instance` is deprecated. Use `delete` instead.", DeprecationWarning)
        self._edb_padstackinstance.Delete()
        return True

    @pyaedt_function_handler()
    def delete(self):
        """Delete this padstack instance."""
        self._edb_padstackinstance.Delete()
        return True

    @pyaedt_function_handler()
    def in_voids(self, net_name=None, layer_name=None):
        """Check if this padstack instance is in any void.

        Parameters
        ----------
        net_name : str
            Net name of the voids to be checked. Default is ``None``.
        layer_name : str
            Layer name of the voids to be checked. Default is ``None``.

        Returns
        -------
        list
            List of the voids that include this padstack instance.
        """
        x_pos = self._pedb.edb_value(self.position[0])
        y_pos = self._pedb.edb_value(self.position[1])
        point_data = self._pedb.modeler._edb.Geometry.PointData(x_pos, y_pos)

        voids = []
        for prim in self._pedb.modeler.get_primitives(net_name, layer_name, is_void=True):
            if prim.primitive_object.GetPolygonData().PointInPolygon(point_data):
                voids.append(prim)
        return voids

    @property
    def pingroups(self):
        """Pin groups that the pin belongs to.

        Returns
        -------
        list
            List of pin groups that the pin belongs to.
        """
        return self._edb_padstackinstance.GetPinGroups()

    @property
    def placement_layer(self):
        """Placement layer.

        Returns
        -------
        str
            Name of the placement layer.
        """
        return self._edb_padstackinstance.GetGroup().GetPlacementLayer().Clone().GetName()

    @property
    def lower_elevation(self):
        """Lower elevation of the placement layer.

        Returns
        -------
        float
            Lower elavation of the placement layer.
        """
        return self._edb_padstackinstance.GetGroup().GetPlacementLayer().Clone().GetLowerElevation()

    @property
    def upper_elevation(self):
        """Upper elevation of the placement layer.

        Returns
        -------
        float
           Upper elevation of the placement layer.
        """
        return self._edb_padstackinstance.GetGroup().GetPlacementLayer().Clone().GetUpperElevation()

    @property
    def top_bottom_association(self):
        """Top/bottom association of the placement layer.

        Returns
        -------
        int
            Top/bottom association of the placement layer.

            * 0 Top associated.
            * 1 No association.
            * 2 Bottom associated.
            * 4 Number of top/bottom association type.
            * -1 Undefined.
        """
        return int(self._edb_padstackinstance.GetGroup().GetPlacementLayer().GetTopBottomAssociation())

    @pyaedt_function_handler()
    def create_rectangle_in_pad(self, layer_name, return_points=False, partition_max_order=16):
        """Create a rectangle inscribed inside a padstack instance pad. The rectangle is fully inscribed in the
        pad and has the maximum area. It is necessary to specify the layer on which the rectangle will be created.

        Parameters
        ----------
        layer_name : str
            Name of the layer on which to create the polygon.

        return_points : bool, optional
            If `True` does not create the rectangle and just returns a list containing the rectangle vertices.
            Default is `False`.
        partition_max_order : float, optional
            Order of the lattice partition used to find the quasi-lattice polygon that approximates ``polygon``.
            Default is ``16``.

        Returns
        -------
        bool, List,  :class:`pyaedt.edb_core.edb_data.primitives.EDBPrimitives`
            Polygon when successful, ``False`` when failed, list of list if `return_points=True`.

        Examples
        --------
        >>> from pyaedt import Edb
        >>> edbapp = Edb("myaedbfolder", edbversion="2021.2")
        >>> edb_layout = edbapp.modeler
        >>> list_of_padstack_instances = list(edbapp.padstacks.instances.values())
        >>> padstack_inst = list_of_padstack_instances[0]
        >>> padstack_inst.create_rectangle_in_pad("TOP")
        """

        padstack_center = self.position
        rotation = self.rotation  # in radians
        padstack_name = self.padstack_definition
        try:
            padstack = self._pedb.padstacks.definitions[padstack_name]
        except KeyError:  # pragma: no cover
            return False
        try:
            padstack_pad = padstack.pad_by_layer[layer_name]
        except KeyError:  # pragma: no cover
            try:
                padstack_pad = padstack.pad_by_layer[padstack.via_start_layer]
            except KeyError:  # pragma: no cover
                return False

        pad_shape = padstack_pad.geometry_type
        params = padstack_pad.parameters_values
        polygon_data = padstack_pad.polygon_data

        def _rotate(p):
            x = p[0] * math.cos(rotation) - p[1] * math.sin(rotation)
            y = p[0] * math.sin(rotation) + p[1] * math.cos(rotation)
            return [x, y]

        def _translate(p):
            x = p[0] + padstack_center[0]
            y = p[1] + padstack_center[1]
            return [x, y]

        rect = None

        if pad_shape == 1:
            # Circle
            diameter = params[0]
            r = diameter * 0.5
            p1 = [r, 0.0]
            p2 = [0.0, r]
            p3 = [-r, 0.0]
            p4 = [0.0, -r]
            rect = [_translate(p1), _translate(p2), _translate(p3), _translate(p4)]
        elif pad_shape == 2:
            # Square
            square_size = params[0]
            s2 = square_size * 0.5
            p1 = [s2, s2]
            p2 = [-s2, s2]
            p3 = [-s2, -s2]
            p4 = [s2, -s2]
            rect = [
                _translate(_rotate(p1)),
                _translate(_rotate(p2)),
                _translate(_rotate(p3)),
                _translate(_rotate(p4)),
            ]
        elif pad_shape == 3:
            # Rectangle
            x_size = float(params[0])
            y_size = float(params[1])
            sx2 = x_size * 0.5
            sy2 = y_size * 0.5
            p1 = [sx2, sy2]
            p2 = [-sx2, sy2]
            p3 = [-sx2, -sy2]
            p4 = [sx2, -sy2]
            rect = [
                _translate(_rotate(p1)),
                _translate(_rotate(p2)),
                _translate(_rotate(p3)),
                _translate(_rotate(p4)),
            ]
        elif pad_shape == 4:
            # Oval
            x_size = params[0]
            y_size = params[1]
            corner_radius = float(params[2])
            if corner_radius >= min(x_size, y_size):
                r = min(x_size, y_size)
            else:
                r = corner_radius
            sx = x_size * 0.5 - r
            sy = y_size * 0.5 - r
            k = r / math.sqrt(2)
            p1 = [sx + k, sy + k]
            p2 = [-sx - k, sy + k]
            p3 = [-sx - k, -sy - k]
            p4 = [sx + k, -sy - k]
            rect = [
                _translate(_rotate(p1)),
                _translate(_rotate(p2)),
                _translate(_rotate(p3)),
                _translate(_rotate(p4)),
            ]
        elif pad_shape == 5:
            # Bullet
            x_size = params[0]
            y_size = params[1]
            corner_radius = params[2]
            if corner_radius >= min(x_size, y_size):
                r = min(x_size, y_size)
            else:
                r = corner_radius
            sx = x_size * 0.5 - r
            sy = y_size * 0.5 - r
            k = r / math.sqrt(2)
            p1 = [sx + k, sy + k]
            p2 = [-x_size * 0.5, sy + k]
            p3 = [-x_size * 0.5, -sy - k]
            p4 = [sx + k, -sy - k]
            rect = [
                _translate(_rotate(p1)),
                _translate(_rotate(p2)),
                _translate(_rotate(p3)),
                _translate(_rotate(p4)),
            ]
        elif pad_shape == 6:
            # N-Sided Polygon
            size = params[0]
            num_sides = params[1]
            ext_radius = size * 0.5
            apothem = ext_radius * math.cos(math.pi / num_sides)
            p1 = [apothem, 0.0]
            p2 = [0.0, apothem]
            p3 = [-apothem, 0.0]
            p4 = [0.0, -apothem]
            rect = [
                _translate(_rotate(p1)),
                _translate(_rotate(p2)),
                _translate(_rotate(p3)),
                _translate(_rotate(p4)),
            ]
        elif pad_shape == 0 and polygon_data is not None:
            # Polygon
            points = []
            i = 0
            while i < polygon_data.Count:
                point = polygon_data.GetPoint(i)
                i += 1
                if point.IsArc():
                    continue
                else:
                    points.append([point.X.ToDouble(), point.Y.ToDouble()])
            xpoly, ypoly = zip(*points)
            polygon = [list(xpoly), list(ypoly)]
            rectangles = GeometryOperators.find_largest_rectangle_inside_polygon(
                polygon, partition_max_order=partition_max_order
            )
            rect = rectangles[0]
            for i in range(4):
                rect[i] = _translate(_rotate(rect[i]))

        if rect is None or len(rect) != 4:
            return False
        path = self._pedb.modeler.Shape("polygon", points=rect)
        pdata = self._pedb.modeler.shape_to_polygon_data(path)
        new_rect = []
        for point in pdata.Points:
            p_transf = self._edb_padstackinstance.GetComponent().GetTransform().TransformPoint(point)
            new_rect.append([p_transf.X.ToDouble(), p_transf.Y.ToDouble()])
        if return_points:
            return new_rect
        else:
            path = self._pedb.modeler.Shape("polygon", points=new_rect)
            created_polygon = self._pedb.modeler.create_polygon(path, layer_name)
            return created_polygon

    @pyaedt_function_handler()
    def get_connected_object_id_set(self):
        """Produce a list of all geometries physically connected to a given layout object.

        Returns
        -------
        list
            Found connected objects IDs with Layout object.
        """
        layoutInst = self._edb_padstackinstance.GetLayout().GetLayoutInstance()
        layoutObjInst = self.object_instance
        return [loi.GetLayoutObj().GetId() for loi in layoutInst.GetConnectedObjects(layoutObjInst).Items]<|MERGE_RESOLUTION|>--- conflicted
+++ resolved
@@ -1,3 +1,4 @@
+from enum import Enum
 from enum import Enum
 import math
 import warnings
@@ -197,11 +198,8 @@
         >>> pad.shape = "Bullet"
         >>> pad.pad_parameters{"XSize": "0.5mm", "YSize": "0.5mm"}
         """
-<<<<<<< HEAD
+
         value = {k: v.tostring if isinstance(v, EdbValue) else v for k, v in value.items()}
-
-=======
->>>>>>> d7ef0f51
         if self.shape == PadGeometryTpe.Circle.name:
             params = [self._get_edb_value(value["Diameter"])]
         elif self.shape == PadGeometryTpe.Square.name:
