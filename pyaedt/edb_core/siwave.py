--- conflicted
+++ resolved
@@ -366,13 +366,8 @@
 
     """
 
-<<<<<<< HEAD
-    def __init__(self, edb_class):
-        self._pedb = edb_class
-=======
     def __init__(self, p_edb):
         self._pedb = p_edb
->>>>>>> 1f20daa1
 
     @property
     def _siwave_source(self):
@@ -397,11 +392,7 @@
     @property
     def _logger(self):
         """EDB."""
-<<<<<<< HEAD
         return self._pedb.logger
-=======
-        return self._pedb._messenger
->>>>>>> 1f20daa1
 
     @property
     def _active_layout(self):
