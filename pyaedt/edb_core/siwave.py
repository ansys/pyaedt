"""
This module contains these clases: `CircuitPort`, `CurrentSource`, `EdbSiwave`, 
`PinGroup`, `ResistorSource`, `Source`, `SourceType`, and `VoltageSource`.
"""

import warnings
import os
from .general import *
from ..generic.general_methods import get_filename_without_extension, generate_unique_name

try:
    import clr
    from System import Convert, String
    from System import Double, Array
    from System.Collections.Generic import List, Dictionary
except ImportError:
    warnings.warn('This module requires pythonnet.')


class SiwaveDCSetupTemplate(object):
    """Siwave DC Settings Data Class. This class contains all the settings for an Siwave DC Analysis and is used as input

        Examples
        --------
        >>> from pyaedt import Edb
        >>> edb  = Edb("pathtoaedb", edbversion="2021.2")
        >>> settings = edb.core_siwave.get_siwave_dc_setup_template()
        >>> settings.accuracy_level = 0
        >>> settings.use_dc_custom_settings  = True
        >>> settings.name = "myDCIR_3"
        >>> settings.pos_term_to_ground = "I1"
        >>> settings.neg_term_to_ground = "V1"
        >>> edb.core_siwave.add_siwave_dc_analysis(settings)
    """
    def __init__(self):
        self.name = "DC IR 1"
        self.dcreport_show_active_devices = True
        self.export_dcthermal_data = False
        self.full_dcreport_path = ""
        self.use_loopres_forperpin = True
        self.via_report_path = ""
        self.compute_inductance = True
        self.accuracy_level = 1
        self.plotjv = True
        self.min_passes = 1
        self.max_passes = 5
        self.percent_localrefinement = 20
        self.energy_error = 2
        self.refine_bondwires = False
        self.refine_vias = False
        self.num_bondwire_sides = 8
        self.num_via_sides = 8
        self.mesh_bondwires = False
        self.mesh_vias = False
        self.perform_adaptive_refinement = False
        self.use_dc_custom_settings = False
        self._SourceTermsToGround = None
        self._pos_term_to_ground = []
        self._neg_term_to_ground = []

    @property
    def pos_term_to_ground(self):
        return self._pos_term_to_ground

    @pos_term_to_ground.setter
    def pos_term_to_ground(self, terms):
        """Set Positive Terminals to ground

        Parameters
        ----------
        terms : list, str
            List of Terminals with Positive nodes to ground
        """
        if not isinstance(terms, list):
            self._pos_term_to_ground = [terms]
        else:
<<<<<<< HEAD
            self._pos_term_to_ground = terms

=======
            self._pos_term_to_ground= terms
else:
    self._pos_term_to_ground = [terms]
>>>>>>> b4ef75b7
    @property
    def neg_term_to_ground(self):
        return self._neg_term_to_ground

    @neg_term_to_ground.setter
    def neg_term_to_ground(self, terms):
        """Set Negative Terminals to ground

        Parameters
        ----------
        terms : list, str
            List of Terminals with Negative nodes to ground
        """
        if not isinstance(terms, list):
            self._neg_term_to_ground = [terms]
        else:
            self._neg_term_to_ground = terms

<<<<<<< HEAD

=======
        Parameters
        ----------
        terms : list, str
            List of Terminals with Negative nodes to ground
        """
        if not isinstance(terms, list):
            self._neg_term_to_ground = [terms]
else:
    self._neg_term_to_ground = terms
>>>>>>> b4ef75b7
    @property
    def source_terms_toground(self):
        a = Dictionary[String, int]()
        for el in self._neg_term_to_ground:
            a[el] = 1
        for el in self._pos_term_to_ground:
            a[el] = 2
        self._SourceTermsToGround = a
        return self._SourceTermsToGround


class SourceType(object):
    """Manages source types."""
    (Port, CurrentSource, VoltageSource, Resistor) = (1, 2, 3, 4)


class PinGroup(object):
    """Manages pin groups."""
    def __init__(self):
        self._name = ""
        self._component = ""
        self._node_pins = []
        self._net = ""

    @property
    def name(self):
        """Name."""
        return self._name

    @name.setter
    def name(self, value):
        self._name = value

    @property
    def component(self):
        """Component."""
        return self._component

    @component.setter
    def component(self, value):
        self._component = value

    @property
    def node_pins(self):
        """Node pins."""
        return self._node_pins

    @node_pins.setter
    def node_pins(self, value):
        self._node_pins = value

    @property
    def net(self):
        """Net."""
        return self._net

    @net.setter
    def net(self, value):
        self._net = value


class Source(object):
    """Manages sources."""

    def __init__(self):
        self._name = ""
        self._type = SourceType.Port
        self._positive_node = PinGroup()
        self._negative_node = PinGroup()
        self._do_pin_grouping = True

    @property
    def name(self):
        """Name."""
        return self._name

    @name.setter
    def name(self,value):
        self._name = value

    @property
    def type(self):
        """Type."""
        return self._type

    @type.setter
    def type(self,value):
        self.type = value

    @property
    def positive_node(self):
        """Positive node."""
        return self._positive_node

    @positive_node.setter
    def positive_node(self,value):
        self._positive_node = value

    @property
    def negative_node(self):
        """Negative node."""
        return self._negative_node

    @negative_node.setter
    def negative_node(self,value):
        self._negative_node = value

    @property
    def do_pin_grouping(self):
        """Do pin groupings."""
        return self._do_pin_grouping

    @do_pin_grouping.setter
    def do_pin_grouping(self,value):
        self._do_pin_grouping = value


class CircuitPort(Source):
    """Manages a circuit port."""
    def __init(self):
        super(CircuitPort, self).__init__()
        self._impedance = "50"
        self._type = SourceType.Port

    @property
    def impedance(self):
        """Impedance."""
        return self._impedance

    @impedance.setter
    def impedance(self,value):
        self._impedance = value

    @property
    def get_type(self):
        """Get type."""
        return self.type


class VoltageSource(Source):
    """Manages a voltage source."""
    def __init__(self):
        super(VoltageSource, self).__init__()
        self._magnitude = "1V"
        self._phase = "0Deg"
        self._impedance = "0.05"
        self._type = SourceType.VoltageSource

    @property
    def magnitude(self):
        """Magnitude."""
        return  self._magnitude

    @magnitude.setter
    def magnitude(self, value):
        self._magnitude = value

    @property
    def phase(self):
        """Phase."""
        return self._phase

    @phase.setter
    def phase(self,value):
        self._phase = value

    @property
    def impedance(self):
        """Impedance."""
        return self._impedance

    @impedance.setter
    def impedance(self,value):
        self._impedance = value

    @property
    def source_type(self):
        """Source type."""
        return self.source_type


class CurrentSource(Source):
    """Manages a current source."""
    def __init__(self):
        super(CurrentSource, self).__init__()
        self._magnitude = "0.1A"
        self._phase = "0Deg"
        self._impedance = "1e7"
        self._type = SourceType.CurrentSource

    @property
    def magnitude(self):
        """Magnitude."""
        return  self._magnitude

    @magnitude.setter
    def magnitude(self, value):
        self._magnitude = value

    @property
    def phase(self):
        """Phase."""
        return self._phase

    @phase.setter
    def phase(self,value):
        self._phase = value

    @property
    def impedance(self):
        """Impedance."""
        return self._impedance

    @impedance.setter
    def impedance(self,value):
        self._impedance = value

    @property
    def source_type(self):
        """Source type."""
        return self.source_type


class ResistorSource(Source):
    """Manages a resistor source."""
    def __init__(self):
        super(ResistorSource, self).__init__()
        self._rvalue = "50"
        self._type = SourceType.Resistor

    @property
    def rvalue(self):
        """Resistance value."""
        return  self._rvalue

    @rvalue.setter
    def rvalue(self, value):
        self._rv = value

    @property
    def source_type(self):
        """Source type."""
        return self.source_type


class EdbSiwave(object):
    """Manages EDB functionalities for SIwave.

    Parameters
    ----------
    parent :
        Inherited parent object.
        
    Examples
    --------
    >>> from pyaedt import Edb
    >>> edbapp = Edb("myaedbfolder", edbversion="2021.1")
    >>> edbapp.core_siwave

    """

    def __init__(self, parent):
        self.parent = parent

    @property
    def _siwave_source(self):
        """SIwave source."""
        return self.parent.edblib.SIwave.SiwaveSourceMethods

    @property
    def _siwave_setup(self):
        """SIwave setup."""
        return self.parent.edblib.SIwave.SiwaveSimulationSetupMethods

    @property
    def _builder(self):
        """Builder."""
        return self.parent.builder

    @property
    def _edb(self):
        """EDB."""
        return self.parent.edb

    @property
    def _messenger(self):
        """EDB."""
        return self.parent.messenger

    @property
    def _active_layout(self):
        """Active layout."""
        return self.parent.active_layout

    @property
    def _cell(self):
        """Cell."""
        return self.parent.active_cell

    @property
    def _db(self):
        """ """
        return self.parent.db


    @aedt_exception_handler
    def create_circuit_port(self, positive_component_name, positive_net_name, negative_component_name=None,
                              negative_net_name="GND", impedance_value=50, port_name=""):
        """Create a circuit port.
        
        Parameters
        ----------
        positive_component_name : str
            Name of the positive component.
        positive_net_name : str
            Name of the positive net.
        negative_component_name : str, optional
            Name of the negative component. The default is ``None``, in which case the name of 
            the positive net is assigned.
        negative_net_name : str, optional
            Name of the negative net name. The default is ``"GND"``.
        impedance_value : float, optional
            Port impedance value. The default is ``50``.
        port_name: str, optional
            Name of the port. The default is ``""``.
        
        Returns
        -------
        bool
            ``True`` when successful, ``False`` when failed.

        Examples
        --------

        >>> from pyaedt import Edb
        >>> edbapp = Edb("myaedbfolder", "project name", "release version")
        >>> edbapp.core_siwave.create_circuit_port("U2A5","V1P5_S3","U2A5","GND",50,"port_name")
        """
        circuit_port = CircuitPort()
        circuit_port.positive_node.net = positive_net_name
        circuit_port.negative_node.net = negative_net_name
        circuit_port.impedance = impedance_value
        if not negative_component_name:
            negative_component_name = positive_component_name
        pos_node_cmp = self.parent.core_components.get_component_by_name(positive_component_name)
        neg_node_cmp = self.parent.core_components.get_component_by_name(negative_component_name)
        pos_node_pins = self.parent.core_components.get_pin_from_component(positive_component_name, positive_net_name)
        neg_node_pins = self.parent.core_components.get_pin_from_component(negative_component_name, negative_net_name)


        if port_name == "":
            port_name = "Port_{}_{}_{}_{}".format(positive_component_name,positive_net_name,negative_component_name,negative_net_name)
        circuit_port.name = port_name
        circuit_port.positive_node.component_node = pos_node_cmp
        circuit_port.positive_node.node_pins = pos_node_pins
        circuit_port.negative_node.component_node = neg_node_cmp
        circuit_port.negative_node.node_pins = neg_node_pins
        self.create_pin_group_terminal(circuit_port)
        return True


    @aedt_exception_handler
    def create_voltage_source(self, positive_component_name, positive_net_name, negative_component_name=None,
                              negative_net_name="GND", voltage_value=3.3, phase_value=0,source_name=""):
        """Create a voltage source.
        
        Parameters
        ----------
        positive_component_name : str
            Name of the positive component.
        positive_net_name : str
            Name of the positive net.
        negative_component_name : str, optional 
            Name of the negative component. The default is ``None``, in which case the name of 
            the positive net is assigned.
        negative_net_name : str, optional
            Name of the negative net. The default is ``"GND"``.
        voltage_value : float, optional
            Value for the voltage. The default is ``3.3``.
        phase_value : optional
            Value for the phase. The default is ``0``.
        source_name : str, optional
            Name of the source. The default is ``""``.
        
        Returns
        -------
        bool
            ``True`` when successful, ``False`` when failed.
            
        Examples
        --------

        >>> from pyaedt import Edb
        >>> edbapp = Edb("myaedbfolder", "project name", "release version")
        >>> edb.core_siwave.create_voltage_source("U2A5","V1P5_S3","U2A5","GND",3.3,0,"source_name")
        """
        voltage_source = VoltageSource()
        voltage_source.positive_node.net = positive_net_name
        voltage_source.negative_node.net = negative_net_name
        voltage_source.magnitude = voltage_value
        voltage_source.phase = phase_value
        pos_node_cmp = self.parent.core_components.get_component_by_name(positive_component_name)
        neg_node_cmp = self.parent.core_components.get_component_by_name(negative_component_name)
        pos_node_pins = self.parent.core_components.get_pin_from_component(positive_component_name, positive_net_name)
        neg_node_pins = self.parent.core_components.get_pin_from_component(negative_component_name, negative_net_name)

        if source_name == "":
            source_name = "Vsource_{}_{}_{}_{}".format(positive_component_name, positive_net_name, negative_component_name,
                                                  negative_net_name)
        voltage_source.name = source_name
        voltage_source.positive_node.component_node = pos_node_cmp
        voltage_source.positive_node.node_pins = pos_node_pins
        voltage_source.negative_node.component_node = neg_node_cmp
        voltage_source.negative_node.node_pins = neg_node_pins
        self.create_pin_group_terminal(voltage_source)
        return  True

    @aedt_exception_handler
    def create_current_source(self, positive_component_name, positive_net_name, negative_component_name=None,
                              negative_net_name="GND", current_value=0.1, phase_value=0, source_name=""):
        """Create a current source.
        
        Parameters
        ----------
        positive_component_name : str
            Name of the positive component.
        positive_net_name : str
            Name of the positive net.
        negative_component_name : str, optional 
            Name of the negative component. The default is ``None``, in which case the name of 
            the positive net is assigned.
        negative_net_name : str, optional
            Name of the negative net. The default is ``"GND"``.
        current_value : float, optional
            Value for the current. The default is ``0.1``.
        phase_value: optional
            Value for the phase. The default is ``0``.
        source_name : str, optional
            Name of the source. The default is ``""``.
        
        Returns
        -------
        bool
            ``True`` when successful, ``False`` when failed.
        
        Examples
        --------

        >>> from pyaedt import Edb
        >>> edbapp = Edb("myaedbfolder", "project name", "release version")
        >>> edb.core_siwave.create_current_source("U2A5","V1P5_S3","U2A5","GND",0.1,0,"source_name")   
        """
        current_source = CurrentSource()
        current_source.positive_node.net = positive_net_name
        current_source.negative_node.net = negative_net_name
        current_source.magnitude = current_value
        current_source.phase = phase_value
        pos_node_cmp = self.parent.core_components.get_component_by_name(positive_component_name)
        neg_node_cmp = self.parent.core_components.get_component_by_name(negative_component_name)
        pos_node_pins = self.parent.core_components.get_pin_from_component(positive_component_name, positive_net_name)
        neg_node_pins = self.parent.core_components.get_pin_from_component(negative_component_name, negative_net_name)

        if source_name == "":
            source_name = "Port_{}_{}_{}_{}".format(positive_component_name, positive_net_name, negative_component_name,
                                                    negative_net_name)
        current_source.name = source_name
        current_source.positive_node.component_node = pos_node_cmp
        current_source.positive_node.node_pins = pos_node_pins
        current_source.negative_node.component_node = neg_node_cmp
        current_source.negative_node.node_pins = neg_node_pins
        self.create_pin_group_terminal(current_source)
        return True

    @aedt_exception_handler
    def create_resistor(self, positive_component_name, positive_net_name, negative_component_name=None,
                              negative_net_name="GND", rvalue=1, resistor_name=""):
        """Create a voltage source.
        
        Parameters
        ----------
        positive_component_name : str
            Name of the positive component.
        positive_net_name : str
            Name of the positive net.
        negative_component_name : str, optional 
            Name of the negative component. The default is ``None``, in which case the name of 
            the positive net is assigned.
        negative_net_name : str, optional
            Name of the negative net. The default is ``"GND"``.
        rvalue : float, optional
            Resistance value. The default is ``1``.
        resistor_name : str, optional
            Name of the resistor. The default is ``""``.
        
        Returns
        -------
        bool
            ``True`` when successful, ``False`` when failed.
        
        Examples
        --------
        
        >>> from pyaedt import Edb
        >>> edbapp = Edb("myaedbfolder", "project name", "release version")
        >>> edb.core_siwave.create_resistor("U2A5", "V1P5_S3", "U2A5", "GND", 1, "resistor_name")        
        """
        resistor = ResistorSource()
        resistor.positive_node.net = positive_net_name
        resistor.negative_node.net = negative_net_name
        resistor.magnitude = rvalue
        pos_node_cmp = self.parent.core_components.get_component_by_name(positive_component_name)
        neg_node_cmp = self.parent.core_components.get_component_by_name(negative_component_name)
        pos_node_pins = self.parent.core_components.get_pin_from_component(positive_component_name, positive_net_name)
        neg_node_pins = self.parent.core_components.get_pin_from_component(negative_component_name, negative_net_name)

        if resistor_name == "":
            resistor_name = "Port_{}_{}_{}_{}".format(positive_component_name, positive_net_name, negative_component_name,
                                                    negative_net_name)
        resistor.name = resistor_name
        resistor.positive_node.component_node = pos_node_cmp
        resistor.positive_node.node_pins = pos_node_pins
        resistor.negative_node.component_node = neg_node_cmp
        resistor.negative_node.node_pins = neg_node_pins
        self.create_pin_group_terminal(resistor)
        return True

    @aedt_exception_handler
    def create_exec_file(self):
        """Create an executable file."""
        workdir = os.path.dirname(self.parent.edbpath)
        file_name = os.path.join(workdir,os.path.splitext(os.path.basename(self.parent.edbpath))[0] + '.exec')
        if os.path.isfile(file_name):
            os.remove(file_name)
        f = open(file_name,"w")
        return f

    @aedt_exception_handler
    def add_siwave_ac_analysis(self, accuracy_level=1, decade_count=10, sweeptype=1, start_freq=1, stop_freq=1e9, step_freq=1e6, discrete_sweep=False):
        """Add a SIwave AC analysis to EDB.

        Parameters
        ----------
        accuracy_level : int, optional
           Level of accuracy. The default is ``1``.
        decade_count : int
            The default is ``10``.    
        sweeptype : int, optional
            Type of the sweep. The default is ``1``.
        start_freq : float, optional
            Starting frequency. The default is ``1``. 
        stop_freq : float, optional
            Stopping frequency. The default is ``1e9``.
        step_freq : float, optional
            Frequency size of the step. The default is ``1e6``.
        discrete_sweep: bool, optonal
            Whether the sweep is discrete. The default is ``False``.

        Returns
        -------
        bool
            ``True`` when successful, ``False`` when failed.  
        """
        self._siwave_setup.AddACSimSetup(self._builder, accuracy_level, str(decade_count), sweeptype, str(start_freq), str(stop_freq), str(step_freq), discrete_sweep)
        exec_file = self.create_exec_file()
        exec_file.write("ExecAcSim\n")
        exec_file.close()
        return True

    @aedt_exception_handler
    def add_siwave_syz_analysis(self, accuracy_level=1, decade_count=10, sweeptype=1, start_freq=1, stop_freq=1e9,
                               step_freq=1e6, discrete_sweep=False):
        """Add a SIwave SYZ analysis.

        Parameters
        ----------
        accuracy_level : int, optional
           Level of accuracy. The default is ``1``.
        decade_count : int, optional
            Number of points to calculate in each decade. The default is ``10``.    
        sweeptype : int, optional
            Type of the sweep. The default is ``1``.
        start_freq : float, optional
            Starting frequency. The default is ``1``. 
        stop_freq : float, optional
            Stopping frequency. The default is ``1e9``.
        step_freq : float, optional
            Frequency size of the step. The default is ``1e6``.
        discrete_sweep: bool, optonal
            Whether the sweep is discrete. The default is ``False``.

        Returns
        -------
        bool
            ``True`` when successful, ``False`` when failed.       
        """

        self._siwave_setup.AddSYZSimSetup(self._builder, accuracy_level, str(decade_count), sweeptype, str(start_freq),
                                        str(stop_freq), str(step_freq), discrete_sweep)
        exec_file = self.create_exec_file()
        exec_file.write("ExecSyzSim\n")
        exec_file.write("SaveSiw\n")
        exec_file.close()
        return True


    @aedt_exception_handler
    def get_siwave_dc_setup_template(self):
        """

        Returns
        -------
        :class: `pyaedt.edb_core.siwave.SiwaveDCSetupTemplate``
        """
        settings = SiwaveDCSetupTemplate()
        return settings


    @aedt_exception_handler
    def add_siwave_dc_analysis(self,  setup_settings=SiwaveDCSetupTemplate()):
        """This method creates a Siwave DC Analysis in EDB. If Setup is present it will be deleted and replaced by new actual settings.

        .. note::
           Source Reference to Ground settings works only from 2021.2

        Parameters
        ----------
        setup_settings : ``pyaedt.edb_core.siwave.SiwaveDCSetupTemplate``

        Examples
        --------
        >>> from pyaedt import Edb
        >>> edb  = Edb("pathtoaedb", edbversion="2021.2")
        >>> edb.core_siwave.add_siwave_ac_analysis()
        >>> settings = edb.core_siwave.get_siwave_dc_setup_template()
        >>> settings.accuracy_level = 0
        >>> settings.use_dc_custom_settings  = True
        >>> settings.name = "myDCIR_3"
        >>> settings.pos_term_to_ground = "I1"
        >>> settings.neg_term_to_ground = "V1"
        >>> edb.core_siwave.add_siwave_dc_analysis2(settings)

        Returns
        -------
        bool
            Command Execution Result.
        """
        sim_setup_info = self.parent.simsetupdata.SimSetupInfo[self.parent.simsetupdata.SIwave.SIWDCIRSimulationSettings]()
        sim_setup_info.Name = setup_settings.name
        sim_setup_info.SimulationSettings.DCIRSettings.DCReportShowActiveDevices = setup_settings.dcreport_show_active_devices
        sim_setup_info.SimulationSettings.DCIRSettings.ExportDCThermalData = setup_settings.export_dcthermal_data
        sim_setup_info.SimulationSettings.DCIRSettings.FullDCReportPath = setup_settings.full_dcreport_path
        sim_setup_info.SimulationSettings.DCIRSettings.UseLoopResForPerPin = setup_settings.use_loopres_forperpin
        sim_setup_info.SimulationSettings.DCIRSettings.ViaReportPath = setup_settings.via_report_path
        sim_setup_info.SimulationSettings.DCSettings.ComputeInductance = setup_settings.compute_inductance
        sim_setup_info.SimulationSettings.DCSettings.DCSliderPos = setup_settings.accuracy_level
        sim_setup_info.SimulationSettings.DCSettings.PlotJV = setup_settings.plotjv
        sim_setup_info.SimulationSettings.DCAdvancedSettings.MinNumPasses = setup_settings.min_passes
        sim_setup_info.SimulationSettings.DCAdvancedSettings.MaxNumPasses = setup_settings.max_passes
        sim_setup_info.SimulationSettings.DCAdvancedSettings.PercentLocalRefinement = setup_settings.percent_localrefinement
        sim_setup_info.SimulationSettings.DCAdvancedSettings.EnergyError = setup_settings.energy_error
        sim_setup_info.SimulationSettings.DCAdvancedSettings.RefineBws = setup_settings.refine_bondwires
        sim_setup_info.SimulationSettings.DCAdvancedSettings.RefineVias = setup_settings.refine_vias
        sim_setup_info.SimulationSettings.DCAdvancedSettings.NumViaSides = setup_settings.num_via_sides
        sim_setup_info.SimulationSettings.DCAdvancedSettings.NumBwSides = setup_settings.num_bondwire_sides
        sim_setup_info.SimulationSettings.DCAdvancedSettings.MeshBws = setup_settings.mesh_bondwires
        sim_setup_info.SimulationSettings.DCAdvancedSettings.MeshVias = setup_settings.mesh_vias
        sim_setup_info.SimulationSettings.DCAdvancedSettings.PerformAdaptiveRefinement = setup_settings.perform_adaptive_refinement
        sim_setup_info.SimulationSettings.DCSettings.UseDCCustomSettings = setup_settings.use_dc_custom_settings
        sim_setup_info.SimulationSettings.DCIRSettings.SourceTermsToGround = setup_settings.source_terms_toground
        simulationSetup = self._edb.Utility.SIWaveDCIRSimulationSetup(sim_setup_info)
        if self._cell.AddSimulationSetup(simulationSetup):
            exec_file = self.create_exec_file()
            exec_file.write("ExecDcSim\n")
            exec_file.close()
            return True
        else:
            self._cell.DeleteSimulationSetup(setup_settings.name)
            if self._cell.AddSimulationSetup(simulationSetup):
                exec_file = self.create_exec_file()
                exec_file.write("ExecDcSim\n")
                exec_file.close()
                return True
        return False

    @aedt_exception_handler
    def create_pin_group_terminal(self, source):
        """Create a pin group terminal.
        
        Parameters
        ----------
        source : ``VoltageSource``
            Name of the source.
        
        """
        pos_pin_group = self.parent.core_components.create_pingroup_from_pins(source.positive_node.node_pins)
        neg_pin_group = self.parent.core_components.create_pingroup_from_pins(source.negative_node.node_pins)
        pos_node_net = self.parent.core_nets.get_net_by_name(source.positive_node.net)
        neg_node_net = self.parent.core_nets.get_net_by_name(source.negative_node.net)
        pos_pingroup_term_name = "{}_{}".format(source.positive_node.net,source.name)
        neg_pingroup_term_name = "{}_{}".format(source.negative_node.net,source.name)
        pos_pingroup_terminal = self._edb.Cell.Terminal.PinGroupTerminal.Create(self._active_layout,pos_node_net,pos_pingroup_term_name , pos_pin_group[1], False)
        neg_pingroup_terminal = self._edb.Cell.Terminal.PinGroupTerminal.Create(self._active_layout,neg_node_net,neg_pingroup_term_name , neg_pin_group[1], False)

        if source.type == SourceType.Port:
            pos_pingroup_terminal.SetBoundaryType(self._edb.Cell.Terminal.BoundaryType.PortBoundary)
            neg_pingroup_terminal.SetBoundaryType(self._edb.Cell.Terminal.BoundaryType.PortBoundary)
            pos_pingroup_terminal.SetSourceAmplitude(self._edb.Utility.Value(source.impedance))
            pos_pingroup_terminal.SetIsCircuitPort(True)
            neg_pingroup_terminal.SetIsCircuitPort(True)
            pos_pingroup_terminal.SetReferenceTerminal(neg_pingroup_terminal)

        elif source.type == SourceType.CurrentSource:
            pos_pingroup_terminal.SetBoundaryType(self._edb.Cell.Terminal.BoundaryType.kCurrentSource)
            neg_pingroup_terminal.SetBoundaryType(self._edb.Cell.Terminal.BoundaryType.kCurrentSource)
            pos_pingroup_terminal.SetSourceAmplitude(self._edb.Utility.Value(source.magnitude))
            pos_pingroup_terminal.SetSourcePhase(self._edb.Utility.Value(source.phase))
            pos_pingroup_terminal.SetIsCircuitPort(True)
            neg_pingroup_terminal.SetIsCircuitPort(True)
            pos_pingroup_terminal.SetReferenceTerminal(neg_pingroup_terminal)
            pos_pingroup_terminal.SetName(source.name)

        elif source.type == SourceType.VoltageSource:
            pos_pingroup_terminal.SetBoundaryType(self._edb.Cell.Terminal.BoundaryType.kVoltageSource)
            neg_pingroup_terminal.SetBoundaryType(self._edb.Cell.Terminal.BoundaryType.kVoltageSource)
            pos_pingroup_terminal.SetSourceAmplitude(self._edb.Utility.Value(source.magnitude))
            pos_pingroup_terminal.SetSourcePhase(self._edb.Utility.Value(source.phase))
            pos_pingroup_terminal.SetIsCircuitPort(True)
            neg_pingroup_terminal.SetIsCircuitPort(True)
            pos_pingroup_terminal.SetReferenceTerminal(neg_pingroup_terminal)
            pos_pingroup_terminal.SetName(source.name)

        elif source.type == SourceType.Resistor:
            pos_pingroup_terminal.SetBoundaryType(self._edb.Cell.Terminal.BoundaryType.RlcBoundary)
            neg_pingroup_terminal.SetBoundaryType(self._edb.Cell.Terminal.BoundaryType.RlcBoundary)
            pos_pingroup_terminal.SetReferenceTerminal(neg_pingroup_terminal)
            pos_pingroup_terminal.SetSourceAmplitude(self._edb.Utility.Value(source.rvalue))
            pos_pingroup_terminal.SetIsCircuitPort(True)
            neg_pingroup_terminal.SetIsCircuitPort(True)
            Rlc = self._edb.Utility.Rlc()
            Rlc.CEnabled = False
            Rlc.LEnabled = False
            Rlc.REnabled = True
            Rlc.R = source.rvalue
            pos_pingroup_terminal.SetRlcBoundaryParameters(Rlc)

        else:
            pass<|MERGE_RESOLUTION|>--- conflicted
+++ resolved
@@ -74,14 +74,8 @@
         if not isinstance(terms, list):
             self._pos_term_to_ground = [terms]
         else:
-<<<<<<< HEAD
             self._pos_term_to_ground = terms
 
-=======
-            self._pos_term_to_ground= terms
-else:
-    self._pos_term_to_ground = [terms]
->>>>>>> b4ef75b7
     @property
     def neg_term_to_ground(self):
         return self._neg_term_to_ground
@@ -100,19 +94,6 @@
         else:
             self._neg_term_to_ground = terms
 
-<<<<<<< HEAD
-
-=======
-        Parameters
-        ----------
-        terms : list, str
-            List of Terminals with Negative nodes to ground
-        """
-        if not isinstance(terms, list):
-            self._neg_term_to_ground = [terms]
-else:
-    self._neg_term_to_ground = terms
->>>>>>> b4ef75b7
     @property
     def source_terms_toground(self):
         a = Dictionary[String, int]()
