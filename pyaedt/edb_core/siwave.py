--- conflicted
+++ resolved
@@ -390,11 +390,6 @@
         return self._pedb.edb
 
     @property
-<<<<<<< HEAD
-    def logger(self):
-        """EDB."""
-        return self._pedb._logger
-=======
     def _edb_value(self):
         """EDB."""
         return self._pedb.edb_value
@@ -403,7 +398,6 @@
     def _logger(self):
         """EDB."""
         return self._pedb.logger
->>>>>>> 0226a33f
 
     @property
     def _active_layout(self):
@@ -470,11 +464,7 @@
             except:
                 name = generate_unique_name(source.name)
                 pos_pingroup_terminal.SetName(name)
-<<<<<<< HEAD
                 self._logger.warning("%s already exists. Renaming to %s", source.name, name)
-=======
-                self._logger.warning("{} already exists. Renaming to {}".format(source.name, name))
->>>>>>> 0226a33f
         elif source.type == SourceType.CurrentSource:
             pos_pingroup_terminal.SetBoundaryType(self._edb.Cell.Terminal.BoundaryType.kCurrentSource)
             neg_pingroup_terminal.SetBoundaryType(self._edb.Cell.Terminal.BoundaryType.kCurrentSource)
@@ -486,11 +476,7 @@
             except Exception as e:
                 name = generate_unique_name(source.name)
                 pos_pingroup_terminal.SetName(name)
-<<<<<<< HEAD
                 self._logger.warning("%s already exists. Renaming to %s", source.name, name)
-=======
-                self._logger.warning("{} already exists. Renaming to {}".format(source.name, name))
->>>>>>> 0226a33f
 
         elif source.type == SourceType.VoltageSource:
             pos_pingroup_terminal.SetBoundaryType(self._edb.Cell.Terminal.BoundaryType.kVoltageSource)
@@ -503,11 +489,7 @@
             except:
                 name = generate_unique_name(source.name)
                 pos_pingroup_terminal.SetName(name)
-<<<<<<< HEAD
                 self._logger.warning("%s already exists. Renaming to %s", source.name, name)
-=======
-                self._logger.warning("{} already exists. Renaming to {}".format(source.name, name))
->>>>>>> 0226a33f
 
         elif source.type == SourceType.Resistor:
             pos_pingroup_terminal.SetBoundaryType(self._edb.Cell.Terminal.BoundaryType.RlcBoundary)
@@ -525,11 +507,7 @@
             except:
                 name = generate_unique_name(source.name)
                 pos_pingroup_terminal.SetName(name)
-<<<<<<< HEAD
                 self._logger.warning("%s already exists. Renaming to %s", source.name, name)
-=======
-                self._logger.warning("{} already exists. Renaming to {}".format(source.name, name))
->>>>>>> 0226a33f
         else:
             pass
         return pos_pingroup_terminal.GetName()
@@ -1252,11 +1230,7 @@
             except:
                 name = generate_unique_name(source.name)
                 pos_pingroup_terminal.SetName(name)
-<<<<<<< HEAD
                 self._logger.warning("%s already exists. Renaming to %s", source.name, name)
-=======
-                self._logger.warning("{} already exists. Renaming to {}".format(source.name, name))
->>>>>>> 0226a33f
 
         elif source.type == SourceType.CurrentSource:
             pos_pingroup_terminal.SetBoundaryType(self._edb.Cell.Terminal.BoundaryType.kCurrentSource)
@@ -1269,11 +1243,7 @@
             except Exception as e:
                 name = generate_unique_name(source.name)
                 pos_pingroup_terminal.SetName(name)
-<<<<<<< HEAD
                 self._logger.warning("%s already exists. Renaming to %s", source.name, name)
-=======
-                self._logger.warning("{} already exists. Renaming to {}".format(source.name, name))
->>>>>>> 0226a33f
 
         elif source.type == SourceType.VoltageSource:
             pos_pingroup_terminal.SetBoundaryType(self._edb.Cell.Terminal.BoundaryType.kVoltageSource)
@@ -1286,11 +1256,7 @@
             except:
                 name = generate_unique_name(source.name)
                 pos_pingroup_terminal.SetName(name)
-<<<<<<< HEAD
                 self._logger.warning("%s already exists. Renaming to %s", source.name, name)
-=======
-                self._logger.warning("{} already exists. Renaming to {}".format(source.name, name))
->>>>>>> 0226a33f
 
         elif source.type == SourceType.Resistor:
             pos_pingroup_terminal.SetBoundaryType(self._edb.Cell.Terminal.BoundaryType.RlcBoundary)
