--- conflicted
+++ resolved
@@ -60,13 +60,8 @@
 
     """
 
-<<<<<<< HEAD
-    def __init__(self, edb_class):
-        self._pedb = edb_class
-=======
     def __init__(self, p_edb):
         self._pedb = p_edb
->>>>>>> 1f20daa1
         self._cmp = {}
         self._res = {}
         self._cap = {}
@@ -79,15 +74,9 @@
         self._init_parts()
 
     @property
-<<<<<<< HEAD
     def _logger(self):
         """Logger."""
         return self._pedb.logger
-=======
-    def _messenger(self):
-        """Messenger."""
-        return self._pedb._messenger
->>>>>>> 1f20daa1
 
     @property
     def _edb(self):
@@ -596,11 +585,7 @@
                 if edb_cmp is not None:
                     edb_cmp.Delete()
                     deleted_comps.append(comp)
-<<<<<<< HEAD
                     self._pedb._logger.info("Component {} deleted".format(comp))
-=======
-                    self._pedb._messenger.add_info_message("Component {} deleted".format(comp))
->>>>>>> 1f20daa1
         for el in deleted_comps:
             del self.components[el]
         return deleted_comps
