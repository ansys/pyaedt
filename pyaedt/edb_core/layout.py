"""
This module contains these classes: `EdbLayout` and `Shape`.
"""

import math
import warnings

from pyaedt.edb_core.general import convert_py_list_to_net_list
from pyaedt.generic.general_methods import aedt_exception_handler

try:
    from System import Tuple

except ImportError:
    warnings.warn('This module requires the "pythonnet" package.')


class EdbLayout(object):
    """Manages EDB functionalities for layouts."""

<<<<<<< HEAD
    def __init__(self, edb_class):
        self._prims = []
        self._pedb = edb_class
=======
    def __init__(self, p_edb):
        self._prims = []
        self._pedb = p_edb
>>>>>>> 1f20daa1
        self._primitives_by_layer = {}
        # self.update_primitives()

    @property
    def _edb(self):
        return self._pedb.edb

    @property
<<<<<<< HEAD
    def _logger(self):
=======
    def _messenger(self):
        """Messenger."""
        return self._pedb._messenger

    @property
    def logger(self):
>>>>>>> 1f20daa1
        """Logger."""
        return self._pedb.logger

    @property
    def _builder(self):
        return self._pedb.builder

    @property
    def _edb_value(self):
        return self._pedb.edb_value

    @property
    def _edbutils(self):
        return self._pedb.edbutils

    @property
    def _active_layout(self):
        return self._pedb.active_layout

    @property
    def _cell(self):
        return self._pedb.active_cell

    @property
    def db(self):
        """Db object."""
        return self._pedb.db

    @property
    def layers(self):
        """Dictionary of layers.

        Returns
        -------
        dict
            Dictionary of layers.
        """
        return self._pedb.core_stackup.stackup_layers.layers

    @aedt_exception_handler
    def update_primitives(self):
        """
        Update a primitives list from the EDB database.

        Returns
        -------
        bool
            ``True`` when successful, ``False`` when failed.
        """
        if self._active_layout:
            layoutInstance = self._active_layout.GetLayoutInstance()
            layoutObjectInstances = layoutInstance.GetAllLayoutObjInstances()
            for el in layoutObjectInstances.Items:
                try:
                    self._prims.append(el.GetLayoutObj())
                except:
                    pass
            for lay in self.layers:
                self._primitives_by_layer[lay] = self.get_polygons_by_layer(lay)
            self._logger.info("Primitives Updated")
            return True
        return False

    @property
    def primitives(self):
        """Primitives.

        Returns
        -------
        list
            List of primitives.
        """
        if not self._prims:
            self.update_primitives()
        return self._prims

    @property
    def polygons_by_layer(self):
        """Primitives with layer names as keys.

        Returns
        -------
        dict
            Dictionary of primitives with layer names as keys.
        """
        if not self._primitives_by_layer:
            self.update_primitives()
        return self._primitives_by_layer

    @property
    def rectangles(self):
        """Rectangles.

        Returns
        -------
        list
            List of rectangles.

        """
        prims = []
        for el in self.primitives:
            try:
                if "Rectangle" in el.ToString():
                    prims.append(el)
            except:
                pass
        return prims

    @property
    def circles(self):
        """Circles.

        Returns
        -------
        list
            List of circles.

        """
        prims = []
        for el in self.primitives:
            try:
                if "Circle" in el.ToString():
                    prims.append(el)
            except:
                pass
        return prims

    @property
    def paths(self):
        """Paths.

        Returns
        -------
        list
            List of paths.
        """
        prims = []
        for el in self.primitives:
            try:
                if "Path" in el.ToString():
                    prims.append(el)
            except:
                pass
        return prims

    @property
    def bondwires(self):
        """Bondwires.

        Returns
        -------
        list
            List of bondwires.
        """
        prims = []
        for el in self.primitives:
            try:
                if "Bondwire" in el.ToString():
                    prims.append(el)
            except:
                pass
        return prims

    @property
    def polygons(self):
        """Polygons.

        Returns
        -------
        list
            List of polygons.
        """
        prims = []
        for el in self.primitives:
            try:
                if "Polygon" in el.ToString():
                    prims.append(el)
            except:
                pass
        return prims

    @aedt_exception_handler
    def get_polygons_by_layer(self, layer_name, net_list=None):
        """Retrieve polygons by a layer.

        Parameters
        ----------
        layer_name : str
            Name of the layer.
        net_list : list, optional
            List of net names.

        Returns
        -------
        list
            List of primitive objects.
        """
        objinst = []
        for el in self.polygons:
            if el.GetLayer().GetName() == layer_name:
                if net_list and el.GetNet().GetName() in net_list:
                    objinst.append(el)
                else:
                    objinst.append(el)
        return objinst

    @aedt_exception_handler
    def get_polygon_bounding_box(self, polygon):
        """Retrieve a polygon bounding box.

        Parameters
        ----------
        polygon :
            Name of the polygon.

        Returns
        -------
        list
            List of bounding box coordinates in the format ``[-x, -y, +x, +y]``.

        Examples
        --------
        >>> poly = edb_core.core_primitives.get_polygons_by_layer("GND")
        >>> bounding = edb_core.core_primitives.get_polygon_bounding_box(poly[0])
        """
        bounding = []
        try:
            bbox = polygon.GetPolygonData().GetBBox()
            bounding = [
                bbox.Item1.X.ToDouble(),
                bbox.Item1.Y.ToDouble(),
                bbox.Item2.X.ToDouble(),
                bbox.Item2.Y.ToDouble(),
            ]
        except:
            pass
        return bounding

    @aedt_exception_handler
    def get_polygon_points(self, polygon):
        """Retrieve polygon points.

        .. note::
           For arcs, one point is returned.

        Parameters
        ----------
        polygon :
            Name of the polygon.

        Returns
        -------
        list
            List of doubles.

        Examples
        --------

        >>> poly = edb_core.core_primitives.get_polygons_by_layer("GND")
        >>> points  = edb_core.core_primitives.get_polygon_points(poly[0])

        """
        points = []
        i = 0
        continue_iterate = True
        prev_point = None
        while continue_iterate:
            try:
                point = polygon.GetPolygonData().GetPoint(i)
                if prev_point != point:
                    if point.IsArc():
                        points.append([point.X.ToDouble()])
                    else:
                        points.append([point.X.ToDouble(), point.Y.ToDouble()])
                    prev_point = point
                    i += 1
                else:
                    continue_iterate = False
            except:
                continue_iterate = False
        return points

    @aedt_exception_handler
    def parametrize_polygon(self, polygon, selection_polygon, offset_name="offsetx", origin=None):
        """Parametrize pieces of a polygon based on another polygon.

        Parameters
        ----------
        polygon :
            Name of the polygon.
        selection_polygon :
            Polygon to use as a filter.
        offset_name : str, optional
            Name of the offset to create.  The default is ``"offsetx"``.
        origin : list, optional
            List of the X and Y origins, which impacts the vector
            computation and is needed to determine expansion direction.
            The default is ``None``, in which case the vector is
            computed from the polygon's center.

        Returns
        -------
        bool
            ``True`` when successful, ``False`` when failed.
        """

        def calc_slope(point, origin):
            if point[0] - origin[0] != 0:
                slope = math.atan((point[1] - origin[1]) / (point[0] - origin[0]))
                xcoeff = math.sin(slope)
                ycoeff = math.cos(slope)

            else:
                if point[1] > 0:
                    xcoeff = 0
                    ycoeff = 1
                else:
                    xcoeff = 0
                    ycoeff = -1
            if ycoeff > 0:
                ycoeff = "+" + str(ycoeff)
            else:
                ycoeff = str(ycoeff)
            if xcoeff > 0:
                xcoeff = "+" + str(xcoeff)
            else:
                xcoeff = str(xcoeff)
            return xcoeff, ycoeff

        selection_polygon_data = selection_polygon.GetPolygonData()
        poligon_data = polygon.GetPolygonData()
        bound_center = poligon_data.GetBoundingCircleCenter()
        bound_center2 = selection_polygon_data.GetBoundingCircleCenter()
        center = [bound_center.X.ToDouble(), bound_center.Y.ToDouble()]
        center2 = [bound_center2.X.ToDouble(), bound_center2.Y.ToDouble()]
        x1, y1 = calc_slope(center2, center)

        if not origin:
            origin = [center[0] + float(x1) * 10000, center[1] + float(y1) * 10000]
        result, var_server = self._pedb.add_design_variable(offset_name, 0.0)
        i = 0
        continue_iterate = True
        prev_point = None
        while continue_iterate:
            try:
                point = poligon_data.GetPoint(i)
                if prev_point != point:
                    check_inside = selection_polygon_data.PointInPolygon(point)
                    if check_inside:
                        xcoeff, ycoeff = calc_slope([point.X.ToDouble(), point.X.ToDouble()], origin)

                        new_points = self._edb.Geometry.PointData(
                            self._edb.Utility.Value(
                                point.X.ToString() + "{}*{}".format(xcoeff, offset_name), var_server
                            ),
                            self._edb.Utility.Value(
                                point.Y.ToString() + "{}*{}".format(ycoeff, offset_name), var_server
                            ),
                        )
                        poligon_data.SetPoint(i, new_points)
                    prev_point = point
                    i += 1
                else:
                    continue_iterate = False
            except:
                continue_iterate = False
        polygon.SetPolygonData(poligon_data)
        return True

    @aedt_exception_handler
    def create_path(
        self,
        path_list,
        layer_name,
        width=1,
        net_name="",
        start_cap_style="Round",
        end_cap_style="Round",
        corner_style="Round",
    ):
        """
        Create a path based on a list of points.

        Parameters
        ----------
        path_list : list
            List of points.
        layer_name : str
            Name of the layer on which to create the path.
        width : float, optional
            Width of the path. The default is ``1``.
        net_name : str, optional
            Name of the net. The default is ``""``.
        start_cap_style : str, optional
            Style of the cap at its start. Options are ``"Round"``,
            ``"Extended",`` and ``"Flat"``. The default is
            ``"Round"``.
        end_cap_style : str, optional
            Style of the cap at its end. Options are ``"Round"``,
            ``"Extended",`` and ``"Flat"``. The default is
            ``"Round"``.
        corner_style : str, optional
            Style of the corner. Options are ``"Round"`` and
            ``"Flat"``. The default is ``"Round"``.

        Returns
        -------
        bool
            ``True`` when successful, ``False`` when failed.
        """
        net = self._pedb.core_nets.find_or_create_net(net_name)
        if start_cap_style.lower() == "round":
            start_cap_style = 0
        elif start_cap_style.lower() == "extended":
            start_cap_style = 2
        else:
            start_cap_style = 1
        if end_cap_style.lower() == "round":
            end_cap_style = 0
        elif end_cap_style.lower() == "extended":
            end_cap_style = 2
        else:
            end_cap_style = 1
        if corner_style.lower() == "round":
            corner_style = 0
        else:
            corner_style = 1
        pointlists = [
            self._edb.Geometry.PointData(self._edb_value(i[0]), self._edb_value(i[1])) for i in path_list.points
        ]
        polygonData = self._edb.Geometry.PolygonData(convert_py_list_to_net_list(pointlists), False)
        polygon = self._edb.Cell.Primitive.Path.Create(
            self._active_layout,
            layer_name,
            net,
            self._edb_value(width),
            start_cap_style,
            end_cap_style,
            corner_style,
            polygonData,
        )
        if polygon.IsNull():
            self._logger.error("Null path created")
            return False
        else:
            if not self._prims:
                self.update_primitives()
            else:
                self._prims.append(polygon)
                if layer_name in self._primitives_by_layer:
                    self._primitives_by_layer[layer_name].append(polygon)
                else:
                    self._primitives_by_layer[layer_name] = [polygon]
        return True

    @aedt_exception_handler
    def create_polygon(self, main_shape, layer_name, voids=[], net_name=""):
        """Create a polygon based on a list of points and voids.

        Parameters
        ----------
        main_shape :
            Shape of the main object.
        layer_name : str
            Name of the layer on which to create the polygon.
        voids : list, optional
            List of shape objects for voids. The default is``[]``.
        net_name : str, optional
            Name of the net. The default is ``""``.

        Returns
        -------
        bool
            ``True`` when successful, ``False`` when failed.
        """
        net = self._pedb.core_nets.find_or_create_net(net_name)
        polygonData = self.shape_to_polygon_data(main_shape)
        if polygonData is None or polygonData.IsNull() or polygonData is False:
            self._logger.error("Failed to create main shape polygon data")
            return False
        for void in voids:
            voidPolygonData = self.shape_to_polygon_data(void)
            if voidPolygonData is None or voidPolygonData.IsNull() or polygonData is False:
                self._logger.error("Failed to create void polygon data")
                return False
            polygonData.AddHole(voidPolygonData)
        polygon = self._edb.Cell.Primitive.Polygon.Create(self._active_layout, layer_name, net, polygonData)
        if polygon.IsNull() or polygonData is False:
            self._logger.error("Null polygon created")
            return False
        else:
            if not self._prims:
                self.update_primitives()
            else:
                self._prims.append(polygon)
                if layer_name in self._primitives_by_layer:
                    self._primitives_by_layer[layer_name].append(polygon)
                else:
                    self._primitives_by_layer[layer_name] = [polygon]
            return True

    @aedt_exception_handler
    def shape_to_polygon_data(self, shape):
        """Convert a shape to polygon data.

        Parameters
        ----------
        shape : str
            Type of the shape to convert. Options are ``"rectangle"`` and ``"polygon"``.
        """
        if shape.type == "polygon":
            return self._createPolygonDataFromPolygon(shape)
        elif shape.type == "rectangle":
            return self._createPolygonDataFromRectangle(shape)
        else:
            self._logger.error(
                "Unsupported shape type {} when creating a polygon primitive.".format(shape.type)
            )
            return None

    @aedt_exception_handler
    def _createPolygonDataFromPolygon(self, shape):
        points = shape.points
        if not self._validatePoint(points[0]):
            self._logger.error("Error validating point.")
            return None
        arcs = []
        for i in range(1, len(points)):
            startPoint = points[i - 1]
            endPoint = points[i]
            if not self._validatePoint(endPoint):
                return None
            startPoint = [self._edb_value(i) for i in startPoint]
            endPoint = [self._edb_value(i) for i in endPoint]
            if len(endPoint) == 2:
                arc = self._edb.Geometry.ArcData(
                    self._edb.Geometry.PointData(startPoint[0], startPoint[1]),
                    self._edb.Geometry.PointData(endPoint[0], endPoint[1]),
                )
                arcs.append(arc)
            elif len(endPoint) == 5:
                rotationDirection = self._edb.Geometry.RotationDirection.Colinear
                if endPoint[2].ToString() == "cw":
                    rotationDirection = self._edb.Geometry.RotationDirection.CW
                elif endPoint[2].ToString() == "ccw":
                    rotationDirection = self._edb.Geometry.RotationDirection.CCW
                else:
                    self._logger.error("Invalid rotation direction {} is specified.".format(endPoint[2]))
                    return None
                arc = self._edb.Geometry.ArcData(
                    self._edb.Geometry.PointData(startPoint[0], startPoint[1]),
                    self._edb.Geometry.PointData(endPoint[0], endPoint[1]),
                    rotationDirection,
                    self._edb.Geometry.PointData(endPoint[3], endPoint[4]),
                )
                arcs.append(arc)
        return self._edb.Geometry.PolygonData.CreateFromArcs(convert_py_list_to_net_list(arcs), True)

    @aedt_exception_handler
    def _validatePoint(self, point, allowArcs=True):
        if len(point) == 2:
            if not isinstance(point[0], (int, float, str)):
                self._logger.error("Point X value must be a number.")
                return False
            if not isinstance(point[1], (int, float, str)):
                self._logger.error("Point Y value must be a number.")
                return False
            return True
        elif len(point) == 5:
            if not allowArcs:
                self._logger.error("Arc found but arcs are not allowed in _validatePoint.")
                return False
            if not isinstance(point[0], (int, float, str)):
                self._logger.error("Point X value must be a number.")
                return False
            if not isinstance(point[1], (int, float, str)):
                self._logger.error("Point Y value must be a number.")
                return False
            if not isinstance(point[2], str) or point[2] not in ["cw", "ccw"]:
                self._logger.error("Invalid rotation direction {} is specified.")
                return False
            if not isinstance(point[3], (int, float, str)):
                self._logger.error("Arc center point X value must be a number.")
                return False
            if not isinstance(point[4], (int, float, str)):
                self._logger.error("Arc center point Y value must be a number.")
                return False
            return True
        else:
            self._logger.error(
                "Arc point descriptor has incorrect number of elements ({})".format(len(point))
            )
            return False

    def _createPolygonDataFromRectangle(self, shape):
        if not self._validatePoint(shape.pointA, False) or not self._validatePoint(shape.pointB, False):
            return None
        pointA = self._edb.Geometry.PointData(self._edb_value(shape.pointA[0]), self._edb_value(shape.pointA[1]))
        pointB = self._edb.Geometry.PointData(self._edb_value(shape.pointB[0]), self._edb_value(shape.pointB[1]))
        points = Tuple[self._edb.Geometry.PointData, self._edb.Geometry.PointData](pointA, pointB)
        return self._edb.Geometry.PolygonData.CreateFromBBox(points)

    class Shape(object):
        """Shape class.

        Parameters
        ----------
        type : str, optional
            Type of the shape. Options are ``"circle"``, ``"rectangle"``, and ``"polygon"``.
            The default is ``"unknown``.
        pointA : optional
            Lower-left corner when ``type="rectangle"``. The default is ``None``.
        pointB : optional
            Upper-right corner when ``type="rectangle"``. The default is ``None``.
        centerPoint : optional
            Center point when ``type="circle"``. The default is ``None``.
        radius : optional
            Radius when ``type="circle"``. The default is ``None``.
        points : list, optional
            List of points when ``type="polygon"``. The default is ``None``.
        properties : dict, optional
            Dictionary of properties associated with the shape. The default is ``{}``.
        """

        def __init__(
            self, type="unknown", pointA=None, pointB=None, centerPoint=None, radius=None, points=None, properties={}
        ):
            self.type = type
            self.pointA = pointA
            self.pointB = pointB
            self.centerPoint = centerPoint
            self.radius = radius
            self.points = points
            self.properties = properties

    @aedt_exception_handler
    def parametrize_trace_width(self, nets_name, layers_name=None, parameter_name="trace_width", variable_value=None):
        """Parametrize a Trace on specific layer or all stackup.

        Parameters
        ----------
        nets_name : str, list
            name of the net or list of nets to parametrize.
        layers_name : str, optional
            name of the layer or list of layers to which the net to parametrize has to be included.
        parameter_name : str, optional
            name of the parameter to create.
        variable_value : str, float, optional
            value with units of parameter to create.
            If None, the first trace width of Net will be used as parameter value.

        Returns
        -------
        bool
        """
        if isinstance(nets_name, str):
            nets_name = [nets_name]
        if isinstance(layers_name, str):
            layers_name = [layers_name]
        for net_name in nets_name:
            var_server = False
            for p in self.paths:
                if p.GetNet().GetName() == net_name:
                    if not layers_name:
                        if not var_server:
                            if not variable_value:
                                variable_value = p.GetWidth()
                            result, var_server = self._pedb.add_design_variable(parameter_name, variable_value)
                        p.SetWidth(self._edb.Utility.Value(parameter_name, var_server))
                    elif p.GetLayer().GetName() in layers_name:
                        if not var_server:
                            if not variable_value:
                                variable_value = p.GetWidth()
                            result, var_server = self._pedb.add_design_variable(parameter_name, variable_value)
                        p.SetWidth(self._edb.Utility.Value(parameter_name, var_server))
        return True

    @aedt_exception_handler
    def unite_polygons_on_layer(self, layer_name=None, delete_padstack_gemometries=False):
        """Try to unite all Polygons on specified layer.

        Parameters
        ----------
        layer_name : str, optional
            Layer Name on which unite objects. If ``None``, all layers will be taken.
        delete_padstack_gemometries : bool, optional
            ``True`` to delete all padstack geometry.

        Returns
        -------
        bool
            ``True`` is successful.
        """
        if isinstance(layer_name, str):
            layer_name = [layer_name]
        if not layer_name:
            layer_name = list(self._pedb.core_stackup.signal_layers.keys())

        for lay in layer_name:
            self._logger.info("Uniting Objects on layer {}.".format(lay))
            poly_by_nets = {}
            if lay in list(self.polygons_by_layer.keys()):
                for poly in self.polygons_by_layer[lay]:
                    if not poly.GetNet().GetName() in list(poly_by_nets.keys()):
                        poly_by_nets[poly.GetNet().GetName()] = [poly]
                    else:
                        poly_by_nets[poly.GetNet().GetName()].append(poly)
            for net in poly_by_nets:
                list_polygon_data = [i.GetPolygonData() for i in poly_by_nets[net]]
                all_voids = [i.Voids for i in poly_by_nets[net]]
                a = self._edb.Geometry.PolygonData.Unite(convert_py_list_to_net_list(list_polygon_data))
                for item in a:
                    for v in all_voids:
                        for void in v:
                            if item.GetIntersectionType(void.GetPolygonData()) == 2:
                                item.AddHole(void.GetPolygonData())
                    poly = self._edb.Cell.Primitive.Polygon.Create(self._active_layout, lay,
                                                                   self._pedb.core_nets.nets[net], item)

                [i.Delete() for i in poly_by_nets[net]]

        if delete_padstack_gemometries:
<<<<<<< HEAD
            self._logger.info("Deleting Padstack Definitions")
=======
            self._messenger.add_info_message("Deleting Padstack Definitions")
>>>>>>> 1f20daa1
            for pad in self._pedb.core_padstack.padstacks:
                p1 = self._pedb.core_padstack.padstacks[pad].edb_padstack.GetData()
                if len(p1.GetLayerNames()) > 1:
                    self._pedb.core_padstack.remove_pads_from_padstack(pad)
        self.update_primitives()
        return True<|MERGE_RESOLUTION|>--- conflicted
+++ resolved
@@ -18,15 +18,9 @@
 class EdbLayout(object):
     """Manages EDB functionalities for layouts."""
 
-<<<<<<< HEAD
-    def __init__(self, edb_class):
-        self._prims = []
-        self._pedb = edb_class
-=======
     def __init__(self, p_edb):
         self._prims = []
         self._pedb = p_edb
->>>>>>> 1f20daa1
         self._primitives_by_layer = {}
         # self.update_primitives()
 
@@ -35,16 +29,7 @@
         return self._pedb.edb
 
     @property
-<<<<<<< HEAD
     def _logger(self):
-=======
-    def _messenger(self):
-        """Messenger."""
-        return self._pedb._messenger
-
-    @property
-    def logger(self):
->>>>>>> 1f20daa1
         """Logger."""
         return self._pedb.logger
 
@@ -767,11 +752,7 @@
                 [i.Delete() for i in poly_by_nets[net]]
 
         if delete_padstack_gemometries:
-<<<<<<< HEAD
             self._logger.info("Deleting Padstack Definitions")
-=======
-            self._messenger.add_info_message("Deleting Padstack Definitions")
->>>>>>> 1f20daa1
             for pad in self._pedb.core_padstack.padstacks:
                 p1 = self._pedb.core_padstack.padstacks[pad].edb_padstack.GetData()
                 if len(p1.GetLayerNames()) > 1:
