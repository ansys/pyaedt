--- conflicted
+++ resolved
@@ -71,16 +71,12 @@
     @aedt_exception_handler
     def update_primitives(self):
         """
-        Update primitives list from the EDB database.
+        Update a primitives list from the EDB database.
 
         Returns
         -------
         bool
-<<<<<<< HEAD
-             ``True`` when successful, ``False`` when failed.
-=======
             ``True`` when successful, ``False`` when failed.
->>>>>>> c0361a3f
         """
         layoutInstance = self.active_layout.GetLayoutInstance()
         layoutObjectInstances = layoutInstance.GetAllLayoutObjInstances()
@@ -106,11 +102,7 @@
 
     @property
     def polygons_by_layer(self):
-<<<<<<< HEAD
-        """Dictionary of primitives with layer names as keys,
-=======
         """Dictionary of primitives with layer names as keys.
->>>>>>> c0361a3f
 
         Returns
         -------
@@ -123,11 +115,7 @@
 
     @property
     def rectangles(self):
-<<<<<<< HEAD
-        """Retrieve all rectangles.
-=======
         """List of rectangles.
->>>>>>> c0361a3f
 
         Returns
         -------
@@ -179,12 +167,7 @@
         Returns
         -------
         list
-<<<<<<< HEAD
-            List of all bondwires.
-=======
             List of bondwires.
->>>>>>> c0361a3f
-
         """
         prims = []
         for el in self.primitives:
@@ -310,11 +293,7 @@
         Parameters
         ----------
         polygon : 
-<<<<<<< HEAD
-            Name of the plygon.
-=======
             Name of the polygon.
->>>>>>> c0361a3f
         selection_polygon : 
             Polygon to use as a filter.
         offset_name : str, optional
