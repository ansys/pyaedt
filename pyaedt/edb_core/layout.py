"""
This module contains these classes: `EdbLayout` and `Shape`.
"""

import math
import warnings

from pyaedt.edb_core.general import convert_py_list_to_net_list
from pyaedt.generic.general_methods import aedt_exception_handler

try:
    from System import Tuple

except ImportError:
    warnings.warn('This module requires the "pythonnet" package.')


class EdbLayout(object):
    """Manages EDB functionalities for layouts."""

    def __init__(self, edb_class):
        self._prims = []
        self._pedb = edb_class
        self._primitives_by_layer = {}
        # self.update_primitives()

    @property
    def _edb(self):
        return self._pedb.edb

    @property
    def _messenger(self):
<<<<<<< HEAD
        """ """
        return self._pedb._messenger
=======
        """Messenger."""
        return self._parent._messenger
>>>>>>> a3485f8c

    @property
    def logger(self):
        """Logger."""
        return self._parent.logger

    @property
    def _builder(self):
        return self._pedb.builder

    @property
    def _edb_value(self):
        return self._pedb.edb_value

    @property
    def _edbutils(self):
        return self._pedb.edbutils

    @property
    def _active_layout(self):
        return self._pedb.active_layout

    @property
    def _cell(self):
        return self._pedb.active_cell

    @property
    def db(self):
        """Db object."""
        return self._pedb.db

    @property
    def layers(self):
        """Dictionary of layers.

        Returns
        -------
        dict
            Dictionary of layers.
        """
        return self._pedb.core_stackup.stackup_layers.layers

    @aedt_exception_handler
    def update_primitives(self):
        """
        Update a primitives list from the EDB database.

        Returns
        -------
        bool
            ``True`` when successful, ``False`` when failed.
        """
        if self._active_layout:
            layoutInstance = self._active_layout.GetLayoutInstance()
            layoutObjectInstances = layoutInstance.GetAllLayoutObjInstances()
            for el in layoutObjectInstances.Items:
                try:
                    self._prims.append(el.GetLayoutObj())
                except:
                    pass
            for lay in self.layers:
                self._primitives_by_layer[lay] = self.get_polygons_by_layer(lay)
            self._messenger.add_info_message("Primitives Updated")
            return True
        return False

    @property
    def primitives(self):
        """Primitives.

        Returns
        -------
        list
            List of primitives.
        """
        if not self._prims:
            self.update_primitives()
        return self._prims

    @property
    def polygons_by_layer(self):
        """Primitives with layer names as keys.

        Returns
        -------
        dict
            Dictionary of primitives with layer names as keys.
        """
        if not self._primitives_by_layer:
            self.update_primitives()
        return self._primitives_by_layer

    @property
    def rectangles(self):
        """Rectangles.

        Returns
        -------
        list
            List of rectangles.

        """
        prims = []
        for el in self.primitives:
            try:
                if "Rectangle" in el.ToString():
                    prims.append(el)
            except:
                pass
        return prims

    @property
    def circles(self):
        """Circles.

        Returns
        -------
        list
            List of circles.

        """
        prims = []
        for el in self.primitives:
            try:
                if "Circle" in el.ToString():
                    prims.append(el)
            except:
                pass
        return prims

    @property
    def paths(self):
        """Paths.

        Returns
        -------
        list
            List of paths.
        """
        prims = []
        for el in self.primitives:
            try:
                if "Path" in el.ToString():
                    prims.append(el)
            except:
                pass
        return prims

    @property
    def bondwires(self):
        """Bondwires.

        Returns
        -------
        list
            List of bondwires.
        """
        prims = []
        for el in self.primitives:
            try:
                if "Bondwire" in el.ToString():
                    prims.append(el)
            except:
                pass
        return prims

    @property
    def polygons(self):
        """Polygons.

        Returns
        -------
        list
            List of polygons.
        """
        prims = []
        for el in self.primitives:
            try:
                if "Polygon" in el.ToString():
                    prims.append(el)
            except:
                pass
        return prims

    @aedt_exception_handler
    def get_polygons_by_layer(self, layer_name, net_list=None):
        """Retrieve polygons by a layer.

        Parameters
        ----------
        layer_name : str
            Name of the layer.
        net_list : list, optional
            List of net names.

        Returns
        -------
        list
            List of primitive objects.
        """
        objinst = []
        for el in self.polygons:
            if el.GetLayer().GetName() == layer_name:
                if net_list and el.GetNet().GetName() in net_list:
                    objinst.append(el)
                else:
                    objinst.append(el)
        return objinst

    @aedt_exception_handler
    def get_polygon_bounding_box(self, polygon):
        """Retrieve a polygon bounding box.

        Parameters
        ----------
        polygon :
            Name of the polygon.

        Returns
        -------
        list
            List of bounding box coordinates in the format ``[-x, -y, +x, +y]``.

        Examples
        --------
        >>> poly = edb_core.core_primitives.get_polygons_by_layer("GND")
        >>> bounding = edb_core.core_primitives.get_polygon_bounding_box(poly[0])
        """
        bounding = []
        try:
            bbox = polygon.GetPolygonData().GetBBox()
            bounding = [
                bbox.Item1.X.ToDouble(),
                bbox.Item1.Y.ToDouble(),
                bbox.Item2.X.ToDouble(),
                bbox.Item2.Y.ToDouble(),
            ]
        except:
            pass
        return bounding

    @aedt_exception_handler
    def get_polygon_points(self, polygon):
        """Retrieve polygon points.

        .. note::
           For arcs, one point is returned.

        Parameters
        ----------
        polygon :
            Name of the polygon.

        Returns
        -------
        list
            List of doubles.

        Examples
        --------

        >>> poly = edb_core.core_primitives.get_polygons_by_layer("GND")
        >>> points  = edb_core.core_primitives.get_polygon_points(poly[0])

        """
        points = []
        i = 0
        continue_iterate = True
        prev_point = None
        while continue_iterate:
            try:
                point = polygon.GetPolygonData().GetPoint(i)
                if prev_point != point:
                    if point.IsArc():
                        points.append([point.X.ToDouble()])
                    else:
                        points.append([point.X.ToDouble(), point.Y.ToDouble()])
                    prev_point = point
                    i += 1
                else:
                    continue_iterate = False
            except:
                continue_iterate = False
        return points

    @aedt_exception_handler
    def parametrize_polygon(self, polygon, selection_polygon, offset_name="offsetx", origin=None):
        """Parametrize pieces of a polygon based on another polygon.

        Parameters
        ----------
        polygon :
            Name of the polygon.
        selection_polygon :
            Polygon to use as a filter.
        offset_name : str, optional
            Name of the offset to create.  The default is ``"offsetx"``.
        origin : list, optional
            List of the X and Y origins, which impacts the vector
            computation and is needed to determine expansion direction.
            The default is ``None``, in which case the vector is
            computed from the polygon's center.

        Returns
        -------
        bool
            ``True`` when successful, ``False`` when failed.
        """

        def calc_slope(point, origin):
            if point[0] - origin[0] != 0:
                slope = math.atan((point[1] - origin[1]) / (point[0] - origin[0]))
                xcoeff = math.sin(slope)
                ycoeff = math.cos(slope)

            else:
                if point[1] > 0:
                    xcoeff = 0
                    ycoeff = 1
                else:
                    xcoeff = 0
                    ycoeff = -1
            if ycoeff > 0:
                ycoeff = "+" + str(ycoeff)
            else:
                ycoeff = str(ycoeff)
            if xcoeff > 0:
                xcoeff = "+" + str(xcoeff)
            else:
                xcoeff = str(xcoeff)
            return xcoeff, ycoeff

        selection_polygon_data = selection_polygon.GetPolygonData()
        poligon_data = polygon.GetPolygonData()
        bound_center = poligon_data.GetBoundingCircleCenter()
        bound_center2 = selection_polygon_data.GetBoundingCircleCenter()
        center = [bound_center.X.ToDouble(), bound_center.Y.ToDouble()]
        center2 = [bound_center2.X.ToDouble(), bound_center2.Y.ToDouble()]
        x1, y1 = calc_slope(center2, center)

        if not origin:
            origin = [center[0] + float(x1) * 10000, center[1] + float(y1) * 10000]
        result, var_server = self._pedb.add_design_variable(offset_name, 0.0)
        i = 0
        continue_iterate = True
        prev_point = None
        while continue_iterate:
            try:
                point = poligon_data.GetPoint(i)
                if prev_point != point:
                    check_inside = selection_polygon_data.PointInPolygon(point)
                    if check_inside:
                        xcoeff, ycoeff = calc_slope([point.X.ToDouble(), point.X.ToDouble()], origin)

                        new_points = self._edb.Geometry.PointData(
                            self._edb.Utility.Value(
                                point.X.ToString() + "{}*{}".format(xcoeff, offset_name), var_server
                            ),
                            self._edb.Utility.Value(
                                point.Y.ToString() + "{}*{}".format(ycoeff, offset_name), var_server
                            ),
                        )
                        poligon_data.SetPoint(i, new_points)
                    prev_point = point
                    i += 1
                else:
                    continue_iterate = False
            except:
                continue_iterate = False
        polygon.SetPolygonData(poligon_data)
        return True

    @aedt_exception_handler
    def create_path(
        self,
        path_list,
        layer_name,
        width=1,
        net_name="",
        start_cap_style="Round",
        end_cap_style="Round",
        corner_style="Round",
    ):
        """
        Create a path based on a list of points.

        Parameters
        ----------
        path_list : list
            List of points.
        layer_name : str
            Name of the layer on which to create the path.
        width : float, optional
            Width of the path. The default is ``1``.
        net_name : str, optional
            Name of the net. The default is ``""``.
        start_cap_style : str, optional
            Style of the cap at its start. Options are ``"Round"``,
            ``"Extended",`` and ``"Flat"``. The default is
            ``"Round"``.
        end_cap_style : str, optional
            Style of the cap at its end. Options are ``"Round"``,
            ``"Extended",`` and ``"Flat"``. The default is
            ``"Round"``.
        corner_style : str, optional
            Style of the corner. Options are ``"Round"`` and
            ``"Flat"``. The default is ``"Round"``.

        Returns
        -------
        bool
            ``True`` when successful, ``False`` when failed.
        """
        net = self._pedb.core_nets.find_or_create_net(net_name)
        if start_cap_style.lower() == "round":
            start_cap_style = 0
        elif start_cap_style.lower() == "extended":
            start_cap_style = 2
        else:
            start_cap_style = 1
        if end_cap_style.lower() == "round":
            end_cap_style = 0
        elif end_cap_style.lower() == "extended":
            end_cap_style = 2
        else:
            end_cap_style = 1
        if corner_style.lower() == "round":
            corner_style = 0
        else:
            corner_style = 1
        pointlists = [
            self._edb.Geometry.PointData(self._edb_value(i[0]), self._edb_value(i[1])) for i in path_list.points
        ]
        polygonData = self._edb.Geometry.PolygonData(convert_py_list_to_net_list(pointlists), False)
        polygon = self._edb.Cell.Primitive.Path.Create(
            self._active_layout,
            layer_name,
            net,
            self._edb_value(width),
            start_cap_style,
            end_cap_style,
            corner_style,
            polygonData,
        )
        if polygon.IsNull():
            self._messenger.add_error_message("Null path created")
            return False
        else:
            if not self._prims:
                self.update_primitives()
            else:
                self._prims.append(polygon)
                if layer_name in self._primitives_by_layer:
                    self._primitives_by_layer[layer_name].append(polygon)
                else:
                    self._primitives_by_layer[layer_name] = [polygon]
        return True

    @aedt_exception_handler
    def create_polygon(self, main_shape, layer_name, voids=[], net_name=""):
        """Create a polygon based on a list of points and voids.

        Parameters
        ----------
        main_shape :
            Shape of the main object.
        layer_name : str
            Name of the layer on which to create the polygon.
        voids : list, optional
            List of shape objects for voids. The default is``[]``.
        net_name : str, optional
            Name of the net. The default is ``""``.

        Returns
        -------
        bool
            ``True`` when successful, ``False`` when failed.
        """
        net = self._pedb.core_nets.find_or_create_net(net_name)
        polygonData = self.shape_to_polygon_data(main_shape)
        if polygonData is None or polygonData.IsNull() or polygonData is False:
            self._messenger.add_error_message("Failed to create main shape polygon data")
            return False
        for void in voids:
            voidPolygonData = self.shape_to_polygon_data(void)
            if voidPolygonData is None or voidPolygonData.IsNull() or polygonData is False:
                self._messenger.add_error_message("Failed to create void polygon data")
                return False
            polygonData.AddHole(voidPolygonData)
        polygon = self._edb.Cell.Primitive.Polygon.Create(self._active_layout, layer_name, net, polygonData)
        if polygon.IsNull() or polygonData is False:
            self._messenger.add_error_message("Null polygon created")
            return False
        else:
            if not self._prims:
                self.update_primitives()
            else:
                self._prims.append(polygon)
                if layer_name in self._primitives_by_layer:
                    self._primitives_by_layer[layer_name].append(polygon)
                else:
                    self._primitives_by_layer[layer_name] = [polygon]
            return True

    @aedt_exception_handler
    def shape_to_polygon_data(self, shape):
        """Convert a shape to polygon data.

        Parameters
        ----------
        shape : str
            Type of the shape to convert. Options are ``"rectangle"`` and ``"polygon"``.
        """
        if shape.type == "polygon":
            return self._createPolygonDataFromPolygon(shape)
        elif shape.type == "rectangle":
            return self._createPolygonDataFromRectangle(shape)
        else:
            self._messenger.add_error_message(
                "Unsupported shape type {} when creating a polygon primitive.".format(shape.type)
            )
            return None

    @aedt_exception_handler
    def _createPolygonDataFromPolygon(self, shape):
        points = shape.points
        if not self._validatePoint(points[0]):
            self._messenger.add_error_message("Error validating point.")
            return None
        arcs = []
        for i in range(1, len(points)):
            startPoint = points[i - 1]
            endPoint = points[i]
            if not self._validatePoint(endPoint):
                return None
            startPoint = [self._edb_value(i) for i in startPoint]
            endPoint = [self._edb_value(i) for i in endPoint]
            if len(endPoint) == 2:
                arc = self._edb.Geometry.ArcData(
                    self._edb.Geometry.PointData(startPoint[0], startPoint[1]),
                    self._edb.Geometry.PointData(endPoint[0], endPoint[1]),
                )
                arcs.append(arc)
            elif len(endPoint) == 5:
                rotationDirection = self._edb.Geometry.RotationDirection.Colinear
                if endPoint[2].ToString() == "cw":
                    rotationDirection = self._edb.Geometry.RotationDirection.CW
                elif endPoint[2].ToString() == "ccw":
                    rotationDirection = self._edb.Geometry.RotationDirection.CCW
                else:
                    self._messenger.add_error_message("Invalid rotation direction {} is specified.".format(endPoint[2]))
                    return None
                arc = self._edb.Geometry.ArcData(
                    self._edb.Geometry.PointData(startPoint[0], startPoint[1]),
                    self._edb.Geometry.PointData(endPoint[0], endPoint[1]),
                    rotationDirection,
                    self._edb.Geometry.PointData(endPoint[3], endPoint[4]),
                )
                arcs.append(arc)
        return self._edb.Geometry.PolygonData.CreateFromArcs(convert_py_list_to_net_list(arcs), True)

    @aedt_exception_handler
    def _validatePoint(self, point, allowArcs=True):
        if len(point) == 2:
            if not isinstance(point[0], (int, float, str)):
                self._messenger.add_error_message("Point X value must be a number.")
                return False
            if not isinstance(point[1], (int, float, str)):
                self._messenger.add_error_message("Point Y value must be a number.")
                return False
            return True
        elif len(point) == 5:
            if not allowArcs:
                self._messenger.add_error_message("Arc found but arcs are not allowed in _validatePoint.")
                return False
            if not isinstance(point[0], (int, float, str)):
                self._messenger.add_error_message("Point X value must be a number.")
                return False
            if not isinstance(point[1], (int, float, str)):
                self._messenger.add_error_message("Point Y value must be a number.")
                return False
            if not isinstance(point[2], str) or point[2] not in ["cw", "ccw"]:
                self._messenger.add_error_message("Invalid rotation direction {} is specified.")
                return False
            if not isinstance(point[3], (int, float, str)):
                self._messenger.add_error_message("Arc center point X value must be a number.")
                return False
            if not isinstance(point[4], (int, float, str)):
                self._messenger.add_error_message("Arc center point Y value must be a number.")
                return False
            return True
        else:
            self._messenger.add_error_message(
                "Arc point descriptor has incorrect number of elements ({})".format(len(point))
            )
            return False

    def _createPolygonDataFromRectangle(self, shape):
        if not self._validatePoint(shape.pointA, False) or not self._validatePoint(shape.pointB, False):
            return None
        pointA = self._edb.Geometry.PointData(self._edb_value(shape.pointA[0]), self._edb_value(shape.pointA[1]))
        pointB = self._edb.Geometry.PointData(self._edb_value(shape.pointB[0]), self._edb_value(shape.pointB[1]))
        points = Tuple[self._edb.Geometry.PointData, self._edb.Geometry.PointData](pointA, pointB)
        return self._edb.Geometry.PolygonData.CreateFromBBox(points)

    class Shape(object):
        """Shape class.

        Parameters
        ----------
        type : str, optional
            Type of the shape. Options are ``"circle"``, ``"rectangle"``, and ``"polygon"``.
            The default is ``"unknown``.
        pointA : optional
            Lower-left corner when ``type="rectangle"``. The default is ``None``.
        pointB : optional
            Upper-right corner when ``type="rectangle"``. The default is ``None``.
        centerPoint : optional
            Center point when ``type="circle"``. The default is ``None``.
        radius : optional
            Radius when ``type="circle"``. The default is ``None``.
        points : list, optional
            List of points when ``type="polygon"``. The default is ``None``.
        properties : dict, optional
            Dictionary of properties associated with the shape. The default is ``{}``.
        """

        def __init__(
            self, type="unknown", pointA=None, pointB=None, centerPoint=None, radius=None, points=None, properties={}
        ):
            self.type = type
            self.pointA = pointA
            self.pointB = pointB
            self.centerPoint = centerPoint
            self.radius = radius
            self.points = points
            self.properties = properties

    @aedt_exception_handler
    def parametrize_trace_width(self, nets_name, layers_name=None, parameter_name="trace_width", variable_value=None):
        """Parametrize a Trace on specific layer or all stackup.

        Parameters
        ----------
        nets_name : str, list
            name of the net or list of nets to parametrize.
        layers_name : str, optional
            name of the layer or list of layers to which the net to parametrize has to be included.
        parameter_name : str, optional
            name of the parameter to create.
        variable_value : str, float, optional
            value with units of parameter to create.
            If None, the first trace width of Net will be used as parameter value.

        Returns
        -------
        bool
        """
        if isinstance(nets_name, str):
            nets_name = [nets_name]
        if isinstance(layers_name, str):
            layers_name = [layers_name]
        for net_name in nets_name:
            var_server = False
            for p in self.paths:
                if p.GetNet().GetName() == net_name:
                    if not layers_name:
                        if not var_server:
                            if not variable_value:
                                variable_value = p.GetWidth()
                            result, var_server = self._pedb.add_design_variable(parameter_name, variable_value)
                        p.SetWidth(self._edb.Utility.Value(parameter_name, var_server))
                    elif p.GetLayer().GetName() in layers_name:
                        if not var_server:
                            if not variable_value:
                                variable_value = p.GetWidth()
                            result, var_server = self._pedb.add_design_variable(parameter_name, variable_value)
                        p.SetWidth(self._edb.Utility.Value(parameter_name, var_server))
        return True

    @aedt_exception_handler
    def unite_polygons_on_layer(self, layer_name=None, delete_padstack_gemometries=False):
        """Try to unite all Polygons on specified layer.

        Parameters
        ----------
        layer_name : str, optional
            Layer Name on which unite objects. If ``None``, all layers will be taken.
        delete_padstack_gemometries : bool, optional
            ``True`` to delete all padstack geometry.

        Returns
        -------
        bool
            ``True`` is successful.
        """
        if isinstance(layer_name, str):
            layer_name = [layer_name]
        if not layer_name:
            layer_name = list(self._pedb.core_stackup.signal_layers.keys())

        for lay in layer_name:
            self._messenger.add_info_message("Uniting Objects on layer {}.".format(lay))
            poly_by_nets = {}
            if lay in list(self.polygons_by_layer.keys()):
                for poly in self.polygons_by_layer[lay]:
                    if not poly.GetNet().GetName() in list(poly_by_nets.keys()):
                        poly_by_nets[poly.GetNet().GetName()] = [poly]
                    else:
                        poly_by_nets[poly.GetNet().GetName()].append(poly)
            for net in poly_by_nets:
                list_polygon_data = [i.GetPolygonData() for i in poly_by_nets[net]]
                all_voids = [i.Voids for i in poly_by_nets[net]]
                a = self._edb.Geometry.PolygonData.Unite(convert_py_list_to_net_list(list_polygon_data))
                for item in a:
                    for v in all_voids:
                        for void in v:
                            if item.GetIntersectionType(void.GetPolygonData()) == 2:
                                item.AddHole(void.GetPolygonData())
                    poly = self._edb.Cell.Primitive.Polygon.Create(self._active_layout, lay,
                                                                   self._pedb.core_nets.nets[net], item)

                [i.Delete() for i in poly_by_nets[net]]

        if delete_padstack_gemometries:
            self._messenger.add_info_message("Deleting Padstack Definitions")
            for pad in self._pedb.core_padstack.padstacks:
                p1 = self._pedb.core_padstack.padstacks[pad].edb_padstack.GetData()
                if len(p1.GetLayerNames()) > 1:
                    self._pedb.core_padstack.remove_pads_from_padstack(pad)
        self.update_primitives()
        return True<|MERGE_RESOLUTION|>--- conflicted
+++ resolved
@@ -30,18 +30,13 @@
 
     @property
     def _messenger(self):
-<<<<<<< HEAD
-        """ """
+        """Messenger."""
         return self._pedb._messenger
-=======
-        """Messenger."""
-        return self._parent._messenger
->>>>>>> a3485f8c
 
     @property
     def logger(self):
         """Logger."""
-        return self._parent.logger
+        return self._pedb.logger
 
     @property
     def _builder(self):
