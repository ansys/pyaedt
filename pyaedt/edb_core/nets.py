from __future__ import absolute_import

from pyaedt.generic.general_methods import aedt_exception_handler, generate_unique_name


class EdbNets(object):
    """Manages EDB functionalities  for nets."""

<<<<<<< HEAD
    def __init__(self, edb_class):
        self._pedb = edb_class
=======
    def __init__(self, p_edb):
        self._pedb = p_edb
>>>>>>> 1f20daa1

    @property
    def _builder(self):
        """ """
        return self._pedb.builder

    @property
    def _edb(self):
        """ """
        return self._pedb.edb

    @property
    def _edb_value(self):
        """ """
        return self._pedb.edb_value

    @property
    def _active_layout(self):
        """ """
        return self._pedb.active_layout

    @property
    def _cell(self):
        """ """
        return self._pedb.cell

    @property
    def db(self):
        """Db object."""
        return self._pedb.db

    @property
    def _padstack_methods(self):
        """ """
        return self._pedb.edblib.Layout.PadStackMethods

    @property
    def _logger(self):
        """ """
<<<<<<< HEAD
        return self._pedb.logger
=======
        return self._pedb._messenger
>>>>>>> 1f20daa1

    @property
    def _nets_methods(self):
        """ """
        return self._pedb.edblib.Layout.NetsMethods

    @property
    def nets(self):
        """Nets.

        Returns
        -------
        dict
            Dictionary of nets.
        """
        nets = {}
        for net in self._active_layout.Nets:
            nets[net.GetName()] = net
        return nets

    @property
    def signal_nets(self):
        """Signal nets.

        Returns
        -------
        dict
            Dictionary of signal nets.
        """
        nets = {}
        for net, value in self.nets.items():
            if not value.IsPowerGround():
                nets[net] = value
        return nets

    @property
    def power_nets(self):
        """Power nets.

        Returns
        -------
        dict
            Dictionary of power nets.
        """
        nets = {}
        for net, value in self.nets.items():
            if value.IsPowerGround():
                nets[net] = value
        return nets

    @aedt_exception_handler
    def is_power_gound_net(self, netname_list):
        """Determine if one of the  nets in a list is power or ground.

        Parameters
        ----------
        netname_list : list
            List of net names.

        Returns
        -------
        bool
            ``True`` when one of the net names is ``"power"`` or ``"ground"``, ``False`` otherwise.
        """
        if isinstance(netname_list, str):
            netname_list = [netname_list]
        power_nets_names = list(self.power_nets.keys())
        for netname in netname_list:
            if netname in power_nets_names:
                return True
        return False

    def get_dcconnected_net_list(self, ground_nets=["GND"]):
        """Retrieve the nets connected to DC through inductors.

        .. note::
           Only inductors are considered.

        Parameters
        ----------
        ground_nets : list, optional
            List of ground nets. The default is ``["GND"]``.

        Returns
        -------
        list
            List of nets connected to DC through inductors.
        """
        temp_list = []
        for refdes, comp_obj in self._pedb.core_components.inductors.items():

            numpins = comp_obj.numpins

            if numpins == 2:
                nets = comp_obj.nets
                if not set(nets).intersection(set(ground_nets)):
                    temp_list.append(set(nets))
                else:
                    pass

        dcconnected_net_list = []

        while not not temp_list:
            s = temp_list.pop(0)
            interseciton_flag = False
            for i in temp_list:
                if not not s.intersection(i):
                    i.update(s)
                    interseciton_flag = True

            if not interseciton_flag:
                dcconnected_net_list.append(s)

        return dcconnected_net_list

    def get_powertree(self, power_net_name, ground_nets):
        """Retrieve the power tree.

        Parameters
        ----------
        power_net_name : str
            Name of the power net.
        ground_nets :


        Returns
        -------

        """
        flag_in_ng = False
        net_group = []
        for ng in self.get_dcconnected_net_list(ground_nets):
            if power_net_name in ng:
                flag_in_ng = True
                net_group.extend(ng)
                break

        if not flag_in_ng:
            net_group.append(power_net_name)

        component_list = []
        rats = self._pedb.core_components.get_rats()
        for net in net_group:
            for el in rats:
                if net in el["net_name"]:
                    i = 0
                    for n in el["net_name"]:
                        if n == net:
                            df = [el["refdes"][i], el["pin_name"][i], net]
                            component_list.append(df)
                        i += 1

        component_type = []
        for el in component_list:
            refdes = el[0]
            comp_type = self._pedb.core_components._cmp[refdes].type
            component_type.append(comp_type)
            el.append(comp_type)

            comp_partname = self._pedb.core_components._cmp[refdes].partname
            el.append(comp_partname)
            pins = self._pedb.core_components.get_pin_from_component(cmpName=refdes, netName=el[2])
            el.append("-".join([i.GetName() for i in pins]))

        component_list_columns = ["refdes", "pin_name", "net_name", "component_type", "component_partname", "pin_list"]
        return component_list, component_list_columns, net_group

    @aedt_exception_handler
    def get_net_by_name(self, net_name):
        """Find a net by name."""
        edb_net = self._edb.Cell.Net.FindByName(self._active_layout, net_name)
        if edb_net is not None:
            return edb_net

    @aedt_exception_handler
    def delete_nets(self, netlist):
        """Delete one or more nets from EDB.

        Parameters
        ----------
        netlist : str or list
            One or more nets to delete.

        Returns
        -------
        list
            List of nets that were deleted.

        Examples
        --------

        >>> deleted_nets = edb_core.core_nets.delete_nets(["Net1","Net2"])
        """
        if type(netlist) is str:
            netlist = [netlist]
        nets_deleted = []
        for net in netlist:
            try:
                edb_net = self._edb.Cell.Net.FindByName(self._active_layout, net)
                if edb_net is not None:
                    edb_net.Delete()
                    nets_deleted.append(net)
                    self._logger.info("Net {} Deleted".format(net))
            except:
                pass

        return nets_deleted

    @aedt_exception_handler
    def find_or_create_net(self, net_name=""):
        """Find or create the net with the given name in the layout.

        Parameters
        ----------
        net_name : str, optional
            Name of the net to find or create. The default is ``""``.

        Returns
        -------
        object
            Net Object
        """
        if not net_name:
            net_name = generate_unique_name("NET_")
            net = self._edb.Cell.Net.Create(self._active_layout, net_name)
        else:
            net = self._edb.Cell.Net.FindByName(self._active_layout, net_name)
            if net.IsNull():
                net = self._edb.Cell.Net.Create(self._active_layout, net_name)
        return net

    @aedt_exception_handler
    def is_net_in_component(self, component_name, net_name):
        """Check if a net belongs to a component.

        Parameters
        ----------
        component_name : str
            Name of the component.
        net_name : str
            Name of the net.

        Returns
        -------
        bool
            ``True`` if the net is found in component pins.

        """
        if component_name not in self._pedb.core_components.components:
            return False
        for net in self._pedb.core_components.components[component_name].nets:
            if net_name == net:
                return True
        return False<|MERGE_RESOLUTION|>--- conflicted
+++ resolved
@@ -6,13 +6,8 @@
 class EdbNets(object):
     """Manages EDB functionalities  for nets."""
 
-<<<<<<< HEAD
-    def __init__(self, edb_class):
-        self._pedb = edb_class
-=======
     def __init__(self, p_edb):
         self._pedb = p_edb
->>>>>>> 1f20daa1
 
     @property
     def _builder(self):
@@ -52,11 +47,7 @@
     @property
     def _logger(self):
         """ """
-<<<<<<< HEAD
         return self._pedb.logger
-=======
-        return self._pedb._messenger
->>>>>>> 1f20daa1
 
     @property
     def _nets_methods(self):
