--- conflicted
+++ resolved
@@ -13,15 +13,11 @@
 
 
 class EdbNets(object):
-<<<<<<< HEAD
-    """Edb Net object"""
+    """EdbNets class"""
 
     def __init__(self, parent):
         self.parent = parent
 
-=======
-    """EdbNets object"""
->>>>>>> 81b1d050
     @property
     def builder(self):
         """ """
