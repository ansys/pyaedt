--- conflicted
+++ resolved
@@ -45,15 +45,7 @@
         return self._pedblayers._builder
 
     @property
-<<<<<<< HEAD
-    def logger(self):
-        return self._pedblayers._logger
-
-    @property
-    def logger(self):
-=======
     def _logger(self):
->>>>>>> 0226a33f
         """Logger."""
         return self._pedblayers.logger
 
@@ -299,11 +291,7 @@
         try:
             newLayer.SetLayerType(layerTypeMap)
         except:
-<<<<<<< HEAD
             self._logger.error("Layer %s has unknown type %s.", layerName, layerTypeMap)
-=======
-            self._logger.error("Layer {0} has unknown type {1}".format(layerName, layerTypeMap))
->>>>>>> 0226a33f
             return False
         if thicknessMap:
             newLayer.SetThickness(self._edb_value(thicknessMap))
@@ -422,15 +410,7 @@
         return self.layers[layername]
 
     @property
-<<<<<<< HEAD
-    def logger(self):
-        return self._pedbstackup._logger
-
-    @property
-    def logger(self):
-=======
     def _logger(self):
->>>>>>> 0226a33f
         """Logger."""
         return self._pedbstackup.logger
 
@@ -549,15 +529,7 @@
         return self._stackup_mode
 
     @property
-<<<<<<< HEAD
-    def logger(self):
-        return self._pedbstackup._logger
-
-    @property
-    def logger(self):
-=======
     def _logger(self):
->>>>>>> 0226a33f
         """Logger."""
         return self._pedbstackup.logger
 
