--- conflicted
+++ resolved
@@ -2117,13 +2117,8 @@
         """
         return int(self._edb_padstackinstance.GetGroup().GetPlacementLayer().GetTopBottomAssociation())
 
-<<<<<<< HEAD
     @pyaedt_function_handler()
-    def create_reactangle_in_pad(self, layer_name):
-=======
-    @aedt_exception_handler
     def create_rectangle_in_pad(self, layer_name):
->>>>>>> f0277098
         """Create a rectangle inscribed inside a padstack instance pad. The rectangle is fully inscribed in the
         pad and has the maximum area. It is necessary to specify the layer on which the rectangle will be created.
 
