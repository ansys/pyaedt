--- conflicted
+++ resolved
@@ -45,15 +45,7 @@
         return self._pedblayers._builder
 
     @property
-<<<<<<< HEAD
     def _logger(self):
-=======
-    def _messenger(self):
-        return self._pedblayers._messenger
-
-    @property
-    def logger(self):
->>>>>>> 1f20daa1
         """Logger."""
         return self._pedblayers.logger
 
@@ -390,15 +382,9 @@
 
     """
 
-<<<<<<< HEAD
-    def __init__(self, edbstackup):
-        self._stackup_mode = None
-        self._pedbstackup = edbstackup
-=======
     def __init__(self, edb_stackup):
         self._stackup_mode = None
         self._pedbstackup = edb_stackup
->>>>>>> 1f20daa1
         self._edb_object = OrderedDict(defaultdict(EDBLayer))
         self._update_edb_objects()
 
@@ -419,15 +405,7 @@
         return self.layers[layername]
 
     @property
-<<<<<<< HEAD
     def _logger(self):
-=======
-    def _messenger(self):
-        return self._pedbstackup._messenger
-
-    @property
-    def logger(self):
->>>>>>> 1f20daa1
         """Logger."""
         return self._pedbstackup.logger
 
@@ -542,15 +520,7 @@
         return self._stackup_mode
 
     @property
-<<<<<<< HEAD
     def _logger(self):
-=======
-    def _messenger(self):
-        return self._pedbstackup._messenger
-
-    @property
-    def logger(self):
->>>>>>> 1f20daa1
         """Logger."""
         return self._pedbstackup.logger
 
@@ -760,11 +730,7 @@
         lcNew = self._edb.Cell.LayerCollection()
         newLayers.Reverse()
         if not lcNew.AddLayers(newLayers) or not self._pedbstackup._active_layout.SetLayerCollection(lcNew):
-<<<<<<< HEAD
             self._logger.error("Failed to set new layers when updating the stackup information.")
-=======
-            self._messenger.add_error_message("Failed to set new layers when updating the stackup information.")
->>>>>>> 1f20daa1
             return False
         self._update_edb_objects()
         return True
@@ -786,15 +752,9 @@
 
     """
 
-<<<<<<< HEAD
-    def __init__(self, edb_padstack, layer_name, pad_type, pedbpadstack):
-        self._edb_padstack = edb_padstack
-        self._pedbpadstack = pedbpadstack
-=======
     def __init__(self, edb_padstack, layer_name, pad_type, p_edb_padstack):
         self._edb_padstack = edb_padstack
         self._pedbpadstack = p_edb_padstack
->>>>>>> 1f20daa1
         self.layer_name = layer_name
         self.pad_type = pad_type
         pass
@@ -1308,13 +1268,8 @@
 class EDBPinInstances(object):
     """Manages EDB functionalities in instances."""
 
-<<<<<<< HEAD
-    def __init__(self, edbcomponents, pin):
-        self._pedbcomponents = edbcomponents
-=======
     def __init__(self, edb_components, pin):
         self._pedbcomponents = edb_components
->>>>>>> 1f20daa1
         self.pin = pin
 
     @property
