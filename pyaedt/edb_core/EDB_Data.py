--- conflicted
+++ resolved
@@ -3535,10 +3535,6 @@
         self._solver_type = SolverType.Hfss3dLayout
         self._output_aedb = None
         self._sources = []
-<<<<<<< HEAD
-        self._use_default_lambda = True
-=======
->>>>>>> bd05c1fb
         self._mesh_sizefactor = 0.0
         self._read_cfg()
 
