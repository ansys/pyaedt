--- conflicted
+++ resolved
@@ -9,10 +9,6 @@
 import json
 import logging
 import math
-<<<<<<< HEAD
-=======
-import os.path
->>>>>>> 86a6ff30
 import re
 import warnings
 
