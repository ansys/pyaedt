"""
This module contains the `EdbStackup` class.

"""

from __future__ import absolute_import  # noreorder

import difflib
import logging
import math
import warnings

from pyaedt.edb_core.EDB_Data import EDBLayers
from pyaedt.edb_core.EDB_Data import SimulationConfiguration
from pyaedt.edb_core.general import convert_py_list_to_net_list
from pyaedt.generic.general_methods import is_ironpython
from pyaedt.generic.general_methods import pyaedt_function_handler

pd = None
if not is_ironpython:
    try:
        import pandas as pd
    except ImportError:
        warnings.warn(
            "The Pandas module is required to run some functionalities.\n" "Install with \n\npip install pandas\n"
        )

try:
    import clr
except ImportError:
    warnings.warn("This module requires the PythonNET package.")

logger = logging.getLogger(__name__)


class LayerEdbClass(object):
    """New Edb Layer management class. Replaces EDBLayer."""

    def __init__(self, pclass, name):
        self._pclass = pclass
        self._name = name

    @property
    def _edb(self):
        return self._pclass._pedb.edb

    @property
    def _edb_layer(self):
        for l in self._pclass._edb_layer_list:
            if l.GetName() == self._name:
                return l.Clone()

    @property
    def is_stackup_layer(self):
        """Determine whether this layer is a stackup layer.

        Returns
        -------
        bool
            True if this layer is a stackup layer, False otherwise.
        """
        return self._edb_layer.IsStackupLayer()

    @property
    def color(self):
        """Retrieve color of the layer.

        Returns
        -------
        tuple
            RGB.
        """
        layer_color = self._edb_layer.GetColor()
        return layer_color.Item1, layer_color.Item2, layer_color.Item3

    @color.setter
    def color(self, rgb):
        layer_clone = self._edb_layer
        layer_clone.SetColor(*rgb)
        self._pclass._set_layout_stackup(layer_clone, "change_attribute")

    @property
    def name(self):
        """Retrieve name of the layer.

        Returns
        -------
        str
        """
        return self._edb_layer.GetName()

    @name.setter
    def name(self, name):
        layer_clone = self._edb_layer
        layer_clone.SetName(name)
        self._pclass._set_layout_stackup(layer_clone, "change_name", self._name)
        self._name = name

    @property
    def type(self):
        """Retrieve type of the layer."""
        if self._edb_layer.GetLayerType() == self._edb.Cell.LayerType.SignalLayer:
            return "signal"
        elif self._edb_layer.GetLayerType() == self._edb.Cell.LayerType.DielectricLayer:
            return "dielectric"
        else:
            return

    @type.setter
    def type(self, new_type):
        if new_type == self.type:
            return
        if new_type == "signal":
            self._edb_layer.SetLayerType(self._edb.Cell.LayerType.SignalLayer)
        elif new_type == "dielectric":
            self._edb_layer.SetLayerType(self._edb.Cell.LayerType.DielectricLayer)
        else:
            return

    @property
    def material(self):
        """Get/Set the material loss_tangent.

        Returns
        -------
        float
        """
        return self._edb_layer.GetMaterial()

    @material.setter
    def material(self, name):
        layer_clone = self._edb_layer
        layer_clone.SetMaterial(name)
        self._pclass._set_layout_stackup(layer_clone, "change_attribute")

    @property
    def conductivity(self):
        """Get the material conductivity.

        Returns
        -------
        float
        """
        if self.material in self._pclass._pedb.materials.materials:  # pragma: no cover
            return self._pclass._pedb.materials[self.material].conductivity
        return None

    @property
    def permittivity(self):
        """Get the material permittivity.

        Returns
        -------
        float
        """
        if self.material in self._pclass._pedb.materials.materials:  # pragma: no cover
            return self._pclass._pedb.materials[self.material].permittivity
        return None

    @property
    def loss_tangent(self):
        """Get the material loss_tangent.

        Returns
        -------
        float
        """
        if self.material in self._pclass._pedb.materials.materials:  # pragma: no cover
            return self._pclass._pedb.materials[self.material].loss_tangent
        return None

    @property
    def dielectric_fill(self):
        """Retrieve material name of the layer dielectric fill."""
        if self.type == "signal":
            return self._edb_layer.GetFillMaterial()
        else:
            return

    @dielectric_fill.setter
    def dielectric_fill(self, name):
        if self.type == "signal":
            layer_clone = self._edb_layer
            layer_clone.SetFillMaterial(name)
            self._pclass._set_layout_stackup(layer_clone, "change_attribute")
        else:
            pass

    @property
    def thickness(self):
        """Retrieve thickness of the layer.

        Returns
        -------
        float
        """
        if not self.is_stackup_layer:  # pragma: no cover
            return
        return self._edb_layer.GetThicknessValue().ToDouble()

    @thickness.setter
    def thickness(self, value):
        if not self.is_stackup_layer:  # pragma: no cover
            return
        layer_clone = self._edb_layer
        layer_clone.SetThickness(self._pclass._edb_value(value))
        self._pclass._set_layout_stackup(layer_clone, "change_attribute")

    @property
    def etch_factor(self):
        """Retrieve etch factor of this layer.

        Returns
        -------
        float
        """
        return self._edb_layer.GetEtchFactor().ToDouble()

    @etch_factor.setter
    def etch_factor(self, value):
        if not self.is_stackup_layer:  # pragma: no cover
            return
        if not value:
            layer_clone = self._edb_layer
            layer_clone.SetEtchFactorEnabled(False)
        else:
            layer_clone = self._edb_layer
            layer_clone.SetEtchFactorEnabled(True)
            layer_clone.SetEtchFactor(self._pclass._edb_value(value))
        self._pclass._set_layout_stackup(layer_clone, "change_attribute")

    @property
    def roughness_enabled(self):
        """Determine whether roughness is enabled on this layer.

        Returns
        -------
        bool
        """
        if not self.is_stackup_layer:  # pragma: no cover
            return
        return self._edb_layer.IsRoughnessEnabled()

    @roughness_enabled.setter
    def roughness_enabled(self, set_enable):
        if not self.is_stackup_layer:  # pragma: no cover
            return
        if set_enable:
            layer_clone = self._edb_layer
            layer_clone.SetRoughnessEnabled(True)
            self._pclass._set_layout_stackup(layer_clone, "change_attribute")
            self.assign_roughness_model()
        else:
            layer_clone = self._edb_layer
            layer_clone.SetRoughnessEnabled(False)
            self._pclass._set_layout_stackup(layer_clone, "change_attribute")

    @pyaedt_function_handler()
    def assign_roughness_model(
        self,
        model_type="huray",
        huray_radius="0.5um",
        huray_surface_ratio="2.9",
        groisse_roughness="1um",
        apply_on_surface="all",
    ):
        """Assign roughness model on this layer.

        Parameters
        ----------
        model_type : str, optional
            Type of roughness model. The default is ``"huray"``. Options are ``"huray"``, ``"groisse"``.
        huray_radius : str, optional
            Radius of huray model. The default is ``"0.5um"``.
        huray_surface_ratio : str, float, optional.
            Surface ratio of huray model. The default is ``"2.9"``.
        groisse_roughness : str, float, optional
            Roughness of groisse model. The default is ``"1um"``.
        apply_on_surface : str, optional.
            Where to assign roughness model. The default is ``"all"``. Options are ``"top"``, ``"bottom"``,
             ``"side"``.
        Returns
        -------

        """
        if not self.is_stackup_layer:  # pragma: no cover
            return
        radius = self._pclass._edb_value(huray_radius)
        surface_ratio = self._pclass._edb_value(huray_surface_ratio)
        groisse_roughness = self._pclass._edb_value(groisse_roughness)
        regions = []
        if apply_on_surface == "all":
            regions = [
                self._pclass._pedb.edb.Cell.RoughnessModel.Region.Top,
                self._pclass._pedb.edb.Cell.RoughnessModel.Region.Side,
                self._pclass._pedb.edb.Cell.RoughnessModel.Region.Bottom,
            ]
        elif apply_on_surface == "top":
            regions = [
                self._pclass._pedb.edb.Cell.RoughnessModel.Region.Top,
            ]
        elif apply_on_surface == "bottom":
            regions = [
                self._pclass._pedb.edb.Cell.RoughnessModel.Region.Bottom,
            ]
        elif apply_on_surface == "side":
            regions = [
                self._pclass._pedb.edb.Cell.RoughnessModel.Region.Side,
            ]

        layer_clone = self._edb_layer
        for r in regions:
            if model_type == "huray":
                model = self._pclass._pedb.edb.Cell.HurrayRoughnessModel(radius, surface_ratio)
            else:
                model = self._pclass._pedb.edb.Cell.GroisseRoughnessModel(groisse_roughness)
            layer_clone.SetRoughnessModel(r, model)
        return self._pclass._set_layout_stackup(layer_clone, "change_attribute")


class Stackup(object):
    """Manages EDB methods for stackup accessible from `Edb.stackup` property."""

    def __getitem__(self, item):
        return self.layers[item]

    def __init__(self, pedb):
        self._pedb = pedb

    def create_symmetric_stackup(
        self,
        layer_count,
        inner_layer_thickness="17um",
        outer_layer_thickness="50um",
        dielectric_thickness="100um",
        dielectric_material="FR4_epoxy",
        soldermask=True,
        soldermask_thickness="20um",
    ):
        """Create a symmetric stackup.

        Parameters
        ----------
        layer_count : int
            Number of layer count.
        inner_layer_thickness : str, float, optional
            Thickness of inner conductor layer.
        outer_layer_thickness : str, float, optional
            Thickness of outer conductor layer.
        dielectric_thickness : str, float, optional
            Thickness of dielectric layer.
        dielectric_material : str, optional
            Material of dielectric layer.
        soldermask : bool, optional
            Whether to create soldermask layers. The default is``True``.
        soldermask_thickness : str, optional
            Thickness of soldermask layer.
        Returns
        -------
        bool
        """
        if not layer_count % 2 == 0:
            return False

        if soldermask:
            self.add_layer("SMB", None, "SolderMask", thickness=soldermask_thickness, layer_type="dielectric")
            layer_name = "BOTTOM"
            self.add_layer(layer_name, "SMB", fillMaterial="SolderMask", thickness=outer_layer_thickness)
        else:
            layer_name = "BOTTOM"
            self.add_layer(layer_name, fillMaterial="Air", thickness=outer_layer_thickness)

        for layer in range(layer_count - 1, 1, -1):
            new_layer_name = "D" + str(layer - 1)
            self.add_layer(
                new_layer_name,
                layer_name,
                material=dielectric_material,
                thickness=dielectric_thickness,
                layer_type="dielectric",
            )
            layer_name = new_layer_name
            new_layer_name = "L" + str(layer - 1)
            self.add_layer(
                new_layer_name,
                layer_name,
                material="copper",
                fillMaterial=dielectric_material,
                thickness=inner_layer_thickness,
            )
            layer_name = new_layer_name

        new_layer_name = "D1"
        self.add_layer(
            new_layer_name,
            layer_name,
            material=dielectric_material,
            thickness=dielectric_thickness,
            layer_type="dielectric",
        )
        layer_name = new_layer_name

        if soldermask:
            new_layer_name = "TOP"
            self.add_layer(new_layer_name, layer_name, fillMaterial="SolderMask", thickness=outer_layer_thickness)
            layer_name = new_layer_name
            self.add_layer(
                "SMT", layer_name, material="SolderMask", thickness=soldermask_thickness, layer_type="dielectric"
            )
        else:
            new_layer_name = "TOP"
            self.add_layer(new_layer_name, layer_name, fillMaterial="Air", thickness=outer_layer_thickness)
        return True

    @property
    def _layer_collection(self):
        """Copy of EDB layer collection.

        Returns
        -------
        class : Ansys.Ansoft.Edb.Cell.LayerCollection
            Collection of layers.
        """

        lc_readonly = self._pedb._active_layout.GetLayerCollection()
        layers = list(list(lc_readonly.Layers(self._pedb.edb.Cell.LayerTypeSet.AllLayerSet)))
        layer_collection = self._pedb.edb.Cell.LayerCollection()

        flag_first_layer = True
        for lyr in layers:
            if not lyr.IsStackupLayer():
                continue
            lyr_clone = lyr.Clone()
            lyr_name = lyr.GetName()
            if flag_first_layer:
                layer_collection.AddLayerTop(lyr_clone)
                flag_first_layer = False
            else:
                layer_collection.AddLayerAbove(lyr_clone, lyr_name)

        for lyr in layers:
            if not lyr.IsStackupLayer():
                layer_collection.AddLayerTop(lyr.Clone())

        return layer_collection

    @property
    def _edb_layer_list(self):
        return list(self._layer_collection.Layers(self._pedb.edb.Cell.LayerTypeSet.AllLayerSet))

    @property
    def _edb_layer_list_nonstackup(self):
        return list(self._layer_collection.Layers(self._pedb.edb.Cell.LayerTypeSet.NonStackupLayerSet))

    @property
    def layers(self):
        """Retrieve the dictionary of layers.

        Returns
        -------
        dict
        """
        return {l.GetName(): LayerEdbClass(self, l.GetName()) for l in self._edb_layer_list}

    @property
    def signal_layers(self):
        """Retrieve the dictionary of signal layers.

        Returns
        -------
        dict
        """
        layer_type = self._pedb.edb.Cell.LayerType.SignalLayer
        return {name: obj for name, obj in self.layers.items() if obj._edb_layer.GetLayerType() == layer_type}

    @property
    def stackup_layers(self):
        """Retrieve the dictionary of signal and dielectric layers.

        Returns
        -------
        dict
        """
        layer_type = [
            self._pedb.edb.Cell.LayerType.SignalLayer,
            self._pedb.edb.Cell.LayerType.DielectricLayer,
        ]
        return {name: obj for name, obj in self.layers.items() if obj._edb_layer.GetLayerType() in layer_type}

    @property
    def non_stackup_layers(self):
        """Retrieve the dictionary of signal layers.

        Returns
        -------
        dict
        """
        return {l.GetName(): LayerEdbClass(self, l.GetName()) for l in self._edb_layer_list_nonstackup}

    @pyaedt_function_handler()
    def _edb_value(self, value):
        return self._pedb.edb_value(value)

    @pyaedt_function_handler()
    def _set_layout_stackup(self, layer_clone, operation, base_layer=None):
        """Internal method. Apply stackup change into EDB.

        Parameters
        ----------
        layer_clone : :class:`pyaedt.edb_core.EDB_Data.EDBLayer`
        operation : str
            Options are ``"change_attribute"``, ``"change_name"``,``"change_position"``, ``"insert_below"``,
             ``"insert_above"``, ``"add_on_top"``, ``"add_on_bottom"``, ``"non_stackup"``.
        base_layer : str, optional
            Name of the base layer. The default value is ``None``.
        Returns
        -------

        """
        edb_layers = self._edb_layer_list
        if operation in ["change_attribute", "change_name", "change_position"]:
            new_layer_collection = self._pedb.edb.Cell.LayerCollection()
        else:
            new_layer_collection = self._layer_collection
        if operation == "change_position":
            for lyr in edb_layers:
                if not (layer_clone.GetName() == lyr.GetName()):
                    if base_layer == lyr.GetName():
                        new_layer_collection.AddLayerBottom(layer_clone)
                    new_layer_collection.AddLayerBottom(lyr)
        elif operation == "change_attribute":
            for lyr in edb_layers:
                if not (layer_clone.GetName() == lyr.GetName()):
                    new_layer_collection.AddLayerBottom(lyr)
                else:
                    new_layer_collection.AddLayerBottom(layer_clone)
        elif operation == "change_name":
            for lyr in edb_layers:
                if not (base_layer == lyr.GetName()):
                    new_layer_collection.AddLayerBottom(lyr)
                else:
                    new_layer_collection.AddLayerBottom(layer_clone)

        elif operation == "insert_below":
            new_layer_collection.AddLayerBelow(layer_clone, base_layer)
        elif operation == "insert_above":
            new_layer_collection.AddLayerAbove(layer_clone, base_layer)
        elif operation == "add_on_top":
            new_layer_collection.AddLayerTop(layer_clone)
        elif operation == "add_on_bottom":
            new_layer_collection.AddLayerBottom(layer_clone)
        else:
            new_layer_collection.AddLayerTop(layer_clone)

        return self._pedb._active_layout.SetLayerCollection(new_layer_collection)

    @pyaedt_function_handler()
    def _create_stackup_layer(self, layer_name, thickness, layer_type="signal"):
        if layer_type == "signal":
            _layer_type = self._pedb.edb.Cell.LayerType.SignalLayer
        else:
            _layer_type = self._pedb.edb.Cell.LayerType.DielectricLayer

        return self._pedb.edb.Cell.StackupLayer(
            layer_name,
            _layer_type,
            self._edb_value(thickness),
            self._edb_value(0),
            "",
        )

    @pyaedt_function_handler()
    def _create_nonstackup_layer(self, layer_name, layer_type):
        if layer_type == "conducting":  # pragma: no cover
            _layer_type = self._pedb.edb.Cell.LayerType.ConductingLayer
        elif layer_type == "air_lines":  # pragma: no cover
            _layer_type = self._pedb.edb.Cell.LayerType.AirlinesLayer
        elif layer_type == "error":  # pragma: no cover
            _layer_type = self._pedb.edb.Cell.LayerType.ErrorsLayer
        elif layer_type == "symbol":  # pragma: no cover
            _layer_type = self._pedb.edb.Cell.LayerType.SymbolLayer
        elif layer_type == "measure":  # pragma: no cover
            _layer_type = self._pedb.edb.Cell.LayerType.MeasureLayer
        elif layer_type == "assembly":  # pragma: no cover
            _layer_type = self._pedb.edb.Cell.LayerType.AssemblyLayer
        elif layer_type == "silkscreen":  # pragma: no cover
            _layer_type = self._pedb.edb.Cell.LayerType.SilkscreenLayer
        elif layer_type == "solder_mask":  # pragma: no cover
            _layer_type = self._pedb.edb.Cell.LayerType.SolderMaskLayer
        elif layer_type == "solder_paste":  # pragma: no cover
            _layer_type = self._pedb.edb.Cell.LayerType.SolderPasteLayer
        elif layer_type == "glue":  # pragma: no cover
            _layer_type = self._pedb.edb.Cell.LayerType.GlueLayer
        elif layer_type == "wirebond":  # pragma: no cover
            _layer_type = self._pedb.edb.Cell.LayerType.WirebondLayer
        elif layer_type == "user":  # pragma: no cover
            _layer_type = self._pedb.edb.Cell.LayerType.UserLayer
        elif layer_type == "hfss_region":  # pragma: no cover
            _layer_type = self._pedb.edb.Cell.LayerType.SIwaveHFSSSolverRegions
        else:  # pragma: no cover
            _layer_type = self._pedb.edb.Cell.LayerType.OutlineLayer

        return self._pedb.edb.Cell.Layer(layer_name, _layer_type)

    @pyaedt_function_handler()
    def add_layer(
        self,
        layer_name,
        base_layer=None,
        method="add_on_top",
        layer_type="signal",
        material="copper",
        fillMaterial="fr4_epoxy",
        thickness="35um",
        etch_factor=None,
        is_negative=False,
        enable_roughness=False,
    ):
        """Insert a layer into stackup.

        Parameters
        ----------
        layer_name : str
            Name of the layer.
        base_layer : str, optional
            Name of the base layer.
        method : str, optional
            Where to insert the new layer. The default is ``"add_on_top"``. Options are ``"add_on_top"``,
            ``"add_on_bottom"``, ``"insert_above"``, ``"insert_below"``.
        layer_type : str, optional
            Type of layer. The default is ``"signal"``. Options are ``"signal"``, ``"dielectric"``, ``"conducting"``,
             ``"air_lines"``, ``"error"``, ``"symbol"``, ``"measure"``, ``"assembly"``, ``"silkscreen"``,
             ``"solder_mask"``, ``"solder_paste"``, ``"glue"``, ``"wirebond"``, ``"hfss_region"``, ``"user"``.
        material : str, optional
            Material of the layer.
        fillMaterial : str, optional
            Fill material of the layer.
        thickness : str, float, optional
            Thickness of the layer.
        etch_factor : int, float, optional
            Etch factor of the layer.
        is_negative : bool, optional
            Whether the layer is negative.
        enable_roughness : bool, optional
            Whether roughness is enabled.
        Returns
        -------

        """
        if material not in self._pedb.materials.materials:
            logger.error(material + " does not exist in material library")

        if fillMaterial not in self._pedb.materials.materials:
            logger.error(fillMaterial + " does not exist in material library")

        if layer_type in ["signal", "dielectric"]:
            new_layer = self._create_stackup_layer(layer_name, thickness, layer_type)
            new_layer.SetMaterial(material)
            new_layer.SetFillMaterial(fillMaterial)
            new_layer.SetNegative(is_negative)
            self._set_layout_stackup(new_layer, method, base_layer)

            if etch_factor:
                new_layer = self.layers[layer_name]
                new_layer.etch_factor = etch_factor
            if enable_roughness:
                new_layer = self.layers[layer_name]
                new_layer.roughness_enabled = True
        else:
            new_layer = self._create_nonstackup_layer(layer_name, layer_type)
            self._set_layout_stackup(new_layer, "non_stackup")

        return self.layers[layer_name]

    def remove_layer(self, name):
        """Remove a layer from stackup.

        Parameters
        ----------
        name : str
            Name of the layer to remove.

        Returns
        -------

        """
        new_layer_collection = self._pedb.edb.Cell.LayerCollection()
        for lyr in self._edb_layer_list:
            if not (lyr.GetName() == name):
                new_layer_collection.AddLayerBottom(lyr)
        return self._pedb._active_layout.SetLayerCollection(new_layer_collection)

    @pyaedt_function_handler
    def import_stackup(self, file_path):
        """Import stackup defnition from csv file.

        Parameters
        ----------
        file_path : str
            File path to csv file.
        """
        if is_ironpython:
            self._pedb.logger.error("Method working on CPython only.")
            return False
        df = pd.read_csv(file_path, index_col=0)
        prev_layer = None
        for row, val in df[::-1].iterrows():
            if not self.stackup_layers:
                self.add_layer(
                    row,
                    None,
                    "add_on_top",
                    val.Type,
                    val.Material,
                    val.Dielectric_Fill if not pd.isnull(val.Dielectric_Fill) else "",
                    val.Thickness,
                )
            else:
                if row in self.stackup_layers.keys():
                    lyr = self.stackup_layers[row]
                    lyr.type = val.Type
                    lyr.material = val.Material
                    lyr.dielectric_fill = val.Dielectric_Fill if not pd.isnull(val.Dielectric_Fill) else ""
                    lyr.thickness = val.Thickness
                    if prev_layer:
                        self._set_layout_stackup(lyr._edb_layer, "change_position", prev_layer)
                else:
                    if prev_layer and prev_layer in self.stackup_layers:
                        layer_name = prev_layer
                    else:
                        layer_name = list(self.stackup_layers.keys())[-1] if self.stackup_layers else None
                    self.add_layer(
                        row,
                        layer_name,
                        "insert_above",
                        val.Type,
                        val.Material,
                        val.Dielectric_Fill if not pd.isnull(val.Dielectric_Fill) else "",
                        val.Thickness,
                    )
                prev_layer = row
        for name in self.stackup_layers:
            if name not in df.index:
                self.remove_layer(name)
        return True

    @pyaedt_function_handler
    def export_stackup(self, file_path, file_format="csv"):
        """Export stackup definition to csv file.

        Parameters
        ----------
        file_path : str
            File path to csv file.
        file_format : str, optional
            The format of the file to be exported. The default is ``"csv"``. Options are ``"csv"``, ``"xlsx"``.
        """
        if is_ironpython:
            return
        data = {
            "Type": [],
            "Material": [],
            "Dielectric_Fill": [],
            "Thickness": [],
        }
        idx = []
        for lyr in self.stackup_layers.values():
            idx.append(lyr.name)
            data["Type"].append(lyr.type)
            data["Material"].append(lyr.material)
            data["Dielectric_Fill"].append(lyr.dielectric_fill)
            data["Thickness"].append(lyr.thickness)
        df = pd.DataFrame(data, index=idx, columns=["Type", "Material", "Dielectric_Fill", "Thickness"])
<<<<<<< HEAD
        if file_path.endswith(".csv"):
            df.to_csv(file_path)
        elif file_path.endswith(".xlsx"):
            df.to_excel(file_path)
        elif file_format == "csv":
            file_path = file_path + ".csv"
            df.to_csv(file_path)
        else:
            file_path = file_path + ".xlsx"
            df.to_excel(file_path)
=======
        if file_format == "csv":  # pragma: no cover
            if not fpath.endswith(".csv"):
                fpath = fpath + ".csv"
            df.to_csv(fpath)
        else:  # pragma: no cover
            if not fpath.endswith(".xlsx"):  # pragma: no cover
                fpath = fpath + ".xlsx"
            df.to_excel(fpath)
>>>>>>> 0031badd
        return True


class EdbStackup(object):
    """Manages EDB methods for stackup and material management accessible from `Edb.core_stackup` property.

    .. deprecated:: 0.6.5
    This class has been deprecated and replaced by Stackup class.

    Examples
    --------
    >>> from pyaedt import Edb
    >>> edbapp = Edb("myaedbfolder", edbversion="2021.2")
    >>> edb_stackup = edbapp.core_stackup
    """

    def __init__(self, p_edb):
        self._pedb = p_edb
        self._layer_dict = None

    @property
    def _builder(self):
        """ """
        return self._pedb.builder

    def _get_edb_value(self, value):
        return self._pedb.edb_value(value)

    @property
    def _edb(self):
        """ """
        return self._pedb.edb

    @property
    def _active_layout(self):
        """ """
        return self._pedb.active_layout

    @property
    def _cell(self):
        """ """
        return self._pedb.cell

    @property
    def _db(self):
        """ """
        return self._pedb.db

    @property
    def _logger(self):
        """ """
        return self._pedb.logger

    @property
    def stackup_layers(self):
        """Stackup layers.

        Returns
        -------
        :class:`pyaedt.edb_core.EDBData.EDBLayers`
            Dictionary of stackup layers.
        """
        if not self._layer_dict:
            self._layer_dict = EDBLayers(self)
        return self._layer_dict

    @property
    def signal_layers(self):
        """Dictionary of all signal layers.

        Returns
        -------
        dict[str, :class:`pyaedt.edb_core.EDB_Data.EDBLayer`]
            List of signal layers.
        """
        return self.stackup_layers.signal_layers

    @property
    def layer_types(self):
        """Layer types.

        Returns
        -------
        type
            Types of layers.
        """
        return self._edb.Cell.LayerType

    @property
    def materials(self):
        """Materials.

        Returns
        -------
        dict
            Dictionary of materials.
        """
        mats = {}
        for el in self._pedb.edbutils.MaterialSetupInfo.GetFromLayout(self._pedb.active_layout):
            mats[el.Name] = el
        return mats

    @pyaedt_function_handler()
    def create_dielectric(self, name, permittivity=1, loss_tangent=0):
        """Create a dielectric with simple properties.

        Parameters
        ----------
        name : str
            Name of the dielectic.
        permittivity : float, optional
            Permittivity of the dielectric. The default is ``1``.
        loss_tangent : float, optional
            Loss tangent for the material. The default is ``0``.

        Returns
        -------
        type
            Material definition.
        """
        if self._edb.Definition.MaterialDef.FindByName(self._db, name).IsNull():
            material_def = self._edb.Definition.MaterialDef.Create(self._db, name)
            material_def.SetProperty(
                self._edb.Definition.MaterialPropertyId.Permittivity,
                self._get_edb_value(permittivity),
            )
            material_def.SetProperty(
                self._edb.Definition.MaterialPropertyId.DielectricLossTangent,
                self._get_edb_value(loss_tangent),
            )
            return material_def
        return False

    @pyaedt_function_handler()
    def create_conductor(self, name, conductivity=1e6):
        """Create a conductor with simple properties.

        Parameters
        ----------
        name : str
            Name of the conductor.
        conductivity : float, optional
            Conductivity of the conductor. The default is ``1e6``.

        Returns
        -------
        type
            Material definition.
        """
        if self._edb.Definition.MaterialDef.FindByName(self._db, name).IsNull():
            material_def = self._edb.Definition.MaterialDef.Create(self._db, name)
            material_def.SetProperty(
                self._edb.Definition.MaterialPropertyId.Conductivity, self._get_edb_value(conductivity)
            )
            return material_def
        return False

    @pyaedt_function_handler()
    def create_debye_material(
        self,
        name,
        relative_permittivity_low,
        relative_permittivity_high,
        loss_tangent_low,
        loss_tangent_high,
        lower_freqency,
        higher_frequency,
    ):
        """Create a dielectric with the Debye model.

        Parameters
        ----------
        name : str
            Name of the dielectic.
        relative_permittivity_low : float
            Relative permittivity of the dielectric at the frequency specified
            for ``lower_frequency``.
        relative_permittivity_high : float
            Relative ermittivity of the dielectric at the frequency specified
            for ``higher_frequency``.
        loss_tangent_low : float
            Loss tangent for the material at the frequency specified
            for ``lower_frequency``.
        loss_tangent_high : float
            Loss tangent for the material at the frequency specified
            for ``higher_frequency``.
        lower_freqency : float
            Value for the lower frequency.
        higher_frequency : float
            Value for the higher frequency.

        Returns
        -------
        type
            Material definition.
        """
        material_def = self._edb.Definition.DebyeModel()
        material_def.SetFrequencyRange(lower_freqency, higher_frequency)
        material_def.SetLossTangentAtHighLowFrequency(loss_tangent_low, loss_tangent_high)
        material_def.SetRelativePermitivityAtHighLowFrequency(
            self._get_edb_value(relative_permittivity_low), self._get_edb_value(relative_permittivity_high)
        )
        return self._add_dielectric_material_model(name, material_def)

    @pyaedt_function_handler()
    def create_multipole_debye_material(
        self,
        name,
        frequencies,
        relative_permittivities,
        loss_tangents,
    ):
        """Create a dielectric with the Multipole Debye model.

        Parameters
        ----------
        name : str
            Name of the dielectic.
        frequencies : list
            Frequencies in GHz.
        relative_permittivities : list
            Relative permittivities at each frequency.
        loss_tangents : list
            Loss tangents at each frequency.

        Returns
        -------
        type
            Material definition.

        Examples
        --------
        >>> from pyaedt import Edb
        >>> edb = Edb()
        >>> freq = [0, 2, 3, 4, 5, 6]
        >>> rel_perm = [1e9, 1.1e9, 1.2e9, 1.3e9, 1.5e9, 1.6e9]
        >>> loss_tan = [0.025, 0.026, 0.027, 0.028, 0.029, 0.030]
        >>> diel = edb.core_stackup.create_multipole_debye_material("My_MP_Debye", freq, rel_perm, loss_tan)
        """
        frequencies = [float(i) for i in frequencies]
        relative_permittivities = [float(i) for i in relative_permittivities]
        loss_tangents = [float(i) for i in loss_tangents]
        material_def = self._edb.Definition.MultipoleDebyeModel()
        material_def.SetParameters(
            convert_py_list_to_net_list(frequencies),
            convert_py_list_to_net_list(relative_permittivities),
            convert_py_list_to_net_list(loss_tangents),
        )
        return self._add_dielectric_material_model(name, material_def)

    @pyaedt_function_handler()
    def get_layout_thickness(self):
        """Return the layout thickness.

        Returns
        --------
        Float, the thickness value.
        """
        layers_name = list(self.stackup_layers.layers.keys())
        bottom_layer = self.stackup_layers.layers[layers_name[0]]
        top_layer = self.stackup_layers.layers[layers_name[-1]]
        thickness = top_layer.lower_elevation + top_layer.thickness_value - bottom_layer.lower_elevation
        return thickness

    @pyaedt_function_handler()
    def duplicate_material(self, material_name, new_material_name):
        """Duplicate a material from the database.
        It duplicates these five properties: ``permittivity``, ``permeability``, ` conductivity,``
        ``dielectriclosstangent``, and ``magneticlosstangent``.

        Parameters
        ----------
        material_name : str
            Name of the existing material.
        new_material_name : str
            Name of the new duplicated material.

        Returns
        -------
        EDB material : class: 'Ansys.Ansoft.Edb.Definition.MaterialDef'


        Examples
        --------

        >>> from pyaedt import Edb
        >>> edb_app = Edb()
        >>> my_material = edb_app.core_stackup.duplicate_material("copper", "my_new_copper")

        """
        if self._edb.Definition.MaterialDef.FindByName(self._db, material_name).IsNull():
            self._logger.error("This material doesn't exists.")
        else:
            permittivity = self._get_edb_value(self.get_property_by_material_name("permittivity", material_name))
            permeability = self._get_edb_value(
                self.get_property_by_material_name(
                    "permeability",
                    material_name,
                )
            )
            conductivity = self._get_edb_value(
                self.get_property_by_material_name(
                    "conductivity",
                    material_name,
                )
            )
            dielectric_loss_tangent = self._get_edb_value(
                self.get_property_by_material_name("dielectric_loss_tangent", material_name)
            )
            magnetic_loss_tangent = self._get_edb_value(
                self.get_property_by_material_name("magnetic_loss_tangent", material_name)
            )
            edb_material = self._edb.Definition.MaterialDef.Create(self._db, new_material_name)
            edb_material.SetProperty(self._edb.Definition.MaterialPropertyId.Permittivity, permittivity)
            edb_material.SetProperty(self._edb.Definition.MaterialPropertyId.Permeability, permeability)
            edb_material.SetProperty(self._edb.Definition.MaterialPropertyId.Conductivity, conductivity)
            edb_material.SetProperty(
                self._edb.Definition.MaterialPropertyId.DielectricLossTangent, dielectric_loss_tangent
            )
            edb_material.SetProperty(self._edb.Definition.MaterialPropertyId.MagneticLossTangent, magnetic_loss_tangent)
            return edb_material

    @pyaedt_function_handler
    def material_name_to_id(self, property_name):
        """Convert a material property name to a material property ID.

        Parameters
        ----------
        property_name : str
            Name of the material property.

        Returns
        -------
        ID of the material property.
        """
        props = {
            "Permittivity": self._edb.Definition.MaterialPropertyId.Permittivity,
            "Permeability": self._edb.Definition.MaterialPropertyId.Permeability,
            "Conductivity": self._edb.Definition.MaterialPropertyId.Conductivity,
            "DielectricLossTangent": self._edb.Definition.MaterialPropertyId.DielectricLossTangent,
            "MagneticLossTangent": self._edb.Definition.MaterialPropertyId.MagneticLossTangent,
            "ThermalConductivity": self._edb.Definition.MaterialPropertyId.ThermalConductivity,
            "MassDensity": self._edb.Definition.MaterialPropertyId.MassDensity,
            "SpecificHeat": self._edb.Definition.MaterialPropertyId.SpecificHeat,
            "YoungsModulus": self._edb.Definition.MaterialPropertyId.YoungsModulus,
            "PoissonsRatio": self._edb.Definition.MaterialPropertyId.PoissonsRatio,
            "ThermalExpansionCoefficient": self._edb.Definition.MaterialPropertyId.ThermalExpansionCoefficient,
            "InvalidProperty": self._edb.Definition.MaterialPropertyId.InvalidProperty,
        }

        found_el = difflib.get_close_matches(property_name, list(props.keys()), 1, 0.7)
        if found_el:
            return props[found_el[0]]
        else:
            return self._edb.Definition.MaterialPropertyId.InvalidProperty

    @pyaedt_function_handler()
    def get_property_by_material_name(self, property_name, material_name):
        """Get the property of a material. If it is executed in IronPython,
         you must only use the first element of the returned tuple, which is a float.

        Parameters
        ----------
        material_name : str
            Name of the existing material.
        property_name : str
            Name of the material property.
            ``permittivity``
            ``permeability``
            ``conductivity``
            ``dielectric_loss_tangent``
            ``magnetic_loss_tangent``

        Returns
        -------
        float
            the float value of the property.


        Examples
        --------
        >>> from pyaedt import Edb
        >>> edb_app = Edb()
        >>> returned_tuple = edb_app.core_stackup.get_property_by_material_name("conductivity", "copper")
        >>> edb_value = returned_tuple[0]
        >>> float_value = returned_tuple[1]

        """
        if self._edb.Definition.MaterialDef.FindByName(self._db, material_name).IsNull():
            self._logger.error("This material doesn't exists.")
        else:
            original_material = self._edb.Definition.MaterialDef.FindByName(self._db, material_name)
            if is_ironpython:  # pragma: no cover
                property_box = clr.StrongBox[float]()
                original_material.GetProperty(self.material_name_to_id(property_name), property_box)
                return float(property_box)
            else:
                _, property_box = original_material.GetProperty(
                    self.material_name_to_id(property_name), self._get_edb_value(0.0)
                )
                return property_box.ToDouble()
        return False

    @pyaedt_function_handler()
    def _get_solder_height(self, layer_name):
        for el, val in self._pedb.core_components.components.items():
            if val.solder_ball_height and val.placement_layer == layer_name:
                return val.solder_ball_height
        return 0

    @pyaedt_function_handler()
    def _remove_solder_pec(self, layer_name):
        for el, val in self._pedb.core_components.components.items():
            if val.solder_ball_height and val.placement_layer == layer_name:
                comp_prop = val.component_property
                port_property = comp_prop.GetPortProperty().Clone()
                port_property.SetReferenceSizeAuto(False)
                port_property.SetReferenceSize(self._get_edb_value(0.0), self._get_edb_value(0.0))
                comp_prop.SetPortProperty(port_property)
                val.edbcomponent.SetComponentProperty(comp_prop)

    @pyaedt_function_handler()
    def adjust_solder_dielectrics(self):
        """Adjust the stack-up by adding or modifying dielectric layers that contains Solder Balls.
        This method identifies the solder-ball height and adjust the dielectric thickness on top (or bottom) to fit
        the thickness in order to merge another layout.

        Returns
        -------
        bool
        """
        for el, val in self._pedb.core_components.components.items():
            if val.solder_ball_height:
                layer = val.placement_layer
                if layer == list(self.signal_layers.keys())[0]:
                    elevation = 0
                    layer1 = layer
                    last_layer_thickess = 0
                    for el in list(self.stackup_layers.layers.keys()):
                        if el == layer:
                            break
                        elevation += self.stackup_layers.layers[el].thickness_value
                        last_layer_thickess = self.stackup_layers.layers[el].thickness_value
                        layer1 = el
                    if layer1 != layer:
                        self.stackup_layers.layers[layer1].thickness_value = (
                            val.solder_ball_height - elevation + last_layer_thickess
                        )
                    elif val.solder_ball_height > elevation:
                        self.stackup_layers.add_layer(
                            "Top_Air",
                            start_layer=layer1,
                            material="air",
                            thickness=val.solder_ball_height - elevation,
                            layerType=1,
                        )
                else:
                    elevation = 0
                    layer1 = layer
                    last_layer_thickess = 0
                    for el in list(self.stackup_layers.layers.keys())[::-1]:
                        if el == layer:
                            break
                        layer1 = el
                        elevation += self.stackup_layers.layers[el].thickness_value
                        last_layer_thickess = self.stackup_layers.layers[el].thickness_value
                    if layer1 != layer:
                        self.stackup_layers.layers[layer1].thickness_value = (
                            val.solder_ball_height - elevation + last_layer_thickess
                        )
                    elif val.solder_ball_height > elevation:
                        self.stackup_layers.add_layer(
                            "Bottom_air",
                            start_layer=None,
                            material="air",
                            thickness=val.solder_ball_height - elevation,
                            layerType=1,
                        )
        return True

    @pyaedt_function_handler()
    def place_in_layout(
        self,
        edb,
        angle=0.0,
        offset_x=0.0,
        offset_y=0.0,
        flipped_stackup=True,
        place_on_top=True,
    ):
        """Place current Cell into another cell using layer placement method.
        Flip the current layer stackup of a layout if requested. Transform parameters currently not supported.

        Parameters
        ----------
        edb : Edb
            Cell on which to place the current layout. If None the Cell will be applied on an empty new Cell.
        angle : double, optional
            The rotation angle applied on the design.
        offset_x : double, optional
            The x offset value.
        offset_y : double, optional
            The y offset value.
        flipped_stackup : bool, optional
            Either if the current layout is inverted.
            If `True` and place_on_top is `True` the stackup will be flipped before the merge.
        place_on_top : bool, optional
            Either if place the current layout on Top or Bottom of destination Layout.

        Returns
        -------
        bool
            ``True`` when succeed ``False`` if not.

        Examples
        --------
        >>> edb1 = Edb(edbpath=targetfile1,  edbversion="2021.2")
        >>> edb2 = Edb(edbpath=targetfile2, edbversion="2021.2")

        >>> hosting_cmp = edb1.core_components.get_component_by_name("U100")
        >>> mounted_cmp = edb2.core_components.get_component_by_name("BGA")

        >>> vector, rotation, solder_ball_height = edb1.core_components.get_component_placement_vector(
        ...                                                     mounted_component=mounted_cmp,
        ...                                                     hosting_component=hosting_cmp,
        ...                                                     mounted_component_pin1="A12",
        ...                                                     mounted_component_pin2="A14",
        ...                                                     hosting_component_pin1="A12",
        ...                                                     hosting_component_pin2="A14")
        >>> edb2.core_stackup.place_in_layout(edb1.active_cell, angle=0.0, offset_x=vector[0],
        ...                                   offset_y=vector[1], flipped_stackup=False, place_on_top=True,
        ...                                   )
        """
        # if flipped_stackup and place_on_top or (not flipped_stackup and not place_on_top):
        self.adjust_solder_dielectrics()
        if not place_on_top:
            edb.core_stackup.flip_design()
            place_on_top = True
            if not flipped_stackup:
                self.flip_design()
        elif flipped_stackup:
            self.flip_design()
        edb_cell = edb.active_cell
        _angle = self._get_edb_value(angle * math.pi / 180.0)
        _offset_x = self._get_edb_value(offset_x)
        _offset_y = self._get_edb_value(offset_y)

        if edb_cell.GetName() not in self._pedb.cell_names:
            _dbCell = convert_py_list_to_net_list([edb_cell])
            list_cells = self._pedb.db.CopyCells(_dbCell)
            edb_cell = list_cells[0]
        self._active_layout.GetCell().SetBlackBox(True)
        cell_inst2 = self._edb.Cell.Hierarchy.CellInstance.Create(
            edb_cell.GetLayout(), self._active_layout.GetCell().GetName(), self._active_layout
        )
        cell_trans = cell_inst2.GetTransform()
        cell_trans.SetRotationValue(_angle)
        cell_trans.SetXOffsetValue(_offset_x)
        cell_trans.SetYOffsetValue(_offset_y)
        cell_trans.SetMirror(flipped_stackup)
        cell_inst2.SetTransform(cell_trans)
        cell_inst2.SetSolveIndependentPreference(False)
        stackup_target = edb_cell.GetLayout().GetLayerCollection()

        if place_on_top:
            cell_inst2.SetPlacementLayer(list(stackup_target.Layers(self._edb.Cell.LayerTypeSet.SignalLayerSet))[0])
        else:
            cell_inst2.SetPlacementLayer(list(stackup_target.Layers(self._edb.Cell.LayerTypeSet.SignalLayerSet))[-1])

        return True

    @pyaedt_function_handler()
    def place_in_layout_3d_placement(
        self,
        edb,
        angle=0.0,
        offset_x=0.0,
        offset_y=0.0,
        flipped_stackup=True,
        place_on_top=True,
        solder_height=0,
    ):
        """Place current Cell into another cell using 3d placement method.
        Flip the current layer stackup of a layout if requested. Transform parameters currently not supported.

        Parameters
        ----------
        edb : Edb
            Cell on which to place the current layout. If None the Cell will be applied on an empty new Cell.
        angle : double, optional
            The rotation angle applied on the design.
        offset_x : double, optional
            The x offset value.
        offset_y : double, optional
            The y offset value.
        flipped_stackup : bool, optional
            Either if the current layout is inverted.
            If `True` and place_on_top is `True` the stackup will be flipped before the merge.
        place_on_top : bool, optional
            Either if place the current layout on Top or Bottom of destination Layout.
        solder_height : float, optional
            Solder Ball or Bumps eight.
            This value will be added to the elevation to align the two layouts.

        Returns
        -------
        bool
            ``True`` when succeed ``False`` if not.

        Examples
        --------
        >>> edb1 = Edb(edbpath=targetfile1,  edbversion="2021.2")
        >>> edb2 = Edb(edbpath=targetfile2, edbversion="2021.2")
        >>> hosting_cmp = edb1.core_components.get_component_by_name("U100")
        >>> mounted_cmp = edb2.core_components.get_component_by_name("BGA")
        >>> edb2.core_stackup.place_in_layout(edb1.active_cell, angle=0.0, offset_x="1mm",
        ...                                   offset_y="2mm", flipped_stackup=False, place_on_top=True,
        ...                                   )
        """
        _angle = angle * math.pi / 180.0

        if solder_height <= 0:
            if flipped_stackup and not place_on_top or (place_on_top and not flipped_stackup):
                minimum_elevation = None
                for lay in self.signal_layers.values():
                    if minimum_elevation is None:
                        minimum_elevation = lay.lower_elevation
                    elif lay.lower_elevation > minimum_elevation:
                        break
                    lay_solder_height = self._get_solder_height(lay.name)
                    solder_height = max(lay_solder_height, solder_height)
                    self._remove_solder_pec(lay.name)
            else:
                maximum_elevation = None
                layers_from_the_top = sorted(self.signal_layers.values(), key=lambda lay: -lay.upper_elevation)
                for lay in layers_from_the_top:
                    if maximum_elevation is None:
                        maximum_elevation = lay.upper_elevation
                    elif lay.upper_elevation < maximum_elevation:
                        break
                    lay_solder_height = self._get_solder_height(lay.name)
                    solder_height = max(lay_solder_height, solder_height)
                    self._remove_solder_pec(lay.name)

        rotation = self._get_edb_value(0.0)
        if flipped_stackup:
            rotation = self._get_edb_value(math.pi)

        edb_cell = edb.active_cell
        _offset_x = self._get_edb_value(offset_x)
        _offset_y = self._get_edb_value(offset_y)

        if edb_cell.GetName() not in self._pedb.cell_names:
            _dbCell = convert_py_list_to_net_list([edb_cell])
            list_cells = self._pedb.db.CopyCells(_dbCell)
            edb_cell = list_cells[0]
        self._active_layout.GetCell().SetBlackBox(True)
        cell_inst2 = self._edb.Cell.Hierarchy.CellInstance.Create(
            edb_cell.GetLayout(), self._active_layout.GetCell().GetName(), self._active_layout
        )

        stackup_target = self._edb.Cell.LayerCollection(edb_cell.GetLayout().GetLayerCollection())
        stackup_source = self._edb.Cell.LayerCollection(self._active_layout.GetLayerCollection())

        if place_on_top:
            cell_inst2.SetPlacementLayer(list(stackup_target.Layers(self._edb.Cell.LayerTypeSet.SignalLayerSet))[0])
        else:
            cell_inst2.SetPlacementLayer(list(stackup_target.Layers(self._edb.Cell.LayerTypeSet.SignalLayerSet))[-1])
        cell_inst2.SetIs3DPlacement(True)
        sig_set = self._edb.Cell.LayerTypeSet.SignalLayerSet
        res = stackup_target.GetTopBottomStackupLayers(sig_set)
        target_top_elevation = res[2]
        target_bottom_elevation = res[4]
        res_s = stackup_source.GetTopBottomStackupLayers(sig_set)
        source_stack_top_elevation = res_s[2]
        source_stack_bot_elevation = res_s[4]

        if place_on_top and flipped_stackup:
            elevation = target_top_elevation + source_stack_top_elevation
        elif place_on_top:
            elevation = target_top_elevation - source_stack_bot_elevation
        elif flipped_stackup:
            elevation = target_bottom_elevation + source_stack_bot_elevation
            solder_height = -solder_height
        else:
            elevation = target_bottom_elevation - source_stack_top_elevation
            solder_height = -solder_height

        h_stackup = self._get_edb_value(elevation + solder_height)

        zero_data = self._get_edb_value(0.0)
        one_data = self._get_edb_value(1.0)
        point3d_t = self._edb.Geometry.Point3DData(_offset_x, _offset_y, h_stackup)
        point_loc = self._edb.Geometry.Point3DData(zero_data, zero_data, zero_data)
        point_from = self._edb.Geometry.Point3DData(one_data, zero_data, zero_data)
        point_to = self._edb.Geometry.Point3DData(
            self._get_edb_value(math.cos(_angle)), self._get_edb_value(-1 * math.sin(_angle)), zero_data
        )
        cell_inst2.Set3DTransformation(point_loc, point_from, point_to, rotation, point3d_t)
        return True

    @pyaedt_function_handler()
    def place_a3dcomp_3d_placement(self, a3dcomp_path, angle=0.0, offset_x=0.0, offset_y=0.0, place_on_top=True):
        """Place a 3D Component into current layout.
         3D Component ports are not visible via EDB. They will be visible after the EDB has been opened in Ansys
         Electronics Desktop as a project.

        Parameters
        ----------
        a3dcomp_path : str
            Path to 3D Component file (*.a3dcomp) to place.
        angle : double, optional
            Clockwise rotation angle applied to the a3dcomp.
        offset_x : double, optional
            The x offset value.
        offset_y : double, optional
            The y offset value.
        place_on_top : bool, optional
            Whether to place the 3D Component on the top or bottom of this layout.
            If False then the 3D Component will also be flipped over around its X axis.

        Returns
        -------
        bool
            ``True`` if successful and ``False`` if not.

        Examples
        --------
        >>> edb1 = Edb(edbpath=targetfile1,  edbversion="2021.2")
        >>> a3dcomp_path = "connector.a3dcomp"
        >>> edb1.core_stackup.place_a3dcomp_3d_placement(a3dcomp_path, angle=0.0, offset_x="1mm",
        ...                                   offset_y="2mm", flipped_stackup=False, place_on_top=True,
        ...                                   )
        """
        zero_data = self._get_edb_value(0.0)
        one_data = self._get_edb_value(1.0)
        local_origin = self._edb.Geometry.Point3DData(zero_data, zero_data, zero_data)
        rotation_axis_from = self._edb.Geometry.Point3DData(one_data, zero_data, zero_data)
        _angle = angle * math.pi / 180.0
        rotation_axis_to = self._edb.Geometry.Point3DData(
            self._get_edb_value(math.cos(_angle)), self._get_edb_value(-1 * math.sin(_angle)), zero_data
        )

        stackup_target = self._edb.Cell.LayerCollection(self._active_layout.GetLayerCollection())
        sig_set = self._edb.Cell.LayerTypeSet.SignalLayerSet
        res = stackup_target.GetTopBottomStackupLayers(sig_set)
        target_top_elevation = res[2]
        target_bottom_elevation = res[4]
        flip_angle = self._get_edb_value("0deg")
        if place_on_top:
            elevation = target_top_elevation
        else:
            flip_angle = self._get_edb_value("180deg")
            elevation = target_bottom_elevation
        h_stackup = self._get_edb_value(elevation)
        location = self._edb.Geometry.Point3DData(
            self._get_edb_value(offset_x), self._get_edb_value(offset_y), h_stackup
        )

        mcad_model = self._edb.McadModel.Create3DComp(self._active_layout, a3dcomp_path)
        if mcad_model.IsNull():  # pragma: no cover
            logger.error("Failed to create MCAD model from a3dcomp")
            return False

        cell_instance = mcad_model.GetCellInstance()
        if cell_instance.IsNull():  # pragma: no cover
            logger.error("Cell instance of a3dcomp is null")
            return False

        if not cell_instance.SetIs3DPlacement(True):  # pragma: no cover
            logger.error("Failed to set 3D placement on a3dcomp cell instance")
            return False

        if not cell_instance.Set3DTransformation(
            local_origin, rotation_axis_from, rotation_axis_to, flip_angle, location
        ):  # pragma: no cover
            logger.error("Failed to set 3D transform on a3dcomp cell instance")
            return False

        return True

    @pyaedt_function_handler()
    def flip_design(self):
        """Flip the current design of a layout.

        Returns
        -------
        bool
            ``True`` when succeed ``False`` if not.

        Examples
        --------
        >>> edb = Edb(edbpath=targetfile,  edbversion="2021.2")
        >>> edb.core_stackup.flip_design()
        >>> edb.save()
        >>> edb.close_edb()
        """
        try:

            lc = self._active_layout.GetLayerCollection()
            new_lc = self._edb.Cell.LayerCollection()
            lc_mode = lc.GetMode()
            new_lc.SetMode(lc_mode)
            max_elevation = 0.0
            for layer in lc.Layers(self._edb.Cell.LayerTypeSet.StackupLayerSet):
                if not "RadBox" in layer.GetName():  # Ignore RadBox
                    lower_elevation = layer.GetLowerElevation() * 1.0e6
                    upper_elevation = layer.GetUpperElevation() * 1.0e6
                    max_elevation = max([max_elevation, lower_elevation, upper_elevation])

            non_stackup_layers = []
            for layer in lc.Layers(self._edb.Cell.LayerTypeSet.AllLayerSet):
                cloned_layer = layer.Clone()
                if not cloned_layer.IsStackupLayer():
                    non_stackup_layers.append(cloned_layer)
                    continue
                if not "RadBox" in layer.GetName() and not layer.IsViaLayer():
                    upper_elevation = layer.GetUpperElevation() * 1.0e6
                    updated_lower_el = max_elevation - upper_elevation
                    val = self._get_edb_value("{}um".format(updated_lower_el))
                    cloned_layer.SetLowerElevation(val)
                    if cloned_layer.GetTopBottomAssociation() == self._edb.Cell.TopBottomAssociation.TopAssociated:
                        cloned_layer.SetTopBottomAssociation(self._edb.Cell.TopBottomAssociation.BottomAssociated)
                    else:
                        cloned_layer.SetTopBottomAssociation(self._edb.Cell.TopBottomAssociation.TopAssociated)
                    new_lc.AddStackupLayerAtElevation(cloned_layer)

            vialayers = [lay for lay in lc.Layers(self._edb.Cell.LayerTypeSet.StackupLayerSet) if lay.IsViaLayer()]
            for layer in vialayers:
                cloned_via_layer = layer.Clone()
                upper_ref_name = layer.GetRefLayerName(True)
                lower_ref_name = layer.GetRefLayerName(False)
                upper_ref = [
                    lay for lay in lc.Layers(self._edb.Cell.LayerTypeSet.AllLayerSet) if lay.GetName() == upper_ref_name
                ][0]
                lower_ref = [
                    lay for lay in lc.Layers(self._edb.Cell.LayerTypeSet.AllLayerSet) if lay.GetName() == lower_ref_name
                ][0]
                cloned_via_layer.SetRefLayer(lower_ref, True)
                cloned_via_layer.SetRefLayer(upper_ref, False)
                ref_layer_in_flipped_stackup = [
                    lay
                    for lay in new_lc.Layers(self._edb.Cell.LayerTypeSet.AllLayerSet)
                    if lay.GetName() == upper_ref_name
                ][0]
                via_layer_lower_elevation = (
                    ref_layer_in_flipped_stackup.GetLowerElevation() + ref_layer_in_flipped_stackup.GetThickness()
                )
                cloned_via_layer.SetLowerElevation(self._get_edb_value(via_layer_lower_elevation))
                new_lc.AddStackupLayerAtElevation(cloned_via_layer)

            layer_list = convert_py_list_to_net_list(non_stackup_layers)
            new_lc.AddLayers(layer_list)
            if not self._active_layout.SetLayerCollection(new_lc):
                self._logger.error("Failed to Flip Stackup.")
                return False
            cmp_list = [cmp for cmp in self._active_layout.Groups if cmp.GetComponent() is not None]
            for cmp in cmp_list:
                cmp_type = cmp.GetComponentType()
                cmp_prop = cmp.GetComponentProperty().Clone()
                try:
                    if (
                        cmp_prop.GetSolderBallProperty().GetPlacement()
                        == self._edb.Definition.SolderballPlacement.AbovePadstack
                    ):
                        sball_prop = cmp_prop.GetSolderBallProperty().Clone()
                        sball_prop.SetPlacement(self._edb.Definition.SolderballPlacement.BelowPadstack)
                        cmp_prop.SetSolderBallProperty(sball_prop)
                    elif (
                        cmp_prop.GetSolderBallProperty().GetPlacement()
                        == self._edb.Definition.SolderballPlacement.BelowPadstack
                    ):
                        sball_prop = cmp_prop.GetSolderBallProperty().Clone()
                        sball_prop.SetPlacement(self._edb.Definition.SolderballPlacement.AbovePadstack)
                        cmp_prop.SetSolderBallProperty(sball_prop)
                except:
                    pass
                if cmp_type == self._edb.Definition.ComponentType.IC:
                    die_prop = cmp_prop.GetDieProperty().Clone()
                    chip_orientation = die_prop.GetOrientation()
                    if chip_orientation == self._edb.Definition.DieOrientation.ChipDown:
                        die_prop.SetOrientation(self._edb.Definition.DieOrientation.ChipUp)
                        cmp_prop.SetDieProperty(die_prop)
                    else:
                        die_prop.SetOrientation(self._edb.Definition.DieOrientation.ChipDown)
                        cmp_prop.SetDieProperty(die_prop)
                cmp.SetComponentProperty(cmp_prop)

            lay_list = list(new_lc.Layers(self._edb.Cell.LayerTypeSet.SignalLayerSet))
            for padstack in list(self._pedb.core_padstack.padstack_instances.values()):
                start_layer_id = [lay.GetLayerId() for lay in list(lay_list) if lay.GetName() == padstack.start_layer]
                stop_layer_id = [lay.GetLayerId() for lay in list(lay_list) if lay.GetName() == padstack.stop_layer]
                layer_map = padstack._edb_padstackinstance.GetLayerMap()
                layer_map.SetMapping(stop_layer_id[0], start_layer_id[0])
                padstack._edb_padstackinstance.SetLayerMap(layer_map)
            self.stackup_layers._update_edb_objects()
            return True
        except:
            return False

    @pyaedt_function_handler()
    def create_djordjevicsarkar_material(self, name, relative_permittivity, loss_tangent, test_frequency):
        """Create a Djordjevic_Sarkar dielectric.

        Parameters
        ----------
        name : str
            Name of the dielectic.
        relative_permittivity : float
            Relative permittivity of the dielectric.
        loss_tangent : float
            Loss tangent for the material.
        test_frequency : float
            Test frequency in GHz for the dielectric.

        Returns
        -------
        type
            Material definition.
        """
        material_def = self._edb.Definition.DjordjecvicSarkarModel()
        material_def.SetFrequency(test_frequency)
        material_def.SetLossTangentAtFrequency(self._get_edb_value(loss_tangent))
        material_def.SetRelativePermitivityAtFrequency(relative_permittivity)
        return self._add_dielectric_material_model(name, material_def)

    @pyaedt_function_handler()
    def _add_dielectric_material_model(self, name, material_model):
        if self._edb.Definition.MaterialDef.FindByName(self._db, name).IsNull():
            DieDef = self._edb.Definition.MaterialDef.Create(self._db, name)
            succeeded = DieDef.SetDielectricMaterialModel(material_model)
            if succeeded:
                return DieDef
            return False

    @pyaedt_function_handler()
    def stackup_limits(self, only_metals=False):
        """Retrieve stackup limits.

        Parameters
        ----------
        only_metals : bool, optional
            Whether to retrieve only metals. The default is ``False``.

        Returns
        -------
        bool
            ``True`` when successful, ``False`` when failed.
        """
        stackup = self._edb.Cell.LayerCollection(self._active_layout.GetLayerCollection())
        if only_metals:
            input_layers = self._edb.Cell.LayerTypeSet.SignalLayerSet
        else:
            input_layers = self._edb.Cell.LayerTypeSet.StackupLayerSet

        res, topl, topz, bottoml, bottomz = stackup.GetTopBottomStackupLayers(input_layers)
        return topl.GetName(), topz, bottoml.GetName(), bottomz

    def create_symmetric_stackup(
        self,
        layer_count,
        inner_layer_thickness="17um",
        outer_layer_thickness="50um",
        dielectric_thickness="100um",
        dielectric_material="FR4_epoxy",
        soldermask=True,
        soldermask_thickness="20um",
    ):
        """Create a symmetric stackup.

        Parameters
        ----------
        layer_count : int
            Number of layer count.
        inner_layer_thickness : str, float, optional
            Thickness of inner conductor layer.
        outer_layer_thickness : str, float, optional
            Thickness of outer conductor layer.
        dielectric_thickness : str, float, optional
            Thickness of dielectric layer.
        dielectric_material : str, optional
            Material of dielectric layer.
        soldermask : bool, optional
            Whether to create soldermask layers. The default is``True``.
        soldermask_thickness : str, optional
            Thickness of soldermask layer.
        Returns
        -------
        bool
        """
        if not layer_count % 2 == 0:
            return False

        if soldermask:
            self.stackup_layers.add_layer("SMB", None, "SolderMask", thickness=soldermask_thickness, layerType=1)
            layer_name = "BOTTOM"
            self.stackup_layers.add_layer(layer_name, "SMB", fillMaterial="SolderMask", thickness=outer_layer_thickness)
        else:
            layer_name = "BOTTOM"
            self.stackup_layers.add_layer(layer_name, fillMaterial="Air", thickness=outer_layer_thickness)

        for layer in range(layer_count - 1, 1, -1):
            new_layer_name = "D" + str(layer - 1)
            self.stackup_layers.add_layer(
                new_layer_name, layer_name, dielectric_material, thickness=dielectric_thickness, layerType=1
            )
            layer_name = new_layer_name
            new_layer_name = "L" + str(layer - 1)
            self.stackup_layers.add_layer(
                new_layer_name, layer_name, "copper", dielectric_material, inner_layer_thickness
            )
            layer_name = new_layer_name

        new_layer_name = "D1"
        self.stackup_layers.add_layer(
            new_layer_name, layer_name, dielectric_material, thickness=dielectric_thickness, layerType=1
        )
        layer_name = new_layer_name

        if soldermask:
            new_layer_name = "TOP"
            self.stackup_layers.add_layer(
                new_layer_name, layer_name, fillMaterial="SolderMask", thickness=outer_layer_thickness
            )
            layer_name = new_layer_name
            self.stackup_layers.add_layer("SMT", layer_name, "SolderMask", thickness=soldermask_thickness, layerType=1)
        else:
            new_layer_name = "TOP"
            self.stackup_layers.add_layer(
                new_layer_name, layer_name, fillMaterial="Air", thickness=outer_layer_thickness
            )
        return True

    @pyaedt_function_handler()
    def set_etching_layers(self, simulation_setup=None):
        """Set the etching layer parameters for a layout stackup.

        Parameters
        ----------
        simulation_setup : EDB_DATA_SimulationConfiguration object

        Returns
        -------
        bool
            ``True`` when successful, ``False`` when failed.
        """
        if not isinstance(simulation_setup, SimulationConfiguration):
            return False
        cell = self._builder.cell
        this_lc = self._edb.Cell.LayerCollection(cell.GetLayout().GetLayerCollection())
        all_layers = list(this_lc.Layers(self._edb.Cell.LayerTypeSet.AllLayerSet))

        signal_layers = [lay for lay in all_layers if lay.GetLayerType() == self._edb.Cell.LayerType.SignalLayer]

        new_layers = list(all_layers.Where(lambda lyr: lyr.GetLayerType() != self._edb.Cell.LayerType.SignalLayer))

        if simulation_setup.signal_layer_etching_instances:
            for layer in signal_layers:
                if not layer.GetName() in simulation_setup.signal_layer_etching_instances:
                    self._logger.error(
                        "Signal layer {0} is not found in the etching layers specified in the cfg, "
                        "skipping the etching factor assignment".format(layer.GetName())
                    )
                    new_signal_lay = layer.Clone()
                else:
                    new_signal_lay = layer.Clone()
                    new_signal_lay.SetEtchFactorEnabled(True)
                    etching_factor = float(
                        simulation_setup.etching_factor_instances[
                            simulation_setup.signal_layer_etching_instances.index(layer.GetName())
                        ]
                    )
                    new_signal_lay.SetEtchFactor(etching_factor)
                    self._logger.info(
                        "Setting etching factor {0} on layer {1}".format(str(etching_factor), layer.GetName())
                    )

                new_layers.Add(new_signal_lay)

            layers_with_etching = self._edb.Cell.LayerCollection()
            if not layers_with_etching.AddLayers(new_layers):
                return False

            if not cell.GetLayout().SetLayerCollection(layers_with_etching):
                return False

            return True
        return True<|MERGE_RESOLUTION|>--- conflicted
+++ resolved
@@ -141,7 +141,7 @@
         -------
         float
         """
-        if self.material in self._pclass._pedb.materials.materials:  # pragma: no cover
+        if self.material in self._pclass._pedb.materials.materials:
             return self._pclass._pedb.materials[self.material].conductivity
         return None
 
@@ -153,7 +153,7 @@
         -------
         float
         """
-        if self.material in self._pclass._pedb.materials.materials:  # pragma: no cover
+        if self.material in self._pclass._pedb.materials.materials:
             return self._pclass._pedb.materials[self.material].permittivity
         return None
 
@@ -165,7 +165,7 @@
         -------
         float
         """
-        if self.material in self._pclass._pedb.materials.materials:  # pragma: no cover
+        if self.material in self._pclass._pedb.materials.materials:
             return self._pclass._pedb.materials[self.material].loss_tangent
         return None
 
@@ -691,18 +691,18 @@
         return self._pedb._active_layout.SetLayerCollection(new_layer_collection)
 
     @pyaedt_function_handler
-    def import_stackup(self, file_path):
+    def import_stackup(self, fpath):
         """Import stackup defnition from csv file.
 
         Parameters
         ----------
-        file_path : str
+        fpath : str
             File path to csv file.
         """
         if is_ironpython:
             self._pedb.logger.error("Method working on CPython only.")
             return False
-        df = pd.read_csv(file_path, index_col=0)
+        df = pd.read_csv(fpath, index_col=0)
         prev_layer = None
         for row, val in df[::-1].iterrows():
             if not self.stackup_layers:
@@ -745,12 +745,12 @@
         return True
 
     @pyaedt_function_handler
-    def export_stackup(self, file_path, file_format="csv"):
+    def export_stackup(self, fpath, file_format="csv"):
         """Export stackup definition to csv file.
 
         Parameters
         ----------
-        file_path : str
+        fpath : str
             File path to csv file.
         file_format : str, optional
             The format of the file to be exported. The default is ``"csv"``. Options are ``"csv"``, ``"xlsx"``.
@@ -771,18 +771,6 @@
             data["Dielectric_Fill"].append(lyr.dielectric_fill)
             data["Thickness"].append(lyr.thickness)
         df = pd.DataFrame(data, index=idx, columns=["Type", "Material", "Dielectric_Fill", "Thickness"])
-<<<<<<< HEAD
-        if file_path.endswith(".csv"):
-            df.to_csv(file_path)
-        elif file_path.endswith(".xlsx"):
-            df.to_excel(file_path)
-        elif file_format == "csv":
-            file_path = file_path + ".csv"
-            df.to_csv(file_path)
-        else:
-            file_path = file_path + ".xlsx"
-            df.to_excel(file_path)
-=======
         if file_format == "csv":  # pragma: no cover
             if not fpath.endswith(".csv"):
                 fpath = fpath + ".csv"
@@ -791,7 +779,6 @@
             if not fpath.endswith(".xlsx"):  # pragma: no cover
                 fpath = fpath + ".xlsx"
             df.to_excel(fpath)
->>>>>>> 0031badd
         return True
 
 
