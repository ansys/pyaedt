--- conflicted
+++ resolved
@@ -1335,11 +1335,7 @@
         return True
 
     @pyaedt_function_handler
-<<<<<<< HEAD
-    def _set(self, layers=None, materials=None, roughness=None):
-=======
     def _set(self, layers=None, materials=None, roughness=None, non_stackup_layers=None):
->>>>>>> a4817c6b
         """Update stackup information.
 
         Parameters
@@ -1474,8 +1470,6 @@
                     layer.assign_roughness_model(
                         "groisse", groisse_roughness=attr[attr_name]["Roughness"], apply_on_surface=on_surface
                     )
-<<<<<<< HEAD
-=======
 
         if non_stackup_layers:
             for name, val in non_stackup_layers.items():
@@ -1484,7 +1478,6 @@
                 else:
                     self.add_layer(name, layer_type=val["Type"])
 
->>>>>>> a4817c6b
         return True
 
     @pyaedt_function_handler
@@ -1498,11 +1491,7 @@
         layers = OrderedDict()
         roughness_models = OrderedDict()
         for name, val in self.stackup_layers.items():
-<<<<<<< HEAD
-            layer = {}
-=======
             layer = dict()
->>>>>>> a4817c6b
             layer["Material"] = val.material
             layer["Name"] = val.name
             layer["Thickness"] = val.thickness
@@ -1543,8 +1532,6 @@
                         "NoduleRadius": model.get_SurfaceRatio().ToDouble(),
                     }
 
-<<<<<<< HEAD
-=======
         non_stackup_layers = OrderedDict()
         for name, val in self.non_stackup_layers.items():
             layer = dict()
@@ -1552,7 +1539,6 @@
             layer["Type"] = val.type
             non_stackup_layers[name] = layer
 
->>>>>>> a4817c6b
         materials = {}
         for name, val in self._pedb.materials.materials.items():
             material = {}
@@ -1564,11 +1550,7 @@
                 material["DielectricLossTangent"] = val.loss_tangent
             materials[name] = material
 
-<<<<<<< HEAD
-        return layers, materials, roughness_models
-=======
         return layers, materials, roughness_models, non_stackup_layers
->>>>>>> a4817c6b
 
     @pyaedt_function_handler
     def _import_xml(self, file_path):
@@ -1586,10 +1568,7 @@
         tree = ET.parse(file_path)
         material_dict = {}
         layer_dict = {}
-<<<<<<< HEAD
-=======
         non_stackup_layer_dict = dict()
->>>>>>> a4817c6b
         roughness_dict = {}
 
         root = tree.getroot()
@@ -1604,20 +1583,6 @@
         unit = layers.attrib["LengthUnit"]
         for l in layers.findall("Layer"):
             name = l.attrib["Name"]
-<<<<<<< HEAD
-            if name in ["Outline", "SIwave Regions", "spt", "smt", "smb"]:
-                continue
-            layer_dict[name] = l.attrib
-            layer_dict[name]["Thickness"] = layer_dict[name]["Thickness"] + unit
-            if layer_dict[name]["Type"] == "conductor":
-                layer_dict[name]["Type"] = "signal"
-
-            if list(l):
-                roughness_dict[name] = {i.tag: i.attrib for i in list(l)}
-
-        layer_dict = OrderedDict(reversed(list(layer_dict.items())))
-        return self._set(layer_dict, material_dict, roughness_dict)
-=======
             if l.attrib["Type"] not in ["conductor", "dielectric"]:
                 non_stackup_layer_dict[name] = l.attrib
             else:
@@ -1631,7 +1596,6 @@
 
         layer_dict = OrderedDict(reversed(list(layer_dict.items())))
         return self._set(layer_dict, material_dict, roughness_dict, non_stackup_layer_dict)
->>>>>>> a4817c6b
 
     @pyaedt_function_handler
     def _export_xml(self, file_path):
@@ -1646,11 +1610,7 @@
         bool
             ``True`` when successful, ``False`` when failed.
         """
-<<<<<<< HEAD
-        layers, materials, roughness = self._get()
-=======
         layers, materials, roughness, non_stackup_layers = self._get()
->>>>>>> a4817c6b
 
         root = ET.Element("{http://www.ansys.com/control}Control", attrib={"schemaVersion": "1.0"})
 
@@ -1673,14 +1633,11 @@
                 val["Type"] = "conductor"
             layer.attrib.update(val)
 
-<<<<<<< HEAD
-=======
         for lyr, val in non_stackup_layers.items():
             layer = ET.SubElement(el_layers, "Layer")
             val = {i: str(j) for i, j in val.items()}
             layer.attrib.update(val)
 
->>>>>>> a4817c6b
         for lyr, val in roughness.items():
             el = el_layers.find("./Layer[@Name='{}']".format(lyr))
             for pname, pval in val.items():
