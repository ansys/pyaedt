--- conflicted
+++ resolved
@@ -227,7 +227,6 @@
     def refresh_layer_collection(self):
         """Refresh layer collection from Edb. This method is run on demand after all edit operations on stackup."""
         lc_readonly = self._pedb._active_layout.GetLayerCollection()
-<<<<<<< HEAD
         layers = [i.Clone() for i in list(list(lc_readonly.Layers(self._pedb.edb.Cell.LayerTypeSet.StackupLayerSet)))]
         non_stackup = [
             i.Clone() for i in list(list(lc_readonly.Layers(self._pedb.edb.Cell.LayerTypeSet.NonStackupLayerSet)))
@@ -246,13 +245,6 @@
         for layer in non_stackup:
             self._lc.AddLayerBottom(layer)
         self._lc.SetMode(lc_readonly.GetMode())
-=======
-        layers = [i.Clone() for i in list(list(lc_readonly.Layers(self._pedb.edb.Cell.LayerTypeSet.AllLayerSet)))]
-        self.__layer_collection = self._pedb.edb.Cell.LayerCollection()
-        self.__layer_collection.SetMode(lc_readonly.GetMode())
-        if layers:
-            self.__layer_collection.AddLayers(convert_py_list_to_net_list(layers, self._pedb.edb.Cell.Layer))
->>>>>>> 056bee92
 
     @property
     def _layer_collection(self):
