"""
This module contains the `EdbStackup` class.

"""

from __future__ import absolute_import  # noreorder

import math
import os
import warnings

from pyaedt.edb_core.EDB_Data import EDBLayers
from pyaedt.edb_core.general import convert_py_list_to_net_list
from pyaedt.generic.general_methods import is_ironpython
from pyaedt.generic.general_methods import pyaedt_function_handler
from pyaedt.edb_core.EDB_Data import SimulationConfiguration

try:
    from System import Double
except ImportError:
    if os.name != "posix":
        warnings.warn('This module requires the "pythonnet" package.')


class EdbStackup(object):
    """Manages EDB functionalities for stackups.

    Examples
    --------
    >>> from pyaedt import Edb
    >>> edbapp = Edb("myaedbfolder", edbversion="2021.2")
    >>> edb_stackup = edbapp.core_stackup
    """

    def __init__(self, p_edb):
        self._pedb = p_edb
        self._layer_dict = None

    @property
    def _builder(self):
        """ """
        return self._pedb.builder

    def _get_edb_value(self, value):
        return self._pedb.edb_value(value)

    @property
    def _edb(self):
        """ """
        return self._pedb.edb

    @property
    def _active_layout(self):
        """ """
        return self._pedb.active_layout

    @property
    def _cell(self):
        """ """
        return self._pedb.cell

    @property
    def _db(self):
        """ """
        return self._pedb.db

    @property
    def _stackup_methods(self):
        """ """
        return self._pedb.edblib.Layout.StackupMethods

    @property
    def _logger(self):
        """ """
        return self._pedb.logger

    @property
    def stackup_layers(self):
        """Stackup layers.

        Returns
        -------
        :class:`pyaedt.edb_core.EDBData.EDBLayers`
            Dictionary of stackup layers.
        """
        if not self._layer_dict:
            self._layer_dict = EDBLayers(self)
        return self._layer_dict

    @property
    def signal_layers(self):
        """Dictionary of all signal layers.

        Returns
        -------
        dict[str, :class:`pyaedt.edb_core.EDB_Data.EDBLayer`]
            List of signal layers.
        """
        return self.stackup_layers.signal_layers

    @property
    def layer_types(self):
        """Layer types.

        Returns
        -------
        type
            Types of layers.
        """
        return self._edb.Cell.LayerType

    @property
    def materials(self):
        """Materials.

        Returns
        -------
        dict
            Dictionary of materials.
        """
        mats = {}
        for el in self._pedb.edbutils.MaterialSetupInfo.GetFromLayout(self._pedb.active_layout):
            mats[el.Name] = el
        return mats

    @pyaedt_function_handler()
    def create_dielectric(self, name, permittivity=1, loss_tangent=0):
        """Create a dielectric with simple properties.

        Parameters
        ----------
        name : str
            Name of the dielectic.
        permittivity : float, optional
            Permittivity of the dielectric. The default is ``1``.
        loss_tangent : float, optional
            Loss tangent for the material. The default is ``0``.

        Returns
        -------
        type
            Material definition.
        """
        if self._edb.Definition.MaterialDef.FindByName(self._db, name).IsNull():
            material_def = self._edb.Definition.MaterialDef.Create(self._db, name)
            material_def.SetProperty(
                self._edb.Definition.MaterialPropertyId.Permittivity,
                self._get_edb_value(permittivity),
            )
            material_def.SetProperty(
                self._edb.Definition.MaterialPropertyId.DielectricLossTangent,
                self._get_edb_value(loss_tangent),
            )
            return material_def
        return False

    @pyaedt_function_handler()
    def create_conductor(self, name, conductivity=1e6):
        """Create a conductor with simple properties.

        Parameters
        ----------
        name : str
            Name of the conductor.
        conductivity : float, optional
            Conductivity of the conductor. The default is ``1e6``.

        Returns
        -------
        type
            Material definition.
        """
        if self._edb.Definition.MaterialDef.FindByName(self._db, name).IsNull():
            material_def = self._edb.Definition.MaterialDef.Create(self._db, name)
            material_def.SetProperty(
                self._edb.Definition.MaterialPropertyId.Conductivity,
                self._get_edb_value(conductivity),
            )
            return material_def
        return False

    @pyaedt_function_handler()
    def create_debye_material(
        self,
        name,
        relative_permittivity_low,
        relative_permittivity_high,
        loss_tangent_low,
        loss_tangent_high,
        lower_freqency,
        higher_frequency,
    ):
        """Create a dielectric with the Debye model.

        Parameters
        ----------
        name : str
            Name of the dielectic.
        relative_permittivity_low : float
            Relative permittivity of the dielectric at the frequency specified
            for ``lower_frequency``.
        relative_permittivity_high : float
            Relative ermittivity of the dielectric at the frequency specified
            for ``higher_frequency``.
        loss_tangent_low : float
            Loss tangent for the material at the frequency specified
            for ``lower_frequency``.
        loss_tangent_high : float
            Loss tangent for the material at the frequency specified
            for ``higher_frequency``.
        lower_freqency : float
            Value for the lower frequency.
        higher_frequency : float
            Value for the higher frequency.

        Returns
        -------
        type
            Material definition.
        """
        material_def = self._edb.Definition.DebyeModel()
        material_def.SetFrequencyRange(lower_freqency, higher_frequency)
        material_def.SetLossTangentAtHighLowFrequency(loss_tangent_low, loss_tangent_high)
        material_def.SetRelativePermitivityAtHighLowFrequency(
            self._get_edb_value(relative_permittivity_low),
            self._get_edb_value(relative_permittivity_high),
        )
        return self._add_dielectric_material_model(name, material_def)

    @pyaedt_function_handler()
    def create_multipole_debye_material(
        self,
        name,
        frequencies,
        relative_permittivities,
        loss_tangents,
    ):
        """Create a dielectric with the Multipole Debye model.

        Parameters
        ----------
        name : str
            Name of the dielectic.
        frequencies : list
            Frequencies in GHz.
        relative_permittivities : list
            Relative permittivities at each frequency.
        loss_tangents : list
            Loss tangents at each frequency.

        Returns
        -------
        type
            Material definition.

        Examples
        --------
        >>> from pyaedt import Edb
        >>> edb = Edb()
        >>> freq = [0, 2, 3, 4, 5, 6]
        >>> rel_perm = [1e9, 1.1e9, 1.2e9, 1.3e9, 1.5e9, 1.6e9]
        >>> loss_tan = [0.025, 0.026, 0.027, 0.028, 0.029, 0.030]
        >>> diel = edb.core_stackup.create_multipole_debye_material("My_MP_Debye", freq, rel_perm, loss_tan)
        """
        frequencies = [float(i) for i in frequencies]
        relative_permittivities = [float(i) for i in relative_permittivities]
        loss_tangents = [float(i) for i in loss_tangents]
        material_def = self._edb.Definition.MultipoleDebyeModel()
        material_def.SetParameters(
            convert_py_list_to_net_list(frequencies),
            convert_py_list_to_net_list(relative_permittivities),
            convert_py_list_to_net_list(loss_tangents),
        )
        return self._add_dielectric_material_model(name, material_def)

    @pyaedt_function_handler()
    def _get_solder_height(self, layer_name):
        for el, val in self._pedb.core_components.components.items():
            if val.solder_ball_height and val.placement_layer == layer_name:
                return val.solder_ball_height
        return 0

    @pyaedt_function_handler()
    def _remove_solder_pec(self, layer_name):
        for el, val in self._pedb.core_components.components.items():
            if val.solder_ball_height and val.placement_layer == layer_name:
                comp_prop = val.component_property
                port_property = comp_prop.GetPortProperty().Clone()
                port_property.SetReferenceSizeAuto(False)
                port_property.SetReferenceSize(self._get_edb_value(0.0), self._get_edb_value(0.0))
                comp_prop.SetPortProperty(port_property)
                val.edbcomponent.SetComponentProperty(comp_prop)

    @pyaedt_function_handler()
    def adjust_solder_dielectrics(self):
        """Adjust the stack-up by adding or modifying dielectric layers that contains Solder Balls.
        This method identifies the solder-ball height and adjust the dielectric thickness on top (or bottom) to fit
        the thickness in order to merge another layout.

        Returns
        -------
        bool
        """
        for el, val in self._pedb.core_components.components.items():
            if val.solder_ball_height:
                layer = val.placement_layer
                if layer == list(self.signal_layers.keys())[0]:
                    elevation = 0
                    layer1 = layer
                    last_layer_thickess = 0
                    for el in list(self.stackup_layers.layers.keys()):
                        if el == layer:
                            break
                        elevation += self.stackup_layers.layers[el].thickness_value
                        last_layer_thickess = self.stackup_layers.layers[el].thickness_value
                        layer1 = el
                    if layer1 != layer:
                        self.stackup_layers.layers[layer1].thickness_value = (
                            val.solder_ball_height - elevation + last_layer_thickess
                        )
                    elif val.solder_ball_height > elevation:
                        self.stackup_layers.add_layer(
                            "Top_Air",
                            start_layer=layer1,
                            material="air",
                            thickness=val.solder_ball_height - elevation,
                            layerType=1,
                        )
                else:
                    elevation = 0
                    layer1 = layer
                    last_layer_thickess = 0
                    for el in list(self.stackup_layers.layers.keys())[::-1]:
                        if el == layer:
                            break
                        layer1 = el
                        elevation += self.stackup_layers.layers[el].thickness_value
                        last_layer_thickess = self.stackup_layers.layers[el].thickness_value
                    if layer1 != layer:
                        self.stackup_layers.layers[layer1].thickness_value = (
                            val.solder_ball_height - elevation + last_layer_thickess
                        )
                    elif val.solder_ball_height > elevation:
                        self.stackup_layers.add_layer(
                            "Bottom_air",
                            start_layer=None,
                            material="air",
                            thickness=val.solder_ball_height - elevation,
                            layerType=1,
                        )
        return True

    @pyaedt_function_handler()
    def place_in_layout(
        self,
        edb,
        angle=0.0,
        offset_x=0.0,
        offset_y=0.0,
        flipped_stackup=True,
        place_on_top=True,
    ):
        """Place current Cell into another cell using layer placement method.
        Flip the current layer stackup of a layout if requested. Transform parameters currently not supported.

        Parameters
        ----------
        edb : Edb
            Cell on which to place the current layout. If None the Cell will be applied on an empty new Cell.
        angle : double, optional
            The rotation angle applied on the design.
        offset_x : double, optional
            The x offset value.
        offset_y : double, optional
            The y offset value.
        flipped_stackup : bool, optional
            Either if the current layout is inverted.
            If `True` and place_on_top is `True` the stackup will be flipped before the merge.
        place_on_top : bool, optional
            Either if place the current layout on Top or Bottom of destination Layout.

        Returns
        -------
        bool
            ``True`` when succeed ``False`` if not.

        Examples
        --------
        >>> edb1 = Edb(edbpath=targetfile1,  edbversion="2021.2")
        >>> edb2 = Edb(edbpath=targetfile2, edbversion="2021.2")

        >>> hosting_cmp = edb1.core_components.get_component_by_name("U100")
        >>> mounted_cmp = edb2.core_components.get_component_by_name("BGA")

        >>> vector, rotation, solder_ball_height = edb1.core_components.get_component_placement_vector(
        ...                                                     mounted_component=mounted_cmp,
        ...                                                     hosting_component=hosting_cmp,
        ...                                                     mounted_component_pin1="A12",
        ...                                                     mounted_component_pin2="A14",
        ...                                                     hosting_component_pin1="A12",
        ...                                                     hosting_component_pin2="A14")
        >>> edb2.core_stackup.place_in_layout(edb1.active_cell, angle=0.0, offset_x=vector[0],
        ...                                   offset_y=vector[1], flipped_stackup=False, place_on_top=True,
        ...                                   )
        """
        # if flipped_stackup and place_on_top or (not flipped_stackup and not place_on_top):
        self.adjust_solder_dielectrics()
        if not place_on_top:
            edb.core_stackup.flip_design()
            place_on_top = True
            if not flipped_stackup:
                self.flip_design()
        elif flipped_stackup:
            self.flip_design()
        edb_cell = edb.active_cell
        _angle = self._get_edb_value(angle * math.pi / 180.0)
        _offset_x = self._get_edb_value(offset_x)
        _offset_y = self._get_edb_value(offset_y)

        if edb_cell.GetName() not in self._pedb.cell_names:
            _dbCell = convert_py_list_to_net_list([edb_cell])
            list_cells = self._pedb.db.CopyCells(_dbCell)
            edb_cell = list_cells[0]
        self._active_layout.GetCell().SetBlackBox(True)
        cell_inst2 = self._edb.Cell.Hierarchy.CellInstance.Create(
            edb_cell.GetLayout(),
            self._active_layout.GetCell().GetName(),
            self._active_layout,
        )
        cell_trans = cell_inst2.GetTransform()
        cell_trans.SetRotationValue(_angle)
        cell_trans.SetXOffsetValue(_offset_x)
        cell_trans.SetYOffsetValue(_offset_y)
        cell_trans.SetMirror(flipped_stackup)
        cell_inst2.SetTransform(cell_trans)
        cell_inst2.SetSolveIndependentPreference(False)
        stackup_target = edb_cell.GetLayout().GetLayerCollection()

        if place_on_top:
            cell_inst2.SetPlacementLayer(list(stackup_target.Layers(self._edb.Cell.LayerTypeSet.SignalLayerSet))[0])
        else:
            cell_inst2.SetPlacementLayer(list(stackup_target.Layers(self._edb.Cell.LayerTypeSet.SignalLayerSet))[-1])

        return True

    @pyaedt_function_handler()
    def place_in_layout_3d_placement(
        self,
        edb,
        angle=0.0,
        offset_x=0.0,
        offset_y=0.0,
        flipped_stackup=True,
        place_on_top=True,
        solder_height=0,
    ):
        """Place current Cell into another cell using 3d placement method.
        Flip the current layer stackup of a layout if requested. Transform parameters currently not supported.

        Parameters
        ----------
        edb : Edb
            Cell on which to place the current layout. If None the Cell will be applied on an empty new Cell.
        angle : double, optional
            The rotation angle applied on the design.
        offset_x : double, optional
            The x offset value.
        offset_y : double, optional
            The y offset value.
        flipped_stackup : bool, optional
            Either if the current layout is inverted.
            If `True` and place_on_top is `True` the stackup will be flipped before the merge.
        place_on_top : bool, optional
            Either if place the current layout on Top or Bottom of destination Layout.
        solder_height : float, optional
            Solder Ball or Bumps eight.
            This value will be added to the elevation to align the two layouts.

        Returns
        -------
        bool
            ``True`` when succeed ``False`` if not.

        Examples
        --------
        >>> edb1 = Edb(edbpath=targetfile1,  edbversion="2021.2")
        >>> edb2 = Edb(edbpath=targetfile2, edbversion="2021.2")
        >>> hosting_cmp = edb1.core_components.get_component_by_name("U100")
        >>> mounted_cmp = edb2.core_components.get_component_by_name("BGA")
        >>> edb2.core_stackup.place_in_layout(edb1.active_cell, angle=0.0, offset_x="1mm",
        ...                                   offset_y="2mm", flipped_stackup=False, place_on_top=True,
        ...                                   )
        """
        # if flipped_stackup and place_on_top or (not flipped_stackup and not place_on_top):
        _angle = angle * math.pi / 180.0

        if solder_height <= 0:
            if flipped_stackup and not place_on_top or (place_on_top and not flipped_stackup):
                lay = list(self.signal_layers.keys())[0]
                solder_height = self._get_solder_height(lay)
                self._remove_solder_pec(lay)
            else:
                lay = list(self.signal_layers.keys())[-1]

                solder_height = self._get_solder_height(lay)
                self._remove_solder_pec(lay)

        rotation = self._get_edb_value(0.0)
        if flipped_stackup:
            rotation = self._get_edb_value(math.pi)

        edb_cell = edb.active_cell
        _offset_x = self._get_edb_value(offset_x)
        _offset_y = self._get_edb_value(offset_y)

        if edb_cell.GetName() not in self._pedb.cell_names:
            _dbCell = convert_py_list_to_net_list([edb_cell])
            list_cells = self._pedb.db.CopyCells(_dbCell)
            edb_cell = list_cells[0]
        self._active_layout.GetCell().SetBlackBox(True)
        cell_inst2 = self._edb.Cell.Hierarchy.CellInstance.Create(
            edb_cell.GetLayout(),
            self._active_layout.GetCell().GetName(),
            self._active_layout,
        )

        stackup_target = edb_cell.GetLayout().GetLayerCollection()
        stackup_source = self._active_layout.GetLayerCollection()

        if place_on_top:
            cell_inst2.SetPlacementLayer(list(stackup_target.Layers(self._edb.Cell.LayerTypeSet.SignalLayerSet))[0])
        else:
            cell_inst2.SetPlacementLayer(list(stackup_target.Layers(self._edb.Cell.LayerTypeSet.SignalLayerSet))[-1])
        cell_inst2.SetIs3DPlacement(True)
        sig_set = self._edb.Cell.LayerTypeSet.SignalLayerSet

        if is_ironpython:  # pragma: no cover
            res = stackup_target.GetTopBottomStackupLayers(sig_set)
            target_top_elevation = res[2]
            target_bottom_elevation = res[4]
            res_s = stackup_source.GetTopBottomStackupLayers(sig_set)
            source_stack_top_elevation = res_s[2]
            source_stack_bot_elevation = res_s[4]
        else:
            target_top = None
            target_top_elevation = Double(0.0)
            target_bottom = None
            target_bottom_elevation = Double(0.0)
            source_stack_top = None
            source_stack_top_elevation = Double(0.0)
            source_stack_bot = None
            source_stack_bot_elevation = Double(0.0)
            res = stackup_target.GetTopBottomStackupLayers(
                sig_set,
                target_top,
                target_top_elevation,
                target_bottom,
                target_bottom_elevation,
            )

            res_s = stackup_source.GetTopBottomStackupLayers(
                sig_set,
                source_stack_top,
                source_stack_top_elevation,
                source_stack_bot,
                source_stack_bot_elevation,
            )
            target_top_elevation = res[2]
            target_bottom_elevation = res[4]
            source_stack_top_elevation = res_s[2]
            source_stack_bot_elevation = res_s[4]
        if place_on_top and flipped_stackup:
            elevation = target_top_elevation + source_stack_top_elevation
        elif place_on_top:
            elevation = target_top_elevation - source_stack_bot_elevation
        elif flipped_stackup:
            elevation = target_bottom_elevation + source_stack_bot_elevation
            solder_height = -solder_height
        else:
            elevation = target_bottom_elevation - source_stack_top_elevation
            solder_height = -solder_height

        h_stackup = self._get_edb_value(elevation + solder_height)

        zero_data = self._get_edb_value(0.0)
        one_data = self._get_edb_value(1.0)
        point3d_t = self._edb.Geometry.Point3DData(_offset_x, _offset_y, h_stackup)
        point_loc = self._edb.Geometry.Point3DData(zero_data, zero_data, zero_data)
        point_from = self._edb.Geometry.Point3DData(one_data, zero_data, zero_data)
        point_to = self._edb.Geometry.Point3DData(
            self._get_edb_value(math.cos(_angle)),
            self._get_edb_value(-1 * math.sin(_angle)),
            zero_data,
        )
        cell_inst2.Set3DTransformation(point_loc, point_from, point_to, rotation, point3d_t)
        return True

    @pyaedt_function_handler()
    def flip_design(self):
        """Flip the current design of a layout.

        Returns
        -------
        bool
            ``True`` when succeed ``False`` if not.

        Examples
        --------
        >>> edb = Edb(edbpath=targetfile,  edbversion="2021.2")
        >>> edb.core_stackup.flip_design()
        >>> edb.save()
        >>> edb.close_edb()
        """
        try:

            lc = self._active_layout.GetLayerCollection()
            new_lc = self._edb.Cell.LayerCollection()
            lc_mode = lc.GetMode()
            new_lc.SetMode(lc_mode)
            max_elevation = 0.0
            for layer in lc.Layers(self._edb.Cell.LayerTypeSet.StackupLayerSet):
                if not "RadBox" in layer.GetName():  # Ignore RadBox
                    lower_elevation = layer.GetLowerElevation() * 1.0e6
                    upper_elevation = layer.GetUpperElevation() * 1.0e6
                    max_elevation = max([max_elevation, lower_elevation, upper_elevation])

            non_stackup_layers = []
            for layer in lc.Layers(self._edb.Cell.LayerTypeSet.AllLayerSet):
                cloned_layer = layer.Clone()
                if not cloned_layer.IsStackupLayer():
                    non_stackup_layers.append(cloned_layer)
                    continue
                if not "RadBox" in layer.GetName() and not layer.IsViaLayer():
                    upper_elevation = layer.GetUpperElevation() * 1.0e6
                    updated_lower_el = max_elevation - upper_elevation
                    val = self._get_edb_value("{}um".format(updated_lower_el))
                    cloned_layer.SetLowerElevation(val)
                    if cloned_layer.GetTopBottomAssociation() == self._edb.Cell.TopBottomAssociation.TopAssociated:
                        cloned_layer.SetTopBottomAssociation(self._edb.Cell.TopBottomAssociation.BottomAssociated)
                    else:
                        cloned_layer.SetTopBottomAssociation(self._edb.Cell.TopBottomAssociation.TopAssociated)
                    new_lc.AddStackupLayerAtElevation(cloned_layer)

            vialayers = [lay for lay in lc.Layers(self._edb.Cell.LayerTypeSet.StackupLayerSet) if lay.IsViaLayer()]
            for layer in vialayers:
                cloned_via_layer = layer.Clone()
                upper_ref_name = layer.GetRefLayerName(True)
                lower_ref_name = layer.GetRefLayerName(False)
                upper_ref = [
                    lay for lay in lc.Layers(self._edb.Cell.LayerTypeSet.AllLayerSet) if lay.GetName() == upper_ref_name
                ][0]
                lower_ref = [
                    lay for lay in lc.Layers(self._edb.Cell.LayerTypeSet.AllLayerSet) if lay.GetName() == lower_ref_name
                ][0]
                cloned_via_layer.SetRefLayer(lower_ref, True)
                cloned_via_layer.SetRefLayer(upper_ref, False)
                ref_layer_in_flipped_stackup = [
                    lay
                    for lay in new_lc.Layers(self._edb.Cell.LayerTypeSet.AllLayerSet)
                    if lay.GetName() == upper_ref_name
                ][0]
                via_layer_lower_elevation = (
                    ref_layer_in_flipped_stackup.GetLowerElevation() + ref_layer_in_flipped_stackup.GetThickness()
                )
                cloned_via_layer.SetLowerElevation(self._get_edb_value(via_layer_lower_elevation))
                new_lc.AddStackupLayerAtElevation(cloned_via_layer)

            layer_list = convert_py_list_to_net_list(non_stackup_layers)
            new_lc.AddLayers(layer_list)
            if not self._active_layout.SetLayerCollection(new_lc):
                self._logger.error("Failed to Flip Stackup.")
                return False
            cmp_list = [cmp for cmp in self._active_layout.Groups if cmp.GetComponent() is not None]
            for cmp in cmp_list:
                cmp_type = cmp.GetComponentType()
                cmp_prop = cmp.GetComponentProperty().Clone()
                try:
                    if (
                        cmp_prop.GetSolderBallProperty().GetPlacement()
                        == self._edb.Definition.SolderballPlacement.AbovePadstack
                    ):
                        sball_prop = cmp_prop.GetSolderBallProperty().Clone()
                        sball_prop.SetPlacement(self._edb.Definition.SolderballPlacement.BelowPadstack)
                        cmp_prop.SetSolderBallProperty(sball_prop)
                    elif (
                        cmp_prop.GetSolderBallProperty().GetPlacement()
                        == self._edb.Definition.SolderballPlacement.BelowPadstack
                    ):
                        sball_prop = cmp_prop.GetSolderBallProperty().Clone()
                        sball_prop.SetPlacement(self._edb.Definition.SolderballPlacement.AbovePadstack)
                        cmp_prop.SetSolderBallProperty(sball_prop)
                except:
                    pass
                if cmp_type == self._edb.Definition.ComponentType.IC:
                    die_prop = cmp_prop.GetDieProperty().Clone()
                    chip_orientation = die_prop.GetOrientation()
                    if chip_orientation == self._edb.Definition.DieOrientation.ChipDown:
                        die_prop.SetOrientation(self._edb.Definition.DieOrientation.ChipUp)
                        cmp_prop.SetDieProperty(die_prop)
                    else:
                        die_prop.SetOrientation(self._edb.Definition.DieOrientation.ChipDown)
                        cmp_prop.SetDieProperty(die_prop)
                cmp.SetComponentProperty(cmp_prop)

            lay_list = list(new_lc.Layers(self._edb.Cell.LayerTypeSet.SignalLayerSet))
            for padstack in list(self._pedb.core_padstack.padstack_instances.values()):
                start_layer_id = [lay.GetLayerId() for lay in list(lay_list) if lay.GetName() == padstack.start_layer]
                stop_layer_id = [lay.GetLayerId() for lay in list(lay_list) if lay.GetName() == padstack.stop_layer]
                layer_map = padstack._edb_padstackinstance.GetLayerMap()
                layer_map.SetMapping(stop_layer_id[0], start_layer_id[0])
                padstack._edb_padstackinstance.SetLayerMap(layer_map)
            self.stackup_layers._update_edb_objects()
            return True
        except:
            return False

    @pyaedt_function_handler()
    def create_djordjevicsarkar_material(self, name, relative_permittivity, loss_tangent, test_frequency):
        """Create a Djordjevic_Sarkar dielectric.

        Parameters
        ----------
        name : str
            Name of the dielectic.
        relative_permittivity : float
            Relative permittivity of the dielectric.
        loss_tangent : float
            Loss tangent for the material.
        test_frequency : float
            Test frequency in GHz for the dielectric.

        Returns
        -------
        type
            Material definition.
        """
        material_def = self._edb.Definition.DjordjecvicSarkarModel()
        material_def.SetFrequency(test_frequency)
        material_def.SetLossTangentAtFrequency(self._get_edb_value(loss_tangent))
        material_def.SetRelativePermitivityAtFrequency(relative_permittivity)
        return self._add_dielectric_material_model(name, material_def)

    @pyaedt_function_handler()
    def _add_dielectric_material_model(self, name, material_model):
        if self._edb.Definition.MaterialDef.FindByName(self._db, name).IsNull():
            DieDef = self._edb.Definition.MaterialDef.Create(self._db, name)
            succeeded = DieDef.SetDielectricMaterialModel(material_model)
            if succeeded:
                return DieDef
            return False

    @pyaedt_function_handler()
    def stackup_limits(self, only_metals=False):
        """Retrieve stackup limits.

        Parameters
        ----------
        only_metals : bool, optional
            Whether to retrieve only metals. The default is ``False``.

        Returns
        -------
        bool
            ``True`` when successful, ``False`` when failed.
        """
        stackup = self._active_layout.GetLayerCollection()
        if only_metals:
            input_layers = self._edb.Cell.LayerTypeSet.SignalLayerSet
        else:
            input_layers = self._edb.Cell.LayerTypeSet.StackupLayerSet

        if is_ironpython:
            res, topl, topz, bottoml, bottomz = stackup.GetTopBottomStackupLayers(input_layers)
        else:
            topl = None
            topz = Double(0.0)
            bottoml = None
            bottomz = Double(0.0)
            res, topl, topz, bottoml, bottomz = stackup.GetTopBottomStackupLayers(
                input_layers, topl, topz, bottoml, bottomz
            )
        h_stackup = abs(float(topz) - float(bottomz))
        return topl.GetName(), topz, bottoml.GetName(), bottomz

<<<<<<< HEAD
    @pyaedt_function_handler()
    def set_etching_layers(self, simulation_setup=None):
        """Set the etching layer parameters for a layout stackup.

        Parameters
        ----------
        simulation_setup : EDB_DATA_SimulationConfiguration object

        Returns
        -------
        bool
            ``True`` when successful, ``False`` when failed.
        """
        if not isinstance(simulation_setup, SimulationConfiguration):
            return False
        cell = self._builder.cell
        this_lc = self._edb.Cell.LayerCollection(cell.GetLayout().GetLayerCollection())
        all_layers = list(this_lc.Layers(self._edb.Cell.LayerTypeSet.AllLayerSet))

        signal_layers = [lay for lay in all_layers if lay.GetLayerType() == self._edb.Cell.LayerType.SignalLayer]

        new_layers = list(all_layers.Where(lambda lyr: lyr.GetLayerType() != self._edb.Cell.LayerType.SignalLayer))

        if simulation_setup.signal_layer_etching_instances:
            for layer in signal_layers:
                if not layer.GetName() in simulation_setup.signal_layer_etching_instances:
                    self._logger.error(
                        "Signal layer {0} is not found in the etching layers specified in the cfg, "
                        "skipping the etching factor assignment".format(layer.GetName())
                    )
                    new_signal_lay = layer.Clone()
                else:
                    new_signal_lay = layer.Clone()
                    new_signal_lay.SetEtchFactorEnabled(True)
                    etching_factor = float(
                        simulation_setup.etching_factor_instances[
                            simulation_setup.signal_layer_etching_instances.index(layer.GetName())
                        ]
                    )
                    new_signal_lay.SetEtchFactor(etching_factor)
                    self._logger.info(
                        "Setting etching factor {0} on layer {1}".format(str(etching_factor), layer.GetName())
                    )

                new_layers.Add(new_signal_lay)

            layers_with_etching = self._edb.Cell.LayerCollection()
            if not layers_with_etching.AddLayers(new_layers):
                return False

            if not cell.GetLayout().SetLayerCollection(layers_with_etching):
                return False

            return True
=======
    def create_symmetric_stackup(
        self,
        layer_count,
        inner_layer_thickness="17um",
        outer_layer_thickness="50um",
        dielectric_thickness="100um",
        dielectric_material="FR4_epoxy",
        soldermask=True,
        soldermask_thickness="20um",
    ):
        """Create a symmetric stackup.

        Parameters
        ----------
        layer_count : int
            Number of layer count.
        inner_layer_thickness : str, float, optional
            Thickness of inner conductor layer.
        outer_layer_thickness : str, float, optional
            Thickness of outer conductor layer.
        dielectric_thickness : str, float, optional
            Thickness of dielectric layer.
        dielectric_material : str, optional
            Material of dielectric layer.
        soldermask : bool, optional
            Whether to create soldermask layers. The default is``True``.
        soldermask_thickness : str, optional
            Thickness of soldermask layer.
        Returns
        -------
        bool
        """
        if not layer_count % 2 == 0:
            return False

        if soldermask:
            self.stackup_layers.add_layer("SMB", None, "SolderMask", thickness=soldermask_thickness, layerType=1)
            layer_name = "BOTTOM"
            self.stackup_layers.add_layer(layer_name, "SMB", fillMaterial="SolderMask", thickness=outer_layer_thickness)
        else:
            layer_name = "BOTTOM"
            self.stackup_layers.add_layer(layer_name, fillMaterial="Air", thickness=outer_layer_thickness)

        for layer in range(layer_count - 1, 1, -1):
            new_layer_name = "D" + str(layer - 1)
            self.stackup_layers.add_layer(
                new_layer_name, layer_name, dielectric_material, thickness=dielectric_thickness, layerType=1
            )
            layer_name = new_layer_name
            new_layer_name = "L" + str(layer - 1)
            self.stackup_layers.add_layer(
                new_layer_name, layer_name, "copper", dielectric_material, inner_layer_thickness
            )
            layer_name = new_layer_name

        new_layer_name = "D1"
        self.stackup_layers.add_layer(
            new_layer_name, layer_name, dielectric_material, thickness=dielectric_thickness, layerType=1
        )
        layer_name = new_layer_name

        if soldermask:
            new_layer_name = "TOP"
            self.stackup_layers.add_layer(
                new_layer_name, layer_name, fillMaterial="SolderMask", thickness=outer_layer_thickness
            )
            layer_name = new_layer_name
            self.stackup_layers.add_layer("SMT", layer_name, "SolderMask", thickness=soldermask_thickness, layerType=1)
        else:
            new_layer_name = "TOP"
            self.stackup_layers.add_layer(
                new_layer_name, layer_name, fillMaterial="Air", thickness=outer_layer_thickness
            )
>>>>>>> 1bd32d1b
        return True<|MERGE_RESOLUTION|>--- conflicted
+++ resolved
@@ -173,8 +173,7 @@
         if self._edb.Definition.MaterialDef.FindByName(self._db, name).IsNull():
             material_def = self._edb.Definition.MaterialDef.Create(self._db, name)
             material_def.SetProperty(
-                self._edb.Definition.MaterialPropertyId.Conductivity,
-                self._get_edb_value(conductivity),
+                self._edb.Definition.MaterialPropertyId.Conductivity, self._get_edb_value(conductivity)
             )
             return material_def
         return False
@@ -222,8 +221,7 @@
         material_def.SetFrequencyRange(lower_freqency, higher_frequency)
         material_def.SetLossTangentAtHighLowFrequency(loss_tangent_low, loss_tangent_high)
         material_def.SetRelativePermitivityAtHighLowFrequency(
-            self._get_edb_value(relative_permittivity_low),
-            self._get_edb_value(relative_permittivity_high),
+            self._get_edb_value(relative_permittivity_low), self._get_edb_value(relative_permittivity_high)
         )
         return self._add_dielectric_material_model(name, material_def)
 
@@ -423,9 +421,7 @@
             edb_cell = list_cells[0]
         self._active_layout.GetCell().SetBlackBox(True)
         cell_inst2 = self._edb.Cell.Hierarchy.CellInstance.Create(
-            edb_cell.GetLayout(),
-            self._active_layout.GetCell().GetName(),
-            self._active_layout,
+            edb_cell.GetLayout(), self._active_layout.GetCell().GetName(), self._active_layout
         )
         cell_trans = cell_inst2.GetTransform()
         cell_trans.SetRotationValue(_angle)
@@ -519,9 +515,7 @@
             edb_cell = list_cells[0]
         self._active_layout.GetCell().SetBlackBox(True)
         cell_inst2 = self._edb.Cell.Hierarchy.CellInstance.Create(
-            edb_cell.GetLayout(),
-            self._active_layout.GetCell().GetName(),
-            self._active_layout,
+            edb_cell.GetLayout(), self._active_layout.GetCell().GetName(), self._active_layout
         )
 
         stackup_target = edb_cell.GetLayout().GetLayerCollection()
@@ -551,19 +545,11 @@
             source_stack_bot = None
             source_stack_bot_elevation = Double(0.0)
             res = stackup_target.GetTopBottomStackupLayers(
-                sig_set,
-                target_top,
-                target_top_elevation,
-                target_bottom,
-                target_bottom_elevation,
+                sig_set, target_top, target_top_elevation, target_bottom, target_bottom_elevation
             )
 
             res_s = stackup_source.GetTopBottomStackupLayers(
-                sig_set,
-                source_stack_top,
-                source_stack_top_elevation,
-                source_stack_bot,
-                source_stack_bot_elevation,
+                sig_set, source_stack_top, source_stack_top_elevation, source_stack_bot, source_stack_bot_elevation
             )
             target_top_elevation = res[2]
             target_bottom_elevation = res[4]
@@ -588,9 +574,7 @@
         point_loc = self._edb.Geometry.Point3DData(zero_data, zero_data, zero_data)
         point_from = self._edb.Geometry.Point3DData(one_data, zero_data, zero_data)
         point_to = self._edb.Geometry.Point3DData(
-            self._get_edb_value(math.cos(_angle)),
-            self._get_edb_value(-1 * math.sin(_angle)),
-            zero_data,
+            self._get_edb_value(math.cos(_angle)), self._get_edb_value(-1 * math.sin(_angle)), zero_data
         )
         cell_inst2.Set3DTransformation(point_loc, point_from, point_to, rotation, point3d_t)
         return True
@@ -782,7 +766,81 @@
         h_stackup = abs(float(topz) - float(bottomz))
         return topl.GetName(), topz, bottoml.GetName(), bottomz
 
-<<<<<<< HEAD
+    def create_symmetric_stackup(
+        self,
+        layer_count,
+        inner_layer_thickness="17um",
+        outer_layer_thickness="50um",
+        dielectric_thickness="100um",
+        dielectric_material="FR4_epoxy",
+        soldermask=True,
+        soldermask_thickness="20um",
+    ):
+        """Create a symmetric stackup.
+
+        Parameters
+        ----------
+        layer_count : int
+            Number of layer count.
+        inner_layer_thickness : str, float, optional
+            Thickness of inner conductor layer.
+        outer_layer_thickness : str, float, optional
+            Thickness of outer conductor layer.
+        dielectric_thickness : str, float, optional
+            Thickness of dielectric layer.
+        dielectric_material : str, optional
+            Material of dielectric layer.
+        soldermask : bool, optional
+            Whether to create soldermask layers. The default is``True``.
+        soldermask_thickness : str, optional
+            Thickness of soldermask layer.
+        Returns
+        -------
+        bool
+        """
+        if not layer_count % 2 == 0:
+            return False
+
+        if soldermask:
+            self.stackup_layers.add_layer("SMB", None, "SolderMask", thickness=soldermask_thickness, layerType=1)
+            layer_name = "BOTTOM"
+            self.stackup_layers.add_layer(layer_name, "SMB", fillMaterial="SolderMask", thickness=outer_layer_thickness)
+        else:
+            layer_name = "BOTTOM"
+            self.stackup_layers.add_layer(layer_name, fillMaterial="Air", thickness=outer_layer_thickness)
+
+        for layer in range(layer_count - 1, 1, -1):
+            new_layer_name = "D" + str(layer - 1)
+            self.stackup_layers.add_layer(
+                new_layer_name, layer_name, dielectric_material, thickness=dielectric_thickness, layerType=1
+            )
+            layer_name = new_layer_name
+            new_layer_name = "L" + str(layer - 1)
+            self.stackup_layers.add_layer(
+                new_layer_name, layer_name, "copper", dielectric_material, inner_layer_thickness
+            )
+            layer_name = new_layer_name
+
+        new_layer_name = "D1"
+        self.stackup_layers.add_layer(
+            new_layer_name, layer_name, dielectric_material, thickness=dielectric_thickness, layerType=1
+        )
+        layer_name = new_layer_name
+
+        if soldermask:
+            new_layer_name = "TOP"
+            self.stackup_layers.add_layer(
+                new_layer_name, layer_name, fillMaterial="SolderMask", thickness=outer_layer_thickness
+            )
+            layer_name = new_layer_name
+            self.stackup_layers.add_layer("SMT", layer_name, "SolderMask", thickness=soldermask_thickness, layerType=1)
+        else:
+            new_layer_name = "TOP"
+            self.stackup_layers.add_layer(
+                new_layer_name, layer_name, fillMaterial="Air", thickness=outer_layer_thickness
+            )
+        return True
+
     @pyaedt_function_handler()
     def set_etching_layers(self, simulation_setup=None):
         """Set the etching layer parameters for a layout stackup.
@@ -837,79 +895,4 @@
                 return False
 
             return True
-=======
-    def create_symmetric_stackup(
-        self,
-        layer_count,
-        inner_layer_thickness="17um",
-        outer_layer_thickness="50um",
-        dielectric_thickness="100um",
-        dielectric_material="FR4_epoxy",
-        soldermask=True,
-        soldermask_thickness="20um",
-    ):
-        """Create a symmetric stackup.
-
-        Parameters
-        ----------
-        layer_count : int
-            Number of layer count.
-        inner_layer_thickness : str, float, optional
-            Thickness of inner conductor layer.
-        outer_layer_thickness : str, float, optional
-            Thickness of outer conductor layer.
-        dielectric_thickness : str, float, optional
-            Thickness of dielectric layer.
-        dielectric_material : str, optional
-            Material of dielectric layer.
-        soldermask : bool, optional
-            Whether to create soldermask layers. The default is``True``.
-        soldermask_thickness : str, optional
-            Thickness of soldermask layer.
-        Returns
-        -------
-        bool
-        """
-        if not layer_count % 2 == 0:
-            return False
-
-        if soldermask:
-            self.stackup_layers.add_layer("SMB", None, "SolderMask", thickness=soldermask_thickness, layerType=1)
-            layer_name = "BOTTOM"
-            self.stackup_layers.add_layer(layer_name, "SMB", fillMaterial="SolderMask", thickness=outer_layer_thickness)
-        else:
-            layer_name = "BOTTOM"
-            self.stackup_layers.add_layer(layer_name, fillMaterial="Air", thickness=outer_layer_thickness)
-
-        for layer in range(layer_count - 1, 1, -1):
-            new_layer_name = "D" + str(layer - 1)
-            self.stackup_layers.add_layer(
-                new_layer_name, layer_name, dielectric_material, thickness=dielectric_thickness, layerType=1
-            )
-            layer_name = new_layer_name
-            new_layer_name = "L" + str(layer - 1)
-            self.stackup_layers.add_layer(
-                new_layer_name, layer_name, "copper", dielectric_material, inner_layer_thickness
-            )
-            layer_name = new_layer_name
-
-        new_layer_name = "D1"
-        self.stackup_layers.add_layer(
-            new_layer_name, layer_name, dielectric_material, thickness=dielectric_thickness, layerType=1
-        )
-        layer_name = new_layer_name
-
-        if soldermask:
-            new_layer_name = "TOP"
-            self.stackup_layers.add_layer(
-                new_layer_name, layer_name, fillMaterial="SolderMask", thickness=outer_layer_thickness
-            )
-            layer_name = new_layer_name
-            self.stackup_layers.add_layer("SMT", layer_name, "SolderMask", thickness=soldermask_thickness, layerType=1)
-        else:
-            new_layer_name = "TOP"
-            self.stackup_layers.add_layer(
-                new_layer_name, layer_name, fillMaterial="Air", thickness=outer_layer_thickness
-            )
->>>>>>> 1bd32d1b
         return True