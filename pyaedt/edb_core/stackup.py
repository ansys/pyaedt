--- conflicted
+++ resolved
@@ -601,11 +601,6 @@
             section in the JSON file. If ``True``, the material definition is included inside the layer ones.
 
         """
-<<<<<<< HEAD
-        if not pd:
-            self._pedb.logger.error("Pandas is needed. Please, install it first.")
-            return False
-=======
         if file_format.lower() in ["csv", "xlsx"]:
             return self._export_layer_stackup_to_csv_xlsx(fpath, file_format)
         elif file_format.lower() == "json":
@@ -616,7 +611,9 @@
 
     @pyaedt_function_handler()
     def _export_layer_stackup_to_csv_xlsx(self, fpath=None, file_format=None):
->>>>>>> 49cec935
+        if not pd:
+            self._pedb.logger.error("Pandas is needed. Please, install it first.")
+            return False
         if is_ironpython:
             return
         data = {
