--- conflicted
+++ resolved
@@ -10,15 +10,9 @@
 import math
 import warnings
 
-<<<<<<< HEAD
-from pyaedt.edb_core.EDB_Data import EDBLayers
-from pyaedt.edb_core.EDB_Data import SimulationConfiguration
-from pyaedt.edb_core.EDB_Data import StackupInfo
-=======
 from pyaedt.edb_core.edb_data.layer_data import EDBLayers
 from pyaedt.edb_core.edb_data.layer_data import LayerEdbClass
 from pyaedt.edb_core.edb_data.simulation_configuration import SimulationConfiguration
->>>>>>> ae969bf1
 from pyaedt.edb_core.general import convert_py_list_to_net_list
 from pyaedt.generic.general_methods import is_ironpython
 from pyaedt.generic.general_methods import pyaedt_function_handler
@@ -40,7 +34,6 @@
 logger = logging.getLogger(__name__)
 
 
-<<<<<<< HEAD
 class LayerEdbClass(object):
     """New Edb Layer management class. Replaces EDBLayer."""
 
@@ -342,8 +335,6 @@
         return self._pclass._set_layout_stackup(layer_clone, "change_attribute")
 
 
-=======
->>>>>>> ae969bf1
 class Stackup(object):
     """Manages EDB methods for stackup accessible from `Edb.stackup` property."""
 
@@ -533,7 +524,7 @@
 
         Parameters
         ----------
-        layer_clone : :class:`pyaedt.edb_core.edb_data.layer_data.EDBLayer`
+        layer_clone : :class:`pyaedt.edb_core.EDB_Data.EDBLayer`
         operation : str
             Options are ``"change_attribute"``, ``"change_name"``,``"change_position"``, ``"insert_below"``,
              ``"insert_above"``, ``"add_on_top"``, ``"add_on_bottom"``, ``"non_stackup"``.
@@ -807,25 +798,6 @@
             df.to_excel(fpath)
         return True
 
-    def check_and_fix_stackup(self, stackup_info=None):
-        if not isinstance(stackup_info, StackupInfo):
-            logger.error("Argument must be an instance of StackInfo")
-            return False
-        for layer in stackup_info.layers["primary"]:
-            try:
-                layer_to_check = self.layers[layer.name]
-                if layer_to_check:
-                    layer_to_check.thickness = layer.thickness
-            except:
-                pass
-        signal_layers = [layer for layer in stackup_info.layers["primary"] if layer.type == "conductor"]
-        dielectric_layers = [layer for layer in stackup_info.layers["primary"] if layer.type == "dielectric"]
-        for signal_layer in signal_layers:
-            layer_to_check = self.layers[signal_layer.name]
-
-            if layer_to_check:
-                layer_to_check.filling_material = dielectric_layers[1].material_name
-
 
 class EdbStackup(object):
     """Manages EDB methods for stackup and material management accessible from `Edb.core_stackup` property.
@@ -896,7 +868,7 @@
 
         Returns
         -------
-        dict[str, :class:`pyaedt.edb_core.edb_data.layer_data.EDBLayer`]
+        dict[str, :class:`pyaedt.edb_core.EDB_Data.EDBLayer`]
             List of signal layers.
         """
         return self.stackup_layers.signal_layers
@@ -1079,9 +1051,8 @@
         """Return the layout thickness.
 
         Returns
-        -------
-        float
-            The thickness value.
+        --------
+        Float, the thickness value.
         """
         layers_name = list(self.stackup_layers.layers.keys())
         bottom_layer = self.stackup_layers.layers[layers_name[0]]
