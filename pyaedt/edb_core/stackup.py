--- conflicted
+++ resolved
@@ -592,11 +592,7 @@
             section in the JSON file. If ``True``, the material definition is included inside the layer ones.
 
         """
-<<<<<<< HEAD
-        if file_format.lower() in ["csv" or "xlsx"]:
-=======
         if file_format.lower() in ["csv", "xlsx"]:
->>>>>>> 31c7d86c
             return self._export_layer_stackup_to_csv_xlsx(fpath, file_format)
         elif file_format.lower() == "json":
             self._export_layer_stackup_to_json(fpath, include_material_with_layer)
