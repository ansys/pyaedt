--- conflicted
+++ resolved
@@ -2356,7 +2356,6 @@
         -------
         bool
         """
-<<<<<<< HEAD
         warnings.warn("Use `Edb.stackup.create_symmetric_stackup` function instead.", DeprecationWarning)
 
         return self._pedb.stackup.create_symmetric_stackup(
@@ -2367,34 +2366,6 @@
             dielectric_material=dielectric_material,
             soldermask=soldermask,
             soldermask_thickness=soldermask_thickness,
-=======
-        if not layer_count % 2 == 0:
-            return False
-
-        if soldermask:
-            self.stackup_layers.add_layer("SMB", None, "SolderMask", thickness=soldermask_thickness, layerType=1)
-            layer_name = "BOTTOM"
-            self.stackup_layers.add_layer(layer_name, "SMB", fillMaterial="SolderMask", thickness=outer_layer_thickness)
-        else:
-            layer_name = "BOTTOM"
-            self.stackup_layers.add_layer(layer_name, fillMaterial="Air", thickness=outer_layer_thickness)
-
-        for layer in range(layer_count - 1, 1, -1):
-            new_layer_name = "D" + str(layer - 1)
-            self.stackup_layers.add_layer(
-                new_layer_name, layer_name, dielectric_material, thickness=dielectric_thickness, layerType=1
-            )
-            layer_name = new_layer_name
-            new_layer_name = "L" + str(layer - 1)
-            self.stackup_layers.add_layer(
-                new_layer_name, layer_name, "copper", dielectric_material, inner_layer_thickness
-            )
-            layer_name = new_layer_name
-
-        new_layer_name = "D1"
-        self.stackup_layers.add_layer(
-            new_layer_name, layer_name, dielectric_material, thickness=dielectric_thickness, layerType=1
->>>>>>> d0580259
         )
 
     @pyaedt_function_handler()
