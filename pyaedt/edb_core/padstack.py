"""
This module contains the `EdbPadstacks` class.
"""
import math
import warnings

from pyaedt.edb_core.edb_data.padstacks_data import EDBPadstack
from pyaedt.edb_core.edb_data.padstacks_data import EDBPadstackInstance
from pyaedt.edb_core.general import convert_py_list_to_net_list
from pyaedt.generic.clr_module import Array
from pyaedt.generic.general_methods import generate_unique_name
from pyaedt.generic.general_methods import pyaedt_function_handler


class EdbPadstacks(object):
    """Manages EDB methods for nets management accessible from `Edb.core_padstack` property.

    Examples
    --------
    >>> from pyaedt import Edb
    >>> edbapp = Edb("myaedbfolder", edbversion="2021.2")
    >>> edb_padstacks = edbapp.core_padstack
    """

    def __init__(self, p_edb):
        self._pedb = p_edb

    @property
    def _builder(self):
        """ """
        return self._pedb.builder

    @property
    def _edb(self):
        """ """
        return self._pedb.edb

    def _get_edb_value(self, value):
        return self._pedb.edb_value(value)

    @property
    def _active_layout(self):
        """ """
        return self._pedb.active_layout

    @property
    def db(self):
        """Db object."""
        return self._pedb.db

    @property
    def _logger(self):
        """ """
        return self._pedb.logger

    @property
    def _layers(self):
        """ """
        return self._pedb.stackup.stackup_layers

    @pyaedt_function_handler()
    def int_to_pad_type(self, val=0):
        """Convert an integer to an EDB.PadGeometryType.

        Parameters
        ----------
        val : int

        Returns
        -------
        object
            EDB.PadType enumerator value.
        """

        if val == 0:
            return self._edb.Definition.PadType.RegularPad
        elif val == 1:
            return self._edb.Definition.PadType.AntiPad
        elif val == 2:
            return self._edb.Definition.PadType.ThermalPad
        elif val == 3:
            return self._edb.Definition.PadType.Hole
        elif val == 4:
            return self._edb.Definition.PadType.UnknownGeomType
        else:
            return val

    @pyaedt_function_handler()
    def int_to_geometry_type(self, val=0):
        """Convert an integer to an EDB.PadGeometryType.

        Parameters
        ----------
        val : int

        Returns
        -------
        object
            EDB.PadGeometryType enumerator value.
        """
        if val == 0:
            return self._edb.Definition.PadGeometryType.NoGeometry
        elif val == 1:
            return self._edb.Definition.PadGeometryType.Circle
        elif val == 2:
            return self._edb.Definition.PadGeometryType.Square
        elif val == 3:
            return self._edb.Definition.PadGeometryType.Rectangle
        elif val == 4:
            return self._edb.Definition.PadGeometryType.Oval
        elif val == 5:
            return self._edb.Definition.PadGeometryType.Bullet
        elif val == 6:
            return self._edb.Definition.PadGeometryType.NSidedPolygon
        elif val == 7:
            return self._edb.Definition.PadGeometryType.Polygon
        elif val == 8:
            return self._edb.Definition.PadGeometryType.Round45
        elif val == 9:
            return self._edb.Definition.PadGeometryType.Round90
        elif val == 10:
            return self._edb.Definition.PadGeometryType.Square45
        elif val == 11:
            return self._edb.Definition.PadGeometryType.Square90
        elif val == 12:
            return self._edb.Definition.PadGeometryType.InvalidGeometry
        else:
            return val

    @property
    def definitions(self):
        """Padstack definitions.

        Returns
        -------
        dict[str, :class:`pyaedt.edb_core.edb_data.padstacks_data.EdbPadstack`]
            List of definitions via padstack definitions.

        """
        _padstacks = {}
        for padstackdef in self.db.PadstackDefs:
            PadStackData = padstackdef.GetData()
            if len(PadStackData.GetLayerNames()) >= 1:
                _padstacks[padstackdef.GetName()] = EDBPadstack(padstackdef, self)
        return _padstacks

    @property
    def padstacks(self):
        """Padstacks via padstack definitions.

        .. deprecated:: 0.6.58
        Use :func:`definitions` property instead.

        Returns
        -------
        dict[str, :class:`pyaedt.edb_core.edb_data.EdbPadstack`]
            List of definitions via padstack definitions.

        """
        warnings.warn("Use `definitions` property instead.", DeprecationWarning)
        return self.definitions

    @property
    def instances(self):
        """List of all padstack instances.

        Returns
        -------
        dict[str, :class:`pyaedt.edb_core.edb_data.padstacks_data.EDBPadstackInstance`]
            List of padstack instances.

        """

        padstack_instances = {}
        edb_padstack_inst_list = list(self._active_layout.PadstackInstances)
        for edb_padstack_instance in edb_padstack_inst_list:
            padstack_instances[edb_padstack_instance.GetId()] = EDBPadstackInstance(edb_padstack_instance, self._pedb)
        return padstack_instances

    @property
    def padstack_instances(self):
        """List of padstack instances.

        .. deprecated:: 0.6.58
        Use :func:`instances` property instead.

        Returns
        -------
        dict[str, :class:`pyaedt.edb_core.edb_data.padstacks_data.EDBPadstackInstance`]
            List of padstack instances.
        """

        warnings.warn("Use `instances` property instead.", DeprecationWarning)
        return self.instances

    @property
    def pingroups(self):
        """All Layout Pin groups.

        Returns
        -------
        list
            List of all layout pin groups.
        """
        pingroups = []
        for el in self._active_layout.PinGroups:
            pingroups.append(el)
        return pingroups

    @property
    def pad_type(self):
        """Return a PadType Enumerator."""

        class PadType:
            (RegularPad, AntiPad, ThermalPad, Hole, UnknownGeomType) = (
                self._edb.Definition.PadType.RegularPad,
                self._edb.Definition.PadType.AntiPad,
                self._edb.Definition.PadType.ThermalPad,
                self._edb.Definition.PadType.Hole,
                self._edb.Definition.PadType.UnknownGeomType,
            )

        return PadType

    @pyaedt_function_handler()
    def create_circular_padstack(
        self,
        padstackname=None,
        holediam="300um",
        paddiam="400um",
        antipaddiam="600um",
        startlayer=None,
        endlayer=None,
    ):
        """Create a circular padstack.

        Parameters
        ----------
        padstackname : str, optional
            Name of the padstack. The default is ``None``.
        holediam : str, optional
            Diameter of the hole with units. The default is ``"300um"``.
        paddiam : str, optional
            Diameter of the pad with units. The default is ``"400um"``.
        antipaddiam : str, optional
            Diameter of the antipad with units. The default is ``"600um"``.
        startlayer : str, optional
            Starting layer. The default is ``None``, in which case the top
            is the starting layer.
        endlayer : str, optional
            Ending layer. The default is ``None``, in which case the bottom
            is the ending layer.

        Returns
        -------
        str
            Name of the padstack if the operation is successful.
        """

        PadStack = self._edb.Definition.PadstackDef.Create(self._active_layout.GetCell().GetDatabase(), padstackname)
        new_PadStackData = self._edb.Definition.PadstackDefData.Create()
        list_values = convert_py_list_to_net_list(
            [self._get_edb_value(holediam), self._get_edb_value(paddiam), self._get_edb_value(antipaddiam)]
        )
        value0 = self._get_edb_value(0.0)
        new_PadStackData.SetHoleParameters(
            self._edb.Definition.PadGeometryType.Circle,
            list_values,
            value0,
            value0,
            value0,
        )
        new_PadStackData.SetHoleRange(self._edb.Definition.PadstackHoleRange.UpperPadToLowerPad)
        layers = list(self._pedb.stackup.signal_layers.keys())
        if not startlayer:
            startlayer = layers[0]
        if not endlayer:
            endlayer = layers[len(layers) - 1]

        antipad_shape = self._edb.Definition.PadGeometryType.Circle
        started = False
        new_PadStackData.SetPadParameters(
            "Default",
            self._edb.Definition.PadType.RegularPad,
            self._edb.Definition.PadGeometryType.Circle,
            convert_py_list_to_net_list([self._get_edb_value(paddiam)]),
            value0,
            value0,
            value0,
        )

        new_PadStackData.SetPadParameters(
            "Default",
            self._edb.Definition.PadType.AntiPad,
            antipad_shape,
            convert_py_list_to_net_list([self._get_edb_value(antipaddiam)]),
            value0,
            value0,
            value0,
        )
        for layer in layers:
            if layer == startlayer:
                started = True
            if layer == endlayer:
                started = False
            if started:
                new_PadStackData.SetPadParameters(
                    layer,
                    self._edb.Definition.PadType.RegularPad,
                    self._edb.Definition.PadGeometryType.Circle,
                    convert_py_list_to_net_list([self._get_edb_value(paddiam)]),
                    value0,
                    value0,
                    value0,
                )
                new_PadStackData.SetPadParameters(
                    layer,
                    self._edb.Definition.PadType.AntiPad,
                    antipad_shape,
                    convert_py_list_to_net_list([self._get_edb_value(antipaddiam)]),
                    value0,
                    value0,
                    value0,
                )
        PadStack.SetData(new_PadStackData)

    @pyaedt_function_handler
    def delete_padstack_instances(self, net_names):  # pragma: no cover
        """Delete padstack instances by net names.

        Parameters
        ----------
        net_names : str, list
            Names of the nets to delete.

        Returns
        -------
        bool
            ``True`` when successful, ``False`` when failed.

        References
        ----------

        >>> Edb.core_padstack.delete_padstack_instances(net_names=["GND"])
        """
        if not isinstance(net_names, list):  # pragma: no cover
            net_names = [net_names]

        for p_id, p in self.instances.items():
            if p.name in net_names:
                if not p.delete():  # pragma: no cover
                    return False
        return True

    @pyaedt_function_handler()
    def set_solderball(self, padstackInst, sballLayer_name, isTopPlaced=True, ballDiam=100e-6):
        """Set solderball for the given PadstackInstance.

        Parameters
        ----------
        padstackInst : Edb.Cell.Primitive.PadstackInstance or int
            Padstack instance id or object.
        sballLayer_name : str,
            Name of the layer where the solder ball is placed. No default values.
        isTopPlaced : bool, optional.
            Bollean triggering is the solder ball is placed on Top or Bottom of the layer stackup.
        ballDiam : double, optional,
            Solder ball diameter value.

        Returns
        -------
        bool

        """
        if isinstance(padstackInst, int):
            psdef = self.definitions[self.instances[padstackInst].padstack_definition].edb_padstack
            padstackInst = self.instances[padstackInst]._edb_padstackinstance

        else:
            psdef = padstackInst.GetPadstackDef()
        newdefdata = self._edb.Definition.PadstackDefData(psdef.GetData())
        newdefdata.SetSolderBallShape(self._edb.Definition.SolderballShape.Cylinder)
        newdefdata.SetSolderBallParameter(self._get_edb_value(ballDiam), self._get_edb_value(ballDiam))
        sball_placement = (
            self._edb.Definition.SolderballPlacement.AbovePadstack
            if isTopPlaced
            else self._edb.Definition.SolderballPlacement.BelowPadstack
        )
        newdefdata.SetSolderBallPlacement(sball_placement)
        psdef.SetData(newdefdata)
        sball_layer = [lay._edb_layer for lay in list(self._layers.values()) if lay.name == sballLayer_name][0]
        if sball_layer is not None:
            padstackInst.SetSolderBallLayer(sball_layer)
            return True

        return False

    @pyaedt_function_handler()
    def create_coax_port(self, padstackinstance, use_dot_separator=True):
        """Create HFSS 3Dlayout coaxial lumped port on a pastack
        Requires to have solder ball defined before calling this method.

        Parameters
        ----------
        padstackinstance : `Edb.Cell.Primitive.PadstackInstance` or int
            Padstack instance object.

        Returns
        -------
        str
            Terminal name.

        """
        if isinstance(padstackinstance, int):
            padstackinstance = self.instances[padstackinstance]._edb_padstackinstance
        elif isinstance(padstackinstance, EDBPadstackInstance):
            padstackinstance = padstackinstance._edb_padstackinstance
        cmp_name = padstackinstance.GetComponent().GetName()
        if cmp_name == "":
            cmp_name = "no_comp"

        net_name = padstackinstance.GetNet().GetName()
        if net_name == "":
            net_name = "no_net"

        pin_name = padstackinstance.GetName()
        if pin_name == "":
            pin_name = "no_pin_name"
        if use_dot_separator:
            port_name = "{0}.{1}.{2}".format(cmp_name, pin_name, net_name)
        else:
            port_name = "{0}_{1}_{2}".format(cmp_name, pin_name, net_name)
        if not padstackinstance.IsLayoutPin():
            padstackinstance.SetIsLayoutPin(True)

        res = padstackinstance.GetLayerRange()
        self._edb.Cell.Terminal.PadstackInstanceTerminal.Create(
            self._active_layout,
            padstackinstance.GetNet(),
            port_name,
            padstackinstance,
            res[2],
        )
        if res[0]:
            return port_name
        return ""

    @pyaedt_function_handler()
    def get_pinlist_from_component_and_net(self, refdes=None, netname=None):
        """Retrieve pins given a component's reference designator and net name.

        Parameters
        ----------
        refdes : str, optional
            Reference designator of the component. The default is ``None``.
        netname : str optional
            Name of the net. The default is ``None``.

        Returns
        -------
        dict
            Dictionary of pins if the operation is successful.
            ``False`` is returned if the net does not belong to the component.

        """
        pinlist = []
        if refdes:
            if refdes in self._pedb.core_components.components:
                if netname:
                    for pin, val in self._pedb.core_components.components[refdes].pins.items():
                        if val.net_name == netname:
                            pinlist.append(val)
                else:
                    for pin in self._pedb.core_components.components[refdes].pins.values():
                        pinlist.append(pin)
            elif netname:
                for pin in self._pedb.pins:
                    if pin.net_name == netname:
                        pinlist.append(pin)
            else:
                self._logger.error("At least a component or a net name has to be provided")

        return pinlist

    @pyaedt_function_handler()
    def get_pad_parameters(self, pin, layername, pad_type=0):
        """Get Padstack Parameters from Pin or Padstack Definition.

        Parameters
        ----------
        pin : Edb.Definition.PadstackDef or Edb.Definition.PadstackInstance
            Pin or PadstackDef on which get values.
        layername : str
            Layer on which get properties.
        pad_type : int
            Pad Type.

        Returns
        -------
        tuple
            Tuple of (GeometryType, ParameterList, OffsetX, OffsetY, Rot).
        """

        if "PadstackDef" in str(type(pin)):
            padparams = pin.GetData().GetPadParametersValue(layername, self.int_to_pad_type(pad_type))
        else:
            padparams = self._edb.Definition.PadstackDefData(pin.GetPadstackDef().GetData()).GetPadParametersValue(
                layername, self.int_to_pad_type(pad_type)
            )
        geom_type = int(padparams[1])
        parameters = [i.ToString() for i in padparams[2]]
        offset_x = padparams[3].ToDouble()
        offset_y = padparams[4].ToDouble()
        rot = padparams[5].ToDouble()
        return geom_type, parameters, offset_x, offset_y, rot

    @pyaedt_function_handler
    def set_all_antipad_value(self, value):
        """Set all anti-pads from all pad-stack definition to the given value.

        Parameters
        ----------
        value : float, str
            Anti-pad value.

        Returns
        -------
        bool
            ``True`` when successful, ``False`` if an anti-pad value fails to be assigned.
        """
        if self.definitions:
            for padstack in list(self.definitions.values()):
                cloned_padstack_data = self._edb.Definition.PadstackDefData(padstack.edb_padstack.GetData())
                layers_name = cloned_padstack_data.GetLayerNames()
                all_succeed = True
                for layer in layers_name:
                    geom_type, parameters, offset_x, offset_y, rot = self.get_pad_parameters(
                        padstack.edb_padstack, layer, 1
                    )
                    if geom_type == 1:  # pragma no cover
                        params = convert_py_list_to_net_list(
                            [self._pedb.edb_value(value)] * len(parameters)
                        )  # pragma no cover
                        geom = self._edb.Definition.PadGeometryType.Circle
                        offset_x = self._pedb.edb_value(offset_x)
                        offset_y = self._pedb.edb_value(offset_y)
                        rot = self._pedb.edb_value(rot)
                        antipad = self._edb.Definition.PadType.AntiPad
                        if cloned_padstack_data.SetPadParameters(
                            layer, antipad, geom, params, offset_x, offset_y, rot
                        ):  # pragma no cover
                            self._logger.info(
                                "Pad-stack definition {}, anti-pad on layer {}, has been set to {}".format(
                                    padstack.edb_padstack.GetName(), layer, str(value)
                                )
                            )
                        else:  # pragma no cover
                            self._logger.error(
                                "Failed to reassign anti-pad value {} on Pads-stack definition {},"
                                " layer{}".format(str(value), padstack.edb_padstack.GetName(), layer)
                            )
                            all_succeed = False
                padstack.edb_padstack.SetData(cloned_padstack_data)
            return all_succeed

    @pyaedt_function_handler
    def check_and_fix_via_plating(self, minimum_value_to_replace=0.0, default_plating_ratio=0.2):
        """Check for minimum via plating ration value, values found below the minimum one are replaced by default
        plating ratio.

        Parameters
        ----------
        minimum_value_to_replace : float
            Plating ratio that is below or equal to this value is to be replaced
            with the value specified for the next parameter. Default value ``0.0``.
        default_plating_ratio : float
            Default value to use for plating ratio. The default value is ``0.2``.

        Returns
        -------
        bool
            ``True`` when successful, ``False`` if an anti-pad value fails to be assigned.
        """
        for padstack_def in list(self.definitions.values()):
            if padstack_def.hole_plating_ratio <= minimum_value_to_replace:
                padstack_def.hole_plating_ratio = default_plating_ratio
                self._logger.info(
                    "Padstack definition with zero plating ratio, defaulting to 20%".format(padstack_def.name)
                )
        return True

    @pyaedt_function_handler()
    def get_via_instance_from_net(self, net_list=None):
        """Get the list for EDB vias from a net name list.

        Parameters
        ----------
        net_list : str or list
            The list of the net name to be used for filtering vias. If no net is provided the command will
            return an all vias list.

        Returns
        -------
        list of Edb.Cell.Primitive.PadstackInstance
            List of EDB vias.
        """
        if net_list == None:
            net_list = []

        if not isinstance(net_list, list):
            net_list = [net_list]
        layout_lobj_collection = list(self._active_layout.PadstackInstances)
        via_list = []
        for lobj in layout_lobj_collection:
            pad_layers_name = lobj.GetPadstackDef().GetData().GetLayerNames()
            if len(pad_layers_name) > 1:
                if not net_list:
                    via_list.append(lobj)
                elif lobj.GetNet().GetName() in net_list:
                    via_list.append(lobj)
        return via_list

    @pyaedt_function_handler()
    def create_padstack(
        self,
        padstackname=None,
        holediam="300um",
        paddiam="400um",
        antipaddiam="600um",
        startlayer=None,
        endlayer=None,
        antipad_shape="Circle",
        x_size="600um",
        y_size="600um",
        corner_radius="300um",
        offset_x="0.0",
        offset_y="0.0",
        rotation="0.0",
        has_hole=True,
        pad_offset_x="0.0",
        pad_offset_y="0.0",
        pad_rotation="0.0",
    ):
        """Create a padstack.

        Parameters
        ----------
        padstackname : str, optional
            Name of the padstack. The default is ``None``.
        holediam : str, optional
            Diameter of the hole with units. The default is ``"300um"``.
        paddiam : str, optional
            Diameter of the pad with units. The default is ``"400um"``.
        antipaddiam : str, optional
            Diameter of the antipad with units. The default is ``"600um"``.
        startlayer : str, optional
            Starting layer. The default is ``None``, in which case the top
            is the starting layer.
        endlayer : str, optional
            Ending layer. The default is ``None``, in which case the bottom
            is the ending layer.
        antipad_shape : str, optional
            Shape of the antipad. The default is ``"Circle"``. Options are ``"Circle"`` and ``"Bullet"``.
        x_size : str, optional
            Only applicable to bullet shape. The default is ``"600um"``.
        y_size : str, optional
            Only applicable to bullet shape. The default is ``"600um"``.
        corner_radius :
            Only applicable to bullet shape. The default is ``"300um"``.
        offset_x : str, optional
            X offset of antipad. The default is ``"0.0"``.
        offset_y : str, optional
            Y offset of antipad. The default is ``"0.0"``.
        rotation : str, optional
            rotation of antipad. The default is ``"0.0"``.
        has_hole : bool, optional
            Whether this padstack has a hole.
        Returns
        -------
        str
            Name of the padstack if the operation is successful.
        """
        holediam = self._get_edb_value(holediam)
        paddiam = self._get_edb_value(paddiam)
        antipaddiam = self._get_edb_value(antipaddiam)

        if not padstackname:
            padstackname = generate_unique_name("VIA")
        # assert not self.isreadonly, "Write Functions are not available within AEDT"
        padstackData = self._edb.Definition.PadstackDefData.Create()
        if has_hole:
            ptype = self._edb.Definition.PadGeometryType.Circle
        else:
            ptype = self._edb.Definition.PadGeometryType.NoGeometry
        holparam = Array[type(holediam)]([holediam])
        value0 = self._get_edb_value("0.0")
        x_size = self._get_edb_value(x_size)
        y_size = self._get_edb_value(y_size)
        corner_radius = self._get_edb_value(corner_radius)
        offset_x = self._get_edb_value(offset_x)
        offset_y = self._get_edb_value(offset_y)
        rotation = self._get_edb_value(rotation)

        pad_offset_x = self._get_edb_value(pad_offset_x)
        pad_offset_y = self._get_edb_value(pad_offset_y)
        pad_rotation = self._get_edb_value(pad_rotation)

        padstackData.SetHoleParameters(ptype, holparam, value0, value0, value0)

        padstackData.SetHolePlatingPercentage(self._get_edb_value(20.0))
        padstackData.SetHoleRange(self._edb.Definition.PadstackHoleRange.UpperPadToLowerPad)
        padstackData.SetMaterial("copper")
        layers = list(self._pedb.stackup.signal_layers.keys())
        if not startlayer:
            startlayer = layers[0]
        if not endlayer:
            endlayer = layers[len(layers) - 1]

        if antipad_shape == "Bullet":
            antipad_array = Array[type(x_size)]([x_size, y_size, corner_radius])
            antipad_shape = self._edb.Definition.PadGeometryType.Bullet
        else:
            antipad_array = Array[type(antipaddiam)]([antipaddiam])
            antipad_shape = self._edb.Definition.PadGeometryType.Circle

        for layer in ["Default"] + layers:
            padparam_array = Array[type(paddiam)]([paddiam])
            padstackData.SetPadParameters(
                layer,
                self._edb.Definition.PadType.RegularPad,
                self._edb.Definition.PadGeometryType.Circle,
                padparam_array,
                pad_offset_x,
                pad_offset_y,
                pad_rotation,
            )

            padstackData.SetPadParameters(
                layer,
                self._edb.Definition.PadType.AntiPad,
                antipad_shape,
                antipad_array,
                offset_x,
                offset_y,
                rotation,
            )

        padstackLayerIdMap = {k: v for k, v in zip(padstackData.GetLayerNames(), padstackData.GetLayerIds())}
        padstackLayerMap = self._edb.Utility.LayerMap(self._edb.Utility.UniqueDirection.ForwardUnique)
        for layer, padstackLayerName in zip(
            self._active_layout.GetLayerCollection().Layers(self._edb.Cell.LayerTypeSet.SignalLayerSet),
            [startlayer, "Default", endlayer],
        ):
            padstackLayerMap.SetMapping(layer.GetLayerId(), padstackLayerIdMap[padstackLayerName])
        padstackDefinition = self._edb.Definition.PadstackDef.Create(self.db, padstackname)
        padstackDefinition.SetData(padstackData)
        self._logger.info("Padstack %s create correctly", padstackname)
        return padstackname

    @pyaedt_function_handler()
    def _get_pin_layer_range(self, pin):
        res, fromlayer, tolayer = pin.GetLayerRange()
        if res:
            return fromlayer, tolayer
        else:
            return False

    @pyaedt_function_handler()
    def duplicate_padstack(self, target_padstack_name, new_padstack_name=""):
        """Duplicate a padstack.

        Parameters
        ----------
        target_padstack_name : str
            Name of the padstack to be duplicated.
        new_padstack_name : str, optional
            Name of the new padstack.
        Returns
        -------
        str
            Name of the new padstack.
        """
        p1 = self.definitions[target_padstack_name].edb_padstack.GetData()
        new_padstack_definition_data = self._edb.Definition.PadstackDefData(p1)

        if not new_padstack_name:
            new_padstack_name = generate_unique_name(target_padstack_name)

        padstack_definition = self._edb.Definition.PadstackDef.Create(self.db, new_padstack_name)
        padstack_definition.SetData(new_padstack_definition_data)

        return new_padstack_name

    @pyaedt_function_handler()
    def place_padstack(
        self,
        position,
        definition_name,
        net_name="",
        via_name="",
        rotation=0.0,
        fromlayer=None,
        tolayer=None,
        solderlayer=None,
        is_pin=False,
    ):
        """Place the padstack.

        Parameters
        ----------
        position : list
            List of float values for the [x,y] positions where the via is to be placed.
        definition_name : str
            Name of the padstack definition.
        net_name : str, optional
            Name of the net. The default is ``""``.
        via_name : str, optional
            The default is ``""``.
        rotation : float, optional
            Rotation of the padstack in degrees. The default
            is ``0``.
        fromlayer :
            The default is ``None``.
        tolayer :
            The default is ``None``.
        solderlayer :
            The default is ``None``.

        Returns
        -------

        """
        padstack = None
        for pad in list(self.definitions.keys()):
            if pad == definition_name:
                padstack = self.definitions[pad].edb_padstack
        position = self._edb.Geometry.PointData(self._get_edb_value(position[0]), self._get_edb_value(position[1]))
        net = self._pedb.core_nets.find_or_create_net(net_name)
        rotation = self._get_edb_value(rotation * math.pi / 180)
        sign_layers_values = {i: v for i, v in self._pedb.stackup.signal_layers.items()}
        sign_layers = list(sign_layers_values.keys())
        if not fromlayer:
            fromlayer = sign_layers_values[sign_layers[0]]._edb_layer
        else:
            fromlayer = sign_layers_values[fromlayer]._edb_layer

        if not tolayer:
            tolayer = sign_layers_values[sign_layers[-1]]._edb_layer
        else:
            tolayer = sign_layers_values[tolayer]._edb_layer
        if solderlayer:
            solderlayer = sign_layers_values[solderlayer]._edb_layer
        if padstack:
            padstack_instance = self._edb.Cell.Primitive.PadstackInstance.Create(
                self._active_layout,
                net,
                via_name,
                padstack,
                position,
                rotation,
                fromlayer,
                tolayer,
                solderlayer,
                None,
            )
            padstack_instance.SetIsLayoutPin(is_pin)
            py_padstack_instance = EDBPadstackInstance(padstack_instance, self._pedb)

            return py_padstack_instance
        else:
            return False

    @pyaedt_function_handler()
    def remove_pads_from_padstack(self, padstack_name, layer_name=None):
        """Remove the Pad from a padstack on a specific layer by setting it as a 0 thickness circle.

        Parameters
        ----------
        padstack_name : str
            padstack name
        layer_name : str, optional
            Layer name on which remove the PadParameters. If None, all layers will be taken.

        Returns
        -------
        bool
            ``True`` if successful.
        """
        pad_type = self._edb.Definition.PadType.RegularPad
        pad_geo = self._edb.Definition.PadGeometryType.Circle
        vals = self._get_edb_value(0)
        params = convert_py_list_to_net_list([self._get_edb_value(0)])
        p1 = self.definitions[padstack_name].edb_padstack.GetData()
        newPadstackDefinitionData = self._edb.Definition.PadstackDefData(p1)

        if not layer_name:
            layer_name = list(self._pedb.stackup.signal_layers.keys())
        elif isinstance(layer_name, str):
            layer_name = [layer_name]
        for lay in layer_name:
            newPadstackDefinitionData.SetPadParameters(lay, pad_type, pad_geo, params, vals, vals, vals)

        self.definitions[padstack_name].edb_padstack.SetData(newPadstackDefinitionData)
        return True

    @pyaedt_function_handler()
    def set_pad_property(
        self,
        padstack_name,
        layer_name=None,
        pad_shape="Circle",
        pad_params=0,
        pad_x_offset=0,
        pad_y_offset=0,
        pad_rotation=0,
        antipad_shape="Circle",
        antipad_params=0,
        antipad_x_offset=0,
        antipad_y_offset=0,
        antipad_rotation=0,
    ):
        """Set pad and antipad properties of the padstack.

        Parameters
        ----------
        padstack_name : str
            Name of the padstack.
        layer_name : str, optional
            Name of the layer. If None, all layers will be taken.
        pad_shape : str, optional
            Shape of the pad. The default is ``"Circle"``. Options are ``"Circle"``,  ``"Square"``, ``"Rectangle"``,
            ``"Oval"`` and ``"Bullet"``.
        pad_params : str, optional
            Dimension of the pad. The default is ``"0"``.
        pad_x_offset : str, optional
            X offset of the pad. The default is ``"0"``.
        pad_y_offset : str, optional
            Y offset of the pad. The default is ``"0"``.
        pad_rotation : str, optional
            Rotation of the pad. The default is ``"0"``.
        antipad_shape : str, optional
            Shape of the antipad. The default is ``"0"``.
        antipad_params : str, optional
            Dimension of the antipad. The default is ``"0"``.
        antipad_x_offset : str, optional
            X offset of the antipad. The default is ``"0"``.
        antipad_y_offset : str, optional
            Y offset of the antipad. The default is ``"0"``.
        antipad_rotation : str, optional
            Rotation of the antipad. The default is ``"0"``.

        Returns
        -------
        bool
            ``True`` if successful.
        """
        shape_dict = {
            "Circle": self._edb.Definition.PadGeometryType.Circle,
            "Square": self._edb.Definition.PadGeometryType.Square,
            "Rectangle": self._edb.Definition.PadGeometryType.Rectangle,
            "Oval": self._edb.Definition.PadGeometryType.Oval,
            "Bullet": self._edb.Definition.PadGeometryType.Bullet,
        }
        pad_shape = shape_dict[pad_shape]
        if not isinstance(pad_params, list):
            pad_params = [pad_params]
        pad_params = convert_py_list_to_net_list([self._get_edb_value(i) for i in pad_params])
        pad_x_offset = self._get_edb_value(pad_x_offset)
        pad_y_offset = self._get_edb_value(pad_y_offset)
        pad_rotation = self._get_edb_value(pad_rotation)

        antipad_shape = shape_dict[antipad_shape]
        if not isinstance(antipad_params, list):
            antipad_params = [antipad_params]
        antipad_params = convert_py_list_to_net_list([self._get_edb_value(i) for i in antipad_params])
        antipad_x_offset = self._get_edb_value(antipad_x_offset)
        antipad_y_offset = self._get_edb_value(antipad_y_offset)
        antipad_rotation = self._get_edb_value(antipad_rotation)

        p1 = self.definitions[padstack_name].edb_padstack.GetData()
        new_padstack_def = self._edb.Definition.PadstackDefData(p1)
        if not layer_name:
            layer_name = list(self._pedb.stackup.signal_layers.keys())
        elif isinstance(layer_name, str):
            layer_name = [layer_name]
        for layer in layer_name:
            new_padstack_def.SetPadParameters(
                layer,
                self._edb.Definition.PadType.RegularPad,
                pad_shape,
                pad_params,
                pad_x_offset,
                pad_y_offset,
                pad_rotation,
            )
            new_padstack_def.SetPadParameters(
                layer,
                self._edb.Definition.PadType.AntiPad,
                antipad_shape,
                antipad_params,
                antipad_x_offset,
                antipad_y_offset,
                antipad_rotation,
            )
        self.definitions[padstack_name].edb_padstack.SetData(new_padstack_def)
        return True

    @pyaedt_function_handler()
    def get_padstack_instance_by_net_name(self, net_name):
        """Get a list of padstack instances by net name.

        Parameters
        ----------
        net_name : str
            The net name to be used for filtering padstack instances.
        Returns
        -------
        list of :class:`pyaedt.edb_core.edb_data.padstacks_data.EDBPadstackInstance`
        """
<<<<<<< HEAD
        padstack_instances = []
        for inst_id, inst in self.padstack_instances.items():
=======
        padstack_instances = {}
        for inst_id, inst in self.instances.items():
>>>>>>> b194a0a2
            if inst.net_name == net_name:
                padstack_instances.append(inst)
        return padstack_instances<|MERGE_RESOLUTION|>--- conflicted
+++ resolved
@@ -1017,13 +1017,8 @@
         -------
         list of :class:`pyaedt.edb_core.edb_data.padstacks_data.EDBPadstackInstance`
         """
-<<<<<<< HEAD
         padstack_instances = []
-        for inst_id, inst in self.padstack_instances.items():
-=======
-        padstack_instances = {}
         for inst_id, inst in self.instances.items():
->>>>>>> b194a0a2
             if inst.net_name == net_name:
                 padstack_instances.append(inst)
         return padstack_instances