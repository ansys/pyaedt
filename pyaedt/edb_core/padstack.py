--- conflicted
+++ resolved
@@ -530,25 +530,15 @@
             return all_succeed
 
     @pyaedt_function_handler
-<<<<<<< HEAD
     def check_and_fix_via_plating(self, minimum_value_to_replace=0.0, default_plating_ratio=0.2):
-=======
-    def check_and_fix_via_pating(self, minimum_value_to_replace=0.0, default_plating_ratio=0.2):
->>>>>>> 15fae663
         """Check and fix zero value plating ratio via definition with assigning default value.
 
         Parameters
         ----------
         minimum_value_to_replace : float
             Plating ratio below or equal to this value will be replaced by the default one.
-
         default_plating_ratio : float
-<<<<<<< HEAD
             Default value used for plating ratio. Default value is ``0.2``.
-=======
-            Default value used for plating ratio. Fefault value is 0.2.
->>>>>>> 15fae663
-
 
         Returns
         -------
