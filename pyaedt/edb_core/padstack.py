--- conflicted
+++ resolved
@@ -502,13 +502,8 @@
                         antipad = self._edb.Definition.PadType.AntiPad
                         if cloned_padstack_data.SetPadParameters(layer, antipad, geom, params, offset_x, offset_y, rot):
                             self._logger.info(
-<<<<<<< HEAD
                                 "Pad-stack definition {}, anti-pad on layer {}, has been set to {}".format(
-                                    padstack.edb_padstack.GetName(), layer, str(value)
-=======
-                                "For pad-stack definition {}, anti-pad on layer {} has been set to {}".format(
                                     padstack.edb_padstack.GetName(), lay, str(value)
->>>>>>> 914a7266
                                 )
                             )
                         else:
