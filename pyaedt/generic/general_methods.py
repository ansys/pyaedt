--- conflicted
+++ resolved
@@ -622,21 +622,6 @@
     """Class that manages all PyAEDT Environment Variables and global settings."""
 
     def __init__(self):
-<<<<<<< HEAD
-        self.enable_logger = True
-        self.enable_desktop_logs = True
-        self.enable_screen_logs = True
-        self.enable_file_logs = True
-        self.pyaedt_server_path = ""
-        self.logger_file_path = None
-        self.logger_formatter = "%(asctime)s:%(destination)s:%(extra)s%(levelname)-8s:%(message)s"
-        self.logger_datefmt = "%Y/%m/%d %H.%M.%S"
-        self.enable_debug_edb_logger = False
-        self.enable_debug_geometry_operator_logger = False
-        self.enable_debug_internal_methods_logger = False
-        self.enable_debug_logger = False
-        self.enable_error_handler = True
-=======
         self._enable_logger = True
         self._enable_desktop_logs = True
         self._enable_screen_logs = True
@@ -650,58 +635,33 @@
         self._enable_debug_internal_methods_logger = False
         self._enable_debug_logger = False
         self._enable_error_handler = True
->>>>>>> be373852
 
     @property
     def enable_error_handler(self):
         """Return the Environment Variable Content."""
-<<<<<<< HEAD
-        return os.getenv("PYAEDT_ERROR_HANDLER", "True").lower() in ("true", "1", "t")
-
-    @enable_error_handler.setter
-    def enable_error_handler(self, val):
-        os.environ["PYAEDT_ERROR_HANDLER"] = str(val)
-=======
         return self._enable_error_handler
 
     @enable_error_handler.setter
     def enable_error_handler(self, val):
         self._enable_error_handler = val
->>>>>>> be373852
 
     @property
     def enable_desktop_logs(self):
         """Return the Environment Variable Content."""
-<<<<<<< HEAD
-        return os.getenv("PYAEDT_DESKTOP_LOGS", "True").lower() in ("true", "1", "t")
-
-    @enable_desktop_logs.setter
-    def enable_desktop_logs(self, val):
-        os.environ["PYAEDT_DESKTOP_LOGS"] = str(val)
-=======
         return self._enable_desktop_logs
 
     @enable_desktop_logs.setter
     def enable_desktop_logs(self, val):
         self._enable_desktop_logs = val
->>>>>>> be373852
 
     @property
     def enable_screen_logs(self):
         """Return the Environment Variable Content."""
-<<<<<<< HEAD
-        return os.getenv("PYAEDT_SCREEN_LOGS", "True").lower() in ("true", "1", "t")
-
-    @enable_screen_logs.setter
-    def enable_screen_logs(self, val):
-        os.environ["PYAEDT_SCREEN_LOGS"] = str(val)
-=======
         return self._enable_screen_logs
 
     @enable_screen_logs.setter
     def enable_screen_logs(self, val):
         self._enable_screen_logs = val
->>>>>>> be373852
 
     @property
     def pyaedt_server_path(self):
@@ -715,158 +675,83 @@
     @property
     def enable_file_logs(self):
         """Return the Environment Variable Content."""
-<<<<<<< HEAD
-        return os.getenv("PYAEDT_FILE_LOGS", "True").lower() in ("true", "1", "t")
-
-    @enable_file_logs.setter
-    def enable_file_logs(self, val):
-        os.environ["PYAEDT_FILE_LOGS"] = str(val)
-=======
         return self._enable_file_logs
 
     @enable_file_logs.setter
     def enable_file_logs(self, val):
         self._enable_file_logs = val
->>>>>>> be373852
 
     @property
     def enable_logger(self):
         """Return the Environment Variable Content."""
-<<<<<<< HEAD
-        return os.getenv("PYAEDT_ENABLE_LOGGER", "True").lower() in ("true", "1", "t")
-
-    @enable_logger.setter
-    def enable_logger(self, val):
-        os.environ["PYAEDT_ENABLE_LOGGER"] = str(val)
-=======
         return self._enable_logger
 
     @enable_logger.setter
     def enable_logger(self, val):
         self._enable_logger = val
->>>>>>> be373852
 
     @property
     def logger_file_path(self):
         """Return the Environment Variable Content."""
-<<<<<<< HEAD
-        return os.getenv("PYAEDT_LOGGER_FILE", "")
-
-    @logger_file_path.setter
-    def logger_file_path(self, val):
-        if val:
-            os.environ["PYAEDT_LOGGER_FILE"] = str(val)
-        else:
-            os.environ["PYAEDT_LOGGER_FILE"] = ""
-=======
         return self._logger_file_path
 
     @logger_file_path.setter
     def logger_file_path(self, val):
         self._logger_file_path = val
->>>>>>> be373852
 
     @property
     def logger_formatter(self):
         """Return the Environment Variable Content."""
-<<<<<<< HEAD
-        return os.getenv("PYAEDT_FORMATTER", "")
-
-    @logger_formatter.setter
-    def logger_formatter(self, val):
-        os.environ["PYAEDT_FORMATTER"] = str(val)
-=======
         return self._logger_formatter
 
     @logger_formatter.setter
     def logger_formatter(self, val):
         self._logger_formatter = val
->>>>>>> be373852
 
     @property
     def logger_datefmt(self):
         """Return the Environment Variable Content."""
-<<<<<<< HEAD
-        return os.getenv("PYAEDT_FORMATTER_DATETM", "")
-
-    @logger_datefmt.setter
-    def logger_datefmt(self, val):
-        os.environ["PYAEDT_FORMATTER_DATETM"] = str(val)
-=======
         return self._logger_datefmt
 
     @logger_datefmt.setter
     def logger_datefmt(self, val):
         self._logger_datefmt = val
->>>>>>> be373852
 
     @property
     def enable_debug_edb_logger(self):
         """Return the Environment Variable Content."""
-<<<<<<< HEAD
-        return os.getenv("PYAEDT_EDB_LOGGER", "True").lower() in ("true", "1", "t")
-
-    @enable_debug_edb_logger.setter
-    def enable_debug_edb_logger(self, val):
-        os.environ["PYAEDT_EDB_LOGGER"] = str(val)
-=======
         return self._enable_debug_edb_logger
 
     @enable_debug_edb_logger.setter
     def enable_debug_edb_logger(self, val):
         self._enable_debug_edb_logger = val
->>>>>>> be373852
 
     @property
     def enable_debug_geometry_operator_logger(self):
         """Return the Environment Variable Content."""
-<<<<<<< HEAD
-        return os.getenv("PYAEDT_GEOMETRY_OPERATOR_LOGGER", "True").lower() in ("true", "1", "t")
-
-    @enable_debug_geometry_operator_logger.setter
-    def enable_debug_geometry_operator_logger(self, val):
-        os.environ["PYAEDT_GEOMETRY_OPERATOR_LOGGER"] = str(val)
-=======
         return self._enable_debug_geometry_operator_logger
 
     @enable_debug_geometry_operator_logger.setter
     def enable_debug_geometry_operator_logger(self, val):
         self._enable_debug_geometry_operator_logger = val
->>>>>>> be373852
 
     @property
     def enable_debug_internal_methods_logger(self):
         """Return the Environment Variable Content."""
-<<<<<<< HEAD
-        return os.getenv("PYAEDT_LOG_INTERNAL_METHODS", "True").lower() in ("true", "1", "t")
-
-    @enable_debug_internal_methods_logger.setter
-    def enable_debug_internal_methods_logger(self, val):
-        os.environ["PYAEDT_LOG_INTERNAL_METHODS"] = str(val)
-=======
         return self._enable_debug_internal_methods_logger
 
     @enable_debug_internal_methods_logger.setter
     def enable_debug_internal_methods_logger(self, val):
         self._enable_debug_internal_methods_logger = val
->>>>>>> be373852
 
     @property
     def enable_debug_logger(self):
         """Return the Environment Variable Content."""
-<<<<<<< HEAD
-        return os.getenv("PYAEDT_DEBUG_LOG", "True").lower() in ("true", "1", "t")
-
-    @enable_debug_logger.setter
-    def enable_debug_logger(self, val):
-        os.environ["PYAEDT_DEBUG_LOG"] = str(val)
-=======
         return self._enable_debug_logger
 
     @enable_debug_logger.setter
     def enable_debug_logger(self, val):
         self._enable_debug_logger = val
->>>>>>> be373852
 
 
 settings = Settings()