--- conflicted
+++ resolved
@@ -22,15 +22,13 @@
 import tempfile
 import time
 import traceback
-<<<<<<< HEAD
+
 import warnings
 from collections import OrderedDict
 from contextlib import contextmanager
 from functools import update_wrapper
-=======
 
 from pyaedt.generic.constants import CSS4_COLORS
->>>>>>> 89848ac8
 
 is_ironpython = "IronPython" in sys.version or ".NETFramework" in sys.version
 is_linux = os.name == "posix"
@@ -309,11 +307,7 @@
     return remote_path
 
 
-<<<<<<< HEAD
 @contextmanager
-=======
-@pyaedt_function_handler()
->>>>>>> 89848ac8
 def open_file(file_path, file_options="r"):
     """Open a file and return the object.
 
@@ -331,7 +325,7 @@
     """
     file_path = file_path.replace("\\", "/") if file_path[0] != "\\" else file_path
     dir_name = os.path.dirname(file_path)
-<<<<<<< HEAD
+
     file = None
     try:
         if os.path.exists(dir_name):
@@ -345,63 +339,6 @@
     finally:
         file.close()
 
-
-def convert_remote_object(arg):
-    """Convert a remote list or dictionary to a native list or dictionary.
-
-    .. note::
-        This method is needed only on a Cpython-to-Ironpython connection.
-
-    Parameters
-    ----------
-    arg : dict or list
-        Dictionary or list to convert.
-
-    Returns
-    -------
-    dict or list
-        Converted dictionary or list
-    """
-    if _check_types(arg) == "list":
-        if arg.__len__() > 0:
-            if (
-                isinstance(arg[0], (int, float, str))
-                or _check_types(arg[0]) == "list"
-                or _check_types(arg[0]) == "dict"
-            ):
-                a = list(ast.literal_eval(str(arg)))
-                for i, el in enumerate(a):
-                    a[i] = convert_remote_object(el)
-                return a
-            else:
-                return [arg[i] for i in range(arg.__len__())]
-        else:
-            return []
-    elif _check_types(arg) == "dict":
-        a = dict(ast.literal_eval(str(arg)))
-        for k, v in a.items():
-            a[k] = convert_remote_object(v)
-        return a
-    return arg
-
-
-def _remote_list_conversion(args):
-    new_args = []
-    if args:
-        for arg in args:
-            new_args.append(convert_remote_object(arg))
-    return new_args
-
-
-def _remote_dict_conversion(args):
-    if args:
-        new_kwargs = {}
-        for arg in args:
-            new_kwargs[arg] = convert_remote_object(args[arg])
-    else:
-        new_kwargs = args
-    return new_kwargs
-=======
     if "r" in file_options:
         if os.path.exists(file_path):
             return open(file_path, file_options)
@@ -415,7 +352,6 @@
         return open(file_path, file_options)
     else:
         settings.logger.error("The file or folder %s does not exist", dir_name)
->>>>>>> 89848ac8
 
 
 def _log_method(func, new_args, new_kwargs):
