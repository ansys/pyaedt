--- conflicted
+++ resolved
@@ -1,14 +1,10 @@
 import csv
 import datetime
-<<<<<<< HEAD
-import fnmatch
-=======
 import sys
 import traceback
 import logging
 from functools import update_wrapper
 from collections import OrderedDict
->>>>>>> ff960edc
 import inspect
 import itertools
 import logging
