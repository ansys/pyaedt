--- conflicted
+++ resolved
@@ -1583,13 +1583,8 @@
 
         if self.show_axes:
             self.pv.show_axes()
-<<<<<<< HEAD
-        if not self.is_notebook:
+        if not self.is_notebook and self.show_grid:
             self.pv.show_grid(color=tuple(axes_color), grid=self.show_grid, fmt="%.2e")
-=======
-        if not self.is_notebook and self.show_grid:
-            self.pv.show_grid(color=tuple(axes_color), grid=self.show_grid, fmt="%.3e")
->>>>>>> a75ce981
         if self.bounding_box:
             self.pv.add_bounding_box(color=tuple(axes_color))
         self.pv.set_focus(self.pv.mesh.center)
