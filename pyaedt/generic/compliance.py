import os.path
import time

from pyaedt.generic.design_types import get_pyaedt_app
from pyaedt.generic.filesystem import search_files
from pyaedt.generic.general_methods import generate_unique_name
from pyaedt.generic.general_methods import read_configuration_file
from pyaedt.generic.general_methods import read_csv
from pyaedt.generic.general_methods import write_csv
from pyaedt.generic.pdf import AnsysReport
from pyaedt.modeler.geometry_operators import GeometryOperators

default_keys = [
    "file",
    "power",
    "buffer",
    "trise",
    "tfall",
    "UIorBPSValue",
    "BitPattern",
    "R",
    "L",
    "C",
    "DC",
    "V1",
    "V2",
    "TD",
]


class VirtualCompliance:
    """Provides automatic report generation with pass/fail criteria on virtual compliance.

    Parameters
    ----------
    desktop : :class:``pyaedt.desktop.Desktop``
        Desktop object.
    template : str
        Full path to the template. Supported formats are JSON and TOML.
    """

    def __init__(self, desktop, template):
        self._add_project_info = True
        self._add_specs_info = False
        self._specs_folder = None
        self._template = template
        self._template_name = "Compliance"
        self._template_folder = os.path.dirname(template)
        self._reports = {}
        self._parse_template()
        self._desktop_class = desktop
        if self._project_file:
            self._desktop_class.load_project(self._project_file)
        project = self._desktop_class.odesktop.GetActiveProject()
        self._project_name = project.GetName()
        self._output_folder = os.path.join(
            project.GetPath(), self._project_name + ".pyaedt", generate_unique_name(self._template_name)
        )
        os.makedirs(self._output_folder, exist_ok=True)

    def _parse_template(self):
        if self._template:
            self.local_config = read_configuration_file(self._template)
            if "general" in self.local_config:
                self._add_project_info = self.local_config["general"].get("add_project_info", True)
                self._add_specs_info = self.local_config["general"].get("add_specs_info", False)
                self._specs_folder = self.local_config["general"].get("specs_folder", "")
                if self._specs_folder and os.path.exists(os.path.join(self._template_folder, self._specs_folder)):
                    self._specs_folder = os.path.join(self._template_folder, self._specs_folder)
                self._template_name = self.local_config["general"].get("name", "Compliance")
                self._project_file = self.local_config["general"].get("project", None)

    def _parse_reports(self):
        if "reports" in self.local_config:
            for report in self.local_config["reports"]:
                self._create_aedt_report(
                    report["name"],
                    report["type"],
                    report["config"],
                    report["design_name"],
                    report["traces"],
                    report["pass_fail"],
                )

    def _get_frequency_range(self, data_list, f1, f2):
        filtered_range = [(freq, db_value) for freq, db_value in data_list if f1 <= freq <= f2]
        return filtered_range

    def _check_test_value(self, filtered_range, test_value, hatch_above):
        ranges = [k[1] for k in filtered_range]
        if hatch_above:
            value_to_check = max(ranges)
        else:
            value_to_check = min(ranges)
        freq_to_check = filtered_range[ranges.index(value_to_check)][0]
        if hatch_above and value_to_check >= test_value:
            return round(value_to_check, 5), round(freq_to_check, 5), "FAIL"
        elif not hatch_above and value_to_check <= test_value:
            return round(value_to_check, 5), round(freq_to_check, 5), "FAIL"
        return round(value_to_check, 5), round(freq_to_check, 5), "PASS"

    def add_aedt_report(self, name, report_type, config_file, design_name, traces, setup_name=None, pass_fail=True):
        """Add a new custom aedt report to the compliance.

        Parameters
        ----------
        name : str
            Name of the report.
        report_type : str
            Report type. It can be "frequency", "eye diagram", "statistical eye", "contour eye diagram", "transient".
        config_file : str
            Path to the config file.
        design_name : str
            Name of the AEDT design to be used to create the project.
        traces : list
           Traces to be added.
        setup_name : str, optional
            Name of the setup to use. If None, the nominal sweep will be used.
        pass_fail : bool, optional
            Whether if the pass/fail criteria has to be used to check the compliance or not.

        Returns
        -------

        """
        self.local_config.reports.append(
            {
                "name": name,
                "type": report_type,
                "config": config_file,
                "design_name": design_name,
                "traces": traces,
                "setup_name": setup_name,
                "pass_fail": pass_fail,
            }
        )

    def _get_sweep_name(self, design, solution_name):
        sweep_name = None
        if solution_name:
            solution_names = [
                i for i in design.existing_analysis_sweeps if solution_name == i or i.startswith(solution_name + " ")
            ]
            if solution_names:
                sweep_name = solution_names[0]
        return sweep_name

    def _create_aedt_reports(self, pdf_report):
        start = True
        _design = None
        first_trace = True
        for template_report in self.local_config["reports"]:
            config_file = template_report["config"]
            name = template_report["name"]
            traces = template_report["traces"]
            pass_fail = template_report["pass_fail"]
            design_name = template_report["design_name"]
            report_type = template_report["type"]
            if _design and _design.design_name != design_name or _design is None:
                _design = get_pyaedt_app(self._project_name, design_name)

            if os.path.exists(os.path.join(self._template_folder, config_file)):
                config_file = os.path.join(self._template_folder, config_file)
            if not os.path.exists(config_file):
                continue
            local_config = read_configuration_file(config_file)
            if start:
                pdf_report.add_section(portrait=False)
                pdf_report.add_chapter("Compliance Results")
                start = False
            for trace in traces:
                local_config["expressions"] = {trace: {}}
                image_name = name + f"_{trace}"
                sw_name = self._get_sweep_name(_design, local_config.get("solution_name", None))
                _design.logger.info(f"Creating report {name} for trace {trace}")
                aedt_report = _design.post.create_report_from_configuration(
                    input_dict=local_config, solution_name=sw_name
                )
                if report_type != "contour eye diagram":
                    aedt_report.hide_legend()
                out = _design.post.export_report_to_jpg(self._output_folder, aedt_report.plot_name)
                time.sleep(1)
                if out:
                    if not first_trace:
                        pdf_report.add_section(portrait=False)
                    else:
                        first_trace = False
                    pdf_report.add_sub_chapter(f"{name} for trace {trace}")
                    sleep_time = 10
                    while sleep_time > 0:
                        # noinspection PyBroadException
                        try:
                            pdf_report.add_image(
                                os.path.join(self._output_folder, aedt_report.plot_name + ".jpg"),
                                f"Plot {report_type} for trace {trace}",
<<<<<<< HEAD
                                width=pdf_report.epw - 40,
=======
                                width=pdf_report.epw - 30,
>>>>>>> cde01f0f
                            )
                            sleep_time = 0
                        except Exception:  # pragma: no cover
                            time.sleep(1)
                            sleep_time -= 1
                    if pass_fail:
                        if report_type in ["frequency", "time"] and local_config.get("limitLines", None):
                            _design.logger.info(f"Checking lines violations")
                            table = self._add_lna_violations(aedt_report, pdf_report, image_name, local_config)
                        elif report_type == "statistical eye" and local_config["eye_mask"]:
                            _design.logger.info(f"Checking eye violations")
                            table = self._add_statistical_violations(aedt_report, pdf_report, image_name, local_config)
                        elif report_type == "eye diagram" and local_config["eye_mask"]:
                            _design.logger.info(f"Checking eye violations")
                            table = self._add_eye_diagram_violations(aedt_report, pdf_report, image_name)
                        elif report_type == "contour eye diagram":
                            _design.logger.info(f"Checking eye violations")
                            table = self._add_contour_eye_diagram_violations(
                                aedt_report, pdf_report, image_name, local_config
                            )
                        write_csv(os.path.join(self._output_folder, f"{name}{trace}_pass_fail.csv"), table)

                    if report_type in ["eye diagram", "statistical eye"]:
                        _design.logger.info(f"Adding eye measurements")
                        table = self._add_eye_measurement(aedt_report, pdf_report, image_name)
                        write_csv(os.path.join(self._output_folder, f"{name}{trace}_eye_meas.csv"), table)
                    if self.local_config.get("delete_after_export", True):
                        aedt_report.delete()
                    _design.logger.info(f"Successfully parsed report {name} for trace {trace}")

                else:  # pragma: no cover
                    msg = f"Failed to create the report. Check {config_file} configuration file."
                    self._desktop_class.logger.error(msg)

    def _add_lna_violations(self, report, pdf_report, image_name, local_config):
        font_table = [["", None]]
        trace_data = report.get_solution_data()
        if not trace_data:  # pragma: no cover
            msg = "Failed to get Solution Data. Check if the design is solved or the report data are correct."
            self._desktop_class.logger.error(msg)
            return
        trace_values = [(k[0], v) for k, v in trace_data.full_matrix_real_imag[0][trace_data.expressions[0]].items()]
        pass_fail_table = [
            [
                "Check Zone",
                "Criteria",
                "Pass/Fail limit value",
                "Peak value",
                "X at peak value",
                "Test Result",
            ]
        ]
        for limit_v in local_config["limitLines"].values():
            yy = 0
            zones = 0
            while yy < len(limit_v["xpoints"]) - 1:
                if limit_v["xpoints"][yy] != limit_v["xpoints"][yy + 1]:
                    zones += 1
                    result_range = self._get_frequency_range(
                        trace_values, limit_v["xpoints"][yy], limit_v["xpoints"][yy + 1]
                    )
                    hatch_above = False
                    if limit_v.get("hatch_above", True):
                        hatch_above = True
                    test_value = limit_v["ypoints"][yy]
                    range_value, x_value, result_value = self._check_test_value(result_range, test_value, hatch_above)
                    units = limit_v.get("y_units", "")
                    xunits = limit_v.get("x_units", "")
                    mystr = f"Zone  {zones}"
                    font_table.append([None, [255, 0, 0]] if result_value == "FAIL" else ["", None])
                    pass_fail_table.append(
                        [
                            mystr,
                            "Upper Limit" if hatch_above else "Lower Limit",
                            f"{test_value}{units}",
                            f"{range_value}{units}",
                            f"{x_value}{xunits}",
                            result_value,
                        ]
                    )
                yy += 1
        pdf_report.add_section(portrait=True)
        pdf_report.add_table(f"Pass Fail Criteria on {image_name}", pass_fail_table, font_table)
        return pass_fail_table

    def _add_statistical_violations(self, report, pdf_report, image_name, local_config):
        font_table = [["", None]]
        pass_fail_table = [["Pass Fail Criteria", "Test Result"]]
        sols = report.get_solution_data()
        if not sols:  # pragma: no cover
            msg = "Failed to get Solution Data. Check if the design is solved or the report data are correct."
            self._desktop_class.logger.error(msg)
            return
        mag_data = {i: k for i, k in sols.full_matrix_real_imag[0][sols.expressions[0]].items() if k > 0}
        mystr = "Eye Mask Violation:"
        result_value = "PASS"
        points_to_check = [i[::-1] for i in local_config["eye_mask"]["points"]]
        points_to_check = [[i[0] for i in points_to_check], [i[1] for i in points_to_check]]
        num_failed = 0
        min_x = min(points_to_check[0])
        max_x = max(points_to_check[0])
        min_y = min(points_to_check[1])
        max_y = max(points_to_check[1])
        for point in mag_data:
            if not (min_x < point[0] < max_x and min_y < point[1] < max_y):
                continue
            if GeometryOperators.point_in_polygon(point, points_to_check) >= 0:
                result_value = "FAIL"
                num_failed += 1
                # break
        font_table.append([None, [255, 0, 0]] if result_value == "FAIL" else ["", None])
        if result_value == "FAIL":
            result_value = f"FAIL on {num_failed} points."
        pass_fail_table.append([mystr, result_value])

        if local_config["eye_mask"]["enable_limits"]:
            mystr = "Upper/Lower Mask Violation:"
            for point in mag_data:
                if (
                    point[1] > local_config["eye_mask"]["upper_limit"]
                    or point[1] < local_config["eye_mask"]["lower_limit"]
                ):
                    result_value = "FAIL"
                    break
            font_table.append([None, [255, 0, 0]] if result_value == "FAIL" else ["", None])
            pass_fail_table.append([mystr, result_value])
        pdf_report.add_section(portrait=True)
        pdf_report.add_table(f"Pass Fail Criteria on {image_name}", pass_fail_table, font_table)
        return pass_fail_table

    def _add_eye_diagram_violations(self, report, pdf_report, image_name):
        try:
            out_eye = os.path.join(self._output_folder, "violations.tab")
            viol = report.export_mask_violation(out_eye)
        except Exception:  # pragma: no cover
            viol = None
        font_table = [["", None]]
        pass_fail_table = [["Pass Fail Criteria", "Test Result"]]
        mystr1 = "Eye Mask Violation:"
        result_value_mask = "PASS"
        mystr2 = "Upper/Lower Mask Violation:"
        result_value_upper = "PASS"
        if os.path.exists(viol):
            try:  # pragma: no cover
                import pandas as pd
            except ImportError:  # pragma: no cover
                return
            file_in = pd.read_table(viol, header=0)

            for k in file_in.values:
                if k[3].strip() == "Central":
                    result_value_mask = "FAIL"
                elif k[3].strip() in ["Upper", "Lower"]:
                    result_value_upper = "FAIL"
        pass_fail_table.append([mystr1, result_value_mask])
        font_table.append([None, [255, 0, 0]] if result_value_mask == "FAIL" else ["", None])
        pass_fail_table.append([mystr2, result_value_upper])
        font_table.append([None, [255, 0, 0]] if result_value_upper == "FAIL" else ["", None])
        pdf_report.add_section(portrait=True)
        pdf_report.add_table(f"Pass Fail Criteria on {image_name}", pass_fail_table, font_table)
        return pass_fail_table

    def _add_contour_eye_diagram_violations(self, report, pdf_report, image_name, local_config):
        pass_fail_table = [["Pass Fail Criteria", "Test Result"]]
        sols = report.get_solution_data()
        if not sols:  # pragma: no cover
            msg = "Failed to get Solution Data. Check if the design is solved or the report data are correct."
            self._desktop_class.logger.error(msg)
            return
        bit_error_rates = [1e-3, 1e-6, 1e-9, 1e-12]
        font_table = [["", None]]
        points_to_check = [i[::-1] for i in local_config["eye_mask"]["points"]]
        points_to_check = [[i[0] for i in points_to_check], [i[1] for i in points_to_check]]
        for ber in bit_error_rates:
            mag_data = [
                k for k, i in sols.full_matrix_real_imag[0][sols.expressions[0]].items() if ber / 990 < abs(i) <= ber
            ]
            mystr = f"Eye Mask Violation BER at {ber}:"
            result_value = "PASS"
            if not mag_data:
                result_value = "FAILED. No BER obtained"
            for point in mag_data:
                if GeometryOperators.point_in_polygon(point, points_to_check) >= 0:
                    result_value = "FAILED. Mask Violation"
                    break
            font_table.append([None, [255, 0, 0]] if "FAIL" in result_value else ["", None])
            pass_fail_table.append([mystr, result_value])
        pdf_report.add_section(portrait=True)
        pdf_report.add_table(f"Pass Fail Criteria on {image_name}", pass_fail_table, font_table)
        return pass_fail_table

    def _add_eye_measurement(self, report, pdf_report, image_name):
        report.add_all_eye_measurements()
        out_eye = os.path.join(self._output_folder, "eye_measurements_{}.csv".format(image_name))
        report._post.oreportsetup.ExportTableToFile(report.plot_name, out_eye, "Legend")
        report.clear_all_eye_measurements()
        table = read_csv(out_eye)
        new_table = []
        for line in table:
            new_table.append(line)
        pdf_report.add_section(portrait=True)
        pdf_report.add_table(f"Eye Measurements on {image_name}", new_table)
        return new_table

    def add_specs_to_report(self, folder):
        """Add specs to the report from a given folder.
        All images in such folder will be added to the report.

        Parameters
        ----------
        folder : str
            Folder relative path to compliance report or absolute path.
        """
        if folder:
            self._specs_folder = folder
            self._add_specs_info = True

    def _create_project_info(self, report):
        report.add_section()
        report.add_chapter("Project Info")
        designs = []
        _design = None
        for template_report in self.local_config["reports"]:
            design_name = template_report["design_name"]
            if design_name in designs:
                continue
            designs.append(design_name)
            if _design and _design.design_name != design_name or _design is None:
                _design = get_pyaedt_app(self._project_name, design_name)
            report.add_empty_line(3)
            report.add_sub_chapter(f"Design Information: {_design.design_name}")
            msg = f"This design contains {len(_design.setups)} setups."
            report.add_text(msg)
            if _design.design_type == "Circuit Design":
                components = [["Reference Designator", "Parameters"]]
                for element in _design.modeler.components.components.values():
                    if "refdes" in dir(element):
                        pars = []
                        for el, val in element.parameters.items():
                            if el in self.local_config.get("project_info_keys", default_keys) and el not in [
                                "DefaultNetlist",
                                "CoSimulator",
                                "NexximNetList",
                                "CosimDefinition",
                            ]:
                                pars.append(f"{el}={val}")
                        if pars:
                            components.append([element.refdes, ", ".join(pars)])
                if len(components) > 1:
                    report.add_table("Components", components, col_widths=[75, 275])

    def create_compliance_report(self, file_name="compliance_test.pdf"):
        """Create the Virtual Compliance report.

        Parameters
        ----------
        file_name : str
            Output file name.

        Returns
        -------
        str
            Path to the output file.
        """
        report = AnsysReport()
        report.aedt_version = self._desktop_class.aedt_version_id
        report.design_name = self._template_name
        report.create()
        if self._specs_folder and self._add_specs_info:
            report.add_chapter("Specifications Info")
            file_list = search_files(
                self._specs_folder,
            )
            for file in file_list:
                if os.path.splitext(file)[1] in [".jpg", ".png", ".gif"]:
                    # noinspection PyBroadException
                    try:
                        caption = " ".join(os.path.splitext(os.path.split(file)[-1])[0].split("_"))
                    except Exception:  # pragma: no cover
                        caption = os.path.split(file)[-1]
                    report.add_image(file, caption=caption, width=report.epw - 30)

        self._create_aedt_reports(report)
        if self._add_project_info:
            self._create_project_info(report)
        report.add_toc()
        return report.save_pdf(self._output_folder, file_name=file_name)<|MERGE_RESOLUTION|>--- conflicted
+++ resolved
@@ -193,11 +193,7 @@
                             pdf_report.add_image(
                                 os.path.join(self._output_folder, aedt_report.plot_name + ".jpg"),
                                 f"Plot {report_type} for trace {trace}",
-<<<<<<< HEAD
                                 width=pdf_report.epw - 40,
-=======
-                                width=pdf_report.epw - 30,
->>>>>>> cde01f0f
                             )
                             sleep_time = 0
                         except Exception:  # pragma: no cover
