import os
<<<<<<< HEAD
import re
import subprocess  # nosec
=======
import subprocess
>>>>>>> 530b09b8

from pyaedt import generate_unique_name
from pyaedt import is_linux
from pyaedt import pyaedt_function_handler
from pyaedt import settings
from pyaedt.generic.com_parameters import COMParameters
from pyaedt.generic.general_methods import env_value
from pyaedt.misc import current_version


class SpiSim:
    """Provides support to SpiSim batch mode."""

    def __init__(self, touchstone_file=""):
        self.touchstone_file = touchstone_file
        if settings.aedt_version:
            self.desktop_install_dir = os.environ[env_value(settings.aedt_version)]
        else:
            self.desktop_install_dir = os.environ[env_value(current_version())]
        self.logger = settings.logger
        self._working_directory = ""

    @property
    def working_directory(self):
        """Working directory.

        Returns
        -------
        str
        """
        if self._working_directory != "":
            return self._working_directory
        if self.touchstone_file:
            self._working_directory = os.path.dirname(self.touchstone_file)
        return self._working_directory

    @working_directory.setter
    def working_directory(self, val):
        self._working_directory = val

    @pyaedt_function_handler()
    def _compute_spisim(self, parameter, out_file, touchstone_file="", config_file=""):
        exec_name = "SPISimJNI_LX64.exe" if is_linux else "SPISimJNI_WIN64.exe"
        spisimExe = os.path.join(self.desktop_install_dir, "spisim", "SPISim", "modules", "ext", exec_name)

        cfgCmmd = ""
        if touchstone_file != "":
            cfgCmmd = cfgCmmd + '-i "%s"' % touchstone_file
        if config_file != "":
            cfgCmmd = '-v CFGFILE="%s"' % config_file
        if out_file:
            cfgCmmd += ' -o "%s"' % out_file
        command = [spisimExe, parameter, cfgCmmd]
        # Debug('%s %s' % (cmdList[0], ' '.join(arguments)))
        # try up to three times to be sure
        out_processing = os.path.join(out_file, generate_unique_name("spsim_out") + ".txt")
        my_env = os.environ.copy()
        my_env.update(settings.aedt_environment_variables)
        if is_linux:  # pragma: no cover
            command.append("&")
            with open(out_processing, "w") as outfile:
                subprocess.Popen(command, env=my_env, stdout=outfile, stderr=outfile).wait()  # nosec
        else:
            with open(out_processing, "w") as outfile:
                subprocess.Popen(" ".join(command), env=my_env, stdout=outfile, stderr=outfile).wait()  # nosec
        return out_processing

    @pyaedt_function_handler()
    def _get_output_parameter_from_result(self, out_file, parameter_name):
        if parameter_name == "ERL":
            try:
                with open(out_file, "r") as infile:
                    lines = infile.read()
                    parmDat = lines.split("[ParmDat]:", 1)[1]
                    for keyValu in parmDat.split(","):
                        dataAry = keyValu.split("=")
                        if dataAry[0].strip().lower() == parameter_name.lower():
                            return float(dataAry[1].strip().split()[0])
                self.logger.error("Failed to compute {}. Check input parameters and retry".format(parameter_name))
                return False
            except IndexError:
                self.logger.error("Failed to compute {}. Check input parameters and retry".format(parameter_name))
                return False
        elif parameter_name == "COM":
            try:
                with open(out_file, "r") as infile:
                    txt = infile.read()
                com_case_0 = re.search(r"Case 0: Calculated COM = (.*?),", txt).groups()[0]
                com_case_1 = re.search(r"Case 1: Calculated COM = (.*?),", txt).groups()[0]
                return float(com_case_0), float(com_case_1)
            except IndexError:
                self.logger.error("Failed to compute {}. Check input parameters and retry".format(parameter_name))

    @pyaedt_function_handler()
    def compute_erl(
        self,
        config_file=None,
        port_order=None,
        specify_through_ports=None,
        bandwidth=None,
        tdr_duration=None,
        z_terminations=None,
        transition_time=None,
        fixture_delay=None,
        input_amplitude=None,
        ber=None,
        pdf_bin_size=None,
        signal_loss_factor=None,
        permitted_reflection=None,
        reflections_length=None,
        modulation_type=None,
    ):
        """Compute effective return loss (ERL) using Ansys SPISIM from S-parameter file.

        Parameters
        ----------
        config_file : str, optional
            Configuration file to use as a reference. The default is ``None``, in
            which case this parameter is ignored.
        port_order : str, optional
            Whether to use "``EvenOdd``" or "``Incremental``" numbering for S4P files.
            The default is ``None``. This parameter is ignored if there are more than four ports.
        specify_through_ports : list, optional
            Input and output ports to compute the ERL on. Those are ordered like ``[inp, inneg, outp, outneg]``.
            The default is ``None``. This parameter is ignored if there are more than four ports.
        bandwidth : float, str, optional
            Application bandwidth in hertz (Hz), which is the inverse of one UI (unit interval). The value
            can be a float or a string with the unit ("m", "g"). The default is ``30e9``.
        tdr_duration : float, optional
            Time domain reflectometry (TDR) duration in seconds, meaning how long the TDR tailed data should be applied.
            The default is ``5``.
        z_terminations : float, optional
            Z-terminations (Z11 and Z22) when TDR is calculated. The default is ``50``.
        transition_time : float, str, optional
            Transition time: how fast (slew rate) input pulse transit from 0 to Vcc volt. The default is "``10p``".
        fixture_delay : float, optional
            Fixture delay: delay when input starts transition from 0 to Vcc. The default is ``500e-12``.
        input_amplitude : float, optional
            Input amplitude: Vcc volt of step input. The default is ``1.0``.
        ber : float, optional
            Specified BER: At what threshold ERL is calculated. The default is ``1e-4``.
        pdf_bin_size : float, optional
            PDF bin size: how to quantize the superimposed value. The default is ``1e-5``.
        signal_loss_factor : float, optional
            Signal loss factor (Beta). For more information, see the SPISIM Help. The default is ``1.7e9``.
        permitted_reflection : float, optional
            Permitted reflection (Rho). For more information, see the SPISIM Help. The default is ``0.18``.
        reflections_length : float, optional
            Length of the reflections: how many UI will be used to calculate ERL. The default is ``1000``.
        modulation_type : str, optional
           Modulations type: signal modulation type "``NRZ``" or "``PAM4``". The default is "``NRZ``".

        Returns
        -------
        bool or float
            Effective return loss from the spisimExe command, ``False`` when failed.
        """

        cfg_dict = {
            "INPARRY": "",
            "MIXMODE": "",
            "THRUS4P": "",
            "BANDWID": 30e9,
            "TDR_DUR": 5,
            "BINSIZE": 1e-5,
            "REFIMPD": 50,
            "SPECBER": 1e-4,
            "MODTYPE": "NRZ",
            "FIXDELY": 500e-12,
            "INPVOLT": 1.0,
            "TRSTIME": "10p",
            "SIGBETA": 1.7e9,
            "REFLRHO": 0.18,
            "NCYCLES": 1000,
        }
        if config_file:
            with open(config_file, "r") as fp:
                lines = fp.readlines()
                for line in lines:
                    if not line.startswith("#") and "=" in line:
                        split_line = [i.strip() for i in line.split("=")]
                        cfg_dict[split_line[0]] = split_line[1]
<<<<<<< HEAD

        self.touchstone_file = self.touchstone_file.replace("\\", "/")
        cfg_dict["INPARRY"] = self.touchstone_file
=======
        cfg_dict["INPARRY"] = self.touchstone_file.replace("\\", "/")
>>>>>>> 530b09b8
        cfg_dict["MIXMODE"] = "" if "MIXMODE" not in cfg_dict else cfg_dict["MIXMODE"]
        if port_order is not None and self.touchstone_file.lower().endswith(".s4p"):
            cfg_dict["MIXMODE"] = port_order
        elif not self.touchstone_file.lower().endswith(".s4p"):
            cfg_dict["MIXMODE"] = ""
        cfg_dict["THRUS4P"] = "" if "THRUS4P" not in cfg_dict else cfg_dict["THRUS4P"]

        if specify_through_ports:
            if isinstance(specify_through_ports[0], int):
                thrus4p = ",".join([str(i) for i in specify_through_ports])
            else:
                try:
                    ports = list(self.excitations.keys())
                    thrus4p = ",".join([str(ports.index(i)) for i in specify_through_ports])
                except IndexError:
                    self.logger.error("Port not found.")
                    return False
            cfg_dict["THRUS4P"] = thrus4p

        cfg_dict["BANDWID"] = bandwidth if bandwidth is not None else cfg_dict["BANDWID"]
        cfg_dict["TDR_DUR"] = tdr_duration if tdr_duration is not None else cfg_dict["TDR_DUR"]
        cfg_dict["BINSIZE"] = pdf_bin_size if pdf_bin_size is not None else cfg_dict["BINSIZE"]
        cfg_dict["REFIMPD"] = z_terminations if z_terminations is not None else cfg_dict["REFIMPD"]
        cfg_dict["SPECBER"] = ber if ber is not None else cfg_dict["SPECBER"]
        cfg_dict["MODTYPE"] = modulation_type if modulation_type is not None else cfg_dict["MODTYPE"]
        cfg_dict["FIXDELY"] = fixture_delay if fixture_delay is not None else cfg_dict["FIXDELY"]
        cfg_dict["INPVOLT"] = input_amplitude if input_amplitude is not None else cfg_dict["INPVOLT"]
        cfg_dict["TRSTIME"] = transition_time if transition_time is not None else cfg_dict["TRSTIME"]
        cfg_dict["SIGBETA"] = signal_loss_factor if signal_loss_factor is not None else cfg_dict["SIGBETA"]
        cfg_dict["REFLRHO"] = permitted_reflection if permitted_reflection is not None else cfg_dict["REFLRHO"]
        cfg_dict["NCYCLES"] = reflections_length if reflections_length is not None else cfg_dict["NCYCLES"]

        new_cfg_file = os.path.join(self.working_directory, "spisim_erl.cfg").replace("\\", "/")
        with open(new_cfg_file, "w") as fp:
            for k, v in cfg_dict.items():
                fp.write("{} = {}\n".format(k, v))

        out_processing = self._compute_spisim("CalcERL", touchstone_file=self.touchstone_file, config_file=new_cfg_file, out_file=self.working_directory)
        return self._get_output_parameter_from_result(out_processing, "ERL")


    @pyaedt_function_handler
    def compute_com(
        self,
        standard,
        config_file=None,
        port_order=None,
        fext_snp="",
        next_snp="",
        out_folder="",
    ):
        if standard == "custom":
            com_param = COMParameters()
            com_param.load(config_file)
        else:
            com_param = COMParameters(standard)

        com_param.thrusnp = self.touchstone_file
        com_param.fextary = fext_snp if not isinstance(fext_snp, list) else ";".join(fext_snp)
        com_param.nextary = next_snp if not isinstance(next_snp, list) else ";".join(next_snp)
        if port_order:
            com_param.port_order = port_order

        out_folder = out_folder if out_folder else self.working_directory

        com_param.thrusnp = com_param.thrusnp.replace("\\", "/")
        com_param.fextary = com_param.fextary.replace("\\", "/")
        com_param.nextary = com_param.nextary.replace("\\", "/")

        cfg_file = os.path.join(out_folder, "com_parameters.cfg")
        com_param.export(cfg_file)

        out_processing = self._compute_spisim(parameter="COM", config_file=cfg_file, out_file=out_folder)
        return self._get_output_parameter_from_result(out_processing, "COM")


    @staticmethod
    @pyaedt_function_handler
    def com_parameters(standard="50GAUI-1_C2C"):
        return COMParameters(standard)<|MERGE_RESOLUTION|>--- conflicted
+++ resolved
@@ -1,10 +1,6 @@
 import os
-<<<<<<< HEAD
 import re
 import subprocess  # nosec
-=======
-import subprocess
->>>>>>> 530b09b8
 
 from pyaedt import generate_unique_name
 from pyaedt import is_linux
@@ -187,13 +183,9 @@
                     if not line.startswith("#") and "=" in line:
                         split_line = [i.strip() for i in line.split("=")]
                         cfg_dict[split_line[0]] = split_line[1]
-<<<<<<< HEAD
 
         self.touchstone_file = self.touchstone_file.replace("\\", "/")
         cfg_dict["INPARRY"] = self.touchstone_file
-=======
-        cfg_dict["INPARRY"] = self.touchstone_file.replace("\\", "/")
->>>>>>> 530b09b8
         cfg_dict["MIXMODE"] = "" if "MIXMODE" not in cfg_dict else cfg_dict["MIXMODE"]
         if port_order is not None and self.touchstone_file.lower().endswith(".s4p"):
             cfg_dict["MIXMODE"] = port_order
