from dataclasses import dataclass
from dataclasses import field
import json
import os

from fpdf import FPDF

from pyaedt import __version__
from pyaedt.generic.constants import unit_converter


@dataclass
class ReportSpec:
    """Data class containing all report template specifications."""

    document_prefix: str = "ANSS"
    ansys_version: str = "2023R2"
    revision: str = "Rev 1.0"
    logo_name: str = os.path.join(os.path.dirname(__file__), "Ansys.png")
    company_name: str = "Ansys Inc."
    template_name: str = os.path.join(os.path.dirname(__file__), "AnsysTemplate.json")
    design_name: str = "Design1"
    project_name: str = "Project1"
    pyaedt_version: str = __version__
    units: str = "cm"
    top_margin: float = 3.0
    bottom_margin: float = 2.0
    left_margin: float = 1.0
    right_margin: float = 1.0
    footer_font_size: int = 7
    footer_text: str = "Copyright (c) 2023, ANSYS Inc. unauthorised use, distribution or duplication is prohibited"
    header_font_size: int = 7
    header_image_width: float = 3.3
    title_font_size: int = 14
    subtitle_font_size: int = 12
    text_font_size: int = 11
    table_font_size: int = 9
    caption_font_size: int = 9
    cover_title_font_size: int = 28
    cover_subtitle_font_size: int = 24
    font: str = "helvetica"
    chart_width: float = 16.0
    font_color: list = field(default_factory=lambda: [0, 0, 0])
    font_chapter_color: list = field(default_factory=lambda: [0, 0, 0])
    font_subchapter_color: list = field(default_factory=lambda: [0, 0, 0])
    font_header_color: list = field(default_factory=lambda: [0, 0, 0])
    font_caption_color: list = field(default_factory=lambda: [0, 0, 0])


class AnsysReport(FPDF):
    def __init__(self, version="2023R2", design_name="design1", project_name="AnsysProject", tempplate_json_file=None):
        super().__init__()
        self.report_specs = ReportSpec()
        self.read_template(tempplate_json_file)
        self.report_specs.ansys_version = version
        self.report_specs.design_name = design_name
        self.report_specs.project_name = project_name
<<<<<<< HEAD
        self._chapter_idx = 0
        self._sub_chapter_idx = 0
        self._figure_idx = 1
        self.set_top_margin(unit_converter(self.report_specs.top_margin, input_units=self.report_specs.units))
        self.set_right_margin(unit_converter(self.report_specs.right_margin, input_units=self.report_specs.units))
        self.set_left_margin(unit_converter(self.report_specs.left_margin, input_units=self.report_specs.units))
=======
        if tempplate_json_file:
            self.report_specs.template_name = tempplate_json_file
        self.__read_template()
        self.__chapter_idx = 0
        self.__sub_chapter_idx = 0
        self.__figure_idx = 1
        self.set_top_margin(unit_converter(self.template_data.top_margin, input_units=self.template_data.units))
        self.set_right_margin(unit_converter(self.template_data.right_margin, input_units=self.template_data.units))
        self.set_left_margin(unit_converter(self.template_data.left_margin, input_units=self.template_data.units))
>>>>>>> 74ea1fb6
        self.set_auto_page_break(
            True, margin=unit_converter(self.report_specs.bottom_margin, input_units=self.report_specs.units)
        )
        self.alias_nb_pages()

<<<<<<< HEAD
    def read_template(self, template_file):
        """Reade pdf template

        template_file : str
            Path to the json template file.
        """
        if template_file:
            self.report_specs.template_name = template_file
        if os.path.exists(self.report_specs.template_name):
            with open(self.report_specs.template_name, "r") as f:
                tdata = json.load(f)
            self.report_specs = ReportSpec(**tdata)
=======
    def __read_template(self):
        self.template_data = TemplateData()
        tdata = {}
        with open(self.report_specs.template_name, "r") as f:
            tdata = json.load(f)
        for k, v in tdata.items():
            if k in self.template_data.__dict__:
                self.template_data.__dict__[k] = v
>>>>>>> 74ea1fb6

    def __add_cover_page(self):
        self.add_page()
        self.set_font(self.report_specs.font.lower(), "b", self.report_specs.cover_subtitle_font_size)
        self.y += 40
        self.cell(
            0,
            12,
            "Simulation Report",
            new_x="LMARGIN",
            new_y="NEXT",
            align="L",
        )
        self.ln(10)
        self.set_font(self.report_specs.font.lower(), "B", self.report_specs.cover_title_font_size)
        self.cell(
            0,
            16,
            f"Project Name: {self.report_specs.project_name}",
            new_x="LMARGIN",
            new_y="NEXT",
            align="L",
        )
        self.cell(
            0,
            16,
            f"Design Name: {self.report_specs.design_name}",
            new_x="LMARGIN",
            new_y="NEXT",
            align="L",
        )

    def header(self):
<<<<<<< HEAD
        # Logo
        self.set_y(15)
        line_x = self.x
        line_y = self.y
        delta = (self.w - self.r_margin - self.l_margin) / 5 - 10
        self.set_text_color(*self.report_specs.font_header_color)
=======
        from datetime import date
>>>>>>> 74ea1fb6

        def add_field(field_name, field_value):
            self.set_font(self.report_specs.font.lower(), size=self.report_specs.header_font_size)
            self.cell(
                0,
                3,
                field_name,
                new_x="LMARGIN",
                new_y="NEXT",
                align="L",
            )
            self.set_x(line_x)
            self.cell(
                0,
                3,
                field_value,
                new_x="LMARGIN",
                new_y="NEXT",
                align="L",
            )

        # Logo
        self.set_y(15)
        line_x = self.x
        line_y = self.y
        delta = (self.w - self.r_margin - self.l_margin) / 5 - 10
        self.set_text_color(*self.template_data.font_header_color)

        add_field("Project Name", self.report_specs.project_name)
        self.set_y(line_y)
        line_x += delta
        self.set_x(line_x)
        add_field("Design Name", self.report_specs.design_name)

        self.set_y(line_y)
        line_x += delta
        self.set_x(line_x)
        add_field("Ansys Version", self.report_specs.ansys_version)
        self.set_y(line_y)
        line_x += delta
        self.set_x(line_x)
        add_field("PyAEDT Version", self.report_specs.pyaedt_version)
        self.set_y(line_y)
        line_x += delta
        self.set_x(line_x)

        add_field("Date", str(date.today()))
        self.set_y(line_y)
        line_x += delta
        self.set_x(line_x)
        add_field("Revision", self.report_specs.revision)
        self.set_y(10)
        line_x += delta
        self.set_x(self.w - self.r_margin - 33)
        self.image(
            self.report_specs.logo_name,
            self.x,
            self.y,
            unit_converter(self.report_specs.header_image_width, input_units=self.report_specs.units),
        )
        self.set_x(self.l_margin)
        self.set_y(self.t_margin)
        self.line(x1=self.l_margin, y1=self.t_margin - 7, x2=self.w - self.r_margin, y2=self.t_margin - 7)

    # Page footer
    def footer(self):
        # Position at 1.5 cm from bottom
        self.set_y(-15)
        # Arial italic 8
        self.set_font("helvetica", "I", 8)
        self.set_text_color(*self.report_specs.font_header_color)
        # Page number
        self.cell(0, 10, self.report_specs.footer_text, 0, align="L")
        self.cell(0, 10, "Page " + str(self.page_no()) + "/{nb}", align="R")

    def create(self, add_cover_page=True, add_new_section_after=True):
        """Create a new report using ``report_specs`` properties.

        Parameters
        ----------
        add_cover_page :bool, optional
            Whether to add cover page or not. Default is ``True``.
        add_new_section_after : bool, optional
            Whether if add a new section after the cover page or not.

        Returns
        -------
        :class:`AnsysReport`
        """
        if add_cover_page:
            self.__add_cover_page()
        if add_new_section_after:
            self.add_page()
        return True

    @property
    def template_name(self):
        """Get/set the template to use.
        It can be a full json path or a string of a json contained in ``"Images"`` folder.


        Returns
        -------
        str
        """
        return self.report_specs.template_name

    @template_name.setter
    def template_name(self, value):
        self.report_specs.template_name = value

    @property
    def design_name(self):
        """Get/set the design name for report header.

        Returns
        -------
        str
        """
        return self.report_specs.design_name

    @design_name.setter
    def design_name(self, value):
        self.report_specs.design_name = value

    @property
    def project_name(self):
        """Get/set the project name for report header.

        Returns
        -------
        str
        """
        return self.report_specs.project_name

    @project_name.setter
    def project_name(self, value):
        self.report_specs.project_name = value

    @property
    def aedt_version(self):
        """Get/set the aedt version for report header.

        Returns
        -------
        str
        """
        return self.report_specs.ansys_version

    @aedt_version.setter
    def aedt_version(self, value):
        self.report_specs.ansys_version = value

    def add_section(self, portrait=True, page_format="a4"):
        """Add a new section to Pdf.

        Parameters
        ----------
        portrait : bool, optional
            Section orientation. Default ``True`` for portrait.
        page_format : str, optional
            Currently supported formats are a3, a4, a5, letter, legal or a tuple (width, height).

        Returns
        -------
        int,
            Section id.
        """
        orientation = "portrait"
        if not portrait:
            orientation = "landscape"
        self.add_page(orientation=orientation, format=page_format)

    def add_chapter(self, chapter_name):
        """Add a new chapter.

        Parameters
        ----------
        chapter_name : str
            Chapter name.
        """
<<<<<<< HEAD
        self._chapter_idx += 1
        self._sub_chapter_idx = 0
        txt = f"{self._chapter_idx} {chapter_name}"
        self.set_font(self.report_specs.font.lower(), "B", self.report_specs.title_font_size)
=======
        self.__chapter_idx += 1
        self.__sub_chapter_idx = 0
        txt = f"{self.__chapter_idx} {chapter_name}"
        self.set_font(self.template_data.font.lower(), "B", self.template_data.title_font_size)
>>>>>>> 74ea1fb6
        self.start_section(txt)
        self.set_text_color(*self.report_specs.font_chapter_color)
        self.cell(
            0,
            12,
            txt,
            new_x="LMARGIN",
            new_y="NEXT",
            align="L",
        )
        self.set_font(self.report_specs.font.lower(), "I", self.report_specs.text_font_size)
        self.set_text_color(*self.report_specs.font_color)
        return True

    def add_sub_chapter(self, chapter_name):
        """Add a new sub-chapter.

        Parameters
        ----------
        chapter_name : str
            Chapter name.
        """
<<<<<<< HEAD
        self._sub_chapter_idx += 1
        txt = f"     {self._chapter_idx}.{self._sub_chapter_idx} {chapter_name}"
        self.set_font(self.report_specs.font.lower(), "I", self.report_specs.subtitle_font_size)
=======
        self.__sub_chapter_idx += 1
        txt = f"     {self.__chapter_idx}.{self.__sub_chapter_idx} {chapter_name}"
        self.set_font(self.template_data.font.lower(), "I", self.template_data.subtitle_font_size)
>>>>>>> 74ea1fb6
        self.start_section(txt.strip(), level=1)
        self.set_text_color(*self.report_specs.font_subchapter_color)
        self.cell(
            0,
            10,
            txt,
            new_x="LMARGIN",
            new_y="NEXT",
            align="L",
        )
        self.set_font(self.report_specs.font.lower(), "I", self.report_specs.text_font_size)
        self.set_text_color(*self.report_specs.font_color)

        return True

    def add_image(
        self,
        path,
        caption="",
        width=0,
        height=0,
    ):
        """Add a new image.

        Parameters
        ----------
        path : str
            Image path.
        caption : str, optional
            Image caption.
        width : int, optional
            Image width in millimeters.
        height : int, optional
            Image height in millimeters.
        """
        if width == 0:
            width = self.epw

        self.image(path, h=height, w=width, x=self.epw / 2 - width / 2 + self.l_margin)
        if caption:
            caption = f"Figure {self.__figure_idx}. {caption}"
            self.add_caption(caption)
            self.__figure_idx += 1
        return True

    def add_caption(self, content):
        """Add a new caption.

        Parameters
        ----------
        content : str
            Caption name.

        """
        self.set_font(self.report_specs.font.lower(), "I", self.report_specs.caption_font_size)
        self.set_text_color(*self.report_specs.font_caption_color)
        self.start_section(content, level=1)
        self.cell(
            0,
            6,
            content,
            new_x="LMARGIN",
            new_y="NEXT",
            align="C",
        )
        self.set_font(self.report_specs.font.lower(), "I", self.report_specs.text_font_size)
        self.set_text_color(*self.report_specs.font_color)

    def add_empty_line(self, num_lines=1):
        """Add a new empty line.

        Parameters
        ----------
        num_lines : int, optional
            Number of lines to add.
        """
        self.ln(num_lines)

    def add_page_break(self):
        """Add a new page break line.

        Parameters
        ----------
        """
        self.add_page()

    def add_table(
        self,
        title,
        content,
    ):
        """Add a new table from a list of data.
        Data shall be a list of list where every line is either a row or a column.

        Parameters
        ----------
        title : str
            Table title.
        content : list of list
            Table content.
        """
        self.set_font(self.report_specs.font.lower(), size=self.report_specs.text_font_size)
        self.add_caption(f"Table {title}")

        self.set_font(self.report_specs.font.lower(), size=self.report_specs.table_font_size)
        with self.table(
            borders_layout="MINIMAL",
            cell_fill_color=200,  # grey
            cell_fill_mode="ROWS",
            line_height=self.font_size * 2.5,
            text_align="CENTER",
            width=160,
        ) as table:
            for data_row in content:
                row = table.row()
                for datum in data_row:
                    row.cell(datum)

    def add_text(self, content, bold=False, italic=False):
        """Add a new text.

        Parameters
        ----------
        content : str
            Text content.
        bold : bool, optional
            Whether if text is bold or not. Default is ``True``.
        italic : bool, optional
            Whether if text is italic or not. Default is ``True``.
        """
        font_type = ""
        if bold:
            font_type = "B"
        if italic:
            font_type += "I"
        self.set_font(self.report_specs.font.lower(), font_type.lower(), self.report_specs.text_font_size)
        self.set_text_color(*self.report_specs.font_color)

        self.multi_cell(
            0,
            6,
            content,
            new_x="LMARGIN",
            new_y="NEXT",
            align="L",
        )

    def add_toc(self):
        def p(section, **kwargs):
            "Inserts a paragraph"
            self.cell(w=self.epw, h=self.font_size, text=section, new_x="LMARGIN", new_y="NEXT", **kwargs)

        self.add_page()
        self.set_font(self.report_specs.font.lower(), size=self.report_specs.title_font_size)
        self.set_text_color(*self.report_specs.font_color)
        self.underline = True
        self.x = self.l_margin
        p("Table of contents:")
        self.underline = False
        self.y += 10
        self.set_font(self.report_specs.font, size=12)

        for section in self._outline:
            link = self.add_link()
            self.set_link(link, page=section.page_number)
            string1 = f'{" " * section.level * 2} {section.name}'
            string2 = f"Page {section.page_number}"
            self.set_x(self.l_margin * 2)
            self.cell(
                w=self.epw - self.l_margin - self.r_margin,
                h=self.font_size,
                text=string1,
                new_x="LMARGIN",
                new_y="LAST",
                align="L",
                link=link,
            )
            self.set_x(self.l_margin * 2)
            self.cell(
                w=self.epw - self.l_margin - self.r_margin,
                h=self.font_size,
                text=string2,
                new_x="LMARGIN",
                new_y="NEXT",
                align="R",
                link=link,
            )

    def save_pdf(self, file_path, file_name=None):
        """Save pdf.

        Parameters
        ----------
        file_path : str
            Pdf path.
        file_name : str, optional
            File name.
        """
        self.output(os.path.join(file_path, file_name))
        return os.path.join(file_path, file_name)

    def add_chart(self, x_values, y_values, x_caption, y_caption, title):
        """Add a chart to the report using matplotlib.

        Parameters
        ----------
        x_values : list
            list of float x values.
        y_values : list
            List of float y values.
        x_caption : str
            X axis caption.
        y_caption : str
            Y axis caption.
        title : str
            Chart title.
        """
        from PIL import Image
        from matplotlib.backends.backend_agg import FigureCanvasAgg as FigureCanvas
        from matplotlib.figure import Figure
        import numpy as np

        dpi = 100.0
        figsize = (2000 / dpi, 2000 / dpi)
        fig = Figure(figsize=figsize, dpi=dpi)
        fig.subplots_adjust(top=0.8)
        ax = fig.add_subplot(1, 1, 1)
        ax.set_ylabel(y_caption)
        ax.set_title(title)
        x = np.array(x_values)
        y = np.array(y_values)
        ax.plot(x, y, color="blue", lw=2)

        ax.set_xlabel(x_caption)
        # Converting Figure to an image:
        canvas = FigureCanvas(fig)
        canvas.draw()
        img = Image.fromarray(np.asarray(canvas.buffer_rgba()))
        self.image(img, w=self.epw)  # Make the image full width<|MERGE_RESOLUTION|>--- conflicted
+++ resolved
@@ -55,30 +55,17 @@
         self.report_specs.ansys_version = version
         self.report_specs.design_name = design_name
         self.report_specs.project_name = project_name
-<<<<<<< HEAD
         self._chapter_idx = 0
         self._sub_chapter_idx = 0
         self._figure_idx = 1
         self.set_top_margin(unit_converter(self.report_specs.top_margin, input_units=self.report_specs.units))
         self.set_right_margin(unit_converter(self.report_specs.right_margin, input_units=self.report_specs.units))
         self.set_left_margin(unit_converter(self.report_specs.left_margin, input_units=self.report_specs.units))
-=======
-        if tempplate_json_file:
-            self.report_specs.template_name = tempplate_json_file
-        self.__read_template()
-        self.__chapter_idx = 0
-        self.__sub_chapter_idx = 0
-        self.__figure_idx = 1
-        self.set_top_margin(unit_converter(self.template_data.top_margin, input_units=self.template_data.units))
-        self.set_right_margin(unit_converter(self.template_data.right_margin, input_units=self.template_data.units))
-        self.set_left_margin(unit_converter(self.template_data.left_margin, input_units=self.template_data.units))
->>>>>>> 74ea1fb6
         self.set_auto_page_break(
             True, margin=unit_converter(self.report_specs.bottom_margin, input_units=self.report_specs.units)
         )
         self.alias_nb_pages()
 
-<<<<<<< HEAD
     def read_template(self, template_file):
         """Reade pdf template
 
@@ -91,16 +78,6 @@
             with open(self.report_specs.template_name, "r") as f:
                 tdata = json.load(f)
             self.report_specs = ReportSpec(**tdata)
-=======
-    def __read_template(self):
-        self.template_data = TemplateData()
-        tdata = {}
-        with open(self.report_specs.template_name, "r") as f:
-            tdata = json.load(f)
-        for k, v in tdata.items():
-            if k in self.template_data.__dict__:
-                self.template_data.__dict__[k] = v
->>>>>>> 74ea1fb6
 
     def __add_cover_page(self):
         self.add_page()
@@ -134,16 +111,7 @@
         )
 
     def header(self):
-<<<<<<< HEAD
-        # Logo
-        self.set_y(15)
-        line_x = self.x
-        line_y = self.y
-        delta = (self.w - self.r_margin - self.l_margin) / 5 - 10
-        self.set_text_color(*self.report_specs.font_header_color)
-=======
         from datetime import date
->>>>>>> 74ea1fb6
 
         def add_field(field_name, field_value):
             self.set_font(self.report_specs.font.lower(), size=self.report_specs.header_font_size)
@@ -170,7 +138,7 @@
         line_x = self.x
         line_y = self.y
         delta = (self.w - self.r_margin - self.l_margin) / 5 - 10
-        self.set_text_color(*self.template_data.font_header_color)
+        self.set_text_color(*self.report_specs.font_header_color)
 
         add_field("Project Name", self.report_specs.project_name)
         self.set_y(line_y)
@@ -325,17 +293,10 @@
         chapter_name : str
             Chapter name.
         """
-<<<<<<< HEAD
-        self._chapter_idx += 1
-        self._sub_chapter_idx = 0
-        txt = f"{self._chapter_idx} {chapter_name}"
-        self.set_font(self.report_specs.font.lower(), "B", self.report_specs.title_font_size)
-=======
         self.__chapter_idx += 1
         self.__sub_chapter_idx = 0
         txt = f"{self.__chapter_idx} {chapter_name}"
-        self.set_font(self.template_data.font.lower(), "B", self.template_data.title_font_size)
->>>>>>> 74ea1fb6
+        self.set_font(self.report_specs.font.lower(), "B", self.report_specs.title_font_size)
         self.start_section(txt)
         self.set_text_color(*self.report_specs.font_chapter_color)
         self.cell(
@@ -358,15 +319,9 @@
         chapter_name : str
             Chapter name.
         """
-<<<<<<< HEAD
-        self._sub_chapter_idx += 1
-        txt = f"     {self._chapter_idx}.{self._sub_chapter_idx} {chapter_name}"
-        self.set_font(self.report_specs.font.lower(), "I", self.report_specs.subtitle_font_size)
-=======
         self.__sub_chapter_idx += 1
         txt = f"     {self.__chapter_idx}.{self.__sub_chapter_idx} {chapter_name}"
-        self.set_font(self.template_data.font.lower(), "I", self.template_data.subtitle_font_size)
->>>>>>> 74ea1fb6
+        self.set_font(self.report_specs.font.lower(), "I", self.report_specs.subtitle_font_size)
         self.start_section(txt.strip(), level=1)
         self.set_text_color(*self.report_specs.font_subchapter_color)
         self.cell(
