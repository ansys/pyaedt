import os
# Setup paths for module imports
from .conftest import local_path, scratch_path
import gc
import time
# Import required modules
from pyaedt import Edb
from pyaedt.edb_core.components import resistor_value_parser
from pyaedt.generic.filesystem import Scratch
from .conftest import desktop_version
test_project_name = "Galileo"
bom_example = "bom_example.csv"
from .conftest import config
import pytest

class TestEDB:
    def setup_class(self):
        with Scratch(scratch_path) as self.local_scratch:
            try:
                example_project = os.path.join(local_path, 'example_models', test_project_name + '.aedt')
                self.test_project = self.local_scratch.copyfile(example_project)
                aedbproject = os.path.join(self.local_scratch.path, test_project_name + '.aedb')
                self.local_scratch.copyfolder(os.path.join(local_path, 'example_models', test_project_name + '.aedb'),
                                              os.path.join(self.local_scratch.path, test_project_name + '.aedb'))
                self.edbapp = Edb(aedbproject, 'Galileo_G87173_204', edbversion=desktop_version, isreadonly=False)
            except:
                pass

    def teardown_class(self):

        self.edbapp.close_edb()
        self.edbapp = None
        self.local_scratch.remove()
        gc.collect()

    def test_find_by_name(self):
        comp = self.edbapp.core_components.get_component_by_name("J1")
        assert comp is not None
        pin = self.edbapp.core_components.get_pin_from_component("J1", pinName="1")
        assert pin is not False

    def test_get_properties(self):
        assert len(self.edbapp.core_components.components)>0
        assert len(self.edbapp.core_components.inductors)>0
        assert len(self.edbapp.core_components.resistors)>0
        assert len(self.edbapp.core_components.capacitors)>0
        assert len(self.edbapp.core_components.ICs)>0
        assert len(self.edbapp.core_components.IOs)>0
        assert len(self.edbapp.core_components.Others)>0

    def test_get_primitives(self):
        assert len(self.edbapp.core_primitives.polygons)>0
        assert len(self.edbapp.core_primitives.paths)>0
        assert len(self.edbapp.core_primitives.rectangles)>0
        assert len(self.edbapp.core_primitives.circles)>0
        assert len(self.edbapp.core_primitives.bondwires) == 0
        assert len(self.edbapp.core_primitives.polygons_by_layer["TOP"])>0
        assert len(self.edbapp.core_primitives.polygons_by_layer["UNNAMED_000"]) == 0


    def test_get_stackup(self):
        stackup = self.edbapp.core_stackup.stackup_layers
        assert (len(stackup.layers)>2)
        assert  self.edbapp.core_stackup.stackup_layers["TOP"]._builder
        assert  self.edbapp.core_stackup.stackup_layers["TOP"].id
        assert  isinstance(self.edbapp.core_stackup.stackup_layers["TOP"].layer_type, int)



    def get_signal_layers(self):
        signal_layers = self.edbapp.core_stackup.signal_layers
        assert (len(list(signal_layers.values())))

    def test_component_lists(self):
        component_list = self.edbapp.core_components.components
        assert (len(component_list) > 2)

    def test_vias_creation(self):
        self.edbapp.core_padstack.create_padstack(padstackname="myVia")
        assert ("myVia" in list(self.edbapp.core_padstack.padstacks.keys()))
        assert self.edbapp.core_padstack.place_padstack([5e-3, 5e-3], "myVia")

    def test_nets_query(self):
        signalnets = self.edbapp.core_nets.signal_nets
        powernets = self.edbapp.core_nets.power_nets
        assert (len(signalnets) > 2)
        assert (len(powernets) > 2)

    def test_assign_rlc(self):
        assert self.edbapp.core_components.set_component_rlc("C3B14", res_value=1e-3, cap_value="10e-6", isparallel=False)
        assert self.edbapp.core_components.set_component_rlc("L3A1", res_value=1e-3, ind_value="10e-6", isparallel=True)

    def test_add_layer(self):
        layers = self.edbapp.core_stackup.stackup_layers
        assert layers.add_layer("NewLayer", "TOP", "copper", "air", "10um", 0)

    def test_add_dielectric(self):
        diel = self.edbapp.core_stackup.create_dielectric("MyDiel", 3.3, 0.02)
        assert diel

    def test_add_conductor(self):
        cond = self.edbapp.core_stackup.create_conductor("MyCond", 55e8)
        assert cond

    def test_add_djordievic(self):
        diel = self.edbapp.core_stackup.create_djordjevicsarkar_material("MyDjord", 3.3, 0.02, 3.3)
        assert diel

    def test_add_debye(self):
        diel = self.edbapp.core_stackup.create_debye_material("My_Debye", 3, 2.5, 0.02, 0.04, 1e6, 1e9)
        assert diel

    def test_update_layer(self):
        self.edbapp.core_stackup.stackup_layers['LYR_1'].name
        self.edbapp.core_stackup.stackup_layers['LYR_1'].thickness_value = "100um"
        time.sleep(2)
        assert self.edbapp.core_stackup.stackup_layers['LYR_1'].thickness_value == "100um"
        self.edbapp.core_stackup.stackup_layers['LYR_2'].material_name = "MyCond"
        time.sleep(2)
        assert self.edbapp.core_stackup.stackup_layers['LYR_2'].material_name == "MyCond"
        assert self.edbapp.core_stackup.stackup_layers['LYR_1'].filling_material_name is not None or False
        assert self.edbapp.core_stackup.stackup_layers['LYR_1'].top_bottom_association is not None or False
        assert self.edbapp.core_stackup.stackup_layers['LYR_1'].lower_elevation is not None or False
        assert self.edbapp.core_stackup.stackup_layers['LYR_1'].upper_elevation is not None or False
        assert self.edbapp.core_stackup.stackup_layers['LYR_1'].etch_factor is not None or False

    def test_remove_layer(self):
        layers = self.edbapp.core_stackup.stackup_layers
        assert layers.remove_layer("BOTTOM")

    def test_components(self):
        assert "R1" in list(self.edbapp.core_components.components.keys())
        assert  self.edbapp.core_components.components["R1"].res_value
        assert  self.edbapp.core_components.components["R1"].placement_layer
        assert  self.edbapp.core_components.components["R1"].lower_elevation
        assert  self.edbapp.core_components.components["R1"].upper_elevation
        assert  self.edbapp.core_components.components["R1"].top_bottom_association == 0
        assert  self.edbapp.core_components.components["R1"].pinlist
        pinname = self.edbapp.core_components.components["R1"].pinlist[0].GetName()
        assert self.edbapp.core_components.components["R1"].pins[pinname].lower_elevation == \
               self.edbapp.core_components.components["R1"].lower_elevation
        assert self.edbapp.core_components.components["R1"].pins[pinname].placement_layer == \
               self.edbapp.core_components.components["R1"].placement_layer
        assert self.edbapp.core_components.components["R1"].pins[pinname].upper_elevation == \
               self.edbapp.core_components.components["R1"].upper_elevation
        assert self.edbapp.core_components.components["R1"].pins[pinname].top_bottom_association == \
               self.edbapp.core_components.components["R1"].top_bottom_association
        assert self.edbapp.core_components.components["R1"].pins[pinname].position
        assert self.edbapp.core_components.components["R1"].pins[pinname].rotation

    def test_components_from_net(self):
        assert self.edbapp.core_components.get_components_from_nets("A0_N")

    def test_resistors(self):
        assert "R1" in  list(self.edbapp.core_components.resistors.keys())
        assert "C1" not in list(self.edbapp.core_components.resistors.keys())


    def test_capacitors(self):
        assert "C1" in list(self.edbapp.core_components.capacitors.keys())
        assert "R1" not in list(self.edbapp.core_components.capacitors.keys())


    def test_inductors(self):
        assert "L3M1" in list(self.edbapp.core_components.inductors.keys())
        assert "R1" not in list(self.edbapp.core_components.inductors.keys())

    def test_ICs(self):
        assert "U8" in list(self.edbapp.core_components.ICs.keys())
        assert "R1" not in list(self.edbapp.core_components.ICs.keys())

    def test_IOs(self):
        assert "J1" in list(self.edbapp.core_components.IOs.keys())
        assert "R1" not in list(self.edbapp.core_components.IOs.keys())

    def test_Others(self):
        assert "EU1" in self.edbapp.core_components.Others
        assert "R1" not in self.edbapp.core_components.Others

    def test_Components_by_PartName(self):
        comp = self.edbapp.core_components.components_by_partname
        assert "A93549-020" in comp
        assert len(comp["A93549-020"]) > 1

    def test_get_through_resistor_list(self):
        assert self.edbapp.core_components.get_through_resistor_list(10)

    def test_get_rats(self):
        assert len(self.edbapp.core_components.get_rats())>0

    def test_get_component_connections(self):
        assert len(self.edbapp.core_components.get_component_net_connection_info("U2A5"))>0

    def test_get_power_tree(self):
        OUTPUT_NET = "BST_V1P0_S0"
        GROUND_NETS = ["GND", "PGND"]
        powertree_df, power_nets = self.edbapp.core_nets.get_powertree(OUTPUT_NET, GROUND_NETS)
        assert len(powertree_df) > 0
        assert len (power_nets) > 0

    def test_aedt_pinname_pin_position(self):
        cmp_pinlist = self.edbapp.core_padstack.get_pinlist_from_component_and_net("U2A5", "GND")
        assert type(self.edbapp.core_components.get_aedt_pin_name(cmp_pinlist[0])) is str
        assert len(self.edbapp.core_components.get_pin_position(cmp_pinlist[0])) == 2

    def test_get_pins_name_from_net(self):
        cmp_pinlist = self.edbapp.core_components.get_pin_from_component("U2A5")
        assert len(self.edbapp.core_components.get_pins_name_from_net(cmp_pinlist, "GND"))>0
        assert len(self.edbapp.core_components.get_pins_name_from_net(cmp_pinlist, "VCCC"))==0

    def test_delete_single_pin_rlc(self):
        assert len(self.edbapp.core_components.delete_single_pin_rlc())>0

    def test_component_rlc(self):
        assert self.edbapp.core_components.set_component_rlc("R1", 30, 1e-9, 1e-12)

    def test_disable_component(self):
        assert self.edbapp.core_components.disable_rlc_component("R1")

    def test_delete_component(self):
        assert self.edbapp.core_components.delete_component("R1")

    def test_create_coax_port(self):
        assert self.edbapp.core_hfss.create_coax_port_on_component("U2A5",["RSVD_0", "V1P0_SO"])

    def test_create_siwave_circuit_port(self):
        assert self.edbapp.core_siwave.create_circuit_port("U2A5","V1P5_S3","U2A5","GND",50,"test")

    def test_create_siwave_voltage_source(self):
        assert self.edbapp.core_siwave.create_voltage_source("U2A5","V1P5_S3","U2A5","GND",3.3,0)

    def test_create_siwave_current_source(self):
        assert self.edbapp.core_siwave.create_current_source("U2A5","V1P5_S3","U2A5","GND",0.1,0)

    def test_create_siwave_ac_analsyis(self):
        assert self.edbapp.core_siwave.add_siwave_ac_analysis()

    def test_create_siwave_dc_analsyis(self):
        assert self.edbapp.core_siwave.add_siwave_dc_analysis()

    def test_get_nets_from_pin_list(self):
        cmp_pinlist = self.edbapp.core_padstack.get_pinlist_from_component_and_net("U2A5", "GND")
        if cmp_pinlist:
            assert cmp_pinlist[0].GetNet().GetName()

    def test_mesh_operations(self):
        mesh_ops = self.edbapp.core_hfss.get_trace_width_for_traces_with_ports()
        assert len(mesh_ops)>0

    def test_assign_model(self):
        assert self.edbapp.core_components.set_component_model("C1A14", modelpath=os.path.join(self.local_scratch.path,
                                                                               test_project_name + '.aedb',
                                                                               'GRM32ER72A225KA35_25C_0V.sp'),
                                               modelname='GRM32ER72A225KA35_25C_0V')
        assert not self.edbapp.core_components.set_component_model("C10000", modelpath=os.path.join(self.local_scratch.path,
                                                                               test_project_name + '.aedb',
                                                                               'GRM32ER72A225KA35_25C_0V.sp'),
                                               modelname='GRM32ER72A225KA35_25C_0V')

    def test_delete_net(self):
        nets_deleted= self.edbapp.core_nets.delete_nets("A0_N")
        assert "A0_N" in nets_deleted

    def test_get_polygons_bounding(self):
        polys = self.edbapp.core_primitives.get_polygons_by_layer("GND")
        for poly in polys:
            bounding = self.edbapp.core_primitives.get_polygon_bounding_box(poly)
            assert len(bounding) == 4

    def test_get_polygons_bbylayerandnets(self):
        nets = ["GND", "IO2"]
        polys = self.edbapp.core_primitives.get_polygons_by_layer("TOP", nets)
        assert polys

    def test_get_polygons_points(self):
        polys = self.edbapp.core_primitives.get_polygons_by_layer("GND")
        for poly in polys:
            points = self.edbapp.core_primitives.get_polygon_points(poly)
            assert points
            
    def test_get_padstack(self):
        for el in self.edbapp.core_padstack.padstacks:
            pad = self.edbapp.core_padstack.padstacks[el]
            assert pad.hole_plating_thickness is not None or False
            assert pad.hole_properties is not None or False
            assert pad.hole_plating_thickness is not None or False
            assert pad.hole_plating_ratio is not None or False
            assert pad.via_start_layer is not None or False
            assert pad.via_stop_layer is not None or False
            assert pad.material is not None or False
            assert pad.hole_finished_size is not None or False
            assert pad.hole_rotation is not None or False
            assert pad.hole_offset_x is not None or False
            assert pad.hole_offset_y is not None or False
            assert pad.hole_type is not None or False
            assert pad.pad_by_layer[pad.via_stop_layer].parameters is not None or False
            assert pad.pad_by_layer[pad.via_stop_layer].offset_x is not None or False
            assert pad.pad_by_layer[pad.via_stop_layer].offset_y is not None or False
            assert isinstance(pad.pad_by_layer[pad.via_stop_layer].geometry_type, int)

    def test_set_padstack(self):
        pad = self.edbapp.core_padstack.padstacks["C10N116"]
        hole_pad = 8
        tol = 1e-12
        pad.hole_properties = hole_pad
        pad.hole_offset_x = 0
        pad.hole_offset_y = 1
        pad.hole_rotation = 0
        pad.hole_plating_ratio = 90
        pad.material = "copper"
        assert pad.hole_plating_ratio == 90
        assert abs(pad.hole_properties[0]-hole_pad) < tol
        offset_x = 7
        offset_y = 1
        param = 7
        pad.pad_by_layer[pad.via_stop_layer].parameters = param
        pad.pad_by_layer[pad.via_stop_layer].offset_x = offset_x
        pad.pad_by_layer[pad.via_stop_layer].offset_y = offset_y
        assert pad.pad_by_layer[pad.via_stop_layer].offset_x == str(offset_x)
        assert pad.pad_by_layer[pad.via_stop_layer].offset_y == str(offset_y)
        assert pad.pad_by_layer[pad.via_stop_layer].parameters[0] == str(param)

    def test_save_edb_as(self):
        assert self.edbapp.save_edb_as(os.path.join(self.local_scratch.path, "Gelileo_new.aedb"))
        assert os.path.exists(os.path.join(self.local_scratch.path, "Gelileo_new.aedb", "edb.def"))

    def test_parametrize_layout(self):
        for el in self.edbapp.core_primitives.polygons:
            if el.GetId() == 2647:
                poly = el
        for el in self.edbapp.core_primitives.polygons:
            if el.GetId() == 2742:
                selection_poly = el

        assert self.edbapp.core_primitives.parametrize_polygon(poly, selection_poly)

    def test_import_bom(self):
        assert self.edbapp.core_components.update_rlc_from_bom(os.path.join(local_path, 'example_models', bom_example),
                                                               delimiter=",", valuefield="Value", comptype="Prod name",
                            refdes="RefDes")

    def test_create_component_from_pins(self):
        pins = self.edbapp.core_components.get_pin_from_component("R13")
        assert self.edbapp.core_components.create_component_from_pins(pins, "newcomp")

    def test_create_cutout(self):
        output = os.path.join(self.local_scratch.path, "cutout.aedb")
        assert self.edbapp.create_cutout(["A0_N", "A0_P"], ["GND"], output_aedb_path=output)
        assert os.path.exists(os.path.join(output, "edb.def"))

    def test_rvalue(self):
        assert resistor_value_parser("100meg")

    def test_stackup_limits(self):
        assert self.edbapp.core_stackup.stackup_limits()

    def test_create_polygon(self):
        points = [
            [-0.025, -0.02],
            [0.025, -0.02],
            [0.025, 0.02],
            [-0.025, 0.02],
            [-0.025, -0.02]
        ]
        plane = self.edbapp.core_primitives.Shape('polygon', points=points)
        points = [[-0.001, -0.001], [0.001, -0.001, "ccw", 0.0, -0.0012], [0.001, 0.001], [-0.001, 0.001],
                  [-0.001, -0.001]]
        void1 = self.edbapp.core_primitives.Shape('polygon', points=points)
        void2 = self.edbapp.core_primitives.Shape('rectangle', [-0.002, 0.0], [-0.015, 0.0005])
        assert self.edbapp.core_primitives.create_polygon(plane, "TOP", [void1, void2])
        points = [
            [0, 0,1],

        ]
        plane = self.edbapp.core_primitives.Shape('polygon', points=points)
        assert not self.edbapp.core_primitives.create_polygon(plane, "TOP")
        points = [
            [0.1, "s"],

        ]
        plane = self.edbapp.core_primitives.Shape('polygon', points=points)
        assert not self.edbapp.core_primitives.create_polygon(plane, "TOP")
        points = [
            [0.001, -0.001, "ccn", 0.0, -0.0012]
        ]
        plane = self.edbapp.core_primitives.Shape('polygon', points=points)
        assert not self.edbapp.core_primitives.create_polygon(plane, "TOP")

    def test_create_path(self):
        points = [
            [-0.025, -0.02],
            [0.025, -0.02],
            [0.025, 0.02],
        ]
        path = self.edbapp.core_primitives.Shape('polygon', points=points)
        assert self.edbapp.core_primitives.create_path(path, "TOP")

    def test_create_outline(self):
        assert self.edbapp.core_stackup.stackup_layers.add_outline_layer("Outline1")
        assert not self.edbapp.core_stackup.stackup_layers.add_outline_layer("Outline1")

    def test_create_edb(self):
        edb = Edb(os.path.join(scratch_path, "temp.aedb"))
        assert edb
        assert edb.active_layout
        edb.close_edb()

    @pytest.mark.skipif(config["build_machine"], reason="Not running in non-graphical mode")
    def test_export_to_hfss(self):
        edb = Edb(edbpath=os.path.join(local_path, 'example_models', "simple.aedb"), edbversion=desktop_version)
        options_config = {'UNITE_NETS' : 1, 'LAUNCH_Q3D' : 0}
        out = edb.write_export3d_option_config_file(scratch_path, options_config)
        assert os.path.exists(out)
        out= edb.export_hfss(scratch_path)
        assert os.path.exists(out)
        edb.close_edb()

    @pytest.mark.skipif(config["build_machine"], reason="Not running in non-graphical mode")
    def test_export_to_q3d(self):
        edb = Edb(edbpath=os.path.join(local_path, 'example_models', "simple.aedb"), edbversion=desktop_version)
        options_config = {'UNITE_NETS' : 1, 'LAUNCH_Q3D' : 0}
        out = edb.write_export3d_option_config_file(scratch_path, options_config)
        assert os.path.exists(out)
        out= edb.export_q3d(scratch_path,  net_list=["NET1", "NET2", "GND"])
        assert os.path.exists(out)
<<<<<<< HEAD
        edb.close_edb()
=======

    @pytest.mark.skipif(config["build_machine"], reason="Not running in non-graphical mode")
    def test_export_to_maxwell(self):
        edb = Edb(edbpath=os.path.join(local_path, 'example_models', "simple.aedb"), edbversion="2021.1")
        options_config = {'UNITE_NETS' : 1, 'LAUNCH_MAXWELL' : 0}
        out = edb.write_export3d_option_config_file(scratch_path, options_config)
        assert os.path.exists(out)
        out= edb.export_maxwell(scratch_path)
        assert os.path.exists(out)
>>>>>>> 05f6f69e
<|MERGE_RESOLUTION|>--- conflicted
+++ resolved
@@ -407,32 +407,18 @@
 
     @pytest.mark.skipif(config["build_machine"], reason="Not running in non-graphical mode")
     def test_export_to_hfss(self):
-        edb = Edb(edbpath=os.path.join(local_path, 'example_models', "simple.aedb"), edbversion=desktop_version)
+        edb = Edb(edbpath=os.path.join(local_path, 'example_models', "simple.aedb"), edbversion="2021.1")
         options_config = {'UNITE_NETS' : 1, 'LAUNCH_Q3D' : 0}
         out = edb.write_export3d_option_config_file(scratch_path, options_config)
         assert os.path.exists(out)
         out= edb.export_hfss(scratch_path)
         assert os.path.exists(out)
-        edb.close_edb()
 
     @pytest.mark.skipif(config["build_machine"], reason="Not running in non-graphical mode")
     def test_export_to_q3d(self):
-        edb = Edb(edbpath=os.path.join(local_path, 'example_models', "simple.aedb"), edbversion=desktop_version)
+        edb = Edb(edbpath=os.path.join(local_path, 'example_models', "simple.aedb"), edbversion="2021.1")
         options_config = {'UNITE_NETS' : 1, 'LAUNCH_Q3D' : 0}
         out = edb.write_export3d_option_config_file(scratch_path, options_config)
         assert os.path.exists(out)
         out= edb.export_q3d(scratch_path,  net_list=["NET1", "NET2", "GND"])
-        assert os.path.exists(out)
-<<<<<<< HEAD
-        edb.close_edb()
-=======
-
-    @pytest.mark.skipif(config["build_machine"], reason="Not running in non-graphical mode")
-    def test_export_to_maxwell(self):
-        edb = Edb(edbpath=os.path.join(local_path, 'example_models', "simple.aedb"), edbversion="2021.1")
-        options_config = {'UNITE_NETS' : 1, 'LAUNCH_MAXWELL' : 0}
-        out = edb.write_export3d_option_config_file(scratch_path, options_config)
-        assert os.path.exists(out)
-        out= edb.export_maxwell(scratch_path)
-        assert os.path.exists(out)
->>>>>>> 05f6f69e
+        assert os.path.exists(out)