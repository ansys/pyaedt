import os
# Setup paths for module imports
from .conftest import local_path, scratch_path
import gc
import time
# Import required modules
from pyaedt import Edb
from pyaedt.edb_core.components import resistor_value_parser
from pyaedt.generic.filesystem import Scratch
from .conftest import desktop_version
test_project_name = "Galileo"


class Test3DLayout:
    def setup_class(self):
        with Scratch(scratch_path) as self.local_scratch:
            try:
                example_project = os.path.join(local_path, 'example_models', test_project_name + '.aedt')
                self.test_project = self.local_scratch.copyfile(example_project)
                aedbproject = os.path.join(self.local_scratch.path, test_project_name + '.aedb')
                self.local_scratch.copyfolder(os.path.join(local_path, 'example_models', test_project_name + '.aedb'),
                                              os.path.join(self.local_scratch.path, test_project_name + '.aedb'))
                self.edbapp = Edb(aedbproject, 'Galileo_G87173_204', edbversion=desktop_version, isreadonly=False)
            except:
                pass

    def teardown_class(self):

        self.edbapp.close_edb()
        self.edbapp = None
        self.local_scratch.remove()
        gc.collect()

    def test_find_by_name(self):
        comp = self.edbapp.core_components.get_component_by_name("J1")
        assert comp is not None
        pin = self.edbapp.core_components.get_pin_from_component("J1", pinName="1")
        assert pin is not False

    def test_get_properties(self):
        assert len(self.edbapp.core_components.components)>0
        assert len(self.edbapp.core_components.inductors)>0
        assert len(self.edbapp.core_components.resistors)>0
        assert len(self.edbapp.core_components.capacitors)>0
        assert len(self.edbapp.core_components.ICs)>0
        assert len(self.edbapp.core_components.IOs)>0
        assert len(self.edbapp.core_components.Others)>0


    def test_get_stackup(self):
        stackup = self.edbapp.core_stackup.stackup_layers
        assert (len(stackup.layers)>2)

    def get_signal_layers(self):
        signal_layers = self.edbapp.core_stackup.signal_layers
        assert (len(list(signal_layers.values())))

    def test_component_lists(self):
        component_list = self.edbapp.core_components.components
        assert (len(component_list) > 2)

    def test_vias_creation(self):
        self.edbapp.core_padstack.create_padstack(padstackname="myVia")
        vias = self.edbapp.core_padstack.padstacks
        viasinfo = self.edbapp.core_padstack.get_padstack_info()
        assert (len(vias)>2)
        assert ("myVia" in viasinfo)

    def test_nets_query(self):
        signalnets = self.edbapp.core_nets.signal_nets
        powernets = self.edbapp.core_nets.power_nets
        assert (len(signalnets) > 2)
        assert (len(powernets) > 2)

    def test_assign_rlc(self):
        assert self.edbapp.core_components.set_component_rlc("C3B14", res_value=1e-3, cap_value="10e-6", isparallel=False)
        assert self.edbapp.core_components.set_component_rlc("L3A1", res_value=1e-3, ind_value="10e-6", isparallel=True)

    def test_add_layer(self):
        layers = self.edbapp.core_stackup.stackup_layers
        assert layers.add_layer("NewLayer", "TOP", "copper", "air", "10um", 0)

    def test_add_dielectric(self):
        diel = self.edbapp.core_stackup.create_dielectric("MyDiel", 3.3, 0.02)
        assert diel

    def test_add_conductor(self):
        cond = self.edbapp.core_stackup.create_conductor("MyCond", 55e8)
        assert cond

    def test_add_djordievic(self):
        diel = self.edbapp.core_stackup.create_djordjevicsarkar_material("MyDjord", 3.3, 0.02, 3.3)
        assert diel

    def test_add_debye(self):
        diel = self.edbapp.core_stackup.create_debye_material("My_Debye", 3, 2.5, 0.02, 0.04, 1e6, 1e9)
        assert diel

    def test_update_layer(self):
        self.edbapp.core_stackup.stackup_layers['LYR_1'].name
        self.edbapp.core_stackup.stackup_layers['LYR_1'].thickness_value = "100um"
        time.sleep(2)
        assert self.edbapp.core_stackup.stackup_layers['LYR_1'].thickness_value == "100um"
        self.edbapp.core_stackup.stackup_layers['LYR_2'].material_name = "MyCond"
        time.sleep(2)
        assert self.edbapp.core_stackup.stackup_layers['LYR_2'].material_name == "MyCond"

    def test_remove_layer(self):
        layers = self.edbapp.core_stackup.stackup_layers
        assert layers.remove_layer("BOTTOM")

    def test_components(self):
        assert "R1" in list(self.edbapp.core_components.components.keys())

    def test_components_from_net(self):
        assert self.edbapp.core_components.get_components_from_nets("A0_N")

    def test_resistors(self):
        assert "R1" in  list(self.edbapp.core_components.resistors.keys())
        assert "C1" not in list(self.edbapp.core_components.resistors.keys())


    def test_capacitors(self):
        assert "C1" in list(self.edbapp.core_components.capacitors.keys())
        assert "R1" not in list(self.edbapp.core_components.capacitors.keys())


    def test_inductors(self):
        assert "L3M1" in list(self.edbapp.core_components.inductors.keys())
        assert "R1" not in list(self.edbapp.core_components.inductors.keys())

    def test_ICs(self):
        assert "U8" in list(self.edbapp.core_components.ICs.keys())
        assert "R1" not in list(self.edbapp.core_components.ICs.keys())

    def test_IOs(self):
        assert "J1" in list(self.edbapp.core_components.IOs.keys())
        assert "R1" not in list(self.edbapp.core_components.IOs.keys())

    def test_Others(self):
        assert "EU1" in self.edbapp.core_components.Others
        assert "R1" not in self.edbapp.core_components.Others

    def test_Components_by_PartName(self):
        comp = self.edbapp.core_components.components_by_partname
        assert "A93549-020" in comp
        assert len(comp["A93549-020"]) > 1

    def test_get_through_resistor_list(self):
        assert self.edbapp.core_components.get_through_resistor_list(10)

    def test_get_rats(self):
        assert len(self.edbapp.core_components.get_rats())>0

    def test_get_component_connections(self):
        assert len(self.edbapp.core_components.get_component_net_connection_info("U2A5"))>0

    def test_get_power_tree(self):
        OUTPUT_NET = "BST_V1P0_S0"
        GROUND_NETS = ["GND", "PGND"]
        powertree_df, power_nets = self.edbapp.core_nets.get_powertree(OUTPUT_NET, GROUND_NETS)
        assert len(powertree_df) > 0
        assert len (power_nets) > 0

    def test_aedt_pinname_pin_position(self):
        cmp_pinlist = self.edbapp.core_padstack.get_pinlist_from_component_and_net("U2A5", "GND")
        assert type(self.edbapp.core_components.get_aedt_pin_name(cmp_pinlist[0])) is str
        assert len(self.edbapp.core_components.get_pin_position(cmp_pinlist[0])) == 2

    def test_get_pins_name_from_net(self):
        cmp_pinlist = self.edbapp.core_components.get_pin_from_component("U2A5")
        assert len(self.edbapp.core_components.get_pins_name_from_net(cmp_pinlist, "GND"))>0
        assert len(self.edbapp.core_components.get_pins_name_from_net(cmp_pinlist, "VCCC"))==0

    def test_delete_single_pin_rlc(self):
        assert len(self.edbapp.core_components.delete_single_pin_rlc())>0

    def test_component_rlc(self):
        assert self.edbapp.core_components.set_component_rlc("R1", 30, 1e-9, 1e-12)

    def test_disable_component(self):
        assert self.edbapp.core_components.disable_rlc_component("R1")

    def test_delete_component(self):
        assert self.edbapp.core_components.delete_component("R1")

    def test_create_coax_port(self):
        assert self.edbapp.core_hfss.create_coax_port_on_component("U2A5","V1P0_S0")

    def test_create_siwave_circuit_port(self):
        assert self.edbapp.core_siwave.create_circuit_port("U2A5","V1P5_S3","U2A5","GND",50,"test")

    def test_create_siwave_voltage_source(self):
        assert self.edbapp.core_siwave.create_voltage_source("U2A5","V1P5_S3","U2A5","GND",3.3,0)

    def test_create_siwave_current_source(self):
        assert self.edbapp.core_siwave.create_current_source("U2A5","V1P5_S3","U2A5","GND",0.1,0)

    def test_create_siwave_ac_analsyis(self):
        assert self.edbapp.core_siwave.add_siwave_ac_analysis()

    def test_create_siwave_dc_analsyis(self):
        assert self.edbapp.core_siwave.add_siwave_dc_analysis()

    def test_get_nets_from_pin_list(self):
        cmp_pinlist = self.edbapp.core_padstack.get_pinlist_from_component_and_net("U2A5", "GND")
        if cmp_pinlist:
            assert cmp_pinlist[0].GetNet().GetName()

    def test_mesh_operations(self):
        mesh_ops = self.edbapp.core_hfss.get_trace_width_for_traces_with_ports()
        assert len(mesh_ops)>0

    def test_assign_model(self):
        assert self.edbapp.core_components.set_component_model("C1A14", modelpath=os.path.join(self.local_scratch.path,
                                                                               test_project_name + '.aedb',
                                                                               'GRM32ER72A225KA35_25C_0V.sp'),
                                               modelname='GRM32ER72A225KA35_25C_0V')
        assert not self.edbapp.core_components.set_component_model("C10000", modelpath=os.path.join(self.local_scratch.path,
                                                                               test_project_name + '.aedb',
                                                                               'GRM32ER72A225KA35_25C_0V.sp'),
                                               modelname='GRM32ER72A225KA35_25C_0V')

    def test_delete_net(self):
        nets_deleted= self.edbapp.core_nets.delete_nets("A0_N")
        assert "A0_N" in nets_deleted

    def test_get_polygons_bounding(self):
        polys = self.edbapp.core_primitives.get_polygons_by_layer("GND")
        for poly in polys:
            bounding = self.edbapp.core_primitives.get_polygon_bounding_box(poly)
            assert len(bounding) == 4

    def test_get_polygons_bbylayerandnets(self):
        nets = ["GND", "IO2"]
        polys = self.edbapp.core_primitives.get_polygons_by_layer("TOP", nets)
        assert polys

    def test_get_polygons_points(self):
        polys = self.edbapp.core_primitives.get_polygons_by_layer("GND")
        for poly in polys:
            points = self.edbapp.core_primitives.get_polygon_points(poly)
            assert points
            
    def test_get_padstack(self):
        for el in self.edbapp.core_padstack.padstacks:
            out = self.edbapp.core_padstack.get_pad_parameters_value(self.edbapp.core_padstack.padstacks[el], "TOP",
                                                                     self.edbapp.edb.Definition.PadType.RegularPad)
            assert out
            out = self.edbapp.core_padstack.get_pad_parameters_value(self.edbapp.core_padstack.padstacks[el], "TOP",
                                                                     self.edbapp.edb.Definition.PadType.AntiPad)
            assert out

    def test_save_edb_as(self):
        assert self.edbapp.save_edb_as(os.path.join(self.local_scratch.path, "Gelileo_new.aedb"))
        assert os.path.exists(os.path.join(self.local_scratch.path, "Gelileo_new.aedb", "edb.def"))

    def test_parametrize_layout(self):
        for el in self.edbapp.core_primitives.polygons:
            if el.GetId() == 2647:
                poly = el
        for el in self.edbapp.core_primitives.polygons:
            if el.GetId() == 2742:
                selection_poly = el

        assert self.edbapp.core_primitives.parametrize_polygon(poly, selection_poly)

    def test_create_cutout(self):
        output = os.path.join(self.local_scratch.path, "cutout.aedb")
        assert self.edbapp.create_cutout(["A0_N", "A0_P"],["GND","V3P3_S0"], output_aedb_path=output)
        assert os.path.exists(os.path.join(output, "edb.def"))

    def test_rvalue(self):
        assert resistor_value_parser("100meg")
<<<<<<< HEAD
        assert resistor_value_parser("100meg")

    def test_stackup_limits(self):
        assert self.edbapp.core_stackup.stackup_limits()
=======
>>>>>>> 85a0683b

    def test_stackup_limits(self):
        assert self.edbapp.core_stackup.stackup_limits()


<|MERGE_RESOLUTION|>--- conflicted
+++ resolved
@@ -272,15 +272,8 @@
 
     def test_rvalue(self):
         assert resistor_value_parser("100meg")
-<<<<<<< HEAD
-        assert resistor_value_parser("100meg")
 
     def test_stackup_limits(self):
         assert self.edbapp.core_stackup.stackup_limits()
-=======
->>>>>>> 85a0683b
-
-    def test_stackup_limits(self):
-        assert self.edbapp.core_stackup.stackup_limits()
-
-
+
+
