--- conflicted
+++ resolved
@@ -686,16 +686,8 @@
             last_cycles_number=3,
             calculate_force="Harmonic",
         )
-<<<<<<< HEAD
-        self.m3dtransient.analyze(self.m3dtransient.active_setup)
-        for setup in self.m3dtransient.setups:
-            if setup.name == self.m3dtransient.active_setup and not setup.is_solved:
-                setup.analyze()
-        self.m3dtransient.save_project()
-=======
         self.m3dtransient.save_project()
         self.m3dtransient.analyze(self.m3dtransient.active_setup, num_cores=2)
->>>>>>> c2ff1df3
         assert self.m3dtransient.export_element_based_harmonic_force(
             start_frequency=1, stop_frequency=100, number_of_frequency=None
         )
