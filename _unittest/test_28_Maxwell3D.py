# Setup paths for module imports
import os
import tempfile

from _unittest.conftest import BasisTest
from _unittest.conftest import desktop_version
from _unittest.conftest import local_path
from pyaedt import Maxwell3d
from pyaedt.generic.constants import SOLUTIONS
from pyaedt.generic.general_methods import generate_unique_name

try:
    import pytest
except ImportError:
    import _unittest_ironpython.conf_unittest as pytest

test_project_name = "eddy"


class TestClass(BasisTest, object):
    def setup_class(self):
        BasisTest.my_setup(self)
        self.aedtapp = BasisTest.add_app(self, application=Maxwell3d, solution_type="EddyCurrent")
        core_loss_file = "PlanarTransformer.aedt"
        example_project = os.path.join(local_path, "example_models", core_loss_file)
        self.file_path = self.local_scratch.copyfile(example_project)

    def teardown_class(self):
        BasisTest.my_teardown(self)

    def test_01_create_primitive(self):
        self.aedtapp.modeler.model_units = "mm"

        plate_pos = self.aedtapp.modeler.Position(0, 0, 0)
        hole_pos = self.aedtapp.modeler.Position(18, 18, 0)
        # Create plate with hole
        plate = self.aedtapp.modeler.create_box(plate_pos, [294, 294, 19], name="Plate")  # All positions in model units
        hole = self.aedtapp.modeler.create_box(hole_pos, [108, 108, 19], name="Hole")  # All positions in model units
        self.aedtapp.modeler.subtract([plate], [hole])
        plate.material_name = "aluminum"
        assert plate.solve_inside
        assert plate.material_name == "aluminum"

    def test_01A_litz_wire(self):
        cylinder = self.aedtapp.modeler.create_cylinder(
            cs_axis="X", position=[50, 0, 0], radius=0.8, height=20, name="Wire", matname="magnesium"
        )
        self.aedtapp.materials["magnesium"].stacking_type = "Litz Wire"
        self.aedtapp.materials["magnesium"].wire_type = "Round"
        self.aedtapp.materials["magnesium"].strand_number = 3
        self.aedtapp.materials["magnesium"].wire_diameter = "1mm"
        assert self.aedtapp.materials["magnesium"].stacking_type == "Litz Wire"
        assert self.aedtapp.materials["magnesium"].wire_type == "Round"
        assert self.aedtapp.materials["magnesium"].strand_number == 3
        assert self.aedtapp.materials["magnesium"].wire_diameter == "1mm"

        self.aedtapp.materials["magnesium"].wire_type = "Square"
        self.aedtapp.materials["magnesium"].wire_width = "2mm"
        assert self.aedtapp.materials["magnesium"].wire_type == "Square"
        assert self.aedtapp.materials["magnesium"].wire_width == "2mm"

        self.aedtapp.materials["magnesium"].wire_type = "Rectangular"
        self.aedtapp.materials["magnesium"].wire_width = "2mm"
        self.aedtapp.materials["magnesium"].wire_thickness = "1mm"
        self.aedtapp.materials["magnesium"].wire_thickness_direction = "V(2)"
        self.aedtapp.materials["magnesium"].wire_width_direction = "V(3)"
        assert self.aedtapp.materials["magnesium"].wire_type == "Rectangular"
        assert self.aedtapp.materials["magnesium"].wire_width == "2mm"
        assert self.aedtapp.materials["magnesium"].wire_thickness == "1mm"
        assert self.aedtapp.materials["magnesium"].wire_thickness_direction == "V(2)"
        assert self.aedtapp.materials["magnesium"].wire_width_direction == "V(3)"

    def test_02_create_coil(self):
        center_hole = self.aedtapp.modeler.Position(119, 25, 49)
        center_coil = self.aedtapp.modeler.Position(94, 0, 49)
        coil_hole = self.aedtapp.modeler.create_box(
            center_hole, [150, 150, 100], name="Coil_Hole"
        )  # All positions in model units
        coil = self.aedtapp.modeler.create_box(
            center_coil, [200, 200, 100], name="Coil"
        )  # All positions in model units
        self.aedtapp.modeler.subtract([coil], [coil_hole])
        coil.material_name = "Copper"
        coil.solve_inside = True
        p_coil = self.aedtapp.post.volumetric_loss("Coil")
        assert type(p_coil) is str

    def test_03_coordinate_system(self):
        assert self.aedtapp.modeler.create_coordinate_system([200, 100, 0], mode="view", view="XY", name="Coil_CS")

    def test_04_coil_terminal(self):
        self.aedtapp.modeler.section(["Coil"], self.aedtapp.PLANE.ZX)
        self.aedtapp.modeler.separate_bodies(["Coil_Section1"])
        self.aedtapp.modeler.delete("Coil_Section1_Separate1")
        assert self.aedtapp.assign_current(["Coil_Section1"], amplitude=2472)
        self.aedtapp.solution_type = "Magnetostatic"
        volt = self.aedtapp.assign_voltage(self.aedtapp.modeler["Coil_Section1"].faces[0].id, amplitude=1)
        cur2 = self.aedtapp.assign_current(["Coil_Section1"], amplitude=212)
        assert cur2
        assert cur2.delete()
        assert volt
        assert volt.delete()
        self.aedtapp.solution_type = self.aedtapp.SOLUTIONS.Maxwell3d.TransientAPhiFormulation
        cur2 = self.aedtapp.assign_current(["Coil_Section1"], amplitude=212)
        assert cur2
        assert cur2.delete()
        self.aedtapp.solution_type = "EddyCurrent"

    def test_05_winding(self):
        face_id = self.aedtapp.modeler["Coil_Section1"].faces[0].id
        assert self.aedtapp.assign_winding(face_id)
        bounds = self.aedtapp.assign_winding(current_value=20e-3, coil_terminals=face_id)
        assert bounds
        bounds = self.aedtapp.assign_winding(current_value="20e-3A", coil_terminals=face_id)
        assert bounds
        bounds = self.aedtapp.assign_winding(res="1ohm", coil_terminals=face_id)
        assert bounds
        bounds = self.aedtapp.assign_winding(ind="1H", coil_terminals=face_id)
        assert bounds
        bounds = self.aedtapp.assign_winding(voltage="10V", coil_terminals=face_id)
        assert bounds
        bounds_name = generate_unique_name("Winding")
        bounds = self.aedtapp.assign_winding(coil_terminals=face_id, name=bounds_name)
        assert bounds_name == bounds.name

    def test_05a_assign_coil(self):
        face_id = self.aedtapp.modeler["Coil_Section1"].faces[0].id
        bound = self.aedtapp.assign_coil(input_object=face_id)
        assert bound
        polarity = "Positive"
        bound = self.aedtapp.assign_coil(input_object=face_id, polarity=polarity)
        assert not bound.props["Point out of terminal"]
        polarity = "Negative"
        bound = self.aedtapp.assign_coil(input_object=face_id, polarity=polarity)
        assert bound.props["Point out of terminal"]
        bound_name = generate_unique_name("Coil")
        bound = self.aedtapp.assign_coil(input_object=face_id, name=bound_name)
        assert bound_name == bound.name

    def test_05_draw_region(self):
        assert self.aedtapp.modeler.create_air_region(*[300] * 6)

    def test_06_eddycurrent(self):
        assert self.aedtapp.eddy_effects_on(["Plate"], activate_eddy_effects=True)
        oModule = self.aedtapp.odesign.GetModule("BoundarySetup")
        assert oModule.GetEddyEffect("Plate")
        assert oModule.GetDisplacementCurrent("Plate")
        self.aedtapp.eddy_effects_on(["Plate"], activate_eddy_effects=False)
        assert not oModule.GetEddyEffect("Plate")
        assert not oModule.GetDisplacementCurrent("Plate")

    def test_07a_setup(self):
        adaptive_frequency = "200Hz"
        Setup = self.aedtapp.create_setup()
        Setup.props["MaximumPasses"] = 12
        Setup.props["MinimumPasses"] = 2
        Setup.props["MinimumConvergedPasses"] = 1
        Setup.props["PercentRefinement"] = 30
        Setup.props["Frequency"] = adaptive_frequency
        dc_freq = 0.1
        stop_freq = 10
        count = 1
        assert Setup.add_eddy_current_sweep("LinearStep", dc_freq, stop_freq, count, clear=True)
        assert isinstance(Setup.props["SweepRanges"]["Subrange"], dict)
        assert Setup.add_eddy_current_sweep("LinearCount", dc_freq, stop_freq, count, clear=False)
        assert isinstance(Setup.props["SweepRanges"]["Subrange"], list)

        assert Setup.update()
        assert Setup.enable_expression_cache(["CoreLoss"], "Fields", "Phase='0deg' ", True)
        assert Setup.disable()
        assert Setup.enable()
        assert self.aedtapp.setup_ctrlprog(Setup.name)

    def test_07b_create_parametrics(self):
        self.aedtapp["w1"] = "10mm"
        self.aedtapp["w2"] = "2mm"
        setup1 = self.aedtapp.parametrics.add("w1", 0.1, 20, 0.2, "LinearStep")
        assert setup1
        expression = "re(FluxLinkage(" + self.aedtapp.excitations[2] + "))"
        assert setup1.add_calculation(
            calculation=expression,
            ranges={"Freq": "200Hz"},
            report_type="EddyCurrent",
            solution=self.aedtapp.existing_analysis_sweeps[0],
        )

    def test_08_setup_ctrlprog_with_file(self):
        transient_setup = self.aedtapp.create_setup()
        transient_setup.props["MaximumPasses"] = 12
        transient_setup.props["MinimumPasses"] = 2
        transient_setup.props["MinimumConvergedPasses"] = 1
        transient_setup.props["PercentRefinement"] = 30
        transient_setup.props["Frequency"] = "200Hz"
        transient_setup.update()
        transient_setup.enable_expression_cache(["CoreLoss"], "Fields", "Phase='0deg' ", True)

        # Test the creation of the control program file
        with tempfile.TemporaryFile("w+") as fp:
            assert self.aedtapp.setup_ctrlprog(transient_setup.name, file_str=fp.name)

    def test_22_create_length_mesh(self):
        assert self.aedtapp.mesh.assign_length_mesh(["Plate"])

    def test_23_create_skin_depth(self):
        assert self.aedtapp.mesh.assign_skin_depth(["Plate"], "1mm")

    def test_24_create_curvilinear(self):
        assert self.aedtapp.mesh.assign_curvilinear_elements(["Coil"], "1mm")

    def test_24_create_edge_cut(self):
        assert self.aedtapp.mesh.assign_edge_cut(["Coil"])

    def test_24_density_control(self):
        assert self.aedtapp.mesh.assign_density_control(["Coil"], maxelementlength="2mm", layerNum="3")

    def test_24_density_control(self):
        assert self.aedtapp.mesh.assign_rotational_layer(["Coil"])

    def test_25_assign_initial_mesh(self):
        assert self.aedtapp.mesh.assign_initial_mesh_from_slider(4)

    def test_26_create_udp(self):
        my_udpPairs = []
        mypair = ["DiaGap", "102mm"]
        my_udpPairs.append(mypair)
        mypair = ["Length", "100mm"]
        my_udpPairs.append(mypair)
        mypair = ["Poles", "8"]
        my_udpPairs.append(mypair)
        mypair = ["EmbraceTip", "0.29999999999999999"]
        my_udpPairs.append(mypair)
        mypair = ["EmbraceRoot", "1.2"]
        my_udpPairs.append(mypair)
        mypair = ["ThickTip", "5mm"]
        my_udpPairs.append(mypair)
        mypair = ["ThickRoot", "10mm"]
        my_udpPairs.append(mypair)
        mypair = ["ThickShoe", "8mm"]
        my_udpPairs.append(mypair)
        mypair = ["DepthSlot", "12mm"]
        my_udpPairs.append(mypair)
        mypair = ["ThickYoke", "10mm"]
        my_udpPairs.append(mypair)
        mypair = ["LengthPole", "90mm"]
        my_udpPairs.append(mypair)
        mypair = ["LengthMag", "0mm"]
        my_udpPairs.append(mypair)
        mypair = ["SegAngle", "5deg"]
        my_udpPairs.append(mypair)
        mypair = ["LenRegion", "200mm"]
        my_udpPairs.append(mypair)
        mypair = ["InfoCore", "0"]
        my_udpPairs.append(mypair)

        # Test udp with a custom name.
        my_udpName = "MyClawPoleCore"
        udp = self.aedtapp.modeler.create_udp(
            udp_dll_name="RMxprt/ClawPoleCore",
            udp_parameters_list=my_udpPairs,
            upd_library="syslib",
            name=my_udpName,
            udp_type="Solid",
        )

        assert udp
        assert udp.name == "MyClawPoleCore"
        assert "MyClawPoleCore" in udp._primitives.object_names
        assert int(udp.bounding_dimension[2]) == 100

        # Modify one of the 'MyClawPoleCore' udp properties.
        assert self.aedtapp.modeler.update_udp(
            object_name="MyClawPoleCore",
            operation_name="CreateUserDefinedPart",
            udp_parameters_list=[["Length", "110mm"]],
        )

        assert int(udp.bounding_dimension[0]) == 102
        assert int(udp.bounding_dimension[1]) == 102
        assert int(udp.bounding_dimension[2]) == 110

        # Test udp with default name -None-.
        second_udp = self.aedtapp.modeler.create_udp(
            udp_dll_name="RMxprt/ClawPoleCore",
            udp_parameters_list=my_udpPairs,
            upd_library="syslib",
            udp_type="Solid",
        )

        assert second_udp
        assert second_udp.name == "ClawPoleCore"
        assert "ClawPoleCore" in udp._primitives.object_names

        # Modify two of the 'MyClawPoleCore' udp properties.
        assert self.aedtapp.modeler.update_udp(
            object_name="ClawPoleCore",
            operation_name="CreateUserDefinedPart",
            udp_parameters_list=[["Length", "110mm"], ["DiaGap", "125mm"]],
        )

        assert int(second_udp.bounding_dimension[0]) == 125
        assert int(second_udp.bounding_dimension[1]) == 125
        assert int(second_udp.bounding_dimension[2]) == 110

    @pytest.mark.skipif(os.name == "posix", reason="Feature not supported in Linux")
    def test_27_create_udm(self):
        my_udmPairs = []
        mypair = ["ILD Thickness (ILD)", "0.006mm"]
        my_udmPairs.append(mypair)
        mypair = ["Line Spacing (LS)", "0.004mm"]
        my_udmPairs.append(mypair)
        mypair = ["Line Thickness (LT)", "0.005mm"]
        my_udmPairs.append(mypair)
        mypair = ["Line Width (LW)", "0.004mm"]
        my_udmPairs.append(mypair)
        mypair = ["No. of Turns (N)", 2]
        my_udmPairs.append(mypair)
        mypair = ["Outer Diameter (OD)", "0.15mm"]
        my_udmPairs.append(mypair)
        mypair = ["Substrate Thickness", "0.2mm"]
        my_udmPairs.append(mypair)
        mypair = [
            "Inductor Type",
            '"Square,Square,Octagonal,Circular,Square-Differential,Octagonal-Differential,Circular-Differential"',
        ]
        my_udmPairs.append(mypair)
        mypair = ["Underpass Thickness (UT)", "0.001mm"]
        my_udmPairs.append(mypair)
        mypair = ["Via Thickness (VT)", "0.001mm"]
        my_udmPairs.append(mypair)

        assert self.aedtapp.modeler.create_udm(
            udmfullname="Maxwell3D/OnDieSpiralInductor.py", udm_params_list=my_udmPairs, udm_library="syslib"
        )

    def test_28_assign_torque(self):
        T = self.aedtapp.assign_torque("Coil")
        assert T.type == "Torque"
        assert T.props["Objects"][0] == "Coil"
        assert T.props["Is Positive"]
        assert T.props["Is Virtual"]
        assert T.props["Coordinate System"] == "Global"
        assert T.props["Axis"] == "Z"
        assert T.delete()
        T = self.aedtapp.assign_torque(input_object="Coil", is_positive=False, torque_name="Torque_Test")
        assert not T.props["Is Positive"]
        assert T.name == "Torque_Test"

    def test_29_assign_force(self):
        F = self.aedtapp.assign_force("Coil")
        assert F.type == "Force"
        assert F.props["Objects"][0] == "Coil"
        assert F.props["Reference CS"] == "Global"
        assert F.props["Is Virtual"]
        assert F.delete()
        F = self.aedtapp.assign_force(input_object="Coil", is_virtual=False, force_name="Force_Test")
        assert F.name == "Force_Test"
        assert not F.props["Is Virtual"]

    def test_30_assign_movement(self):
        self.aedtapp.insert_design("Motion")
        self.aedtapp.solution_type = SOLUTIONS.Maxwell3d.Transient
        self.aedtapp.modeler.create_box([0, 0, 0], [10, 10, 10], name="Inner_Box")
        self.aedtapp.modeler.create_box([0, 0, 0], [30, 20, 20], name="Outer_Box")
        bound = self.aedtapp.assign_translate_motion("Outer_Box", mechanical_transient=True, velocity=1)
        assert bound
        assert bound.props["Velocity"] == "1m_per_sec"

    def test_31_core_losses(self):

        m3d1 = Maxwell3d(self.file_path, specified_version=desktop_version)
        assert m3d1.set_core_losses(["PQ_Core_Bottom", "PQ_Core_Top"])
        assert m3d1.set_core_losses(["PQ_Core_Bottom"], False)
        self.aedtapp.close_project(m3d1.project_name, False)

    def test_32_matrix(self):
        m3d = Maxwell3d(specified_version=desktop_version, designname="Matrix1")
        m3d.solution_type = SOLUTIONS.Maxwell3d.ElectroStatic
        m3d.modeler.create_box([0, 1.5, 0], [1, 2.5, 5], name="Coil_1", matname="aluminum")
        m3d.modeler.create_box([8.5, 1.5, 0], [1, 2.5, 5], name="Coil_2", matname="aluminum")
        m3d.modeler.create_box([16, 1.5, 0], [1, 2.5, 5], name="Coil_3", matname="aluminum")
        m3d.modeler.create_box([32, 1.5, 0], [1, 2.5, 5], name="Coil_4", matname="aluminum")

        rectangle1 = m3d.modeler.create_rectangle(0, [0.5, 1.5, 0], [2.5, 5], name="Sheet1")
        rectangle2 = m3d.modeler.create_rectangle(0, [9, 1.5, 0], [2.5, 5], name="Sheet2")
        rectangle3 = m3d.modeler.create_rectangle(0, [16.5, 1.5, 0], [2.5, 5], name="Sheet3")
        rectangle4 = m3d.modeler.create_rectangle(0, [32.5, 1.5, 0], [2.5, 5], name="Sheet4")

        m3d.assign_voltage(rectangle1.faces[0], amplitude=1, name="Voltage1")
        m3d.assign_voltage(rectangle2.faces[0], amplitude=1, name="Voltage2")
        m3d.assign_voltage(rectangle3.faces[0], amplitude=1, name="Voltage3")
        m3d.assign_voltage(rectangle4.faces[0], amplitude=1, name="Voltage4")

        L = m3d.assign_matrix(sources="Voltage1")
        assert L.props["MatrixEntry"]["MatrixEntry"][0]["Source"] == "Voltage1"
        assert L.delete()
        group_sources = "Voltage2"
        L = m3d.assign_matrix(sources=["Voltage1", "Voltage3"], matrix_name="Test1", group_sources=group_sources)
        assert L.props["MatrixEntry"]["MatrixEntry"][1]["Source"] == "Voltage3"
        m3d.solution_type = SOLUTIONS.Maxwell3d.Transient
        winding1 = m3d.assign_winding("Sheet1", name="Current1")
        winding2 = m3d.assign_winding("Sheet2", name="Current2")
        winding3 = m3d.assign_winding("Sheet3", name="Current3")
        winding4 = m3d.assign_winding("Sheet4", name="Current4")
        L = m3d.assign_matrix(sources="Current1")
        assert not L

    def test_32B_matrix(self):
        m3d = Maxwell3d(specified_version=desktop_version, designname="Matrix2")
        m3d.solution_type = SOLUTIONS.Maxwell3d.EddyCurrent
        m3d.modeler.create_box([0, 1.5, 0], [1, 2.5, 5], name="Coil_1", matname="aluminum")
        m3d.modeler.create_box([8.5, 1.5, 0], [1, 2.5, 5], name="Coil_2", matname="aluminum")
        m3d.modeler.create_box([16, 1.5, 0], [1, 2.5, 5], name="Coil_3", matname="aluminum")
        m3d.modeler.create_box([32, 1.5, 0], [1, 2.5, 5], name="Coil_4", matname="aluminum")

        rectangle1 = m3d.modeler.create_rectangle(0, [0.5, 1.5, 0], [2.5, 5], name="Sheet1")
        rectangle2 = m3d.modeler.create_rectangle(0, [9, 1.5, 0], [2.5, 5], name="Sheet2")
        rectangle3 = m3d.modeler.create_rectangle(0, [16.5, 1.5, 0], [2.5, 5], name="Sheet3")
        rectangle4 = m3d.modeler.create_rectangle(0, [32.5, 1.5, 0], [2.5, 5], name="Sheet4")

        m3d.assign_current(rectangle1.faces[0], amplitude=1, name="Cur1")
        m3d.assign_current(rectangle2.faces[0], amplitude=1, name="Cur2")
        m3d.assign_current(rectangle3.faces[0], amplitude=1, name="Cur3")
        m3d.assign_current(rectangle4.faces[0], amplitude=1, name="Cur4")

        L = m3d.assign_matrix(sources=["Cur1", "Cur2", "Cur3"])
        out = L.join_series(["Cur1", "Cur2"])
        assert isinstance(out[0], str)
        assert isinstance(out[1], str)
        out = L.join_parallel(["Cur1", "Cur3"])
        assert isinstance(out[0], str)
        assert isinstance(out[1], str)
        out = L.join_parallel(["Cur5"])
        assert not out[0]

    def test_32a_export_rl_matrix(self):
        self.aedtapp.set_active_design("Matrix2")
        L = self.aedtapp.assign_matrix(sources=["Cur1", "Cur2", "Cur3"], matrix_name="matrix_export_test")
        L.join_series(["Cur1", "Cur2"], matrix_name="reduced_matrix_export_test")
        setup_name = "setupTestMatrixRL"
        setup = self.aedtapp.create_setup(setupname=setup_name)
        setup.props["MaximumPasses"] = 2
        export_path_1 = os.path.join(self.local_scratch.path, "export_rl_matrix_Test1.txt")
        assert not self.aedtapp.export_rl_matrix("matrix_export_test", export_path_1)
        assert not self.aedtapp.export_rl_matrix("matrix_export_test", export_path_1, False, 10, 3, True)
        self.aedtapp.validate_simple()
        self.aedtapp.analyze_setup(setup_name)
        assert self.aedtapp.export_rl_matrix("matrix_export_test", export_path_1)
        assert not self.aedtapp.export_rl_matrix("abcabc", export_path_1)
        assert os.path.exists(export_path_1)
        export_path_2 = os.path.join(self.local_scratch.path, "export_rl_matrix_Test2.txt")
        assert self.aedtapp.export_rl_matrix("matrix_export_test", export_path_2, False, 10, 3, True)
        assert os.path.exists(export_path_2)

    def test_33_mesh_settings(self):
        assert self.aedtapp.mesh.initial_mesh_settings
        assert self.aedtapp.mesh.initial_mesh_settings.props

    def test_34_assign_voltage_drop(self):
        circle = self.aedtapp.modeler.create_circle(position=[10, 10, 0], radius=5, cs_plane="XY")
        self.aedtapp.solution_type = "Magnetostatic"
        assert self.aedtapp.assign_voltage_drop([circle.faces[0]])

    def test_35_assign_symmetry(self):
        self.aedtapp.set_active_design("Motion")
        outer_box = [x for x in self.aedtapp.modeler.object_list if x.name == "Outer_Box"]
        inner_box = [x for x in self.aedtapp.modeler.object_list if x.name == "Inner_Box"]
        assert self.aedtapp.assign_symmetry([outer_box[0].faces[0], inner_box[0].faces[0]], "Symmetry_Test_IsOdd")
        assert self.aedtapp.assign_symmetry([outer_box[0].faces[0], inner_box[0].faces[0]])
        assert self.aedtapp.assign_symmetry(
            [outer_box[0].faces[0], inner_box[0].faces[0]], "Symmetry_Test_IsEven", False
        )
        assert self.aedtapp.assign_symmetry([35, 7])
        assert not self.aedtapp.assign_symmetry([])
        for bound in self.aedtapp.boundaries:
            if bound.name == "Symmetry_Test_IsOdd":
                assert bound.type == "Symmetry"
                assert bound.props["IsOdd"]
            if bound.name == "Symmetry_Test_IsEven":
                assert bound.type == "Symmetry"
                assert not bound.props["IsOdd"]

<<<<<<< HEAD
    def test_37_assign_insulating(self):
        insulated_box = self.aedtapp.modeler.create_box([50, 0, 50], [294, 294, 19], name="insulated_box")
        insulating_assignment = self.aedtapp.assign_insulating(insulated_box.name, "InsulatingExample")
        assert insulating_assignment.name == "InsulatingExample"
        insulating_assignment.name = "InsulatingExampleModified"
        assert insulating_assignment.update()
=======
    def test_36_set_bp_curve_loss(self):
        bp_curve_box = self.aedtapp.modeler.create_box([0, 0, 0], [10, 10, 10], name="bp_curve_box")
        bp_curve_box.material = "magnesium"
        assert self.aedtapp.materials["magnesium"].set_bp_curve_coreloss(
            [[0, 0], [0.6, 1.57], [1.0, 4.44], [1.5, 20.562], [2.1, 44.23]],
            kdc=0.002,
            cut_depth=0.0009,
            punit="w/kg",
            bunit="tesla",
            frequency=50,
            thickness="0.5mm",
        )
>>>>>>> 913475fb
<|MERGE_RESOLUTION|>--- conflicted
+++ resolved
@@ -479,14 +479,6 @@
                 assert bound.type == "Symmetry"
                 assert not bound.props["IsOdd"]
 
-<<<<<<< HEAD
-    def test_37_assign_insulating(self):
-        insulated_box = self.aedtapp.modeler.create_box([50, 0, 50], [294, 294, 19], name="insulated_box")
-        insulating_assignment = self.aedtapp.assign_insulating(insulated_box.name, "InsulatingExample")
-        assert insulating_assignment.name == "InsulatingExample"
-        insulating_assignment.name = "InsulatingExampleModified"
-        assert insulating_assignment.update()
-=======
     def test_36_set_bp_curve_loss(self):
         bp_curve_box = self.aedtapp.modeler.create_box([0, 0, 0], [10, 10, 10], name="bp_curve_box")
         bp_curve_box.material = "magnesium"
@@ -499,4 +491,10 @@
             frequency=50,
             thickness="0.5mm",
         )
->>>>>>> 913475fb
+
+    def test_37_assign_insulating(self):
+        insulated_box = self.aedtapp.modeler.create_box([50, 0, 50], [294, 294, 19], name="insulated_box")
+        insulating_assignment = self.aedtapp.assign_insulating(insulated_box.name, "InsulatingExample")
+        assert insulating_assignment.name == "InsulatingExample"
+        insulating_assignment.name = "InsulatingExampleModified"
+        assert insulating_assignment.update()