--- conflicted
+++ resolved
@@ -24,11 +24,8 @@
 
 import builtins
 import os
-<<<<<<< HEAD
 import sys
-=======
 from unittest.mock import mock_open
->>>>>>> 82e84513
 
 from mock import patch
 import pytest
