import os

from _unittest.conftest import config
from _unittest.conftest import local_path
import pytest

from pyaedt import Icepak
from pyaedt import settings
from pyaedt.modules.Boundary import NativeComponentObject
from pyaedt.modules.Boundary import NetworkObject

test_subfolder = "T98"

if config["desktopVersion"] > "2022.2":
    test_project_name = "Filter_Board_Icepak_231"
    src_project_name = "USB_Connector_IPK_231"
    radio_board_name = "RadioBoardIcepak_231"
    coldplate = "ColdPlateExample_231"
    power_budget = "PB_test_231"

else:
    coldplate = "ColdPlateExample"
    test_project_name = "Filter_Board_Icepak"
    src_project_name = "USB_Connector_IPK"
    radio_board_name = "RadioBoardIcepak"
    power_budget = "PB_test"
proj_name = None
design_name = "cutout3"
solution_name = "HFSS Setup 1 : Last Adaptive"
en_ForceSimulation = True
en_PreserveResults = True
link_data = [proj_name, design_name, solution_name, en_ForceSimulation, en_PreserveResults]
solution_freq = "2.5GHz"
resolution = 2
group_name = "Group1"


@pytest.fixture(scope="class")
def aedtapp(add_app):
    app = add_app(project_name=test_project_name, application=Icepak, subfolder=test_subfolder)
    return app


@pytest.fixture(scope="class", autouse=True)
def examples(local_scratch):
    project_path_origin = os.path.join(
        local_path, "../_unittest/example_models", test_subfolder, src_project_name + ".aedt"
    )
    project_path = local_scratch.copyfile(project_path_origin)
    source_project_path = os.path.join(local_path, "../_unittest/example_models", test_subfolder, src_project_name)

    return project_path, source_project_path


class TestClass:
    @pytest.fixture(autouse=True)
    def init(self, aedtapp, local_scratch, examples):
        self.aedtapp = aedtapp
        self.local_scratch = local_scratch
        self.project_path = examples[0]
        self.source_project_path = examples[1]

    def test_02_ImportPCB(self):
        component_name = "RadioBoard1"
        assert self.aedtapp.create_ipk_3dcomponent_pcb(
            component_name, link_data, solution_freq, resolution, custom_x_resolution=400, custom_y_resolution=500
        )
        assert len(self.aedtapp.native_components) == 1
        assert len(self.aedtapp.modeler.user_defined_component_names) == 1

    def test_02A_find_top(self):
        assert self.aedtapp.find_top(0)

    def test_03_AssignPCBRegion(self):
        self.aedtapp.globalMeshSettings(2)
        self.aedtapp.create_meshregion_component()
        pcb_mesh_region = self.aedtapp.mesh.MeshRegion(self.aedtapp.mesh.omeshmodule, [1, 1, 1], "mm", self.aedtapp)
        pcb_mesh_region.name = "PCB_Region"
        pcb_mesh_region.UserSpecifiedSettings = True
        pcb_mesh_region.MaxElementSizeX = 2
        pcb_mesh_region.MaxElementSizeY = 2
        pcb_mesh_region.MaxElementSizeZ = 0.5
        pcb_mesh_region.MinElementsInGap = 3
        pcb_mesh_region.MinElementsOnEdge = 2
        pcb_mesh_region.MaxSizeRatio = 2
        pcb_mesh_region.NoOGrids = False
        pcb_mesh_region.EnableMLM = True
        pcb_mesh_region.MaxLevels = 2
        pcb_mesh_region.MinGapX = 1
        pcb_mesh_region.MinGapY = 1
        pcb_mesh_region.MinGapZ = 1
        pcb_mesh_region.Objects = ["Component_Region"]
        assert pcb_mesh_region.create()
        assert pcb_mesh_region.update()
        assert self.aedtapp.mesh.meshregions_dict
        assert pcb_mesh_region.delete()

    def test_04_ImportGroup(self):
        assert self.aedtapp.copyGroupFrom("Group1", "uUSB", src_project_name, self.project_path)

    def test_05_EMLoss(self):
        HFSSpath = os.path.join(self.local_scratch.path, src_project_name)
        surface_list = [
            "USB_VCC",
            "USB_ID",
            "USB_GND",
            "usb_N",
            "usb_P",
            "USB_Shiels",
            "Rectangle1",
            "Rectangle1_1",
            "Rectangle1_2",
            "Rectangle1_3",
            "Rectangle1_4",
            "Rectangle2",
            "Rectangle3_1",
            "Rectangle3_1_1",
            "Rectangle3_1_2",
            "Rectangle3_1_3",
            "Rectangle4",
            "Rectangle5",
            "Rectangle6",
            "Rectangle7",
        ]
        object_list = [
            "USB_VCC",
            "USB_ID",
            "USB_GND",
            "usb_N",
            "usb_P",
            "USB_Shiels",
            "USBmale_ObjectFromFace1",
            "Rectangle1",
            "Rectangle1_1",
            "Rectangle1_2",
            "Rectangle1_3",
            "Rectangle1_4",
            "Rectangle2",
            "Rectangle3_1",
            "Rectangle3_1_1",
            "Rectangle3_1_2",
            "Rectangle3_1_3",
            "Rectangle4",
            "Rectangle5",
            "Rectangle6",
            "Rectangle7",
        ]
        param_list = []
        assert self.aedtapp.assign_em_losses(
            "uUSB", "Setup1", "LastAdaptive", "2.5GHz", surface_list, HFSSpath, param_list, object_list
        )

    def test_07_ExportStepForWB(self):
        file_path = self.local_scratch.path
        file_name = "WBStepModel"
        assert self.aedtapp.export_3d_model(file_name, file_path, ".x_t", [], ["Region", "Component_Region"])

    def test_08_Setup(self):
        setup_name = "DomSetup"
        my_setup = self.aedtapp.create_setup(setup_name)
        my_setup.props["Convergence Criteria - Max Iterations"] = 10
        assert self.aedtapp.get_property_value("AnalysisSetup:DomSetup", "Iterations", "Setup")
        assert my_setup.update()
        assert self.aedtapp.assign_2way_coupling(setup_name, 2, True, 20)

    def test_09_existing_sweeps(self):
        assert self.aedtapp.existing_analysis_sweeps

    def test_10_DesignSettings(self):
        assert self.aedtapp.apply_icepak_settings()
        assert self.aedtapp.apply_icepak_settings(ambienttemp=23.5)
        self.aedtapp["amb"] = "25deg"
        assert self.aedtapp.apply_icepak_settings(ambienttemp="amb", perform_minimal_val=False)

    def test_11_mesh_level(self):
        assert self.aedtapp.mesh.assign_mesh_level({"USB_Shiels": 2})
        pass

    def test_12a_AssignMeshOperation(self):
        self.aedtapp.oproject = test_project_name
        self.aedtapp.odesign = "IcepakDesign1"
        group_name = "Group1"
        mesh_level_Filter = "2"
        component_name = ["RadioBoard1_1"]
        mesh_level_RadioPCB = "1"
        test = self.aedtapp.mesh.assign_mesh_level_to_group(mesh_level_Filter, group_name)
        assert test
        # assert self.aedtapp.mesh.assignMeshLevel2Component(mesh_level_RadioPCB, component_name)
        test = self.aedtapp.mesh.assign_mesh_region(component_name, mesh_level_RadioPCB, is_submodel=True)
        assert test
        assert test.delete()
        test = self.aedtapp.mesh.assign_mesh_region(["USB_ID"], mesh_level_RadioPCB)
        assert test
        assert test.delete()
        b = self.aedtapp.modeler.create_box([0, 0, 0], [1, 1, 1])
        b.model = False
        test = self.aedtapp.mesh.assign_mesh_region([b.name])
        assert test
        assert test.delete()

    @pytest.mark.skipif(config["use_grpc"], reason="GRPC usage leads to SystemExit.")
    def test_12b_failing_AssignMeshOperation(self):
        assert not self.aedtapp.mesh.assign_mesh_region("N0C0MP", 1, is_submodel=True)
        test = self.aedtapp.mesh.assign_mesh_region(["USB_ID"], 1)
        b = self.aedtapp.modeler.create_box([0, 0, 0], [1, 1, 1])
        b.model = False
        test = self.aedtapp.mesh.assign_mesh_region([b.name])
        assert test
        test.Objects = ["US8_1D"]
        assert not test.update()
        assert test.delete()

    def test_12c_AssignVirtualMeshOperation(self):
        self.aedtapp.oproject = test_project_name
        self.aedtapp.odesign = "IcepakDesign1"
        group_name = "Group1"
        mesh_level_Filter = "2"
        component_name = ["RadioBoard1_1"]
        mesh_level_RadioPCB = "1"
        test = self.aedtapp.mesh.assign_mesh_level_to_group(mesh_level_Filter, group_name)
        assert test
        # assert self.aedtapp.mesh.assignMeshLevel2Component(mesh_level_RadioPCB, component_name)
        test = self.aedtapp.mesh.assign_mesh_region(
            component_name, mesh_level_RadioPCB, is_submodel=True, virtual_region=True
        )
        assert test
        assert test.delete()
        test = self.aedtapp.mesh.assign_mesh_region(["USB_ID"], mesh_level_RadioPCB, virtual_region=True)
        assert test

    def test_13a_assign_openings(self):
        airfaces = [self.aedtapp.modeler["Region"].top_face_x.id]
        openings = self.aedtapp.assign_openings(airfaces)
        openings.name = "Test_Opening"
        assert openings.update()

    def test_13b_assign_grille(self):
        airfaces = [self.aedtapp.modeler["Region"].top_face_y.id]
        self.aedtapp.modeler.user_lists[0].delete()
        grille = self.aedtapp.assign_grille(airfaces)
        grille.props["Free Area Ratio"] = 0.7
        assert grille.update()
        self.aedtapp.modeler.user_lists[0].delete()
        airfaces = [self.aedtapp.modeler["Region"].bottom_face_x.id]
        grille2 = self.aedtapp.assign_grille(
            airfaces, free_loss_coeff=False, x_curve=["0", "3", "5"], y_curve=["0", "2", "3"]
        )
        assert grille2.props["X"] == ["0", "3", "5"]
        assert grille2.props["Y"] == ["0", "2", "3"]
        grille2.name = "Grille_test"
        assert grille2.update()

    def test_14_edit_design_settings(self):
        assert self.aedtapp.edit_design_settings(gravity_dir=1)
        assert self.aedtapp.edit_design_settings(gravity_dir=3)
        assert self.aedtapp.edit_design_settings(ambtemp=20)
        assert self.aedtapp.edit_design_settings(ambtemp="325kel")

    def test_15_insert_new_icepak(self):
        self.aedtapp.insert_design("Solve")
        self.aedtapp.solution_type = self.aedtapp.SOLUTIONS.Icepak.SteadyFlowOnly
        assert self.aedtapp.problem_type == "FlowOnly"
        self.aedtapp.problem_type = "TemperatureAndFlow"
        assert self.aedtapp.problem_type == "TemperatureAndFlow"
        self.aedtapp.modeler.create_box([0, 0, 0], [10, 10, 10], "box", "copper")
        self.aedtapp.modeler.create_box([9, 9, 9], [5, 5, 5], "box2", "copper")
        self.aedtapp.create_source_block("box", "1W", False)
        setup = self.aedtapp.create_setup("SetupIPK")
        new_props = {"Convergence Criteria - Max Iterations": 3}
        assert setup.update(update_dictionary=new_props)
        airfaces = [i.id for i in self.aedtapp.modeler["Region"].faces]
        self.aedtapp.assign_openings(airfaces)

    def test_16_check_priorities(self):
        self.aedtapp.assign_priority_on_intersections("box")

    def test_17_post_processing(self):
        rep = self.aedtapp.post.reports_by_category.monitor(["monitor_surf.Temperature", "monitor_point.Temperature"])
        assert rep.create()
        assert len(self.aedtapp.post.plots) == 1

    def test_22_create_source_blocks_from_list(self):
        self.aedtapp.set_active_design("Solve")
        self.aedtapp.modeler.create_box([1, 1, 1], [3, 3, 3], "box3", "copper")
        result = self.aedtapp.create_source_blocks_from_list([["box2", 2], ["box3", 3]])
        assert result[1].props["Total Power"] == "2W"
        assert result[3].props["Total Power"] == "3W"

    def test_23_create_network_blocks(self):
        self.aedtapp.modeler.create_box([1, 2, 3], [10, 10, 10], "network_box", "copper")
        self.aedtapp.modeler.create_box([4, 5, 6], [5, 5, 5], "network_box2", "copper")
        result = self.aedtapp.create_network_blocks(
            [["network_box", 20, 10, 3], ["network_box2", 4, 10, 3]], self.aedtapp.GRAVITY.ZNeg, 1.05918, False
        )
        assert (
            len(result[0].props["Nodes"]) == 3 and len(result[1].props["Nodes"]) == 3
        )  # two face nodes plus one internal

        self.aedtapp.modeler.create_box([14, 15, 16], [10, 10, 10], "network_box3", "Steel-Chrome")
        self.aedtapp.modeler.create_box([17, 18, 19], [10, 10, 10], "network_box4", "Steel-Chrome")
        network_block_result = self.aedtapp.create_network_blocks(
            [["network_box3", 20, 10, 3], ["network_box4", 4, 10, 3]], 5, 1.05918, True
        )
        assert (
            len(network_block_result[0].props["Nodes"]) == 3 and len(network_block_result[1].props["Nodes"]) == 3
        )  # two face nodes plus one internal
        assert network_block_result[1].props["Nodes"]["Internal"][0] == "3W"

    def test_24_get_boundary_property_value(self):
        assert self.aedtapp.get_property_value("BoundarySetup:box2", "Total Power", "Boundary") == "2W"

    def test_25_copy_solid_bodies(self, add_app):
        project_name = "IcepakCopiedProject"
        design_name = "IcepakCopiedBodies"
        new_design = add_app(application=Icepak, project_name=project_name, design_name=design_name, just_open=True)
        assert new_design.copy_solid_bodies_from(self.aedtapp)
        assert sorted(new_design.modeler.solid_bodies) == [
            "Region",
            "box",
            "box2",
            "box3",
            "network_box",
            "network_box2",
            "network_box3",
            "network_box4",
        ]
        new_design.delete_design(design_name)
        new_design.close_project(project_name)

    def test_27_get_all_conductors(self):
        conductors = self.aedtapp.get_all_conductors_names()
        assert sorted(conductors) == ["box", "network_box", "network_box2"]

    def test_28_get_all_dielectrics(self):
        dielectrics = self.aedtapp.get_all_dielectrics_names()
        assert sorted(dielectrics) == [
            "Region",
            "box2",
            "box3",
            "network_box3",
            "network_box4",
        ]

    def test_29_assign_surface_material(self):
        self.aedtapp.materials.add_surface_material("my_surface", 0.5)
        obj = ["box2", "box3"]
        assert self.aedtapp.assign_surface_material(obj, "my_surface")
        assert self.aedtapp.assign_surface_material("box", "Fe-cast")
        mat = self.aedtapp.materials.add_material("test_mat1")
        mat.thermal_conductivity = 10
        mat.thermal_conductivity = [20, 20, 10]
        assert mat.thermal_conductivity.type == "anisotropic"

    def test_30_create_region(self):
        self.aedtapp.modeler.delete("Region")
        assert isinstance(self.aedtapp.modeler.create_region([100, 100, 100, 100, 100, 100]).id, int)

    def test_31_automatic_mesh_pcb(self):
        assert self.aedtapp.mesh.automatic_mesh_pcb()

    def test_32_automatic_mesh_3d(self):
        self.aedtapp.set_active_design("IcepakDesign1")
        assert self.aedtapp.mesh.automatic_mesh_3D(accuracy2=1)

    def test_33_create_source(self):
        self.aedtapp.modeler.create_box([0, 0, 0], [20, 20, 20], name="boxSource")
        assert self.aedtapp.create_source_power(self.aedtapp.modeler["boxSource"].top_face_z.id, input_power="2W")
        assert self.aedtapp.create_source_power(
            self.aedtapp.modeler["boxSource"].bottom_face_z.id,
            thermal_condtion="Fixed Temperature",
            temperature="28cel",
        )
        assert self.aedtapp.create_source_power(self.aedtapp.modeler["boxSource"].name, input_power="20W")
        self.aedtapp.modeler.create_box([0, 0, 0], [20, 20, 20], name="boxSource2")
        x = [1, 2, 3]
        y = [3, 4, 5]
        self.aedtapp.create_dataset1d_design("Test_DataSet", x, y)
        assert self.aedtapp.assign_source(
            self.aedtapp.modeler["boxSource"].name,
            "Total Power",
            "10W",
            voltage_current_choice="Current",
            voltage_current_value="1A",
        )
        assert self.aedtapp.assign_source(
            "boxSource",
            "Total Power",
            "10W",
            voltage_current_choice="Current",
            voltage_current_value="1A",
        )
        assert not self.aedtapp.assign_source(
            self.aedtapp.modeler["boxSource"].top_face_x.id,
            "Total Power",
            assignment_value={"Type": "Temp Dep", "Function": "Piecewise Linear", "Values": ["1W", "Test_DataSet"]},
            voltage_current_choice="Current",
            voltage_current_value={"Type": "Transient", "Function": "Sinusoidal", "Values": ["0A", 1, 1, "1s"]},
        )
        assert not self.aedtapp.assign_source(
            self.aedtapp.modeler["boxSource"].top_face_x.id,
            "Total Power",
            assignment_value={"Type": "Temp Dep", "Function": "Sinusoidal", "Values": ["0W", 1, 1, "1K"]},
            voltage_current_choice="Current",
            voltage_current_value={"Type": "Transient", "Function": "Sinusoidal", "Values": ["0A", 1, 1, "1s"]},
        )
        self.aedtapp.solution_type = "Transient"
        assert self.aedtapp.assign_source(
            self.aedtapp.modeler["boxSource"].top_face_x.id,
            "Total Power",
            assignment_value={"Type": "Temp Dep", "Function": "Piecewise Linear", "Values": ["1mW", "Test_DataSet"]},
            voltage_current_choice="Current",
            voltage_current_value={"Type": "Transient", "Function": "Sinusoidal", "Values": ["0A", 1, 1, "1s"]},
        )
        assert self.aedtapp.assign_source(
            self.aedtapp.modeler["boxSource"].top_face_y.id,
            "Total Power",
            assignment_value={"Type": "Temp Dep", "Function": "Piecewise Linear", "Values": "Test_DataSet"},
            voltage_current_choice="Current",
            voltage_current_value={"Type": "Transient", "Function": "Sinusoidal", "Values": ["0A", 1, 1, "1s"]},
        )
        assert self.aedtapp.create_source_power(
            self.aedtapp.modeler["boxSource"].top_face_z.id, input_power="2W", source_name="s01"
        )
        assert not self.aedtapp.create_source_power(
            self.aedtapp.modeler["boxSource"].top_face_z.id, input_power="2W", source_name="s01"
        )

    def test_34_import_idf(self):
        self.aedtapp.insert_design("IDF")
        assert self.aedtapp.import_idf(
            os.path.join(local_path, "../_unittest/example_models", test_subfolder, "brd_board.emn")
        )
        assert self.aedtapp.import_idf(
            os.path.join(local_path, "../_unittest/example_models", test_subfolder, "brd_board.emn"),
            filter_cap=True,
            filter_ind=True,
            filter_res=True,
            filter_height_under=2,
            filter_height_exclude_2d=False,
            internal_layer_coverage=20,
            internal_layer_number=5,
            internal_thick=0.05,
            high_surface_thick="0.1in",
        )

    def test_35_create_fan(self):
        fan = self.aedtapp.create_fan("Fan1", cross_section="YZ", radius="15mm", hub_radius="5mm", origin=[5, 21, 1])
        assert fan
        assert fan.component_name in self.aedtapp.modeler.oeditor.Get3DComponentInstanceNames(fan.component_name)[0]

    def test_36_create_heat_sink(self):
        self.aedtapp.insert_design("HS")
        assert self.aedtapp.create_parametric_fin_heat_sink(
            draftangle=1.5,
            patternangle=8,
            numcolumn_perside=3,
            vertical_separation=5.5,
            matname="Copper",
            center=[10, 0, 0],
            plane_enum=self.aedtapp.PLANE.XY,
            rotation=45,
            tolerance=0.005,
        )

    def test_37_check_bounding_box(self):
        self.aedtapp.insert_design("Bbox")
        obj_1 = self.aedtapp.modeler.get_object_from_name("Region")
        obj_1_bbox = obj_1.bounding_box
        obj_2 = self.aedtapp.modeler.create_box([0.2, 0.2, 0.2], [0.3, 0.4, 0.2], name="Box1")
        obj_2_bbox = obj_2.bounding_box
        count = 0
        tol = 1e-9
        for i, j in zip(obj_1_bbox, obj_2_bbox):
            if abs(i - j) > tol:
                count += 1
        assert count != 0
        exp_bounding = [0, 0, 0, 1, 1, 1]
        real_bound = obj_1_bbox
        assert abs(sum([i - j for i, j in zip(exp_bounding, real_bound)])) < tol
        exp_bounding = [0.2, 0.2, 0.2, 0.5, 0.6, 0.4]
        real_bound = obj_2_bbox
        assert abs(sum([i - j for i, j in zip(exp_bounding, real_bound)])) < tol

    @pytest.mark.skipif(config["build_machine"], reason="Needs Workbench to run.")
    def test_38_export_fluent_mesh(self, add_app):
        app = add_app(application=Icepak, project_name=coldplate, subfolder=test_subfolder)
        assert app.get_liquid_objects() == ["Liquid"]
        assert app.get_gas_objects() == ["Region"]
        assert app.generate_fluent_mesh()

    def test_39_update_assignment(self):
        self.aedtapp.insert_design("updateass")
        self.aedtapp.modeler.create_box([0, 0, 0], [10, 10, 10], "box", "copper")
        box2 = self.aedtapp.modeler.create_box([9, 9, 9], [5, 5, 5], "box2", "copper")
        bound = self.aedtapp.create_source_block("box", "1W", False)
        bound.props["Objects"].append(box2)
        assert bound.update_assignment()
        bound.props["Objects"].remove(box2)
        assert bound.update_assignment()

    def test_40_power_budget(self, add_app):
        app = add_app(application=Icepak, project_name=power_budget, subfolder=test_subfolder)
        power_boundaries, total_power = app.post.power_budget(temperature=20, output_type="boundary")
        assert abs(total_power - 787.5221374239883) < 1

    def test_41_exporting_monitor_data(self):
        assert self.aedtapp.edit_design_settings()
        assert self.aedtapp.edit_design_settings(export_monitor=True, export_directory=self.source_project_path)

    def test_42_import_idf(self):
        self.aedtapp.insert_design("IDF")
        assert self.aedtapp.import_idf(
            os.path.join(local_path, "../_unittest/example_models", test_subfolder, "A1_uprev Cadence172.bdf")
        )
        assert self.aedtapp.import_idf(
            os.path.join(local_path, "../_unittest/example_models", test_subfolder, "A1_uprev Cadence172.bdf"),
            filter_cap=True,
            filter_ind=True,
            filter_res=True,
            filter_height_under=2,
            filter_height_exclude_2d=False,
            internal_layer_coverage=20,
            internal_layer_number=5,
            internal_thick=0.05,
            high_surface_thick="0.1in",
        )

    def test_43_create_two_resistor_network_block(self):
        self.aedtapp.modeler.create_box([0, 0, 0], [50, 100, 2], "board", "copper")
        self.aedtapp.modeler.create_box([20, 20, 2], [10, 10, 3], "network_box1", "copper")
        self.aedtapp.modeler.create_box([20, 60, 2], [10, 10, 3], "network_box2", "copper")
        result1 = self.aedtapp.create_two_resistor_network_block("network_box1", "board", "5W", 2.5, 5)
        result2 = self.aedtapp.create_two_resistor_network_block("network_box2", "board", "10W", 2.5, 5)
        assert result1.props["Nodes"]["Internal"][0] == "5W"
        assert result2.props["Nodes"]["Internal"][0] == "10W"

        self.aedtapp.create_ipk_3dcomponent_pcb(
            "RadioBoard1", link_data, solution_freq, resolution, custom_x_resolution=400, custom_y_resolution=500
        )
        self.aedtapp.modeler.create_box([42, 8, 2.03962], [10, 22, 3], "network_box3", "copper")
        result3 = self.aedtapp.create_two_resistor_network_block("network_box3", "RadioBoard1_1", "15W", 2.5, 5)
        assert result3.props["Nodes"]["Internal"][0] == "15W"

    def test_44_set_variable(self):
        self.aedtapp.variable_manager.set_variable("var_test", expression="123")
        self.aedtapp["var_test"] = "234"
        assert "var_test" in self.aedtapp.variable_manager.design_variable_names
        assert self.aedtapp.variable_manager.design_variables["var_test"].expression == "234"

    def test_45_surface_monitor(self):
        self.aedtapp.insert_design("MonitorTests")
        self.aedtapp.modeler.create_rectangle(self.aedtapp.PLANE.XY, [0, 0, 0], [10, 20], name="surf1")
        self.aedtapp.modeler.create_rectangle(self.aedtapp.PLANE.XY, [0, 0, 0], [20, 20], name="surf2")
        assert self.aedtapp.monitor.assign_surface_monitor("surf1", monitor_name="monitor_surf") == "monitor_surf"
        assert self.aedtapp.monitor.assign_surface_monitor(
            ["surf1", "surf2"], monitor_quantity=["Temperature", "HeatFlowRate"], monitor_name="monitor_surfs"
        ) == ["monitor_surfs", "monitor_surfs1"]
        assert self.aedtapp.monitor.assign_surface_monitor("surf1")
        assert not self.aedtapp.monitor.assign_surface_monitor("surf1", monitor_quantity=["T3mp3ratur3"])

    def test_46_point_monitors(self):
        self.aedtapp.modeler.create_box([0, 0, 0], [10, 10, 10], "box", "copper")
        self.aedtapp.modeler.create_box([9, 9, 9], [5, 5, 5], "box2", "copper")
        assert self.aedtapp.monitor.assign_point_monitor([0, 0, 0], monitor_name="monitor_point") == "monitor_point"
        assert self.aedtapp.monitor.point_monitors["monitor_point"].location == [0, 0, 0]
        assert self.aedtapp.monitor.assign_point_monitor(
            [[0, 0, 0], [0.5, 0.5, 0.5]], monitor_quantity=["Temperature", "Speed"], monitor_name="monitor_points"
        ) == ["monitor_points", "monitor_points1"]
        assert (
            self.aedtapp.monitor.assign_point_monitor_in_object("box", monitor_name="monitor_point1")
            == "monitor_point1"
        )
        assert self.aedtapp.monitor.assign_point_monitor([0, 0, 0])
        assert self.aedtapp.monitor._find_point(["0mm", "0mm", "0mm"])
        assert self.aedtapp.monitor.assign_point_monitor_in_object("box", monitor_name="monitor_point")
        assert self.aedtapp.monitor.assign_point_monitor_in_object("box2")
        assert not self.aedtapp.monitor.assign_point_monitor_in_object("box1")
        assert isinstance(self.aedtapp.monitor.assign_point_monitor_in_object(["box", "box2"]), list)
        assert self.aedtapp.monitor.assign_point_monitor_in_object(
            ["box", "box2"], monitor_quantity=["Temperature", "HeatFlowRate"], monitor_name="monitor_in_obj1"
        ) == ["monitor_in_obj1", "monitor_in_obj2"]
        vertex1 = self.aedtapp.modeler.get_object_from_name("box").vertices[0]
        vertex2 = self.aedtapp.modeler.get_object_from_name("box").vertices[1]
        assert (
            self.aedtapp.monitor.assign_point_monitor_to_vertex(
                vertex1.id, monitor_quantity="Temperature", monitor_name="monitor_vertex"
            )
            == "monitor_vertex"
        )
        assert self.aedtapp.monitor.assign_point_monitor_to_vertex(
            [vertex1.id, vertex2.id], monitor_quantity=["Temperature", "Speed"], monitor_name="monitor_vertex_123"
        ) == ["monitor_vertex_123", "monitor_vertex_124"]
        assert self.aedtapp.monitor.get_monitor_object_assignment("monitor_vertex_123") == "box"
        assert self.aedtapp.monitor.assign_point_monitor_to_vertex(vertex1.id)
        self.aedtapp.modeler.create_point([1, 2, 3], name="testPoint")
        self.aedtapp.modeler.create_point([1, 3, 3], name="testPoint2")
        self.aedtapp.modeler.create_point([1, 2, 2], name="testPoint3")
        assert self.aedtapp.monitor.assign_point_monitor("testPoint", monitor_name="T1")
        assert self.aedtapp.monitor.assign_point_monitor(["testPoint2", "testPoint3"])
        assert not self.aedtapp.monitor.assign_point_monitor("testPoint", monitor_quantity="Sp33d")
        assert not self.aedtapp.monitor.assign_point_monitor_to_vertex(vertex1.id, monitor_quantity="T3mp3ratur3")
        assert not self.aedtapp.monitor.assign_point_monitor_in_object("box2", monitor_quantity="T3mp3ratur3")

    def test_47_face_monitor(self):
        self.aedtapp.modeler.create_box([0, 0, 0], [20, 20, 20], "box3", "copper")
        face_1 = self.aedtapp.modeler.get_object_from_name("box3").faces[0]
        face_2 = self.aedtapp.modeler.get_object_from_name("box3").faces[1]
        assert self.aedtapp.monitor.assign_face_monitor(face_1.id, monitor_name="monitor_face") == "monitor_face"
        assert self.aedtapp.monitor.face_monitors["monitor_face"].location == face_1.center
        assert (
            self.aedtapp.monitor.get_monitor_object_assignment(self.aedtapp.monitor.face_monitors["monitor_face"])
            == "box3"
        )
        assert self.aedtapp.monitor.assign_face_monitor(face_1.id, monitor_name="monitor_faces1") == "monitor_faces1"
        assert self.aedtapp.monitor.assign_face_monitor(face_1.id, monitor_name="monitor_faces2") == "monitor_faces2"
        assert self.aedtapp.monitor.assign_face_monitor(
            [face_1.id, face_2.id], monitor_quantity=["Temperature", "HeatFlowRate"], monitor_name="monitor_faces"
        ) == ["monitor_faces", "monitor_faces3"]
        assert isinstance(self.aedtapp.monitor.face_monitors["monitor_faces1"].properties, dict)
        assert not self.aedtapp.monitor.assign_face_monitor(face_1.id, monitor_quantity="Thermogen")

    def test_49_delete_monitors(self):
        for _, mon_obj in self.aedtapp.monitor.all_monitors.items():
            mon_obj.delete()
        assert self.aedtapp.monitor.all_monitors == {}
        assert not self.aedtapp.monitor.delete_monitor("Test")

    def test_50_advanced3dcomp_export(self):
        self.aedtapp.insert_design("advanced3dcompTest")
        surf1 = self.aedtapp.modeler.create_rectangle(self.aedtapp.PLANE.XY, [0, 0, 0], [10, 20], name="surf1")
        box1 = self.aedtapp.modeler.create_box([20, 20, 2], [10, 10, 3], "box1", "copper")
        fan = self.aedtapp.create_fan("Fan", cross_section="YZ", radius="1mm", hub_radius="0mm")
        cs0 = self.aedtapp.modeler.create_coordinate_system(name="CS0")
        cs0.props["OriginX"] = 10
        cs0.props["OriginY"] = 10
        cs0.props["OriginZ"] = 10
        cs1 = self.aedtapp.modeler.create_coordinate_system(name="CS1", reference_cs="CS0")
        cs1.props["OriginX"] = 10
        cs1.props["OriginY"] = 10
        cs1.props["OriginZ"] = 10
        fan2_prop = dict(fan.props).copy()
        fan2_prop["TargetCS"] = "CS1"
        fan2 = NativeComponentObject(self.aedtapp, "Fan", "Fan2", fan2_prop)
        fan2.create()
        pcb = self.aedtapp.create_ipk_3dcomponent_pcb(
            "Board", link_data, solution_freq, resolution, custom_x_resolution=400, custom_y_resolution=500
        )
        self.aedtapp.monitor.assign_face_monitor(box1.faces[0].id, "Temperature", "FaceMonitor")
        self.aedtapp.monitor.assign_point_monitor_in_object(box1.name, "Temperature", "BoxMonitor")
        self.aedtapp.monitor.assign_surface_monitor(surf1.name, "Temperature", "SurfaceMonitor")
        self.aedtapp.create_dataset(
            "test_dataset",
            [1, 2, 3, 4],
            [1, 2, 3, 4],
            zlist=None,
            vlist=None,
            is_project_dataset=False,
            xunit="cel",
            yunit="W",
            zunit="",
            vunit="",
        )
        file_path = self.local_scratch.path
        file_name = "Advanced3DComp.a3dcomp"
        fan_obj = self.aedtapp.create_fan(is_2d=True)
        self.aedtapp.monitor.assign_surface_monitor(
            list(self.aedtapp.modeler.user_defined_components[fan_obj.name].parts.values())[0].name
        )
        self.aedtapp.monitor.assign_face_monitor(
            list(self.aedtapp.modeler.user_defined_components[fan_obj.name].parts.values())[0].faces[0].id
        )
        fan_obj_3d = self.aedtapp.create_fan(is_2d=False)
        self.aedtapp.monitor.assign_point_monitor_in_object(
            list(self.aedtapp.modeler.user_defined_components[fan_obj_3d.name].parts.values())[0].name
        )
        assert self.aedtapp.modeler.create_3dcomponent(
            os.path.join(file_path, file_name),
            component_name="board_assembly",
            included_cs=["Global"],
            auxiliary_dict=True,
        )
        self.aedtapp.create_dataset(
            "test_ignore",
            [1, 2, 3, 4],
            [1, 2, 3, 4],
            zlist=None,
            vlist=None,
            is_project_dataset=False,
            xunit="cel",
            yunit="W",
            zunit="",
            vunit="",
        )
        file_name = "Advanced3DComp1.a3dcomp"
        mon_list = list(self.aedtapp.monitor.all_monitors.keys())
        self.aedtapp.monitor.assign_point_monitor([0, 0, 0])
        cs_list = [cs.name for cs in self.aedtapp.modeler.coordinate_systems if cs.name != "CS0"]
        self.aedtapp.modeler.create_coordinate_system()
        assert self.aedtapp.modeler.create_3dcomponent(
            os.path.join(file_path, file_name),
            component_name="board_assembly",
            included_cs=cs_list,
            auxiliary_dict=True,
            reference_cs="CS1",
            monitor_objects=mon_list,
            datasets=["test_dataset"],
        )
        fan.delete()
        fan2.delete()
        fan_obj.delete()
        pcb.delete()
        box1.delete()
        surf1.delete()
        fan_obj_3d.delete()

    def test_51_advanced3dcomp_import(self):
        self.aedtapp.insert_design("test_3d_comp")
        surf1 = self.aedtapp.modeler.create_rectangle(self.aedtapp.PLANE.XY, [0, 0, 0], [10, 20], name="surf1")
        box1 = self.aedtapp.modeler.create_box([20, 20, 2], [10, 10, 3], "box1", "copper")
        fan = self.aedtapp.create_fan("Fan", cross_section="YZ", radius="1mm", hub_radius="0mm")
        cs0 = self.aedtapp.modeler.create_coordinate_system(name="CS0")
        cs0.props["OriginX"] = 10
        cs0.props["OriginY"] = 10
        cs0.props["OriginZ"] = 10
        cs1 = self.aedtapp.modeler.create_coordinate_system(name="CS1", reference_cs="CS0")
        cs1.props["OriginX"] = 10
        cs1.props["OriginY"] = 10
        cs1.props["OriginZ"] = 10
        fan2_prop = dict(fan.props).copy()
        fan2_prop["TargetCS"] = "CS1"
        fan2 = NativeComponentObject(self.aedtapp, "Fan", "Fan2", fan2_prop)
        fan2.create()
        pcb = self.aedtapp.create_ipk_3dcomponent_pcb(
            "Board", link_data, solution_freq, resolution, custom_x_resolution=400, custom_y_resolution=500
        )
        self.aedtapp.monitor.assign_face_monitor(box1.faces[0].id, "Temperature", "FaceMonitor")
        self.aedtapp.monitor.assign_point_monitor_in_object(box1.name, "Temperature", "BoxMonitor")
        self.aedtapp.monitor.assign_surface_monitor(surf1.name, "Temperature", "SurfaceMonitor")
        self.aedtapp.create_dataset(
            "test_dataset",
            [1, 2, 3, 4],
            [1, 2, 3, 4],
            zlist=None,
            vlist=None,
            is_project_dataset=False,
            xunit="cel",
            yunit="W",
            zunit="",
            vunit="",
        )
        file_path = self.local_scratch.path
        file_name = "Advanced3DComp_T51.a3dcomp"
        fan_obj = self.aedtapp.create_fan(is_2d=True)
        self.aedtapp.monitor.assign_surface_monitor(
            list(self.aedtapp.modeler.user_defined_components[fan_obj.name].parts.values())[0].name
        )
        self.aedtapp.monitor.assign_face_monitor(
            list(self.aedtapp.modeler.user_defined_components[fan_obj.name].parts.values())[0].faces[0].id
        )
        fan_obj_3d = self.aedtapp.create_fan(is_2d=False)
        self.aedtapp.monitor.assign_point_monitor_in_object(
            list(self.aedtapp.modeler.user_defined_components[fan_obj_3d.name].parts.values())[0].name
        )
        self.aedtapp.create_dataset(
            "test_ignore",
            [1, 2, 3, 4],
            [1, 2, 3, 4],
            zlist=None,
            vlist=None,
            is_project_dataset=False,
            xunit="cel",
            yunit="W",
            zunit="",
            vunit="",
        )
        mon_list = list(self.aedtapp.monitor.all_monitors.keys())
        self.aedtapp.monitor.assign_point_monitor([0, 0, 0])
        cs_list = [cs.name for cs in self.aedtapp.modeler.coordinate_systems if cs.name != "CS0"]
        self.aedtapp.modeler.create_coordinate_system()
        assert self.aedtapp.modeler.create_3dcomponent(
            os.path.join(file_path, file_name),
            component_name="board_assembly",
            included_cs=cs_list,
            auxiliary_dict=True,
            reference_cs="CS1",
            monitor_objects=mon_list,
            datasets=["test_dataset"],
        )
        self.aedtapp.insert_design("test_51_1")
        cs2 = self.aedtapp.modeler.create_coordinate_system(name="CS2")
        cs2.props["OriginX"] = 20
        cs2.props["OriginY"] = 20
        cs2.props["OriginZ"] = 20
        file_path = self.local_scratch.path
        self.aedtapp.modeler.insert_3d_component(
            comp_file=os.path.join(file_path, file_name), targetCS="CS2", auxiliary_dict=True
        )

        assert all(i in self.aedtapp.native_components.keys() for i in ["Fan", "Board"])
        assert all(
            i in self.aedtapp.monitor.all_monitors
            for i in ["board_assembly1_FaceMonitor", "board_assembly1_BoxMonitor", "board_assembly1_SurfaceMonitor"]
        )
        assert "test_dataset" in self.aedtapp.design_datasets
        assert "board_assembly1_CS1" in [i.name for i in self.aedtapp.modeler.coordinate_systems]
        dup = self.aedtapp.modeler.user_defined_components["board_assembly1"].duplicate_and_mirror([0, 0, 0], [1, 2, 0])
        self.aedtapp.modeler.refresh_all_ids()
        self.aedtapp.modeler.user_defined_components[dup[0]].delete()
        dup = self.aedtapp.modeler.user_defined_components["board_assembly1"].duplicate_along_line([1, 2, 0], nclones=2)
        self.aedtapp.modeler.refresh_all_ids()
        self.aedtapp.modeler.user_defined_components[dup[0]].delete()
        self.aedtapp.insert_design("test_51_2")
        self.aedtapp.modeler.insert_3d_component(
            comp_file=os.path.join(file_path, file_name), targetCS="Global", auxiliary_dict=False, name="test"
        )

    def test_52_flatten_3d_components(self):
        self.aedtapp.insert_design("test_52")
        cs2 = self.aedtapp.modeler.create_coordinate_system(name="CS2")
        cs2.props["OriginX"] = 20
        cs2.props["OriginY"] = 20
        cs2.props["OriginZ"] = 20
        file_path = self.local_scratch.path
        file_name = "Advanced3DComp.a3dcomp"
        self.aedtapp.modeler.insert_3d_component(
            comp_file=os.path.join(file_path, file_name), targetCS="CS2", auxiliary_dict=True
        )
        mon_name = self.aedtapp.monitor.assign_face_monitor(
            list(self.aedtapp.modeler.user_defined_components["board_assembly1"].parts.values())[0].faces[0].id
        )
        mon_point_name = self.aedtapp.monitor.assign_point_monitor([20, 20, 20])
        assert self.aedtapp.flatten_3d_components()
        assert all(
            i in self.aedtapp.monitor.all_monitors
            for i in [
                "board_assembly1_FaceMonitor",
                "board_assembly1_BoxMonitor",
                "board_assembly1_SurfaceMonitor",
                mon_name,
                mon_point_name,
            ]
        )
        assert "test_dataset" in self.aedtapp.design_datasets

    def test_53_create_conduting_plate(self):
        box = self.aedtapp.modeler.create_box([0, 0, 0], [10, 20, 10], name="box1")
        self.aedtapp.modeler.create_rectangle(self.aedtapp.PLANE.XY, [0, 0, 0], [10, 20], name="surf1")
        self.aedtapp.modeler.create_rectangle(self.aedtapp.PLANE.YZ, [0, 0, 0], [10, 20], name="surf2")
        box_fc_ids = self.aedtapp.modeler.get_object_faces("box1")
        assert self.aedtapp.create_conduting_plate(
            self.aedtapp.modeler.get_object_from_name("box1").faces[0].id,
            thermal_specification="Thickness",
            input_power="1W",
            thickness="1mm",
        )
        assert not self.aedtapp.create_conduting_plate(
            None, thermal_specification="Thickness", input_power="1W", thickness="1mm", radiate_low=True
        )
        assert self.aedtapp.create_conduting_plate(
            box_fc_ids,
            thermal_specification="Thickness",
            input_power="1W",
            thickness="1mm",
            bc_name="cond_plate_test",
        )
        assert self.aedtapp.create_conduting_plate(
            "surf1",
            thermal_specification="Thermal Impedance",
            input_power="1W",
            thermal_impedance="1.5celm2_per_w",
        )
        assert self.aedtapp.create_conduting_plate(
            ["surf1", "surf2"],
            thermal_specification="Thermal Resistance",
            input_power="1W",
            thermal_resistance="2.5Kel_per_W",
        )

    def test_54_assign_stationary_wall(self):
        self.aedtapp.insert_design("test_54")
        self.aedtapp.modeler.create_rectangle(self.aedtapp.PLANE.XY, [0, 0, 0], [10, 20], name="surf1")
        box = self.aedtapp.modeler.create_box([0, 0, 0], [10, 20, 10], name="box1")

        assert self.aedtapp.assign_stationary_wall_with_htc(
            "surf1",
            name=None,
            thickness="0mm",
            material="Al-Extruded",
            htc=10,
            htc_dataset=None,
            ref_temperature="AmbientTemp",
            ht_correlation=True,
            ht_correlation_type="Forced Convection",
            ht_correlation_fluid="air",
            ht_correlation_flow_type="Turbulent",
            ht_correlation_flow_direction="X",
            ht_correlation_value_type="Average Values",
            ht_correlation_free_stream_velocity=1,
        )
        assert self.aedtapp.assign_stationary_wall_with_temperature(
            "surf1",
            name=None,
            temperature=30,
            thickness="0mm",
            material="Al-Extruded",
            radiate=False,
            radiate_surf_mat="Steel-oxidised-surface",
            shell_conduction=False,
        )
        assert self.aedtapp.assign_stationary_wall_with_heat_flux(
            geometry=box.faces[0].id,
            name="bcTest",
            heat_flux=10,
            thickness=1,
            material="Al-Extruded",
            radiate=True,
            radiate_surf_mat="Steel-oxidised-surface",
            shell_conduction=True,
        )
        assert self.aedtapp.assign_stationary_wall_with_htc(
            "surf1",
            ext_surf_rad=True,
            ext_surf_rad_material="Stainless-steel-cleaned",
            ext_surf_rad_ref_temp=0,
            ext_surf_rad_view_factor=0.5,
        )
        assert not self.aedtapp.assign_stationary_wall_with_htc(
            "surf01",
            ext_surf_rad=True,
            ext_surf_rad_material="Stainless-steel-cleaned",
            ext_surf_rad_ref_temp=0,
            ext_surf_rad_view_factor=0.5,
        )

    @pytest.mark.skipif(config["desktopVersion"] < "2023.1" and config["use_grpc"], reason="Not working in 2022.2 GRPC")
    def test_55_native_components_history(self):
        fan = self.aedtapp.create_fan("test_fan")
        self.aedtapp.modeler.user_defined_components[fan.name].move([1, 2, 3])
        self.aedtapp.modeler.user_defined_components[fan.name].duplicate_along_line([4, 5, 6])
        fan_1_history = self.aedtapp.modeler.user_defined_components[fan.name].history()
        assert fan_1_history.command == "Move"
        assert all(fan_1_history.props["Move Vector/" + i] == j + "mm" for i, j in [("X", "1"), ("Y", "2"), ("Z", "3")])
        assert fan_1_history.children["DuplicateAlongLine:1"].command == "DuplicateAlongLine"
        assert all(
            fan_1_history.children["DuplicateAlongLine:1"].props["Vector/" + i] == j + "mm"
            for i, j in [("X", "4"), ("Y", "5"), ("Z", "6")]
        )

    def test_56_mesh_priority(self):
        self.aedtapp.insert_design("mesh_priority")
        b = self.aedtapp.modeler.create_box([0, 0, 0], [20, 50, 80])
        self.aedtapp.create_ipk_3dcomponent_pcb(
            "Board",
            link_data,
            solution_freq,
            resolution,
            extent_type="Polygon",
            custom_x_resolution=400,
            custom_y_resolution=500,
        )
        assert self.aedtapp.mesh.add_priority(entity_type=1, obj_list=self.aedtapp.modeler.object_names, priority=2)
        assert self.aedtapp.mesh.add_priority(
            entity_type=2, comp_name=self.aedtapp.modeler.user_defined_component_names[0], priority=1
        )

    def test_57_update_source(self):
        self.aedtapp.modeler.create_box([0, 0, 0], [20, 20, 20], name="boxSource")
        source_2d = self.aedtapp.assign_source(self.aedtapp.modeler["boxSource"].top_face_z.id, "Total Power", "10W")
        assert source_2d["Total Power"] == "10W"
        source_2d["Total Power"] = "20W"
        assert source_2d["Total Power"] == "20W"

    def test_58_assign_hollow_block(self):
        settings.enable_desktop_logs = True
        self.aedtapp.solution_type = "Transient"
        box = self.aedtapp.modeler.create_box([5, 5, 5], [1, 2, 3], "BlockBox5", "copper")
        self.aedtapp.modeler.create_box([5, 5, 5], [1, 2, 3], "BlockBox5_1", "copper")
        box.solve_inside = False
        temp_dict = {"Type": "Transient", "Function": "Square Wave", "Values": ["1cel", "0s", "1s", "0.5s", "0cel"]}
        power_dict = {"Type": "Transient", "Function": "Sinusoidal", "Values": ["0W", 1, 1, "1s"]}
        block = self.aedtapp.assign_hollow_block(
            "BlockBox5", "Heat Transfer Coefficient", "1w_per_m2kel", "Test", temp_dict
        )
        assert block
        block.delete()
        box.solve_inside = True
        assert not self.aedtapp.assign_hollow_block(
            ["BlockBox5", "BlockBox5_1"], "Heat Transfer Coefficient", "1w_per_m2kel", "Test", "1cel"
        )
        box.solve_inside = False
        temp_dict["Type"] = "Temp Dep"
        assert not self.aedtapp.assign_hollow_block(
            "BlockBox5", "Heat Transfer Coefficient", "1w_per_m2kel", "Test", temp_dict
        )
        assert not self.aedtapp.assign_hollow_block("BlockBox5", "Heat Transfer Coefficient", "Joule Heating", "Test")
        assert not self.aedtapp.assign_hollow_block("BlockBox5", "Power", "1W", "Test")
        block = self.aedtapp.assign_hollow_block("BlockBox5", "Total Power", "Joule Heating", "Test")
        assert block
        block.delete()
        block = self.aedtapp.assign_hollow_block("BlockBox5", "Total Power", power_dict, "Test")
        assert block
        block.delete()
        block = self.aedtapp.assign_hollow_block("BlockBox5", "Total Power", "1W", boundary_name="TestH")
        assert block
        assert not self.aedtapp.assign_hollow_block("BlockBox5", "Total Power", "1W", boundary_name="TestH")

    def test_59_assign_solid_block(self):
        self.aedtapp.solution_type = "Transient"
        box = self.aedtapp.modeler.create_box([5, 5, 5], [1, 2, 3], "BlockBox3", "copper")
        self.aedtapp.modeler.create_box([5, 5, 5], [1, 2, 3], "BlockBox3_1", "copper")
        power_dict = {"Type": "Transient", "Function": "Sinusoidal", "Values": ["0W", 1, 1, "1s"]}
        block = self.aedtapp.assign_solid_block("BlockBox3", power_dict)
        assert block
        block.delete()
        box.solve_inside = False
        assert not self.aedtapp.assign_solid_block(["BlockBox3", "BlockBox3_1"], power_dict)
        box.solve_inside = True
        assert not self.aedtapp.assign_solid_block("BlockBox3", power_dict, ext_temperature="1cel")
        assert not self.aedtapp.assign_solid_block("BlockBox3", power_dict, htc=5, ext_temperature={"Type": "Temp Dep"})
        temp_dict = {"Type": "Transient", "Function": "Square Wave", "Values": ["1cel", "0s", "1s", "0.5s", "0cel"]}
        block = self.aedtapp.assign_solid_block("BlockBox3", 5, htc=5, ext_temperature=temp_dict)
        assert block
        block.delete()
        block = self.aedtapp.assign_solid_block("BlockBox3", "Joule Heating")
        assert block
        block.delete()
        block = self.aedtapp.assign_solid_block("BlockBox3", "1W", boundary_name="Test")
        assert block
        assert not self.aedtapp.assign_solid_block("BlockBox3", "1W", boundary_name="Test")

    def test_60_assign_network_from_matrix(self):
        box = self.aedtapp.modeler.create_box([0, 0, 0], [20, 50, 80])
        faces_ids = [face.id for face in box.faces]
        sources_power = [3, "4mW"]
        matrix = [
            [0, 0, 0, 0, 0, 0, 0, 0],
            [1, 0, 0, 0, 0, 0, 0, 0],
            [0, 3, 0, 0, 0, 0, 0, 0],
            [1, 2, 4, 0, 0, 0, 0, 0],
            [0, 8, 0, 7, 0, 0, 0, 0],
            [4, 3, 2, 0, 0, 0, 0, 0],
            [2, 6, 0, 1, 0, 3, 0, 0],
            [0, 3, 0, 2, 0, 0, 1, 0],
        ]
        boundary = self.aedtapp.create_resistor_network_from_matrix(
            sources_power, faces_ids, matrix, network_name="Test_network"
        )
        assert boundary
        boundary.delete()
        boundary = self.aedtapp.create_resistor_network_from_matrix(sources_power, faces_ids, matrix)
        assert boundary
        boundary.delete()
        boundary = self.aedtapp.create_resistor_network_from_matrix(
            sources_power,
            faces_ids,
            matrix,
            "testNetwork",
            ["sourceBig", "sourceSmall", "TestFace", "FaceTest", "ThirdFace", "Face4", "Face_5", "6Face"],
        )
        assert boundary

    def test_61_assign_network(self, add_app):
        self.aedtapp.insert_design("test_61")
        box = self.aedtapp.modeler.create_box([0, 0, 0], [20, 20, 20])
        ids = [f.id for f in box.faces]
        net = self.aedtapp.create_network_object()
        net.add_face_node(ids[0])
        net.add_face_node(ids[1], thermal_resistance="Specified", resistance=2)
        net.add_face_node(ids[2], thermal_resistance="Specified", resistance="2cel_per_w")
        net.add_face_node(ids[3], thermal_resistance="Compute", thickness=2, material="Al-Extruded")
        net.add_face_node(ids[4], thermal_resistance="Compute", thickness="2mm", material="Al-Extruded")
        net.add_face_node(ids[5], name="TestFace", thermal_resistance="Specified", resistance="20cel_per_w")
        net.add_internal_node(name="TestInternal", power=2, mass=None, specific_heat=None)
        net.add_internal_node(name="TestInternal2", power="4mW")
        net.add_internal_node(name="TestInternal3", power="6W", mass=2, specific_heat=2000)
        net.add_boundary_node(name="TestBoundary", assignment_type="Power", value=2)
        net.add_boundary_node(name="TestBoundary2", assignment_type="Power", value="3mW")
        net.add_boundary_node(name="TestBoundary3", assignment_type="Temperature", value=3)
        net.add_boundary_node(name="TestBoundary4", assignment_type="Temperature", value="3kel")
        nodes_names = list(net.nodes.keys())
        for i in range(len(net.nodes) - 1):
            net.add_link(nodes_names[i], nodes_names[i + 1], i * 10 + 1)
        net.add_link(ids[0], ids[4], 9)
        assert net.create()
        bkupprops = net.nodes["TestFace"].props
        bkupprops_internal = net.nodes["TestInternal3"].props
        bkupprops_boundary = net.nodes["TestBoundary4"].props
        net.nodes["TestFace"].delete_node()
        net.nodes["TestInternal3"].delete_node()
        net.nodes["TestBoundary4"].delete_node()
        nodes_names = list(net.nodes.keys())
        for j in net.links.values():
            j.delete_link()
        for i in range(len(net.nodes) - 1):
            net.add_link(nodes_names[i], nodes_names[i + 1], str(i + 1) + "cel_per_w", "link_" + str(i))
        assert net.update()
        assert all(i not in net.nodes for i in ["TestFace", "TestInternal3", "TestBoundary4"])
        net.props["Nodes"].update({"TestFace": bkupprops})
        net.props["Nodes"].update({"TestInternal3": bkupprops_internal})
        net.props["Nodes"].update({"TestBoundary4": bkupprops_boundary})
        nodes_names = list(net.nodes.keys())
        for j in net.links.values():
            j.delete_link()
        for i in range(len(net.nodes) - 1):
            net.add_link(nodes_names[i], nodes_names[i + 1], i * 100 + 1)
        assert net.update()
        assert all(i in net.nodes for i in ["TestFace", "TestInternal3", "TestBoundary4"])
        net.nodes["TestFace"].delete_node()
        net.nodes["TestInternal3"].delete_node()
        net.nodes["TestBoundary4"].delete_node()
        bkupprops_input = {"Name": "TestFace"}
        bkupprops_input.update(bkupprops)
        bkupprops_internal_input = {"Name": "TestInternal3"}
        bkupprops_internal_input.update(bkupprops_internal)
        bkupprops_boundary_input = {"Name": "TestBoundary4"}
        bkupprops_boundary_input.update(bkupprops_boundary)
        bkupprops_boundary_input["ValueType"] = bkupprops_boundary_input["ValueType"].replace("Value", "")
        net.add_nodes_from_dictionaries([bkupprops_input, bkupprops_internal_input, bkupprops_boundary_input])
        nodes_names = list(net.nodes.keys())
        for j in net.links.values():
            j.delete_link()
        net.add_link(nodes_names[0], nodes_names[1], 50, "TestLink")
        linkvalue = ["cel_per_w", "g_per_s"]
        for i in range(len(net.nodes) - 2):
            net.add_link(nodes_names[i + 1], nodes_names[i + 2], str(i + 1) + linkvalue[i % 2])
        link_dict = net.links["TestLink"].props
        link_dict = {"Name": "TestLink", "Link": link_dict[0:2] + link_dict[4:]}
        net.links["TestLink"].delete_link()
        net.add_links_from_dictionaries(link_dict)
        assert net.update()
        net.name = "Network_Test"
        assert net.name == "Network_Test"
        p = net.props
        net.delete()
        net = NetworkObject(self.aedtapp, "newNet", p, create=True)
        net.auto_update = True
        assert net.auto_update == False
        assert isinstance(net.r_links, dict)
        assert isinstance(net.c_links, dict)
        assert isinstance(net.faces_ids_in_network, list)
        assert isinstance(net.objects_in_network, list)
        assert isinstance(net.boundary_nodes, dict)
        net.update_assignment()
        nodes_list = list(net.nodes.values())
        nodes_list[0].node_type
        nodes_list[0].props
        for i in nodes_list:
            try:
                i._props = None
            except KeyError:
                pass
        app = add_app(application=Icepak, project_name="NetworkTest", subfolder=test_subfolder)
        thermal_b = app.boundaries
        thermal_b[0].props["Nodes"]["Internal"]["Power"] = "10000mW"
        thermal_b[0].update()
        app.close_project()

    def test_62_get_fans_operating_point(self, add_app):
        app = add_app(
            application=Icepak,
            project_name="Fan_op_point_231",
            design_name="get_fan_op_point",
            subfolder=test_subfolder,
        )
        filename, vol_flow_name, p_rise_name, op_dict = app.get_fans_operating_point()
        assert len(list(op_dict.keys())) == 2
        app.set_active_design("get_fan_op_point1")
        app.get_fans_operating_point()
        app.close_project()

    def test_63_generate_mesh(self):
        self.aedtapp.insert_design("empty_mesh")
        self.aedtapp.mesh.generate_mesh()

    def test_64_assign_free_opening(self):
        velocity_transient = {"Function": "Sinusoidal", "Values": ["0m_per_sec", 1, 1, "1s"]}
        self.aedtapp.solution_type = "Transient"
        assert self.aedtapp.assign_pressure_free_opening(
            self.aedtapp.modeler["Region"].faces[0].id,
            boundary_name=None,
            temperature=20,
            radiation_temperature=30,
            pressure=0,
            no_reverse_flow=False,
        )
        assert self.aedtapp.assign_mass_flow_free_opening(
            self.aedtapp.modeler["Region"].faces[2].id,
            boundary_name=None,
            temperature="AmbientTemp",
            radiation_temperature="AmbientRadTemp",
            pressure="AmbientPressure",
            mass_flow_rate=0,
            inflow=True,
            direction_vector=None,
        )
        assert self.aedtapp.assign_mass_flow_free_opening(
            self.aedtapp.modeler["Region"].faces[3].id,
            boundary_name=None,
            temperature="AmbientTemp",
            radiation_temperature="AmbientRadTemp",
            pressure="AmbientPressure",
            mass_flow_rate=0,
            inflow=False,
            direction_vector=[1, 0, 0],
        )
        assert self.aedtapp.assign_velocity_free_opening(
            self.aedtapp.modeler["Region"].faces[1].id,
            boundary_name="Test",
            temperature="AmbientTemp",
            radiation_temperature="AmbientRadTemp",
            pressure="AmbientPressure",
            velocity=[velocity_transient, 0, "0m_per_sec"],
        )
        self.aedtapp.solution_type = "SteadyState"
        assert not self.aedtapp.assign_velocity_free_opening(
            self.aedtapp.modeler["Region"].faces[1].id,
            boundary_name="Test",
            temperature="AmbientTemp",
            radiation_temperature="AmbientRadTemp",
            pressure="AmbientPressure",
            velocity=[velocity_transient, 0, "0m_per_sec"],
        )

    def test_65_assign_symmetry_wall(self):
        self.aedtapp.insert_design("test_65")
        self.aedtapp.modeler.create_rectangle(self.aedtapp.PLANE.XY, [0, 0, 0], [10, 20], name="surf1")
        self.aedtapp.modeler.create_rectangle(self.aedtapp.PLANE.YZ, [0, 0, 0], [10, 20], name="surf2")
        region_fc_ids = self.aedtapp.modeler.get_object_faces("Region")
        assert self.aedtapp.assign_symmetry_wall(
            geometry="surf1",
            boundary_name="sym_bc01",
        )
        assert self.aedtapp.assign_symmetry_wall(
            geometry=["surf1", "surf2"],
            boundary_name="sym_bc02",
        )
        assert self.aedtapp.assign_symmetry_wall(
            geometry=region_fc_ids[0],
            boundary_name="sym_bc03",
        )
        assert self.aedtapp.assign_symmetry_wall(geometry=region_fc_ids[1:4])
        assert not self.aedtapp.assign_symmetry_wall(geometry="surf01")

    def test_66_update_3d_component(self):
        file_path = self.local_scratch.path
        file_name = "3DComp.a3dcomp"
        self.aedtapp.insert_design("test_66")
        self.aedtapp.modeler.create_rectangle(self.aedtapp.PLANE.XY, [0, 0, 0], [10, 20], name="surf1")
        self.aedtapp.modeler.create_3dcomponent(os.path.join(file_path, file_name))
        self.aedtapp.modeler.insert_3d_component(comp_file=os.path.join(file_path, file_name), name="test")
        component_filepath = self.aedtapp.modeler.user_defined_components["test"].get_component_filepath()
        assert component_filepath
        comp = self.aedtapp.modeler.user_defined_components["test"].edit_definition()
        comp.modeler.objects_by_name["surf1"].move([1, 1, 1])
        comp.modeler.create_3dcomponent(component_filepath)
        comp.close_project()
        assert self.aedtapp.modeler.user_defined_components["test"].update_definition()

    @pytest.mark.skipif(config["NonGraphical"], reason="Test fails on build machine")
    def test_67_import_dxf(self):
        self.aedtapp.insert_design("dxf")
        dxf_file = os.path.join(local_path, "example_models", "cad", "DXF", "dxf2.dxf")
        dxf_layers = self.aedtapp.get_dxf_layers(dxf_file)
        assert isinstance(dxf_layers, list)
        assert self.aedtapp.import_dxf(dxf_file, dxf_layers)

    def test_68_mesh_priority_3d_comp(self, add_app):
        app = add_app(
            application=Icepak,
            project_name="3d_comp_mesh_prio_test",
            design_name="IcepakDesign1",
            subfolder=test_subfolder,
        )
        assert app.mesh.add_priority(entity_type=2, comp_name="IcepakDesign1_1", priority=3)

        assert app.mesh.add_priority(entity_type=2, comp_name="all_2d_objects1", priority=2)

        assert app.mesh.add_priority(entity_type=2, comp_name="all_3d_objects1", priority=2)

        app.close_project(name="3d_comp_mesh_prio_test", save_project=False)

    def test_69_recirculation_boundary(self):
        box = self.aedtapp.modeler.create_box([5, 5, 5], [1, 2, 3], "BlockBoxEmpty", "copper")
        box.solve_inside = False
        assert not self.aedtapp.assign_recirculation_opening(
            [box.top_face_x, box.bottom_face_x, box.bottom_face_y], box.top_face_x, flow_assignment="10kg_per_s_m2"
        )
        assert self.aedtapp.assign_recirculation_opening(
            [box.top_face_x, box.bottom_face_x], box.top_face_x, conductance_external_temperature="25cel"
        )
        assert self.aedtapp.assign_recirculation_opening(
            [box.top_face_x, box.bottom_face_x], box.top_face_x, start_time="0s"
        )
        self.aedtapp.solution_type = "Transient"
        assert self.aedtapp.assign_recirculation_opening([box.top_face_x, box.bottom_face_x], box.top_face_x)
        assert self.aedtapp.assign_recirculation_opening([box.top_face_x.id, box.bottom_face_x.id], box.top_face_x.id)
        assert not self.aedtapp.assign_recirculation_opening(
            [box.top_face_x.id, box.bottom_face_x.id],
            box.top_face_x.id,
            thermal_specification="Conductance",
            flow_direction=[1],
        )
<<<<<<< HEAD

        temp_dict = {"Function": "Square Wave", "Values": ["1cel", "0s", "1s", "0.5s", "0cel"]}
        flow_dict = {"Function": "Sinusoidal", "Values": ["0kg_per_s_m2", 1, 1, "1s"]}
        assert self.aedtapp.assign_recirculation_opening(
=======
        temp_dict = {"Function": "Square Wave", "Values": ["1cel", "0s", "1s", "0.5s", "0cel"]}
        flow_dict = {"Function": "Sinusoidal", "Values": ["0kg_per_s_m2", 1, 1, "1s"]}
        recirc = self.aedtapp.assign_recirculation_opening(
>>>>>>> 07626f98
            [box.top_face_x.id, box.bottom_face_x.id],
            box.top_face_x.id,
            thermal_specification="Temperature",
            assignment_value=temp_dict,
            flow_assignment=flow_dict,
        )
<<<<<<< HEAD

    def test_70_blower_boundary(self):
        cylinder = self.aedtapp.modeler.create_cylinder(cs_axis="X", position=[0, 0, 0], radius=10, height=1)
        curved_face = [f for f in cylinder.faces if not f.is_planar]
        planar_faces = [f for f in cylinder.faces if f.is_planar]
        assert not self.aedtapp.assign_blower_type1(curved_face + planar_faces, planar_faces, [10, 5, 0], [0, 1, 2, 4])
        blower = self.aedtapp.assign_blower_type1(
            [f.id for f in curved_face + planar_faces], [f.id for f in planar_faces], [10, 5, 0], [0, 2, 4]
        )
        assert blower
        assert blower.update()
        box = self.aedtapp.modeler.create_box([5, 5, 5], [1, 2, 3], "BlockBoxEmpty", "copper")
        assert self.aedtapp.assign_blower_type2([box.faces[0], box.faces[1]], [box.faces[0]], [10, 5, 0], [0, 2, 4])
=======
        assert recirc
        assert recirc.update()
        self.aedtapp.solution_type = "SteadyState"
        assert not self.aedtapp.assign_recirculation_opening(
            [box.top_face_x.id, box.bottom_face_x.id],
            box.top_face_x.id,
            thermal_specification="Temperature",
            assignment_value=temp_dict,
            flow_assignment=flow_dict,
        )
        assert not self.aedtapp.assign_recirculation_opening(
            [box.top_face_x.id, box.bottom_face_x.id],
            box.top_face_x.id,
            thermal_specification="Temperature",
            flow_direction="Side",
        )
        assert self.aedtapp.assign_recirculation_opening(
            [box.top_face_x.id, box.bottom_face_x.id],
            box.top_face_x.id,
            thermal_specification="Temperature",
            flow_direction=[0, 1, 0],
        )
        assert not self.aedtapp.assign_recirculation_opening(
            [box.top_face_x.id, box.bottom_face_x.id],
            box.top_face_x.id,
            thermal_specification="Temperature",
            flow_assignment=flow_dict,
        )
>>>>>>> 07626f98
<|MERGE_RESOLUTION|>--- conflicted
+++ resolved
@@ -1300,37 +1300,16 @@
             thermal_specification="Conductance",
             flow_direction=[1],
         )
-<<<<<<< HEAD
-
-        temp_dict = {"Function": "Square Wave", "Values": ["1cel", "0s", "1s", "0.5s", "0cel"]}
-        flow_dict = {"Function": "Sinusoidal", "Values": ["0kg_per_s_m2", 1, 1, "1s"]}
-        assert self.aedtapp.assign_recirculation_opening(
-=======
+
         temp_dict = {"Function": "Square Wave", "Values": ["1cel", "0s", "1s", "0.5s", "0cel"]}
         flow_dict = {"Function": "Sinusoidal", "Values": ["0kg_per_s_m2", 1, 1, "1s"]}
         recirc = self.aedtapp.assign_recirculation_opening(
->>>>>>> 07626f98
             [box.top_face_x.id, box.bottom_face_x.id],
             box.top_face_x.id,
             thermal_specification="Temperature",
             assignment_value=temp_dict,
             flow_assignment=flow_dict,
         )
-<<<<<<< HEAD
-
-    def test_70_blower_boundary(self):
-        cylinder = self.aedtapp.modeler.create_cylinder(cs_axis="X", position=[0, 0, 0], radius=10, height=1)
-        curved_face = [f for f in cylinder.faces if not f.is_planar]
-        planar_faces = [f for f in cylinder.faces if f.is_planar]
-        assert not self.aedtapp.assign_blower_type1(curved_face + planar_faces, planar_faces, [10, 5, 0], [0, 1, 2, 4])
-        blower = self.aedtapp.assign_blower_type1(
-            [f.id for f in curved_face + planar_faces], [f.id for f in planar_faces], [10, 5, 0], [0, 2, 4]
-        )
-        assert blower
-        assert blower.update()
-        box = self.aedtapp.modeler.create_box([5, 5, 5], [1, 2, 3], "BlockBoxEmpty", "copper")
-        assert self.aedtapp.assign_blower_type2([box.faces[0], box.faces[1]], [box.faces[0]], [10, 5, 0], [0, 2, 4])
-=======
         assert recirc
         assert recirc.update()
         self.aedtapp.solution_type = "SteadyState"
@@ -1359,4 +1338,16 @@
             thermal_specification="Temperature",
             flow_assignment=flow_dict,
         )
->>>>>>> 07626f98
+        
+   def test_70_blower_boundary(self):
+        cylinder = self.aedtapp.modeler.create_cylinder(cs_axis="X", position=[0, 0, 0], radius=10, height=1)
+        curved_face = [f for f in cylinder.faces if not f.is_planar]
+        planar_faces = [f for f in cylinder.faces if f.is_planar]
+        assert not self.aedtapp.assign_blower_type1(curved_face + planar_faces, planar_faces, [10, 5, 0], [0, 1, 2, 4])
+        blower = self.aedtapp.assign_blower_type1(
+            [f.id for f in curved_face + planar_faces], [f.id for f in planar_faces], [10, 5, 0], [0, 2, 4]
+        )
+        assert blower
+        assert blower.update()
+        box = self.aedtapp.modeler.create_box([5, 5, 5], [1, 2, 3], "BlockBoxEmpty", "copper")
+        assert self.aedtapp.assign_blower_type2([box.faces[0], box.faces[1]], [box.faces[0]], [10, 5, 0], [0, 2, 4])