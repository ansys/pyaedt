#!/ekm/software/anaconda3/bin/python

import os
import pytest
# Setup paths for module imports
from .conftest import local_path, scratch_path


# Import required modules
from pyaedt import Maxwell2d
from pyaedt.generic.filesystem import Scratch
from pyaedt.modeler.Primitives import Polyline
import gc

class TestMaxwell2D:
    def setup_class(self):

        # set a scratch directory and the environment / test data
        with Scratch(scratch_path) as self.local_scratch:
            try:
                test_project_name = "Motor_EM_R2019R3"
                example_project = os.path.join(local_path, 'example_models', test_project_name + '.aedt')
                test_project = self.local_scratch.copyfile(example_project)
                self.aedtapp = Maxwell2d(test_project, solution_type="TransientZ")
            except:
                pass
                #self.desktop.force_close_desktop()

    def teardown_class(self):
        assert self.aedtapp.close_project(self.aedtapp.project_name)
        self.local_scratch.remove()
        gc.collect()


    def test_02_create_primitive(self):
        udp = self.aedtapp.modeler.Position(0, 0, 0)
        id1 = self.aedtapp.modeler.primitives.create_rectangle(udp,[5,3],name="Rectangle1", matname="copper")
        assert isinstance(id1, int)

    def test_03_create_circle(self):
        udp = self.aedtapp.modeler.Position(0, 0, 0)
        id1 = self.aedtapp.modeler.primitives.create_circle(udp,3,0, name="Circle1", matname="copper")
        assert isinstance(id1, int)
        id2 = self.aedtapp.modeler.primitives.create_circle(udp,3,8, name="Circle2", matname="copper")
        assert isinstance(id2, int)

    def test_04_create_ellipse(self):
        udp = self.aedtapp.modeler.Position(0, 0, 0)
        id1 = self.aedtapp.modeler.primitives.create_ellipse(udp,3,2, name="Ellipse1", matname="copper")
        assert isinstance(id1, int)

    def test_05_create_poly(self):
        udp = [self.aedtapp.modeler.Position(0, 0, 0),self.aedtapp.modeler.Position(10, 5, 0)]
        id1 = self.aedtapp.modeler.primitives.draw_polyline(udp, name="Ellipse1", matname="copper")
        assert isinstance(id1, Polyline)


    def test_03_assign_initial_mesh_from_slider(self):
        assert self.aedtapp.mesh.assign_initial_mesh_from_slider(4)

    def test_04_create_winding(self):

        bounds = self.aedtapp.assign_winding(current_value=20e-3, coil_terminals= ["Rectangle1"])
        assert bounds
        id1 = self.aedtapp.modeler.primitives.create_rectangle([0,0,0],[3,1],name="Rectangle2", matname="copper")
        bounds = self.aedtapp.assign_winding(current_value=20e-3, coil_terminals=id1)
        assert bounds

    def test_05_create_vector_potential(self):

        bounds = self.aedtapp.assign_vector_potential(self.aedtapp.modeler.primitives["Rectangle1"].edges[0].id, 3)
        assert bounds
        assert bounds.props["Value"] == "3"
        line = self.aedtapp.modeler.primitives.draw_polyline([[0,0,0],[1,0,1]],name="myline")
        bound2 = self.aedtapp.assign_vector_potential("myline", 2)
        assert bound2
        assert bound2.props["Value"] == "2"
        assert bound2.update()

    def test_06_create_region(self):
        self.aedtapp.modeler.primitives.delete("Region")
<<<<<<< HEAD
        assert self.aedtapp.modeler.primitives.create_region([100,100,100,100,100,100])
=======
        assert self.aedtapp.modeler.primitives.create_region([100, 100, 100, 100, 100, 100])
>>>>>>> 85a0683b


    def test_06a_create_setup(self):
        mysetup = self.aedtapp.create_setup()
        mysetup.props["SaveFields"] = True
        assert mysetup.update()

    def test_08_generate_design_data(self):
        assert self.aedtapp.generate_design_data()

<<<<<<< HEAD
    def test_read_design_data(self):
        self.aedtapp.read_design_data()

=======
>>>>>>> 85a0683b
    @pytest.mark.parametrize("material", ["ceramic_material", # material not in library
                                          "steel_stainless"])  # material already in library
    def test_07_assign_material(self, material):
        self.aedtapp.assignmaterial(["Rectangle1"], material)
        assert self.aedtapp.modeler.primitives["Rectangle1"].material_name == material

    def test_assign_torque(self):
        assert self.aedtapp.assign_torque("Rectangle1")

    def test_assign_force(self):
        assert self.aedtapp.assign_force("Rectangle1")<|MERGE_RESOLUTION|>--- conflicted
+++ resolved
@@ -79,11 +79,7 @@
 
     def test_06_create_region(self):
         self.aedtapp.modeler.primitives.delete("Region")
-<<<<<<< HEAD
-        assert self.aedtapp.modeler.primitives.create_region([100,100,100,100,100,100])
-=======
         assert self.aedtapp.modeler.primitives.create_region([100, 100, 100, 100, 100, 100])
->>>>>>> 85a0683b
 
 
     def test_06a_create_setup(self):
@@ -94,12 +90,9 @@
     def test_08_generate_design_data(self):
         assert self.aedtapp.generate_design_data()
 
-<<<<<<< HEAD
     def test_read_design_data(self):
         self.aedtapp.read_design_data()
 
-=======
->>>>>>> 85a0683b
     @pytest.mark.parametrize("material", ["ceramic_material", # material not in library
                                           "steel_stainless"])  # material already in library
     def test_07_assign_material(self, material):
