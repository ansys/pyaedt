# Setup paths for module imports
from __future__ import division  # noreorder
import math

from _unittest.conftest import BasisTest
from pyaedt.application.Variables import decompose_variable_value
from pyaedt.application.Variables import Variable
from pyaedt.generic.general_methods import isclose
from pyaedt.modeler.GeometryOperators import GeometryOperators
from pyaedt import MaxwellCircuit

# Import required modules

try:
    import pytest  # noqa: F401
except ImportError:
    import _unittest_ironpython.conf_unittest as pytest  # noqa: F401


class TestClass(BasisTest, object):
    def setup_class(self):
        BasisTest.my_setup(self)
        self.aedtapp = BasisTest.add_app(self, "Test_09")

    def teardown_class(self):
        BasisTest.my_teardown(self)

    def test_01_set_globals(self):
        var = self.aedtapp.variable_manager
        self.aedtapp["$Test_Global1"] = "5rad"
        self.aedtapp["$Test_Global2"] = -1.0
        self.aedtapp["$Test_Global3"] = "0"
        self.aedtapp["$Test_Global4"] = "$Test_Global2*$Test_Global1"
        independent = self.aedtapp._variable_manager.independent_variable_names
        dependent = self.aedtapp._variable_manager.dependent_variable_names
        val = var["$Test_Global4"]
        assert val.numeric_value == -5.0
        assert "$Test_Global1" in independent
        assert "$Test_Global2" in independent
        assert "$Test_Global3" in independent
        assert "$Test_Global4" in dependent
        pass

    def test_01_set_var_simple(self):
        var = self.aedtapp.variable_manager
        self.aedtapp["Var1"] = "1rpm"
        var_1 = self.aedtapp["Var1"]
        var_2 = var["Var1"].string_value
        assert var_1 == var_2
        assert var["Var1"].numeric_value == 1.0
        pass

    def test_02_test_formula(self):
        self.aedtapp["Var1"] = 3
        self.aedtapp["Var2"] = "12deg"
        self.aedtapp["Var3"] = "Var1 * Var2"
        self.aedtapp["$PrjVar1"] = "2*pi"
        self.aedtapp["$PrjVar2"] = 45
        self.aedtapp["$PrjVar3"] = "sqrt(34 * $PrjVar2/$PrjVar1 )"

        v = self.aedtapp.variable_manager
        for var_name in v.variable_names:
            print("{} = {}".format(var_name, self.aedtapp[var_name]))
        pass
        tol = 1e-9
        c2pi = math.pi * 2.0
        assert abs(v["$PrjVar1"].numeric_value - c2pi) < tol
        assert abs(v["$PrjVar3"].numeric_value - math.sqrt(34 * 45.0 / c2pi)) < tol
        assert abs(v["Var3"].numeric_value - 3.0 * 12.0) < tol
        assert v["Var3"].units == "deg"

    def test_03_test_evaluated_value(self):

        self.aedtapp["p1"] = "10mm"
        self.aedtapp["p2"] = "20mm"
        self.aedtapp["p3"] = "p1 * p2"
        v = self.aedtapp.variable_manager

        eval_p3_nom = v._app.get_evaluated_value("p3")
        eval_p3_var = v._app.get_evaluated_value("p3", variation="p1=100mm p2=20mm")
        assert eval_p3_nom == 0.0002
        assert eval_p3_var == 0.002

    def test_04_set_variable(self):

        assert self.aedtapp.variable_manager.set_variable("p1", expression="10mm")
        assert self.aedtapp["p1"] == "10.0mm"
        assert self.aedtapp.variable_manager.set_variable("p1", expression="20mm", overwrite=False)
        assert self.aedtapp["p1"] == "10.0mm"
        assert self.aedtapp.variable_manager.set_variable("p1", expression="30mm")
        assert self.aedtapp["p1"] == "30.0mm"
        assert self.aedtapp.variable_manager.set_variable(
            variable_name="p2",
            expression="10mm",
            readonly=True,
            hidden=True,
            description="This is a description of this variable",
        )
        assert self.aedtapp.variable_manager.set_variable("$p1", expression="10mm")

    def test_05_variable_class(self):

        v = Variable("4mm")
        num_value = v.numeric_value
        assert num_value == 4.0

        v = v.rescale_to("meter")
        test = v.string_value
        assert v.numeric_value == 0.004

        v = Variable("100cel")
        v.rescale_to("fah")
        assert v.numeric_value == 212.0
        pass

    def test_06_multiplication(self):

        v1 = Variable("10mm")
        v2 = Variable(3)
        v3 = Variable("3mA")
        v4 = Variable("40V")
        v5 = Variable("100NewtonMeter")
        v6 = Variable("1000rpm")
        tol = 1e-4
        result_1 = v1 * v2
        result_2 = v2 * v3
        result_3 = v3 * v4
        result_4 = v4 * v3
        result_5 = v4 * 24.0 * v3
        result_6 = v5 * v6
        result_7 = v6 * v5
        result_8 = (v5 * v6).rescale_to("kW")
        assert result_1.numeric_value == 30.0
        assert result_1.unit_system == "Length"

        assert result_2.numeric_value == 9.0
        assert result_2.units == "mA"
        assert result_2.unit_system == "Current"

        assert result_3.numeric_value == 0.12
        assert result_3.units == "W"
        assert result_3.unit_system == "Power"

        assert result_4.numeric_value == 0.12
        assert result_4.units == "W"
        assert result_4.unit_system == "Power"

        assert result_5.numeric_value == 2.88
        assert result_5.units == "W"
        assert result_5.unit_system == "Power"

        assert abs(result_6.numeric_value - 10471.9755) / result_6.numeric_value < tol
        assert result_6.units == "W"
        assert result_6.unit_system == "Power"

        assert abs(result_7.numeric_value - 10471.9755) / result_4.numeric_value < tol
        assert result_7.units == "W"
        assert result_7.unit_system == "Power"

        assert abs(result_8.numeric_value - 10.4719755) / result_8.numeric_value < tol
        assert result_8.units == "kW"
        assert result_8.unit_system == "Power"

    def test_07_addition(self):

        v1 = Variable("10mm")
        v2 = Variable(3)
        v3 = Variable("3mA")
        v4 = Variable("10A")

        try:
            v1 + v2
            assert False
        except AssertionError:
            pass

        try:
            v2 + v1
            assert False
        except AssertionError:
            pass
        result_1 = v2 + v2
        result_2 = v3 + v4
        result_3 = v3 + v3

        assert result_1.numeric_value == 6.0
        assert result_1.unit_system == "None"

        assert result_2.numeric_value == 10.003
        assert result_2.units == "A"
        assert result_2.unit_system == "Current"

        assert result_3.numeric_value == 6.0
        assert result_3.units == "mA"
        assert result_3.unit_system == "Current"

    def test_08_subtraction(self):

        v1 = Variable("10mm")
        v2 = Variable(3)
        v3 = Variable("3mA")
        v4 = Variable("10A")

        try:
            v1 - v2
            assert False
        except AssertionError:
            pass

        try:
            v2 - v1
            assert False
        except AssertionError:
            pass

        result_1 = v2 - v2
        result_2 = v3 - v4
        result_3 = v3 - v3

        assert result_1.numeric_value == 0.0
        assert result_1.unit_system == "None"

        assert result_2.numeric_value == -9.997
        assert result_2.units == "A"
        assert result_2.unit_system == "Current"

        assert result_3.numeric_value == 0.0
        assert result_3.units == "mA"
        assert result_3.unit_system == "Current"

    def test_09_specify_units(self):

        # Scaling of the unit system "Angle"
        angle = Variable("1rad")
        angle.rescale_to("deg")
        assert isclose(angle.numeric_value, 57.29577951308232)
        angle.rescale_to("degmin")
        assert isclose(angle.numeric_value, 57.29577951308232 * 60.0)
        angle.rescale_to("degsec")
        assert isclose(angle.numeric_value, 57.29577951308232 * 3600.0)

        # Convert 200Hz to Angular speed numerically
        omega = Variable(200 * math.pi * 2, "rad_per_sec")
        assert omega.unit_system == "AngularSpeed"
        assert isclose(omega.value, 1256.6370614359173)
        omega.rescale_to("rpm")
        assert isclose(omega.numeric_value, 12000.0)
        omega.rescale_to("rev_per_sec")
        assert isclose(omega.numeric_value, 200.0)

        # test speed times time equals diestance
        v = Variable("100m_per_sec")
        assert v.unit_system == "Speed"
        v.rescale_to("feet_per_sec")
        assert isclose(v.numeric_value, 328.08398950131)
        v.rescale_to("feet_per_min")
        assert isclose(v.numeric_value, 328.08398950131 * 60)
        v.rescale_to("miles_per_sec")
        assert isclose(v.numeric_value, 0.06213711723534)
        v.rescale_to("miles_per_minute")
        assert isclose(v.numeric_value, 3.72822703412)
        v.rescale_to("miles_per_hour")
        assert isclose(v.numeric_value, 223.69362204724)

        t = Variable("20s")
        distance = v * t
        assert distance.unit_system == "Length"
        assert distance.string_value == "2000.0meter"
        distance.rescale_to("in")
        assert isclose(distance.numeric_value, 2000 / 0.0254)

    def test_10_division(self):
        """
        'Power_divide_Voltage': 'Current',
        'Power_divide_Current': 'Voltage',
        'Power_divide_AngularSpeed': 'Torque',
        'Power_divide_Torque': 'Angular_Speed',
        'Angle_divide_AngularSpeed': 'Time',
        'Angle_divide_Time': 'AngularSpeed',
        'Voltage_divide_Current': 'Resistance',
        'Voltage_divide_Resistance': 'Current',
        'Resistance_divide_AngularSpeed': 'Inductance',
        'Resistance_divide_Inductance': 'AngularSpeed',
        'None_divide_Freq': 'Time',
        'None_divide_Time': 'Freq',
        'Length_divide_Time': 'Speed',
        'Length_divide_Speed': 'Time'
        """

        v1 = Variable("10W")
        v2 = Variable("40V")
        v3 = Variable("1s")
        v4 = Variable("5mA")
        v5 = Variable("100NewtonMeter")
        v6 = Variable("1000rpm")
        tol = 1e-4

        result_1 = v1 / v2
        assert result_1.numeric_value == 0.25
        assert result_1.units == "A"
        assert result_1.unit_system == "Current"

        result_2 = v2 / result_1
        assert result_2.numeric_value == 160.0
        assert result_2.units == "ohm"
        assert result_2.unit_system == "Resistance"

        result_3 = 3 / v3
        assert result_3.numeric_value == 3.0
        assert result_3.units == "Hz"
        assert result_3.unit_system == "Freq"

        result_4 = v3 / 2
        assert abs(result_4.numeric_value - 0.5) < tol
        assert result_4.units == "s"
        assert result_4.unit_system == "Time"

        result_5 = v4 / v5
        assert abs(result_5.numeric_value - 0.00005) < tol
        assert result_5.units == ""
        assert result_5.unit_system == "None"

        result_6 = v1 / v5 + v6
        assert abs(result_6.numeric_value - 104.8198) / result_6.numeric_value < tol
        assert result_6.units == "rad_per_sec"
        assert result_6.unit_system == "AngularSpeed"

    def test_11_delete_variable(self):
        assert self.aedtapp.variable_manager.delete_variable("Var1")

    def test_12_decompose_variable_value(self):
        assert decompose_variable_value("3.123456m") == (3.123456, "m")
        assert decompose_variable_value("3m") == (3, "m")
        assert decompose_variable_value("3") == (3, "")
        assert decompose_variable_value("3.") == (3.0, "")
        assert decompose_variable_value("3.123456m2") == (3.123456, "m2")
        assert decompose_variable_value("3.123456Nm-2") == (3.123456, "Nm-2")
        assert decompose_variable_value("3.123456kg2m2") == (3.123456, "kg2m2")
        assert decompose_variable_value("3.123456kgm2") == (3.123456, "kgm2")

    def test_13_postprocessing(self):
        v1 = self.aedtapp.variable_manager.set_variable("test_post1", 10, postprocessing=True)
        assert v1
        assert not self.aedtapp.variable_manager.set_variable("test2", "v1+1")
        assert self.aedtapp.variable_manager.set_variable("test2", "test_post1+1", postprocessing=True)
        x1 = GeometryOperators.parse_dim_arg(self.aedtapp["test2"], variable_manager=self.aedtapp.variable_manager)
        assert x1 == 11

<<<<<<< HEAD
    def test_14_maxwell_circuit_variables(self):
        mc = MaxwellCircuit()
        mc["var2"] = "10mm"
        assert mc["var2"] == "10.0mm"
        v_circuit = mc.variable_manager
        var_circuit = v_circuit.variable_names
        assert "var2" in var_circuit
        assert v_circuit.independent_variables["var2"].units == "mm"
=======
    def test_14_intrinsics(self):
        self.aedtapp["fc"] = "Freq"
        assert self.aedtapp["fc"] == "Freq"
        assert self.aedtapp.variable_manager.dependent_variables["fc"].numeric_value == "Freq"
>>>>>>> c7b9c2a1
<|MERGE_RESOLUTION|>--- conflicted
+++ resolved
@@ -346,18 +346,16 @@
         x1 = GeometryOperators.parse_dim_arg(self.aedtapp["test2"], variable_manager=self.aedtapp.variable_manager)
         assert x1 == 11
 
-<<<<<<< HEAD
-    def test_14_maxwell_circuit_variables(self):
+    def test_14_intrinsics(self):
+        self.aedtapp["fc"] = "Freq"
+        assert self.aedtapp["fc"] == "Freq"
+        assert self.aedtapp.variable_manager.dependent_variables["fc"].numeric_value == "Freq"
+
+    def test_15_maxwell_circuit_variables(self):
         mc = MaxwellCircuit()
         mc["var2"] = "10mm"
         assert mc["var2"] == "10.0mm"
         v_circuit = mc.variable_manager
         var_circuit = v_circuit.variable_names
         assert "var2" in var_circuit
-        assert v_circuit.independent_variables["var2"].units == "mm"
-=======
-    def test_14_intrinsics(self):
-        self.aedtapp["fc"] = "Freq"
-        assert self.aedtapp["fc"] == "Freq"
-        assert self.aedtapp.variable_manager.dependent_variables["fc"].numeric_value == "Freq"
->>>>>>> c7b9c2a1
+        assert v_circuit.independent_variables["var2"].units == "mm"