--- conflicted
+++ resolved
@@ -2,12 +2,9 @@
 # Setup paths for module imports
 from .conftest import local_path, scratch_path
 import gc
-<<<<<<< HEAD
 import pytest
+import time
 
-=======
-import time
->>>>>>> ad53b218
 # Import required modules
 from pyaedt import Hfss3dLayout
 from pyaedt.generic.filesystem import Scratch
