# standard imports
import os
import sys

from _unittest.conftest import config
import pytest

from pyaedt import Circuit
from pyaedt import Icepak
from pyaedt import Maxwell2d
from pyaedt import Q2d
from pyaedt import Q3d
from pyaedt import settings

# from pyaedt.generic.general_methods import is_ironpython
from pyaedt.generic.general_methods import is_linux
from pyaedt.generic.plot import _parse_aedtplt
from pyaedt.generic.plot import _parse_streamline

# Import required modules
# Setup paths for module imports

# try:
#     import pytest
# except ImportError:
#     import _unittest_ironpython.conf_unittest as pytest


if config["desktopVersion"] > "2022.2":
    test_field_name = "Potter_Horn_231"
    test_project_name = "coax_setup_solved_231"
    array = "array_simple_231"
    sbr_file = "poc_scat_small_231"
    q3d_file = "via_gsg_231"
    m2d_file = "m2d_field_lines_test_231"

else:
    test_field_name = "Potter_Horn"
    test_project_name = "coax_setup_solved"
    array = "array_simple"
    sbr_file = "poc_scat_small"
    q3d_file = "via_gsg"
    m2d_file = "m2d_field_lines_test"

test_circuit_name = "Switching_Speed_FET_And_Diode"
eye_diagram = "SimpleChannel"
ami = "ami"
ipk_post_proj = "for_icepak_post"
test_subfolder = "T12"
settings.enable_pandas_output = True


@pytest.fixture(scope="class")
def field_test(add_app):
    app = add_app(project_name=test_field_name, subfolder=test_subfolder)
    return app


@pytest.fixture(scope="class")
def circuit_test(add_app):
    app = add_app(project_name=test_circuit_name, design_name="Diode", application=Circuit, subfolder=test_subfolder)
    return app


@pytest.fixture(scope="class")
def diff_test(add_app, circuit_test):
    app = add_app(project_name=circuit_test.project_name, design_name="diff", application=Circuit, just_open=True)
    return app


@pytest.fixture(scope="class")
def sbr_test(add_app):
    app = add_app(project_name=sbr_file, subfolder=test_subfolder)
    return app


@pytest.fixture(scope="class")
def q3dtest(add_app):
    app = add_app(project_name=q3d_file, application=Q3d, subfolder=test_subfolder)
    return app


@pytest.fixture(scope="class")
def q2dtest(add_app, q3dtest):
    app = add_app(project_name=q3dtest.project_name, application=Q2d, just_open=True)
    return app


@pytest.fixture(scope="class")
def eye_test(add_app, q3dtest):
    app = add_app(project_name=eye_diagram, application=Circuit, subfolder=test_subfolder)
    return app


@pytest.fixture(scope="class")
def icepak_post(add_app):
    app = add_app(project_name=ipk_post_proj, application=Icepak, subfolder=test_subfolder)
    return app


@pytest.fixture(scope="class")
def ami_test(add_app, q3dtest):
    app = add_app(project_name=ami, application=Circuit, subfolder=test_subfolder)
    return app


@pytest.fixture(scope="class")
def array_test(add_app, q3dtest):
    app = add_app(project_name=array, subfolder=test_subfolder)
    return app


@pytest.fixture(scope="class")
def m2dtest(add_app, q3dtest):
    app = add_app(project_name=m2d_file, application=Maxwell2d, subfolder=test_subfolder)
    return app


class TestClass:
    @pytest.fixture(autouse=True)
    def init(self, local_scratch):
        self.local_scratch = local_scratch

    def test_09_manipulate_report(self, field_test):
        variations = field_test.available_variations.nominal_w_values_dict
        variations["Theta"] = ["All"]
        variations["Phi"] = ["All"]
        variations["Freq"] = ["30GHz"]
        field_test.set_source_context(["1"])
        context = {"Context": "3D", "SourceContext": "1:1"}
        assert field_test.post.create_report(
            "db(GainTotal)",
            field_test.nominal_adaptive,
            variations=variations,
            primary_sweep_variable="Phi",
            secondary_sweep_variable="Theta",
            plot_type="3D Polar Plot",
            context=context,
            report_category="Far Fields",
        )
        assert field_test.post.create_report(
            "db(GainTotal)",
            field_test.nominal_adaptive,
            variations=variations,
            primary_sweep_variable="Phi",
            secondary_sweep_variable="Theta",
            plot_type="3D Polar Plot",
            context="3D",
            report_category="Far Fields",
        )

    def test_09_manipulate_report_B(self, field_test):
        variations = field_test.available_variations.nominal_w_values_dict
        variations["Theta"] = ["All"]
        variations["Phi"] = ["All"]
        variations["Freq"] = ["30GHz"]
        new_report = field_test.post.reports_by_category.far_field("db(RealizedGainTotal)", field_test.nominal_adaptive)
        new_report.variations = variations
        new_report.report_type = "3D Polar Plot"
        new_report.far_field_sphere = "3D"
        assert new_report.create()

        new_report2 = field_test.post.reports_by_category.far_field(
            "db(RealizedGainTotal)", field_test.nominal_adaptive, "3D", "1:1"
        )
        new_report2.variations = variations
        new_report2.report_type = "3D Polar Plot"
        assert new_report2.create()

        new_report3 = field_test.post.reports_by_category.antenna_parameters(
            "db(PeakRealizedGain)", field_test.nominal_adaptive, "3D"
        )
        new_report3.report_type = "Data Table"
        assert new_report3.create()

    def test_09_manipulate_report_C(self, field_test):
        variations = field_test.available_variations.nominal_w_values_dict
        variations["Theta"] = ["All"]
        variations["Phi"] = ["All"]
        variations["Freq"] = ["30GHz"]
        field_test.analyze(field_test.active_setup)
        data = field_test.post.get_solution_data(
            "GainTotal",
            field_test.nominal_adaptive,
            variations=variations,
            primary_sweep_variable="Theta",
            context="3D",
            report_category="Far Fields",
        )
        assert data.plot(is_polar=True)
        assert data.plot_3d()
        assert field_test.post.create_3d_plot(data)

    def test_09_manipulate_report_D(self, field_test):
        variations = field_test.available_variations.nominal_w_values_dict
        variations["Theta"] = ["All"]
        variations["Phi"] = ["All"]
        variations["Freq"] = ["30GHz"]
        context = {"Context": "3D", "SourceContext": "1:1"}
        data = field_test.post.get_solution_data(
            "GainTotal",
            field_test.nominal_adaptive,
            variations=variations,
            primary_sweep_variable="Theta",
            context=context,
            report_category="Far Fields",
        )
        assert data.plot(is_polar=True)
        assert data.plot_3d()
        assert field_test.post.create_3d_plot(data)
        assert data.primary_sweep == "Theta"
        assert len(data.data_magnitude("GainTotal")) > 0
        assert not data.data_magnitude("GainTotal2")
        assert field_test.post.create_report(
            "S(1,1)",
            field_test.nominal_sweep,
            variations=variations,
            plot_type="Smith Chart",
        )

    def test_09_manipulate_report_E(self, field_test):
        field_test.modeler.create_polyline([[0, 0, 0], [0, 5, 30]], name="Poly1", non_model=True)
        variations2 = field_test.available_variations.nominal_w_values_dict
        variations2["Theta"] = ["All"]
        variations2["Phi"] = ["All"]
        variations2["Freq"] = ["30GHz"]
        variations2["Distance"] = ["All"]
        assert field_test.post.create_report(
            "Mag_E",
            field_test.nominal_adaptive,
            variations=variations2,
            primary_sweep_variable="Distance",
            context="Poly1",
            report_category="Fields",
        )
        new_report = field_test.post.reports_by_category.fields("Mag_H", field_test.nominal_adaptive)
        new_report.variations = variations2
        new_report.polyline = "Poly1"
        assert new_report.create()
        new_report = field_test.post.reports_by_category.modal_solution("S(1,1)")
        new_report.plot_type = "Smith Chart"
        assert new_report.create()
        data = field_test.post.get_solution_data(
            "Mag_E",
            field_test.nominal_adaptive,
            variations=variations2,
            primary_sweep_variable="Theta",
            context="Poly1",
            report_category="Fields",
        )
        assert data.units_sweeps["Phase"] == "deg"

        assert field_test.post.get_far_field_data(
            setup_sweep_name=field_test.nominal_adaptive, expression="RealizedGainTotal", domain="3D"
        )
        data_farfield2 = field_test.post.get_far_field_data(
            setup_sweep_name=field_test.nominal_adaptive,
            expression="RealizedGainTotal",
            domain={"Context": "3D", "SourceContext": "1:1"},
        )
        assert data_farfield2.plot(math_formula="db20", is_polar=True)

    def test_09b_export_report_A(self, circuit_test):
        files = circuit_test.export_results()
        assert len(files) > 0

    def test_09b_export_report_B(self, q2dtest):
        q2dtest.analyze()
        files = q2dtest.export_results()
        assert len(files) > 0

    def test_09b_export_report_C(self, q3dtest):
        q3dtest.analyze_setup("Setup1")
        files = q3dtest.export_results()
        assert len(files) > 0

<<<<<<< HEAD
=======
    @pytest.mark.skipif(is_linux, reason="Crashing on Linux")
>>>>>>> 903fc0e4
    def test_17_circuit(self, circuit_test):
        assert not circuit_test.setups[0].is_solved

        circuit_test.analyze_setup("LNA")
        circuit_test.analyze_setup("Transient")
        assert circuit_test.setups[0].is_solved
        assert circuit_test.post.create_report(["dB(S(Port1, Port1))", "dB(S(Port1, Port2))"], "LNA")
        new_report = circuit_test.post.reports_by_category.standard(
            ["dB(S(Port1, Port1))", "dB(S(Port1, Port2))"], "LNA"
        )
        assert new_report.create()
        data1 = circuit_test.post.get_solution_data(["dB(S(Port1,Port1))", "dB(S(Port1,Port2))"], "LNA")
        assert data1.primary_sweep == "Freq"
        assert circuit_test.post.create_report(["V(net_11)"], "Transient", "Time")
        data11 = circuit_test.post.get_solution_data(setup_sweep_name="LNA", math_formula="dB")
        assert data11.primary_sweep == "Freq"
        assert "dB(S(Port2,Port1))" in data11.expressions
        assert circuit_test.post.create_report(["V(net_11)"], "Transient", "Time")
        new_report = circuit_test.post.reports_by_category.standard(["V(net_11)"], "Transient")
        new_report.domain = "Time"
        assert new_report.create()
        data2 = circuit_test.post.get_solution_data(["V(net_11)"], "Transient", "Time")
        assert data2.primary_sweep == "Time"
        assert len(data2.data_magnitude()) > 0
        context = {"algorithm": "FFT", "max_frequency": "100MHz", "time_stop": "200ns", "test": ""}
        data3 = circuit_test.post.get_solution_data(["V(net_11)"], "Transient", "Spectral", context=context)
        assert data3.units_sweeps["Spectrum"] == "GHz"
        assert len(data3.data_real()) > 0
        new_report = circuit_test.post.reports_by_category.spectral(["dB(V(net_11))"], "Transient")
        new_report.window = "Hanning"
        new_report.max_freq = "1GHz"
        new_report.time_start = "1ns"
        new_report.time_stop = "190ns"
        new_report.plot_continous_spectrum = True
        assert new_report.create()
        new_report = circuit_test.post.reports_by_category.spectral(["dB(V(net_11))", "dB(V(Port1))"], "Transient")
        new_report.window = "Kaiser"
        new_report.adjust_coherent_gain = False
        new_report.kaiser_coeff = 2
        new_report.algorithm = "Fourier Transform"
        new_report.max_freq = "1GHz"
        new_report.time_start = "1ns"
        new_report.time_stop = "190ns"
        new_report.plot_continous_spectrum = False
        assert new_report.create()
        assert circuit_test.post.create_report(
            ["dB(V(net_11))", "dB(V(Port1))"], domain="Spectrum", setup_sweep_name="Transient"
        )
        new_report = circuit_test.post.reports_by_category.spectral(None, "Transient")
        new_report.window = "Hanning"
        new_report.max_freq = "1GHz"
        new_report.time_start = "1ns"
        new_report.time_stop = "190ns"
        new_report.plot_continous_spectrum = True
        assert new_report.create()
        pass

<<<<<<< HEAD
=======
    @pytest.mark.skipif(is_linux, reason="Crashing on Linux")
>>>>>>> 903fc0e4
    def test_18_diff_plot(self, diff_test):
        assert len(diff_test.post.available_display_types()) > 0
        assert len(diff_test.post.available_report_types) > 0
        assert len(diff_test.post.available_report_quantities()) > 0
        diff_test.analyze_setup("LinearFrequency")
        assert diff_test.setups[0].is_solved
        variations = diff_test.available_variations.nominal_w_values_dict
        variations["Freq"] = ["All"]
        variations["l1"] = ["All"]
        assert diff_test.post.create_report(
            ["dB(S(Diff1, Diff1))"],
            "LinearFrequency",
            variations=variations,
            primary_sweep_variable="l1",
            context="Differential Pairs",
        )
        new_report = diff_test.post.reports_by_category.standard("dB(S(1,1))")
        new_report.differential_pairs = True
        assert new_report.create()
        assert new_report.get_solution_data()
        data1 = diff_test.post.get_solution_data(
            ["S(Diff1, Diff1)"],
            "LinearFrequency",
            variations=variations,
            primary_sweep_variable="Freq",
            context="Differential Pairs",
        )
        assert data1.primary_sweep == "Freq"
        data1.plot(math_formula="db20")
        data1.primary_sweep = "l1"
        assert data1.primary_sweep == "l1"
        assert len(data1.data_magnitude()) == 5
        assert data1.plot("S(Diff1, Diff1)")
        assert data1.plot(math_formula="db20")
        assert data1.plot(math_formula="db10")
        assert data1.plot(math_formula="mag")
        assert data1.plot(math_formula="re")
        assert data1.plot(math_formula="im")
        assert data1.plot(math_formula="phasedeg")
        assert data1.plot(math_formula="phaserad")

        assert diff_test.create_touchstone_report(
            plot_name="Diff_plot",
            curvenames=["dB(S(Diff1, Diff1))"],
            solution_name="LinearFrequency",
            differential_pairs=True,
        )

<<<<<<< HEAD
=======
    @pytest.mark.skipif(is_linux, reason="Failing on Linux")
>>>>>>> 903fc0e4
    def test_51_get_efields(self, field_test):
        assert field_test.post.get_efields_data(ff_setup="3D")

    @pytest.mark.skipif(
        is_linux or sys.version_info < (3, 8), reason="plot_scene method is not supported in ironpython"
    )
    def test_55_time_plot(self, sbr_test):
        sbr_test.analyze(sbr_test.active_setup, use_auto_settings=False)
        assert sbr_test.setups[0].is_solved
        solution_data = sbr_test.post.get_solution_data(
            expressions=["NearEX", "NearEY", "NearEZ"],
            variations={"_u": ["All"], "_v": ["All"], "Freq": ["All"]},
            context="Near_Field",
            report_category="Near Fields",
        )
        assert solution_data
        assert len(solution_data.primary_sweep_values) > 0
        assert len(solution_data.primary_sweep_variations) > 0
        assert solution_data.set_active_variation(0)
        assert not solution_data.set_active_variation(99)
        t_matrix = solution_data.ifft("NearE", window=True)
        assert t_matrix.any()
        frames_list = solution_data.ifft_to_file(
            coord_system_center=[-0.15, 0, 0], db_val=True, csv_dir=os.path.join(sbr_test.working_directory, "csv")
        )
        assert os.path.exists(frames_list)
        sbr_test.post.plot_scene(
            frames_list,
            os.path.join(sbr_test.working_directory, "animation.gif"),
            norm_index=5,
            dy_rng=35,
            show=False,
        )
        assert os.path.exists(os.path.join(sbr_test.working_directory, "animation.gif"))
        sbr_test.post.plot_scene(
            frames_list,
            os.path.join(sbr_test.working_directory, "animation2.gif"),
            norm_index=5,
            dy_rng=35,
            show=False,
            convert_fields_in_db=True,
            log_multiplier=20.0,
        )
        assert os.path.exists(os.path.join(sbr_test.working_directory, "animation2.gif"))

    def test_56_test_export_q3d_results(self, q3dtest):
        q3dtest.analyze(q3dtest.active_setup)
        assert os.path.exists(q3dtest.export_convergence("Setup1"))
        assert os.path.exists(q3dtest.export_profile("Setup1"))
        new_report = q3dtest.post.reports_by_category.standard(q3dtest.get_traces_for_plot())
        assert new_report.create()
        q3dtest.modeler.create_polyline([[0, -5, 0.425], [0.5, 5, 0.5]], name="Poly1", non_model=True)
        new_report = q3dtest.post.reports_by_category.cg_fields("SmoothQ", polyline="Poly1")
        assert new_report.create()
        new_report = q3dtest.post.reports_by_category.rl_fields("Mag_SurfaceJac", polyline="Poly1")
        assert new_report.create()
        new_report = q3dtest.post.reports_by_category.dc_fields("Mag_VolumeJdc", polyline="Poly1")
        assert new_report.create()
        assert len(q3dtest.post.plots) == 6

    def test_57_test_export_q2d_results(self, q2dtest):
        q2dtest.analyze(q2dtest.active_setup)
        assert os.path.exists(q2dtest.export_convergence("Setup1"))
        assert os.path.exists(q2dtest.export_profile("Setup1"))
        new_report = q2dtest.post.reports_by_category.standard(q2dtest.get_traces_for_plot())
        assert new_report.create()
        q2dtest.modeler.create_polyline([[-1.9, -0.1, 0], [-1.2, -0.2, 0]], name="Poly1", non_model=True)
        new_report = q2dtest.post.reports_by_category.cg_fields("Mag_E", polyline="Poly1")
        assert new_report.create()
        new_report = q2dtest.post.reports_by_category.rl_fields("Mag_H", polyline="Poly1")
        assert new_report.create()
        sol = new_report.get_solution_data()
        sol.enable_pandas_output = True
        data = sol.full_matrix_real_imag
        data_mag = sol.full_matrix_mag_phase
        sol.data_magnitude()
        sol.enable_pandas_output = False
        assert len(q2dtest.post.plots) == 3
        new_report = q2dtest.post.reports_by_category.standard()
        assert new_report.get_solution_data()

    def test_58_test_no_report(self, q3dtest):
        assert not q3dtest.post.reports_by_category.modal_solution()
        assert not q3dtest.post.reports_by_category.terminal_solution()

    def test_58_test_no_report_B(self, q2dtest):
        assert not q2dtest.post.reports_by_category.far_field()
        assert not q2dtest.post.reports_by_category.near_field()
        assert not q2dtest.post.reports_by_category.eigenmode()

    def test_59_test_parse_vector(self):
        local_path = os.path.dirname(os.path.realpath(__file__))

        out = _parse_aedtplt(os.path.join(local_path, "example_models", test_subfolder, "test_vector.aedtplt"))
        assert isinstance(out[0], list)
        assert isinstance(out[1], list)
        assert isinstance(out[2], list)
        assert isinstance(out[3], bool)
        assert _parse_aedtplt(
            os.path.join(local_path, "example_models", test_subfolder, "test_vector_no_solutions.aedtplt")
        )

    def test_60_test_parse_vector(self):
        local_path = os.path.dirname(os.path.realpath(__file__))
        out = _parse_streamline(os.path.join(local_path, "example_models", test_subfolder, "test_streamline.fldplt"))
        assert isinstance(out, list)

    def test_61_export_mesh(self, q3dtest):
        assert os.path.exists(q3dtest.export_mesh_stats("Setup1"))
        assert os.path.exists(q3dtest.export_mesh_stats("Setup1", setup_type="AC RL"))

    def test_62_eye_diagram(self, eye_test):
        eye_test.analyze(eye_test.active_setup)
        rep = eye_test.post.reports_by_category.eye_diagram("AEYEPROBE(OutputEye)", "QuickEyeAnalysis")
        rep.time_start = "0ps"
        rep.time_stop = "50us"
        rep.unit_interval = "1e-9"
        assert rep.create()

    @pytest.mark.skipif(
        config["desktopVersion"] < "2022.2", reason="Not working in non graphical in version lower than 2022.2"
    )
    def test_63_mask(self, eye_test):
        eye_test.analyze(eye_test.active_setup)
        rep = eye_test.post.reports_by_category.eye_diagram("AEYEPROBE(OutputEye)", "QuickEyeAnalysis")
        rep.time_start = "0ps"
        rep.time_stop = "50us"
        rep.unit_interval = "1e-9"
        rep.create()
        assert rep.eye_mask([[0.5, 0], [0.62, 450], [1.2, 450], [1.42, 0], [1.2, -450], [0.62, -450], [0.5, 0]])
        assert rep.eye_mask(
            [[0.5, 0], [0.62, 450], [1.2, 450], [1.42, 0], [1.2, -450], [0.62, -450], [0.5, 0]],
            enable_limits=True,
            upper_limit=800,
            lower_limit=-800,
        )
        assert os.path.exists(rep.export_mask_violation())

    @pytest.mark.skipif(
        config["desktopVersion"] < "2022.2", reason="Not working in non graphical in version lower than 2022.2"
    )
    def test_64_eye_meas(self, eye_test):
        eye_test.analyze(eye_test.active_setup)
        rep = eye_test.post.reports_by_category.eye_diagram("AEYEPROBE(OutputEye)", "QuickEyeAnalysis")
        rep.time_start = "0ps"
        rep.time_stop = "50us"
        rep.unit_interval = "1e-9"
        rep.create()
        assert rep.add_all_eye_measurements()
        assert rep.clear_all_eye_measurements()
        assert rep.add_trace_characteristics("MinEyeHeight")

    def test_65_eye_from_json(self, eye_test):
        local_path = os.path.dirname(os.path.realpath(__file__))
        assert eye_test.post.create_report_from_configuration(
            os.path.join(local_path, "example_models", "report_json", "EyeDiagram_Report_simple.json"),
            solution_name="QuickEyeAnalysis",
        )

    def test_66_spectral_from_json(self, circuit_test):
        local_path = os.path.dirname(os.path.realpath(__file__))
        circuit_test.analyze_setup("Transient")
        assert circuit_test.post.create_report_from_configuration(
            os.path.join(local_path, "example_models", "report_json", "Spectral_Report_Simple.json"),
            solution_name="Transient",
        )

    @pytest.mark.skipif(
        config["desktopVersion"] < "2022.2", reason="Not working in non graphical in version lower than 2022.2"
    )
    def test_68_eye_from_json(self, eye_test):
        local_path = os.path.dirname(os.path.realpath(__file__))
        assert eye_test.post.create_report_from_configuration(
            os.path.join(local_path, "example_models", "report_json", "EyeDiagram_Report.json"),
            solution_name="QuickEyeAnalysis",
        )

    @pytest.mark.skipif(
        config["desktopVersion"] < "2022.2", reason="Not working in non graphical in version lower than 2022.2"
    )
    def test_69_spectral_from_json(self, circuit_test):
        local_path = os.path.dirname(os.path.realpath(__file__))
        circuit_test.analyze_setup("Transient")
        assert circuit_test.post.create_report_from_configuration(
            os.path.join(local_path, "example_models", "report_json", "Spectral_Report.json"), solution_name="Transient"
        )

    @pytest.mark.skipif(is_linux or sys.version_info < (3, 8), reason="FarFieldSolution not supported by IronPython")
    def test_71_antenna_plot(self, field_test):
        ffdata = field_test.get_antenna_ffd_solution_data(frequencies=30e9, sphere_name="3D")
        ffdata.phase_offset = [0, 90, 0, 90]
        assert ffdata.phase_offset == [0.0]
        ffdata.phase_offset = [90]
        assert ffdata.phase_offset != [0.0]
        assert ffdata.plot_farfield_contour(
            qty_str="RealizedGain",
            convert_to_db=True,
            title="Contour at {}Hz".format(ffdata.frequency),
            export_image_path=os.path.join(self.local_scratch.path, "contour.jpg"),
        )
        assert os.path.exists(os.path.join(self.local_scratch.path, "contour.jpg"))

        ffdata.plot_2d_cut(
            primary_sweep="theta",
            secondary_sweep_value=[-180, -75, 75],
            qty_str="RealizedGain",
            title="Azimuth at {}Hz".format(ffdata.frequency),
            convert_to_db=True,
            export_image_path=os.path.join(self.local_scratch.path, "2d1.jpg"),
        )
        assert os.path.exists(os.path.join(self.local_scratch.path, "2d1.jpg"))
        ffdata.plot_2d_cut(
            primary_sweep="phi",
            secondary_sweep_value=30,
            qty_str="RealizedGain",
            title="Azimuth at {}Hz".format(ffdata.frequency),
            convert_to_db=True,
            export_image_path=os.path.join(self.local_scratch.path, "2d2.jpg"),
        )

        assert os.path.exists(os.path.join(self.local_scratch.path, "2d2.jpg"))

        ffdata.polar_plot_3d(
            qty_str="RealizedGain",
            convert_to_db=True,
            export_image_path=os.path.join(self.local_scratch.path, "3d1.jpg"),
        )
        assert os.path.exists(os.path.join(self.local_scratch.path, "3d1.jpg"))

        ffdata.polar_plot_3d_pyvista(
            qty_str="RealizedGain",
            convert_to_db=True,
            show=False,
            export_image_path=os.path.join(self.local_scratch.path, "3d2.jpg"),
        )
        assert os.path.exists(os.path.join(self.local_scratch.path, "3d2.jpg"))

        try:
            p = ffdata.polar_plot_3d_pyvista(qty_str="RealizedGain", convert_to_db=True, show=False)
            assert isinstance(p, object)
        except:
            assert True

    @pytest.mark.skipif(is_linux or sys.version_info < (3, 8), reason="FarFieldSolution not supported by IronPython")
    def test_72_antenna_plot(self, array_test):
        ffdata = array_test.get_antenna_ffd_solution_data(frequencies=3.5e9, sphere_name="3D")
        ffdata.frequency = 3.5e9
        assert ffdata.plot_farfield_contour(
            qty_str="RealizedGain",
            convert_to_db=True,
            title="Contour at {}Hz".format(ffdata.frequency),
            export_image_path=os.path.join(self.local_scratch.path, "contour.jpg"),
        )
        assert os.path.exists(os.path.join(self.local_scratch.path, "contour.jpg"))

        ffdata.plot_2d_cut(
            primary_sweep="theta",
            secondary_sweep_value=[-180, -75, 75],
            qty_str="RealizedGain",
            title="Azimuth at {}Hz".format(ffdata.frequency),
            convert_to_db=True,
            export_image_path=os.path.join(self.local_scratch.path, "2d1.jpg"),
        )
        assert os.path.exists(os.path.join(self.local_scratch.path, "2d1.jpg"))
        ffdata.plot_2d_cut(
            primary_sweep="phi",
            secondary_sweep_value=30,
            qty_str="RealizedGain",
            title="Azimuth at {}Hz".format(ffdata.frequency),
            convert_to_db=True,
            export_image_path=os.path.join(self.local_scratch.path, "2d2.jpg"),
        )

        assert os.path.exists(os.path.join(self.local_scratch.path, "2d2.jpg"))

        ffdata.polar_plot_3d(
            qty_str="RealizedGain",
            convert_to_db=True,
            export_image_path=os.path.join(self.local_scratch.path, "3d1.jpg"),
        )
        assert os.path.exists(os.path.join(self.local_scratch.path, "3d1.jpg"))

        ffdata.polar_plot_3d_pyvista(
            qty_str="RealizedGain",
            convert_to_db=True,
            show=False,
            export_image_path=os.path.join(self.local_scratch.path, "3d2.jpg"),
        )
        assert os.path.exists(os.path.join(self.local_scratch.path, "3d2.jpg"))
        ffdata1 = array_test.get_antenna_ffd_solution_data(frequencies=3.5e9, sphere_name="3D", overwrite=False)
        assert ffdata1.plot_farfield_contour(
            qty_str="RealizedGain",
            convert_to_db=True,
            title="Contour at {}Hz".format(ffdata1.frequency),
            export_image_path=os.path.join(self.local_scratch.path, "contour1.jpg"),
        )
        assert os.path.exists(os.path.join(self.local_scratch.path, "contour1.jpg"))

    def test_73_ami_solution_data(self, ami_test):
        ami_test.solution_type = "NexximAMI"
        assert ami_test.post.get_solution_data(
            expressions="WaveAfterProbe<b_input_43.int_ami_rx>",
            setup_sweep_name="AMIAnalysis",
            domain="Time",
            variations=ami_test.available_variations.nominal,
        )

        assert ami_test.post.get_solution_data(
            expressions="WaveAfterSource<b_output4_42.int_ami_tx>",
            setup_sweep_name="AMIAnalysis",
            domain="Time",
            variations=ami_test.available_variations.nominal,
        )

        assert ami_test.post.get_solution_data(
            expressions="InitialWave<b_output4_42.int_ami_tx>",
            setup_sweep_name="AMIAnalysis",
            domain="Time",
            variations=ami_test.available_variations.nominal,
        )

        assert ami_test.post.get_solution_data(
            expressions="WaveAfterChannel<b_input_43.int_ami_rx>",
            setup_sweep_name="AMIAnalysis",
            domain="Time",
            variations=ami_test.available_variations.nominal,
        )

        assert ami_test.post.get_solution_data(
            expressions="ClockTics<b_input_43.int_ami_rx>",
            setup_sweep_name="AMIAnalysis",
            domain="Clock Times",
            variations=ami_test.available_variations.nominal,
        )
        probe_name = "b_input_43"
        source_name = "b_output4_42"
        plot_type = "WaveAfterProbe"
        setup_name = "AMIAnalysis"

        ignore_bits = 1000
        unit_interval = 0.1e-9
        assert not ami_test.post.sample_ami_waveform(
            setup_name,
            probe_name,
            source_name,
            ami_test.available_variations.nominal,
            unit_interval,
            ignore_bits,
            plot_type,
        )
        ignore_bits = 5
        unit_interval = 0.1e-9
        plot_type = "InitialWave"
        data1 = ami_test.post.sample_ami_waveform(
            setup_name,
            probe_name,
            source_name,
            ami_test.available_variations.nominal,
            unit_interval,
            ignore_bits,
            plot_type,
        )
        assert len(data1[0]) == 45

        settings.enable_pandas_output = False
        ignore_bits = 5
        unit_interval = 0.1e-9
        clock_tics = [1e-9, 2e-9, 3e-9]
        data2 = ami_test.post.sample_ami_waveform(
            setup_name,
            probe_name,
            source_name,
            ami_test.available_variations.nominal,
            unit_interval,
            ignore_bits,
            plot_type=None,
            clock_tics=clock_tics,
        )
        assert len(data2) == 4
        assert len(data2[0]) == 3

    def test_75_plot_field_line_traces(self, m2dtest):
        m2dtest.modeler.model_units = "mm"
        rect = m2dtest.modeler.create_rectangle(
            position=["1mm", "5mm", "0mm"], dimension_list=["-1mm", "-10mm", 0], name="Ground", matname="copper"
        )
        rect.solve_inside = False
        circle = m2dtest.modeler.create_circle(
            position=["-10mm", "0", "0"],
            radius="1mm",
            num_sides="0",
            is_covered=True,
            name="Electrode",
            matname="copper",
        )
        circle.solve_inside = False
        m2dtest.modeler.create_region([20, 100, 20, 100])
        assert not m2dtest.post.create_fieldplot_line_traces("Ground", "Region", "Ground", plot_name="LineTracesTest")
        m2dtest.solution_type = "Electrostatic"
        assert not m2dtest.post.create_fieldplot_line_traces("Invalid", "Region", "Ground", plot_name="LineTracesTest1")
        assert not m2dtest.post.create_fieldplot_line_traces("Ground", "Invalid", "Ground", plot_name="LineTracesTest2")
        assert not m2dtest.post.create_fieldplot_line_traces("Ground", "Region", "Invalid", plot_name="LineTracesTest3")
        m2dtest.assign_voltage(rect.name, amplitude=0, name="Ground")
        m2dtest.assign_voltage(circle.name, amplitude=50e6, name="50kV")
        setup_name = "test"
        m2dtest.create_setup(setupname=setup_name)
        m2dtest.analyze_setup(setup_name)
        plot = m2dtest.post.create_fieldplot_line_traces(["Ground", "Electrode"], "Region", plot_name="LineTracesTest4")
        assert plot
        assert m2dtest.post.create_fieldplot_line_traces(
            ["Ground", "Electrode"], "Region", "Ground", plot_name="LineTracesTest5"
        )
        assert m2dtest.post.create_fieldplot_line_traces(["Ground", "Electrode"], plot_name="LineTracesTest6")
        assert not m2dtest.post.create_fieldplot_line_traces(
            ["Ground", "Electrode"], "Region", ["Invalid"], plot_name="LineTracesTest7"
        )
        assert not m2dtest.post.create_fieldplot_line_traces(
            ["Ground", "Electrode"], ["Invalid"], plot_name="LineTracesTest8"
        )
        plot.TraceStepLength = "0.002mm"
        plot.SeedingPointsNumber = 20
        plot.LineStyle = "Cylinder"
        plot.LineWidth = 3
        assert plot.update()
        el_id = [obj.id for obj in m2dtest.modeler.object_list if obj.name == "Electrode"]
        plot.seeding_faces.append(el_id[0])
        assert plot.update()
        plot.volume_indexes.append(el_id[0])
        plot.update()
        plot.surfaces_indexes.append(el_id[0])
        plot.update()
        plot.seeding_faces.append(8)
        assert not plot.update()
        plot.volume_indexes.append(8)
        assert not plot.update()
        plot.surfaces_indexes.append(8)
        assert not plot.update()

    def test_z99_delete_variations(self, q3dtest):
        assert q3dtest.cleanup_solution()

    def test_z99_delete_variations_B(self, field_test):
        vars = field_test.available_variations.get_variation_strings()
        assert field_test.available_variations.variations()
        assert field_test.cleanup_solution(vars, entire_solution=False)
        assert field_test.cleanup_solution(vars, entire_solution=True)

    def test_76_ipk_get_scalar_field_value(self, icepak_post):
        assert icepak_post.post.get_scalar_field_value(
            "Heat_Flow_Rate",
            scalar_function="Integrate",
            solution=None,
            variation_dict=["power_block:=", ["0.25W"], "power_source:=", ["0.075W"]],
            isvector=False,
            intrinsics=None,
            phase=None,
            object_name="cube2",
            object_type="surface",
            adjacent_side=False,
        )
        assert icepak_post.post.get_scalar_field_value(
            "Heat_Flow_Rate",
            scalar_function="Integrate",
            solution=None,
            variation_dict=["power_block:=", ["0.6W"], "power_source:=", ["0.15W"]],
            isvector=False,
            intrinsics=None,
            phase=None,
            object_name="cube2",
            object_type="surface",
            adjacent_side=False,
        )
        assert icepak_post.post.get_scalar_field_value(
            "Heat_Flow_Rate",
            scalar_function="Integrate",
            solution=None,
            variation_dict=["power_block:=", ["0.6W"], "power_source:=", ["0.15W"]],
            isvector=False,
            intrinsics=None,
            phase=None,
            object_name="cube2",
            object_type="surface",
            adjacent_side=True,
        )
        assert icepak_post.post.get_scalar_field_value(
            "Temperature",
            scalar_function="Maximum",
            solution=None,
            variation_dict=["power_block:=", ["0.6W"], "power_source:=", ["0.15W"]],
            isvector=False,
            intrinsics=None,
            phase=None,
            object_name="cube1",
            object_type="volume",
            adjacent_side=False,
        )
        assert icepak_post.post.get_scalar_field_value(
            "Temperature",
            scalar_function="Maximum",
            solution=None,
            variation_dict=["power_block:=", ["0.6W"], "power_source:=", ["0.15W"]],
            isvector=False,
            intrinsics=None,
            phase=None,
            object_name="cube2",
            object_type="surface",
            adjacent_side=False,
        )
        assert icepak_post.post.get_scalar_field_value(
            "Temperature",
            scalar_function="Value",
            solution=None,
            variation_dict=None,
            isvector=False,
            intrinsics=None,
            phase=None,
            object_name="Point1",
            object_type="point",
            adjacent_side=False,
        )<|MERGE_RESOLUTION|>--- conflicted
+++ resolved
@@ -274,10 +274,7 @@
         files = q3dtest.export_results()
         assert len(files) > 0
 
-<<<<<<< HEAD
-=======
     @pytest.mark.skipif(is_linux, reason="Crashing on Linux")
->>>>>>> 903fc0e4
     def test_17_circuit(self, circuit_test):
         assert not circuit_test.setups[0].is_solved
 
@@ -335,10 +332,7 @@
         assert new_report.create()
         pass
 
-<<<<<<< HEAD
-=======
     @pytest.mark.skipif(is_linux, reason="Crashing on Linux")
->>>>>>> 903fc0e4
     def test_18_diff_plot(self, diff_test):
         assert len(diff_test.post.available_display_types()) > 0
         assert len(diff_test.post.available_report_types) > 0
@@ -387,10 +381,7 @@
             differential_pairs=True,
         )
 
-<<<<<<< HEAD
-=======
     @pytest.mark.skipif(is_linux, reason="Failing on Linux")
->>>>>>> 903fc0e4
     def test_51_get_efields(self, field_test):
         assert field_test.post.get_efields_data(ff_setup="3D")
 
