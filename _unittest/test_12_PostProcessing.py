# standard imports
import os

<<<<<<< HEAD
# Import required modules
from pyaedt import Hfss, Circuit
=======
from _unittest.conftest import BasisTest
from _unittest.conftest import config
from pyaedt import Hfss
>>>>>>> dbe38ad8
from pyaedt.generic.general_methods import is_ironpython

try:
    import pytest
except ImportError:
    import _unittest_ironpython.conf_unittest as pytest

try:
    from IPython.display import Image

    ipython_available = True
except ImportError:
    ipython_available = False

test_project_name = "coax_setup_solved"
test_field_name = "Potter_Horn"
test_circuit_name = "Switching_Speed_FET_And_Diode"


class TestClass(BasisTest, object):
    def setup_class(self):
        # set a scratch directory and the environment / test data
        BasisTest.my_setup(self)
        self.aedtapp = BasisTest.add_app(self, project_name=test_project_name)
        self.field_test = BasisTest.add_app(self, project_name=test_field_name)
        self.circuit_test = BasisTest.add_app(self, project_name=test_circuit_name, design_name="Diode", application=Circuit)
        self.diff_test = Circuit(designname="diff", projectname=self.circuit_test.project_name)

    def teardown_class(self):
        BasisTest.my_teardown(self)

    def test_01B_Field_Plot(self):
        cutlist = ["Global:XY", "Global:XZ", "Global:YZ"]
        setup_name = self.aedtapp.existing_analysis_sweeps[0]
        quantity_name = "ComplexMag_E"
        intrinsic = {"Freq": "5GHz", "Phase": "180deg"}
        min_value = self.aedtapp.post.get_scalar_field_value(quantity_name, "Minimum", setup_name, intrinsics="5GHz")
        plot1 = self.aedtapp.post.create_fieldplot_cutplane(cutlist, quantity_name, setup_name, intrinsic)
        plot1.IsoVal = "Tone"
        assert plot1.change_plot_scale(min_value, "30000")
        assert self.aedtapp.post.create_fieldplot_volume("inner", "Vector_E", setup_name, intrinsic)
        assert self.aedtapp.post.create_fieldplot_surface(
            self.aedtapp.modeler["outer"].faces[0].id, "Mag_E", setup_name, intrinsic
        )

    @pytest.mark.skipif(is_ironpython, reason="Not running in ironpython")
    def test_01_Animate_plt(self):
        cutlist = ["Global:XY"]
        phases = [str(i * 5) + "deg" for i in range(2)]
        model_gif = self.aedtapp.post.animate_fields_from_aedtplt_2(
            quantityname="Mag_E",
            object_list=cutlist,
            plottype="CutPlane",
            meshplot=False,
            setup_name=self.aedtapp.nominal_adaptive,
            intrinsic_dict={"Freq": "5GHz", "Phase": "0deg"},
            project_path=self.local_scratch.path,
            variation_variable="Phase",
            variation_list=phases,
            show=False,
            export_gif=True,
        )
        assert os.path.exists(model_gif.gif_file)

    @pytest.mark.skipif(config["build_machine"] == True, reason="Not running in non-graphical mode")
    def test_02_export_fields(self):
        quantity_name2 = "ComplexMag_H"
        setup_name = "Setup1 : LastAdaptive"
        intrinsic = {"Freq": "5GHz", "Phase": "180deg"}
        vollist = ["NewObject_IJD39Q"]
        plot2 = self.aedtapp.post.create_fieldplot_volume(vollist, quantity_name2, setup_name, intrinsic)

        self.aedtapp.post.export_field_image_with_view(
            plot2.name, plot2.plotFolder, os.path.join(self.local_scratch.path, "prova2.jpg")
        )
        assert os.path.exists(os.path.join(self.local_scratch.path, "prova2.jpg"))
        assert os.path.exists(
            plot2.export_image(os.path.join(self.local_scratch.path, "test_x.jpg"), orientation="top")
        )

    def test_03_create_scattering(self):
        setup_name = "Setup1 : Sweep"
        portnames = ["1", "2"]
        assert self.aedtapp.create_scattering("MyTestScattering")
        setup_name = "Setup2 : Sweep"
        assert not self.aedtapp.create_scattering("MyTestScattering2", setup_name, portnames, portnames)

    def test_03_get_solution_data(self):
        trace_names = []
        portnames = ["1", "2"]
        for el in portnames:
            for el2 in portnames:
                trace_names.append("S(" + el + "," + el2 + ")")
        cxt = ["Domain:=", "Sweep"]
        families = {"Freq": ["All"]}
        for el in self.aedtapp.available_variations.nominal_w_values_dict:
            families[el] = self.aedtapp.available_variations.nominal_w_values_dict[el]

        my_data = self.aedtapp.post.get_report_data(expression=trace_names, families_dict=families)
        assert my_data
        assert my_data.sweeps
        assert my_data.expressions
        assert my_data.data_db(trace_names[0])
        assert my_data.data_imag(trace_names[0])
        assert my_data.data_real(trace_names[0])
        assert my_data.data_magnitude(trace_names[0])
        assert my_data.export_data_to_csv(os.path.join(self.local_scratch.path, "output.csv"))
        assert os.path.exists(os.path.join(self.local_scratch.path, "output.csv"))

    def test_04_export_touchstone(self):
        self.aedtapp.export_touchstone("Setup1", "Sweep", os.path.join(self.local_scratch.path, "Setup1_Sweep.S2p"))
        assert os.path.exists(os.path.join(self.local_scratch.path, "Setup1_Sweep.S2p"))

    @pytest.mark.skipif(config["build_machine"] == True, reason="Not running in non-graphical mode")
    def test_05_export_report_to_jpg(self):

        self.aedtapp.post.export_report_to_jpg(self.local_scratch.path, "MyTestScattering")
        assert os.path.exists(os.path.join(self.local_scratch.path, "MyTestScattering.jpg"))

    def test_06_export_report_to_csv(self):
        self.aedtapp.post.export_report_to_csv(self.local_scratch.path, "MyTestScattering")
        assert os.path.exists(os.path.join(self.local_scratch.path, "MyTestScattering.csv"))

    def test_07_export_fields_from_Calculator(self):

        self.aedtapp.post.export_field_file_on_grid(
            "E",
            "Setup1 : LastAdaptive",
            self.aedtapp.available_variations.nominal_w_values,
            os.path.join(self.local_scratch.path, "Efield.fld"),
            grid_stop=[5, 5, 5],
            grid_step=[0.5, 0.5, 0.5],
            isvector=True,
            intrinsics="5GHz",
        )
        assert os.path.exists(os.path.join(self.local_scratch.path, "Efield.fld"))

        self.aedtapp.post.export_field_file_on_grid(
            "Mag_E",
            "Setup1 : LastAdaptive",
            self.aedtapp.available_variations.nominal_w_values,
            os.path.join(self.local_scratch.path, "MagEfieldSph.fld"),
            gridtype="Spherical",
            grid_stop=[5, 300, 300],
            grid_step=[5, 50, 50],
            isvector=False,
            intrinsics="5GHz",
        )
        assert os.path.exists(os.path.join(self.local_scratch.path, "MagEfieldSph.fld"))

        self.aedtapp.post.export_field_file_on_grid(
            "Mag_E",
            "Setup1 : LastAdaptive",
            self.aedtapp.available_variations.nominal_w_values,
            os.path.join(self.local_scratch.path, "MagEfieldCyl.fld"),
            gridtype="Cylindrical",
            grid_stop=[5, 300, 5],
            grid_step=[5, 50, 5],
            isvector=False,
            intrinsics="5GHz",
        )
        assert os.path.exists(os.path.join(self.local_scratch.path, "MagEfieldCyl.fld"))

    @pytest.mark.skipif(
        config["build_machine"], reason="Skipped because it cannot run on build machine in non-graphical mode"
    )
    def test_07_copydata(self):
        assert self.aedtapp.post.copy_report_data("MyTestScattering")

    def test_08_manipulate_report(self):
        assert self.aedtapp.post.rename_report("MyTestScattering", "MyNewScattering")

    def test_09_manipulate_report(self):
        assert self.aedtapp.post.create_report("dB(S(1,1))")
        assert len(self.aedtapp.post.all_report_names) > 0
        variations = self.field_test.available_variations.nominal_w_values_dict
        variations["Theta"] = ["All"]
        variations["Phi"] = ["All"]
        variations["Freq"] = ["30GHz"]
        assert self.field_test.post.create_report(
            "db(GainTotal)",
            self.field_test.nominal_adaptive,
            variations=variations,
            primary_sweep_variable="Phi",
            secondary_sweep_variable="Theta",
            plot_type="3D Polar Plot",
            context="3D",
            report_category="Far Fields",
        )
        self.field_test.post.create_report(
            "S(1,1)",
            self.field_test.nominal_sweep,
            variations=variations,
            plot_type="Smith Chart",
        )

    def test_09b_export_report(self):
        files = self.aedtapp.export_results()
        assert len(files) > 0

    def test_10_delete_report(self):
        assert self.aedtapp.post.delete_report("MyNewScattering")

    def test_12_steal_on_focus(self):
        assert self.aedtapp.post.steal_focus_oneditor()

    @pytest.mark.skipif(
        config["build_machine"], reason="Skipped because it cannot run on build machine in non-graphical mode"
    )
    def test_13_export_model_picture(self):
        path = self.aedtapp.post.export_model_picture(dir=self.local_scratch.path, name="images")
        assert path
        path = self.aedtapp.post.export_model_picture(show_axis=True, show_grid=False, show_ruler=True)
        assert path
        path = self.aedtapp.post.export_model_picture(name="Ericsson", picturename="test_picture")
        assert path
        path = self.aedtapp.post.export_model_picture(picturename="test_picture")
        assert path

    @pytest.mark.skipif(is_ironpython, reason="Not running in ironpython")
    def test_14_Field_Ploton_cutplanedesignname(self):
        cutlist = ["Global:XY"]
        setup_name = self.aedtapp.existing_analysis_sweeps[0]
        quantity_name = "ComplexMag_E"
        intrinsic = {"Freq": "5GHz", "Phase": "180deg"}
        self.aedtapp.logger.info("Generating the plot")
        plot1 = self.aedtapp.post.create_fieldplot_cutplane(cutlist, quantity_name, setup_name, intrinsic)
        plot1.IsoVal = "Tone"
        assert plot1.update_field_plot_settings()
        self.aedtapp.logger.info("Generating the image")
        plot_obj = self.aedtapp.post.plot_field_from_fieldplot(
            plot1.name,
            project_path=self.local_scratch.path,
            meshplot=False,
            imageformat="jpg",
            view="isometric",
            show=False,
        )
        assert os.path.exists(plot_obj.image_file)

    @pytest.mark.skipif(is_ironpython, reason="Not running in ironpython")
    def test_15_export_plot(self):
        obj = self.aedtapp.post.plot_model_obj(
            show=False, export_path=os.path.join(self.local_scratch.path, "image.jpg")
        )
        assert os.path.exists(obj.image_file)

    @pytest.mark.skipif(is_ironpython, reason="Not running in ironpython")
    def test_16_create_field_plot(self):
        cutlist = ["Global:XY"]
        plot = self.aedtapp.post._create_fieldplot(
            objlist=cutlist,
            quantityName="Mag_E",
            setup_name=self.aedtapp.nominal_adaptive,
            intrinsincList={"Freq": "5GHz", "Phase": "0deg"},
            listtype="CutPlane",
        )
        assert plot

    def test_17_circuit(self):
        self.circuit_test.analyze_setup("LNA")
        self.circuit_test.analyze_setup("Transient")
        assert self.circuit_test.post.create_report(["dB(S(Port1, Port1))", "dB(S(Port1, Port2))"], "LNA")
        assert self.circuit_test.post.create_report(["V(net_11)"], "Transient", "Time")

    def test_18_diff_plot(self):
        self.diff_test.analyze_setup("LinearFrequency")
        variations = self.diff_test.available_variations.nominal_w_values_dict
        variations["Freq"] = ["1GHz"]
        variations["l1"] = ["All"]
        assert self.diff_test.post.create_report(["dB(S(Diff1, Diff1))"],
                                                 "LinearFrequency",
                                                 variations=variations,
                                                 primary_sweep_variable="l1",
                                                 context="Differential Pairs")
        assert self.diff_test.create_touchstone_report(plot_name="Diff_plot",
                                                       curvenames=["dB(S(Diff1, Diff1))"],
                                                       solution_name="LinearFrequency",
                                                       differential_pairs=True)

    def test_51_get_efields(self):
        if is_ironpython:
            assert True
        else:
            assert self.field_test.post.get_efields_data(ff_setup="3D")

    @pytest.mark.skipif(
        config["build_machine"] or not ipython_available, reason="Skipped because ipython not available"
    )
    def test_52_display(self):
        img = self.aedtapp.post.nb_display(show_axis=True, show_grid=True, show_ruler=True)
        assert isinstance(img, Image)

    def test_53_line_plot(self):
        udp1 = [0, 0, 0]
        udp2 = [1, 0, 0]
        setup_name = "Setup1 : LastAdaptive"
        intrinsic = {"Freq": "5GHz", "Phase": "180deg"}
        self.aedtapp.modeler.create_polyline([udp1, udp2], name="Poly1")
        assert self.aedtapp.post.create_fieldplot_line("Poly1", "Mag_E", setup_name, intrinsic)

    def test_54_reload(self):
        self.aedtapp.save_project()
        app2 = Hfss(self.aedtapp.project_name)
        assert len(app2.post.field_plots) == len(self.aedtapp.post.field_plots)<|MERGE_RESOLUTION|>--- conflicted
+++ resolved
@@ -1,15 +1,14 @@
 # standard imports
 import os
 
-<<<<<<< HEAD
-# Import required modules
-from pyaedt import Hfss, Circuit
-=======
 from _unittest.conftest import BasisTest
 from _unittest.conftest import config
+from pyaedt import Circuit
 from pyaedt import Hfss
->>>>>>> dbe38ad8
 from pyaedt.generic.general_methods import is_ironpython
+
+# Import required modules
+# Setup paths for module imports
 
 try:
     import pytest
@@ -34,7 +33,9 @@
         BasisTest.my_setup(self)
         self.aedtapp = BasisTest.add_app(self, project_name=test_project_name)
         self.field_test = BasisTest.add_app(self, project_name=test_field_name)
-        self.circuit_test = BasisTest.add_app(self, project_name=test_circuit_name, design_name="Diode", application=Circuit)
+        self.circuit_test = BasisTest.add_app(
+            self, project_name=test_circuit_name, design_name="Diode", application=Circuit
+        )
         self.diff_test = Circuit(designname="diff", projectname=self.circuit_test.project_name)
 
     def teardown_class(self):
@@ -279,15 +280,19 @@
         variations = self.diff_test.available_variations.nominal_w_values_dict
         variations["Freq"] = ["1GHz"]
         variations["l1"] = ["All"]
-        assert self.diff_test.post.create_report(["dB(S(Diff1, Diff1))"],
-                                                 "LinearFrequency",
-                                                 variations=variations,
-                                                 primary_sweep_variable="l1",
-                                                 context="Differential Pairs")
-        assert self.diff_test.create_touchstone_report(plot_name="Diff_plot",
-                                                       curvenames=["dB(S(Diff1, Diff1))"],
-                                                       solution_name="LinearFrequency",
-                                                       differential_pairs=True)
+        assert self.diff_test.post.create_report(
+            ["dB(S(Diff1, Diff1))"],
+            "LinearFrequency",
+            variations=variations,
+            primary_sweep_variable="l1",
+            context="Differential Pairs",
+        )
+        assert self.diff_test.create_touchstone_report(
+            plot_name="Diff_plot",
+            curvenames=["dB(S(Diff1, Diff1))"],
+            solution_name="LinearFrequency",
+            differential_pairs=True,
+        )
 
     def test_51_get_efields(self):
         if is_ironpython:
