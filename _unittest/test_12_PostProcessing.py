--- conflicted
+++ resolved
@@ -202,7 +202,6 @@
             context="3D",
             report_category="Far Fields",
         )
-<<<<<<< HEAD
         data = self.field_test.post.get_solution_data(
             "GainTotal",
             self.field_test.nominal_adaptive,
@@ -214,10 +213,7 @@
         assert data.primary_sweep == "Phi"
         assert data.data_magnitude("GainTotal")
         assert not data.data_magnitude("GainTotal2")
-        self.field_test.post.create_report(
-=======
         assert self.field_test.post.create_report(
->>>>>>> 8a839160
             "S(1,1)",
             self.field_test.nominal_sweep,
             variations=variations,
