--- conflicted
+++ resolved
@@ -69,8 +69,6 @@
     def teardown_class(self):
         BasisTest.my_teardown(self)
 
-<<<<<<< HEAD
-=======
     def test_01B_Field_Plot(self):
         assert len(self.aedtapp.post.available_display_types()) > 0
         assert len(self.aedtapp.post.available_report_types) > 0
@@ -274,7 +272,6 @@
         assert [plot for plot in self.aedtapp.post.plots if plot.plot_name == "MyNewScattering"]
         assert not self.aedtapp.post.rename_report("invalid", "MyNewScattering")
 
->>>>>>> f5660064
     def test_09_manipulate_report(self):
         variations = self.field_test.available_variations.nominal_w_values_dict
         variations["Theta"] = ["All"]
