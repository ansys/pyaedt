--- conflicted
+++ resolved
@@ -934,14 +934,7 @@
         reason="Skipped on versions earlier than 2023.2",
     )
     def test_interference_script(self):
-<<<<<<< HEAD
         self.aedtapp.insert_design("interference")
-=======
-        from pyaedt.emit_core.interference_classification import interference_type_classification
-        from pyaedt.emit_core.interference_classification import protection_level_classification
-
-        self.aedtapp = BasisTest.add_app(self, application=Emit)
->>>>>>> b7a42e69
         # place components
         rad1 = self.aedtapp.modeler.components.create_component("Bluetooth Low Energy (LE)")
         ant1 = self.aedtapp.modeler.components.create_component("Antenna")
