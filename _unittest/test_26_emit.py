--- conflicted
+++ resolved
@@ -82,17 +82,6 @@
     @pytest.mark.skipif(
         config["desktopVersion"] <= "2022.1" or is_ironpython, reason="Skipped on versions earlier than 2021 R2."
     )
-<<<<<<< HEAD
-    def test_couplings(self):
-        self.aedtapp = BasisTest.add_app(
-            self, project_name="Cell Phone RFI Desense", application=Emit, subfolder=test_subfolder
-        )
-        links = self.aedtapp.couplings.linkable_design_names
-        assert len(links) == 0
-        for link in self.aedtapp.couplings.coupling_names:
-            assert link == "ATA_Analysis"
-            self.aedtapp.couplings.update_link(link)
-=======
     def test_antenna_component(self):
         antenna = self.aedtapp.modeler.components.create_component("Antenna")
         # Default pattern filename is empty string
@@ -104,4 +93,16 @@
         # Default position is 0 0 0
         position = antenna.get_position()
         assert position == (0.0, 0.0, 0.0)
->>>>>>> ab53e426
+
+    @pytest.mark.skipif(
+        config["desktopVersion"] <= "2022.1" or is_ironpython, reason="Skipped on versions lower than 2021.2"
+    )
+    def test_couplings(self):
+        self.aedtapp = BasisTest.add_app(
+            self, project_name="Cell Phone RFI Desense", application=Emit, subfolder=test_subfolder
+        )
+        links = self.aedtapp.couplings.linkable_design_names
+        assert len(links) == 0
+        for link in self.aedtapp.couplings.coupling_names:
+            assert link == "ATA_Analysis"
+            self.aedtapp.couplings.update_link(link)