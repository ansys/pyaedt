# Setup paths for module imports
from _unittest.conftest import BasisTest
from _unittest.conftest import config

from pyaedt.generic.general_methods import is_ironpython
from pyaedt.modeler.cad.Modeler import FaceCoordinateSystem
from pyaedt.modeler.cad.Primitives import PolylineSegment

try:
    import pytest  # noqa: F401
except ImportError:
    import _unittest_ironpython.conf_unittest as pytest  # noqa: F401

test_subfolder = "T02"
if config["desktopVersion"] > "2022.2":
    test_project_name = "Coax_HFSS_t02_231"
else:
    test_project_name = "Coax_HFSS_t02"

if is_ironpython:
    tol = 5e-4
else:
    tol = 1e-12


class TestClass(BasisTest, object):
    def setup_class(self):
        BasisTest.my_setup(self)
        self.aedtapp = BasisTest.add_app(self, project_name=test_project_name, subfolder=test_subfolder)

    def teardown_class(self):
        BasisTest.my_teardown(self)

    def restore_model(self):
        for name in self.aedtapp.modeler.get_matched_object_name("outer*"):
            self.aedtapp.modeler.delete(name)
        outer = self.aedtapp.modeler.create_cylinder(
            cs_axis="X", position=[0, 0, 0], radius=1, height=20, name="outer", matname="Aluminum"
        )
        for name in self.aedtapp.modeler.get_matched_object_name("Core*"):
            self.aedtapp.modeler.delete(name)
        core = self.aedtapp.modeler.create_cylinder(
            cs_axis="X", position=[0, 0, 0], radius=0.8, height=20, name="Core", matname="teflon_based"
        )
        for name in self.aedtapp.modeler.get_matched_object_name("inner*"):
            self.aedtapp.modeler.delete(name)
        inner = self.aedtapp.modeler.create_cylinder(
            cs_axis="X", position=[0, 0, 0], radius=0.3, height=20, name="inner", matname="Aluminum"
        )

        for name in self.aedtapp.modeler.get_matched_object_name("Poly1*"):
            self.aedtapp.modeler.delete(name)
        udp1 = [0, 0, 0]
        udp2 = [5, 0, 0]
        udp3 = [5, 5, 0]
        self.aedtapp.modeler.create_polyline([udp1, udp2, udp3], name="Poly1", xsection_type="Rectangle")

        self.aedtapp.modeler.subtract(outer, core)
        self.aedtapp.modeler.subtract(core, inner)

    def test_01_model_units(self):
        self.aedtapp.modeler.model_units = "cm"
        assert self.aedtapp.modeler.model_units == "cm"
        self.restore_model()

    def test_02_boundingbox(self):
        bounding = self.aedtapp.modeler.obounding_box
        assert len(bounding) == 6

    def test_03_objects(self):
        print(self.aedtapp.modeler.oeditor)
        print(self.aedtapp.modeler._odefinition_manager)
        print(self.aedtapp.modeler._omaterial_manager)

    def test_04_convert_to_selection(self):
        assert type(self.aedtapp.modeler.convert_to_selections("inner", True)) is list
        assert type(self.aedtapp.modeler.convert_to_selections("inner", False)) is str

    def test_05_split(self):
        box1 = self.aedtapp.modeler.create_box([-10, -10, -10], [20, 20, 20], "box_to_split")
        box2 = self.aedtapp.modeler.create_box([-10, -10, -10], [20, 20, 20], "box_to_split2")
        split = self.aedtapp.modeler.split(box1.name, 2)
        assert isinstance(split, list)
        assert isinstance(split[0], str)
        split2 = box2.split(1)
        assert isinstance(split2, list)
        assert box2.name in split2[0]

    def test_06_duplicate_and_mirror(self):
        self.restore_model()
        udp = self.aedtapp.modeler.Position(20, 20, 20)
        udp2 = self.aedtapp.modeler.Position(30, 40, 40)
        out = self.aedtapp.modeler.duplicate_and_mirror("outer", udp, udp2)
        assert len(out) > 0

    def test_07_mirror(self):
        udp = self.aedtapp.modeler.Position(0, 0, 0)
        udp2 = self.aedtapp.modeler.Position(30, 40, 40)
        status = self.aedtapp.modeler.mirror("outer", udp, udp2)
        assert status

    def test_08_duplicate_around_axis(self):
        udp = self.aedtapp.modeler.Position(0, 0, 0)
        num_clones = 3
        status, mirror = self.aedtapp.modeler.duplicate_around_axis("outer", udp, 45, num_clones)
        assert status
        assert type(mirror) is list
        assert len(mirror) == num_clones - 1

    def test_08_duplicate_along_line(self):
        udp = self.aedtapp.modeler.Position(5, 5, 5)
        num_clones = 5
        status, mirror = self.aedtapp.modeler.duplicate_along_line("outer", udp, num_clones)
        assert status
        assert type(mirror) is list
        assert len(mirror) == num_clones - 1

    def test_09_thicken_sheet(self):
        udp = self.aedtapp.modeler.Position(0, 0, 0)
        id5 = self.aedtapp.modeler.create_circle(self.aedtapp.PLANE.XY, udp, 10, name="sheet1")
        udp = self.aedtapp.modeler.Position(100, 100, 100)
        id6 = self.aedtapp.modeler.create_circle(self.aedtapp.PLANE.XY, udp, 10, name="sheet2")
        status = self.aedtapp.modeler.thicken_sheet(id5, 3)
        assert status
        status = self.aedtapp.modeler.automatic_thicken_sheets(id6, 3, False)
        assert status
        status = self.aedtapp.modeler.move_face([id6.faces[0].id, id6.faces[2]])
        assert status
        status = self.aedtapp.modeler.move_face([id6.faces[0].id, id5.faces[0]])
        assert status

    def test_11_split(self):
        self.restore_model()
        assert self.aedtapp.modeler.split(
            "Poly1",
            self.aedtapp.PLANE.XY,
        )

    def test_12_separate_bodies(self):
        self.aedtapp.modeler.create_cylinder(
            cs_axis="Z", position=[0, -20, 15], radius=40, height=20, name="SearchCoil", matname="copper"
        )
        self.aedtapp.modeler.create_cylinder(
            cs_axis="Z", position=[0, -20, 15], radius=20, height=20, name="Bore", matname="copper"
        )
        self.aedtapp.modeler.subtract("SearchCoil", "Bore", keep_originals=False)
        self.aedtapp.modeler.section("SearchCoil", "YZ")
        object_list = self.aedtapp.modeler.separate_bodies("SearchCoil_Section1")
        assert isinstance(object_list, list)
        assert len(object_list) == 2

    def test_13_rotate(self):
        assert self.aedtapp.modeler.rotate("Poly1", self.aedtapp.AXIS.X, 30)

    def test_14_subtract(self):
        o1 = self.aedtapp.modeler["outer"].clone()
        o2 = self.aedtapp.modeler["inner"].clone()
        assert self.aedtapp.modeler.subtract(o1, o2)

    def test_15_purge_history(self):
        o1 = self.aedtapp.modeler["outer"].clone()
        o2 = self.aedtapp.modeler["inner"].clone()
        assert self.aedtapp.modeler.purge_history([o1, o2])

    def test_16_get_model_bounding_box(self):
        assert len(self.aedtapp.modeler.get_model_bounding_box()) == 6

    def test_17_unite(self):
        o1 = self.aedtapp.modeler["outer"].clone()
        o2 = self.aedtapp.modeler["inner"].clone()
        assert self.aedtapp.modeler.unite([o1, o2], purge=True) == o1.name

    def test_18_chamfer(self):
        # TODO
        assert True

    def test_19_clone(self):
        self.restore_model()
        status, cloned = self.aedtapp.modeler.clone("Poly1")
        assert status

    def test_20_intersect(self):
        udp = [0, 0, 0]
        o1 = self.aedtapp.modeler.create_rectangle(self.aedtapp.PLANE.XY, udp, [5, 10], name="Rect1")
        o2 = self.aedtapp.modeler.create_rectangle(self.aedtapp.PLANE.XY, udp, [3, 12], name="Rect2")
        assert self.aedtapp.modeler.intersect([o1, o2]) == o1.name

    def test_21_connect(self):
        udp = [0, 0, 0]
        id1 = self.aedtapp.modeler.create_rectangle(self.aedtapp.PLANE.XY, udp, [5, 10])
        udp = self.aedtapp.modeler.Position(0, 0, 10)
        id2 = self.aedtapp.modeler.create_rectangle(self.aedtapp.PLANE.XY, udp, [-3, 10])
        objects_after_connection = self.aedtapp.modeler.connect([id1, id2])
        assert isinstance(objects_after_connection, list)
        assert id1.name == objects_after_connection[0].name
        assert len(objects_after_connection) == 1

    def test_22_translate(self):
        udp = [0, 0, 0]
        id1 = self.aedtapp.modeler.create_rectangle(self.aedtapp.PLANE.XY, udp, [5, 10])
        id2 = self.aedtapp.modeler.create_rectangle(self.aedtapp.PLANE.XY, udp, [3, 12])
        udp2 = self.aedtapp.modeler.Position(0, 20, 5)
        assert self.aedtapp.modeler.move([id1, id2], udp2)

    def test_24_check_plane(self):
        udp = [0, 0, 0]
        o1 = self.aedtapp.modeler.create_box(udp, [4, 5, 5])
        plane = self.aedtapp.modeler.check_plane(o1.id, udp)
        planes = ["XY", "XZ", "YZ"]
        assert plane in planes

    def test_25_clean_object_name(self):
        # TODO
        assert True

    def test_26_create_airbox(self):
        o1 = self.aedtapp.modeler.create_airbox(10)
        o2 = self.aedtapp.modeler.create_airbox(50, "Relative", "Second_airbox")
        assert o1.id > 0
        assert o2.id > 0

    def test_27_create_region(self):
        assert not self.aedtapp.modeler.create_air_region(*["20mm", 20, "30mm", "50", 50, 100])
        assert self.aedtapp.modeler.create_air_region(20, 20, 30, 50, 50, 100, False)
        self.aedtapp.modeler["Region"].delete()
        self.aedtapp["region_param"] = "20mm"
        assert self.aedtapp.modeler.create_air_region("region_param", 20, "30mm", "50", 50, 100, False)
        assert self.aedtapp.modeler.edit_region_dimensions(["40mm", "30mm", 30, 50, 50, 100])
        self.aedtapp.modeler["Region"].delete()
        assert self.aedtapp.modeler.create_air_region("20", 20, 30, 50, 50, 100)
        assert self.aedtapp.modeler.edit_region_dimensions([40, 30, 30, 50, 50, 100])

    def test_28A_create_face_list(self):
        fl = self.aedtapp.modeler.get_object_faces("Second_airbox")
        fl2 = self.aedtapp.modeler.create_face_list(fl, "my_face_list")
        assert fl2
        assert self.aedtapp.modeler.create_face_list(fl, "my_face_list") == fl2
        assert self.aedtapp.modeler.create_face_list(fl)
        assert self.aedtapp.modeler.create_face_list([str(fl[0])])
        assert not self.aedtapp.modeler.create_face_list(["outer2"])

    def test_28B_create_object_list(self):
        fl1 = self.aedtapp.modeler.create_object_list(["Second_airbox"], "my_object_list")
        assert fl1
        assert self.aedtapp.modeler.create_object_list(["Second_airbox"], "my_object_list") == fl1
        assert self.aedtapp.modeler.create_object_list(["Core", "outer"])
        self.aedtapp.modeler.user_lists[4].props["List"] = ["outer", "Core", "inner"]
        self.aedtapp.modeler.user_lists[4].auto_update = False
        fl = self.aedtapp.modeler.get_object_faces("Core")
        self.aedtapp.modeler.user_lists[4].props["Type"] = "Face"
        self.aedtapp.modeler.user_lists[4].props["List"] = fl
        self.aedtapp.modeler.user_lists[4].update()
        assert self.aedtapp.modeler.user_lists[2].rename("new_list")
        assert self.aedtapp.modeler.user_lists[2].delete()
        assert self.aedtapp.modeler.create_object_list(["Core2", "outer"])
        assert not self.aedtapp.modeler.create_object_list(["Core2", "Core3"])

    def test_29_create_outer_face_list(self):
        assert self.aedtapp.modeler.create_outer_facelist(["Second_airbox"])

    def test_30_create_waveguide(self):
        position = self.aedtapp.modeler.Position(0, 0, 0)
        wg1 = self.aedtapp.modeler.create_waveguide(position, self.aedtapp.AXIS.X, wg_length=2000)
        assert isinstance(wg1, tuple)
        position = self.aedtapp.modeler.Position(0, 0, 0)
        wg9 = self.aedtapp.modeler.create_waveguide(
            position,
            self.aedtapp.AXIS.Z,
            wgmodel="WG9",
            wg_length=1500,
            parametrize_h=True,
            create_sheets_on_openings=True,
        )
        assert wg9[0].id > 0
        assert wg9[1].id > 0
        assert wg9[2].id > 0
        wgfail = self.aedtapp.modeler.create_waveguide(
            position, self.aedtapp.AXIS.Z, wgmodel="MYMODEL", wg_length=2000, parametrize_h=True
        )
        assert not wgfail
        pass

    def test_31_set_objects_unmodel(self):
        assert self.aedtapp.modeler.set_object_model_state("Second_airbox", False)

    def test_32_find_port_faces(self):
        wg_x = self.aedtapp.modeler.create_waveguide([0, 5000, 0], self.aedtapp.AXIS.Y, wg_length=1000, wg_thickness=40)
        port1 = self.aedtapp.modeler.create_rectangle(self.aedtapp.PLANE.ZX, [-40, 5000, -40], [346.7, 613.4])
        port2 = self.aedtapp.modeler.create_rectangle(self.aedtapp.PLANE.ZX, [-40, 6000, -40], [346.7, 613.4])
        faces_created = self.aedtapp.modeler.find_port_faces([port1.name, port2.name])
        assert len(faces_created) == 4
        assert "_Face1Vacuum" in faces_created[1]
        assert "_Face1Vacuum" in faces_created[3]

    def test_33_duplicate_around_axis(self):
        id1 = self.aedtapp.modeler.create_box([10, 10, 10], [4, 5, 5])
        axis = self.aedtapp.AXIS.X
        _, obj_list = self.aedtapp.modeler.duplicate_around_axis(
            id1, cs_axis=axis, angle="180deg", nclones=2, create_new_objects=False
        )
        # if create_new_objects is set to False, there should be no new objects
        assert not obj_list

    def test_35_activate_variable_for_tuning(self):
        self.aedtapp["test_opti"] = "10mm"
        self.aedtapp["$test_opti1"] = "10mm"
        assert self.aedtapp.activate_variable_tuning("test_opti")
        assert self.aedtapp.activate_variable_tuning("$test_opti1", "1mm", "10mm")
        assert self.aedtapp.deactivate_variable_tuning("test_opti")
        try:
            self.aedtapp.activate_variable_tuning("Idontexist")
            assert False
        except:
            assert True

    def test_36_activate_variable_for_optimization(self):
        assert self.aedtapp.activate_variable_optimization("test_opti")
        assert self.aedtapp.activate_variable_optimization("$test_opti1", "2mm", "5mm")
        assert self.aedtapp.deactivate_variable_optimization("test_opti")

    def test_37_activate_variable_for_sensitivity(self):
        assert self.aedtapp.activate_variable_sensitivity("test_opti")
        assert self.aedtapp.activate_variable_sensitivity("$test_opti1", "1mm", "10mm")
        assert self.aedtapp.deactivate_variable_sensitivity("$test_opti1")

    def test_38_activate_variable_for_statistical(self):
        assert self.aedtapp.activate_variable_statistical("test_opti")
        assert self.aedtapp.activate_variable_statistical("$test_opti1", "1mm", "10mm", "3%", mean="2mm")
        assert self.aedtapp.deactivate_variable_statistical("test_opti")

    def test_39_create_coaxial(self):
        coax = self.aedtapp.modeler.create_coaxial([0, 0, 0], self.aedtapp.AXIS.X)
        assert isinstance(coax[0].id, int)
        assert isinstance(coax[1].id, int)
        assert isinstance(coax[2].id, int)

    def test_40_create_coordinate_system(self):
        cs = self.aedtapp.modeler.create_coordinate_system()
        self.aedtapp.modeler.coordinate_systems
        cs1 = self.aedtapp.modeler.create_coordinate_system()
        assert cs
        assert cs.update()
        assert cs.change_cs_mode(1)
        assert cs.change_cs_mode(2)

        try:
            cs.change_cs_mode(3)
            assert False
        except ValueError:
            assert True
        assert cs.change_cs_mode(0)
        assert cs.delete()
        assert len(self.aedtapp.modeler.coordinate_systems) == 1
        cs2 = self.aedtapp.modeler.create_coordinate_system(reference_cs=cs1.name)
        cs3 = self.aedtapp.modeler.create_coordinate_system(reference_cs=cs2.name)
        assert cs1.delete()
        assert not self.aedtapp.modeler.coordinate_systems
        cs4 = self.aedtapp.modeler.create_coordinate_system()
        cs5 = self.aedtapp.modeler.create_coordinate_system()
        cs6 = self.aedtapp.modeler.create_coordinate_system(reference_cs=cs4.name)
        assert cs4.delete()
        assert len(self.aedtapp.modeler.coordinate_systems) == 1
        assert cs5.delete()

    def test_40a_create_face_coordinate_system(self):
        box = self.aedtapp.modeler.create_box([0, 0, 0], [2, 2, 2])
        face = box.faces[0]
        fcs = self.aedtapp.modeler.create_face_coordinate_system(face, face.edges[0], face.edges[1])
        assert fcs
        assert fcs.face_id == face.id
        assert fcs.update()
        assert fcs.delete()
        fcs2 = self.aedtapp.modeler.create_face_coordinate_system(face, face, face.edges[1].vertices[0])
        assert fcs2
        assert fcs2.delete()
        fcs2 = self.aedtapp.modeler.create_face_coordinate_system(
            face, face.edges[0].vertices[0], face.edges[1].vertices[1]
        )
        assert fcs2
        assert fcs2.delete()
        fcs3 = self.aedtapp.modeler.create_face_coordinate_system(
            face, face.edges[1].vertices[1], face.edges[1].vertices[0]
        )
        assert fcs3
        assert fcs3.delete()
        fcs4 = self.aedtapp.modeler.create_face_coordinate_system(face, face.edges[2], face.edges[3], name="test")
        assert fcs4
        assert fcs4.name == "test"
        assert fcs4.delete()
        fcs5 = self.aedtapp.modeler.create_face_coordinate_system(face, face.edges[2], face.edges[3], axis="Y")
        assert fcs5
        assert fcs5.props["WhichAxis"] == "Y"
        assert fcs5.delete()
        fcs6 = self.aedtapp.modeler.create_face_coordinate_system(face, face.edges[2], face.edges[3], rotation=14.3)
        assert fcs6
        assert fcs6.props["ZRotationAngle"] == "14.3deg"
        assert fcs6.delete()
        fcs7 = self.aedtapp.modeler.create_face_coordinate_system(face, face.edges[2], face.edges[3], offset=[0.2, 0.3])
        assert fcs7
        assert fcs7.props["XOffset"] == "0.2" + self.aedtapp.modeler.model_units
        assert fcs7.props["YOffset"] == "0.3" + self.aedtapp.modeler.model_units
        assert fcs7.delete()
        fcs8 = self.aedtapp.modeler.create_face_coordinate_system(face.id, face.edges[0].id, face.edges[1].id)
        assert fcs8
        assert fcs8.delete()
        fcs9 = self.aedtapp.modeler.create_face_coordinate_system(face.id, face.edges[0].vertices[0].id, face.id)
        assert fcs9
        assert fcs9.delete()
        fcs10 = self.aedtapp.modeler.create_face_coordinate_system(
            face, face.edges[2], face.edges[3], always_move_to_end=False
        )
        assert fcs10
        assert fcs10.props["MoveToEnd"] is False
        assert fcs10.delete()
        fcs = FaceCoordinateSystem(self.aedtapp.modeler)
        assert fcs._part_name is None
        assert fcs._get_type_from_id(box.id) == "3dObject"
        assert fcs._get_type_from_id(face.id) == "Face"
        assert fcs._get_type_from_id(face.edges[0].id) == "Edge"
        assert fcs._get_type_from_id(face.edges[0].vertices[0].id) == "Vertex"
        assert fcs._get_type_from_object(box) == "3dObject"
        assert fcs._get_type_from_object(face) == "Face"
        assert fcs._get_type_from_object(face.edges[0]) == "Edge"
        assert fcs._get_type_from_object(face.edges[0].vertices[0]) == "Vertex"

    def test_41_rename_coordinate(self):
        cs = self.aedtapp.modeler.create_coordinate_system(name="oldname")
        assert cs.name == "oldname"
        assert cs.rename("newname")
        assert cs.name == "newname"
        assert cs.delete()

    def test_41a_rename_face_coordinate(self):
        box = self.aedtapp.modeler.create_box([0, 0, 0], [2, 2, 2])
        face = box.faces[0]
        fcs = self.aedtapp.modeler.create_face_coordinate_system(face, face.edges[0], face.edges[1], name="oldname")
        assert fcs.name == "oldname"
        assert fcs.rename("newname")
        assert fcs.name == "newname"
        assert fcs.delete()

    def test_42A_update_coordinate_system(self):
        CS_list = self.aedtapp.modeler.coordinate_systems
        [l.delete() for l in CS_list]
        cs1 = self.aedtapp.modeler.create_coordinate_system(name="CS1", view="rotate")
        cs2 = self.aedtapp.modeler.create_coordinate_system(name="CS2", mode="view", view="iso")
        cs2.ref_cs = "CS1"
        assert cs2.update()
        cs1.props["OriginX"] = 10
        cs1.props["OriginY"] = 20
        cs1.props["OriginZ"] = 10
        assert cs1.update()
        cs1.origin = [10, 10, 10]
        assert cs2.change_cs_mode(2)
        cs2.props["Phi"] = 30
        cs2.props["Theta"] = 30
        assert cs2.update()
        cs2.ref_cs = "Global"
        assert cs2.update()
        assert tuple(self.aedtapp.modeler.oeditor.GetCoordinateSystems()) == ("Global", "CS1", "CS2")
        assert len(self.aedtapp.modeler.coordinate_systems) == 2
        assert cs2.delete()

    def test_42A_update_face_coordinate_system(self):
        CS_list = self.aedtapp.modeler.coordinate_systems
        [l.delete() for l in CS_list]
        box = self.aedtapp.modeler.create_box([0, 0, 0], [2, 2, 2])
        face = box.faces[0]
        fcs = self.aedtapp.modeler.create_face_coordinate_system(face, face.edges[0], face.edges[1], name="FCS1")
        assert fcs
        fcs.props["XOffset"] = "0.2mm"
        fcs.props["YOffset"] = "0.3mm"
        assert fcs.props["XOffset"] == "0.2mm"
        assert fcs.props["YOffset"] == "0.3mm"
        assert fcs.update()
        fcs.props["ZRotationAngle"] = "14.3deg"
        assert fcs.update()
        assert fcs.props["ZRotationAngle"] == "14.3deg"
        fcs.props["WhichAxis"] = "Y"
        assert fcs.update()
        assert fcs.props["WhichAxis"] == "Y"
        fcs.props["MoveToEnd"] = False
        assert fcs.update()
        assert fcs.props["MoveToEnd"] is False
        assert tuple(self.aedtapp.modeler.oeditor.GetCoordinateSystems()) == ("Global", "FCS1")
        assert len(self.aedtapp.modeler.coordinate_systems) == 1
        assert fcs.delete()

    def test_42B_set_as_working_cs(self):
        for cs in self.aedtapp.modeler.coordinate_systems:
            cs.delete()
        cs1 = self.aedtapp.modeler.create_coordinate_system(name="first")
        cs2 = self.aedtapp.modeler.create_coordinate_system(name="second", mode="view", view="iso")
        assert cs1.set_as_working_cs()
        assert cs2.set_as_working_cs()

    def test_42C_set_as_working_face_cs(self):
        for cs in self.aedtapp.modeler.coordinate_systems:
            cs.delete()
        box = self.aedtapp.modeler.create_box([0, 0, 0], [2, 2, 2])
        face = box.faces[0]
        fcs1 = self.aedtapp.modeler.create_face_coordinate_system(face, face.edges[0], face.edges[1])
        fcs2 = self.aedtapp.modeler.create_face_coordinate_system(face, face, face.edges[1])
        assert fcs1.set_as_working_cs()
        assert fcs2.set_as_working_cs()

    def test_43_set_working_coordinate_system(self):
        cs1 = self.aedtapp.modeler.create_coordinate_system(name="new1")
        assert self.aedtapp.modeler.set_working_coordinate_system("Global")
        assert self.aedtapp.modeler.set_working_coordinate_system("new1")
        assert self.aedtapp.modeler.set_working_coordinate_system("Global")
        assert self.aedtapp.modeler.set_working_coordinate_system(cs1)

    def test_43_set_working_face_coordinate_system(self):
        box = self.aedtapp.modeler.create_box([0, 0, 0], [2, 2, 2])
        face = box.faces[0]
        fcs = self.aedtapp.modeler.create_face_coordinate_system(face, face, face.edges[1], name="new2")
        assert self.aedtapp.modeler.set_working_coordinate_system("Global")
        assert self.aedtapp.modeler.set_working_coordinate_system("new2")
        assert self.aedtapp.modeler.set_working_coordinate_system("Global")
        assert self.aedtapp.modeler.set_working_coordinate_system(fcs)

    def test_44_sweep_around_axis(self):
        rect1 = self.aedtapp.modeler.create_rectangle(self.aedtapp.PLANE.YZ, [0, 0, 0], [20, 20], "rectangle_to_split")
        assert rect1.sweep_around_axis("Z", sweep_angle=360, draft_angle=0)

    def test_45_sweep_along_path(self):
        udp1 = [0, 0, 0]
        udp2 = [5, 0, 0]
        path = self.aedtapp.modeler.create_polyline([udp1, udp2], name="Poly1")
        rect1 = self.aedtapp.modeler.create_rectangle(self.aedtapp.PLANE.YZ, [0, 0, 0], [20, 20], "rectangle_to_sweep")
        assert rect1.sweep_along_path(path)

    def test_46_section_object(self):
        box1 = self.aedtapp.modeler.create_box([-10, -10, -10], [20, 20, 20], "box_to_split")
        assert self.aedtapp.modeler.section(box1, 0, create_new=True, section_cross_object=False)
        pass

    def test_47_sweep_along_vector(self):
        sweep_vector = [5, 0, 0]
        rect1 = self.aedtapp.modeler.create_rectangle(self.aedtapp.PLANE.YZ, [0, 0, 0], [20, 20], "rectangle_to_vector")
        assert rect1.sweep_along_vector(sweep_vector)

    def test_48_coordinate_systems_parametric(self):
        self.aedtapp["var1"] = "5mm"
        self.aedtapp["var2"] = "(3mm+var1)*2"
        cs1 = self.aedtapp.modeler.create_coordinate_system(name="CSP1", mode="axis", x_pointing=["var1", "var2", 0])
        cs2 = self.aedtapp.modeler.create_coordinate_system(name="CSP2", mode="axis", x_pointing=["5mm", "16mm", 0])
        assert cs1.quaternion == cs2.quaternion

        self.aedtapp["var3"] = "43deg"
        self.aedtapp["var4"] = "(20deg+var3)*2"
        cs3 = self.aedtapp.modeler.create_coordinate_system(name="CSP3", mode="zxz", phi="var3", theta="var4", psi=0)
        cs4 = self.aedtapp.modeler.create_coordinate_system(name="CSP4", mode="zxz", phi=43, theta="126deg", psi=0)
        tol = 1e-9
        assert sum([abs(x1 - x2) for (x1, x2) in zip(cs3.quaternion, cs4.quaternion)]) < tol

    def test_49_sweep_along_path(self):
        self.aedtapp.modeler.set_working_coordinate_system("Global")
        first_points = [[1.0, 1.0, 0], [1.0, 2.0, 1.0], [1.0, 3.0, 1.0]]
        first_line = self.aedtapp.modeler.create_polyline([[0.0, 0.0, 0.0], first_points[0]])
        assert first_line.insert_segment(position_list=first_points, segment=PolylineSegment("Spline", num_points=3))

        assert (
            self.aedtapp.get_oo_property_value(
                self.aedtapp.modeler.oeditor, first_line.name + "\\CreatePolyline:1", "Number of curves"
            )
            == "2"
        )
        assert (
            self.aedtapp.get_oo_property_value(
                self.aedtapp.modeler.oeditor, first_line.name + "\\CreatePolyline:1", "Number of segments"
            )
            == "0"
        )
        assert (
            self.aedtapp.get_oo_property_value(
                self.aedtapp.modeler.oeditor, first_line.name + "\\CreatePolyline:1", "Number of points"
            )
            == "4"
        )

        second_points = [[3.0, 2.0, 0], [3.0, 3.0, 1.0], [3.0, 4.0, 1.0]]
        second_line = self.aedtapp.modeler.create_polyline([[0, 0, 0], second_points[0]])
        assert second_line.insert_segment(position_list=second_points, segment=PolylineSegment("Spline", num_points=3))

        assert second_line.insert_segment(
            position_list=[[-3.0, 4.0, 1.0], [-3.0, 5.0, 3.0], [-3.0, 6.0, 1.0], [-3.0, 7.0, 2.0], [0, 0, 0]],
            segment=PolylineSegment("Spline", num_points=5),
        )

        assert (
            self.aedtapp.get_oo_property_value(
                self.aedtapp.modeler.oeditor, second_line.name + "\\CreatePolyline:1", "Number of curves"
            )
            == "3"
        )
        assert (
            self.aedtapp.get_oo_property_value(
                self.aedtapp.modeler.oeditor, second_line.name + "\\CreatePolyline:1", "Number of segments"
            )
            == "0"
        )
        assert (
            self.aedtapp.get_oo_property_value(
                self.aedtapp.modeler.oeditor, second_line.name + "\\CreatePolyline:1", "Number of points"
            )
            == "8"
        )

        assert (
            self.aedtapp.get_oo_property_value(
                self.aedtapp.modeler.oeditor, second_line.name + "\\CreatePolyline:1\\Segment0", "Segment Type"
            )
            == "Spline"
        )
        assert (
            self.aedtapp.get_oo_property_value(
                self.aedtapp.modeler.oeditor, second_line.name + "\\CreatePolyline:1\\Segment1", "Segment Type"
            )
            == "Line"
        )
        assert (
            self.aedtapp.get_oo_property_value(
                self.aedtapp.modeler.oeditor, second_line.name + "\\CreatePolyline:1\\Segment2", "Segment Type"
            )
            == "Spline"
        )

        assert (
            self.aedtapp.get_oo_property_value(
                self.aedtapp.modeler.oeditor, second_line.name + "\\CreatePolyline:1\\Segment0", "Number of segments"
            )
            == "0"
        )
        assert (
            self.aedtapp.get_oo_property_value(
                self.aedtapp.modeler.oeditor, second_line.name + "\\CreatePolyline:1\\Segment2", "Number of segments"
            )
            == "0"
        )

    def test_50_move_edge(self):
        box1 = self.aedtapp.modeler.create_box([-10, -10, -10], [20, 20, 20], "edge_movements")
        assert not box1.faces[0].edges[0].move_along_normal(1)
        rect = self.aedtapp.modeler.create_rectangle(self.aedtapp.PLANE.XY, [0, 10, 10], [20, 20], "edge_movements2")
        assert self.aedtapp.modeler.move_edge([rect.edges[0], rect.edges[2]])
        assert rect.faces[0].bottom_edge_x.move_along_normal()

    def test_51_imprint(self):
        rect = self.aedtapp.modeler.create_rectangle(self.aedtapp.PLANE.XY, [0, 10, 10], [20, 20], "imprint1")
        box1 = self.aedtapp.modeler.create_box([-10, -10, -10], [20, 20, 20], "imprint2")
        assert self.aedtapp.modeler.imprint(rect, box1)

    def test_51_imprint_projection(self):
        rect = self.aedtapp.modeler.create_rectangle(self.aedtapp.PLANE.XY, [0, 0, 10], [5, 20], "imprintn1")
        box1 = self.aedtapp.modeler.create_box([-10, -10, -10], [20, 20, 20], "imprintn2")
        assert self.aedtapp.modeler.imprint_normal_projection([rect, box1])
        rect = self.aedtapp.modeler.create_rectangle(self.aedtapp.PLANE.XY, [0, 0, 10], [6, 18], "imprintn3")
        box1 = self.aedtapp.modeler.create_box([-10, -10, -10], [20, 20, 20], "imprintn3")
        assert self.aedtapp.modeler.imprint_vector_projection([rect, box1], [0.2, -0.8, -5], 1)

    def test_52_objects_in_bounding_box(self):
        bounding_box = [-100, -300, -200, 100, 200, 100]
        objects_in_bounding_box = self.aedtapp.modeler.objects_in_bounding_box(bounding_box)
        assert type(objects_in_bounding_box) is list

        bounding_box = [0, 0, 0, 0, 0, 0]
        objects_in_bounding_box = self.aedtapp.modeler.objects_in_bounding_box(bounding_box)
        assert len(objects_in_bounding_box) == 0

        if not is_ironpython:
            with pytest.raises(ValueError):
                bounding_box = [100, 200, 100, -100, -300]
                self.aedtapp.modeler.objects_in_bounding_box(bounding_box)

    def test_53_wrap_sheet(self):
        rect = self.aedtapp.modeler.create_rectangle(self.aedtapp.PLANE.XY, [2.5, 0, 10], [5, 15], "wrap")
        box1 = self.aedtapp.modeler.create_box([-10, -10, -10], [20, 20, 20], "wrp2")
        box2 = self.aedtapp.modeler.create_box([-10, -10, -10], [20, 20, 20], "wrp3")
        assert self.aedtapp.modeler.wrap_sheet(rect, box1)
        self.aedtapp.odesign.Undo()
        assert rect.wrap_sheet(box1)
        self.aedtapp.odesign.Undo()
        assert box1.wrap_sheet(rect)
        self.aedtapp.odesign.Undo()
        assert not box1.wrap_sheet(box2)

    def test_54_set_variable(self):
        self.aedtapp.variable_manager.set_variable("var_test", expression="123")
        self.aedtapp["var_test"] = "234"
        assert "var_test" in self.aedtapp.variable_manager.design_variable_names
        assert self.aedtapp.variable_manager.design_variables["var_test"].expression == "234"

    def test_55_scale(self):
        assert self.aedtapp.modeler.scale([self.aedtapp.modeler.object_list[0], "Second_airbox"])

    def test_56_global_to_cs(self):
        self.aedtapp.modeler.create_coordinate_system(
            origin=[-1, -2.6, 1],
            name="CS_Test1",
            x_pointing=[-0.70710678118655, -0.70710678118655, 0],
            y_pointing=[-0.70710678118655, 0.70710678118655, 0],
        )
        cs2 = self.aedtapp.modeler.create_coordinate_system(
            origin=[-5.4, 1.4, -8],
            name="CS_Test2",
            reference_cs="CS_Test1",
            x_pointing=[0.83205029433784, 0.55470019622523, 0],
            y_pointing=[-0.55470019622523, 0.83205029433784, 0],
        )
        p1 = self.aedtapp.modeler.global_to_cs([0, 0, 0], "CS_Test1")
        p2 = self.aedtapp.modeler.global_to_cs([0, 0, 0], "CS_Test2")
        p3 = self.aedtapp.modeler.global_to_cs([0, 0, 0], cs2)
        assert all(abs(p1[i] - s) < tol for i, s in enumerate([-2.5455844122716, 1.1313708498985, 1.0]))
        assert all(abs(p2[i] - s) < tol for i, s in enumerate([2.2260086876588, -1.8068578500310, 9.0]))
        assert p2 == p3
        assert self.aedtapp.modeler.global_to_cs([0, 0, 0], "Global") == [0, 0, 0]

    def test_57_duplicate_coordinate_system_to_global(self):
        self.aedtapp.modeler.create_coordinate_system(
            origin=[-1, -2.6, 1],
            name="CS_Test3",
            x_pointing=[-0.70710678118655, -0.70710678118655, 0],
            y_pointing=[-0.70710678118655, 0.70710678118655, 0],
        )
        cs4 = self.aedtapp.modeler.create_coordinate_system(
            origin=[-5.4, 1.4, -8],
            name="CS_Test4",
            reference_cs="CS_Test3",
            x_pointing=[0.83205029433784, 0.55470019622523, 0],
            y_pointing=[-0.55470019622523, 0.83205029433784, 0],
        )
        assert self.aedtapp.modeler.duplicate_coordinate_system_to_global("CS_Test4")
        assert self.aedtapp.modeler.duplicate_coordinate_system_to_global(cs4)
        o, q = self.aedtapp.modeler.reference_cs_to_global("CS_Test4")
        assert all(abs(o[i] - s) < tol for i, s in enumerate([1.82842712474619, 2.20832611206852, 9.0]))
        assert all(abs(q[i] - s) < tol for i, s in enumerate([-0.0, -0.09853761796664, 0.99513332666807, 0.0]))
        assert self.aedtapp.modeler.reference_cs_to_global(cs4)

    def test_58_invert_cs(self):
        self.aedtapp.modeler.create_coordinate_system(
            origin=[-1, -2.6, 1],
            name="CS_Test5",
            x_pointing=[-0.70710678118655, -0.70710678118655, 0],
            y_pointing=[-0.70710678118655, 0.70710678118655, 0],
        )
        cs6 = self.aedtapp.modeler.create_coordinate_system(
            origin=[-5.4, 1.4, -8],
            name="CS_Test6",
            reference_cs="CS_Test5",
            x_pointing=[0.83205029433784, 0.55470019622523, 0],
            y_pointing=[-0.55470019622523, 0.83205029433784, 0],
        )
        o, q = self.aedtapp.modeler.invert_cs("CS_Test6", to_global=False)
        res = o + q
        sol = [3.716491314709036, -4.160251471689218, 8.0, 0.9570920264890529, -0.0, -0.0, -0.28978414868843005]
        assert all(abs(res[i] - sol[i]) < tol for i in range(3))
        o, q = self.aedtapp.modeler.invert_cs("CS_Test6", to_global=True)
        res = o + q
        sol = [2.2260086876588385, -1.8068578500310104, 9.0, 0, 0.09853761796664223, -0.9951333266680702, 0]
        assert all(abs(res[i] - sol[i]) < tol for i in range(3))
        assert self.aedtapp.modeler.invert_cs(cs6, to_global=True)

    def test_59a_region_property(self):
        self.aedtapp.modeler.create_air_region()
        cs_name = "TestCS"
        self.aedtapp.modeler.create_coordinate_system(
            origin=[1, 1, 1], name=cs_name, mode="zxz", phi=10, theta=30, psi=50
        )
        assert self.aedtapp.modeler.change_region_coordinate_system(region_cs=cs_name)
        assert self.aedtapp.modeler.change_region_padding("10mm", padding_type="Absolute Offset", direction="-X")
        assert self.aedtapp.modeler.change_region_padding(
            ["1mm", "-2mm", "3mm", "-4mm", "5mm", "-6mm"],
            padding_type=[
                "Absolute Position",
                "Absolute Position",
                "Absolute Position",
                "Absolute Position",
                "Absolute Position",
                "Absolute Position",
            ],
        )

    @pytest.mark.skipif(is_ironpython, reason="pytest.raises not available")
    def test_59b_region_property_failing(self):
        self.aedtapp.modeler.create_air_region()
        assert not self.aedtapp.modeler.change_region_coordinate_system(region_cs="NoCS")
        assert not self.aedtapp.modeler.change_region_padding(
            "10mm", padding_type="Absolute Offset", direction="-X", region_name="NoRegion"
        )
        with pytest.raises(Exception, match="Check ``axes`` input."):
            self.aedtapp.modeler.change_region_padding("10mm", padding_type="Absolute Offset", direction="X")
        with pytest.raises(Exception, match="Check ``padding_type`` input."):
<<<<<<< HEAD
            self.aedtapp.modeler.change_region_padding("10mm", padding_type="Partial Offset", direction="+X")

        assert not self.aedtapp.modeler.change_region_padding(
            ["1mm", "-2mm", "3mm", "-4mm", "5mm", "-6mm"],
            padding_type=[
                "Absolute Position",
                "Percentage Offset",
                "Absolute Position",
                "Absolute Position",
                "Absolute Position",
                "Absolute Position",
            ],
        )
=======
            self.aedtapp.modeler.change_region_padding("10mm", padding_type="Partial Offset", direction="+X")
>>>>>>> 81c927c4
<|MERGE_RESOLUTION|>--- conflicted
+++ resolved
@@ -792,9 +792,7 @@
         with pytest.raises(Exception, match="Check ``axes`` input."):
             self.aedtapp.modeler.change_region_padding("10mm", padding_type="Absolute Offset", direction="X")
         with pytest.raises(Exception, match="Check ``padding_type`` input."):
-<<<<<<< HEAD
             self.aedtapp.modeler.change_region_padding("10mm", padding_type="Partial Offset", direction="+X")
-
         assert not self.aedtapp.modeler.change_region_padding(
             ["1mm", "-2mm", "3mm", "-4mm", "5mm", "-6mm"],
             padding_type=[
@@ -805,7 +803,4 @@
                 "Absolute Position",
                 "Absolute Position",
             ],
-        )
-=======
-            self.aedtapp.modeler.change_region_padding("10mm", padding_type="Partial Offset", direction="+X")
->>>>>>> 81c927c4
+        )