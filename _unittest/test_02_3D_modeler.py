# -*- coding: utf-8 -*-
#
# Copyright (C) 2021 - 2024 ANSYS, Inc. and/or its affiliates.
# SPDX-License-Identifier: MIT
#
#
# Permission is hereby granted, free of charge, to any person obtaining a copy
# of this software and associated documentation files (the "Software"), to deal
# in the Software without restriction, including without limitation the rights
# to use, copy, modify, merge, publish, distribute, sublicense, and/or sell
# copies of the Software, and to permit persons to whom the Software is
# furnished to do so, subject to the following conditions:
#
# The above copyright notice and this permission notice shall be included in all
# copies or substantial portions of the Software.
#
# THE SOFTWARE IS PROVIDED "AS IS", WITHOUT WARRANTY OF ANY KIND, EXPRESS OR
# IMPLIED, INCLUDING BUT NOT LIMITED TO THE WARRANTIES OF MERCHANTABILITY,
# FITNESS FOR A PARTICULAR PURPOSE AND NONINFRINGEMENT. IN NO EVENT SHALL THE
# AUTHORS OR COPYRIGHT HOLDERS BE LIABLE FOR ANY CLAIM, DAMAGES OR OTHER
# LIABILITY, WHETHER IN AN ACTION OF CONTRACT, TORT OR OTHERWISE, ARISING FROM,
# OUT OF OR IN CONNECTION WITH THE SOFTWARE OR THE USE OR OTHER DEALINGS IN THE
# SOFTWARE.

import random
from sys import float_info

from _unittest.conftest import config
from ansys.aedt.core.application.variables import decompose_variable_value
from ansys.aedt.core.modeler.cad.elements_3d import FacePrimitive
from ansys.aedt.core.modeler.cad.modeler import FaceCoordinateSystem
from ansys.aedt.core.modeler.cad.object_3d import Object3d
from ansys.aedt.core.modeler.cad.primitives import PolylineSegment
import pytest

test_subfolder = "T02"
if config["desktopVersion"] > "2022.2":
    test_project_name = "Coax_HFSS_t02_231"
else:
    test_project_name = "Coax_HFSS_t02"

small_number = float_info.epsilon * 10


@pytest.fixture(scope="class")
def aedtapp(add_app):
    app = add_app(project_name=test_project_name, subfolder=test_subfolder)
    return app


class TestClass:
    @pytest.fixture(autouse=True)
    def init(self, aedtapp, local_scratch):
        self.aedtapp = aedtapp
        self.local_scratch = local_scratch

    def restore_model(self):
        for name in self.aedtapp.modeler.get_matched_object_name("outer*"):
            self.aedtapp.modeler.delete(name)
        outer = self.aedtapp.modeler.create_cylinder(
            orientation="X", origin=[0, 0, 0], radius=1, height=20, name="outer", material="Aluminum"
        )
        for name in self.aedtapp.modeler.get_matched_object_name("Core*"):
            self.aedtapp.modeler.delete(name)
        core = self.aedtapp.modeler.create_cylinder(
            orientation="X", origin=[0, 0, 0], radius=0.8, height=20, name="Core", material="teflon_based"
        )
        for name in self.aedtapp.modeler.get_matched_object_name("inner*"):
            self.aedtapp.modeler.delete(name)
        inner = self.aedtapp.modeler.create_cylinder(
            orientation="X", origin=[0, 0, 0], radius=0.3, height=20, name="inner", material="Aluminum"
        )

        for name in self.aedtapp.modeler.get_matched_object_name("Poly1*"):
            self.aedtapp.modeler.delete(name)
        udp1 = [0, 0, 0]
        udp2 = [5, 0, 0]
        udp3 = [5, 5, 0]
        self.aedtapp.modeler.create_polyline([udp1, udp2, udp3], name="Poly1", xsection_type="Rectangle")

        self.aedtapp.modeler.subtract(outer, core)
        self.aedtapp.modeler.subtract(core, inner)

    def test_01_model_units(self):
        self.aedtapp.modeler.model_units = "cm"
        assert self.aedtapp.modeler.model_units == "cm"
        self.restore_model()

    def test_02_boundingbox(self):
        bounding = self.aedtapp.modeler.obounding_box
        assert len(bounding) == 6

    def test_03_objects(self):
        print(self.aedtapp.modeler.oeditor)
        print(self.aedtapp.modeler._odefinition_manager)
        print(self.aedtapp.modeler._omaterial_manager)

    def test_04_convert_to_selection(self):
        assert type(self.aedtapp.modeler.convert_to_selections("inner", True)) is list
        assert type(self.aedtapp.modeler.convert_to_selections("inner", False)) is str

    def test_05_split(self):
        self.aedtapp.insert_design("split_test")
        box1 = self.aedtapp.modeler.create_box([-10, -10, -10], [20, 20, 20], "box_to_split", color=(255, 0, 0))
        assert box1.color == (255, 0, 0)
        box2 = self.aedtapp.modeler.create_box([-10, -10, -10], [20, 20, 20], "box_to_split2", transparency=1)
        assert box2.transparency == 1
        split = self.aedtapp.modeler.split(box1.name, 2)
        assert isinstance(split, list)
        assert isinstance(split[0], str)
        split2 = box2.split(
            1,
        )
        assert isinstance(split2, list)
        assert box2.name in split2[0]
        box3 = self.aedtapp.modeler.create_box([10, 10, 10], [20, 20, 20], "box_to_split3", display_wireframe=True)
        assert box3.display_wireframe
        rect1 = self.aedtapp.modeler.create_rectangle(
            self.aedtapp.PLANE.XY, [10, 8, 20], [20, 30], name="rect1", transparency=0.5, display_wireframe=True
        )
        assert rect1.transparency == 0.5
        assert rect1.display_wireframe
        assert rect1.name == "rect1"
        split = self.aedtapp.modeler.split(assignment=box3, sides="Both", tool=rect1.id)
        assert isinstance(split, list)
        assert isinstance(split[0], str)
        obj_split = [obj for obj in self.aedtapp.modeler.object_list if obj.name == split[1]][0]
        rect2 = self.aedtapp.modeler.create_rectangle(self.aedtapp.PLANE.XY, [10, 8, 14], [20, 30], name="rect2")
        split = self.aedtapp.modeler.split(assignment=obj_split, sides="Both", tool=rect2.faces[0])
        assert isinstance(split, list)
        assert isinstance(split[0], str)
        obj_split = [obj for obj in self.aedtapp.modeler.object_list if obj.name == split[1]][0]
        self.aedtapp.modeler.create_rectangle(self.aedtapp.PLANE.XY, [10, 8, 12], [20, 30], name="rect3")
        split = self.aedtapp.modeler.split(assignment=obj_split, sides="Both", tool="rect3")
        assert isinstance(split, list)
        assert isinstance(split[0], str)
        obj_split = [obj for obj in self.aedtapp.modeler.object_list if obj.name == split[1]][0]
        assert not self.aedtapp.modeler.split(assignment=obj_split)
        box4 = self.aedtapp.modeler.create_box([20, 20, 20], [20, 20, 20], "box_to_split4")
        poly2 = self.aedtapp.modeler.create_polyline(
            points=[[35, 16, 30], [30, 25, 30], [30, 45, 30]], segment_type="Arc"
        )
        split = self.aedtapp.modeler.split(assignment=box4, sides="Both", tool=poly2.name)
        assert isinstance(split, list)
        assert isinstance(split[0], str)
        obj_split = [obj for obj in self.aedtapp.modeler.object_list if obj.name == split[1]][0]
        poly3 = self.aedtapp.modeler.create_polyline(
            points=[[35, 16, 35], [30, 25, 35], [30, 45, 35]], segment_type="Arc"
        )
        split = self.aedtapp.modeler.split(assignment=obj_split, sides="Both", tool=poly3)
        assert isinstance(split, list)
        assert isinstance(split[0], str)
        obj_split = [obj for obj in self.aedtapp.modeler.object_list if obj.name == split[1]][0]
        poly4 = self.aedtapp.modeler.create_polyline(
            points=[[35, 16, 37], [30, 25, 37], [30, 45, 37]], segment_type="Arc"
        )
        split = self.aedtapp.modeler.split(assignment=obj_split, sides="Both", tool=poly4.edges[0])
        assert isinstance(split, list)
        assert isinstance(split[0], str)

    def test_06_duplicate_and_mirror(self):
        self.restore_model()
        udp = self.aedtapp.modeler.Position(20, 20, 20)
        udp2 = self.aedtapp.modeler.Position(30, 40, 40)
        out = self.aedtapp.modeler.duplicate_and_mirror("outer", udp, udp2)
        assert len(out) > 0

    def test_07_mirror(self):
        udp = self.aedtapp.modeler.Position(0, 0, 0)
        udp2 = self.aedtapp.modeler.Position(30, 40, 40)
        status = self.aedtapp.modeler.mirror("outer", udp, udp2)
        assert status

    def test_08_duplicate_around_axis(self):
        udp = self.aedtapp.modeler.Position(0, 0, 0)
        num_clones = 3
        status, mirror = self.aedtapp.modeler.duplicate_around_axis("outer", udp, 45, num_clones)
        assert status
        assert isinstance(mirror, list)
        assert len(mirror) == num_clones - 1

    def test_08_duplicate_along_line(self):
        udp = self.aedtapp.modeler.Position(5, 5, 5)
        num_clones = 5
        status, mirror = self.aedtapp.modeler.duplicate_along_line("outer", udp, num_clones)
        assert status
        assert isinstance(mirror, list)
        assert len(mirror) == num_clones - 1

    def test_09_thicken_sheet(self):
        udp = self.aedtapp.modeler.Position(0, 0, 0)
        id5 = self.aedtapp.modeler.create_circle(self.aedtapp.PLANE.XY, udp, 10, name="sheet1")
        udp = self.aedtapp.modeler.Position(100, 100, 100)
        id6 = self.aedtapp.modeler.create_circle(self.aedtapp.PLANE.XY, udp, 10, name="sheet2")
        status = self.aedtapp.modeler.thicken_sheet(id5, 3)
        assert status
        status = self.aedtapp.modeler.automatic_thicken_sheets(id6, 3, False)
        assert status
        status = self.aedtapp.modeler.move_face([id6.faces[0].id, id6.faces[2]])
        assert status
        status = self.aedtapp.modeler.move_face([id6.faces[0].id, id5.faces[0]])
        assert status

    def test_11_split(self):
        self.restore_model()
        assert self.aedtapp.modeler.split("Poly1", self.aedtapp.PLANE.XY)

    def test_12_separate_bodies(self):
        self.aedtapp.modeler.create_cylinder(
            orientation="Z", origin=[0, -20, 15], radius=40, height=20, name="SearchCoil", material="copper"
        )
        self.aedtapp.modeler.create_cylinder(
            orientation="Z", origin=[0, -20, 15], radius=20, height=20, name="Bore", material="copper"
        )
        self.aedtapp.modeler.subtract("SearchCoil", "Bore", keep_originals=False)
        self.aedtapp.modeler.section("SearchCoil", "YZ")
        object_list = self.aedtapp.modeler.separate_bodies("SearchCoil_Section1")
        assert isinstance(object_list, list)
        assert len(object_list) == 2

    def test_13_rotate(self):
        assert self.aedtapp.modeler.rotate("Poly1", self.aedtapp.AXIS.X, 30)

    def test_14_subtract(self):
        o1 = self.aedtapp.modeler["outer"].clone()
        o2 = self.aedtapp.modeler["inner"].clone()
        assert self.aedtapp.modeler.subtract(o1, o2)

    def test_15_purge_history(self):
        o1 = self.aedtapp.modeler["outer"].clone()
        o2 = self.aedtapp.modeler["inner"].clone()
        assert self.aedtapp.modeler.purge_history([o1, o2])

    def test_16_get_model_bounding_box(self):
        assert len(self.aedtapp.modeler.get_model_bounding_box()) == 6

    def test_17_unite(self):
        o1 = self.aedtapp.modeler["outer"].clone()
        o2 = self.aedtapp.modeler["inner"].clone()
        assert (
            self.aedtapp.modeler.unite(
                [o1, o2],
            )
            == o1.name
        )

    def test_18_chamfer(self):
        o1 = self.aedtapp.modeler["box_to_split"]
        assert abs(o1.volume - 4000.0) / 4000.0 < small_number
        assert o1.top_edge_x.chamfer(1)
        if config["desktopVersion"] == "2022.2":
            assert abs(o1.volume - 3995.0) / 3995.0 < small_number  # Volume decreased
        else:
            assert abs(o1.volume - 3990.0) / 3990.0 < small_number  # Volume decreased

    def test_19_clone(self):
        self.restore_model()
        status, cloned = self.aedtapp.modeler.clone("Poly1")
        assert status

    def test_20_intersect(self):
        udp = [0, 0, 0]
        o1 = self.aedtapp.modeler.create_rectangle(self.aedtapp.PLANE.XY, udp, [5, 10], name="Rect1")
        o2 = self.aedtapp.modeler.create_rectangle(self.aedtapp.PLANE.XY, udp, [3, 12], name="Rect2")
        assert (
            self.aedtapp.modeler.intersect(
                [o1, o2],
            )
            == o1.name
        )

    def test_21_connect(self):
        udp = [0, 0, 0]
        id1 = self.aedtapp.modeler.create_rectangle(self.aedtapp.PLANE.XY, udp, [5, 10])
        udp = self.aedtapp.modeler.Position(0, 0, 10)
        id2 = self.aedtapp.modeler.create_rectangle(self.aedtapp.PLANE.XY, udp, [-3, 10])
        objects_after_connection = self.aedtapp.modeler.connect([id1, id2])
        assert isinstance(objects_after_connection, list)
        assert id1.name == objects_after_connection[0].name
        assert len(objects_after_connection) == 1

    def test_22_translate(self):
        udp = [0, 0, 0]
        id1 = self.aedtapp.modeler.create_rectangle(self.aedtapp.PLANE.XY, udp, [5, 10])
        id2 = self.aedtapp.modeler.create_rectangle(self.aedtapp.PLANE.XY, udp, [3, 12])
        udp2 = self.aedtapp.modeler.Position(0, 20, 5)
        assert self.aedtapp.modeler.move([id1, id2], udp2)

    def test_24_check_plane(self):
        udp = [0, 0, 0]
        o1 = self.aedtapp.modeler.create_box(udp, [4, 5, 5])
        plane = self.aedtapp.modeler.check_plane(o1.id, udp)
        planes = ["XY", "XZ", "YZ"]
        assert plane in planes

    def test_25_clean_object_name(self):
        # TODO
        assert True

    def test_26_create_airbox(self):
        o1 = self.aedtapp.modeler.create_airbox(10)
        o2 = self.aedtapp.modeler.create_airbox(50, "Relative", "Second_airbox")
        assert o1.id > 0
        assert o2.id > 0

    def test_27_create_region(self):
        x_pos = 20
        y_pos = 21
        z_pos = 32
        x_neg = 49
        y_neg = 50
        z_neg = 100

        bounding_dims_1 = self.aedtapp.modeler.get_bounding_dimension()
        assert not self.aedtapp.modeler.create_air_region(*["20mm", 20, "30mm", "50", 50, 100])
        assert self.aedtapp.modeler.create_air_region(x_pos, y_pos, z_pos, x_neg, y_neg, z_neg, False)
        bounding_dims_2 = self.aedtapp.modeler.get_bounding_dimension()
        assert abs(bounding_dims_2[0] - bounding_dims_1[0] - (x_pos + x_neg)) < small_number
        assert abs(bounding_dims_2[1] - bounding_dims_1[1] - (y_pos + y_neg)) < small_number
        assert abs(bounding_dims_2[2] - bounding_dims_1[2] - (z_pos + z_neg)) < small_number
        self.aedtapp.modeler["Region"].delete()
        self.aedtapp["region_param"] = "20mm"
        assert self.aedtapp.modeler.create_air_region("region_param", 20, "30", "50", 50, 100, False)
        assert self.aedtapp.modeler.edit_region_dimensions(["40mm", "30mm", 30, 50, 50, 100])
        self.aedtapp.modeler["Region"].delete()
        assert self.aedtapp.modeler.create_air_region("20", 20, 30, 50, 50, 100)
        assert self.aedtapp.modeler.edit_region_dimensions([40, 30, 30, 50, 50, 100])

    def test_28A_create_face_list(self):
        fl = self.aedtapp.modeler.get_object_faces("Second_airbox")
        fl2 = self.aedtapp.modeler.create_face_list(fl, "my_face_list")
        assert fl2
        assert self.aedtapp.modeler.create_face_list(fl, "my_face_list") == fl2
        assert self.aedtapp.modeler.create_face_list(fl)
        assert self.aedtapp.modeler.create_face_list([str(fl[0])])
        assert not self.aedtapp.modeler.create_face_list(["outer2"])

    def test_28B_create_object_list(self):
        fl1 = self.aedtapp.modeler.create_object_list(["Second_airbox"], "my_object_list")
        assert fl1
        assert self.aedtapp.modeler.create_object_list(["Second_airbox"], "my_object_list") == fl1
        assert self.aedtapp.modeler.create_object_list(["Core", "outer"])
        self.aedtapp.modeler.user_lists[4].props["List"] = ["outer", "Core", "inner"]
        self.aedtapp.modeler.user_lists[4].auto_update = False
        fl = self.aedtapp.modeler.get_object_faces("Core")
        self.aedtapp.modeler.user_lists[4].props["Type"] = "Face"
        self.aedtapp.modeler.user_lists[4].props["List"] = fl
        self.aedtapp.modeler.user_lists[4].update()
        assert self.aedtapp.modeler.user_lists[2].rename("new_list")
        assert self.aedtapp.modeler.user_lists[2].delete()
        assert self.aedtapp.modeler.create_object_list(["Core2", "outer"])
        assert not self.aedtapp.modeler.create_object_list(["Core2", "Core3"])

    def test_29_create_outer_face_list(self):
        assert self.aedtapp.modeler.create_outer_facelist(["Second_airbox"])

    def test_30_create_waveguide(self):
        position = self.aedtapp.modeler.Position(0, 0, 0)
        wg1 = self.aedtapp.modeler.create_waveguide(position, self.aedtapp.AXIS.X, wg_length=2000)
        assert isinstance(wg1, tuple)
        position = self.aedtapp.modeler.Position(0, 0, 0)
        wg9 = self.aedtapp.modeler.create_waveguide(
            position,
            self.aedtapp.AXIS.Z,
            wgmodel="WG9",
            wg_length=1500,
            parametrize_h=True,
            create_sheets_on_openings=True,
        )
        assert wg9[0].id > 0
        assert wg9[1].id > 0
        assert wg9[2].id > 0
        wgfail = self.aedtapp.modeler.create_waveguide(
            position, self.aedtapp.AXIS.Z, wgmodel="MYMODEL", wg_length=2000, parametrize_h=True
        )
        assert not wgfail

    def test_31_set_objects_unmodel(self):
        assert self.aedtapp.modeler.set_object_model_state("Second_airbox", False)
        assert self.aedtapp.modeler.set_object_model_state(["Second_airbox", "AirBox_Auto"], False)

    def test_32_find_port_faces(self):
        wg_x = self.aedtapp.modeler.create_waveguide([0, 5000, 0], self.aedtapp.AXIS.Y, wg_length=1000, wg_thickness=40)
        port1 = self.aedtapp.modeler.create_rectangle(self.aedtapp.PLANE.ZX, [-40, 5000, -40], [346.7, 613.4])
        port2 = self.aedtapp.modeler.create_rectangle(self.aedtapp.PLANE.ZX, [-40, 6000, -40], [346.7, 613.4])
        faces_created = self.aedtapp.modeler.find_port_faces([port1.name, port2.name])
        assert len(faces_created) == 4
        assert "_Face1Vacuum" in faces_created[1]
        assert "_Face1Vacuum" in faces_created[3]

    def test_33_duplicate_around_axis(self):
        id1 = self.aedtapp.modeler.create_box([10, 10, 10], [4, 5, 5])
        axis = self.aedtapp.AXIS.X
        _, obj_list = self.aedtapp.modeler.duplicate_around_axis(
            id1, axis=axis, angle="180deg", clones=2, create_new_objects=False
        )
        # if create_new_objects is set to False, there should be no new objects
        assert not obj_list

    def test_35_activate_variable_for_tuning(self):
        self.aedtapp["test_opti"] = "10mm"
        self.aedtapp["$test_opti1"] = "10mm"
        assert self.aedtapp.activate_variable_tuning("test_opti")
        assert self.aedtapp.activate_variable_tuning("$test_opti1", "1mm", "10mm")
        assert self.aedtapp.deactivate_variable_tuning("test_opti")
        try:
            self.aedtapp.activate_variable_tuning("Idontexist")
            assert False
        except Exception:
            assert True

    def test_36_activate_variable_for_optimization(self):
        assert self.aedtapp.activate_variable_optimization("test_opti")
        assert self.aedtapp.activate_variable_optimization("$test_opti1", "2mm", "5mm")
        assert self.aedtapp.deactivate_variable_optimization("test_opti")

    def test_37_activate_variable_for_sensitivity(self):
        assert self.aedtapp.activate_variable_sensitivity("test_opti")
        assert self.aedtapp.activate_variable_sensitivity("$test_opti1", "1mm", "10mm")
        assert self.aedtapp.deactivate_variable_sensitivity("$test_opti1")

    def test_38_activate_variable_for_statistical(self):
        assert self.aedtapp.activate_variable_statistical("test_opti")
        assert self.aedtapp.activate_variable_statistical("$test_opti1", "1mm", "10mm", "3%", mean="2mm")
        assert self.aedtapp.deactivate_variable_statistical("test_opti")

    def test_39_create_coaxial(self):
        coax = self.aedtapp.modeler.create_coaxial([0, 0, 0], self.aedtapp.AXIS.X)
        assert isinstance(coax[0].id, int)
        assert isinstance(coax[1].id, int)
        assert isinstance(coax[2].id, int)

    def test_40_create_coordinate_system(self):
        cs = self.aedtapp.modeler.create_coordinate_system()
        self.aedtapp.modeler.coordinate_systems
        cs1 = self.aedtapp.modeler.create_coordinate_system()
        assert cs
        assert cs.update()
        assert cs.change_cs_mode(1)
        assert cs.change_cs_mode(2)

        with pytest.raises(ValueError):
            cs.change_cs_mode(3)
        assert cs.change_cs_mode(0)
        assert cs.delete()
        assert len(self.aedtapp.modeler.coordinate_systems) == 1
        cs2 = self.aedtapp.modeler.create_coordinate_system(reference_cs=cs1.name)
        cs3 = self.aedtapp.modeler.create_coordinate_system(reference_cs=cs2.name)
        assert cs1.delete()
        assert not self.aedtapp.modeler.coordinate_systems
        cs4 = self.aedtapp.modeler.create_coordinate_system()
        cs5 = self.aedtapp.modeler.create_coordinate_system()
        cs6 = self.aedtapp.modeler.create_coordinate_system(reference_cs=cs4.name)
        assert cs4.delete()
        assert len(self.aedtapp.modeler.coordinate_systems) == 1
        assert cs5.delete()

    def test_40a_create_face_coordinate_system(self):
        box = self.aedtapp.modeler.create_box(origin=[0, 0, 0], sizes=[2, 2, 2], name="box_cs")
        face = box.faces[0]
        fcs = self.aedtapp.modeler.create_face_coordinate_system(face, face.edges[0], face.edges[1])
        assert fcs
        assert fcs.face_id == face.id
        assert fcs.update()
        assert fcs.delete()
        fcs2 = self.aedtapp.modeler.create_face_coordinate_system(face, face, face.edges[1].vertices[0])
        assert fcs2
        assert fcs2.delete()
        fcs2 = self.aedtapp.modeler.create_face_coordinate_system(
            face, face.edges[0].vertices[0], face.edges[1].vertices[1]
        )
        assert fcs2
        assert fcs2.delete()
        fcs3 = self.aedtapp.modeler.create_face_coordinate_system(
            face, face.edges[1].vertices[1], face.edges[1].vertices[0]
        )
        assert fcs3
        assert fcs3.delete()
        fcs4 = self.aedtapp.modeler.create_face_coordinate_system(face, face.edges[2], face.edges[3], name="test")
        assert fcs4
        assert fcs4.name == "test"
        assert fcs4.delete()
        fcs5 = self.aedtapp.modeler.create_face_coordinate_system(face, face.edges[2], face.edges[3], axis="Y")
        assert fcs5
        assert fcs5.props["WhichAxis"] == "Y"
        assert fcs5.delete()
        fcs6 = self.aedtapp.modeler.create_face_coordinate_system(face, face.edges[2], face.edges[3], rotation=14.3)
        assert fcs6
        assert fcs6.props["ZRotationAngle"] == "14.3deg"
        assert fcs6.delete()
        fcs7 = self.aedtapp.modeler.create_face_coordinate_system(face, face.edges[2], face.edges[3], offset=[0.2, 0.3])
        assert fcs7
        assert fcs7.props["XOffset"] == "0.2" + self.aedtapp.modeler.model_units
        assert fcs7.props["YOffset"] == "0.3" + self.aedtapp.modeler.model_units
        assert fcs7.delete()
        fcs8 = self.aedtapp.modeler.create_face_coordinate_system(face.id, face.edges[0].id, face.edges[1].id)
        assert fcs8
        assert fcs8.delete()
        fcs9 = self.aedtapp.modeler.create_face_coordinate_system(face.id, face.edges[0].vertices[0].id, face.id)
        assert fcs9
        assert fcs9.delete()
        fcs10 = self.aedtapp.modeler.create_face_coordinate_system(
            face, face.edges[2], face.edges[3], always_move_to_end=False
        )
        assert fcs10
        assert fcs10.props["MoveToEnd"] is False
        assert fcs10.delete()
        fcs = FaceCoordinateSystem(self.aedtapp.modeler)
        assert fcs._part_name is None
        assert fcs._get_type_from_id(box.id) == "3dObject"
        assert fcs._get_type_from_id(face.id) == "Face"
        assert fcs._get_type_from_id(face.edges[0].id) == "Edge"
        assert fcs._get_type_from_id(face.edges[0].vertices[0].id) == "Vertex"
        assert fcs._get_type_from_object(box) == "3dObject"
        assert fcs._get_type_from_object(face) == "Face"
        assert fcs._get_type_from_object(face.edges[0]) == "Edge"
        assert fcs._get_type_from_object(face.edges[0].vertices[0]) == "Vertex"

    def test_40b_create_object_coordinate_system(self):
        box = self.aedtapp.modeler.objects_by_name["box_cs"]
        cs = self.aedtapp.modeler.create_object_coordinate_system(
            assignment=box, origin=box.faces[0], x_axis=box.edges[0], y_axis=[0, 0, 0], name="obj_cs"
        )
        assert cs
        assert cs.name == "obj_cs"
        assert cs.entity_id == box.id
        if config["desktopVersion"] == "2022.2":
            assert not cs.ref_cs
        else:
            assert cs.ref_cs == "Global"
        cs.props["MoveToEnd"] = False
        assert not cs.props["MoveToEnd"]
        cs.props["yAxis"]["xDirection"] = 1
        cs.props["yAxis"]["xDirection"] = "1"
        cs.props["yAxis"]["xDirection"] = "1cm"
        assert cs.update()
        cs.delete()
        cs = self.aedtapp.modeler.create_object_coordinate_system(
            assignment=box.name, origin=box.edges[0], x_axis=[1, 0, 0], y_axis=[0, 1, 0], name="obj_cs"
        )
        assert cs
        assert cs.name == "obj_cs"
        assert cs.entity_id == box.id
        if config["desktopVersion"] == "2022.2":
            assert not cs.ref_cs
        else:
            assert cs.ref_cs == "Global"
        cs.props["MoveToEnd"] = False
        assert not cs.props["MoveToEnd"]
        cs.props["xAxis"]["xDirection"] = 1
        cs.props["xAxis"]["xDirection"] = "1"
        cs.props["xAxis"]["xDirection"] = "1cm"
        cs.props["yAxis"]["xDirection"] = 1
        cs.props["yAxis"]["xDirection"] = "1"
        cs.props["yAxis"]["xDirection"] = "1cm"
        assert cs.update()
        cs.delete()
        cs = self.aedtapp.modeler.create_object_coordinate_system(
            assignment=box.name, origin=[0, 0.8, 0], x_axis=[1, 0, 0], y_axis=[0, 1, 0], name="obj_cs"
        )
        cs.props["Origin"]["XPosition"] = 1
        cs.props["Origin"]["XPosition"] = "1"
        cs.props["Origin"]["XPosition"] = "1cm"
        cs.props["ReverseXAxis"] = True
        cs.props["ReverseYAxis"] = True
        assert cs.props["ReverseXAxis"]
        assert cs.props["ReverseYAxis"]
        assert cs.update()
        cs.delete()
        cs = self.aedtapp.modeler.create_object_coordinate_system(
            assignment=box.name, origin=box.vertices[1], x_axis=box.faces[2], y_axis=box.faces[4], name="obj_cs"
        )
        cs.props["Origin"]["XPosition"] = 1
        cs.props["Origin"]["XPosition"] = "1"
        cs.props["Origin"]["XPosition"] = "1cm"
        cs.props["ReverseXAxis"] = True
        cs.props["ReverseYAxis"] = True
        assert cs.props["ReverseXAxis"]
        assert cs.props["ReverseYAxis"]
        assert cs.update()
        cs.delete()

    def test_41_rename_coordinate(self):
        cs = self.aedtapp.modeler.create_coordinate_system(name="oldname")
        assert cs.name == "oldname"
        assert cs.rename("newname")
        assert cs.name == "newname"
        assert cs.delete()

    def test_41a_rename_face_coordinate(self):
        box = self.aedtapp.modeler.objects_by_name["box_cs"]
        face = box.faces[0]
        fcs = self.aedtapp.modeler.create_face_coordinate_system(face, face.edges[0], face.edges[1], name="oldname")
        assert fcs.name == "oldname"
        assert fcs.rename("newname")
        assert fcs.name == "newname"
        assert fcs.delete()

    def test_41b_rename_object_coordinate(self):
        box = self.aedtapp.modeler.create_box([0, 0, 0], [2, 2, 2])
        cs = self.aedtapp.modeler.create_object_coordinate_system(
            assignment=box, origin=box.faces[0], x_axis=box.edges[0], y_axis=[0, 0, 0], name="obj_cs"
        )
        assert cs.name == "obj_cs"
        assert cs.rename("new_obj_cs")
        assert cs.name == "new_obj_cs"
        assert cs.delete()

    def test_42a_update_coordinate_system(self):
        cs_list = self.aedtapp.modeler.coordinate_systems
        [l.delete() for l in cs_list]
        cs1 = self.aedtapp.modeler.create_coordinate_system(name="CS1", view="rotate")
        cs2 = self.aedtapp.modeler.create_coordinate_system(name="CS2", mode="view", view="iso")
        cs2.ref_cs = "CS1"
        assert cs2.update()
        cs1.props["OriginX"] = 10
        cs1.props["OriginY"] = 20
        cs1.props["OriginZ"] = 10
        assert cs1.update()
        cs1.origin = [10, 10, 10]
        assert cs2.change_cs_mode(2)
        cs2.props["Phi"] = 30
        cs2.props["Theta"] = 30
        assert cs2.update()
        cs2.ref_cs = "Global"
        assert cs2.update()
        assert tuple(self.aedtapp.modeler.oeditor.GetCoordinateSystems()) == ("Global", "CS1", "CS2")
        assert len(self.aedtapp.modeler.coordinate_systems) == 2
        assert cs2.delete()

    def test_42b_update_face_coordinate_system(self):
        CS_list = self.aedtapp.modeler.coordinate_systems
        [l.delete() for l in CS_list]
        box = self.aedtapp.modeler.create_box([0, 0, 0], [2, 2, 2])
        face = box.faces[0]
        fcs = self.aedtapp.modeler.create_face_coordinate_system(face, face.edges[0], face.edges[1], name="FCS1")
        assert fcs
        fcs.props["XOffset"] = "0.2mm"
        fcs.props["YOffset"] = "0.3mm"
        assert fcs.props["XOffset"] == "0.2mm"
        assert fcs.props["YOffset"] == "0.3mm"
        assert fcs.update()
        fcs.props["ZRotationAngle"] = "14.3deg"
        assert fcs.update()
        assert fcs.props["ZRotationAngle"] == "14.3deg"
        fcs.props["WhichAxis"] = "Y"
        assert fcs.update()
        assert fcs.props["WhichAxis"] == "Y"
        fcs.props["MoveToEnd"] = False
        assert fcs.update()
        assert fcs.props["MoveToEnd"] is False
        assert tuple(self.aedtapp.modeler.oeditor.GetCoordinateSystems()) == ("Global", "FCS1")
        assert len(self.aedtapp.modeler.coordinate_systems) == 1
        assert fcs.delete()

    def test_43_set_as_working_cs(self):
        for cs in self.aedtapp.modeler.coordinate_systems:
            cs.delete()
        cs1 = self.aedtapp.modeler.create_coordinate_system(name="first")
        cs2 = self.aedtapp.modeler.create_coordinate_system(name="second", mode="view", view="iso")
        assert cs1.set_as_working_cs()
        assert cs2.set_as_working_cs()

    def test_43b_set_as_working_face_cs(self):
        for cs in self.aedtapp.modeler.coordinate_systems:
            cs.delete()
        box = self.aedtapp.modeler.objects_by_name["box_cs"]
        face = box.faces[0]
        fcs1 = self.aedtapp.modeler.create_face_coordinate_system(face, face.edges[0], face.edges[1])
        fcs2 = self.aedtapp.modeler.create_face_coordinate_system(face, face, face.edges[1])
        assert fcs1.set_as_working_cs()
        assert fcs2.set_as_working_cs()

    def test_43c_set_as_working_object_cs(self):
        for cs in self.aedtapp.modeler.coordinate_systems:
            cs.delete()
        box = self.aedtapp.modeler.objects_by_name["box_cs"]
        obj_cs = self.aedtapp.modeler.create_object_coordinate_system(
            assignment=box.name, origin=box.edges[0], x_axis=[1, 0, 0], y_axis=[0, 1, 0], name="obj_cs"
        )
        obj_cs_1 = self.aedtapp.modeler.create_object_coordinate_system(
            assignment=box.name, origin=box.edges[0], x_axis=[1, 0, 0], y_axis=[0, 1, 0], name="obj_cs_1"
        )
        assert obj_cs.set_as_working_cs()
        assert obj_cs_1.set_as_working_cs()
        obj_cs.delete()
        obj_cs_1.delete()

    def test_43_set_working_coordinate_system(self):
        cs1 = self.aedtapp.modeler.create_coordinate_system(name="new1")
        assert self.aedtapp.modeler.set_working_coordinate_system("Global")
        assert self.aedtapp.modeler.get_working_coordinate_system() == "Global"

        assert self.aedtapp.modeler.set_working_coordinate_system("new1")
        assert self.aedtapp.modeler.get_working_coordinate_system() == "new1"

        assert self.aedtapp.modeler.set_working_coordinate_system("Global")
        assert self.aedtapp.modeler.get_working_coordinate_system() == "Global"

        assert self.aedtapp.modeler.set_working_coordinate_system(cs1)
        assert self.aedtapp.modeler.get_working_coordinate_system() == cs1.name

    def test_43_set_working_face_coordinate_system(self):
        box = self.aedtapp.modeler.create_box([0, 0, 0], [2, 2, 2])
        face = box.faces[0]
        fcs = self.aedtapp.modeler.create_face_coordinate_system(face, face, face.edges[1], name="new2")

        assert self.aedtapp.modeler.set_working_coordinate_system("Global")
        assert self.aedtapp.modeler.get_working_coordinate_system() == "Global"

        assert self.aedtapp.modeler.set_working_coordinate_system("new2")
        assert self.aedtapp.modeler.get_working_coordinate_system() == "new2"

        assert self.aedtapp.modeler.set_working_coordinate_system("Global")
        assert self.aedtapp.modeler.get_working_coordinate_system() == "Global"

        assert self.aedtapp.modeler.set_working_coordinate_system(fcs)
        assert self.aedtapp.modeler.get_working_coordinate_system() == fcs.name

    def test_44_sweep_around_axis(self):
        rect1 = self.aedtapp.modeler.create_rectangle(self.aedtapp.PLANE.YZ, [0, 0, 0], [20, 20], "rectangle_to_split")
        assert rect1.sweep_around_axis("Z", sweep_angle=360, draft_angle=0)

    def test_45_sweep_along_path(self):
        udp1 = [0, 0, 0]
        udp2 = [5, 0, 0]
        path = self.aedtapp.modeler.create_polyline([udp1, udp2], name="Poly1")
        rect1 = self.aedtapp.modeler.create_rectangle(self.aedtapp.PLANE.YZ, [0, 0, 0], [20, 20], "rectangle_to_sweep")
        assert rect1.sweep_along_path(path)

    def test_46_section_object(self):
        box1 = self.aedtapp.modeler.create_box([-10, -10, -10], [20, 20, 20], "box_to_split")
        assert self.aedtapp.modeler.section(box1, 0, create_new=True, section_cross_object=False)

    def test_47_sweep_along_vector(self):
        sweep_vector = [5, 0, 0]
        rect1 = self.aedtapp.modeler.create_rectangle(self.aedtapp.PLANE.YZ, [0, 0, 0], [20, 20], "rectangle_to_vector")
        assert rect1.sweep_along_vector(sweep_vector)
        rect2 = self.aedtapp.modeler.create_rectangle(
            self.aedtapp.PLANE.YZ, [0, 40, 0], [20, 20], "rectangle_to_vector2"
        )
        rect3 = self.aedtapp.modeler.create_rectangle(
            self.aedtapp.PLANE.YZ, [0, 80, 0], [20, 20], "rectangle_to_vector3"
        )
        rect_list = [rect2, rect3]
        assert self.aedtapp.modeler.sweep_along_vector(assignment=rect_list, sweep_vector=sweep_vector)

    def test_48_coordinate_systems_parametric(self):
        self.aedtapp["var1"] = "5mm"
        self.aedtapp["var2"] = "(3mm+var1)*2"
        cs1 = self.aedtapp.modeler.create_coordinate_system(name="CSP1", mode="axis", x_pointing=["var1", "var2", 0])
        cs2 = self.aedtapp.modeler.create_coordinate_system(name="CSP2", mode="axis", x_pointing=["5mm", "16mm", 0])
        assert cs1.quaternion == cs2.quaternion

        self.aedtapp["var3"] = "43deg"
        self.aedtapp["var4"] = "(20deg+var3)*2"
        cs3 = self.aedtapp.modeler.create_coordinate_system(name="CSP3", mode="zxz", phi="var3", theta="var4", psi=0)
        cs4 = self.aedtapp.modeler.create_coordinate_system(name="CSP4", mode="zxz", phi=43, theta="126deg", psi=0)
        tol = 1e-9
        assert sum([abs(x1 - x2) for (x1, x2) in zip(cs3.quaternion, cs4.quaternion)]) < tol

    def test_49_sweep_along_path(self):
        self.aedtapp.modeler.set_working_coordinate_system("Global")
        first_points = [[1.0, 1.0, 0], [1.0, 2.0, 1.0], [1.0, 3.0, 1.0]]
        first_line = self.aedtapp.modeler.create_polyline([[0.0, 0.0, 0.0], first_points[0]])
        assert first_line.insert_segment(points=first_points, segment=PolylineSegment("Spline", num_points=3))

        assert (
            self.aedtapp.get_oo_property_value(
                self.aedtapp.modeler.oeditor, first_line.name + "\\CreatePolyline:1", "Number of curves"
            )
            == "2"
        )
        assert (
            self.aedtapp.get_oo_property_value(
                self.aedtapp.modeler.oeditor, first_line.name + "\\CreatePolyline:1", "Number of segments"
            )
            == "0"
        )
        assert (
            self.aedtapp.get_oo_property_value(
                self.aedtapp.modeler.oeditor, first_line.name + "\\CreatePolyline:1", "Number of points"
            )
            == "4"
        )

        second_points = [[3.0, 2.0, 0], [3.0, 3.0, 1.0], [3.0, 4.0, 1.0]]
        second_line = self.aedtapp.modeler.create_polyline([[0, 0, 0], second_points[0]])
        assert second_line.insert_segment(points=second_points, segment=PolylineSegment("Spline", num_points=3))

        assert second_line.insert_segment(
            points=[[-3.0, 4.0, 1.0], [-3.0, 5.0, 3.0], [-3.0, 6.0, 1.0], [-3.0, 7.0, 2.0], [0, 0, 0]],
            segment=PolylineSegment("Spline", num_points=5),
        )

        assert (
            self.aedtapp.get_oo_property_value(
                self.aedtapp.modeler.oeditor, second_line.name + "\\CreatePolyline:1", "Number of curves"
            )
            == "3"
        )
        assert (
            self.aedtapp.get_oo_property_value(
                self.aedtapp.modeler.oeditor, second_line.name + "\\CreatePolyline:1", "Number of segments"
            )
            == "0"
        )
        assert (
            self.aedtapp.get_oo_property_value(
                self.aedtapp.modeler.oeditor, second_line.name + "\\CreatePolyline:1", "Number of points"
            )
            == "8"
        )

        assert (
            self.aedtapp.get_oo_property_value(
                self.aedtapp.modeler.oeditor, second_line.name + "\\CreatePolyline:1\\Segment0", "Segment Type"
            )
            == "Spline"
        )
        assert (
            self.aedtapp.get_oo_property_value(
                self.aedtapp.modeler.oeditor, second_line.name + "\\CreatePolyline:1\\Segment1", "Segment Type"
            )
            == "Line"
        )
        assert (
            self.aedtapp.get_oo_property_value(
                self.aedtapp.modeler.oeditor, second_line.name + "\\CreatePolyline:1\\Segment2", "Segment Type"
            )
            == "Spline"
        )

        assert (
            self.aedtapp.get_oo_property_value(
                self.aedtapp.modeler.oeditor, second_line.name + "\\CreatePolyline:1\\Segment0", "Number of segments"
            )
            == "0"
        )
        assert (
            self.aedtapp.get_oo_property_value(
                self.aedtapp.modeler.oeditor, second_line.name + "\\CreatePolyline:1\\Segment2", "Number of segments"
            )
            == "0"
        )

    def test_50_move_edge(self):
        box1 = self.aedtapp.modeler.create_box([-10, -10, -10], [20, 20, 20], "edge_movements")
        assert not box1.faces[0].edges[0].move_along_normal(1)
        rect = self.aedtapp.modeler.create_rectangle(self.aedtapp.PLANE.XY, [0, 10, 10], [20, 20], "edge_movements2")
        assert self.aedtapp.modeler.move_edge([rect.edges[0], rect.edges[2]])
        assert rect.faces[0].bottom_edge_x.move_along_normal()

    def test_51_imprint(self):
        rect = self.aedtapp.modeler.create_rectangle(self.aedtapp.PLANE.XY, [0, 10, 10], [20, 20], "imprint1")
        box1 = self.aedtapp.modeler.create_box([-10, -10, -10], [20, 20, 20], "imprint2")
        assert self.aedtapp.modeler.imprint(rect, box1)

    def test_51_imprint_projection(self):
        rect = self.aedtapp.modeler.create_rectangle(self.aedtapp.PLANE.XY, [0, 0, 10], [5, 20], "imprintn1")
        box1 = self.aedtapp.modeler.create_box([-10, -10, -10], [20, 20, 20], "imprintn2")
        assert self.aedtapp.modeler.imprint_normal_projection([rect, box1])
        rect = self.aedtapp.modeler.create_rectangle(self.aedtapp.PLANE.XY, [0, 0, 10], [6, 18], "imprintn3")
        box1 = self.aedtapp.modeler.create_box([-10, -10, -10], [20, 20, 20], "imprintn3")
        assert self.aedtapp.modeler.imprint_vector_projection([rect, box1], [0.2, -0.8, -5], 1)

    def test_52_objects_in_bounding_box(self):
        bounding_box = [-100, -300, -200, 100, 200, 100]
        objects_in_bounding_box = self.aedtapp.modeler.objects_in_bounding_box(bounding_box)
        assert isinstance(objects_in_bounding_box, list)

        bounding_box = [0, 0, 0, 0, 0, 0]
        objects_in_bounding_box = self.aedtapp.modeler.objects_in_bounding_box(bounding_box)
        assert len(objects_in_bounding_box) == 0

        with pytest.raises(ValueError):
            bounding_box = [100, 200, 100, -100, -300]
            self.aedtapp.modeler.objects_in_bounding_box(bounding_box)

    def test_53_wrap_sheet(self):
        rect = self.aedtapp.modeler.create_rectangle(self.aedtapp.PLANE.XY, [2.5, 0, 10], [5, 15], "wrap")
        box1 = self.aedtapp.modeler.create_box([-10, -10, -10], [20, 20, 20], "wrp2")
        box2 = self.aedtapp.modeler.create_box([-10, -10, -10], [20, 20, 20], "wrp3")
        assert self.aedtapp.modeler.wrap_sheet(rect, box1)
        self.aedtapp.odesign.Undo()
        assert rect.wrap_sheet(box1)
        self.aedtapp.odesign.Undo()
        assert box1.wrap_sheet(rect)
        self.aedtapp.odesign.Undo()
        assert not box1.wrap_sheet(box2)

    def test_54_set_variable(self):
        self.aedtapp.variable_manager.set_variable("var_test", expression="123")
        self.aedtapp["var_test"] = "234"
        assert "var_test" in self.aedtapp.variable_manager.design_variable_names
        assert self.aedtapp.variable_manager.design_variables["var_test"].expression == "234"

    def test_55_scale(self):
        assert self.aedtapp.modeler.scale([self.aedtapp.modeler.object_list[0], "Second_airbox"])

    def test_56_global_to_cs(self):
        self.aedtapp.modeler.create_coordinate_system(
            origin=[-1, -2.6, 1],
            name="CS_Test1",
            x_pointing=[-0.70710678118655, -0.70710678118655, 0],
            y_pointing=[-0.70710678118655, 0.70710678118655, 0],
        )
        cs2 = self.aedtapp.modeler.create_coordinate_system(
            origin=[-5.4, 1.4, -8],
            name="CS_Test2",
            reference_cs="CS_Test1",
            x_pointing=[0.83205029433784, 0.55470019622523, 0],
            y_pointing=[-0.55470019622523, 0.83205029433784, 0],
        )
        p1 = self.aedtapp.modeler.global_to_cs([0, 0, 0], "CS_Test1")
        p2 = self.aedtapp.modeler.global_to_cs([0, 0, 0], "CS_Test2")
        p3 = self.aedtapp.modeler.global_to_cs([0, 0, 0], cs2)
        assert all(abs(p1[i] - s) < small_number for i, s in enumerate([-2.5455844122716, 1.1313708498985, 1.0]))
        assert all(abs(p2[i] - s) < small_number for i, s in enumerate([2.2260086876588, -1.8068578500310, 9.0]))
        assert p2 == p3
        assert self.aedtapp.modeler.global_to_cs([0, 0, 0], "Global") == [0, 0, 0]

    def test_57_duplicate_coordinate_system_to_global(self):
        self.aedtapp.modeler.create_coordinate_system(
            origin=[-1, -2.6, 1],
            name="CS_Test3",
            x_pointing=[-0.70710678118655, -0.70710678118655, 0],
            y_pointing=[-0.70710678118655, 0.70710678118655, 0],
        )
        cs4 = self.aedtapp.modeler.create_coordinate_system(
            origin=[-5.4, 1.4, -8],
            name="CS_Test4",
            reference_cs="CS_Test3",
            x_pointing=[0.83205029433784, 0.55470019622523, 0],
            y_pointing=[-0.55470019622523, 0.83205029433784, 0],
        )
        assert self.aedtapp.modeler.duplicate_coordinate_system_to_global("CS_Test4")
        assert self.aedtapp.modeler.duplicate_coordinate_system_to_global(cs4)
        o, q = self.aedtapp.modeler.reference_cs_to_global("CS_Test4")
        assert all(abs(o[i] - s) < 10 * small_number for i, s in enumerate([1.82842712474619, 2.20832611206852, 9.0]))
        assert all(
            abs(q[i] - s) < 10 * small_number for i, s in enumerate([-0.0, -0.09853761796664, 0.99513332666807, 0.0])
        )
        assert self.aedtapp.modeler.reference_cs_to_global(cs4)
        box = self.aedtapp.modeler.create_box([0, 0, 0], [2, 2, 2])
        face = box.faces[0]
        fcs = self.aedtapp.modeler.create_face_coordinate_system(face, face.edges[0], face.edges[1])
        new_fcs = self.aedtapp.modeler.duplicate_coordinate_system_to_global(fcs)
        assert new_fcs
        assert new_fcs.props["Origin"] == fcs.props["Origin"]
        assert new_fcs.props["AxisPosn"] == fcs.props["AxisPosn"]
        assert new_fcs.props["MoveToEnd"] == fcs.props["MoveToEnd"]
        assert new_fcs.props["FaceID"] == fcs.props["FaceID"]
        assert new_fcs.props["WhichAxis"] == fcs.props["WhichAxis"]
        assert int(decompose_variable_value(new_fcs.props["ZRotationAngle"])[0]) == int(
            decompose_variable_value(fcs.props["ZRotationAngle"])[0]
        )
        assert (
            decompose_variable_value(new_fcs.props["ZRotationAngle"])[1]
            == decompose_variable_value(fcs.props["ZRotationAngle"])[1]
        )
        assert new_fcs.props["XOffset"] == fcs.props["XOffset"]
        assert new_fcs.props["YOffset"] == fcs.props["YOffset"]
        assert new_fcs.props["AutoAxis"] == fcs.props["AutoAxis"]
        fcs = self.aedtapp.modeler.create_face_coordinate_system(face, face, face.edges[1])
        new_fcs = self.aedtapp.modeler.duplicate_coordinate_system_to_global(fcs)
        assert new_fcs
        assert new_fcs.props["Origin"] == fcs.props["Origin"]
        assert new_fcs.props["AxisPosn"] == fcs.props["AxisPosn"]
        assert new_fcs.props["MoveToEnd"] == fcs.props["MoveToEnd"]
        assert new_fcs.props["FaceID"] == fcs.props["FaceID"]
        assert new_fcs.props["WhichAxis"] == fcs.props["WhichAxis"]
        assert int(decompose_variable_value(new_fcs.props["ZRotationAngle"])[0]) == int(
            decompose_variable_value(fcs.props["ZRotationAngle"])[0]
        )
        assert (
            decompose_variable_value(new_fcs.props["ZRotationAngle"])[1]
            == decompose_variable_value(fcs.props["ZRotationAngle"])[1]
        )
        assert new_fcs.props["XOffset"] == fcs.props["XOffset"]
        assert new_fcs.props["YOffset"] == fcs.props["YOffset"]
        assert new_fcs.props["AutoAxis"] == fcs.props["AutoAxis"]
        fcs = self.aedtapp.modeler.create_face_coordinate_system(face, face, face.edges[1].vertices[0])
        new_fcs = self.aedtapp.modeler.duplicate_coordinate_system_to_global(fcs)
        assert new_fcs
        assert new_fcs.props["Origin"] == fcs.props["Origin"]
        assert new_fcs.props["AxisPosn"] == fcs.props["AxisPosn"]
        assert new_fcs.props["MoveToEnd"] == fcs.props["MoveToEnd"]
        assert new_fcs.props["FaceID"] == fcs.props["FaceID"]
        assert new_fcs.props["WhichAxis"] == fcs.props["WhichAxis"]
        assert int(decompose_variable_value(new_fcs.props["ZRotationAngle"])[0]) == int(
            decompose_variable_value(fcs.props["ZRotationAngle"])[0]
        )
        assert (
            decompose_variable_value(new_fcs.props["ZRotationAngle"])[1]
            == decompose_variable_value(fcs.props["ZRotationAngle"])[1]
        )
        assert new_fcs.props["XOffset"] == fcs.props["XOffset"]
        assert new_fcs.props["YOffset"] == fcs.props["YOffset"]
        assert new_fcs.props["AutoAxis"] == fcs.props["AutoAxis"]
        fcs = self.aedtapp.modeler.create_face_coordinate_system(face, face.edges[1].vertices[0], face.edges[1])
        new_fcs = self.aedtapp.modeler.duplicate_coordinate_system_to_global(fcs)
        assert new_fcs
        assert new_fcs.props["Origin"] == fcs.props["Origin"]
        assert new_fcs.props["AxisPosn"] == fcs.props["AxisPosn"]
        assert new_fcs.props["MoveToEnd"] == fcs.props["MoveToEnd"]
        assert new_fcs.props["FaceID"] == fcs.props["FaceID"]
        assert new_fcs.props["WhichAxis"] == fcs.props["WhichAxis"]
        assert int(decompose_variable_value(new_fcs.props["ZRotationAngle"])[0]) == int(
            decompose_variable_value(fcs.props["ZRotationAngle"])[0]
        )
        assert (
            decompose_variable_value(new_fcs.props["ZRotationAngle"])[1]
            == decompose_variable_value(fcs.props["ZRotationAngle"])[1]
        )
        assert new_fcs.props["XOffset"] == fcs.props["XOffset"]
        assert new_fcs.props["YOffset"] == fcs.props["YOffset"]
        assert new_fcs.props["AutoAxis"] == fcs.props["AutoAxis"]
        obj_cs = self.aedtapp.modeler.create_object_coordinate_system(
            assignment=box, origin=box.faces[0], x_axis=box.edges[0], y_axis=[0, 0, 0], name="obj_cs"
        )
        new_obj_cs = self.aedtapp.modeler.duplicate_coordinate_system_to_global(obj_cs)
        assert new_obj_cs.props == obj_cs.props
        assert new_obj_cs.entity_id == obj_cs.entity_id
        obj_cs.delete()
        obj_cs = self.aedtapp.modeler.create_object_coordinate_system(
            assignment=box.name, origin=box.edges[0], x_axis=[1, 0, 0], y_axis=[0, 1, 0], name="obj_cs"
        )
        new_obj_cs = self.aedtapp.modeler.duplicate_coordinate_system_to_global(obj_cs)
        assert new_obj_cs.props == obj_cs.props
        assert new_obj_cs.entity_id == obj_cs.entity_id
        obj_cs.delete()
        obj_cs = self.aedtapp.modeler.create_object_coordinate_system(
            assignment=box.name, origin=[0, 0.8, 0], x_axis=[1, 0, 0], y_axis=[0, 1, 0], name="obj_cs"
        )
        new_obj_cs = self.aedtapp.modeler.duplicate_coordinate_system_to_global(obj_cs)
        assert new_obj_cs.props == obj_cs.props
        assert new_obj_cs.entity_id == obj_cs.entity_id
        obj_cs.delete()
        obj_cs = self.aedtapp.modeler.create_object_coordinate_system(
            assignment=box.name, origin=box.vertices[1], x_axis=box.faces[2], y_axis=box.faces[4], name="obj_cs"
        )
        new_obj_cs = self.aedtapp.modeler.duplicate_coordinate_system_to_global(obj_cs)
        assert new_obj_cs.props == obj_cs.props
        assert new_obj_cs.entity_id == obj_cs.entity_id

    def test_58_invert_cs(self):
        self.aedtapp.modeler.create_coordinate_system(
            origin=[-1, -2.6, 1],
            name="CS_Test5",
            x_pointing=[-0.70710678118655, -0.70710678118655, 0],
            y_pointing=[-0.70710678118655, 0.70710678118655, 0],
        )
        cs6 = self.aedtapp.modeler.create_coordinate_system(
            origin=[-5.4, 1.4, -8],
            name="CS_Test6",
            reference_cs="CS_Test5",
            x_pointing=[0.83205029433784, 0.55470019622523, 0],
            y_pointing=[-0.55470019622523, 0.83205029433784, 0],
        )
        o, q = self.aedtapp.modeler.invert_cs("CS_Test6", to_global=False)
        res = o + q
        sol = [3.716491314709036, -4.160251471689218, 8.0, 0.9570920264890529, -0.0, -0.0, -0.28978414868843005]
        assert all(abs(res[i] - sol[i]) < 10 * small_number for i in range(3))
        o, q = self.aedtapp.modeler.invert_cs("CS_Test6", to_global=True)
        res = o + q
        sol = [2.2260086876588385, -1.8068578500310104, 9.0, 0, 0.09853761796664223, -0.9951333266680702, 0]
        assert all(abs(res[i] - sol[i]) < 10 * small_number for i in range(3))
        assert self.aedtapp.modeler.invert_cs(cs6, to_global=True)

    def test_59a_region_property(self):
        self.aedtapp.modeler.create_air_region()
        cs_name = "TestCS"
        self.aedtapp.modeler.create_coordinate_system(
            origin=[1, 1, 1], name=cs_name, mode="zxz", phi=10, theta=30, psi=50
        )
        assert self.aedtapp.modeler.change_region_coordinate_system(assignment=cs_name)
        assert self.aedtapp.modeler.change_region_padding("10mm", padding_type="Absolute Offset", direction="-X")
        assert self.aedtapp.modeler.change_region_padding(
            ["1mm", "-2mm", "3mm", "-4mm", "5mm", "-6mm"],
            padding_type=[
                "Absolute Position",
                "Absolute Position",
                "Absolute Position",
                "Absolute Position",
                "Absolute Position",
                "Absolute Position",
            ],
        )

    def test_59b_region_property_failing(self):
        self.aedtapp.modeler.create_air_region()
        assert not self.aedtapp.modeler.change_region_coordinate_system(assignment="NoCS")
        assert not self.aedtapp.modeler.change_region_padding(
            "10mm", padding_type="Absolute Offset", direction="-X", region_name="NoRegion"
        )
        with pytest.raises(Exception, match="Check ``axes`` input."):
            self.aedtapp.modeler.change_region_padding("10mm", padding_type="Absolute Offset", direction="X")
        with pytest.raises(Exception, match="Check ``padding_type`` input."):
            self.aedtapp.modeler.change_region_padding("10mm", padding_type="Partial Offset", direction="+X")
        assert not self.aedtapp.modeler.change_region_padding(
            ["1mm", "-2mm", "3mm", "-4mm", "5mm", "-6mm"],
            padding_type=[
                "Absolute Position",
                "Percentage Offset",
                "Absolute Position",
                "Absolute Position",
                "Absolute Position",
                "Absolute Position",
            ],
        )

    def test_60_sweep_along_normal(self):
        selected_faces = [face for face in self.aedtapp.modeler["Core"].faces if face.is_planar]
        selected_faces = [selected_faces[0].id, selected_faces[1].id]
        a = self.aedtapp.modeler.sweep_along_normal("Core", selected_faces, sweep_value=100)
        b = self.aedtapp.modeler.sweep_along_normal("Core", selected_faces[0], sweep_value=200)
        assert isinstance(a, list)
        assert isinstance(b, Object3d)

    def test_61_get_face_by_id(self):
        self.aedtapp.insert_design("face_id_object")
        box1 = self.aedtapp.modeler.create_box([0, 0, 0], [10, 10, 10])
        face = self.aedtapp.modeler.get_face_by_id(box1.faces[0].id)
        assert isinstance(face, FacePrimitive)
        face = self.aedtapp.modeler.get_face_by_id(random.randint(10000, 100000))
        assert not face

    def test_62_copy_solid_bodies_udm_3dcomponent(self, add_app):
        self.aedtapp.insert_design("udm")
        my_udmPairs = []
        mypair = ["ILD Thickness (ILD)", "0.006mm"]
        my_udmPairs.append(mypair)
        mypair = ["Line Spacing (LS)", "0.004mm"]
        my_udmPairs.append(mypair)
        mypair = ["Line Thickness (LT)", "0.005mm"]
        my_udmPairs.append(mypair)
        mypair = ["Line Width (LW)", "0.004mm"]
        my_udmPairs.append(mypair)
        mypair = ["No. of Turns (N)", 2]
        my_udmPairs.append(mypair)
        mypair = ["Outer Diameter (OD)", "0.15mm"]
        my_udmPairs.append(mypair)
        mypair = ["Substrate Thickness", "0.2mm"]
        my_udmPairs.append(mypair)
        mypair = [
            "Inductor Type",
            '"Square,Square,Octagonal,Circular,Square-Differential,Octagonal-Differential,Circular-Differential"',
        ]
        my_udmPairs.append(mypair)
        mypair = ["Underpass Thickness (UT)", "0.001mm"]
        my_udmPairs.append(mypair)
        mypair = ["Via Thickness (VT)", "0.001mm"]
        my_udmPairs.append(mypair)

        obj_udm = self.aedtapp.modeler.create_udm(
            udm_full_name="Maxwell3D/OnDieSpiralInductor.py", parameters=my_udmPairs, library="syslib"
        )
        assert len(obj_udm.parts) == 5
        names = [p.name for p in obj_udm.parts.values()]
        assert "Inductor" in names
        assert "Substrate" in names
        compfile = self.aedtapp.components3d["Bowtie_DM"]
        obj_3dcomp = self.aedtapp.modeler.insert_3d_component(compfile)
        assert len(obj_3dcomp.parts) == 4
        dest = add_app(design_name="IcepakDesign1", just_open=True)
        dest.copy_solid_bodies_from(self.aedtapp, [obj_udm.name, obj_3dcomp.name])
        assert len(dest.modeler.object_list) == 9
        assert "Arm" in dest.modeler.object_names
        dest.delete_design("IcepakDesign1")
        dest = add_app(design_name="IcepakDesign2", just_open=True)
        dest.copy_solid_bodies_from(self.aedtapp)
        dest2 = add_app(design_name="uUSB")
        dest2.copy_solid_bodies_from(self.aedtapp, [obj_udm.name, obj_3dcomp.name])
        assert len(dest2.modeler.objects) == 9
        assert "port1" in dest2.modeler.object_names

    def test_63_create_conical_rings(self, add_app):
        self.aedtapp.insert_design("rings")
        position = self.aedtapp.modeler.Position(0, 0, 0)
        rings1 = self.aedtapp.modeler.create_conical_rings("Z", position, 20, 10, 20, 1)
        assert isinstance(rings1, list)
        rings2 = self.aedtapp.modeler.create_conical_rings("X", position, 20, 10, 20, 1)
        assert isinstance(rings2, list)
        rings3 = self.aedtapp.modeler.create_conical_rings("Y", position, 20, 10, 20, 1)
        assert isinstance(rings3, list)
        assert not self.aedtapp.modeler.create_conical_rings("Y", position, 10, 20, 20, 1)
        assert not self.aedtapp.modeler.create_conical_rings("Z", position, -20, 10, 20, 1)
        assert not self.aedtapp.modeler.create_conical_rings("Z", position, 20, -10, 20, 1)
        assert not self.aedtapp.modeler.create_conical_rings("Z", position, 20, 10, 0, 1)
        assert not self.aedtapp.modeler.create_conical_rings("Z", position, 20, 10, 20, 0)
        assert not self.aedtapp.modeler.create_conical_rings("Z", [0], 20, 10, 20, 0)

<<<<<<< HEAD
    def test_get_group_bounding_box_with_non_existing_group_name(self):
        assert self.aedtapp.modeler.get_group_bounding_box("SomeUnknownGroupName") is None

    def test_get_group_bounding_box_with_wrong_input_type(self):
        with pytest.raises(ValueError):
            self.aedtapp.modeler.get_group_bounding_box(5)

    def test_get_group_bounding_box_with_existing_group_name(self):
        assert self.aedtapp.modeler.get_group_bounding_box("Sheets") is not None

    def test_chassis_subtraction(self):
        chassis = self.aedtapp.modeler.create_box([0, 0, 0], [10, 10, 5], "chassis", "Copper")
        # Add vacuum to extend code coverage
        self.aedtapp.modeler.create_box([20, 20, 20], [1, 1, 1], "box", "Vacuum")
        assert self.aedtapp.modeler.chassis_subtraction(chassis.name)

    def test_explicitly_subtract(self):
        box_0 = self.aedtapp.modeler.create_box([0, 0, 0], [10, 10, 5], "box_0", "Copper")
        box_1 = self.aedtapp.modeler.create_box([0, 0, 0], [5, 5, 5], "box_1", "Copper")
        box_2 = self.aedtapp.modeler.create_box([0, 0, 0], [6, 6, 6], "box_2", "Copper")
        box_3 = self.aedtapp.modeler.create_box([0, 0, 0], [7, 7, 7], "box_3", "Copper")
        assert self.aedtapp.modeler.explicitly_subtract([box_0.name, box_1.name], [box_2.name, box_3.name])
=======
    def test_clean_objects_name(self):
        box_0 = self.aedtapp.modeler.create_box([0, 0, 0], [10, 10, 10], name="Object_Part0")
        box_1 = self.aedtapp.modeler.create_box([5, 5, 0], [1, 1, 1], name="Object_Part1")
        self.aedtapp.modeler.unite([box_0, box_1], keep_originals=True)
        self.aedtapp.modeler.clean_objects_name("Object")

        assert self.aedtapp.modeler.get_matched_object_name("Part0")
        assert self.aedtapp.modeler.get_matched_object_name("Part1")
>>>>>>> 8c8b0eac
<|MERGE_RESOLUTION|>--- conflicted
+++ resolved
@@ -1191,7 +1191,6 @@
         assert not self.aedtapp.modeler.create_conical_rings("Z", position, 20, 10, 20, 0)
         assert not self.aedtapp.modeler.create_conical_rings("Z", [0], 20, 10, 20, 0)
 
-<<<<<<< HEAD
     def test_get_group_bounding_box_with_non_existing_group_name(self):
         assert self.aedtapp.modeler.get_group_bounding_box("SomeUnknownGroupName") is None
 
@@ -1214,7 +1213,7 @@
         box_2 = self.aedtapp.modeler.create_box([0, 0, 0], [6, 6, 6], "box_2", "Copper")
         box_3 = self.aedtapp.modeler.create_box([0, 0, 0], [7, 7, 7], "box_3", "Copper")
         assert self.aedtapp.modeler.explicitly_subtract([box_0.name, box_1.name], [box_2.name, box_3.name])
-=======
+
     def test_clean_objects_name(self):
         box_0 = self.aedtapp.modeler.create_box([0, 0, 0], [10, 10, 10], name="Object_Part0")
         box_1 = self.aedtapp.modeler.create_box([5, 5, 0], [1, 1, 1], name="Object_Part1")
@@ -1222,5 +1221,4 @@
         self.aedtapp.modeler.clean_objects_name("Object")
 
         assert self.aedtapp.modeler.get_matched_object_name("Part0")
-        assert self.aedtapp.modeler.get_matched_object_name("Part1")
->>>>>>> 8c8b0eac
+        assert self.aedtapp.modeler.get_matched_object_name("Part1")