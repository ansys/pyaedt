--- conflicted
+++ resolved
@@ -1067,8 +1067,7 @@
         actual_settings[0] *= 2
 
         validation_errors = Modeler3D._generate_validation_errors(property_names, expected_settings, actual_settings)
-<<<<<<< HEAD
-        
+
         assert len(validation_errors) == 1
 
     def test_72_test_checknumber_valid_input(self):
@@ -1086,8 +1085,4 @@
     def test_74_test_checknumber_invalid_input(self):
         is_number, _ = Modeler3D._check_value_from_string("test_mm")
         
-        assert not is_number
-=======
-
-        assert len(validation_errors) == 1
->>>>>>> eb8e0f9a
+        assert not is_number