--- conflicted
+++ resolved
@@ -723,15 +723,11 @@
         port2 = self.aedtapp.create_lumped_port_to_sheet(
             sheet.name, self.aedtapp.AxisDir.XNeg, 50, "Lump_sheet", True, False, reference_object_list=[box1]
         )
-<<<<<<< HEAD
-        assert port2.name + "_T1" in self.aedtapp.modeler.get_excitations_name()
+        assert port2.name + "_T1" in self.aedtapp.excitations
         port3 = self.aedtapp.create_lumped_port_between_objects(
             box1, box2.name, self.aedtapp.AxisDir.XNeg, 50, "Lump3", True, True
         )
-        assert port3.name + "_T1" in self.aedtapp.modeler.get_excitations_name()
-=======
-        assert port2.name + "_T1" in self.aedtapp.excitations
->>>>>>> 92aaf307
+        assert port3.name + "_T1" in self.aedtapp.excitations
 
         box1 = self.aedtapp.modeler.create_box([-40, -40, -20], [80, 80, 10], name="gnd", matname="copper")
         box2 = self.aedtapp.modeler.create_box([-40, -40, 10], [80, 80, 10], name="sig", matname="copper")
