import os

try:
    import pytest
except ImportError:
    import _unittest_ironpython.conf_unittest as pytest
# Setup paths for module imports
from _unittest.conftest import scratch_path
import gc

# Import required modules
from pyaedt import Hfss
from pyaedt.generic.filesystem import Scratch

test_project_name = "coax_HFSS"


class TestClass:
    def setup_class(self):
        # set a scratch directory and the environment / test data
        with Scratch(scratch_path) as self.local_scratch:
            self.aedtapp = Hfss()

    def teardown_class(self):
        self.aedtapp._desktop.ClearMessages("", "", 3)
        assert self.aedtapp.close_project(self.aedtapp.project_name, saveproject=False)
        self.local_scratch.remove()
        gc.collect()

    def test_01_save(self):
        project_name = "Test_Exercse201119"
        test_project = os.path.join(self.local_scratch.path, project_name + ".aedt")
        self.aedtapp.save_project(test_project)
        assert os.path.exists(test_project)

    def test_01A_check_setup(self):
        assert self.aedtapp.analysis_setup is None

    def test_02_create_primitive(self):
        udp = self.aedtapp.modeler.Position(0, 0, 0)
        coax_dimension = 200
        o1 = self.aedtapp.modeler.primitives.create_cylinder(self.aedtapp.AXIS.X, udp, 3, coax_dimension, 0, "inner")
        assert isinstance(o1.id, int)
        o2 = self.aedtapp.modeler.primitives.create_cylinder(self.aedtapp.AXIS.X, udp, 10, coax_dimension, 0, "outer")
        assert isinstance(o2.id, int)
        assert self.aedtapp.modeler.subtract(o2, o1, True)

    def test_03_2_assign_material(self):
        udp = self.aedtapp.modeler.Position(0, 0, 0)
        coax_dimension = 200
        cyl_1 = self.aedtapp.modeler.primitives.create_cylinder(self.aedtapp.AXIS.X, udp, 10, coax_dimension, 0, "die")
        self.aedtapp.modeler.subtract(cyl_1, "inner", True)
        self.aedtapp.modeler.primitives["inner"].material_name = "Copper"
        cyl_1.material_name = "teflon_based"
        assert self.aedtapp.modeler.primitives["inner"].material_name == "copper"
        assert cyl_1.material_name == "teflon_based"

    @pytest.mark.parametrize(
        "object_name, kwargs",
        [
            ("inner", {"mat": "copper"}),
            (
                "outer",
                {
                    "mat": "aluminum",
                    "usethickness": True,
                    "thickness": "0.5mm",
                    "istwoside": True,
                    "issheelElement": True,
                    "usehuray": True,
                    "radius": "0.75um",
                    "ratio": "3",
                },
            ),
            ("die", {}),
        ],
    )
    def test_04_assign_coating(self, object_name, kwargs):
        id = self.aedtapp.modeler.primitives.get_obj_id(object_name)
        coat = self.aedtapp.assign_coating([id], **kwargs)
        material = coat.props.get("Material", "")
        assert material == kwargs.get("mat", "")

    def test_05_create_wave_port_from_sheets(self):
        udp = self.aedtapp.modeler.Position(0, 0, 0)
        o5 = self.aedtapp.modeler.primitives.create_circle(self.aedtapp.PLANE.YZ, udp, 10, name="sheet1")
        self.aedtapp.solution_type = "DrivenTerminal"
        ports = self.aedtapp.create_wave_port_from_sheet(o5, 5, self.aedtapp.AxisDir.XNeg, 40, 2, "sheet1_Port", True)
        assert ports[0].name == "sheet1_Port"
        assert ports[0].name in [i.name for i in self.aedtapp.boundaries]
        self.aedtapp.solution_type = "DrivenModal"
        udp = self.aedtapp.modeler.Position(200, 0, 0)
        o6 = self.aedtapp.modeler.primitives.create_circle(self.aedtapp.PLANE.YZ, udp, 10, name="sheet2")
        ports = self.aedtapp.create_wave_port_from_sheet(o6, 5, self.aedtapp.AxisDir.XPos, 40, 2, "sheet2_Port", True)
        assert ports[0].name == "sheet2_Port"
        assert ports[0].name in [i.name for i in self.aedtapp.boundaries]

        id6 = self.aedtapp.modeler.primitives.create_box([20, 20, 20], [10, 10, 2], matname="Copper", name="My_Box")
        id7 = self.aedtapp.modeler.primitives.create_box([20, 25, 30], [10, 2, 2], matname="Copper")
        rect = self.aedtapp.modeler.primitives.create_rectangle(self.aedtapp.PLANE.YZ, [20, 25, 20], [2, 10])
        ports = self.aedtapp.create_wave_port_from_sheet(rect, 5, self.aedtapp.AxisDir.ZNeg, 40, 2, "sheet3_Port", True)
        assert ports[0].name in [i.name for i in self.aedtapp.boundaries]
        pass

    def test_06a_create_linear_count_sweep(self):
        setup = self.aedtapp.create_setup("MySetup")
        setup.props["Frequency"] = "1GHz"
        setup.props["BasisOrder"] = 2
        setup.props["MaximumPasses"] = 1
        assert setup.update()
        assert self.aedtapp.create_linear_count_sweep("MySetup", "GHz", 0.8, 1.2, 401)
        assert self.aedtapp.create_linear_count_sweep("MySetup", "GHz", 0.8, 1.2, 401)
        assert self.aedtapp.create_linear_count_sweep(
            setupname="MySetup",
            sweepname="MySweep",
            unit="MHz",
            freqstart=1.1e3,
            freqstop=1200.1,
            num_of_freq_points=1234,
            sweep_type="Interpolating",
        )
        assert self.aedtapp.create_linear_count_sweep(
            setupname="MySetup",
            sweepname="MySweep",
            unit="MHz",
            freqstart=1.1e3,
            freqstop=1200.1,
            num_of_freq_points=1234,
            sweep_type="Interpolating",
        )
        assert self.aedtapp.create_linear_count_sweep(
            setupname="MySetup",
            sweepname="MySweepFast",
            unit="MHz",
            freqstart=1.1e3,
            freqstop=1200.1,
            num_of_freq_points=1234,
            sweep_type="Fast",
        )
        num_points = 1752
        freq_start = 1.1e3
        freq_stop = 1200.1
        units = "MHz"
        sweep = self.aedtapp.create_linear_count_sweep(
            setupname="MySetup",
            sweepname=None,
            unit=units,
            freqstart=freq_start,
            freqstop=freq_stop,
            num_of_freq_points=num_points,
        )
        assert sweep.props["RangeCount"] == num_points
        assert sweep.props["RangeStart"] == str(freq_start) + units
        assert sweep.props["RangeEnd"] == str(freq_stop) + units
        assert sweep.props["Type"] == "Discrete"

    def test_06b_setup_exists(self):
        assert self.aedtapp.analysis_setup is not None
        assert self.aedtapp.nominal_sweep is not None

    def test_06c_create_linear_step_sweep(self):
        step_size = 153.8
        freq_start = 1.1e3
        freq_stop = 1200.1
        units = "MHz"
        sweep = self.aedtapp.create_linear_step_sweep(
            setupname="MySetup",
            sweepname=None,
            unit=units,
            freqstart=freq_start,
            freqstop=freq_stop,
            step_size=step_size,
        )
        assert sweep.props["RangeStep"] == str(step_size) + units
        assert sweep.props["RangeStart"] == str(freq_start) + units
        assert sweep.props["RangeEnd"] == str(freq_stop) + units
        assert sweep.props["Type"] == "Discrete"

        step_size = 53.8
        freq_start = 1.2e3
        freq_stop = 1305.1
        units = "MHz"
        sweep = self.aedtapp.create_linear_step_sweep(
            setupname="MySetup",
            sweepname="StepFast",
            unit=units,
            freqstart=freq_start,
            freqstop=freq_stop,
            step_size=step_size,
            sweep_type="Fast",
        )
        assert sweep.props["RangeStep"] == str(step_size) + units
        assert sweep.props["RangeStart"] == str(freq_start) + units
        assert sweep.props["RangeEnd"] == str(freq_stop) + units
        assert sweep.props["Type"] == "Fast"

    def test_06d_create_single_point_sweep(self):
        assert self.aedtapp.create_single_point_sweep(
            setupname="MySetup",
            unit="MHz",
            freq=1.2e3,
        )
        assert self.aedtapp.create_single_point_sweep(
            setupname="MySetup",
            unit="GHz",
            freq=1.2,
            save_single_field=False,
        )
        assert self.aedtapp.create_single_point_sweep(
            setupname="MySetup",
            unit="GHz",
            freq=[1.1, 1.2, 1.3],
        )
        assert self.aedtapp.create_single_point_sweep(
            setupname="MySetup", unit="GHz", freq=[1.1e1, 1.2e1, 1.3e1], save_single_field=[True, False, True]
        )
        os.environ["PYAEDT_ERROR_HANDLER"] = "True"
        assert not self.aedtapp.create_single_point_sweep(
            setupname="MySetup", unit="GHz", freq=[1, 2e2, 3.4], save_single_field=[True, False]
        )
        os.environ["PYAEDT_ERROR_HANDLER"] = "False"

    def test_06e_delete_setup(self):
        setup_name = "SetupToDelete"
        setuptd = self.aedtapp.create_setup(setupname=setup_name)
        assert setuptd.name in self.aedtapp.existing_analysis_setups
        assert self.aedtapp.delete_setup(setup_name)
        assert setuptd.name not in self.aedtapp.existing_analysis_setups

    def test_06z_validate_setup(self):
        list, ok = self.aedtapp.validate_full_design(ports=5)
        assert ok

    def test_07_set_power(self):
        assert self.aedtapp.edit_source("sheet1_Port" + ":1", "10W")

    def test_08_create_circuit_port_from_edges(self):
        plane = self.aedtapp.PLANE.XY
        rect_1 = self.aedtapp.modeler.primitives.create_rectangle(plane, [10, 10, 10], [10, 10], name="rect1_for_port")
        edges1 = self.aedtapp.modeler.primitives.get_object_edges(rect_1.id)
        e1 = edges1[0]
        rect_2 = self.aedtapp.modeler.primitives.create_rectangle(plane, [30, 10, 10], [10, 10], name="rect2_for_port")
        edges2 = self.aedtapp.modeler.primitives.get_object_edges(rect_2.id)
        e2 = edges2[0]

        self.aedtapp.solution_type = "DrivenModal"
        assert (
            self.aedtapp.create_circuit_port_from_edges(
                e1, e2, port_name="port10", port_impedance=50.1, renormalize=False, renorm_impedance="50"
            )
            == "port10"
        )
        assert (
            self.aedtapp.create_circuit_port_from_edges(
                e1, e2, port_name="port11", port_impedance="50+1i*55", renormalize=True, renorm_impedance=15.4
            )
            == "port11"
        )

        self.aedtapp.solution_type = "DrivenTerminal"
        assert (
            self.aedtapp.create_circuit_port_from_edges(
                e1, e2, port_name="port20", port_impedance=50.1, renormalize=False, renorm_impedance="50+1i*55"
            )
            == "port20"
        )
        assert (
            self.aedtapp.create_circuit_port_from_edges(
                e1, e2, port_name="port21", port_impedance="50.1", renormalize=True
            )
            == "port21"
        )

        self.aedtapp.solution_type = "DrivenModal"

    def test_09_create_waveport_on_objects(self):
        box1 = self.aedtapp.modeler.primitives.create_box([0, 0, 0], [10, 10, 5], "BoxWG1", "Copper")
        box2 = self.aedtapp.modeler.primitives.create_box([0, 0, 10], [10, 10, 5], "BoxWG2", "copper")
        box2.material_name = "Copper"
        port = self.aedtapp.create_wave_port_between_objects(
            "BoxWG1", "BoxWG2", self.aedtapp.AxisDir.XNeg, 50, 1, "Wave1", False
        )
        assert port.name == "Wave1"
        port2 = self.aedtapp.create_wave_port_between_objects(
            "BoxWG1", "BoxWG2", self.aedtapp.AxisDir.XPos, 25, 2, "Wave1", True, 5
        )
        assert port2.name != "Wave1" and "Wave1" in port2.name

    def test_09a_create_waveport_on_true_surface_objects(self):
        cs = self.aedtapp.PLANE.XY
        o1 = self.aedtapp.modeler.primitives.create_cylinder(
            cs, [0, 0, 0], radius=5, height=100, numSides=0, name="inner", matname="Copper"
        )
        o3 = self.aedtapp.modeler.primitives.create_cylinder(
            cs, [0, 0, 0], radius=10, height=100, numSides=0, name="outer", matname="Copper"
        )

        port1 = self.aedtapp.create_wave_port_between_objects(
            o1.name, o3.name, axisdir=0, add_pec_cap=True, portname="P1"
        )
        assert port1.name.startswith("P1")

    def test_10_create_lumped_on_objects(self):
        box1 = self.aedtapp.modeler.primitives.create_box([0, 0, 50], [10, 10, 5], "BoxLumped1")
        box1.material_name = "Copper"
        box2 = self.aedtapp.modeler.primitives.create_box([0, 0, 60], [10, 10, 5], "BoxLumped2")
        box2.material_name = "Copper"
        port = self.aedtapp.create_lumped_port_between_objects(
            "BoxLumped1", "BoxLumped2", self.aedtapp.AxisDir.XNeg, 50, "Lump1", True, False
        )
        assert not self.aedtapp.create_lumped_port_between_objects(
            "BoxLumped1111", "BoxLumped2", self.aedtapp.AxisDir.XNeg, 50, "Lump1", True, False
        )
        assert self.aedtapp.create_lumped_port_between_objects(
            "BoxLumped1", "BoxLumped2", self.aedtapp.AxisDir.XPos, 50
        )
        assert port == "Lump1"

    def test_11_create_circuit_on_objects(self):
        box1 = self.aedtapp.modeler.primitives.create_box([0, 0, 80], [10, 10, 5], "BoxCircuit1", "Copper")
        box2 = self.aedtapp.modeler.primitives.create_box([0, 0, 100], [10, 10, 5], "BoxCircuit2", "copper")
        box2.material_name = "Copper"
        port = self.aedtapp.create_circuit_port_between_objects(
            "BoxCircuit1", "BoxCircuit2", self.aedtapp.AxisDir.XNeg, 50, "Circ1", True, 50, False
        )
        assert port == "Circ1"
        assert not self.aedtapp.create_circuit_port_between_objects(
            "BoxCircuit44", "BoxCircuit2", self.aedtapp.AxisDir.XNeg, 50, "Circ1", True, 50, False
        )

    def test_12_create_perfects_on_objects(self):
        box1 = self.aedtapp.modeler.primitives.create_box([0, 0, 0], [10, 10, 5], "perfect1", "Copper")
        box2 = self.aedtapp.modeler.primitives.create_box([0, 0, 10], [10, 10, 5], "perfect2", "copper")
        pe = self.aedtapp.create_perfecth_from_objects(
            "perfect1",
            "perfect2",
            self.aedtapp.AxisDir.ZPos,
        )
        ph = self.aedtapp.create_perfecte_from_objects("perfect1", "perfect2", self.aedtapp.AxisDir.ZNeg)
        assert pe.name in self.aedtapp.modeler.get_boundaries_name()
        assert pe.update()
        assert ph.name in self.aedtapp.modeler.get_boundaries_name()
        assert ph.update()

    def test_13_create_impedance_on_objects(self):
        box1 = self.aedtapp.modeler.primitives.create_box([0, 0, 0], [10, 10, 5], "imp1", "Copper")
        box2 = self.aedtapp.modeler.primitives.create_box([0, 0, 10], [10, 10, 5], "imp2", "copper")
        imp = self.aedtapp.create_impedance_between_objects("imp1", "imp2", self.aedtapp.AxisDir.XPos, "TL2", 50, 25)
        assert imp.name in self.aedtapp.modeler.get_boundaries_name()
        assert imp.update()

    def test_14_create_lumpedrlc_on_objects(self):
        box1 = self.aedtapp.modeler.primitives.create_box([0, 0, 0], [10, 10, 5], "rlc1", "Copper")
        box2 = self.aedtapp.modeler.primitives.create_box([0, 0, 10], [10, 10, 5], "rlc2", "copper")
        imp = self.aedtapp.create_lumped_rlc_between_objects(
            "rlc1", "rlc2", self.aedtapp.AxisDir.XPos, Rvalue=50, Lvalue=1e-9
        )
        assert imp.name in self.aedtapp.modeler.get_boundaries_name()
        assert imp.update()

    def test_15_create_perfects_on_sheets(self):
        rect = self.aedtapp.modeler.primitives.create_rectangle(
            self.aedtapp.PLANE.XY, [0, 0, 0], [10, 2], name="RectBound", matname="Copper"
        )
        pe = self.aedtapp.assign_perfecte_to_sheets(rect.name)
        assert pe.name in self.aedtapp.modeler.get_boundaries_name()
        ph = self.aedtapp.assign_perfecth_to_sheets(rect.name)
        assert ph.name in self.aedtapp.modeler.get_boundaries_name()

    def test_16_create_impedance_on_sheets(self):
        rect = self.aedtapp.modeler.primitives.create_rectangle(
            self.aedtapp.PLANE.XY, [0, 0, 0], [10, 2], name="ImpBound", matname="Copper"
        )
        imp = self.aedtapp.assign_impedance_to_sheet("imp1", "TL2", 50, 25)
        assert imp.name in self.aedtapp.modeler.get_boundaries_name()
        assert imp.update()

    def test_17_create_lumpedrlc_on_sheets(self):
        rect = self.aedtapp.modeler.primitives.create_rectangle(
            self.aedtapp.PLANE.XY, [0, 0, 0], [10, 2], name="rlcBound", matname="Copper"
        )
        imp = self.aedtapp.assign_lumped_rlc_to_sheet(rect.name, self.aedtapp.AxisDir.XPos, Rvalue=50, Lvalue=1e-9)
        names = self.aedtapp.modeler.get_boundaries_name()
        assert imp.name in self.aedtapp.modeler.get_boundaries_name()

    def test_17B_update_assignment(self):
        bound = self.aedtapp.assign_perfecth_to_sheets(self.aedtapp.modeler.primitives["My_Box"].faces[0].id)
        assert bound
        bound.props["Faces"].append(self.aedtapp.modeler.primitives["My_Box"].faces[1])
        assert bound.update_assignment()

    def test_18_create_sources_on_objects(self):
        box1 = self.aedtapp.modeler.primitives.create_box([30, 0, 0], [40, 10, 5], "BoxVolt1", "Copper")
        box2 = self.aedtapp.modeler.primitives.create_box([30, 0, 10], [40, 10, 5], "BoxVolt2", "Copper")
        port = self.aedtapp.create_voltage_source_from_objects(
            box1.name, "BoxVolt2", self.aedtapp.AxisDir.XNeg, "Volt1"
        )
        assert port.name in self.aedtapp.modeler.get_excitations_name()
        port = self.aedtapp.create_current_source_from_objects(
            "BoxVolt1", "BoxVolt2", self.aedtapp.AxisDir.XPos, "Curr1"
        )
        assert port.name in self.aedtapp.modeler.get_excitations_name()

    def test_19_create_lumped_on_sheet(self):
        rect = self.aedtapp.modeler.primitives.create_rectangle(
            self.aedtapp.PLANE.XY, [0, 0, 0], [10, 2], name="lump_port", matname="Copper"
        )
        port = self.aedtapp.create_lumped_port_to_sheet(
            rect.name, self.aedtapp.AxisDir.XNeg, 50, "Lump_sheet", True, False
        )
        assert port.name + ":1" in self.aedtapp.modeler.get_excitations_name()

    def test_20_create_voltage_on_sheet(self):
        rect = self.aedtapp.modeler.primitives.create_rectangle(
            self.aedtapp.PLANE.XY, [0, 0, 0], [10, 2], name="lump_volt", matname="Copper"
        )
        port = self.aedtapp.assign_voltage_source_to_sheet(rect.name, self.aedtapp.AxisDir.XNeg, "LumpVolt1")
        assert port.name in self.aedtapp.modeler.get_excitations_name()
        assert self.aedtapp.get_property_value("BoundarySetup:LumpVolt1", "VoltageMag", "Excitation") == "1V"

    def test_21_create_open_region(self):
        assert self.aedtapp.create_open_region("1GHz")
        assert self.aedtapp.create_open_region("1GHz", "FEBI")
        assert self.aedtapp.create_open_region("1GHz", "PML", True, "-z")

    def test_22_create_length_mesh(self):
        mesh = self.aedtapp.mesh.assign_length_mesh(["BoxCircuit1"])
        assert mesh
        mesh.props["NumMaxElem"] = "10000"
        assert mesh.update()

    def test_23_create_skin_depth(self):
        mesh = self.aedtapp.mesh.assign_skin_depth(["BoxCircuit2"], "1mm")
        assert mesh
        mesh.props["SkinDepth"] = "3mm"
        assert mesh.update()

    def test_24_create_curvilinear(self):
        mesh = self.aedtapp.mesh.assign_curvilinear_elements(["BoxCircuit2"])
        assert mesh
        mesh.props["Apply"] = False
        assert mesh.update()
        assert mesh.delete()
        pass

    def test_25_create_parametrics(self):
        self.aedtapp["w1"] = "10mm"
        self.aedtapp["w2"] = "2mm"
        setup1 = self.aedtapp.opti_parametric.add_parametric_setup("w1", "LIN 0.1mm 20mm 0.2mm")
        assert setup1
        assert setup1.add_variation("w2", "LINC 0.1mm 10mm 11")
        assert setup1.add_calculation(
            calculation="dB(S(1,1))", calculation_value="2.5GHz", reporttype="Modal Solution Data"
        )

    def test_26_create_optimization(self):
        setup2 = self.aedtapp.opti_optimization.add_optimization("db(S(1,1))", "2.5GHz")
        assert setup2

        assert setup2.add_goal(calculation="dB(S(1,1))", calculation_value="2.6GHz")
        assert setup2.add_goal(
            calculation="dB(S(1,1))", calculation_value="2.6GHz", calculation_type="rd", calculation_stop="5GHz"
        )

    def test_27_create_doe(self):
        setup2 = self.aedtapp.opti_doe.add_doe("db(S(1,1))", "2.5GHz")
        assert setup2
        assert setup2.add_goal(calculation="dB(S(1,1))", calculation_value="2.6GHz")
        assert setup2.add_calculation(calculation="dB(S(1,1))", calculation_value="2.5GHz")

    def test_28_create_dx(self):
        setup2 = self.aedtapp.opti_designxplorer.add_dx_setup(["w1", "w2"], ["1mm", "2mm"])
        assert setup2
        assert setup2.add_goal(calculation="dB(S(1,1))", calculation_value="2.6GHz")

    def test_29_create_sensitivity(self):
        setup2 = self.aedtapp.opti_sensitivity.add_sensitivity("db(S(1,1))", "2.5GHz")
        assert setup2
        assert setup2.add_calculation(calculation="dB(S(1,1))", calculation_value="2.6GHz")

    def test_29_create_statistical(self):
        setup2 = self.aedtapp.opti_statistical.add_statistical("db(S(1,1))", "2.5GHz")
        assert setup2
        assert setup2.add_calculation(calculation="dB(S(1,1))", calculation_value="2.6GHz")

    def test_30_assign_initial_mesh(self):
        assert self.aedtapp.mesh.assign_initial_mesh_from_slider(6)

    def test_31_create_microstrip_port(self):
        ms = self.aedtapp.modeler.primitives.create_box([4, 5, 0], [1, 100, 0.2], name="MS1", matname="copper")
        sub = self.aedtapp.modeler.primitives.create_box([0, 5, -2], [20, 100, 2], name="SUB1", matname="FR4_epoxy")
        gnd = self.aedtapp.modeler.primitives.create_box([0, 5, -2.2], [20, 100, 0.2], name="GND1", matname="FR4_epoxy")
        port = self.aedtapp.create_wave_port_microstrip_between_objects(gnd.name, ms.name, portname="MS1", axisdir=1)

        assert port.name == "MS1"
        assert port.update()

    def test_32_get_property_value(self):
        rect = self.aedtapp.modeler.primitives.create_rectangle(
            self.aedtapp.PLANE.XY, [0, 0, 0], [10, 2], name="RectBound", matname="Copper"
        )
        pe = self.aedtapp.assign_perfecte_to_sheets(rect.name, "PerfectE_1")
        assert self.aedtapp.get_property_value("BoundarySetup:PerfectE_1", "Inf Ground Plane", "Boundary") == "false"
        assert self.aedtapp.get_property_value("AnalysisSetup:MySetup", "Solution Freq", "Setup") == "1GHz"

    def test_33_copy_solid_bodies(self):
        project_name = "HfssCopiedProject"
        design_name = "HfssCopiedBodies"
        new_design = Hfss(projectname=project_name, designname=design_name)
        num_orig_bodies = len(self.aedtapp.modeler.primitives.solid_names)
        assert new_design.copy_solid_bodies_from(self.aedtapp, no_vacuum=False, no_pec=False)
        assert len(new_design.modeler.solid_bodies) == num_orig_bodies
        new_design.delete_design(design_name)
        new_design.close_project(project_name)

    def test_34_object_material_properties(self):
        props = self.aedtapp.get_object_material_properties("MS1", "conductivity")
        assert props

    def test_35_set_export_touchstone(self):
        assert self.aedtapp.set_export_touchstone(True)
        assert self.aedtapp.set_export_touchstone(False)

    def test_36_assign_radiation_to_objects(self):
        self.aedtapp.modeler.primitives.create_box([-100, -100, -100], [200, 200, 200], name="Rad_box")
        assert self.aedtapp.assign_radiation_boundary_to_objects("Rad_box")

    def test_37_assign_radiation_to_objects(self):
        self.aedtapp.modeler.primitives.create_box([-100, -100, -100], [200, 200, 200], name="Rad_box2")
        ids = [i.id for i in self.aedtapp.modeler.primitives["Rad_box2"].faces]
        assert self.aedtapp.assign_radiation_boundary_to_faces(ids)

    def test_38_get_all_sources(self):
        sources = self.aedtapp.get_all_sources()
        assert isinstance(sources, list)

    def test_39_set_source_contexts(self):
        assert self.aedtapp.set_source_context(["port10", "port11"])

    def test_40_assign_current_source_to_sheet(self):
        sheet = self.aedtapp.modeler.primitives.create_rectangle(
            self.aedtapp.PLANE.XY, [0, 0, 0], [5, 1], name="RectangleForSource", matname="Copper"
        )
        assert self.aedtapp.assign_current_source_to_sheet(sheet.name)

    def test_41_export_step(self):
        file_path = self.local_scratch.path
        file_name = "test_step"
        assert self.aedtapp.export_3d_model(file_name, file_path, ".step", [], [])

    def test_42_floquet_port(self):
        self.aedtapp.insert_design("floquet")
        box1 = self.aedtapp.modeler.primitives.create_box([-100, -100, -100], [200, 200, 200], name="Rad_box2")
        assert self.aedtapp.create_floquet_port(
            box1.faces[0], deembed_dist=1, nummodes=7, reporter_filter=[False, True, False, False, False, False, False]
        )
        assert self.aedtapp.create_floquet_port(
            box1.faces[1], deembed_dist=1, nummodes=7, reporter_filter=[False, True, False, False, False, False, False]
        )
        sheet = self.aedtapp.modeler.primitives.create_rectangle(
            self.aedtapp.PLANE.XY, [-100, -100, -100], [200, 200], name="RectangleForSource", matname="Copper"
        )
        assert self.aedtapp.create_floquet_port(sheet, deembed_dist=1, nummodes=4, reporter_filter=False)

    def test_43_autoassign_pairs(self):
        self.aedtapp.insert_design("lattice")
        box1 = self.aedtapp.modeler.primitives.create_box([-100, -100, -100], [200, 200, 200], name="Rad_box2")
        assert len(self.aedtapp.auto_assign_lattice_pairs(box1)) == 2
        box1.delete()
        box1 = self.aedtapp.modeler.primitives.create_box([-100, -100, -100], [200, 200, 200], name="Rad_box2")
        assert self.aedtapp.assign_lattice_pair([box1.faces[2], box1.faces[4]])
        primary = self.aedtapp.assign_primary(box1.faces[1], [100, -100, -100], [100, 100, -100])
        assert primary
<<<<<<< HEAD
        assert self.aedtapp.assign_secondary(box1.faces[0], primary.name, [100, -100, 100], [100, 100, 100],
                                             reverse_v=True)

    def test_44_create_infinite_sphere(self):
        self.aedtapp.insert_design("InfSphere")
        air = self.aedtapp.modeler.create_box([0, 0, 0], [20, 20, 20], name="rad", matname="vacuum")
        self.aedtapp.assign_radiation_boundary_to_objects(air)
        bound = self.aedtapp.insert_infinite_sphere(definition="El Over Az", x_start=1, x_stop=91, x_step=45, y_start=2,
                                           y_stop=92, y_step=10, use_slant_polarization=True,
                                           polarization_angle=30)
        assert bound
        assert bound.azimuth_start == "1deg"
        assert bound.azimuth_stop == "91deg"
        assert bound.azimuth_step == "45deg"
        assert bound.elevation_start == "2deg"
        assert bound.elevation_stop == "92deg"
        assert bound.elevation_step == "10deg"
        assert bound.slant_angle == "30deg"
        assert bound.polarization == "Slant"
        bound.azimuth_start = 20
        assert bound.azimuth_start == "20.0deg"
        assert bound.delete()
        bound = self.aedtapp.insert_infinite_sphere(definition="Az Over El", x_start=1, x_stop=91, x_step=45, y_start=2,
                                           y_stop=92, y_step=10, use_slant_polarization=True,
                                           polarization_angle=30)
        assert bound.azimuth_start == "2deg"
=======
        assert self.aedtapp.assign_secondary(
            box1.faces[0], primary.name, [100, -100, 100], [100, 100, 100], reverse_v=True
        )
>>>>>>> 0c56c35c
<|MERGE_RESOLUTION|>--- conflicted
+++ resolved
@@ -571,9 +571,9 @@
         assert self.aedtapp.assign_lattice_pair([box1.faces[2], box1.faces[4]])
         primary = self.aedtapp.assign_primary(box1.faces[1], [100, -100, -100], [100, 100, -100])
         assert primary
-<<<<<<< HEAD
-        assert self.aedtapp.assign_secondary(box1.faces[0], primary.name, [100, -100, 100], [100, 100, 100],
-                                             reverse_v=True)
+        assert self.aedtapp.assign_secondary(
+            box1.faces[0], primary.name, [100, -100, 100], [100, 100, 100], reverse_v=True
+        )
 
     def test_44_create_infinite_sphere(self):
         self.aedtapp.insert_design("InfSphere")
@@ -598,8 +598,3 @@
                                            y_stop=92, y_step=10, use_slant_polarization=True,
                                            polarization_angle=30)
         assert bound.azimuth_start == "2deg"
-=======
-        assert self.aedtapp.assign_secondary(
-            box1.faces[0], primary.name, [100, -100, 100], [100, 100, 100], reverse_v=True
-        )
->>>>>>> 0c56c35c
