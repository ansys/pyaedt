--- conflicted
+++ resolved
@@ -123,10 +123,8 @@
     def test_17_mesh_settings(self):
         assert self.aedtapp.mesh.initial_mesh_settings
         assert self.aedtapp.mesh.initial_mesh_settings.props
-<<<<<<< HEAD
         assert self.aedtapp.change_design_settings({"Multiplier": 2})
         assert self.aedtapp.change_simmetry_multiplier(1)
-=======
 
     def test_18_end_connection(self):
         self.aedtapp.insert_design("EndConnection")
@@ -140,5 +138,4 @@
         assert bound.props["InductanceValue"] == "5H"
         assert not self.aedtapp.assign_end_connection([rect])
         self.aedtapp.solution_type = SOLUTIONS.Maxwell2d.MagnetostaticXY
-        assert not self.aedtapp.assign_end_connection([rect, rect2])
->>>>>>> c7b9c2a1
+        assert not self.aedtapp.assign_end_connection([rect, rect2])