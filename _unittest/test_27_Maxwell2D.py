--- conflicted
+++ resolved
@@ -171,16 +171,6 @@
         self.aedtapp.solution_type = SOLUTIONS.Maxwell2d.MagnetostaticXY
         assert not self.aedtapp.assign_end_connection([rect, rect2])
 
-<<<<<<< HEAD
-    def test_19_setup_y_connection(self):
-        self.aedtapp.set_active_design("Y_Connections")
-        assert self.aedtapp.setup_y_connection(["PhaseA", "PhaseB", "PhaseC"])
-        assert self.aedtapp.setup_y_connection(["PhaseA", "PhaseB"])  # Remove one phase from the Y connection.
-        assert self.aedtapp.setup_y_connection()  # Remove the Y connection.
-
-    def test_20_symmetry_multiplier(self):
-        assert self.aedtapp.change_symmetry_multiplier(2)
-=======
     @pyaedt_unittest_check_desktop_error
     def test_19_matrix(self):
         self.aedtapp.insert_design("Matrix")
@@ -276,4 +266,12 @@
         )
         for l in L.props["MatrixEntry"]["MatrixEntry"]:
             assert l["ReturnPath"] == "infinite"
->>>>>>> 2dcd6f56
+
+    def test_20_setup_y_connection(self):
+        self.aedtapp.set_active_design("Y_Connections")
+        assert self.aedtapp.setup_y_connection(["PhaseA", "PhaseB", "PhaseC"])
+        assert self.aedtapp.setup_y_connection(["PhaseA", "PhaseB"])  # Remove one phase from the Y connection.
+        assert self.aedtapp.setup_y_connection()  # Remove the Y connection.
+
+    def test_21_symmetry_multiplier(self):
+        assert self.aedtapp.change_symmetry_multiplier(2)