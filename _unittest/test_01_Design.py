# standard imports
import gc
import os

# Import required modules
from pyaedt import Hfss, Desktop
from pyaedt.generic.filesystem import Scratch

# Setup paths for module imports
from _unittest.conftest import desktop_version, local_path, scratch_path

try:
    import pytest  # noqa: F401
except ImportError:
    import _unittest_ironpython.conf_unittest as pytest  # noqa: F401

test_project_name = "Coax_HFSS"
example_project = os.path.join(local_path, "example_models", test_project_name + ".aedt")


class TestClass:
    def setup_class(self):
        with Scratch(scratch_path) as self.local_scratch:
            self.test_project = self.local_scratch.copyfile(example_project)
            self.aedtapp = Hfss(
                projectname=self.test_project,
                specified_version=desktop_version,
            )
            # self.aedtapp.save_project()
            # self.cache = DesignCache(self.aedtapp)

    def teardown_class(self):
        self.aedtapp._desktop.ClearMessages("", "", 3)
        assert self.aedtapp.close_project(self.aedtapp.project_name, False)
        self.local_scratch.remove()
        gc.collect()

    def test_app(self):
        assert self.aedtapp

    def test_00_destkop(self):
        d = Desktop(desktop_version, new_desktop_session=False)
        assert isinstance(d.project_list(), list)
        assert isinstance(d.design_list(), list)
        assert desktop_version == d.aedt_version_id
        assert d.personallib
        assert d.userlib
        assert d.syslib
        assert d.design_type() == "HFSS"

    def test_01_designname(self):
        self.aedtapp.design_name = "myname"
        assert self.aedtapp.design_name == "myname"

    def test_version_id(self):
        assert self.aedtapp.aedt_version_id

    def test_valid_design(self):
        assert self.aedtapp.valid_design

    def test_clean_proj_folder(self):
        assert self.aedtapp.clean_proj_folder()

    def test_copy_project(self):
        assert self.aedtapp.copy_project(self.local_scratch.path, "new_file")
        assert self.aedtapp.copy_project(self.local_scratch.path, "Coax_HFSS")

    def test_change_use_causalmaterial(self):
        assert self.aedtapp.change_automatically_use_causal_materials(True)
        assert self.aedtapp.change_automatically_use_causal_materials(False)

    def test_02_design_list(self):
        mylist = self.aedtapp.design_list
        assert len(mylist) == 1

    def test_03_design_type(self):
        assert self.aedtapp.design_type == "HFSS"

    def test_04_projectname(self):
        assert self.aedtapp.project_name == "Coax_HFSS"

    def test_05_lock(self):
        assert os.path.exists(self.aedtapp.lock_file)

    def test_05_resultsfolder(self):
        assert os.path.exists(self.aedtapp.results_directory)

    def test_05_solution_type(self):
        assert self.aedtapp.solution_type == "DrivenModal"
        self.aedtapp.solution_type = "DrivenTerminal"
        assert self.aedtapp.solution_type == "DrivenTerminal"
        self.aedtapp.solution_type = "DrivenModal"

    def test_06_libs(self):
        assert os.path.exists(self.aedtapp.personallib)
        assert os.path.exists(self.aedtapp.userlib)
        assert os.path.exists(self.aedtapp.syslib)
        assert os.path.exists(self.aedtapp.temp_directory)
        assert os.path.exists(self.aedtapp.toolkit_directory)
        assert os.path.exists(self.aedtapp.working_directory)

    def test_08_objects(self):
        print(self.aedtapp.oboundary)
        print(self.aedtapp.oanalysis)
        print(self.aedtapp.odesktop)
        print(self.aedtapp.logger)
        print(self.aedtapp.variable_manager)
        print(self.aedtapp.materials)

    def test_09_set_objects_deformation(self):
        assert self.aedtapp.modeler.set_objects_deformation(["inner"])

    def test_09_set_objects_temperature(self):
        ambient_temp = 22
        objects = [o for o in self.aedtapp.modeler.primitives.solid_names if self.aedtapp.modeler.primitives[o].model]
        assert self.aedtapp.modeler.set_objects_temperature(objects, ambient_temp=ambient_temp, create_project_var=True)

    def test_10_change_material_override(self):
        assert self.aedtapp.change_material_override(True)
        assert self.aedtapp.change_material_override(False)

    def test_11_change_validation_settings(self):
        assert self.aedtapp.change_validation_settings()
        assert self.aedtapp.change_validation_settings(ignore_unclassified=True, skip_intersections=True)

    def test_12_variables(self):
        self.aedtapp["test"] = "1mm"
        val = self.aedtapp["test"]
        assert val == "1.0mm"
        del self.aedtapp["test"]
        assert "test" not in self.aedtapp.variable_manager.variables

    def test_13_designs(self):
        assert (
            self.aedtapp._insert_design("HFSS", design_name="TestTransient", solution_type="Transient Network")
            == "TestTransient"
        )
        self.aedtapp.delete_design("TestTransient")
        self.aedtapp.insert_design("NewDesign")

    def test_14_get_nominal_variation(self):
        assert self.aedtapp.get_nominal_variation() != [] or self.aedtapp.get_nominal_variation() is not None

    def test_15a_duplicate_design(self):
        self.aedtapp.duplicate_design("myduplicateddesign")
        assert "myduplicateddesign" in self.aedtapp.design_list
        self.aedtapp.delete_design("myduplicateddesign", "NewDesign")

    def test_15b_copy_design_from(self):
        origin = os.path.join(self.local_scratch.path, "origin.aedt")
        destin = os.path.join(self.local_scratch.path, "destin.aedt")
        self.aedtapp.save_project(project_file=origin)
        self.aedtapp.duplicate_design("myduplicateddesign")
        self.aedtapp.save_project(project_file=origin)

        self.aedtapp.save_project(project_file=destin)
        new_design = self.aedtapp.copy_design_from(origin, "myduplicateddesign")
        assert new_design in self.aedtapp.design_list
        self.aedtapp.load_project(project_file=self.test_project, close_active_proj=True)

    def test_16_renamedesign(self):
        self.aedtapp.rename_design("mydesign")
        assert self.aedtapp.design_name == "mydesign"

    def test_17_export_proj_var(self):
        self.aedtapp.export_variables_to_csv(os.path.join(self.local_scratch.path, "my_variables.csv"))
        assert os.path.exists(os.path.join(self.local_scratch.path, "my_variables.csv"))

    def test_19_create_design_dataset(self):
        x = [1, 100]
        y = [1000, 980]
        ds1 = self.aedtapp.create_dataset1d_design("Test_DataSet", x, y)
        assert ds1.name == "Test_DataSet"
        assert ds1.add_point(10, 999)
        assert ds1.add_point(12, 1500)
        assert ds1.remove_point_from_x(100)
        assert self.aedtapp.dataset_exists("Test_DataSet", is_project_dataset=False)
        assert not self.aedtapp.dataset_exists("Test_DataSet", is_project_dataset=True)

    def test_19_create_project_dataset(self):
        x = [1, 100]
        y = [1000, 980]
        ds2 = self.aedtapp.create_dataset1d_project("Test_DataSet", x, y)
        assert ds2.name == "$Test_DataSet"
        assert self.aedtapp.dataset_exists("Test_DataSet", is_project_dataset=True)
        assert ds2.delete()
        assert not self.aedtapp.dataset_exists("Test_DataSet", is_project_dataset=True)

    def test_19_create_3dproject_dataset(self):
        x = [1, 100]
        y = [1000, 980]
        z = [800, 200]
        v = [10, 20]
        vunits = "cel"
        ds3 = self.aedtapp.create_dataset3d("Test_DataSet3D", x, y, z, v, vunit=vunits)
        assert ds3.name == "$Test_DataSet3D"

    def test_19_edit_existing_dataset(self):
        ds = self.aedtapp.project_datasets["$AluminumconductivityTH0"]
        xl = len(ds.x)
        assert ds.add_point(300, 0.8)
        assert len(ds.x) == xl + 1

    def test_20_get_3dComponents_properties(self):
        assert len(self.aedtapp.components3d) > 0
        props = self.aedtapp.get_components3d_vars("Dipole_Antenna_DM")
        assert len(props) == 3

    @pytest.mark.skipif(os.name == "posix", reason="Not needed in Linux.")
    def test_21_generate_temp_project_directory(self):
        proj_dir1 = self.aedtapp.generate_temp_project_directory("Example")
        assert os.path.exists(proj_dir1)
        proj_dir2 = self.aedtapp.generate_temp_project_directory("")
        assert os.path.exists(proj_dir2)
        proj_dir4 = self.aedtapp.generate_temp_project_directory(34)
        assert not proj_dir4

    def test_22_export_aedtz(self):
        aedtz_proj = os.path.join(self.local_scratch.path, "test.aedtz")
        assert self.aedtapp.archive_project(aedtz_proj)
        assert os.path.exists(aedtz_proj)

    def test_23_autosave(self):
        assert self.aedtapp.autosave_enable()
        assert self.aedtapp.autosave_disable()

    def test_24_change_type(self):
        assert self.aedtapp.set_license_type("Pack")
        assert self.aedtapp.set_license_type("Pool")

    def test_25_change_registry_from_file(self):
        assert self.aedtapp.set_registry_from_file(os.path.join(local_path, "example_models", "Test.acf"))

<<<<<<< HEAD
    def test_27_odesktop(self):
        assert self.aedtapp.odesktop
=======
    def test_26_odefinition_manager(self):
        assert self.aedtapp.odefinition_manager
        assert self.aedtapp.omaterial_manager
>>>>>>> 85238c78
<|MERGE_RESOLUTION|>--- conflicted
+++ resolved
@@ -231,11 +231,9 @@
     def test_25_change_registry_from_file(self):
         assert self.aedtapp.set_registry_from_file(os.path.join(local_path, "example_models", "Test.acf"))
 
-<<<<<<< HEAD
-    def test_27_odesktop(self):
-        assert self.aedtapp.odesktop
-=======
     def test_26_odefinition_manager(self):
         assert self.aedtapp.odefinition_manager
         assert self.aedtapp.omaterial_manager
->>>>>>> 85238c78
+
+    def test_27_odesktop(self):
+        assert self.aedtapp.odesktop