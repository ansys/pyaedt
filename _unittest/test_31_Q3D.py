import os

from _unittest.conftest import BasisTest
from _unittest.conftest import desktop_version
from _unittest.conftest import local_path
from pyaedt import Q3d

test_project_name = "coax_Q3D"
if desktop_version > "2022.2":
    bondwire_project_name = "bondwireq3d_231.aedt"
    q2d_q3d = "q2d_q3d_231.aedt"

else:
    bondwire_project_name = "bondwireq3d.aedt"
    q2d_q3d = "q2d_q3d.aedt"

test_subfolder = "T31"


class TestClass(BasisTest, object):
    def setup_class(self):
        BasisTest.my_setup(self)
        self.aedtapp = BasisTest.add_app(self, application=Q3d)
        example_project = os.path.join(local_path, "example_models", test_subfolder, bondwire_project_name)
        self.test_project = self.local_scratch.copyfile(example_project)
        self.test_matrix = self.local_scratch.copyfile(
            os.path.join(local_path, "example_models", test_subfolder, q2d_q3d)
        )

    def teardown_class(self):
        BasisTest.my_teardown(self)

    def test_01_save(self):
        test_project = os.path.join(self.local_scratch.path, test_project_name + ".aedt")
        self.aedtapp.save_project(test_project)
        assert os.path.exists(test_project)

    def test_02_create_primitive(self):
        udp = self.aedtapp.modeler.Position(0, 0, 0)
        coax_dimension = 30
        o = self.aedtapp.modeler.create_cylinder(
            self.aedtapp.PLANE.XY, udp, 3, coax_dimension, 0, matname="brass", name="MyCylinder"
        )
        assert isinstance(o.id, int)

    def test_03_get_properties(self):
        assert self.aedtapp.odefinition_manager
        assert self.aedtapp.omaterial_manager
        assert self.aedtapp.design_file

    def test_06a_create_setup(self):
        mysetup = self.aedtapp.create_setup()
        mysetup.props["SaveFields"] = True
        assert mysetup.update()
        sweep = self.aedtapp.create_discrete_sweep(mysetup.name, sweepname="mysweep", freqstart=1, units="GHz")
        assert sweep
        assert sweep.props["RangeStart"] == "1GHz"

        # Create a discrete sweep with the same name of an existing sweep is not possible.
        assert not self.aedtapp.create_discrete_sweep(mysetup.name, sweepname="mysweep", freqstart=1, units="GHz")

    def test_06b_create_setup(self):
        mysetup = self.aedtapp.create_setup()
        mysetup.props["SaveFields"] = True
        assert mysetup.update()
        sweep2 = self.aedtapp.create_frequency_sweep(
            mysetup.name, sweepname="mysweep2", units="GHz", freqstart=1, freqstop=4
        )
        assert sweep2
        assert sweep2.props["RangeEnd"] == "4GHz"

    def test_06c_autoidentify(self):
        assert self.aedtapp.auto_identify_nets()
        pass

    def test_07_create_source_sinks(self):
        source = self.aedtapp.assign_source_to_objectface("MyCylinder", axisdir=0, source_name="Source1")
        sink = self.aedtapp.assign_sink_to_objectface("MyCylinder", axisdir=3, sink_name="Sink1")
        assert source.name == "Source1"
        assert sink.name == "Sink1"
        assert len(self.aedtapp.excitations) > 0

    def test_07B_create_source_tosheet(self):
        self.aedtapp.modeler.create_circle(self.aedtapp.PLANE.XY, [0, 0, 0], 4, name="Source1")
        self.aedtapp.modeler.create_circle(self.aedtapp.PLANE.XY, [10, 10, 10], 4, name="Sink1")

        source = self.aedtapp.assign_source_to_sheet("Source1", sourcename="Source3")
        sink = self.aedtapp.assign_sink_to_sheet("Sink1", sinkname="Sink3")
        assert source.name == "Source3"
        assert sink.name == "Sink3"

        self.aedtapp.modeler.create_circle(self.aedtapp.PLANE.XY, [0, 0, 0], 4, name="Source1")
        self.aedtapp.modeler.create_circle(self.aedtapp.PLANE.XY, [10, 10, 10], 4, name="Sink1")

        source = self.aedtapp.assign_source_to_sheet("Source1", netname="GND", objectname="Cylinder1")
        sink = self.aedtapp.assign_sink_to_sheet("Sink1", netname="GND", objectname="Cylinder1")
        assert source
        assert sink
        sink.name = "My_new_name"
        assert sink.update()
        assert sink.name == "My_new_name"
        assert len(self.aedtapp.nets) > 0
        assert len(self.aedtapp.net_sources("GND")) > 0
        assert len(self.aedtapp.net_sinks("GND")) > 0
        assert len(self.aedtapp.net_sources("PGND")) == 0
        assert len(self.aedtapp.net_sinks("PGND")) == 0

    def test_08_create_faceted_bondwire(self):
        self.aedtapp.load_project(self.test_project, close_active_proj=True, save_active_project=False)
        test = self.aedtapp.modeler.create_faceted_bondwire_from_true_surface(
            "bondwire_example", self.aedtapp.AXIS.Z, min_size=0.2, numberofsegments=8
        )
        assert test
        pass

    def test_11_assign_net(self):
        box = self.aedtapp.modeler.create_box([30, 30, 30], [10, 10, 10], name="mybox")
        net_name = "my_net"
        net = self.aedtapp.assign_net(box, net_name)
        assert net
        assert net.name == net_name
        box = self.aedtapp.modeler.create_box([40, 30, 30], [10, 10, 10], name="mybox2")
        net = self.aedtapp.assign_net(box, None, "Ground")
        assert net
        box = self.aedtapp.modeler.create_box([60, 30, 30], [10, 10, 10], name="mybox3")
        net = self.aedtapp.assign_net(box, None, "Floating")
        assert net
        net.name = "new_net_name"
        assert net.update()
        assert net.name == "new_net_name"

    def test_11a_set_material_thresholds(self):
        assert self.aedtapp.set_material_thresholds()
        insulator_threshold = 2000
        perfect_conductor_threshold = 2e30
        magnetic_threshold = 3
        assert self.aedtapp.set_material_thresholds(
            insulator_threshold, perfect_conductor_threshold, magnetic_threshold
        )
        insulator_threshold = 2000
        perfect_conductor_threshold = 200
        magnetic_threshold = 3
        assert not self.aedtapp.set_material_thresholds(
            insulator_threshold, perfect_conductor_threshold, magnetic_threshold
        )

    def test_12_mesh_settings(self):
        assert self.aedtapp.mesh.initial_mesh_settings
        assert self.aedtapp.mesh.initial_mesh_settings.props

    def test_13_matrix_reduction(self):
        q3d = Q3d(self.test_matrix, specified_version=desktop_version)
        assert q3d.matrices[0].name == "Original"
        assert len(q3d.matrices[0].sources()) > 0
        assert len(q3d.matrices[0].sources(False)) > 0
        assert q3d.insert_reduced_matrix("JoinSeries", ["Source1", "Sink4"], "JointTest")
        assert q3d.matrices[1].name == "JointTest"
        assert q3d.insert_reduced_matrix("JoinParallel", ["Source1", "Source2"], "JointTest2")
        assert q3d.matrices[2].name == "JointTest2"
        assert q3d.insert_reduced_matrix("FloatInfinity", None, "JointTest3")
        assert q3d.matrices[3].name == "JointTest3"
        assert q3d.insert_reduced_matrix(q3d.MATRIXOPERATIONS.MoveSink, "Source2", "JointTest4")
        assert q3d.matrices[4].name == "JointTest4"
        assert q3d.insert_reduced_matrix(q3d.MATRIXOPERATIONS.ReturnPath, "Source2", "JointTest5")
        assert q3d.matrices[5].name == "JointTest5"
        assert q3d.insert_reduced_matrix(q3d.MATRIXOPERATIONS.GroundNet, "Box1", "JointTest6")
        assert q3d.matrices[6].name == "JointTest6"
        assert q3d.insert_reduced_matrix(q3d.MATRIXOPERATIONS.FloatTerminal, "Source2", "JointTest7")
        assert q3d.matrices[7].name == "JointTest7"
        assert q3d.matrices[7].delete()
        assert q3d.matrices[6].add_operation(q3d.MATRIXOPERATIONS.ReturnPath, "Source2")
        full_list = q3d.matrices[0].get_sources_for_plot()
        mutual_list = q3d.matrices[0].get_sources_for_plot(
            get_self_terms=False, category=q3d.matrices[0].CATEGORIES.Q3D.ACL
        )
        assert q3d.get_traces_for_plot() == q3d.matrices[0].get_sources_for_plot()
        assert len(full_list) > len(mutual_list)
        assert q3d.matrices[0].get_sources_for_plot(first_element_filter="Box?", second_element_filter="B*2") == [
            "C(Box1,Box1_2)"
        ]
<<<<<<< HEAD
        q3d.close_project(saveproject=False)
=======
        self.aedtapp.close_project(q3d.project_name, save_project=False)
>>>>>>> a596ab54

    def test_14_edit_sources(self):
        q3d = Q3d(self.test_matrix, specified_version=desktop_version)
        sources_cg = {"Box1": ("2V", "45deg"), "Box1_2": "4V"}
        sources_ac = {"Box1:Source1": "2A"}
        assert q3d.edit_sources(sources_cg, sources_ac)

        sources_cg = {"Box1": ("20V", "15deg"), "Box1_2": "40V"}
        sources_ac = {"Box1:Source1": "2A", "Box1_1:Source2": "20A"}
        sources_dc = {"Box1:Source1": "20V"}
        assert q3d.edit_sources(sources_cg, sources_ac, sources_dc)

        sources_cg = {"Box1": "2V"}
        sources_ac = {"Box1:Source1": "2", "Box1_1:Source2": "5V"}
        assert q3d.edit_sources(sources_cg, sources_ac)

        sources_cg = {"Box1": ["20V"], "Box1_2": "4V"}
        sources_ac = {"Box1:Source1": "2A"}
        assert q3d.edit_sources(sources_cg, sources_ac)

        sources_dc = {"Box1:Source1": "20"}
        assert q3d.edit_sources(dcrl=sources_dc)

        sources_cg = {"Box2": "2V"}
        assert not q3d.edit_sources(sources_cg)
        sources_ac = {"Box1:Source2": "2V"}
        assert not q3d.edit_sources(sources_ac)
        sources_dc = {"Box1:Source2": "2V"}
        assert not q3d.edit_sources(sources_dc)
        sources = q3d.get_all_sources()
        assert sources[0] == "Box1:Source1"
<<<<<<< HEAD
        q3d.close_project(saveproject=False)
=======
        self.aedtapp.close_project(q3d.project_name, save_project=False)
>>>>>>> a596ab54

    def test_13a_export_matrix_data(self):
        q3d = Q3d(self.test_matrix, specified_version=desktop_version)
        q3d.insert_reduced_matrix("JoinSeries", ["Source1", "Sink4"], "JointTest")
        q3d.matrices[1].name == "JointTest"
        q3d.insert_reduced_matrix("JoinParallel", ["Source1", "Source2"], "JointTest2")
        q3d.matrices[2].name == "JointTest2"
        q3d.insert_reduced_matrix("FloatInfinity", None, "JointTest3")
        q3d.matrices[3].name == "JointTest3"
        sweep = q3d.setups[0].add_sweep()
        q3d.analyze_setup(q3d.analysis_setup)
        assert len(sweep.frequencies) > 0
        assert sweep.basis_frequencies == []
        assert q3d.export_matrix_data(os.path.join(self.local_scratch.path, "test.txt"))
        assert not q3d.export_matrix_data(os.path.join(self.local_scratch.path, "test.pdf"))
        assert not q3d.export_matrix_data(
            file_name=os.path.join(self.local_scratch.path, "test.txt"), matrix_type="Test"
        )
        assert q3d.export_matrix_data(
            file_name=os.path.join(self.local_scratch.path, "test.txt"),
            problem_type="C",
            matrix_type="Maxwell, Spice, Couple",
        )
        assert q3d.export_matrix_data(
            file_name=os.path.join(self.local_scratch.path, "test.txt"),
            problem_type="C",
            matrix_type="Maxwell, Spice, Couple",
        )
        assert not q3d.export_matrix_data(
            file_name=os.path.join(self.local_scratch.path, "test.txt"),
            problem_type="AC RL, DC RL",
            matrix_type="Maxwell, Spice, Couple",
        )
        assert q3d.export_matrix_data(
            file_name=os.path.join(self.local_scratch.path, "test.txt"), problem_type="AC RL, DC RL"
        )
        assert q3d.export_matrix_data(
            file_name=os.path.join(self.local_scratch.path, "test.txt"),
            problem_type="AC RL, DC RL",
            matrix_type="Maxwell, Couple",
        )
        assert not q3d.export_matrix_data(
            file_name=os.path.join(self.local_scratch.path, "test.txt"),
            problem_type="AC",
        )
        assert q3d.export_matrix_data(
            file_name=os.path.join(self.local_scratch.path, "test.txt"), setup_name="Setup1", sweep="LastAdaptive"
        )
        assert q3d.export_matrix_data(
            file_name=os.path.join(self.local_scratch.path, "test.txt"), setup_name="Setup1", sweep="Last Adaptive"
        )
        assert not q3d.export_matrix_data(
            file_name=os.path.join(self.local_scratch.path, "test.txt"), setup_name="Setup", sweep="LastAdaptive"
        )
        assert q3d.export_matrix_data(
            file_name=os.path.join(self.local_scratch.path, "test.txt"), reduce_matrix="Original"
        )
        assert q3d.export_matrix_data(
            file_name=os.path.join(self.local_scratch.path, "test.txt"), reduce_matrix="JointTest"
        )
        assert not q3d.export_matrix_data(
            file_name=os.path.join(self.local_scratch.path, "test.txt"), reduce_matrix="JointTest4"
        )
        assert q3d.export_matrix_data(
            file_name=os.path.join(self.local_scratch.path, "test.txt"),
            setup_name="Setup1",
            sweep="LastAdaptive",
            freq=1,
        )
        assert q3d.export_matrix_data(
            file_name=os.path.join(self.local_scratch.path, "test.txt"),
            setup_name="Setup1",
            sweep="LastAdaptive",
            freq=1,
            freq_unit="kHz",
        )
        assert q3d.export_matrix_data(
            file_name=os.path.join(self.local_scratch.path, "test.txt"), precision=16, field_width=22
        )
        assert not q3d.export_matrix_data(file_name=os.path.join(self.local_scratch.path, "test.txt"), precision=16.2)
        assert q3d.export_matrix_data(
            file_name=os.path.join(self.local_scratch.path, "test.txt"), use_sci_notation=True
        )
        assert q3d.export_matrix_data(
            file_name=os.path.join(self.local_scratch.path, "test.txt"), use_sci_notation=False
        )
        assert q3d.export_matrix_data(file_name=os.path.join(self.local_scratch.path, "test.txt"), r_unit="mohm")
        assert not q3d.export_matrix_data(file_name=os.path.join(self.local_scratch.path, "test.txt"), r_unit="A")
        assert q3d.export_matrix_data(file_name=os.path.join(self.local_scratch.path, "test.txt"), l_unit="nH")
        assert not q3d.export_matrix_data(file_name=os.path.join(self.local_scratch.path, "test.txt"), l_unit="A")
        assert q3d.export_matrix_data(file_name=os.path.join(self.local_scratch.path, "test.txt"), c_unit="farad")
        assert not q3d.export_matrix_data(file_name=os.path.join(self.local_scratch.path, "test.txt"), c_unit="H")
        assert q3d.export_matrix_data(file_name=os.path.join(self.local_scratch.path, "test.txt"), g_unit="fSie")
        assert not q3d.export_matrix_data(file_name=os.path.join(self.local_scratch.path, "test.txt"), g_unit="A")
<<<<<<< HEAD
        q3d.close_project(saveproject=False)
=======
        self.aedtapp.close_project(q3d.project_name, save_project=False)
>>>>>>> a596ab54

    def test_14_export_equivalent_circuit(self):
        q3d = Q3d(self.test_matrix, specified_version=desktop_version)
        q3d.insert_reduced_matrix("JoinSeries", ["Source1", "Sink4"], "JointTest")
        q3d.matrices[1].name == "JointTest"
        q3d.analyze_setup(q3d.analysis_setup)
        assert q3d.export_equivalent_circuit(os.path.join(self.local_scratch.path, "test_export_circuit.cir"))
        assert not q3d.export_equivalent_circuit(os.path.join(self.local_scratch.path, "test_export_circuit.doc"))
        assert q3d.export_equivalent_circuit(
            file_name=os.path.join(self.local_scratch.path, "test_export_circuit.cir"),
            setup_name="Setup1",
            sweep="LastAdaptive",
        )
        assert not q3d.export_equivalent_circuit(
            file_name=os.path.join(self.local_scratch.path, "test_export_circuit.cir"), setup_name="Setup2"
        )
        assert not q3d.export_equivalent_circuit(
            file_name=os.path.join(self.local_scratch.path, "test_export_circuit.cir"),
            setup_name="Setup1",
            sweep="Sweep1",
        )
        assert q3d.export_equivalent_circuit(
            file_name=os.path.join(self.local_scratch.path, "test_export_circuit.cir"), matrix_name="Original"
        )
        assert q3d.export_equivalent_circuit(
            file_name=os.path.join(self.local_scratch.path, "test_export_circuit.cir"), matrix_name="JointTest"
        )
        assert not q3d.export_equivalent_circuit(
            file_name=os.path.join(self.local_scratch.path, "test_export_circuit.cir"), matrix_name="JointTest1"
        )
        assert not q3d.export_equivalent_circuit(
            file_name=os.path.join(self.local_scratch.path, "test_export_circuit.cir"), coupling_limit_type=2
        )
        assert q3d.export_equivalent_circuit(
            file_name=os.path.join(self.local_scratch.path, "test_export_circuit.cir"), coupling_limit_type=0
        )
        assert q3d.export_equivalent_circuit(
            file_name=os.path.join(self.local_scratch.path, "test_export_circuit.cir"), coupling_limit_type=1
        )
        assert q3d.export_equivalent_circuit(
            file_name=os.path.join(self.local_scratch.path, "test_export_circuit.cir"),
            coupling_limit_type=0,
            cond_limit="3Sie",
            cap_limit="4uF",
            ind_limit="9uH",
            res_limit="2ohm",
        )
        assert q3d.export_equivalent_circuit(
            file_name=os.path.join(self.local_scratch.path, "test_export_circuit.cir"), model_name=q2d_q3d[:-5]
        )
        assert not q3d.export_equivalent_circuit(
            file_name=os.path.join(self.local_scratch.path, "test_export_circuit.cir"), model_name="test"
        )
<<<<<<< HEAD
        q3d.close_project(saveproject=False)

    def test_15_export_results_q3d(self):
        q3d = Q3d(self.test_matrix, specified_version=desktop_version)
        exported_files = q3d.export_results()
        assert len(exported_files) > 0
        q3d.close_project(saveproject=False)
=======
        self.aedtapp.close_project(q3d.project_name, save_project=False)
>>>>>>> a596ab54
<|MERGE_RESOLUTION|>--- conflicted
+++ resolved
@@ -178,11 +178,7 @@
         assert q3d.matrices[0].get_sources_for_plot(first_element_filter="Box?", second_element_filter="B*2") == [
             "C(Box1,Box1_2)"
         ]
-<<<<<<< HEAD
-        q3d.close_project(saveproject=False)
-=======
         self.aedtapp.close_project(q3d.project_name, save_project=False)
->>>>>>> a596ab54
 
     def test_14_edit_sources(self):
         q3d = Q3d(self.test_matrix, specified_version=desktop_version)
@@ -214,11 +210,7 @@
         assert not q3d.edit_sources(sources_dc)
         sources = q3d.get_all_sources()
         assert sources[0] == "Box1:Source1"
-<<<<<<< HEAD
-        q3d.close_project(saveproject=False)
-=======
         self.aedtapp.close_project(q3d.project_name, save_project=False)
->>>>>>> a596ab54
 
     def test_13a_export_matrix_data(self):
         q3d = Q3d(self.test_matrix, specified_version=desktop_version)
@@ -313,11 +305,7 @@
         assert not q3d.export_matrix_data(file_name=os.path.join(self.local_scratch.path, "test.txt"), c_unit="H")
         assert q3d.export_matrix_data(file_name=os.path.join(self.local_scratch.path, "test.txt"), g_unit="fSie")
         assert not q3d.export_matrix_data(file_name=os.path.join(self.local_scratch.path, "test.txt"), g_unit="A")
-<<<<<<< HEAD
-        q3d.close_project(saveproject=False)
-=======
         self.aedtapp.close_project(q3d.project_name, save_project=False)
->>>>>>> a596ab54
 
     def test_14_export_equivalent_circuit(self):
         q3d = Q3d(self.test_matrix, specified_version=desktop_version)
@@ -371,14 +359,10 @@
         assert not q3d.export_equivalent_circuit(
             file_name=os.path.join(self.local_scratch.path, "test_export_circuit.cir"), model_name="test"
         )
-<<<<<<< HEAD
-        q3d.close_project(saveproject=False)
+        self.aedtapp.close_project(q3d.project_name, save_project=False)
 
     def test_15_export_results_q3d(self):
         q3d = Q3d(self.test_matrix, specified_version=desktop_version)
         exported_files = q3d.export_results()
         assert len(exported_files) > 0
-        q3d.close_project(saveproject=False)
-=======
-        self.aedtapp.close_project(q3d.project_name, save_project=False)
->>>>>>> a596ab54
+        q3d.close_project(saveproject=False)