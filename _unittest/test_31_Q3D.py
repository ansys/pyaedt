--- conflicted
+++ resolved
@@ -111,7 +111,6 @@
         assert q2d.dim == "2D"
         pass
 
-<<<<<<< HEAD
     def test_11_assign_net(self):
         box = self.aedtapp.modeler.create_box([30, 30, 30], [10, 10, 10], name="mybox")
         net_name = "my_net"
@@ -127,8 +126,7 @@
         net.name = "new_net_name"
         assert net.update()
         assert net.name == "new_net_name"
-=======
-    def test_11_mesh_settings(self):
+
+    def test_12_mesh_settings(self):
         assert self.aedtapp.mesh.initial_mesh_settings
-        assert self.aedtapp.mesh.initial_mesh_settings.props
->>>>>>> 887d8950
+        assert self.aedtapp.mesh.initial_mesh_settings.props