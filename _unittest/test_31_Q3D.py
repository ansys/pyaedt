import os

from _unittest.conftest import BasisTest
from _unittest.conftest import desktop_version
from _unittest.conftest import local_path

from pyaedt import Q3d

test_project_name = "coax_Q3D"
if desktop_version > "2022.2":
    bondwire_project_name = "bondwireq3d_231.aedt"
    q2d_q3d = "q2d_q3d_231"

else:
    bondwire_project_name = "bondwireq3d.aedt"
    q2d_q3d = "q2d_q3d"

test_subfolder = "T31"


class TestClass(BasisTest, object):
    def setup_class(self):
        BasisTest.my_setup(self)
        self.aedtapp = BasisTest.add_app(self, application=Q3d)
        example_project = os.path.join(local_path, "example_models", test_subfolder, bondwire_project_name)
        self.test_project = self.local_scratch.copyfile(example_project)
        self.test_matrix = self.local_scratch.copyfile(
            os.path.join(local_path, "example_models", test_subfolder, q2d_q3d + ".aedt")
        )

    def teardown_class(self):
        BasisTest.my_teardown(self)

    def test_01_save(self):
        test_project = os.path.join(self.local_scratch.path, test_project_name + ".aedt")
        self.aedtapp.save_project(test_project)
        assert os.path.exists(test_project)

    def test_02_create_primitive(self):
        udp = self.aedtapp.modeler.Position(0, 0, 0)
        coax_dimension = 30
        o = self.aedtapp.modeler.create_cylinder(
            self.aedtapp.PLANE.XY, udp, 3, coax_dimension, 0, matname="brass", name="MyCylinder"
        )
        assert isinstance(o.id, int)

    def test_03_get_properties(self):
        assert self.aedtapp.odefinition_manager
        assert self.aedtapp.omaterial_manager
        assert self.aedtapp.design_file

    def test_06a_create_setup(self):
        mysetup = self.aedtapp.create_setup()
        mysetup.props["SaveFields"] = True
        assert mysetup.update()
        assert mysetup.dc_enabled
        mysetup.dc_resistance_only = True
        assert mysetup.dc_resistance_only
        mysetup.dc_enabled = False
        mysetup.dc_enabled = True
        sweep = self.aedtapp.create_discrete_sweep(mysetup.name, sweepname="mysweep", freqstart=1, units="GHz")
        assert sweep
        assert sweep.props["RangeStart"] == "1GHz"

        # Create a discrete sweep with the same name of an existing sweep is not possible.
        assert not self.aedtapp.create_discrete_sweep(mysetup.name, sweepname="mysweep", freqstart=1, units="GHz")
        assert mysetup.create_linear_step_sweep(
            sweepname="StepFast",
            unit="GHz",
            freqstart=1,
            freqstop=20,
            step_size=0.1,
            sweep_type="Interpolating",
        )
        assert mysetup.create_single_point_sweep(
            save_fields=True,
        )
        assert mysetup.create_frequency_sweep(
            unit="GHz",
            sweepname="Sweep1",
            freqstart=9.5,
            freqstop=10.5,
            sweep_type="Interpolating",
        )

    def test_06b_create_setup(self):
        mysetup = self.aedtapp.create_setup()
        mysetup.props["SaveFields"] = True
        assert mysetup.update()
        sweep2 = self.aedtapp.create_frequency_sweep(
            mysetup.name, sweepname="mysweep2", units="GHz", freqstart=1, freqstop=4
        )
        assert sweep2
        assert sweep2.props["RangeEnd"] == "4GHz"

    def test_06c_autoidentify(self):
        assert self.aedtapp.auto_identify_nets()
        assert self.aedtapp.delete_all_nets()
        assert self.aedtapp.auto_identify_nets()
        pass

    def test_07_create_source_sinks(self):
        source = self.aedtapp.source("MyCylinder", axisdir=0, name="Source1")
        sink = self.aedtapp.sink("MyCylinder", axisdir=3, name="Sink1")
        assert source.name == "Source1"
        assert sink.name == "Sink1"
        assert len(self.aedtapp.excitations) > 0

    def test_07B_create_source_tosheet(self):
        self.aedtapp.modeler.create_circle(self.aedtapp.PLANE.XY, [0, 0, 0], 4, name="Source1")
        self.aedtapp.modeler.create_circle(self.aedtapp.PLANE.XY, [10, 10, 10], 4, name="Sink1")

        source = self.aedtapp.source("Source1", name="Source3")
        sink = self.aedtapp.sink("Sink1", name="Sink3")
        assert source.name == "Source3"
        assert sink.name == "Sink3"
        assert source.props["TerminalType"] == "ConstantVoltage"
        assert sink.props["TerminalType"] == "ConstantVoltage"

        self.aedtapp.modeler.delete("Source1")
        self.aedtapp.modeler.delete("Sink1")
        self.aedtapp.modeler.create_circle(self.aedtapp.PLANE.XY, [0, 0, 0], 4, name="Source1")
        self.aedtapp.modeler.create_circle(self.aedtapp.PLANE.XY, [10, 10, 10], 4, name="Sink1")
        source = self.aedtapp.source("Source1", name="Source3", terminal_type="current")
        sink = self.aedtapp.sink("Sink1", name="Sink3", terminal_type="current")
        assert source.props["TerminalType"] == "UniformCurrent"
        assert sink.props["TerminalType"] == "UniformCurrent"

        self.aedtapp.modeler.create_circle(self.aedtapp.PLANE.XY, [0, 0, 0], 4, name="Source1")
        self.aedtapp.modeler.create_circle(self.aedtapp.PLANE.XY, [10, 10, 10], 4, name="Sink1")

        source = self.aedtapp.source(["Source1", "Sink1"], net_name="GND", name="Cylinder1")
        source.props["Objects"] = ["Source1"]
        sink = self.aedtapp.sink("Sink1", net_name="GND")
        assert source
        assert sink
        sink.name = "My_new_name"
        assert sink.update()
        assert sink.name == "My_new_name"
        assert len(self.aedtapp.nets) > 0
        assert len(self.aedtapp.net_sources("GND")) > 0
        assert len(self.aedtapp.net_sinks("GND")) > 0
        assert len(self.aedtapp.net_sources("PGND")) == 0
        assert len(self.aedtapp.net_sinks("PGND")) == 0
        obj_list = self.aedtapp.objects_from_nets(self.aedtapp.nets[0])
        assert len(obj_list[self.aedtapp.nets[0]]) > 0
        obj_list = self.aedtapp.objects_from_nets(self.aedtapp.nets[0], "steel")
        assert len(obj_list[self.aedtapp.nets[0]]) == 0

    def test_08_create_faceted_bondwire(self):
        self.aedtapp.load_project(self.test_project, close_active_proj=True, save_active_project=False)
        test = self.aedtapp.modeler.create_faceted_bondwire_from_true_surface(
            "bondwire_example", self.aedtapp.AXIS.Z, min_size=0.2, numberofsegments=8
        )
        assert test
        pass

    def test_11_assign_net(self):
        box = self.aedtapp.modeler.create_box([30, 30, 30], [10, 10, 10], name="mybox")
        net_name = "my_net"
        net = self.aedtapp.assign_net(box, net_name)
        assert net
        assert net.name == net_name
        box = self.aedtapp.modeler.create_box([40, 30, 30], [10, 10, 10], name="mybox2")
        net = self.aedtapp.assign_net(box, None, "Ground")
        assert net
        box = self.aedtapp.modeler.create_box([60, 30, 30], [10, 10, 10], name="mybox3")
        net = self.aedtapp.assign_net(box, None, "Floating")
        assert net
        net.name = "new_net_name"
        assert net.update()
        assert net.name == "new_net_name"

    def test_11a_set_material_thresholds(self):
        assert self.aedtapp.set_material_thresholds()
        insulator_threshold = 2000
        perfect_conductor_threshold = 2e30
        magnetic_threshold = 3
        assert self.aedtapp.set_material_thresholds(
            insulator_threshold, perfect_conductor_threshold, magnetic_threshold
        )
        insulator_threshold = 2000
        perfect_conductor_threshold = 200
        magnetic_threshold = 3
        assert not self.aedtapp.set_material_thresholds(
            insulator_threshold, perfect_conductor_threshold, magnetic_threshold
        )

    def test_12_mesh_settings(self):
        assert self.aedtapp.mesh.initial_mesh_settings
        assert self.aedtapp.mesh.initial_mesh_settings.props

    def test_13_matrix_reduction(self):
        q3d = Q3d(self.test_matrix, specified_version=desktop_version)
        assert q3d.matrices[0].name == "Original"
        assert len(q3d.matrices[0].sources()) > 0
        assert len(q3d.matrices[0].sources(False)) > 0
        assert q3d.insert_reduced_matrix("JoinSeries", ["Source1", "Sink4"], "JointTest")
        assert q3d.matrices[1].name == "JointTest"
        q3d.matrices[1].delete()
        assert q3d.insert_reduced_matrix("JoinSeries", ["Source1", "Sink4"], "JointTest", "New_net")
        assert "New_net" in q3d.matrices[1].sources()
        assert q3d.insert_reduced_matrix("JoinParallel", ["Source1", "Source2"], "JointTest2")
        assert q3d.matrices[2].name == "JointTest2"
        assert q3d.matrices[2].delete()
        assert q3d.insert_reduced_matrix("JoinParallel", ["Box1", "Box1_1"], "JointTest2")
        assert q3d.matrices[2].name == "JointTest2"
        assert q3d.matrices[2].delete()
        assert q3d.insert_reduced_matrix(
            "JoinParallel", ["Box1", "Box1_1"], "JointTest2", "New_net", "New_source", "New_sink"
        )
        assert "New_net" in q3d.matrices[2].sources()
        assert q3d.matrices[2].add_operation(q3d.MATRIXOPERATIONS.JoinParallel, ["Box1_2", "New_net"])
        assert len(q3d.matrices[2].operations) == 2
        assert q3d.insert_reduced_matrix("FloatInfinity", None, "JointTest3")
        assert q3d.matrices[3].name == "JointTest3"
        assert q3d.insert_reduced_matrix(q3d.MATRIXOPERATIONS.MoveSink, "Source2", "JointTest4")
        assert q3d.matrices[4].name == "JointTest4"
        assert q3d.insert_reduced_matrix(q3d.MATRIXOPERATIONS.ReturnPath, "Source2", "JointTest5")
        assert q3d.matrices[5].name == "JointTest5"
        assert q3d.insert_reduced_matrix(q3d.MATRIXOPERATIONS.GroundNet, "Box1", "JointTest6")
        assert q3d.matrices[6].name == "JointTest6"
        assert q3d.insert_reduced_matrix(q3d.MATRIXOPERATIONS.FloatTerminal, "Source2", "JointTest7")
        assert q3d.matrices[7].name == "JointTest7"
        assert q3d.matrices[7].delete()
        assert q3d.matrices[6].add_operation(q3d.MATRIXOPERATIONS.ReturnPath, "Source2")
        full_list = q3d.matrices[0].get_sources_for_plot()
        mutual_list = q3d.matrices[0].get_sources_for_plot(
            get_self_terms=False, category=q3d.matrices[0].CATEGORIES.Q3D.ACL
        )
        assert q3d.get_traces_for_plot() == q3d.matrices[0].get_sources_for_plot()
        assert len(full_list) > len(mutual_list)
        assert q3d.matrices[0].get_sources_for_plot(first_element_filter="Box?", second_element_filter="B*2") == [
            "C(Box1,Box1_2)"
        ]
        self.aedtapp.close_project(q3d.project_name, save_project=False)

    def test_14_edit_sources(self):
        q3d = Q3d(self.test_matrix, specified_version=desktop_version)
        sources_cg = {"Box1": ("2V", "45deg"), "Box1_2": "4V"}
        sources_ac = {"Box1:Source1": "2A"}
        assert q3d.edit_sources(sources_cg, sources_ac)

        sources_cg = {"Box1": ("20V", "15deg"), "Box1_2": "40V"}
        sources_ac = {"Box1:Source1": "2A", "Box1_1:Source2": "20A"}
        sources_dc = {"Box1:Source1": "20V"}
        assert q3d.edit_sources(sources_cg, sources_ac, sources_dc)

        sources_cg = {"Box1": "2V"}
        sources_ac = {"Box1:Source1": "2", "Box1_1:Source2": "5V"}
        assert q3d.edit_sources(sources_cg, sources_ac)

        sources_cg = {"Box1": ["20V"], "Box1_2": "4V"}
        sources_ac = {"Box1:Source1": "2A"}
        assert q3d.edit_sources(sources_cg, sources_ac)

        sources_dc = {"Box1:Source1": "20"}
        assert q3d.edit_sources(dcrl=sources_dc)

        sources_cg = {"Box2": "2V"}
        assert not q3d.edit_sources(sources_cg)
        sources_ac = {"Box1:Source2": "2V"}
        assert not q3d.edit_sources(sources_ac)
        sources_dc = {"Box1:Source2": "2V"}
        assert not q3d.edit_sources(sources_dc)
        sources = q3d.get_all_sources()
        assert sources[0] == "Box1:Source1"
        self.aedtapp.close_project(q3d.project_name, save_project=False)

    def test_13a_export_matrix_data(self):
        q3d = Q3d(self.test_matrix, specified_version=desktop_version)
        q3d.insert_reduced_matrix("JoinSeries", ["Source1", "Sink4"], "JointTest")
        q3d.matrices[1].name == "JointTest"
        q3d.insert_reduced_matrix("JoinParallel", ["Source1", "Source2"], "JointTest2")
        q3d.matrices[2].name == "JointTest2"
        q3d.insert_reduced_matrix("FloatInfinity", None, "JointTest3")
        q3d.matrices[3].name == "JointTest3"
        sweep = q3d.setups[0].add_sweep()
        q3d.analyze_setup(q3d.active_setup)
        assert len(sweep.frequencies) > 0
        assert sweep.basis_frequencies == []
        assert q3d.export_matrix_data(os.path.join(self.local_scratch.path, "test.txt"))
        assert not q3d.export_matrix_data(os.path.join(self.local_scratch.path, "test.pdf"))
        assert not q3d.export_matrix_data(
            file_name=os.path.join(self.local_scratch.path, "test.txt"), matrix_type="Test"
        )
        assert q3d.export_matrix_data(
            file_name=os.path.join(self.local_scratch.path, "test.txt"),
            problem_type="C",
            matrix_type="Maxwell, Spice, Couple",
        )
        assert q3d.export_matrix_data(
            file_name=os.path.join(self.local_scratch.path, "test.txt"),
            problem_type="C",
            matrix_type="Maxwell, Spice, Couple",
        )
        assert not q3d.export_matrix_data(
            file_name=os.path.join(self.local_scratch.path, "test.txt"),
            problem_type="AC RL, DC RL",
            matrix_type="Maxwell, Spice, Couple",
        )
        assert q3d.export_matrix_data(
            file_name=os.path.join(self.local_scratch.path, "test.txt"), problem_type="AC RL, DC RL"
        )
        assert q3d.export_matrix_data(
            file_name=os.path.join(self.local_scratch.path, "test.txt"),
            problem_type="AC RL, DC RL",
            matrix_type="Maxwell, Couple",
        )
        assert not q3d.export_matrix_data(
            file_name=os.path.join(self.local_scratch.path, "test.txt"),
            problem_type="AC",
        )
        assert q3d.export_matrix_data(
            file_name=os.path.join(self.local_scratch.path, "test.txt"), setup_name="Setup1", sweep="LastAdaptive"
        )
        assert q3d.export_matrix_data(
            file_name=os.path.join(self.local_scratch.path, "test.txt"), setup_name="Setup1", sweep="Last Adaptive"
        )
        assert not q3d.export_matrix_data(
            file_name=os.path.join(self.local_scratch.path, "test.txt"), setup_name="Setup", sweep="LastAdaptive"
        )
        assert q3d.export_matrix_data(
            file_name=os.path.join(self.local_scratch.path, "test.txt"), reduce_matrix="Original"
        )
        assert q3d.export_matrix_data(
            file_name=os.path.join(self.local_scratch.path, "test.txt"), reduce_matrix="JointTest"
        )
        assert not q3d.export_matrix_data(
            file_name=os.path.join(self.local_scratch.path, "test.txt"), reduce_matrix="JointTest4"
        )
        assert q3d.export_matrix_data(
            file_name=os.path.join(self.local_scratch.path, "test.txt"),
            setup_name="Setup1",
            sweep="LastAdaptive",
            freq=1,
        )
        assert q3d.export_matrix_data(
            file_name=os.path.join(self.local_scratch.path, "test.txt"),
            setup_name="Setup1",
            sweep="LastAdaptive",
            freq=1,
            freq_unit="kHz",
        )
        assert q3d.export_matrix_data(
            file_name=os.path.join(self.local_scratch.path, "test.txt"), precision=16, field_width=22
        )
        assert not q3d.export_matrix_data(file_name=os.path.join(self.local_scratch.path, "test.txt"), precision=16.2)
        assert q3d.export_matrix_data(
            file_name=os.path.join(self.local_scratch.path, "test.txt"), use_sci_notation=True
        )
        assert q3d.export_matrix_data(
            file_name=os.path.join(self.local_scratch.path, "test.txt"), use_sci_notation=False
        )
        assert q3d.export_matrix_data(file_name=os.path.join(self.local_scratch.path, "test.txt"), r_unit="mohm")
        assert not q3d.export_matrix_data(file_name=os.path.join(self.local_scratch.path, "test.txt"), r_unit="A")
        assert q3d.export_matrix_data(file_name=os.path.join(self.local_scratch.path, "test.txt"), l_unit="nH")
        assert not q3d.export_matrix_data(file_name=os.path.join(self.local_scratch.path, "test.txt"), l_unit="A")
        assert q3d.export_matrix_data(file_name=os.path.join(self.local_scratch.path, "test.txt"), c_unit="farad")
        assert not q3d.export_matrix_data(file_name=os.path.join(self.local_scratch.path, "test.txt"), c_unit="H")
        assert q3d.export_matrix_data(file_name=os.path.join(self.local_scratch.path, "test.txt"), g_unit="fSie")
        assert not q3d.export_matrix_data(file_name=os.path.join(self.local_scratch.path, "test.txt"), g_unit="A")
        self.aedtapp.close_project(q3d.project_name, save_project=False)

    def test_14_export_equivalent_circuit(self):
        q3d = Q3d(self.test_matrix, specified_version=desktop_version)
        q3d.insert_reduced_matrix("JoinSeries", ["Source1", "Sink4"], "JointTest")
        assert q3d.matrices[1].name == "JointTest"
        q3d["d"] = "10mm"
        q3d.modeler.duplicate_along_line(objid="Box1", vector=[0, "d", 0])
        q3d.analyze_setup(q3d.active_setup)
        assert q3d.export_equivalent_circuit(
            os.path.join(self.local_scratch.path, "test_export_circuit.cir"), variations=["d: 10mm"]
        )
        assert not q3d.export_equivalent_circuit(os.path.join(self.local_scratch.path, "test_export_circuit.doc"))
        q3d["d"] = "20mm"
        assert not q3d.export_equivalent_circuit(
            file_name=os.path.join(self.local_scratch.path, "test_export_circuit.cir"),
            setup_name="Setup1",
            sweep="LastAdaptive",
            variations=["d: 10mm", "d: 20mm"],
        )
        q3d.analyze_setup(q3d.active_setup)
        assert q3d.export_equivalent_circuit(
            file_name=os.path.join(self.local_scratch.path, "test_export_circuit.cir"),
            setup_name="Setup1",
            sweep="LastAdaptive",
            variations=["d: 10mm", "d: 20mm"],
        )

        assert not q3d.export_equivalent_circuit(
            file_name=os.path.join(self.local_scratch.path, "test_export_circuit.cir"),
            setup_name="Setup1",
            sweep="LastAdaptive",
            variations=["c: 10mm", "d: 20mm"],
        )

        assert not q3d.export_equivalent_circuit(
            file_name=os.path.join(self.local_scratch.path, "test_export_circuit.cir"), setup_name="Setup2"
        )
        assert not q3d.export_equivalent_circuit(
            file_name=os.path.join(self.local_scratch.path, "test_export_circuit.cir"),
            setup_name="Setup1",
            sweep="Sweep1",
        )
        assert q3d.export_equivalent_circuit(
            file_name=os.path.join(self.local_scratch.path, "test_export_circuit.cir"), matrix_name="Original"
        )
        assert q3d.export_equivalent_circuit(
            file_name=os.path.join(self.local_scratch.path, "test_export_circuit.cir"), matrix_name="JointTest"
        )
        assert not q3d.export_equivalent_circuit(
            file_name=os.path.join(self.local_scratch.path, "test_export_circuit.cir"), matrix_name="JointTest1"
        )
        assert not q3d.export_equivalent_circuit(
            file_name=os.path.join(self.local_scratch.path, "test_export_circuit.cir"), coupling_limit_type=2
        )
        assert q3d.export_equivalent_circuit(
            file_name=os.path.join(self.local_scratch.path, "test_export_circuit.cir"), coupling_limit_type=0
        )
        assert q3d.export_equivalent_circuit(
            file_name=os.path.join(self.local_scratch.path, "test_export_circuit.cir"), coupling_limit_type=1
        )
        assert q3d.export_equivalent_circuit(
            file_name=os.path.join(self.local_scratch.path, "test_export_circuit.cir"),
            coupling_limit_type=0,
            cond_limit="3Sie",
            cap_limit="4uF",
            ind_limit="9uH",
            res_limit="2ohm",
        )
        assert q3d.export_equivalent_circuit(
<<<<<<< HEAD
            file_name=os.path.join(self.local_scratch.path, "test_export_circuit.cir"), model_name=q2d_q3d
=======
            file_name=os.path.join(self.local_scratch.path, "test_export_circuit.cir"), model_name=q2d_q3d[:-5]
>>>>>>> f2a48b06
        )
        assert not q3d.export_equivalent_circuit(
            file_name=os.path.join(self.local_scratch.path, "test_export_circuit.cir"), model_name="test"
        )
        self.aedtapp.close_project(q3d.project_name, save_project=False)

    def test_15_export_results_q3d(self):
        q3d = Q3d(self.test_matrix, specified_version=desktop_version)
        exported_files = q3d.export_results()
        assert len(exported_files) == 0
        for setup_name in q3d.setup_names:
            q3d.analyze_setup(setup_name)
        exported_files = q3d.export_results()
        assert len(exported_files) > 0
        q3d.setups[0].add_sweep()
        q3d.analyze_setup(q3d.active_setup)
        exported_files = q3d.export_results()
        assert len(exported_files) > 0
        q3d.close_project(q3d.project_name, save_project=False)

    def test_16_set_variable(self):
        self.aedtapp.variable_manager.set_variable("var_test", expression="123")
        self.aedtapp["var_test"] = "234"
        assert "var_test" in self.aedtapp.variable_manager.design_variable_names
        assert self.aedtapp.variable_manager.design_variables["var_test"].expression == "234"<|MERGE_RESOLUTION|>--- conflicted
+++ resolved
@@ -430,11 +430,7 @@
             res_limit="2ohm",
         )
         assert q3d.export_equivalent_circuit(
-<<<<<<< HEAD
             file_name=os.path.join(self.local_scratch.path, "test_export_circuit.cir"), model_name=q2d_q3d
-=======
-            file_name=os.path.join(self.local_scratch.path, "test_export_circuit.cir"), model_name=q2d_q3d[:-5]
->>>>>>> f2a48b06
         )
         assert not q3d.export_equivalent_circuit(
             file_name=os.path.join(self.local_scratch.path, "test_export_circuit.cir"), model_name="test"
