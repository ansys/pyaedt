import math
import os
import time
import json

from pyaedt import Edb
from pyaedt.edb_core.components import resistor_value_parser
from pyaedt.edb_core.edb_data.simulation_configuration import SimulationConfiguration
from pyaedt.edb_core.edb_data.sources import Source
from pyaedt.edb_core.edb_data.sources import SourceType
from pyaedt.generic.constants import RadiationBoxType

# Setup paths for module imports
# Import required modules

test_project_name = "Galileo_edb"
bom_example = "bom_example.csv"
from _unittest.conftest import BasisTest
from _unittest.conftest import config
from _unittest.conftest import desktop_version
from _unittest.conftest import is_ironpython
from _unittest.conftest import local_path
from _unittest.conftest import settings
from pyaedt.generic.constants import SolverType
from pyaedt.generic.constants import SourceType

try:
    import unittest.mock

    import pytest
except ImportError:  # pragma: no cover
    import _unittest_ironpython.conf_unittest as pytest

test_subfolder = "TEDB"

if not config["skip_edb"]:

    class TestClass(BasisTest, object):
        def setup_class(self):
            BasisTest.my_setup(self)
            self.edbapp = BasisTest.add_edb(self, test_project_name, subfolder=test_subfolder)
            example_project = os.path.join(local_path, "example_models", test_subfolder, "Package.aedb")
            self.target_path = os.path.join(self.local_scratch.path, "Package_test_00.aedb")
            self.local_scratch.copyfolder(example_project, self.target_path)
            example_project2 = os.path.join(local_path, "example_models", test_subfolder, "simple.aedb")
            self.target_path2 = os.path.join(self.local_scratch.path, "simple_00.aedb")
            self.local_scratch.copyfolder(example_project2, self.target_path2)

        def teardown_class(self):
            self.edbapp.close_edb()
            self.local_scratch.remove()
            del self.edbapp

        def test_00_export_ipc2581(self):
            ipc_path = os.path.join(self.local_scratch.path, "test.xml")
            self.edbapp.export_to_ipc2581(ipc_path)
            assert os.path.exists(ipc_path)

            # Export should be made with units set to default -millimeter-.
            self.edbapp.export_to_ipc2581(ipc_path, "mm")
            assert os.path.exists(ipc_path)

            if not is_ironpython:
                # Test the export_to_ipc2581 method when IPC8521.ExportIPC2581FromLayout raises an exception internally.
                with unittest.mock.patch("pyaedt.Edb.edblib", new_callable=unittest.mock.PropertyMock) as edblib_mock:
                    Edb.edblib.IPC8521 = unittest.mock.Mock()
                    Edb.edblib.IPC8521.IPCExporter = unittest.mock.Mock()
                    Edb.edblib.IPC8521.IPCExporter.ExportIPC2581FromLayout = unittest.mock.Mock(
                        side_effect=Exception("Exception for testing raised in ExportIPC2581FromLayout.")
                    )

                    assert not self.edbapp.export_to_ipc2581(os.path.exists(ipc_path))

        def test_01_find_by_name(self):
            comp = self.edbapp.core_components.get_component_by_name("J1")
            assert comp is not None
            pin = self.edbapp.core_components.get_pin_from_component("J1", pinName="1")
            assert pin is not False
            parameters = self.edbapp.core_padstack.get_pad_parameters(
                pin[0], "TOP", self.edbapp.core_padstack.pad_type.RegularPad
            )
            assert isinstance(parameters[1], list)
            assert isinstance(parameters[0], int)

        def test_01B_get_vias_from_nets(self):
            assert self.edbapp.core_padstack.get_via_instance_from_net("GND")
            assert not self.edbapp.core_padstack.get_via_instance_from_net(["GND2"])

        def test_01C_create_coax_port_on_component(self):
            assert self.edbapp.core_hfss.create_coax_port_on_component("U1A1", "M_DQS_N<1>")

        def test_02_get_properties(self):
            assert len(self.edbapp.core_components.components) > 0
            assert len(self.edbapp.core_components.inductors) > 0
            assert len(self.edbapp.core_components.resistors) > 0
            assert len(self.edbapp.core_components.capacitors) > 0
            assert len(self.edbapp.core_components.ICs) > 0
            assert len(self.edbapp.core_components.IOs) > 0
            assert len(self.edbapp.core_components.Others) > 0
            assert len(self.edbapp.get_bounding_box()) == 2

        def test_03_get_primitives(self):
            assert len(self.edbapp.core_primitives.polygons) > 0
            assert len(self.edbapp.core_primitives.paths) > 0
            assert len(self.edbapp.core_primitives.rectangles) > 0
            assert len(self.edbapp.core_primitives.circles) > 0
            assert len(self.edbapp.core_primitives.bondwires) == 0
            assert "TOP" in self.edbapp.core_primitives.polygons_by_layer.keys()
            assert len(self.edbapp.core_primitives.polygons_by_layer["TOP"]) > 0
            assert len(self.edbapp.core_primitives.polygons_by_layer["UNNAMED_000"]) == 0
            assert self.edbapp.core_primitives.polygons[0].is_void == self.edbapp.core_primitives.polygons[0].IsVoid()
            poly0 = self.edbapp.core_primitives.polygons[0]
            assert isinstance(poly0.voids, list)
            assert isinstance(poly0.points_raw(), list)
            assert isinstance(poly0.points(), tuple)
            assert isinstance(poly0.points()[0], list)
            assert poly0.points()[0][0] >= 0.0
            assert poly0.points_raw()[0].X.ToDouble() >= 0.0
            assert poly0.type == "Polygon"
            assert self.edbapp.core_primitives.paths[0].type == "Path"
            assert self.edbapp.core_primitives.rectangles[0].type == "Rectangle"
            assert self.edbapp.core_primitives.circles[0].type == "Circle"
            assert not poly0.is_arc(poly0.points_raw()[0])
            assert isinstance(poly0.voids, list)

        def test_04_get_stackup(self):
            stackup = self.edbapp.core_stackup.stackup_layers
            assert len(stackup.layers) > 2
            assert self.edbapp.core_stackup.stackup_layers["TOP"]._builder
            assert self.edbapp.core_stackup.stackup_layers["TOP"].id
            assert (
                    isinstance(self.edbapp.core_stackup.stackup_layers["TOP"].layer_type, int)
                    or str(type(self.edbapp.core_stackup.stackup_layers["TOP"].layer_type)) == "<type 'LayerType'>"
            )

        def test_05_get_signal_layers(self):
            signal_layers = self.edbapp.core_stackup.signal_layers
            assert len(list(signal_layers.values()))

        def test_06_component_lists(self):
            component_list = self.edbapp.core_components.components
            assert len(component_list) > 2

        def test_07_vias_creation(self):
            self.edbapp.core_padstack.create_padstack(padstackname="myVia")
            assert "myVia" in list(self.edbapp.core_padstack.padstacks.keys())
            self.edbapp.core_padstack.create_padstack(padstackname="myVia_bullet", antipad_shape="Bullet")
            assert "myVia_bullet" in list(self.edbapp.core_padstack.padstacks.keys())

            self.edbapp.add_design_variable("via_x", 5e-3)
            self.edbapp.add_design_variable("via_y", 1e-3)

            assert self.edbapp.core_padstack.place_padstack(["via_x", "via_x+via_y"], "myVia")
            assert self.edbapp.core_padstack.place_padstack(["via_x", "via_x+via_y*2"], "myVia_bullet")

            padstack_id = self.edbapp.core_padstack.place_padstack(["via_x", "via_x+via_y*3"], "myVia", is_pin=True)
            padstack_instance = self.edbapp.core_padstack.padstack_instances[padstack_id]
            assert padstack_instance.is_pin
            assert padstack_instance.position
            padstack_instance.position = [0.001, 0.002]
            assert padstack_instance.position == [0.001, 0.002]
            assert padstack_instance.parametrize_position()
            assert isinstance(padstack_instance.rotation, float)
            self.edbapp.core_padstack.create_circular_padstack(padstackname="mycircularvia")
            assert "mycircularvia" in list(self.edbapp.core_padstack.padstacks.keys())

        def test_08_nets_query(self):
            signalnets = self.edbapp.core_nets.signal_nets
            powernets = self.edbapp.core_nets.power_nets
            assert len(signalnets) > 2
            assert len(powernets) > 2
            assert powernets["V3P3_S0"].is_power_ground
            assert powernets["V3P3_S0"].IsPowerGround()
            assert len(list(powernets["V3P3_S0"].components.keys())) > 0
            assert len(powernets["V3P3_S0"].primitives) > 0

            assert not signalnets[list(signalnets.keys())[0]].is_power_ground
            assert not signalnets[list(signalnets.keys())[0]].IsPowerGround()
            assert len(list(signalnets[list(signalnets.keys())[0]].primitives)) > 0

            assert self.edbapp.core_nets.find_or_create_net("GND")
            assert self.edbapp.core_nets.find_or_create_net(start_with="gn")
            assert self.edbapp.core_nets.find_or_create_net(start_with="g", end_with="d")
            assert self.edbapp.core_nets.find_or_create_net(end_with="d")
            assert self.edbapp.core_nets.find_or_create_net(contain="usb")

        def test_09_assign_rlc(self):
            assert self.edbapp.core_components.set_component_rlc(
                "C3B14", res_value=1e-3, cap_value="10e-6", isparallel=False
            )
            assert self.edbapp.core_components.set_component_rlc(
                "L3A1", res_value=1e-3, ind_value="10e-6", isparallel=True
            )

        def test_10_add_layer(self):
            layers = self.edbapp.core_stackup.stackup_layers
            assert layers.add_layer("NewLayer", "TOP", "copper", "air", "10um", 0, roughness_enabled=True)
            assert layers.add_layer("NewLayer2", None, "pec", "air", "0um", 0)
            assert layers.add_layer("NewLayer3", None, "copper", "air", "0um", 0, negative_layer=True)
            top = layers.layers["TOP"]
            top.roughness_enabled = True
            assert top.assign_roughness_model_top(huray_radius="1um")
            assert top.assign_roughness_model_bottom(model_type="groisse")
            assert top.assign_roughness_model_side(huray_surface_ratio=5)

        def test_11_add_dielectric(self):
            diel = self.edbapp.core_stackup.create_dielectric("MyDiel", 3.3, 0.02)
            assert diel

        def test_12_add_conductor(self):
            cond = self.edbapp.core_stackup.create_conductor("MyCond", 55e8)
            assert cond

        def test_13add_djordievic(self):
            diel = self.edbapp.core_stackup.create_djordjevicsarkar_material("MyDjord", 3.3, 0.02, 3.3)
            assert diel

        def test_14_add_debye(self):
            diel = self.edbapp.core_stackup.create_debye_material("My_Debye", 3, 2.5, 0.02, 0.04, 1e6, 1e9)
            assert diel

        def test_14b_add_multipole_debye(self):
            freq = [0, 2, 3, 4, 5, 6]
            rel_perm = [1e9, 1.1e9, 1.2e9, 1.3e9, 1.5e9, 1.6e9]
            loss_tan = [0.025, 0.026, 0.027, 0.028, 0.029, 0.030]
            diel = self.edbapp.core_stackup.create_multipole_debye_material("My_MP_Debye", freq, rel_perm, loss_tan)
            assert diel

        def test_15_update_layer(self):
            tol = 1e-12
            assert "LYR_1" in self.edbapp.core_stackup.stackup_layers.layers.keys()
            assert self.edbapp.core_stackup.stackup_layers["LYR_1"].name
            self.edbapp.core_stackup.stackup_layers["LYR_1"].thickness_value = "100um"
            assert abs(self.edbapp.core_stackup.stackup_layers["LYR_1"].thickness_value - 10e-5) < tol
            self.edbapp.core_stackup.stackup_layers["LYR_2"].material_name = "MyCond"
            assert self.edbapp.core_stackup.stackup_layers["LYR_2"].material_name == "MyCond"
            assert self.edbapp.core_stackup.stackup_layers["LYR_1"].filling_material_name is not None or False
            assert self.edbapp.core_stackup.stackup_layers["LYR_1"].top_bottom_association is not None or False
            assert self.edbapp.core_stackup.stackup_layers["LYR_1"].lower_elevation is not None or False
            assert self.edbapp.core_stackup.stackup_layers["LYR_1"].upper_elevation is not None or False
            assert self.edbapp.core_stackup.stackup_layers["LYR_1"].etch_factor is not None or False

        def test_16_remove_layer(self):
            layers = self.edbapp.core_stackup.stackup_layers
            assert layers.remove_layer("BOTTOM")

        def test_17_components(self):
            assert "R1" in list(self.edbapp.core_components.components.keys())
            assert self.edbapp.core_components.components["R1"].res_value
            assert self.edbapp.core_components.components["R1"].placement_layer
            assert isinstance(self.edbapp.core_components.components["R1"].lower_elevation, float)
            assert isinstance(self.edbapp.core_components.components["R1"].upper_elevation, float)
            assert self.edbapp.core_components.components["R1"].top_bottom_association == 0
            assert self.edbapp.core_components.components["R1"].pinlist
            pinname = self.edbapp.core_components.components["R1"].pinlist[0].GetName()
            assert (
                    self.edbapp.core_components.components["R1"].pins[pinname].lower_elevation
                    == self.edbapp.core_components.components["R1"].lower_elevation
            )
            assert (
                    self.edbapp.core_components.components["R1"].pins[pinname].placement_layer
                    == self.edbapp.core_components.components["R1"].placement_layer
            )
            assert (
                    self.edbapp.core_components.components["R1"].pins[pinname].upper_elevation
                    == self.edbapp.core_components.components["R1"].upper_elevation
            )
            assert (
                    self.edbapp.core_components.components["R1"].pins[pinname].top_bottom_association
                    == self.edbapp.core_components.components["R1"].top_bottom_association
            )
            assert self.edbapp.core_components.components["R1"].pins[pinname].position
            assert self.edbapp.core_components.components["R1"].pins[pinname].rotation

        def test_18_components_from_net(self):
            assert self.edbapp.core_components.get_components_from_nets("A0_N")

        def test_19_resistors(self):
            assert "R1" in list(self.edbapp.core_components.resistors.keys())
            assert "C1" not in list(self.edbapp.core_components.resistors.keys())

        def test_20_capacitors(self):
            assert "C1" in list(self.edbapp.core_components.capacitors.keys())
            assert "R1" not in list(self.edbapp.core_components.capacitors.keys())

        def test_21_inductors(self):
            assert "L3M1" in list(self.edbapp.core_components.inductors.keys())
            assert "R1" not in list(self.edbapp.core_components.inductors.keys())

        def test_22_ICs(self):
            assert "U8" in list(self.edbapp.core_components.ICs.keys())
            assert "R1" not in list(self.edbapp.core_components.ICs.keys())

        def test_23_IOs(self):
            assert "J1" in list(self.edbapp.core_components.IOs.keys())
            assert "R1" not in list(self.edbapp.core_components.IOs.keys())

        def test_24_Others(self):
            assert "EU1" in self.edbapp.core_components.Others
            assert "R1" not in self.edbapp.core_components.Others

        def test_25_Components_by_PartName(self):
            comp = self.edbapp.core_components.components_by_partname
            assert "A93549-020" in comp
            assert len(comp["A93549-020"]) > 1

        def test_26_get_through_resistor_list(self):
            assert self.edbapp.core_components.get_through_resistor_list(10)

        def test_27_get_rats(self):
            assert len(self.edbapp.core_components.get_rats()) > 0

        def test_28_get_component_connections(self):
            assert len(self.edbapp.core_components.get_component_net_connection_info("U2A5")) > 0

        def test_29_get_power_tree(self):
            OUTPUT_NET = "BST_V1P0_S0"
            GROUND_NETS = ["GND", "PGND"]
            (
                component_list,
                component_list_columns,
                net_group,
            ) = self.edbapp.core_nets.get_powertree(OUTPUT_NET, GROUND_NETS)
            assert component_list
            assert component_list_columns
            assert net_group

        def test_30_aedt_pinname_pin_position(self):
            cmp_pinlist = self.edbapp.core_padstack.get_pinlist_from_component_and_net("U2A5", "GND")
            pin_name = self.edbapp.core_components.get_aedt_pin_name(cmp_pinlist[0])
            assert type(pin_name) is str
            assert len(pin_name) > 0
            assert len(cmp_pinlist[0].position) == 2
            assert len(self.edbapp.core_components.get_pin_position(cmp_pinlist[0])) == 2

        def test_31_get_pins_name_from_net(self):
            cmp_pinlist = self.edbapp.core_components.get_pin_from_component("U2A5")
            assert len(self.edbapp.core_components.get_pins_name_from_net(cmp_pinlist, "GND")) > 0
            assert len(self.edbapp.core_components.get_pins_name_from_net(cmp_pinlist, "VCCC")) == 0

        def test_32_delete_single_pin_rlc(self):
            assert len(self.edbapp.core_components.delete_single_pin_rlc()) > 0

        def test_33_component_rlc(self):
            assert self.edbapp.core_components.set_component_rlc("R1", 30, 1e-9, 1e-12)

        def test_34_disable_component(self):
            assert self.edbapp.core_components.disable_rlc_component("R1")

        def test_35_delete_component(self):
            assert self.edbapp.core_components.delete_component("R1")

        def test_36_create_coax_port(self):
            assert self.edbapp.core_hfss.create_coax_port_on_component("U2A5", ["RSVD_0", "V1P0_S0"])

        def test_37_create_circuit_port(self):
            initial_len = len(self.edbapp.core_padstack.pingroups)
            assert (
                    self.edbapp.core_siwave.create_circuit_port_on_net("U2A5", "V1P5_S3", "U2A5", "GND", 50, "test")
                    == "test"
            )
            p2 = self.edbapp.core_siwave.create_circuit_port_on_net("U2A5", "V3P3_S0", "U2A5", "GND", 50, "test")
            assert p2 != "test" and "test" in p2
            pins = self.edbapp.core_components.get_pin_from_component("U2A5")
            p3 = self.edbapp.core_siwave.create_circuit_port_on_pin(pins[200], pins[0])
            assert p3 != ""
            p4 = self.edbapp.core_hfss.create_circuit_port_on_net("U2A5", "RSVD_9")
            assert len(self.edbapp.core_padstack.pingroups) == initial_len + 6
            assert "GND" in p4 and "RSVD_9" in p4

        def test_38_create_voltage_source(self):
            assert "Vsource_" in self.edbapp.core_siwave.create_voltage_source_on_net(
                "U2A5", "PCIE_RBIAS", "U2A5", "GND", 3.3, 0
            )
            pins = self.edbapp.core_components.get_pin_from_component("U2A5")
            assert "VSource_" in self.edbapp.core_siwave.create_voltage_source_on_pin(pins[300], pins[10], 3.3, 0)

        def test_39_create_current_source(self):
            assert self.edbapp.core_siwave.create_current_source_on_net("U2A5", "DDR3_DM1", "U2A5", "GND", 0.1, 0) != ""
            pins = self.edbapp.core_components.get_pin_from_component("U2A5")
            assert "I22" == self.edbapp.core_siwave.create_current_source_on_pin(pins[301], pins[10], 0.1, 0, "I22")

        def test_39_create_dc_terminal(self):
            assert self.edbapp.core_siwave.create_dc_terminal("U2A5", "DDR3_DM1", "dc_terminal1") == "dc_terminal1"

        def test_39B_create_resistors(self):
            pins = self.edbapp.core_components.get_pin_from_component("U2A5")
            assert "RST4000" == self.edbapp.core_siwave.create_resistor_on_pin(pins[302], pins[10], 40, "RST4000")

        def test_40_create_siwave_ac_analsyis(self):
            assert self.edbapp.core_siwave.add_siwave_ac_analysis()

        def test_41_create_siwave_dc_analsyis(self):
            settings_dc = self.edbapp.core_siwave.get_siwave_dc_setup_template()
            settings_dc.accuracy_level = 0
            settings_dc.use_dc_custom_settings = True
            settings_dc.name = "myDCIR_3"
            settings_dc.pos_term_to_ground = "I1"
            assert self.edbapp.core_siwave.add_siwave_dc_analysis(settings_dc)

        def test_42_get_nets_from_pin_list(self):
            cmp_pinlist = self.edbapp.core_padstack.get_pinlist_from_component_and_net("U2A5", "GND")
            if cmp_pinlist:
                assert cmp_pinlist[0].GetNet().GetName()

        def test_43_mesh_operations(self):
            mesh_ops = self.edbapp.core_hfss.get_trace_width_for_traces_with_ports()
            assert len(mesh_ops) > 0

        def test_44_assign_model(self):
            assert self.edbapp.core_components.set_component_model(
                "C1A14",
                modelpath=os.path.join(
                    self.local_scratch.path,
                    test_project_name + ".aedb",
                    "GRM32ER72A225KA35_25C_0V.sp",
                ),
                modelname="GRM32ER72A225KA35_25C_0V",
            )
            assert not self.edbapp.core_components.set_component_model(
                "C10000",
                modelpath=os.path.join(
                    self.local_scratch.path,
                    test_project_name + ".aedb",
                    "GRM32ER72A225KA35_25C_0V.sp",
                ),
                modelname="GRM32ER72A225KA35_25C_0V",
            )

        def test_44a_assign_variable(self):
            result, var_server = self.edbapp.add_design_variable("my_variable", "1mm")
            assert result
            assert var_server
            result, var_server = self.edbapp.add_design_variable("my_variable", "1mm")
            assert not result
            assert self.edbapp.core_primitives.parametrize_trace_width("A0_N")
            assert self.edbapp.core_primitives.parametrize_trace_width("A0_N_R")
            result, var_server = self.edbapp.add_design_variable("my_parameter", "2mm", True)
            assert result
            assert var_server.IsVariableParameter("my_parameter")
            result, var_server = self.edbapp.add_design_variable("my_parameter", "2mm", True)
            assert not result
            result, var_server = self.edbapp.add_design_variable("$my_project_variable", "3mm")
            assert result
            assert var_server
            result, var_server = self.edbapp.add_design_variable("$my_project_variable", "3mm")
            assert not result

        def test_45_delete_net(self):
            self.edbapp.core_nets.nets["AVIN1"].delete()
            nets_deleted = self.edbapp.core_nets.delete_nets("A0_N")
            assert "A0_N" in nets_deleted

        def test_46_get_polygons_bounding(self):
            polys = self.edbapp.core_primitives.get_polygons_by_layer("GND")
            for poly in polys:
                bounding = self.edbapp.core_primitives.get_polygon_bounding_box(poly)
                assert len(bounding) == 4

        def test_47_get_polygons_bbylayerandnets(self):
            nets = ["GND", "IO2"]
            polys = self.edbapp.core_primitives.get_polygons_by_layer("BOTTOM", nets)
            assert polys

        def test_48_get_polygons_points(self):
            polys = self.edbapp.core_primitives.get_polygons_by_layer("GND")
            for poly in polys:
                points = self.edbapp.core_primitives.get_polygon_points(poly)
                assert points

        def test_49_get_padstack(self):
            for el in self.edbapp.core_padstack.padstacks:
                pad = self.edbapp.core_padstack.padstacks[el]
                assert pad.hole_plating_thickness is not None or False
                assert pad.hole_properties is not None or False
                assert pad.hole_plating_thickness is not None or False
                assert pad.hole_plating_ratio is not None or False
                assert pad.via_start_layer is not None or False
                assert pad.via_stop_layer is not None or False
                assert pad.material is not None or False
                assert pad.hole_finished_size is not None or False
                assert pad.hole_rotation is not None or False
                assert pad.hole_offset_x is not None or False
                assert pad.hole_offset_y is not None or False
                assert pad.hole_type is not None or False
                assert pad.pad_by_layer[pad.via_stop_layer].parameters is not None or False
                assert pad.pad_by_layer[pad.via_stop_layer].parameters_values is not None or False
                assert pad.pad_by_layer[pad.via_stop_layer].offset_x is not None or False
                assert pad.pad_by_layer[pad.via_stop_layer].offset_y is not None or False
                assert isinstance(pad.pad_by_layer[pad.via_stop_layer].geometry_type, int)
                polygon = pad.pad_by_layer[pad.via_stop_layer].polygon_data
                if polygon:
                    assert polygon.GetBBox()

        def test_50_set_padstack(self):
            pad = self.edbapp.core_padstack.padstacks["C10N116"]
            hole_pad = 8
            tol = 1e-12
            pad.hole_properties = hole_pad
            pad.hole_offset_x = 0
            pad.hole_offset_y = 1
            pad.hole_rotation = 0
            pad.hole_plating_ratio = 90
            assert pad.hole_plating_ratio == 90
            pad.hole_plating_thickness = 0.3
            assert abs(pad.hole_plating_thickness - 0.3) <= tol
            pad.material = "copper"
            assert abs(pad.hole_properties[0] - hole_pad) < tol
            offset_x = 7
            offset_y = 1
            param = 7
            pad.pad_by_layer[pad.via_stop_layer].parameters = param
            pad.pad_by_layer[pad.via_stop_layer].offset_x = offset_x
            pad.pad_by_layer[pad.via_stop_layer].offset_y = offset_y
            assert pad.pad_by_layer[pad.via_stop_layer].offset_x == str(offset_x)
            assert pad.pad_by_layer[pad.via_stop_layer].offset_y == str(offset_y)
            assert pad.pad_by_layer[pad.via_stop_layer].parameters[0] == str(param)

        def test_51_save_edb_as(self):
            assert self.edbapp.save_edb_as(os.path.join(self.local_scratch.path, "Gelileo_new.aedb"))
            assert os.path.exists(os.path.join(self.local_scratch.path, "Gelileo_new.aedb", "edb.def"))

        def test_52_parametrize_layout(self):
            assert len(self.edbapp.core_primitives.polygons) > 0
            for el in self.edbapp.core_primitives.polygons:
                if el.GetId() == 2647:
                    poly = el
            for el in self.edbapp.core_primitives.polygons:
                if el.GetId() == 2742:
                    selection_poly = el
            for el in self.edbapp.core_primitives.polygons:
                if el.GetId() == 2647:
                    poly = el
            assert self.edbapp.core_primitives.parametrize_polygon(poly, selection_poly)

        def test_53_import_bom(self):
            assert self.edbapp.core_components.update_rlc_from_bom(
                os.path.join(local_path, "example_models", test_subfolder, bom_example),
                delimiter=",",
                valuefield="Value",
                comptype="Prod name",
                refdes="RefDes",
            )
            assert not self.edbapp.core_components.components["R2L2"].is_enabled
            self.edbapp.core_components.components["R2L2"].is_enabled = True
            assert self.edbapp.core_components.components["R2L2"].is_enabled

        def test_53b_import_bom(self):
            target_path = os.path.join(local_path, "example_models", test_subfolder, "Galileo.aedb")
            edbapp = Edb(target_path, edbversion=desktop_version)
            edbapp.core_components.import_bom(
                os.path.join(local_path, "example_models", test_subfolder, "bom_example_2.csv")
            )
            assert not edbapp.core_components.components["R2L2"].is_enabled
            assert edbapp.core_components.components["U2A5"].partname == "IPD031-201x"

            export_bom_path = os.path.join(self.local_scratch.path, "export_bom.csv")
            assert edbapp.core_components.export_bom(export_bom_path)
            edbapp.close_edb()

        def test_54_create_component_from_pins(self):
            pins = self.edbapp.core_components.get_pin_from_component("R13")
            component = self.edbapp.core_components.create_component_from_pins(pins, "newcomp")
            assert component
            assert component.GetName() == "newcomp"
            assert len(list(component.LayoutObjs)) == 2

        def test_55b_create_cutout(self):
            output = os.path.join(self.local_scratch.path, "cutout.aedb")
            assert self.edbapp.create_cutout(
                ["A0_N", "A0_P"],
                ["GND"],
                output_aedb_path=output,
                open_cutout_at_end=False,
            )
            assert os.path.exists(os.path.join(output, "edb.def"))
            bounding = self.edbapp.get_bounding_box()
            cutout_line_x = 41
            cutout_line_y = 30
            points = [[bounding[0][0], bounding[0][1]]]
            points.append([cutout_line_x, bounding[0][1]])
            points.append([cutout_line_x, cutout_line_y])
            points.append([bounding[0][0], cutout_line_y])
            points.append([bounding[0][0], bounding[0][1]])
            output = os.path.join(self.local_scratch.path, "cutout2.aedb")

            assert self.edbapp.create_cutout_on_point_list(
                points,
                nets_to_include=["GND", "V3P3_S0"],
                output_aedb_path=output,
                open_cutout_at_end=False,
                include_partial_instances=True,
            )
            assert os.path.exists(os.path.join(output, "edb.def"))

        def test_56_rvalue(self):
            assert resistor_value_parser("100meg")

        def test_57_stackup_limits(self):
            assert self.edbapp.core_stackup.stackup_limits()

        def test_58_create_polygon(self):
            settings.enable_error_handler = True
            points = [
                [-0.025, -0.02],
                [0.025, -0.02],
                [0.025, 0.02],
                [-0.025, 0.02],
                [-0.025, -0.02],
            ]
            plane = self.edbapp.core_primitives.Shape("polygon", points=points)
            points = [
                [-0.001, -0.001],
                [0.001, -0.001, "ccw", 0.0, -0.0012],
                [0.001, 0.001],
                [-0.001, 0.001],
                [-0.001, -0.001],
            ]
            void1 = self.edbapp.core_primitives.Shape("polygon", points=points)
            void2 = self.edbapp.core_primitives.Shape("rectangle", [-0.002, 0.0], [-0.015, 0.0005])
            assert self.edbapp.core_primitives.create_polygon(plane, "TOP", [void1, void2])
            points = [
                [0, 0, 1],
            ]
            plane = self.edbapp.core_primitives.Shape("polygon", points=points)
            assert not self.edbapp.core_primitives.create_polygon(plane, "TOP")
            points = [
                [0.1, "s"],
            ]
            plane = self.edbapp.core_primitives.Shape("polygon", points=points)
            assert not self.edbapp.core_primitives.create_polygon(plane, "TOP")
            points = [[0.001, -0.001, "ccn", 0.0, -0.0012]]
            plane = self.edbapp.core_primitives.Shape("polygon", points=points)
            assert not self.edbapp.core_primitives.create_polygon(plane, "TOP")
            settings.enable_error_handler = False

        def test_59_create_path(self):
            points = [
                [-0.025, -0.02],
                [0.025, -0.02],
                [0.025, 0.02],
            ]
            path = self.edbapp.core_primitives.Shape("polygon", points=points)
            assert self.edbapp.core_primitives.create_path(path, "TOP")
            assert self.edbapp.core_primitives.create_trace(points, "TOP")

        def test_60_create_outline(self):
            assert self.edbapp.core_stackup.stackup_layers.add_outline_layer("Outline1")
            assert not self.edbapp.core_stackup.stackup_layers.add_outline_layer("Outline1")
            self.edbapp.stackup.add_layer("new_layer_1", "TOP", "insert_below")
            assert self.edbapp.stackup.layers["TOP"].thickness == 4.826e-05
            self.edbapp.stackup.layers["TOP"].thickness = 4e-5
            assert self.edbapp.stackup.layers["TOP"].thickness == 4e-05

        def test_61_create_edb(self):
            edb = Edb(os.path.join(self.local_scratch.path, "temp.aedb"))
            assert edb
            assert edb.active_layout
            edb.close_edb()

        @pytest.mark.skipif(config["build_machine"], reason="Not running in non-graphical mode")
        def test_62_export_to_hfss(self):
            edb = Edb(
                edbpath=os.path.join(local_path, "example_models", test_subfolder, "simple.aedb"),
                edbversion=desktop_version,
            )
            options_config = {"UNITE_NETS": 1, "LAUNCH_Q3D": 0}
            out = edb.write_export3d_option_config_file(self.local_scratch, options_config)
            assert os.path.exists(out)
            out = edb.export_hfss(self.local_scratch)
            assert os.path.exists(out)
            edb.close_edb()

        @pytest.mark.skipif(config["build_machine"], reason="Not running in non-graphical mode")
        def test_63_export_to_q3d(self):
            edb = Edb(
                edbpath=os.path.join(local_path, "example_models", test_subfolder, "simple.aedb"),
                edbversion=desktop_version,
            )
            options_config = {"UNITE_NETS": 1, "LAUNCH_Q3D": 0}
            out = edb.write_export3d_option_config_file(self.local_scratch, options_config)
            assert os.path.exists(out)
            out = edb.export_q3d(self.local_scratch, net_list=["ANALOG_A0", "ANALOG_A1", "ANALOG_A2"], hidden=True)
            assert os.path.exists(out)
            edb.close_edb()

        @pytest.mark.skipif(config["build_machine"], reason="Not running in non-graphical mode")
        def test_64_export_to_maxwell(self):
            edb = Edb(
                edbpath=os.path.join(local_path, "example_models", test_subfolder, "simple.aedb"),
                edbversion=desktop_version,
            )
            options_config = {"UNITE_NETS": 1, "LAUNCH_MAXWELL": 0}
            out = edb.write_export3d_option_config_file(self.local_scratch, options_config)
            assert os.path.exists(out)
            out = edb.export_maxwell(self.local_scratch, num_cores=6)
            assert os.path.exists(out)
            edb.close_edb()

        def test_65_flatten_planes(self):
            assert self.edbapp.core_primitives.unite_polygons_on_layer("TOP")

        def test_66_create_solder_ball_on_component(self):
            assert self.edbapp.core_components.set_solder_ball("U1A1")

        def test_67_add_void(self):
            plane_shape = self.edbapp.core_primitives.Shape("rectangle", pointA=["-5mm", "-5mm"], pointB=["5mm", "5mm"])
            plane = self.edbapp.core_primitives.create_polygon(plane_shape, "TOP", net_name="GND")

            path = self.edbapp.core_primitives.Shape("polygon", points=[["0", "0"], ["0", "1mm"]])
            void = self.edbapp.core_primitives.create_path(path, layer_name="TOP", width="0.1mm")
            assert self.edbapp.core_primitives.add_void(plane, void)

        def test_69_create_solder_balls_on_component(self):
            assert self.edbapp.core_components.set_solder_ball("U2A5")

        @pytest.mark.skipif(
            is_ironpython,
            reason="This test uses Matplotlib, which is not supported by IronPython.",
        )
        def test_70_plot_on_matplotlib(self):
            local_png = os.path.join(self.local_scratch.path, "test.png")
            self.edbapp.core_nets.plot(None, None, save_plot=local_png)
            assert os.path.exists(local_png)

        def test_71_fix_circle_voids(self):
            assert self.edbapp.core_primitives.fix_circle_void_for_clipping()

        def test_72_padstack_instance(self):
            padstack_instances = self.edbapp.core_padstack.get_padstack_instance_by_net_name("GND")
            assert len(padstack_instances)
            padstack_1 = list(padstack_instances.values())[0]
            assert padstack_1.id
            assert isinstance(padstack_1.bounding_box, list)
            for v in list(padstack_instances.values()):
                if not v.is_pin:
                    v.name = "TestInst"
                    assert v.name == "TestInst"
                    break

        def test_73_duplicate_padstack(self):
            self.edbapp.core_padstack.duplicate_padstack(
                target_padstack_name="VIA_20-10-28_SMB",
                new_padstack_name="VIA_20-10-28_SMB_NEW",
            )
            assert self.edbapp.core_padstack.padstacks["VIA_20-10-28_SMB_NEW"]

        def test74_set_padstack_property(self):
            self.edbapp.core_padstack.set_pad_property(
                padstack_name="VIA_18-10-28_SMB",
                layer_name="new",
                pad_shape="Circle",
                pad_params="800um",
            )
            assert self.edbapp.core_padstack.padstacks["VIA_18-10-28_SMB"].pad_by_layer["new"]

        def test_75_primitives_area(self):
            i = 0
            while i < 10:
                assert self.edbapp.core_primitives.primitives[i].area(False) > 0
                assert self.edbapp.core_primitives.primitives[i].area(True) > 0
                i += 1

        def test_76_short_component(self):
            assert self.edbapp.core_components.short_component_pins("EU1", width=0.2e-3)
            assert self.edbapp.core_components.short_component_pins("U10", ["2", "5"])

        def test_77_flip_layer_stackup(self):
            edb1 = Edb(self.target_path2, edbversion=desktop_version)

            edb2 = Edb(self.target_path, edbversion=desktop_version)
            assert edb2.core_stackup.place_in_layout_3d_placement(
                edb1,
                angle=0.0,
                offset_x="41.783mm",
                offset_y="35.179mm",
                flipped_stackup=False,
                place_on_top=False,
                solder_height=0.0,
            )
            edb2.close_edb()
            edb2 = Edb(self.target_path, edbversion=desktop_version)
            assert edb2.core_stackup.place_in_layout_3d_placement(
                edb1,
                angle=0.0,
                offset_x="41.783mm",
                offset_y="35.179mm",
                flipped_stackup=True,
                place_on_top=False,
                solder_height=0.0,
            )
            edb2.close_edb()
            edb2 = Edb(self.target_path, edbversion=desktop_version)
            assert edb2.core_stackup.place_in_layout_3d_placement(
                edb1,
                angle=0.0,
                offset_x="41.783mm",
                offset_y="35.179mm",
                flipped_stackup=False,
                place_on_top=True,
                solder_height=0.0,
            )
            edb2.close_edb()
            edb2 = Edb(self.target_path, edbversion=desktop_version)
            assert edb2.core_stackup.place_in_layout_3d_placement(
                edb1,
                angle=0.0,
                offset_x="41.783mm",
                offset_y="35.179mm",
                flipped_stackup=True,
                place_on_top=True,
                solder_height=0.0,
            )
            edb2.close_edb()
            edb1.close_edb()

        def test_78_flip_layer_stackup_2(self):
            edb2 = Edb(self.target_path, edbversion=desktop_version)
            assert edb2.core_stackup.place_in_layout(
                self.edbapp,
                angle=0.0,
                offset_x="41.783mm",
                offset_y="35.179mm",
                flipped_stackup=True,
                place_on_top=True,
            )
            edb2.close_edb()

        def test_79_get_placement_vector(self):
            edb2 = Edb(self.target_path, edbversion=desktop_version)
            for cmpname, cmp in edb2.core_components.components.items():
                assert isinstance(cmp.solder_ball_placement, int)
            mounted_cmp = edb2.core_components.get_component_by_name("BGA")
            hosting_cmp = self.edbapp.core_components.get_component_by_name("U2A5")
            (
                result,
                vector,
                rotation,
                solder_ball_height,
            ) = self.edbapp.core_components.get_component_placement_vector(
                mounted_component=mounted_cmp,
                hosting_component=hosting_cmp,
                mounted_component_pin1="A10",
                mounted_component_pin2="A12",
                hosting_component_pin1="A2",
                hosting_component_pin2="A4",
            )
            assert result
            assert abs(abs(rotation) - math.pi / 2) < 1e-9
            assert solder_ball_height == 0.00033
            assert len(vector) == 2
            (
                result,
                vector,
                rotation,
                solder_ball_height,
            ) = self.edbapp.core_components.get_component_placement_vector(
                mounted_component=mounted_cmp,
                hosting_component=hosting_cmp,
                mounted_component_pin1="A10",
                mounted_component_pin2="A12",
                hosting_component_pin1="A2",
                hosting_component_pin2="A4",
                flipped=True,
            )
            assert result
            assert abs(rotation + math.pi / 2) < 1e-9
            assert solder_ball_height == 0.00033
            assert len(vector) == 2
            edb2.close_edb()
            del edb2

        def test_80_edb_without_path(self):
            edbapp_without_path = Edb(edbversion=desktop_version, isreadonly=False)
            time.sleep(2)
            edbapp_without_path.close_edb()
            edbapp_without_path = None
            del edbapp_without_path

        def test_80_create_rectangle_in_pad(self):
            example_model = os.path.join(local_path, "example_models", test_subfolder, "padstacks.aedb")
            self.local_scratch.copyfolder(
                example_model,
                os.path.join(self.local_scratch.path, "padstacks2.aedb"),
            )
            edb_padstacks = Edb(
                edbpath=os.path.join(self.local_scratch.path, "padstacks2.aedb"),
                edbversion=desktop_version,
                isreadonly=True,
            )
            padstack_instances = list(edb_padstacks.core_padstack.padstack_instances.values())
            for padstack_instance in padstack_instances:
                result = padstack_instance.create_rectangle_in_pad("s")
                if padstack_instance.padstack_definition != "Padstack_None":
                    assert result
                else:
                    assert result is False
            edb_padstacks.close_edb()

        def test_81_edb_with_dxf(self):
            src = os.path.join(local_path, "example_models", test_subfolder, "edb_test_82.dxf")
            dxf_path = self.local_scratch.copyfile(src)
            edb3 = Edb(dxf_path, edbversion=desktop_version)
            edb3.close_edb()
            del edb3

        def test_82_place_on_lam_with_mold(self):
            laminateEdb = Edb(
                os.path.join(local_path, "example_models", test_subfolder, "lam_with_mold.aedb"),
                edbversion=desktop_version,
            )
            chipEdb = Edb(
                os.path.join(local_path, "example_models", test_subfolder, "chip.aedb"),
                edbversion=desktop_version,
            )
            try:
                layout = laminateEdb.active_layout
                cellInstances = list(layout.CellInstances)
                assert len(cellInstances) == 0
                assert chipEdb.core_stackup.place_in_layout_3d_placement(
                    laminateEdb,
                    angle=0.0,
                    offset_x=0.0,
                    offset_y=0.0,
                    flipped_stackup=False,
                    place_on_top=True,
                )
                merged_cell = chipEdb.edb.Cell.Cell.FindByName(
                    chipEdb.db, chipEdb.edb.Cell.CellType.CircuitCell, "lam_with_mold"
                )
                assert not merged_cell.IsNull()
                layout = merged_cell.GetLayout()
                cellInstances = list(layout.CellInstances)
                assert len(cellInstances) == 1
                cellInstance = cellInstances[0]
                assert cellInstance.Is3DPlacement()
                if is_ironpython:
                    (
                        res,
                        localOrigin,
                        rotAxisFrom,
                        rotAxisTo,
                        angle,
                        loc,
                    ) = cellInstance.Get3DTransformation()
                else:
                    (
                        res,
                        localOrigin,
                        rotAxisFrom,
                        rotAxisTo,
                        angle,
                        loc,
                    ) = cellInstance.Get3DTransformation(None, None, None, None, None)
                assert res
                zeroValue = chipEdb.edb_value(0)
                oneValue = chipEdb.edb_value(1)
                originPoint = chipEdb.edb.Geometry.Point3DData(zeroValue, zeroValue, zeroValue)
                xAxisPoint = chipEdb.edb.Geometry.Point3DData(oneValue, zeroValue, zeroValue)
                assert localOrigin.IsEqual(originPoint)
                assert rotAxisFrom.IsEqual(xAxisPoint)
                assert rotAxisTo.IsEqual(xAxisPoint)
                assert angle.IsEqual(zeroValue)
                assert loc.IsEqual(chipEdb.edb.Geometry.Point3DData(zeroValue, zeroValue, chipEdb.edb_value(170e-6)))
            finally:
                chipEdb.close_edb()
                laminateEdb.close_edb()

        def test_82b_place_on_bottom_of_lam_with_mold(self):
            laminateEdb = Edb(
                os.path.join(local_path, "example_models", test_subfolder, "lam_with_mold.aedb"),
                edbversion=desktop_version,
            )
            chipEdb = Edb(
                os.path.join(local_path, "example_models", test_subfolder, "chip_flipped_stackup.aedb"),
                edbversion=desktop_version,
            )
            try:
                layout = laminateEdb.active_layout
                cellInstances = list(layout.CellInstances)
                assert len(cellInstances) == 0
                assert chipEdb.core_stackup.place_in_layout_3d_placement(
                    laminateEdb,
                    angle=0.0,
                    offset_x=0.0,
                    offset_y=0.0,
                    flipped_stackup=False,
                    place_on_top=False,
                )
                merged_cell = chipEdb.edb.Cell.Cell.FindByName(
                    chipEdb.db, chipEdb.edb.Cell.CellType.CircuitCell, "lam_with_mold"
                )
                assert not merged_cell.IsNull()
                layout = merged_cell.GetLayout()
                cellInstances = list(layout.CellInstances)
                assert len(cellInstances) == 1
                cellInstance = cellInstances[0]
                assert cellInstance.Is3DPlacement()
                if is_ironpython:
                    (
                        res,
                        localOrigin,
                        rotAxisFrom,
                        rotAxisTo,
                        angle,
                        loc,
                    ) = cellInstance.Get3DTransformation()
                else:
                    (
                        res,
                        localOrigin,
                        rotAxisFrom,
                        rotAxisTo,
                        angle,
                        loc,
                    ) = cellInstance.Get3DTransformation(None, None, None, None, None)
                assert res
                zeroValue = chipEdb.edb_value(0)
                oneValue = chipEdb.edb_value(1)
                originPoint = chipEdb.edb.Geometry.Point3DData(zeroValue, zeroValue, zeroValue)
                xAxisPoint = chipEdb.edb.Geometry.Point3DData(oneValue, zeroValue, zeroValue)
                assert localOrigin.IsEqual(originPoint)
                assert rotAxisFrom.IsEqual(xAxisPoint)
                assert rotAxisTo.IsEqual(xAxisPoint)
                assert angle.IsEqual(zeroValue)
                assert loc.IsEqual(chipEdb.edb.Geometry.Point3DData(zeroValue, zeroValue, chipEdb.edb_value(-90e-6)))
            finally:
                chipEdb.close_edb()
                laminateEdb.close_edb()

        def test_82c_place_on_lam_with_mold_solder(self):
            laminateEdb = Edb(
                os.path.join(local_path, "example_models", test_subfolder, "lam_with_mold.aedb"),
                edbversion=desktop_version,
            )
            chipEdb = Edb(
                os.path.join(local_path, "example_models", test_subfolder, "chip_solder.aedb"),
                edbversion=desktop_version,
            )
            try:
                layout = laminateEdb.active_layout
                cellInstances = list(layout.CellInstances)
                assert len(cellInstances) == 0
                assert chipEdb.core_stackup.place_in_layout_3d_placement(
                    laminateEdb,
                    angle=0.0,
                    offset_x=0.0,
                    offset_y=0.0,
                    flipped_stackup=False,
                    place_on_top=True,
                )
                merged_cell = chipEdb.edb.Cell.Cell.FindByName(
                    chipEdb.db, chipEdb.edb.Cell.CellType.CircuitCell, "lam_with_mold"
                )
                assert not merged_cell.IsNull()
                layout = merged_cell.GetLayout()
                cellInstances = list(layout.CellInstances)
                assert len(cellInstances) == 1
                cellInstance = cellInstances[0]
                assert cellInstance.Is3DPlacement()
                if is_ironpython:
                    (
                        res,
                        localOrigin,
                        rotAxisFrom,
                        rotAxisTo,
                        angle,
                        loc,
                    ) = cellInstance.Get3DTransformation()
                else:
                    (
                        res,
                        localOrigin,
                        rotAxisFrom,
                        rotAxisTo,
                        angle,
                        loc,
                    ) = cellInstance.Get3DTransformation(None, None, None, None, None)
                assert res
                zeroValue = chipEdb.edb_value(0)
                oneValue = chipEdb.edb_value(1)
                originPoint = chipEdb.edb.Geometry.Point3DData(zeroValue, zeroValue, zeroValue)
                xAxisPoint = chipEdb.edb.Geometry.Point3DData(oneValue, zeroValue, zeroValue)
                assert localOrigin.IsEqual(originPoint)
                assert rotAxisFrom.IsEqual(xAxisPoint)
                assert rotAxisTo.IsEqual(xAxisPoint)
                assert angle.IsEqual(zeroValue)
                assert loc.IsEqual(chipEdb.edb.Geometry.Point3DData(zeroValue, zeroValue, chipEdb.edb_value(190e-6)))
            finally:
                chipEdb.close_edb()
                laminateEdb.close_edb()

        def test_82d_place_on_bottom_of_lam_with_mold_solder(self):
            laminateEdb = Edb(
                os.path.join(local_path, "example_models", test_subfolder, "lam_with_mold.aedb"),
                edbversion=desktop_version,
            )
            chipEdb = Edb(
                os.path.join(local_path, "example_models", test_subfolder, "chip_solder.aedb"),
                edbversion=desktop_version,
            )
            try:
                layout = laminateEdb.active_layout
                cellInstances = list(layout.CellInstances)
                assert len(cellInstances) == 0
                assert chipEdb.core_stackup.place_in_layout_3d_placement(
                    laminateEdb,
                    angle=0.0,
                    offset_x=0.0,
                    offset_y=0.0,
                    flipped_stackup=True,
                    place_on_top=False,
                )
                merged_cell = chipEdb.edb.Cell.Cell.FindByName(
                    chipEdb.db, chipEdb.edb.Cell.CellType.CircuitCell, "lam_with_mold"
                )
                assert not merged_cell.IsNull()
                layout = merged_cell.GetLayout()
                cellInstances = list(layout.CellInstances)
                assert len(cellInstances) == 1
                cellInstance = cellInstances[0]
                assert cellInstance.Is3DPlacement()
                if is_ironpython:
                    (
                        res,
                        localOrigin,
                        rotAxisFrom,
                        rotAxisTo,
                        angle,
                        loc,
                    ) = cellInstance.Get3DTransformation()
                else:
                    (
                        res,
                        localOrigin,
                        rotAxisFrom,
                        rotAxisTo,
                        angle,
                        loc,
                    ) = cellInstance.Get3DTransformation(None, None, None, None, None)
                assert res
                zeroValue = chipEdb.edb_value(0)
                oneValue = chipEdb.edb_value(1)
                originPoint = chipEdb.edb.Geometry.Point3DData(zeroValue, zeroValue, zeroValue)
                xAxisPoint = chipEdb.edb.Geometry.Point3DData(oneValue, zeroValue, zeroValue)
                assert localOrigin.IsEqual(originPoint)
                assert rotAxisFrom.IsEqual(xAxisPoint)
                assert rotAxisTo.IsEqual(xAxisPoint)
                assert angle.IsEqual(chipEdb.edb_value(math.pi))
                assert loc.IsEqual(chipEdb.edb.Geometry.Point3DData(zeroValue, zeroValue, chipEdb.edb_value(-20e-6)))
            finally:
                chipEdb.close_edb()
                laminateEdb.close_edb()

        def test_82e_place_zoffset_chip(self):
            laminateEdb = Edb(
                os.path.join(local_path, "example_models", test_subfolder, "lam_with_mold.aedb"),
                edbversion=desktop_version,
            )
            chipEdb = Edb(
                os.path.join(local_path, "example_models", test_subfolder, "chip_zoffset.aedb"),
                edbversion=desktop_version,
            )
            try:
                layout = laminateEdb.active_layout
                cellInstances = list(layout.CellInstances)
                assert len(cellInstances) == 0
                assert chipEdb.core_stackup.place_in_layout_3d_placement(
                    laminateEdb,
                    angle=0.0,
                    offset_x=0.0,
                    offset_y=0.0,
                    flipped_stackup=False,
                    place_on_top=True,
                )
                merged_cell = chipEdb.edb.Cell.Cell.FindByName(
                    chipEdb.db, chipEdb.edb.Cell.CellType.CircuitCell, "lam_with_mold"
                )
                assert not merged_cell.IsNull()
                layout = merged_cell.GetLayout()
                cellInstances = list(layout.CellInstances)
                assert len(cellInstances) == 1
                cellInstance = cellInstances[0]
                assert cellInstance.Is3DPlacement()
                if is_ironpython:
                    (
                        res,
                        localOrigin,
                        rotAxisFrom,
                        rotAxisTo,
                        angle,
                        loc,
                    ) = cellInstance.Get3DTransformation()
                else:
                    (
                        res,
                        localOrigin,
                        rotAxisFrom,
                        rotAxisTo,
                        angle,
                        loc,
                    ) = cellInstance.Get3DTransformation(None, None, None, None, None)
                assert res
                zeroValue = chipEdb.edb_value(0)
                oneValue = chipEdb.edb_value(1)
                originPoint = chipEdb.edb.Geometry.Point3DData(zeroValue, zeroValue, zeroValue)
                xAxisPoint = chipEdb.edb.Geometry.Point3DData(oneValue, zeroValue, zeroValue)
                assert localOrigin.IsEqual(originPoint)
                assert rotAxisFrom.IsEqual(xAxisPoint)
                assert rotAxisTo.IsEqual(xAxisPoint)
                assert angle.IsEqual(zeroValue)
                assert loc.IsEqual(chipEdb.edb.Geometry.Point3DData(zeroValue, zeroValue, chipEdb.edb_value(160e-6)))
            finally:
                chipEdb.close_edb()
                laminateEdb.close_edb()

        def test_82f_place_on_bottom_zoffset_chip(self):
            laminateEdb = Edb(
                os.path.join(local_path, "example_models", test_subfolder, "lam_with_mold.aedb"),
                edbversion=desktop_version,
            )
            chipEdb = Edb(
                os.path.join(local_path, "example_models", test_subfolder, "chip_zoffset.aedb"),
                edbversion=desktop_version,
            )
            try:
                layout = laminateEdb.active_layout
                cellInstances = list(layout.CellInstances)
                assert len(cellInstances) == 0
                assert chipEdb.core_stackup.place_in_layout_3d_placement(
                    laminateEdb,
                    angle=0.0,
                    offset_x=0.0,
                    offset_y=0.0,
                    flipped_stackup=True,
                    place_on_top=False,
                )
                merged_cell = chipEdb.edb.Cell.Cell.FindByName(
                    chipEdb.db, chipEdb.edb.Cell.CellType.CircuitCell, "lam_with_mold"
                )
                assert not merged_cell.IsNull()
                layout = merged_cell.GetLayout()
                cellInstances = list(layout.CellInstances)
                assert len(cellInstances) == 1
                cellInstance = cellInstances[0]
                assert cellInstance.Is3DPlacement()
                if is_ironpython:
                    (
                        res,
                        localOrigin,
                        rotAxisFrom,
                        rotAxisTo,
                        angle,
                        loc,
                    ) = cellInstance.Get3DTransformation()
                else:
                    (
                        res,
                        localOrigin,
                        rotAxisFrom,
                        rotAxisTo,
                        angle,
                        loc,
                    ) = cellInstance.Get3DTransformation(None, None, None, None, None)
                assert res
                zeroValue = chipEdb.edb_value(0)
                oneValue = chipEdb.edb_value(1)
                originPoint = chipEdb.edb.Geometry.Point3DData(zeroValue, zeroValue, zeroValue)
                xAxisPoint = chipEdb.edb.Geometry.Point3DData(oneValue, zeroValue, zeroValue)
                assert localOrigin.IsEqual(originPoint)
                assert rotAxisFrom.IsEqual(xAxisPoint)
                assert rotAxisTo.IsEqual(xAxisPoint)
                assert angle.IsEqual(chipEdb.edb_value(math.pi))
                assert loc.IsEqual(chipEdb.edb.Geometry.Point3DData(zeroValue, zeroValue, chipEdb.edb_value(10e-6)))
            finally:
                chipEdb.close_edb()
                laminateEdb.close_edb()

        def test_82g_place_zoffset_solder_chip(self):
            laminateEdb = Edb(
                os.path.join(local_path, "example_models", test_subfolder, "lam_with_mold.aedb"),
                edbversion=desktop_version,
            )
            chipEdb = Edb(
                os.path.join(local_path, "example_models", test_subfolder, "chip_zoffset_solder.aedb"),
                edbversion=desktop_version,
            )
            try:
                layout = laminateEdb.active_layout
                cellInstances = list(layout.CellInstances)
                assert len(cellInstances) == 0
                assert chipEdb.core_stackup.place_in_layout_3d_placement(
                    laminateEdb,
                    angle=0.0,
                    offset_x=0.0,
                    offset_y=0.0,
                    flipped_stackup=False,
                    place_on_top=True,
                )
                merged_cell = chipEdb.edb.Cell.Cell.FindByName(
                    chipEdb.db, chipEdb.edb.Cell.CellType.CircuitCell, "lam_with_mold"
                )
                assert not merged_cell.IsNull()
                layout = merged_cell.GetLayout()
                cellInstances = list(layout.CellInstances)
                assert len(cellInstances) == 1
                cellInstance = cellInstances[0]
                assert cellInstance.Is3DPlacement()
                if is_ironpython:
                    (
                        res,
                        localOrigin,
                        rotAxisFrom,
                        rotAxisTo,
                        angle,
                        loc,
                    ) = cellInstance.Get3DTransformation()
                else:
                    (
                        res,
                        localOrigin,
                        rotAxisFrom,
                        rotAxisTo,
                        angle,
                        loc,
                    ) = cellInstance.Get3DTransformation(None, None, None, None, None)
                assert res
                zeroValue = chipEdb.edb_value(0)
                oneValue = chipEdb.edb_value(1)
                originPoint = chipEdb.edb.Geometry.Point3DData(zeroValue, zeroValue, zeroValue)
                xAxisPoint = chipEdb.edb.Geometry.Point3DData(oneValue, zeroValue, zeroValue)
                assert localOrigin.IsEqual(originPoint)
                assert rotAxisFrom.IsEqual(xAxisPoint)
                assert rotAxisTo.IsEqual(xAxisPoint)
                assert angle.IsEqual(zeroValue)
                assert loc.IsEqual(chipEdb.edb.Geometry.Point3DData(zeroValue, zeroValue, chipEdb.edb_value(150e-6)))
            finally:
                chipEdb.close_edb()
                laminateEdb.close_edb()

        def test_82h_place_on_bottom_zoffset_solder_chip(self):
            laminateEdb = Edb(
                os.path.join(local_path, "example_models", test_subfolder, "lam_with_mold.aedb"),
                edbversion=desktop_version,
            )
            chipEdb = Edb(
                os.path.join(local_path, "example_models", test_subfolder, "chip_zoffset_solder.aedb"),
                edbversion=desktop_version,
            )
            try:
                layout = laminateEdb.active_layout
                cellInstances = list(layout.CellInstances)
                assert len(cellInstances) == 0
                assert chipEdb.core_stackup.place_in_layout_3d_placement(
                    laminateEdb,
                    angle=0.0,
                    offset_x=0.0,
                    offset_y=0.0,
                    flipped_stackup=True,
                    place_on_top=False,
                )
                merged_cell = chipEdb.edb.Cell.Cell.FindByName(
                    chipEdb.db, chipEdb.edb.Cell.CellType.CircuitCell, "lam_with_mold"
                )
                assert not merged_cell.IsNull()
                layout = merged_cell.GetLayout()
                cellInstances = list(layout.CellInstances)
                assert len(cellInstances) == 1
                cellInstance = cellInstances[0]
                assert cellInstance.Is3DPlacement()
                if is_ironpython:
                    (
                        res,
                        localOrigin,
                        rotAxisFrom,
                        rotAxisTo,
                        angle,
                        loc,
                    ) = cellInstance.Get3DTransformation()
                else:
                    (
                        res,
                        localOrigin,
                        rotAxisFrom,
                        rotAxisTo,
                        angle,
                        loc,
                    ) = cellInstance.Get3DTransformation(None, None, None, None, None)
                assert res
                zeroValue = chipEdb.edb_value(0)
                oneValue = chipEdb.edb_value(1)
                originPoint = chipEdb.edb.Geometry.Point3DData(zeroValue, zeroValue, zeroValue)
                xAxisPoint = chipEdb.edb.Geometry.Point3DData(oneValue, zeroValue, zeroValue)
                assert localOrigin.IsEqual(originPoint)
                assert rotAxisFrom.IsEqual(xAxisPoint)
                assert rotAxisTo.IsEqual(xAxisPoint)
                assert angle.IsEqual(chipEdb.edb_value(math.pi))
                assert loc.IsEqual(chipEdb.edb.Geometry.Point3DData(zeroValue, zeroValue, chipEdb.edb_value(20e-6)))
            finally:
                chipEdb.close_edb()
                laminateEdb.close_edb()

        def test_83_build_siwave_project_from_config_file(self):
            example_project = os.path.join(local_path, "example_models", test_subfolder, "Galileo.aedb")
            self.target_path = os.path.join(self.local_scratch.path, "Galileo.aedb")
            self.local_scratch.copyfolder(example_project, self.target_path)
            cfg_file = os.path.join(self.target_path, "test.cfg")
            with open(cfg_file, "w") as f:
                f.writelines("SolverType = 'SiwaveSYZ'\n")
                f.writelines("PowerNets = ['GND']\n")
                f.writelines("Components = ['U2A5', 'U1B5']")
            sim_config = SimulationConfiguration(cfg_file)
            assert Edb(self.target_path).build_simulation_project(sim_config)

        def test_84_set_component_type(self):
            comp = self.edbapp.core_components.components["R2L18"]
            comp.type = "Resistor"
            assert comp.type == "Resistor"
            comp.type = "Inductor"
            assert comp.type == "Inductor"
            comp.type = "Capacitor"
            assert comp.type == "Capacitor"
            comp.type = "IO"
            assert comp.type == "IO"
            comp.type = "IC"
            assert comp.type == "IC"
            comp.type = "Other"
            assert comp.type == "Other"

        def test_85_deactivate_rlc(self):
            assert self.edbapp.core_components.deactivate_rlc_component(component="C1", create_circuit_port=True)
            assert self.edbapp.core_components.deactivate_rlc_component(component="C2", create_circuit_port=False)

        def test_86_create_symmetric_stackup(self):
            app_edb = Edb(edbversion=desktop_version)
            assert not app_edb.core_stackup.create_symmetric_stackup(9)
            assert app_edb.core_stackup.create_symmetric_stackup(8)
            app_edb.close_edb()

            app_edb = Edb(edbversion=desktop_version)
            assert app_edb.core_stackup.create_symmetric_stackup(8, soldermask=False)
            app_edb.close_edb()
            app_edb = Edb(edbversion=desktop_version)
            assert not app_edb.stackup.create_symmetric_stackup(9)
            assert app_edb.stackup.create_symmetric_stackup(8)
            app_edb.close_edb()

            app_edb = Edb(edbversion=desktop_version)
            assert app_edb.stackup.create_symmetric_stackup(8, soldermask=False)
            app_edb.close_edb()

        def test_86B_create_rectangle(self):
            assert self.edbapp.core_primitives.create_rectangle("TOP", "SIG1", ["0", "0"], ["2mm", "3mm"])
            assert self.edbapp.core_primitives.create_rectangle(
                "TOP",
                "SIG2",
                center_point=["0", "0"],
                width="4mm",
                height="5mm",
                representation_type="CenterWidthHeight",
            )

        def test_87_negative_properties(self):
            layer = self.edbapp.core_stackup.stackup_layers.layers["TOP"]
            layer.negative_layer = True
            assert layer.negative_layer

        def test_88_roughness_property(self):
            layer = self.edbapp.core_stackup.stackup_layers.layers["TOP"]
            layer.roughness_enabled = True
            assert layer.roughness_enabled

        def test_89_thickness_property(self):
            layer = self.edbapp.core_stackup.stackup_layers.layers["TOP"]
            layer.thickness_value = 35e-6
            assert layer.thickness_value == 35e-6

        def test_90_filling_material_property(self):
            layer = self.edbapp.core_stackup.stackup_layers.layers["TOP"]
            layer.filling_material_name = "air"
            assert layer.filling_material_name == "air"

        def test_91_material_property(self):
            layer = self.edbapp.core_stackup.stackup_layers.layers["TOP"]
            layer.material_name = "copper"
            assert layer.material_name == "copper"

        def test_92_layer_type_property(self):
            layer = self.edbapp.core_stackup.stackup_layers.layers["TOP"]
            layer.layer_type = 1
            assert layer.layer_type == 1
            layer.layer_type = 0
            assert layer.layer_type == 0

        def test_93_loggers(self):
            core_stackup = self.edbapp.core_stackup
            layers = self.edbapp.core_stackup.stackup_layers
            layer = self.edbapp.core_stackup.stackup_layers.layers["TOP"]
            self.edbapp.logger.warning("Is it working?")
            core_stackup._logger.warning("Is it working?")
            layers._logger.warning("Is it working?")
            layer._logger.warning("Is it working?")

        def test_94_change_design_variable_value(self):
            self.edbapp.add_design_variable("ant_length", "1cm")
            self.edbapp.add_design_variable("my_parameter_default", "1mm", is_parameter=True)
            self.edbapp.add_design_variable("$my_project_variable", "1mm")
            changed_variable_1 = self.edbapp.change_design_variable_value("ant_length", "1m")
            if isinstance(changed_variable_1, tuple):
                changed_variable_done, ant_length_value = changed_variable_1
                assert changed_variable_done
            else:
                assert changed_variable_1
            changed_variable_2 = self.edbapp.change_design_variable_value("elephant_length", "1m")
            if isinstance(changed_variable_2, tuple):
                changed_variable_done, elephant_length_value = changed_variable_2
                assert not changed_variable_done
            else:
                assert not changed_variable_2
            changed_variable_3 = self.edbapp.change_design_variable_value("my_parameter_default", "1m")
            if isinstance(changed_variable_3, tuple):
                changed_variable_done, my_parameter_value = changed_variable_3
                assert changed_variable_done
            else:
                assert changed_variable_3
            changed_variable_4 = self.edbapp.change_design_variable_value("$my_project_variable", "1m")
            if isinstance(changed_variable_4, tuple):
                changed_variable_done, my_project_variable_value = changed_variable_4
                assert changed_variable_done
            else:
                assert changed_variable_4
            changed_variable_5 = self.edbapp.change_design_variable_value("$my_parameter", "1m")
            if isinstance(changed_variable_5, tuple):
                changed_variable_done, my_project_variable_value = changed_variable_4
                assert not changed_variable_done
            else:
                assert not changed_variable_5

        def test_95_etch_factor(self):
            layer = self.edbapp.core_stackup.stackup_layers.layers["TOP"]
            added_layer = self.edbapp.core_stackup.stackup_layers.add_layer(layerName="added_layer", etchMap=1.1)
            assert layer.etch_factor == 0
            layer.etch_factor = "1"
            print(type(layer._etch_factor))
            assert layer.etch_factor == 1
            layer.etch_factor = 1.1
            assert layer.etch_factor == 1.1
            layer.etch_factor = None
            assert layer.etch_factor == 0.00000
            assert added_layer.etch_factor == 1.1

        def test_96_int_to_layer_types(self):
            stackup = self.edbapp.core_stackup.stackup_layers
            signal_layer = stackup._int_to_layer_types(0)
            assert signal_layer == stackup.layer_types.SignalLayer
            dielectric_layer = stackup._int_to_layer_types(1)
            assert dielectric_layer == stackup.layer_types.DielectricLayer
            conducting_layer = stackup._int_to_layer_types(2)
            assert conducting_layer == stackup.layer_types.ConductingLayer
            airlines_layer = stackup._int_to_layer_types(3)
            assert airlines_layer == stackup.layer_types.AirlinesLayer
            errors_layer = stackup._int_to_layer_types(4)
            assert errors_layer == stackup.layer_types.ErrorsLayer
            symbol_layer = stackup._int_to_layer_types(5)
            assert symbol_layer == stackup.layer_types.SymbolLayer
            measure_layer = stackup._int_to_layer_types(6)
            assert measure_layer == stackup.layer_types.MeasureLayer
            assembly_layer = stackup._int_to_layer_types(8)
            assert assembly_layer == stackup.layer_types.AssemblyLayer
            silkscreen_layer = stackup._int_to_layer_types(9)
            assert silkscreen_layer == stackup.layer_types.SilkscreenLayer
            solder_mask_layer = stackup._int_to_layer_types(10)
            assert solder_mask_layer == stackup.layer_types.SolderMaskLayer
            solder_paste_layer = stackup._int_to_layer_types(11)
            assert solder_paste_layer == stackup.layer_types.SolderPasteLayer
            glue_layer = stackup._int_to_layer_types(12)
            assert glue_layer == stackup.layer_types.GlueLayer
            wirebond_layer = stackup._int_to_layer_types(13)
            assert wirebond_layer == stackup.layer_types.WirebondLayer
            user_layer = stackup._int_to_layer_types(14)
            assert user_layer == stackup.layer_types.UserLayer
            siwave_hfss_solver_regions = stackup._int_to_layer_types(16)
            assert siwave_hfss_solver_regions == stackup.layer_types.SIwaveHFSSSolverRegions
            outline_layer = stackup._int_to_layer_types(18)
            assert outline_layer == stackup.layer_types.OutlineLayer

        def test_97_layer_types_to_int(self):
            stackup = self.edbapp.core_stackup.stackup_layers
            signal_layer = stackup._layer_types_to_int(stackup.layer_types.SignalLayer)
            assert signal_layer == 0
            dielectric_layer = stackup._layer_types_to_int(stackup.layer_types.DielectricLayer)
            assert dielectric_layer == 1
            conducting_layer = stackup._layer_types_to_int(stackup.layer_types.ConductingLayer)
            assert conducting_layer == 2
            airlines_layer = stackup._layer_types_to_int(stackup.layer_types.AirlinesLayer)
            assert airlines_layer == 3
            errors_layer = stackup._layer_types_to_int(stackup.layer_types.ErrorsLayer)
            assert errors_layer == 4
            symbol_layer = stackup._layer_types_to_int(stackup.layer_types.SymbolLayer)
            assert symbol_layer == 5
            measure_layer = stackup._layer_types_to_int(stackup.layer_types.MeasureLayer)
            assert measure_layer == 6
            assembly_layer = stackup._layer_types_to_int(stackup.layer_types.AssemblyLayer)
            assert assembly_layer == 8
            silkscreen_layer = stackup._layer_types_to_int(stackup.layer_types.SilkscreenLayer)
            assert silkscreen_layer == 9
            solder_mask_layer = stackup._layer_types_to_int(stackup.layer_types.SolderMaskLayer)
            assert solder_mask_layer == 10
            solder_paste_layer = stackup._layer_types_to_int(stackup.layer_types.SolderPasteLayer)
            assert solder_paste_layer == 11
            glue_layer = stackup._layer_types_to_int(stackup.layer_types.GlueLayer)
            assert glue_layer == 12
            wirebond_layer = stackup._layer_types_to_int(stackup.layer_types.WirebondLayer)
            assert wirebond_layer == 13
            user_layer = stackup._layer_types_to_int(stackup.layer_types.UserLayer)
            assert user_layer == 14
            siwave_hfss_solver_regions = stackup._layer_types_to_int(stackup.layer_types.SIwaveHFSSSolverRegions)
            assert siwave_hfss_solver_regions == 16
            outline_layer = stackup._layer_types_to_int(stackup.layer_types.OutlineLayer)
            assert outline_layer == 18

        def test_98_export_import_json_for_config(self):
            sim_config = SimulationConfiguration()
            assert sim_config.output_aedb is None
            sim_config.output_aedb = os.path.join(self.local_scratch.path, "test.aedb")
            assert sim_config.output_aedb == os.path.join(self.local_scratch.path, "test.aedb")
            json_file = os.path.join(self.local_scratch.path, "test.json")
            sim_config._filename = json_file
            sim_config.arc_angle = "90deg"
            assert sim_config.export_json(json_file)
            test_import = SimulationConfiguration()
            assert test_import.import_json(json_file)
            assert test_import.arc_angle == "90deg"
            assert test_import._filename == json_file

        def test_99_duplicate_material(self):
            stack_up = self.edbapp.core_stackup
            duplicated_copper = stack_up.duplicate_material("copper", "my_new_copper")
            assert duplicated_copper
            duplicated_fr4_epoxy = stack_up.duplicate_material("FR4_epoxy", "my_new_FR4")
            assert duplicated_fr4_epoxy
            duplicated_pec = stack_up.duplicate_material("pec", "my_new_pec")
            assert duplicated_pec
            cloned_permittivity = stack_up.get_property_by_material_name("permittivity", "my_new_pec")
            permittivity = stack_up.get_property_by_material_name("permittivity", "pec")
            cloned_permeability = stack_up.get_property_by_material_name("permeability", "my_new_pec")
            permeability = stack_up.get_property_by_material_name("permeability", "pec")
            cloned_conductivity = stack_up.get_property_by_material_name("conductivity", "my_new_pec")
            conductivity = stack_up.get_property_by_material_name("conductivity", "pec")
            cloned_dielectric_loss = stack_up.get_property_by_material_name("dielectric_loss_tangent", "my_new_pec")
            dielectric_loss = stack_up.get_property_by_material_name("dielectric_loss_tangent", "pec")
            cloned_magnetic_loss = stack_up.get_property_by_material_name("magnetic_loss_tangent", "my_new_pec")
            magnetic_loss = stack_up.get_property_by_material_name("magnetic_loss_tangent", "pec")
            assert cloned_permittivity == permittivity
            assert cloned_permeability == permeability
            assert cloned_conductivity == conductivity
            assert cloned_dielectric_loss == dielectric_loss
            assert cloned_magnetic_loss == magnetic_loss
            non_duplicated = stack_up.duplicate_material("my_nonexistent_mat", "nothing")
            assert not non_duplicated

        def test_A100_get_property_by_material_name(self):
            stack_up = self.edbapp.core_stackup
            permittivity = stack_up.get_property_by_material_name("permittivity", "FR4_epoxy")
            permeability = stack_up.get_property_by_material_name("permeability", "FR4_epoxy")
            conductivity = stack_up.get_property_by_material_name("conductivity", "copper")
            dielectric_loss = stack_up.get_property_by_material_name("dielectric_loss_tangent", "FR4_epoxy")
            magnetic_loss = stack_up.get_property_by_material_name("magnetic_loss_tangent", "FR4_epoxy")
            assert permittivity == 4.4
            assert permeability == 0
            assert conductivity == 59590000
            assert dielectric_loss == 0.02
            assert magnetic_loss == 0
            failing_test_1 = stack_up.get_property_by_material_name("magnetic_loss_tangent", "inexistent_material")
            assert not failing_test_1
            failing_test_2 = stack_up.get_property_by_material_name("none_property", "copper")
            assert not failing_test_2

        def test_A101_classify_nets(self):
            sim_setup = SimulationConfiguration()
            sim_setup.power_nets = ["RSVD_0", "RSVD_1"]
            sim_setup.signal_nets = ["V3P3_S0"]
            self.edbapp.core_nets.classify_nets(sim_setup)

        def test_A102_place_a3dcomp_3d_placement(self):
            source_path = os.path.join(local_path, "example_models", test_subfolder, "lam_for_bottom_place.aedb")
            target_path = os.path.join(self.local_scratch.path, "output.aedb")
            self.local_scratch.copyfolder(source_path, target_path)
            laminate_edb = Edb(target_path, edbversion=desktop_version)
            chip_a3dcomp = os.path.join(local_path, "example_models", test_subfolder, "chip.a3dcomp")
            try:
                layout = laminate_edb.active_layout
                cell_instances = list(layout.CellInstances)
                assert len(cell_instances) == 0
                assert laminate_edb.core_stackup.place_a3dcomp_3d_placement(
                    chip_a3dcomp,
                    angle=0.0,
                    offset_x=0.0,
                    offset_y=0.0,
                    place_on_top=True,
                )
                cell_instances = list(layout.CellInstances)
                assert len(cell_instances) == 1
                cell_instance = cell_instances[0]
                assert cell_instance.Is3DPlacement()
                if is_ironpython:
                    (
                        res,
                        local_origin,
                        rotation_axis_from,
                        rotation_axis_to,
                        angle,
                        loc,
                    ) = cell_instance.Get3DTransformation()
                else:
                    (
                        res,
                        local_origin,
                        rotation_axis_from,
                        rotation_axis_to,
                        angle,
                        loc,
                    ) = cell_instance.Get3DTransformation(None, None, None, None, None)
                assert res
                zero_value = laminate_edb.edb_value(0)
                one_value = laminate_edb.edb_value(1)
                origin_point = laminate_edb.edb.Geometry.Point3DData(zero_value, zero_value, zero_value)
                x_axis_point = laminate_edb.edb.Geometry.Point3DData(one_value, zero_value, zero_value)
                assert local_origin.IsEqual(origin_point)
                assert rotation_axis_from.IsEqual(x_axis_point)
                assert rotation_axis_to.IsEqual(x_axis_point)
                assert angle.IsEqual(zero_value)
                assert loc.IsEqual(
                    laminate_edb.edb.Geometry.Point3DData(zero_value, zero_value, laminate_edb.edb_value(170e-6))
                )
                assert laminate_edb.save_edb()
            finally:
                laminate_edb.close_edb()

        def test_A102b_place_a3dcomp_3d_placement_on_bottom(self):
            source_path = os.path.join(local_path, "example_models", test_subfolder, "lam_for_bottom_place.aedb")
            target_path = os.path.join(self.local_scratch.path, "output.aedb")
            self.local_scratch.copyfolder(source_path, target_path)
            laminate_edb = Edb(target_path, edbversion=desktop_version)
            chip_a3dcomp = os.path.join(local_path, "example_models", test_subfolder, "chip.a3dcomp")
            try:
                layout = laminate_edb.active_layout
                cell_instances = list(layout.CellInstances)
                assert len(cell_instances) == 0
                assert laminate_edb.core_stackup.place_a3dcomp_3d_placement(
                    chip_a3dcomp,
                    angle=90.0,
                    offset_x=0.5e-3,
                    offset_y=-0.5e-3,
                    place_on_top=False,
                )
                cell_instances = list(layout.CellInstances)
                assert len(cell_instances) == 1
                cell_instance = cell_instances[0]
                assert cell_instance.Is3DPlacement()
                if is_ironpython:
                    (
                        res,
                        local_origin,
                        rotation_axis_from,
                        rotation_axis_to,
                        angle,
                        loc,
                    ) = cell_instance.Get3DTransformation()
                else:
                    (
                        res,
                        local_origin,
                        rotation_axis_from,
                        rotation_axis_to,
                        angle,
                        loc,
                    ) = cell_instance.Get3DTransformation(None, None, None, None, None)
                assert res
                zero_value = laminate_edb.edb_value(0)
                one_value = laminate_edb.edb_value(1)
                flip_angle_value = laminate_edb.edb_value("180deg")
                origin_point = laminate_edb.edb.Geometry.Point3DData(zero_value, zero_value, zero_value)
                x_axis_point = laminate_edb.edb.Geometry.Point3DData(one_value, zero_value, zero_value)
                assert local_origin.IsEqual(origin_point)
                assert rotation_axis_from.IsEqual(x_axis_point)
                assert rotation_axis_to.IsEqual(
                    laminate_edb.edb.Geometry.Point3DData(zero_value, laminate_edb.edb_value(-1.0), zero_value)
                )
                assert angle.IsEqual(flip_angle_value)
                assert loc.IsEqual(
                    laminate_edb.edb.Geometry.Point3DData(
                        laminate_edb.edb_value(0.5e-3),
                        laminate_edb.edb_value(-0.5e-3),
                        zero_value,
                    )
                )
                assert laminate_edb.save_edb()
            finally:
                laminate_edb.close_edb()

        def test_A103_create_edge_ports(self):
            edb = Edb(
                edbpath=os.path.join(local_path, "example_models", test_subfolder, "edge_ports.aedb"),
                edbversion=desktop_version,
            )
            poly_list = [poly for poly in list(edb.active_layout.Primitives) if int(poly.GetPrimitiveType()) == 2]
            port_poly = [poly for poly in poly_list if poly.GetId() == 17][0]
            ref_poly = [poly for poly in poly_list if poly.GetId() == 19][0]
            port_location = [-65e-3, -13e-3]
            ref_location = [-63e-3, -13e-3]
            assert edb.core_hfss.create_edge_port_on_polygon(
                polygon=port_poly,
                reference_polygon=ref_poly,
                terminal_point=port_location,
                reference_point=ref_location,
            )
            port_poly = [poly for poly in poly_list if poly.GetId() == 23][0]
            ref_poly = [poly for poly in poly_list if poly.GetId() == 22][0]
            port_location = [-65e-3, -10e-3]
            ref_location = [-65e-3, -10e-3]
            assert edb.core_hfss.create_edge_port_on_polygon(
                polygon=port_poly,
                reference_polygon=ref_poly,
                terminal_point=port_location,
                reference_point=ref_location,
            )
            port_poly = [poly for poly in poly_list if poly.GetId() == 25][0]
            port_location = [-65e-3, -7e-3]
            assert edb.core_hfss.create_edge_port_on_polygon(
                polygon=port_poly, terminal_point=port_location, reference_layer="gnd"
            )
            edb.close_edb()

        def test_A104_create_dc_simulation(self):
            edb = Edb(
                edbpath=os.path.join(local_path, "example_models", test_subfolder, "dc_flow.aedb"),
                edbversion=desktop_version,
            )
            sim_setup = SimulationConfiguration()
            sim_setup.do_cutout_subdesign = False
            sim_setup.solver_type = SolverType.SiwaveDC
            sim_setup.add_voltage_source(
                positive_node_component="Q3",
                positive_node_net="SOURCE_HBA_PHASEA",
                negative_node_component="Q3",
                negative_node_net="HV_DC+",
            )
            sim_setup.add_current_source(
                name="I25",
                positive_node_component="Q5",
                positive_node_net="SOURCE_HBB_PHASEB",
                negative_node_component="Q5",
                negative_node_net="HV_DC+",
            )
            assert len(sim_setup.sources) == 2
            assert edb.build_simulation_project(sim_setup)
            edb.close_edb()

        def test_A105_add_soure(self):
            example_project = os.path.join(local_path, "example_models", test_subfolder, "Galileo.aedb")
            self.target_path = os.path.join(self.local_scratch.path, "test_create_source", "Galileo.aedb")
            self.local_scratch.copyfolder(example_project, self.target_path)
            sim_config = SimulationConfiguration()
            sim_config.add_voltage_source(
                name="test_v_source",
                positive_node_component="U2A5",
                positive_node_net="V3P3_S0",
                negative_node_component="U2A5",
                negative_node_net="GND",
            )
            sim_config.add_current_source(
                positive_node_component="U2A5",
                positive_node_net="V1P5_S0",
                negative_node_component="U2A5",
                negative_node_net="GND",
            )
            sim_config.add_dc_ground_source_term("test_v_source", 1)
            assert sim_config.dc_source_terms_to_ground["test_v_source"] == 1
            assert len(sim_config.sources) == 2

        def test_A106_layout_tchickness(self):
            assert self.edbapp.core_stackup.get_layout_thickness()

        def test_A107_get_layout_stats(self):
            assert self.edbapp.get_statistics()

        def test_A110_edb_stats(self):
            example_project = os.path.join(local_path, "example_models", test_subfolder, "Galileo.aedb")
            target_path = os.path.join(self.local_scratch.path, "Galileo_110.aedb")
            self.local_scratch.copyfolder(example_project, target_path)
            edb = Edb(target_path, edbversion=desktop_version)
            edb_stats = edb.get_statistics(compute_area=True)
            assert edb_stats
            assert edb_stats.num_layers
            assert edb_stats.stackup_thickness
            assert edb_stats.num_vias
            assert edb_stats.occupying_ratio
            assert edb_stats.occupying_surface
            assert edb_stats.layout_size
            assert edb_stats.num_polygons
            assert edb_stats.num_traces
            assert edb_stats.num_nets
            assert edb_stats.num_discrete_components
            assert edb_stats.num_inductors
            assert edb_stats.num_capacitors
            assert edb_stats.num_resistors

        def test_A111_set_bounding_box_extent(self):
            source_path = os.path.join(local_path, "example_models", test_subfolder, "test_107.aedb")
            target_path = os.path.join(self.local_scratch.path, "test_111.aedb")
            self.local_scratch.copyfolder(source_path, target_path)
            edb = Edb(target_path)
            initial_extent_info = edb.active_cell.GetHFSSExtentInfo()
            assert initial_extent_info.ExtentType == edb.edb.Utility.HFSSExtentInfoType.Conforming
            config = SimulationConfiguration()
            config.radiation_box = RadiationBoxType.BoundingBox
            assert edb.core_hfss.configure_hfss_extents(config)
            final_extent_info = edb.active_cell.GetHFSSExtentInfo()
            assert final_extent_info.ExtentType == edb.edb.Utility.HFSSExtentInfoType.BoundingBox

        def test_A112_create_source(self):
            source = Source()
            source.l_value = 1e-9
            assert source.l_value == 1e-9
            source.r_value = 1.3
            assert source.r_value == 1.3
            source.c_value = 1e-13
            assert source.c_value == 1e-13
            source.create_physical_resistor = True
            assert source.create_physical_resistor

        def test_A113_create_rlc(self):
            sim_config = SimulationConfiguration()
            sim_config.add_rlc(
                "test",
                r_value=1.5,
                c_value=1e-13,
                l_value=1e-10,
                positive_node_net="test_net",
                positive_node_component="U2",
                negative_node_net="neg_net",
                negative_node_component="U2",
            )
            assert sim_config.sources
            assert sim_config.sources[0].source_type == SourceType.Rlc
            assert sim_config.sources[0].r_value == 1.5
            assert sim_config.sources[0].l_value == 1e-10
            assert sim_config.sources[0].c_value == 1e-13

        def test_A114_create_rlc_component(self):
            example_project = os.path.join(local_path, "example_models", test_subfolder, "Galileo.aedb")
            target_path = os.path.join(self.local_scratch.path, "Galileo_114.aedb")
            self.local_scratch.copyfolder(example_project, target_path)
            edb = Edb(target_path, edbversion=desktop_version)
            pins = edb.core_components.get_pin_from_component("U2A5", "V1P5_S0")
            ref_pins = edb.core_components.get_pin_from_component("U2A5", "GND")
            assert edb.core_components.create_rlc_component(
                [pins[0], ref_pins[0]], "test_rlc", r_value=1.67, l_value=1e-13, c_value=1e-11
            )
            edb.close_edb()

        def test_A115_create_rlc_boundary(self):
            example_project = os.path.join(local_path, "example_models", test_subfolder, "Galileo.aedb")
            target_path = os.path.join(self.local_scratch.path, "Galileo_115.aedb")
            if not os.path.exists(self.local_scratch.path):
                os.mkdir(self.local_scratch.path)
            self.local_scratch.copyfolder(example_project, target_path)
            edb = Edb(target_path, edbversion=desktop_version)
            pins = edb.core_components.get_pin_from_component("U2A5", "V1P5_S0")
            ref_pins = edb.core_components.get_pin_from_component("U2A5", "GND")
            assert edb.core_hfss.create_rlc_boundary_on_pins(
                pins[0], ref_pins[0], rvalue=1.05, lvalue=1.05e-12, cvalue=1.78e-13
            )
            edb.close_edb()

        def test_A116_configure_hfss_analysis_setup_enforce_causality(self):
            source_path = os.path.join(local_path, "example_models", test_subfolder, "lam_for_top_place_no_setups.aedb")
            target_path = os.path.join(self.local_scratch.path, "lam_for_top_place_no_setups_t116.aedb")
            if not os.path.exists(self.local_scratch.path):
                os.mkdir(self.local_scratch.path)
            self.local_scratch.copyfolder(source_path, target_path)
            edb = Edb(target_path)
            assert len(list(edb.active_cell.SimulationSetups)) == 0
            sim_config = SimulationConfiguration()
            sim_config.enforce_causality = False
            assert sim_config.do_lambda_refinement
            sim_config.mesh_sizefactor = 0.1
            assert sim_config.mesh_sizefactor == 0.1
            assert not sim_config.do_lambda_refinement
            edb.core_hfss.configure_hfss_analysis_setup(sim_config)
            assert len(list(edb.active_cell.SimulationSetups)) == 1
            setup = list(edb.active_cell.SimulationSetups)[0]
            ssi = setup.GetSimSetupInfo()
            assert len(list(ssi.SweepDataList)) == 1
            sweep = list(ssi.SweepDataList)[0]
            assert not sweep.EnforceCausality

        def test_A117_add_hfss_config(self):
            source_path = os.path.join(local_path, "example_models", test_subfolder, "Galileo.aedb")
            target_path = os.path.join(self.local_scratch.path, "test_117.aedb")
            self.local_scratch.copyfolder(source_path, target_path)
            edb = Edb(target_path)
            sim_setup = SimulationConfiguration()
            sim_setup.mesh_sizefactor = 1.9
            assert not sim_setup.do_lambda_refinement
            edb.core_hfss.configure_hfss_analysis_setup(sim_setup)
            if is_ironpython:
                mesh_size_factor = (
                    list(edb.active_cell.SimulationSetups)[0]
                    .GetSimSetupInfo()
                    .SimulationSettings.InitialMeshSettings.MeshSizefactor
                )
            else:
                mesh_size_factor = (
                    list(edb.active_cell.SimulationSetups)[0]
                    .GetSimSetupInfo()
                    .get_SimulationSettings()
                    .get_InitialMeshSettings()
                    .get_MeshSizefactor()
                )
            assert mesh_size_factor == 1.9

        def test_A118_edb_create_port(self):
            edb = Edb(
                edbpath=os.path.join(local_path, "example_models", "edb_edge_ports.aedb"),
                edbversion=desktop_version,
            )
            prim_1_id = [i.id for i in edb.core_primitives.primitives if i.net_name == "trace_2"][0]
            assert edb.core_hfss.create_edge_port_vertical(prim_1_id, ["-66mm", "-4mm"], "port_ver")

            prim_2_id = [i.id for i in edb.core_primitives.primitives if i.net_name == "trace_3"][0]
            assert edb.core_hfss.create_edge_port_horizontal(
                prim_1_id, ["-60mm", "-4mm"], prim_2_id, ["-59mm", "-4mm"], "port_hori", 30
            )
            assert edb.core_hfss.get_ports_number() == 2
            edb.close_edb()

        def test_A119_insert_layer(self):
            layers = self.edbapp.core_stackup.stackup_layers
            layer = layers.insert_layer_above("NewLayer", "TOP", "copper", "air", "10um", 0, roughness_enabled=True)
            assert layer.name in layers.layers

        def test_A120_build_hfss_project_from_config_file(self):
            cfg_file = os.path.join(os.path.dirname(self.edbapp.edbpath), "test.cfg")
            with open(cfg_file, "w") as f:
                f.writelines("SolverType = 'Hfss3dLayout'\n")
                f.writelines("PowerNets = ['GND']\n")
                f.writelines("Components = ['U2A5', 'U1B5']")

            sim_config = SimulationConfiguration(cfg_file)
            assert self.edbapp.build_simulation_project(sim_config)

        def test_A121_set_all_antipad_values(self):
            source_path = os.path.join(local_path, "example_models", test_subfolder, "Galileo.aedb")
            target_path = os.path.join(self.local_scratch.path, "test_120.aedb")
            self.local_scratch.copyfolder(source_path, target_path)
            assert self.edbapp.core_padstack.set_all_antipad_value(0.0)

        def test_A122_stackup(self):
            target_path = os.path.join(local_path, "example_models", test_subfolder, "Galileo.aedb")
            edbapp = Edb(target_path, edbversion=desktop_version)
            assert isinstance(edbapp.stackup.layers, dict)
            assert isinstance(edbapp.stackup.signal_layers, dict)
            assert isinstance(edbapp.stackup.stackup_layers, dict)
            assert isinstance(edbapp.stackup.non_stackup_layers, dict)
            assert not edbapp.stackup["Outline"].is_stackup_layer
            assert edbapp.stackup["TOP"].conductivity
            assert edbapp.stackup["UNNAMED_002"].permittivity
            assert edbapp.stackup.add_layer("new_layer")
            new_layer = edbapp.stackup["new_layer"]
            assert new_layer.is_stackup_layer
            new_layer.name = "renamed_layer"
            assert new_layer.name == "renamed_layer"
            rename_layer = edbapp.stackup["renamed_layer"]
            rename_layer.thickness = 50e-6
            assert rename_layer.thickness == 50e-6
            rename_layer.etch_factor = 0
            rename_layer.etch_factor = 2
            assert rename_layer.etch_factor == 2
            assert rename_layer.material
            assert rename_layer.type
            assert rename_layer.dielectric_fill

            rename_layer.roughness_enabled = True
            assert rename_layer.roughness_enabled
            rename_layer.roughness_enabled = False
            assert not rename_layer.roughness_enabled
            assert rename_layer.assign_roughness_model("groisse", groisse_roughness="2um")
            assert rename_layer.assign_roughness_model(apply_on_surface="top")
            assert rename_layer.assign_roughness_model(apply_on_surface="bottom")
            assert rename_layer.assign_roughness_model(apply_on_surface="side")
            assert edbapp.stackup.add_layer("new_above", "TOP", "insert_above")
            assert edbapp.stackup.add_layer("new_below", "TOP", "insert_below")
            assert edbapp.stackup.add_layer("new_bottom", "TOP", "add_on_bottom", "dielectric")
            assert edbapp.stackup.remove_layer("new_bottom")
            assert "new_bottom" not in edbapp.stackup.layers

            assert edbapp.stackup["TOP"].color
            edbapp.stackup["TOP"].color = [0, 120, 0]
            assert edbapp.stackup["TOP"].color == (0, 120, 0)
            edbapp.close_edb()

        @pytest.mark.skipif(is_ironpython, reason="Requires Pandas")
        def test_A122b_stackup(self):
            edbapp = Edb(edbversion=desktop_version)
            assert edbapp.stackup.add_layer("TOP", None, "add_on_top", material="iron")
            assert edbapp.stackup.import_stackup(
                os.path.join(local_path, "example_models", test_subfolder, "galileo_stackup.csv")
            )
            assert "TOP" in edbapp.stackup.layers.keys()
            assert edbapp.stackup.layers["TOP"].material == "COPPER"
            assert edbapp.stackup.layers["TOP"].thickness == 6e-5
            export_stackup_path = os.path.join(self.local_scratch.path, "export_galileo_stackup.csv")
            assert edbapp.stackup.export_stackup(export_stackup_path)
            assert os.path.exists(export_stackup_path)
            edbapp.close_edb()

        @pytest.mark.skipif(is_ironpython, reason="Requires Numpy")
        def test_A123_comp_def(self):
            assert self.edbapp.core_components.components
            assert self.edbapp.core_components.definitions
            comp_def = self.edbapp.core_components.definitions["G83568-001"]
            assert comp_def
            comp_def.part_name = "G83568-001x"
            assert comp_def.part_name == "G83568-001x"
            assert len(comp_def.components) > 0
            cap = self.edbapp.core_components.definitions["602431-005"]
            assert cap.type == "Capacitor"
            cap.type = "Resistor"
            assert cap.type == "Resistor"

            export_path = os.path.join(self.local_scratch.path, "comp_definition.csv")
            assert self.edbapp.core_components.export_definition(export_path)
            assert self.edbapp.core_components.import_definition(export_path)

            assert self.edbapp.core_components.definitions["602431-005"].assign_rlc_model(1, 2, 3)
            sparam_path = os.path.join(local_path, "example_models", test_subfolder, "GRM32_DC0V_25degC_series.s2p")
            assert self.edbapp.core_components.definitions["602433-026"].assign_s_param_model(sparam_path)
            spice_path = os.path.join(local_path, "example_models", test_subfolder, "GRM32_DC0V_25degC.mod")
            assert self.edbapp.core_components.definitions["602433-038"].assign_spice_model(spice_path)

        def test_A124_material(self):
            target_path = os.path.join(local_path, "example_models", test_subfolder, "Galileo.aedb")
            edbapp = Edb(target_path, edbversion=desktop_version)
            assert isinstance(edbapp.materials.materials, dict)
            edbapp.materials["FR4_epoxy"].conductivity = 1
            assert edbapp.materials["FR4_epoxy"].conductivity == 1
            edbapp.materials["FR4_epoxy"].permittivity = 1
            assert edbapp.materials["FR4_epoxy"].permittivity == 1
            edbapp.materials["FR4_epoxy"].loss_tangent = 1
            assert edbapp.materials["FR4_epoxy"].loss_tangent == 1
            edbapp.materials.add_conductor_material("new_conductor", 1)
            assert not edbapp.materials.add_conductor_material("new_conductor", 1)
            edbapp.materials.add_dielectric_material("new_dielectric", 1, 2)
            assert not edbapp.materials.add_dielectric_material("new_dielectric", 1, 2)
            edbapp.materials["FR4_epoxy"].magnetic_loss_tangent = 0.01
            assert edbapp.materials["FR4_epoxy"].magnetic_loss_tangent == 0.01
            edbapp.materials["FR4_epoxy"].youngs_modulus = 5000
            assert edbapp.materials["FR4_epoxy"].youngs_modulus == 5000
            edbapp.materials["FR4_epoxy"].mass_density = 50

            assert edbapp.materials["FR4_epoxy"].mass_density == 50
            edbapp.materials["FR4_epoxy"].thermal_conductivity = 1e-5

            assert edbapp.materials["FR4_epoxy"].thermal_conductivity == 1e-5
            edbapp.materials["FR4_epoxy"].thermal_expansion_coefficient = 1e-7

            assert edbapp.materials["FR4_epoxy"].thermal_expansion_coefficient == 1e-7
            edbapp.materials["FR4_epoxy"].poisson_ratio = 1e-3
            assert edbapp.materials["FR4_epoxy"].poisson_ratio == 1e-3
            assert edbapp.materials["new_conductor"]
            assert edbapp.materials.duplicate("FR4_epoxy", "FR41")
            assert edbapp.materials["FR41"]
            assert edbapp.materials["FR4_epoxy"].conductivity == edbapp.materials["FR41"].conductivity
            assert edbapp.materials["FR4_epoxy"].permittivity == edbapp.materials["FR41"].permittivity
            assert edbapp.materials["FR4_epoxy"].loss_tangent == edbapp.materials["FR41"].loss_tangent
            assert edbapp.materials["FR4_epoxy"].magnetic_loss_tangent == edbapp.materials["FR41"].magnetic_loss_tangent
            assert edbapp.materials["FR4_epoxy"].youngs_modulus == edbapp.materials["FR41"].youngs_modulus
            assert edbapp.materials["FR4_epoxy"].mass_density == edbapp.materials["FR41"].mass_density
            assert edbapp.materials["FR4_epoxy"].thermal_conductivity == edbapp.materials["FR41"].thermal_conductivity
            assert (
                    edbapp.materials["FR4_epoxy"].thermal_expansion_coefficient
                    == edbapp.materials["FR41"].thermal_expansion_coefficient
            )
            assert edbapp.materials["FR4_epoxy"].poisson_ratio == edbapp.materials["FR41"].poisson_ratio
            assert edbapp.materials.add_debye_material("My_Debye2", 5, 3, 0.02, 0.05, 1e5, 1e9)
            assert edbapp.materials.add_djordjevicsarkar_material("MyDjord2", 3.3, 0.02, 3.3)
            freq = [0, 2, 3, 4, 5, 6]
            rel_perm = [1e9, 1.1e9, 1.2e9, 1.3e9, 1.5e9, 1.6e9]
            loss_tan = [0.025, 0.026, 0.027, 0.028, 0.029, 0.030]
            assert edbapp.materials.add_multipole_debye_material("My_MP_Debye2", freq, rel_perm, loss_tan)
            edbapp.close_edb()

        @pytest.mark.skipif(is_ironpython, reason="Not supported in IPY")
        def test_A125_solve(self):
            target_path = os.path.join(local_path, "example_models", test_subfolder, "Galileo_to_be_solved.aedb")
            out_edb = os.path.join(self.local_scratch.path, "Galileo_to_be_solved.aedb")
            self.local_scratch.copyfolder(target_path, out_edb)
            edbapp = Edb(out_edb, edbversion=desktop_version)
            edbapp.core_siwave.create_exec_file(add_dc=True)
            out = edbapp.solve_siwave()
            assert os.path.exists(out)
            res = edbapp.export_siwave_dc_results(out, "myDCIR_4")
            for i in res:
                assert os.path.exists(i)

        @pytest.mark.skipif(is_ironpython, reason="Not supported in Ironpython because of numpy.")
        def test_A126_component(self):
            edb_path = os.path.join(local_path, "example_models", test_subfolder, "Galileo.aedb")
            sparam_path = os.path.join(local_path, "example_models", test_subfolder, "GRM32_DC0V_25degC_series.s2p")
            spice_path = os.path.join(local_path, "example_models", test_subfolder, "GRM32_DC0V_25degC.mod")

            edbapp = Edb(edb_path, edbversion=desktop_version)
            comp = edbapp.core_components.components["R6"]
            comp.assign_rlc_model(1, 2, 3, False)
            assert (
                    not comp.is_parallel_rlc
                    and float(comp.res_value) == 1
                    and float(comp.ind_value) == 2
                    and float(comp.cap_value) == 3
            )
            comp.assign_rlc_model(1, 2, 3, True)
            assert comp.is_parallel_rlc
            assert (
                    comp.is_parallel_rlc
                    and float(comp.res_value) == 1
                    and float(comp.ind_value) == 2
                    and float(comp.cap_value) == 3
            )
            assert comp.value
            assert not comp.spice_model and not comp.s_param_model and not comp.netlist_model
            assert comp.assign_s_param_model(sparam_path) and comp.value
            assert comp.s_param_model
            assert comp.assign_spice_model(spice_path) and comp.value
            assert comp.spice_model
            assert edbapp.core_components.nport_comp_definition
            comp.type = "Inductor"
            comp.value = 10  # This command set the model back to ideal RLC
            assert comp.type == "Inductor" and comp.value == 10 and float(comp.ind_value) == 10

<<<<<<< HEAD
        def test_A127_stackup(self):
            def validate_material(pedb_materials, material, delta):
                pedb_mat = pedb_materials[material["name"]]
                if not material["dielectric_model_frequency"]:
                    assert (pedb_mat.conductivity - material["conductivity"]) < delta
                    assert (pedb_mat.permittivity - material["permittivity"]) < delta
                    assert (pedb_mat.loss_tangent - material["loss_tangent"]) < delta
                    assert (pedb_mat.permeability - material["permeability"]) < delta
                    assert (pedb_mat.magnetic_loss_tangent - material["magnetic_loss_tangent"]) < delta
                assert (pedb_mat.mass_density - material["mass_density"]) < delta
                assert (pedb_mat.poisson_ratio - material["poisson_ratio"]) < delta
                assert (pedb_mat.specific_heat - material["specific_heat"]) < delta
                assert (pedb_mat.thermal_conductivity - material["thermal_conductivity"]) < delta
                assert (pedb_mat.youngs_modulus - material["youngs_modulus"]) < delta
                assert (pedb_mat.thermal_expansion_coefficient - material["thermal_expansion_coefficient"]) < delta
                if material["dc_conductivity"] is not None:
                    assert (pedb_mat.dc_conductivity - material["dc_conductivity"]) < delta
                else:
                    assert (pedb_mat.dc_conductivity == material["dc_conductivity"])
                if material["dc_permittivity"] is not None:
                    assert (pedb_mat.dc_permittivity - material["dc_permittivity"]) < delta
                else:
                    assert (pedb_mat.dc_permittivity == material["dc_permittivity"])
                if material["dielectric_model_frequency"] is not None:
                    assert (pedb_mat.dielectric_model_frequency - material["dielectric_model_frequency"]) < delta
                else:
                    assert (pedb_mat.dielectric_model_frequency == material["dielectric_model_frequency"])
                if material["loss_tangent_at_frequency"] is not None:
                    assert (pedb_mat.loss_tangent_at_frequency - material["loss_tangent_at_frequency"]) < delta
                else:
                    assert (pedb_mat.loss_tangent_at_frequency == material["loss_tangent_at_frequency"])
                if material["permittivity_at_frequency"] is not None:
                    assert (pedb_mat.permittivity_at_frequency - material["permittivity_at_frequency"]) < delta
                else:
                    assert (pedb_mat.permittivity_at_frequency == material["permittivity_at_frequency"])
                return 0

            target_path = os.path.join(local_path, "example_models", test_subfolder, "Galileo.aedb")
            out_edb = os.path.join(self.local_scratch.path, "Galileo.aedb")
            self.local_scratch.copyfolder(target_path, out_edb)
            json_path = os.path.join(local_path, "example_models", test_subfolder, "test_mat.json")
            edbapp = Edb(out_edb, edbversion=desktop_version)
            edbapp.stackup._import_layer_stackup(json_path)
            edbapp.save_edb()
            delta = 1e-6
            f = open(json_path)
            json_dict = json.load(f)
            for k, v in json_dict.items():
                if k == "materials":
                    for material in v.values():
                        assert (0 == validate_material(edbapp.materials, material, delta))
            for k, v in json_dict.items():
                if k == "layers":
                    for layer_name, layer in v.items():
                        pedb_lay = edbapp.stackup.layers[layer_name]
                        assert (list(pedb_lay.color) == layer["color"])
                        assert (pedb_lay.type == layer["type"])
                        if isinstance(layer["material"], str):
                            assert (pedb_lay.material == layer["material"])
                        else:
                            assert (0 == validate_material(edbapp.materials, layer["material"], delta))
                        if isinstance(layer["dielectric_fill"], str) or layer["dielectric_fill"] is None:
                            assert (pedb_lay.dielectric_fill == layer["dielectric_fill"])
                        else:
                            assert (0 == validate_material(edbapp.materials, layer["dielectric_fill"], delta))
                        assert (pedb_lay.thickness - layer["thickness"]) < delta
                        assert (pedb_lay.etch_factor - layer["etch_factor"]) < delta
                        assert (pedb_lay.roughness_enabled == layer["roughness_enabled"])
                        if layer["roughness_enabled"]:
                            assert (pedb_lay.top_hallhuray_nodule_radius - layer["top_hallhuray_nodule_radius"]) < delta
                            assert (pedb_lay.top_hallhuray_surface_ratio - layer["top_hallhuray_surface_ratio"]) < delta
                            assert (pedb_lay.bottom_hallhuray_nodule_radius -
                                    layer["bottom_hallhuray_nodule_radius"]) < delta
                            assert (pedb_lay.bottom_hallhuray_surface_ratio -
                                    layer["bottom_hallhuray_surface_ratio"]) < delta
                            assert (pedb_lay.side_hallhuray_nodule_radius -
                                    layer["side_hallhuray_nodule_radius"]) < delta
                            assert (pedb_lay.side_hallhuray_surface_ratio -
                                    layer["side_hallhuray_surface_ratio"]) < delta
            edbapp.close_edb()
=======
            pg_name, _ = edbapp.core_siwave.create_pin_group("U3A1", 2)
            assert edbapp.core_siwave.create_pin_group("U3A1", [5, 34, 35], "pos")
            assert "pos" in edbapp.core_siwave.pin_groups
            edbapp.core_siwave.create_pin_group_on_net("U3A1", "GND", "gnd")
            edbapp.core_siwave.create_current_source_on_pin_group("pos", "gnd")
            edbapp.core_siwave.create_voltage_source_on_pin_group(pg_name, "gnd")
>>>>>>> 3849b953
<|MERGE_RESOLUTION|>--- conflicted
+++ resolved
@@ -1,7 +1,7 @@
+import json
 import math
 import os
 import time
-import json
 
 from pyaedt import Edb
 from pyaedt.edb_core.components import resistor_value_parser
@@ -32,6 +32,7 @@
     import _unittest_ironpython.conf_unittest as pytest
 
 test_subfolder = "TEDB"
+
 
 if not config["skip_edb"]:
 
@@ -129,8 +130,8 @@
             assert self.edbapp.core_stackup.stackup_layers["TOP"]._builder
             assert self.edbapp.core_stackup.stackup_layers["TOP"].id
             assert (
-                    isinstance(self.edbapp.core_stackup.stackup_layers["TOP"].layer_type, int)
-                    or str(type(self.edbapp.core_stackup.stackup_layers["TOP"].layer_type)) == "<type 'LayerType'>"
+                isinstance(self.edbapp.core_stackup.stackup_layers["TOP"].layer_type, int)
+                or str(type(self.edbapp.core_stackup.stackup_layers["TOP"].layer_type)) == "<type 'LayerType'>"
             )
 
         def test_05_get_signal_layers(self):
@@ -254,20 +255,20 @@
             assert self.edbapp.core_components.components["R1"].pinlist
             pinname = self.edbapp.core_components.components["R1"].pinlist[0].GetName()
             assert (
-                    self.edbapp.core_components.components["R1"].pins[pinname].lower_elevation
-                    == self.edbapp.core_components.components["R1"].lower_elevation
+                self.edbapp.core_components.components["R1"].pins[pinname].lower_elevation
+                == self.edbapp.core_components.components["R1"].lower_elevation
             )
             assert (
-                    self.edbapp.core_components.components["R1"].pins[pinname].placement_layer
-                    == self.edbapp.core_components.components["R1"].placement_layer
+                self.edbapp.core_components.components["R1"].pins[pinname].placement_layer
+                == self.edbapp.core_components.components["R1"].placement_layer
             )
             assert (
-                    self.edbapp.core_components.components["R1"].pins[pinname].upper_elevation
-                    == self.edbapp.core_components.components["R1"].upper_elevation
+                self.edbapp.core_components.components["R1"].pins[pinname].upper_elevation
+                == self.edbapp.core_components.components["R1"].upper_elevation
             )
             assert (
-                    self.edbapp.core_components.components["R1"].pins[pinname].top_bottom_association
-                    == self.edbapp.core_components.components["R1"].top_bottom_association
+                self.edbapp.core_components.components["R1"].pins[pinname].top_bottom_association
+                == self.edbapp.core_components.components["R1"].top_bottom_association
             )
             assert self.edbapp.core_components.components["R1"].pins[pinname].position
             assert self.edbapp.core_components.components["R1"].pins[pinname].rotation
@@ -356,8 +357,8 @@
         def test_37_create_circuit_port(self):
             initial_len = len(self.edbapp.core_padstack.pingroups)
             assert (
-                    self.edbapp.core_siwave.create_circuit_port_on_net("U2A5", "V1P5_S3", "U2A5", "GND", 50, "test")
-                    == "test"
+                self.edbapp.core_siwave.create_circuit_port_on_net("U2A5", "V1P5_S3", "U2A5", "GND", 50, "test")
+                == "test"
             )
             p2 = self.edbapp.core_siwave.create_circuit_port_on_net("U2A5", "V3P3_S0", "U2A5", "GND", 50, "test")
             assert p2 != "test" and "test" in p2
@@ -447,7 +448,6 @@
             assert not result
 
         def test_45_delete_net(self):
-            self.edbapp.core_nets.nets["AVIN1"].delete()
             nets_deleted = self.edbapp.core_nets.delete_nets("A0_N")
             assert "A0_N" in nets_deleted
 
@@ -2033,7 +2033,6 @@
             assert edb.core_hfss.create_edge_port_horizontal(
                 prim_1_id, ["-60mm", "-4mm"], prim_2_id, ["-59mm", "-4mm"], "port_hori", 30
             )
-            assert edb.core_hfss.get_ports_number() == 2
             edb.close_edb()
 
         def test_A119_insert_layer(self):
@@ -2180,8 +2179,8 @@
             assert edbapp.materials["FR4_epoxy"].mass_density == edbapp.materials["FR41"].mass_density
             assert edbapp.materials["FR4_epoxy"].thermal_conductivity == edbapp.materials["FR41"].thermal_conductivity
             assert (
-                    edbapp.materials["FR4_epoxy"].thermal_expansion_coefficient
-                    == edbapp.materials["FR41"].thermal_expansion_coefficient
+                edbapp.materials["FR4_epoxy"].thermal_expansion_coefficient
+                == edbapp.materials["FR41"].thermal_expansion_coefficient
             )
             assert edbapp.materials["FR4_epoxy"].poisson_ratio == edbapp.materials["FR41"].poisson_ratio
             assert edbapp.materials.add_debye_material("My_Debye2", 5, 3, 0.02, 0.05, 1e5, 1e9)
@@ -2215,18 +2214,18 @@
             comp = edbapp.core_components.components["R6"]
             comp.assign_rlc_model(1, 2, 3, False)
             assert (
-                    not comp.is_parallel_rlc
-                    and float(comp.res_value) == 1
-                    and float(comp.ind_value) == 2
-                    and float(comp.cap_value) == 3
+                not comp.is_parallel_rlc
+                and float(comp.res_value) == 1
+                and float(comp.ind_value) == 2
+                and float(comp.cap_value) == 3
             )
             comp.assign_rlc_model(1, 2, 3, True)
             assert comp.is_parallel_rlc
             assert (
-                    comp.is_parallel_rlc
-                    and float(comp.res_value) == 1
-                    and float(comp.ind_value) == 2
-                    and float(comp.cap_value) == 3
+                comp.is_parallel_rlc
+                and float(comp.res_value) == 1
+                and float(comp.ind_value) == 2
+                and float(comp.cap_value) == 3
             )
             assert comp.value
             assert not comp.spice_model and not comp.s_param_model and not comp.netlist_model
@@ -2239,7 +2238,6 @@
             comp.value = 10  # This command set the model back to ideal RLC
             assert comp.type == "Inductor" and comp.value == 10 and float(comp.ind_value) == 10
 
-<<<<<<< HEAD
         def test_A127_stackup(self):
             def validate_material(pedb_materials, material, delta):
                 pedb_mat = pedb_materials[material["name"]]
@@ -2258,23 +2256,23 @@
                 if material["dc_conductivity"] is not None:
                     assert (pedb_mat.dc_conductivity - material["dc_conductivity"]) < delta
                 else:
-                    assert (pedb_mat.dc_conductivity == material["dc_conductivity"])
+                    assert pedb_mat.dc_conductivity == material["dc_conductivity"]
                 if material["dc_permittivity"] is not None:
                     assert (pedb_mat.dc_permittivity - material["dc_permittivity"]) < delta
                 else:
-                    assert (pedb_mat.dc_permittivity == material["dc_permittivity"])
+                    assert pedb_mat.dc_permittivity == material["dc_permittivity"]
                 if material["dielectric_model_frequency"] is not None:
                     assert (pedb_mat.dielectric_model_frequency - material["dielectric_model_frequency"]) < delta
                 else:
-                    assert (pedb_mat.dielectric_model_frequency == material["dielectric_model_frequency"])
+                    assert pedb_mat.dielectric_model_frequency == material["dielectric_model_frequency"]
                 if material["loss_tangent_at_frequency"] is not None:
                     assert (pedb_mat.loss_tangent_at_frequency - material["loss_tangent_at_frequency"]) < delta
                 else:
-                    assert (pedb_mat.loss_tangent_at_frequency == material["loss_tangent_at_frequency"])
+                    assert pedb_mat.loss_tangent_at_frequency == material["loss_tangent_at_frequency"]
                 if material["permittivity_at_frequency"] is not None:
                     assert (pedb_mat.permittivity_at_frequency - material["permittivity_at_frequency"]) < delta
                 else:
-                    assert (pedb_mat.permittivity_at_frequency == material["permittivity_at_frequency"])
+                    assert pedb_mat.permittivity_at_frequency == material["permittivity_at_frequency"]
                 return 0
 
             target_path = os.path.join(local_path, "example_models", test_subfolder, "Galileo.aedb")
@@ -2290,41 +2288,43 @@
             for k, v in json_dict.items():
                 if k == "materials":
                     for material in v.values():
-                        assert (0 == validate_material(edbapp.materials, material, delta))
+                        assert 0 == validate_material(edbapp.materials, material, delta)
             for k, v in json_dict.items():
                 if k == "layers":
                     for layer_name, layer in v.items():
                         pedb_lay = edbapp.stackup.layers[layer_name]
-                        assert (list(pedb_lay.color) == layer["color"])
-                        assert (pedb_lay.type == layer["type"])
+                        assert list(pedb_lay.color) == layer["color"]
+                        assert pedb_lay.type == layer["type"]
                         if isinstance(layer["material"], str):
-                            assert (pedb_lay.material == layer["material"])
+                            assert pedb_lay.material == layer["material"]
                         else:
-                            assert (0 == validate_material(edbapp.materials, layer["material"], delta))
+                            assert 0 == validate_material(edbapp.materials, layer["material"], delta)
                         if isinstance(layer["dielectric_fill"], str) or layer["dielectric_fill"] is None:
-                            assert (pedb_lay.dielectric_fill == layer["dielectric_fill"])
+                            assert pedb_lay.dielectric_fill == layer["dielectric_fill"]
                         else:
-                            assert (0 == validate_material(edbapp.materials, layer["dielectric_fill"], delta))
+                            assert 0 == validate_material(edbapp.materials, layer["dielectric_fill"], delta)
                         assert (pedb_lay.thickness - layer["thickness"]) < delta
                         assert (pedb_lay.etch_factor - layer["etch_factor"]) < delta
-                        assert (pedb_lay.roughness_enabled == layer["roughness_enabled"])
+                        assert pedb_lay.roughness_enabled == layer["roughness_enabled"]
                         if layer["roughness_enabled"]:
                             assert (pedb_lay.top_hallhuray_nodule_radius - layer["top_hallhuray_nodule_radius"]) < delta
                             assert (pedb_lay.top_hallhuray_surface_ratio - layer["top_hallhuray_surface_ratio"]) < delta
-                            assert (pedb_lay.bottom_hallhuray_nodule_radius -
-                                    layer["bottom_hallhuray_nodule_radius"]) < delta
-                            assert (pedb_lay.bottom_hallhuray_surface_ratio -
-                                    layer["bottom_hallhuray_surface_ratio"]) < delta
-                            assert (pedb_lay.side_hallhuray_nodule_radius -
-                                    layer["side_hallhuray_nodule_radius"]) < delta
-                            assert (pedb_lay.side_hallhuray_surface_ratio -
-                                    layer["side_hallhuray_surface_ratio"]) < delta
+                            assert (
+                                pedb_lay.bottom_hallhuray_nodule_radius - layer["bottom_hallhuray_nodule_radius"]
+                            ) < delta
+                            assert (
+                                pedb_lay.bottom_hallhuray_surface_ratio - layer["bottom_hallhuray_surface_ratio"]
+                            ) < delta
+                            assert (
+                                pedb_lay.side_hallhuray_nodule_radius - layer["side_hallhuray_nodule_radius"]
+                            ) < delta
+                            assert (
+                                pedb_lay.side_hallhuray_surface_ratio - layer["side_hallhuray_surface_ratio"]
+                            ) < delta
             edbapp.close_edb()
-=======
             pg_name, _ = edbapp.core_siwave.create_pin_group("U3A1", 2)
             assert edbapp.core_siwave.create_pin_group("U3A1", [5, 34, 35], "pos")
             assert "pos" in edbapp.core_siwave.pin_groups
             edbapp.core_siwave.create_pin_group_on_net("U3A1", "GND", "gnd")
             edbapp.core_siwave.create_current_source_on_pin_group("pos", "gnd")
-            edbapp.core_siwave.create_voltage_source_on_pin_group(pg_name, "gnd")
->>>>>>> 3849b953
+            edbapp.core_siwave.create_voltage_source_on_pin_group(pg_name, "gnd")