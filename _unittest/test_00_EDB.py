--- conflicted
+++ resolved
@@ -533,13 +533,11 @@
     def test_69_create_solder_balls_on_component(self):
         assert self.edbapp.core_components.set_solder_ball("U2A5")
 
-<<<<<<< HEAD
-    def test_70_fix_circle_voids(self):
-        assert self.edbapp.core_primitives.fix_circle_void_for_clipping()
-=======
     @pytest.mark.skipif(is_ironpython, reason="This Test uses Ironpython")
     def test_70_plot_on_matplotlib(self):
         local_png = os.path.join(self.local_scratch.path, "test.png")
         self.edbapp.core_nets.plot(None, None, save_plot=local_png)
         assert os.path.exists(local_png)
->>>>>>> b36d772b
+
+    def test_71_fix_circle_voids(self):
+        assert self.edbapp.core_primitives.fix_circle_void_for_clipping()