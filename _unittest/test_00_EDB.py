--- conflicted
+++ resolved
@@ -2426,7 +2426,6 @@
             sim_setup.step_freq = 10e6
             assert edbapp.build_simulation_project(sim_setup)
 
-<<<<<<< HEAD
         def test_128B_build_project(self):
             target_path = os.path.join(local_path, "example_models", test_subfolder, "Galileo.aedb")
             out_edb = os.path.join(self.local_scratch.path, "Galileo_build_project2.aedb")
@@ -2453,7 +2452,7 @@
             sim_setup.step_freq = 10e6
             sim_setup.use_default_cutout = False
             assert edbapp.build_simulation_project(sim_setup)
-=======
+
         def test_129_get_component_bounding_box(self):
             target_path = os.path.join(local_path, "example_models", test_subfolder, "Galileo.aedb")
             out_edb = os.path.join(self.local_scratch.path, "Galileo_get_comp_bbox.aedb")
@@ -2461,5 +2460,4 @@
             edbapp = Edb(out_edb, edbversion=desktop_version)
             component = edbapp.core_components.components["U2A5"]
             assert component
-            assert component.bounding_box
->>>>>>> 6393c937
+            assert component.bounding_box