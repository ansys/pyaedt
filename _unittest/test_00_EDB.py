import os

# Setup paths for module imports
import gc

# Import required modules
from pyaedt import Edb
from pyaedt.edb_core.components import resistor_value_parser
from pyaedt.generic.filesystem import Scratch

test_project_name = "Galileo_edb"
bom_example = "bom_example.csv"
from _unittest.conftest import config, desktop_version, local_path, scratch_path, is_ironpython

try:
    import pytest
except ImportError:
    import _unittest_ironpython.conf_unittest as pytest


class TestClass:
    def setup_class(self):

        with Scratch(scratch_path) as self.local_scratch:
            # example_project = os.path.join(local_path, 'example_models', test_project_name + '.aedt')
            # self.test_project = self.local_scratch.copyfile(example_project)
            aedbproject = os.path.join(self.local_scratch.path, test_project_name + ".aedb")
            self.local_scratch.copyfolder(
                os.path.join(local_path, "example_models", test_project_name + ".aedb"),
                os.path.join(self.local_scratch.path, test_project_name + ".aedb"),
            )
            self.edbapp = Edb(aedbproject, "Galileo_G87173_204", edbversion=desktop_version, isreadonly=False)

    def teardown_class(self):
        self.edbapp.close_edb()
        self.edbapp = None
        self.local_scratch.remove()
        gc.collect()

    def test_00_export_ipc2581(self):
        ipc_path = os.path.join(self.local_scratch.path, "test.xml")
        self.edbapp.export_to_ipc2581(ipc_path)
        assert os.path.exists(ipc_path)

    def test_01_find_by_name(self):
        comp = self.edbapp.core_components.get_component_by_name("J1")
        assert comp is not None
        pin = self.edbapp.core_components.get_pin_from_component("J1", pinName="1")
        assert pin is not False
        parameters = self.edbapp.core_padstack.get_pad_parameters(
            pin[0], "TOP", self.edbapp.core_padstack.pad_type.RegularPad
        )
        assert isinstance(parameters[1], list)
        assert isinstance(parameters[0], int)

    def test_01B_get_vias_from_nets(self):
        assert self.edbapp.core_padstack.get_via_instance_from_net("GND")
        assert not self.edbapp.core_padstack.get_via_instance_from_net(["GND2"])

    def test_02_get_properties(self):
        assert len(self.edbapp.core_components.components) > 0
        assert len(self.edbapp.core_components.inductors) > 0
        assert len(self.edbapp.core_components.resistors) > 0
        assert len(self.edbapp.core_components.capacitors) > 0
        assert len(self.edbapp.core_components.ICs) > 0
        assert len(self.edbapp.core_components.IOs) > 0
        assert len(self.edbapp.core_components.Others) > 0

    def test_03_get_primitives(self):
        assert len(self.edbapp.core_primitives.polygons) > 0
        assert len(self.edbapp.core_primitives.paths) > 0
        assert len(self.edbapp.core_primitives.rectangles) > 0
        assert len(self.edbapp.core_primitives.circles) > 0
        assert len(self.edbapp.core_primitives.bondwires) == 0
        assert "TOP" in self.edbapp.core_primitives.polygons_by_layer.keys()
        assert len(self.edbapp.core_primitives.polygons_by_layer["TOP"]) > 0
        assert len(self.edbapp.core_primitives.polygons_by_layer["UNNAMED_000"]) == 0
        assert self.edbapp.core_primitives.polygons[0].is_void == self.edbapp.core_primitives.polygons[0].IsVoid()
        poly0 = self.edbapp.core_primitives.polygons[0]
        assert isinstance(poly0.voids, list)
        assert isinstance(poly0.points_raw(), list)
        assert isinstance(poly0.points(), tuple)
        assert isinstance(poly0.points()[0], list)
        assert poly0.points()[0][0] >= 0.0
        assert poly0.points_raw()[0].X.ToDouble() >= 0.0
        assert poly0.type == "Polygon"
        assert self.edbapp.core_primitives.paths[0].type == "Path"
        assert self.edbapp.core_primitives.rectangles[0].type == "Rectangle"
        assert self.edbapp.core_primitives.circles[0].type == "Circle"
        assert not poly0.is_arc(poly0.points_raw()[0])
        assert isinstance(poly0.voids, list)

    def test_04_get_stackup(self):
        stackup = self.edbapp.core_stackup.stackup_layers
        assert len(stackup.layers) > 2
        assert self.edbapp.core_stackup.stackup_layers["TOP"]._builder
        assert self.edbapp.core_stackup.stackup_layers["TOP"].id
        assert (
            isinstance(self.edbapp.core_stackup.stackup_layers["TOP"].layer_type, int)
            or str(type(self.edbapp.core_stackup.stackup_layers["TOP"].layer_type)) == "<type 'LayerType'>"
        )

    def test_05_get_signal_layers(self):
        signal_layers = self.edbapp.core_stackup.signal_layers
        assert len(list(signal_layers.values()))

    def test_06_component_lists(self):
        component_list = self.edbapp.core_components.components
        assert len(component_list) > 2

    def test_07_vias_creation(self):
        self.edbapp.core_padstack.create_padstack(padstackname="myVia")
        assert "myVia" in list(self.edbapp.core_padstack.padstacks.keys())
        self.edbapp.core_padstack.create_padstack(padstackname="myVia_bullet", antipad_shape="Bullet")
        assert "myVia_bullet" in list(self.edbapp.core_padstack.padstacks.keys())

        self.edbapp.add_design_variable("via_x", 5e-3)
        self.edbapp.add_design_variable("via_y", 1e-3)

        assert self.edbapp.core_padstack.place_padstack(["via_x", "via_x+via_y"], "myVia")
        assert self.edbapp.core_padstack.place_padstack(["via_x", "via_x+via_y*2"], "myVia_bullet")

        padstack_id = self.edbapp.core_padstack.place_padstack(["via_x", "via_x+via_y*3"], "myVia", is_pin=True)
        padstack_instance = self.edbapp.core_padstack.padstack_instances[padstack_id]
        assert padstack_instance.is_pin
        assert padstack_instance.position
        assert isinstance(padstack_instance.rotation, float)

    def test_08_nets_query(self):
        signalnets = self.edbapp.core_nets.signal_nets
        powernets = self.edbapp.core_nets.power_nets
        assert len(signalnets) > 2
        assert len(powernets) > 2
        assert powernets["V3P3_S0"].is_power_ground
        assert powernets["V3P3_S0"].IsPowerGround()
        assert len(list(powernets["V3P3_S0"].components.keys())) > 0
        assert len(powernets["V3P3_S0"].primitives) > 0

        assert not signalnets[list(signalnets.keys())[0]].is_power_ground
        assert not signalnets[list(signalnets.keys())[0]].IsPowerGround()
        assert len(list(signalnets[list(signalnets.keys())[0]].primitives)) > 0

    def test_09_assign_rlc(self):
        assert self.edbapp.core_components.set_component_rlc(
            "C3B14", res_value=1e-3, cap_value="10e-6", isparallel=False
        )
        assert self.edbapp.core_components.set_component_rlc("L3A1", res_value=1e-3, ind_value="10e-6", isparallel=True)

    def test_10_add_layer(self):
        layers = self.edbapp.core_stackup.stackup_layers
        assert layers.add_layer("NewLayer", "TOP", "copper", "air", "10um", 0)

    def test_11_add_dielectric(self):
        diel = self.edbapp.core_stackup.create_dielectric("MyDiel", 3.3, 0.02)
        assert diel

    def test_12_add_conductor(self):
        cond = self.edbapp.core_stackup.create_conductor("MyCond", 55e8)
        assert cond

    def test_13add_djordievic(self):
        diel = self.edbapp.core_stackup.create_djordjevicsarkar_material("MyDjord", 3.3, 0.02, 3.3)
        assert diel

    def test_14_add_debye(self):
        diel = self.edbapp.core_stackup.create_debye_material("My_Debye", 3, 2.5, 0.02, 0.04, 1e6, 1e9)
        assert diel

    def test_15_update_layer(self):
        assert "LYR_1" in self.edbapp.core_stackup.stackup_layers.layers.keys()
        self.edbapp.core_stackup.stackup_layers["LYR_1"].name
        self.edbapp.core_stackup.stackup_layers["LYR_1"].thickness_value = "100um"
        assert self.edbapp.core_stackup.stackup_layers["LYR_1"].thickness_value == "100um"
        self.edbapp.core_stackup.stackup_layers["LYR_2"].material_name = "MyCond"
        assert self.edbapp.core_stackup.stackup_layers["LYR_2"].material_name == "MyCond"
        assert self.edbapp.core_stackup.stackup_layers["LYR_1"].filling_material_name is not None or False
        assert self.edbapp.core_stackup.stackup_layers["LYR_1"].top_bottom_association is not None or False
        assert self.edbapp.core_stackup.stackup_layers["LYR_1"].lower_elevation is not None or False
        assert self.edbapp.core_stackup.stackup_layers["LYR_1"].upper_elevation is not None or False
        assert self.edbapp.core_stackup.stackup_layers["LYR_1"].etch_factor is not None or False

    def test_16_remove_layer(self):
        layers = self.edbapp.core_stackup.stackup_layers
        assert layers.remove_layer("BOTTOM")

    def test_17_components(self):
        assert "R1" in list(self.edbapp.core_components.components.keys())
        assert self.edbapp.core_components.components["R1"].res_value
        assert self.edbapp.core_components.components["R1"].placement_layer
        assert self.edbapp.core_components.components["R1"].lower_elevation
        assert self.edbapp.core_components.components["R1"].upper_elevation
        assert self.edbapp.core_components.components["R1"].top_bottom_association == 0
        assert self.edbapp.core_components.components["R1"].pinlist
        pinname = self.edbapp.core_components.components["R1"].pinlist[0].GetName()
        assert (
            self.edbapp.core_components.components["R1"].pins[pinname].lower_elevation
            == self.edbapp.core_components.components["R1"].lower_elevation
        )
        assert (
            self.edbapp.core_components.components["R1"].pins[pinname].placement_layer
            == self.edbapp.core_components.components["R1"].placement_layer
        )
        assert (
            self.edbapp.core_components.components["R1"].pins[pinname].upper_elevation
            == self.edbapp.core_components.components["R1"].upper_elevation
        )
        assert (
            self.edbapp.core_components.components["R1"].pins[pinname].top_bottom_association
            == self.edbapp.core_components.components["R1"].top_bottom_association
        )
        assert self.edbapp.core_components.components["R1"].pins[pinname].position
        assert self.edbapp.core_components.components["R1"].pins[pinname].rotation

    def test_18_components_from_net(self):
        assert self.edbapp.core_components.get_components_from_nets("A0_N")

    def test_19_resistors(self):
        assert "R1" in list(self.edbapp.core_components.resistors.keys())
        assert "C1" not in list(self.edbapp.core_components.resistors.keys())

    def test_20_capacitors(self):
        assert "C1" in list(self.edbapp.core_components.capacitors.keys())
        assert "R1" not in list(self.edbapp.core_components.capacitors.keys())

    def test_21_inductors(self):
        assert "L3M1" in list(self.edbapp.core_components.inductors.keys())
        assert "R1" not in list(self.edbapp.core_components.inductors.keys())

    def test_22_ICs(self):
        assert "U8" in list(self.edbapp.core_components.ICs.keys())
        assert "R1" not in list(self.edbapp.core_components.ICs.keys())

    def test_23_IOs(self):
        assert "J1" in list(self.edbapp.core_components.IOs.keys())
        assert "R1" not in list(self.edbapp.core_components.IOs.keys())

    def test_24_Others(self):
        assert "EU1" in self.edbapp.core_components.Others
        assert "R1" not in self.edbapp.core_components.Others

    def test_25_Components_by_PartName(self):
        comp = self.edbapp.core_components.components_by_partname
        assert "A93549-020" in comp
        assert len(comp["A93549-020"]) > 1

    def test_26_get_through_resistor_list(self):
        assert self.edbapp.core_components.get_through_resistor_list(10)

    def test_27_get_rats(self):
        assert len(self.edbapp.core_components.get_rats()) > 0

    def test_28_get_component_connections(self):
        assert len(self.edbapp.core_components.get_component_net_connection_info("U2A5")) > 0

    def test_29_get_power_tree(self):
        OUTPUT_NET = "BST_V1P0_S0"
        GROUND_NETS = ["GND", "PGND"]
        component_list, component_list_columns, net_group = self.edbapp.core_nets.get_powertree(OUTPUT_NET, GROUND_NETS)
        assert component_list
        assert component_list_columns
        assert net_group

    def test_30_aedt_pinname_pin_position(self):
        cmp_pinlist = self.edbapp.core_padstack.get_pinlist_from_component_and_net("U2A5", "GND")
        pin_name = self.edbapp.core_components.get_aedt_pin_name(cmp_pinlist[0])
        assert type(pin_name) is str
        assert len(pin_name) > 0
        assert len(self.edbapp.core_components.get_pin_position(cmp_pinlist[0])) == 2

    def test_31_get_pins_name_from_net(self):
        cmp_pinlist = self.edbapp.core_components.get_pin_from_component("U2A5")
        assert len(self.edbapp.core_components.get_pins_name_from_net(cmp_pinlist, "GND")) > 0
        assert len(self.edbapp.core_components.get_pins_name_from_net(cmp_pinlist, "VCCC")) == 0

    def test_32_delete_single_pin_rlc(self):
        assert len(self.edbapp.core_components.delete_single_pin_rlc()) > 0

    def test_33_component_rlc(self):
        assert self.edbapp.core_components.set_component_rlc("R1", 30, 1e-9, 1e-12)

    def test_34_disable_component(self):
        assert self.edbapp.core_components.disable_rlc_component("R1")

    def test_35_delete_component(self):
        assert self.edbapp.core_components.delete_component("R1")

    def test_36_create_coax_port(self):
        assert self.edbapp.core_hfss.create_coax_port_on_component("U2A5", ["RSVD_0", "V1P0_SO"])

    def test_37_create_circuit_port(self):
        initial_len = len(self.edbapp.core_padstack.pingroups)
        assert (
            self.edbapp.core_siwave.create_circuit_port_on_net("U2A5", "V1P5_S3", "U2A5", "GND", 50, "test") == "test"
        )
        p2 = self.edbapp.core_siwave.create_circuit_port_on_net("U2A5", "V3P3_S0", "U2A5", "GND", 50, "test")
        assert p2 != "test" and "test" in p2
        pins = self.edbapp.core_components.get_pin_from_component("U2A5")
        p3 = self.edbapp.core_siwave.create_circuit_port_on_pin(pins[200], pins[0])
        assert p3 != ""
        p4 = self.edbapp.core_hfss.create_circuit_port_on_net("U2A5", "RSVD_9")
        assert len(self.edbapp.core_padstack.pingroups) == initial_len + 6
        assert "GND" in p4 and "RSVD_9" in p4

    def test_38_create_voltage_source(self):
        assert "Vsource_" in self.edbapp.core_siwave.create_voltage_source_on_net(
            "U2A5", "PCIE_RBIAS", "U2A5", "GND", 3.3, 0
        )
        pins = self.edbapp.core_components.get_pin_from_component("U2A5")
        assert "VSource_" in self.edbapp.core_siwave.create_voltage_source_on_pin(pins[300], pins[10], 3.3, 0)

    def test_39_create_current_source(self):
        assert self.edbapp.core_siwave.create_current_source_on_net("U2A5", "DDR3_DM1", "U2A5", "GND", 0.1, 0) != ""
        pins = self.edbapp.core_components.get_pin_from_component("U2A5")
        assert "I22" == self.edbapp.core_siwave.create_current_source_on_pin(pins[301], pins[10], 0.1, 0, "I22")

    def test_39B_create_resistors(self):
        assert "myRes" in self.edbapp.core_siwave.create_resistor_on_net("U2A5", "V1P5_S0", "U2A5", "GND", 50, "myRes")
        pins = self.edbapp.core_components.get_pin_from_component("U2A5")
        assert "RST4000" == self.edbapp.core_siwave.create_resistor_on_pin(pins[302], pins[10], 40, "RST4000")

    def test_40_create_siwave_ac_analsyis(self):
        assert self.edbapp.core_siwave.add_siwave_ac_analysis()

    def test_41_create_siwave_dc_analsyis(self):
        settings = self.edbapp.core_siwave.get_siwave_dc_setup_template()
        settings.accuracy_level = 0
        settings.use_dc_custom_settings = True
        settings.name = "myDCIR_3"
        settings.pos_term_to_ground = "I1"
        assert self.edbapp.core_siwave.add_siwave_dc_analysis(settings)

    def test_42_get_nets_from_pin_list(self):
        cmp_pinlist = self.edbapp.core_padstack.get_pinlist_from_component_and_net("U2A5", "GND")
        if cmp_pinlist:
            assert cmp_pinlist[0].GetNet().GetName()

    def test_43_mesh_operations(self):
        mesh_ops = self.edbapp.core_hfss.get_trace_width_for_traces_with_ports()
        assert len(mesh_ops) > 0

    def test_44_assign_model(self):
        assert self.edbapp.core_components.set_component_model(
            "C1A14",
            modelpath=os.path.join(self.local_scratch.path, test_project_name + ".aedb", "GRM32ER72A225KA35_25C_0V.sp"),
            modelname="GRM32ER72A225KA35_25C_0V",
        )
        assert not self.edbapp.core_components.set_component_model(
            "C10000",
            modelpath=os.path.join(self.local_scratch.path, test_project_name + ".aedb", "GRM32ER72A225KA35_25C_0V.sp"),
            modelname="GRM32ER72A225KA35_25C_0V",
        )

    def test_44a_assign_variable(self):
        result, var_server = self.edbapp.add_design_variable("myvar", "1mm")
        assert result
        assert var_server
        result, var_server = self.edbapp.add_design_variable("myvar", "1mm")
        assert not result
        assert self.edbapp.core_primitives.parametrize_trace_width("A0_N")
        assert self.edbapp.core_primitives.parametrize_trace_width("A0_N_R")

    def test_45_delete_net(self):
        nets_deleted = self.edbapp.core_nets.delete_nets("A0_N")
        assert "A0_N" in nets_deleted

    def test_46_get_polygons_bounding(self):
        polys = self.edbapp.core_primitives.get_polygons_by_layer("GND")
        for poly in polys:
            bounding = self.edbapp.core_primitives.get_polygon_bounding_box(poly)
            assert len(bounding) == 4

    def test_47_get_polygons_bbylayerandnets(self):
        nets = ["GND", "IO2"]
        polys = self.edbapp.core_primitives.get_polygons_by_layer("TOP", nets)
        assert polys

    def test_48_get_polygons_points(self):
        polys = self.edbapp.core_primitives.get_polygons_by_layer("GND")
        for poly in polys:
            points = self.edbapp.core_primitives.get_polygon_points(poly)
            assert points

    def test_49_get_padstack(self):
        for el in self.edbapp.core_padstack.padstacks:
            pad = self.edbapp.core_padstack.padstacks[el]
            assert pad.hole_plating_thickness is not None or False
            assert pad.hole_properties is not None or False
            assert pad.hole_plating_thickness is not None or False
            assert pad.hole_plating_ratio is not None or False
            assert pad.via_start_layer is not None or False
            assert pad.via_stop_layer is not None or False
            assert pad.material is not None or False
            assert pad.hole_finished_size is not None or False
            assert pad.hole_rotation is not None or False
            assert pad.hole_offset_x is not None or False
            assert pad.hole_offset_y is not None or False
            assert pad.hole_type is not None or False
            assert pad.pad_by_layer[pad.via_stop_layer].parameters is not None or False
            assert pad.pad_by_layer[pad.via_stop_layer].offset_x is not None or False
            assert pad.pad_by_layer[pad.via_stop_layer].offset_y is not None or False
            assert isinstance(pad.pad_by_layer[pad.via_stop_layer].geometry_type, int)

    def test_50_set_padstack(self):
        pad = self.edbapp.core_padstack.padstacks["C10N116"]
        hole_pad = 8
        tol = 1e-12
        pad.hole_properties = hole_pad
        pad.hole_offset_x = 0
        pad.hole_offset_y = 1
        pad.hole_rotation = 0
        pad.hole_plating_ratio = 90
        pad.material = "copper"
        assert pad.hole_plating_ratio == 90
        assert abs(pad.hole_properties[0] - hole_pad) < tol
        offset_x = 7
        offset_y = 1
        param = 7
        pad.pad_by_layer[pad.via_stop_layer].parameters = param
        pad.pad_by_layer[pad.via_stop_layer].offset_x = offset_x
        pad.pad_by_layer[pad.via_stop_layer].offset_y = offset_y
        assert pad.pad_by_layer[pad.via_stop_layer].offset_x == str(offset_x)
        assert pad.pad_by_layer[pad.via_stop_layer].offset_y == str(offset_y)
        assert pad.pad_by_layer[pad.via_stop_layer].parameters[0] == str(param)

    def test_51_save_edb_as(self):
        assert self.edbapp.save_edb_as(os.path.join(self.local_scratch.path, "Gelileo_new.aedb"))
        assert os.path.exists(os.path.join(self.local_scratch.path, "Gelileo_new.aedb", "edb.def"))

    def test_52_parametrize_layout(self):
        assert len(self.edbapp.core_primitives.polygons) > 0
        for el in self.edbapp.core_primitives.polygons:
            if el.GetId() == 2647:
                poly = el
        for el in self.edbapp.core_primitives.polygons:
            if el.GetId() == 2742:
                selection_poly = el
        for el in self.edbapp.core_primitives.polygons:
            if el.GetId() == 2647:
                poly = el
        assert self.edbapp.core_primitives.parametrize_polygon(poly, selection_poly)

    def test_53_import_bom(self):
        assert self.edbapp.core_components.update_rlc_from_bom(
            os.path.join(local_path, "example_models", bom_example),
            delimiter=",",
            valuefield="Value",
            comptype="Prod name",
            refdes="RefDes",
        )

    def test_54_create_component_from_pins(self):
        pins = self.edbapp.core_components.get_pin_from_component("R13")
        assert self.edbapp.core_components.create_component_from_pins(pins, "newcomp")

    def test_55b_create_cutout(self):
        output = os.path.join(self.local_scratch.path, "cutout.aedb")
        assert self.edbapp.create_cutout(["A0_N", "A0_P"], ["GND"], output_aedb_path=output)
        assert os.path.exists(os.path.join(output, "edb.def"))

    def test_56_rvalue(self):
        assert resistor_value_parser("100meg")

    def test_57_stackup_limits(self):
        assert self.edbapp.core_stackup.stackup_limits()

    def test_58_create_polygon(self):
        os.environ["PYAEDT_ERROR_HANDLER"] = "True"
        points = [[-0.025, -0.02], [0.025, -0.02], [0.025, 0.02], [-0.025, 0.02], [-0.025, -0.02]]
        plane = self.edbapp.core_primitives.Shape("polygon", points=points)
        points = [
            [-0.001, -0.001],
            [0.001, -0.001, "ccw", 0.0, -0.0012],
            [0.001, 0.001],
            [-0.001, 0.001],
            [-0.001, -0.001],
        ]
        void1 = self.edbapp.core_primitives.Shape("polygon", points=points)
        void2 = self.edbapp.core_primitives.Shape("rectangle", [-0.002, 0.0], [-0.015, 0.0005])
        assert self.edbapp.core_primitives.create_polygon(plane, "TOP", [void1, void2])
        points = [
            [0, 0, 1],
        ]
        plane = self.edbapp.core_primitives.Shape("polygon", points=points)
        assert not self.edbapp.core_primitives.create_polygon(plane, "TOP")
        points = [
            [0.1, "s"],
        ]
        plane = self.edbapp.core_primitives.Shape("polygon", points=points)
        assert not self.edbapp.core_primitives.create_polygon(plane, "TOP")
        points = [[0.001, -0.001, "ccn", 0.0, -0.0012]]
        plane = self.edbapp.core_primitives.Shape("polygon", points=points)
        assert not self.edbapp.core_primitives.create_polygon(plane, "TOP")
        os.environ["PYAEDT_ERROR_HANDLER"] = "False"

    def test_59_create_path(self):
        points = [
            [-0.025, -0.02],
            [0.025, -0.02],
            [0.025, 0.02],
        ]
        path = self.edbapp.core_primitives.Shape("polygon", points=points)
        assert self.edbapp.core_primitives.create_path(path, "TOP")

    def test_60_create_outline(self):
        assert self.edbapp.core_stackup.stackup_layers.add_outline_layer("Outline1")
        assert not self.edbapp.core_stackup.stackup_layers.add_outline_layer("Outline1")

    def test_61_create_edb(self):
        edb = Edb(os.path.join(self.local_scratch.path, "temp.aedb"))
        assert edb
        assert edb.active_layout
        edb.close_edb()

    @pytest.mark.skipif(config["build_machine"], reason="Not running in non-graphical mode")
    def test_62_export_to_hfss(self):
        edb = Edb(edbpath=os.path.join(local_path, "example_models", "simple.aedb"), edbversion=desktop_version)
        options_config = {"UNITE_NETS": 1, "LAUNCH_Q3D": 0}
        out = edb.write_export3d_option_config_file(scratch_path, options_config)
        assert os.path.exists(out)
        out = edb.export_hfss(scratch_path)
        assert os.path.exists(out)
        edb.close_edb()

    @pytest.mark.skipif(config["build_machine"], reason="Not running in non-graphical mode")
    def test_63_export_to_q3d(self):
        edb = Edb(edbpath=os.path.join(local_path, "example_models", "simple.aedb"), edbversion=desktop_version)
        options_config = {"UNITE_NETS": 1, "LAUNCH_Q3D": 0}
        out = edb.write_export3d_option_config_file(scratch_path, options_config)
        assert os.path.exists(out)
        out = edb.export_q3d(scratch_path, net_list=["ANALOG_A0", "ANALOG_A1", "ANALOG_A2"])
        assert os.path.exists(out)
        edb.close_edb()

    @pytest.mark.skipif(config["build_machine"], reason="Not running in non-graphical mode")
    def test_64_export_to_maxwell(self):
        edb = Edb(edbpath=os.path.join(local_path, "example_models", "simple.aedb"), edbversion=desktop_version)
        options_config = {"UNITE_NETS": 1, "LAUNCH_MAXWELL": 0}
        out = edb.write_export3d_option_config_file(scratch_path, options_config)
        assert os.path.exists(out)
        out = edb.export_maxwell(scratch_path, num_cores=6)
        assert os.path.exists(out)
        edb.close_edb()

    def test_65_flatten_planes(self):
        assert self.edbapp.core_primitives.unite_polygons_on_layer()

    def test_66_create_solder_ball_on_component(self):
        assert self.edbapp.core_components.set_solder_ball("U1A1")

    def test_67_add_void(self):
        plane_shape = self.edbapp.core_primitives.Shape("rectangle", pointA=["-5mm", "-5mm"], pointB=["5mm", "5mm"])
        plane = self.edbapp.core_primitives.create_polygon(plane_shape, "TOP", net_name="GND")

        path = self.edbapp.core_primitives.Shape("polygon", points=[["0", "0"], ["0", "1mm"]])
        void = self.edbapp.core_primitives.create_path(path, layer_name="TOP", width="0.1mm")
        assert self.edbapp.core_primitives.add_void(plane, void)

    def test_68_flip_layer_stackup(self):
        assert self.edbapp.core_stackup.flip_stackup_and_apply_transform()

    def test_69_create_solder_balls_on_component(self):
        assert self.edbapp.core_components.set_solder_ball("U2A5")

    @pytest.mark.skipif(is_ironpython, reason="This Test uses Ironpython")
    def test_70_plot_on_matplotlib(self):
        local_png = os.path.join(self.local_scratch.path, "test.png")
        self.edbapp.core_nets.plot(None, None, save_plot=local_png)
        assert os.path.exists(local_png)

    def test_71_fix_circle_voids(self):
        assert self.edbapp.core_primitives.fix_circle_void_for_clipping()

    def test_72_padstack_instance(self):
        padstack_instances = self.edbapp.core_padstack.get_padstack_instance_by_net_name("GND")
        assert len(padstack_instances)
        padstack_1 = list(padstack_instances.values())[0]
        assert padstack_1.id

    def test_73_duplicate_padstack(self):
        self.edbapp.core_padstack.duplicate_padstack(
            target_padstack_name="VIA_20-10-28_SMB", new_padstack_name="VIA_20-10-28_SMB_NEW"
        )
        assert self.edbapp.core_padstack.padstacks["VIA_20-10-28_SMB_NEW"]

    def test74_set_padstack_property(self):
<<<<<<< HEAD
        padstack_name = self.edbapp.core_padstack.create_padstack()
        self.edbapp.core_padstack.set_pad_property(
            padstack_name, layer_name="new", pad_shape="Circle", pad_params="800um"
        )
        assert self.edbapp.core_padstack.padstacks[padstack_name].pad_by_layer["new"]
=======
        self.edbapp.core_padstack.set_pad_property(
            padstack_name="VIA_18-10-28_SMB", layer_name="new", pad_shape="Circle", pad_params="800um"
        )
        assert self.edbapp.core_padstack.padstacks["VIA_18-10-28_SMB"].pad_by_layer["new"]
>>>>>>> b44ed399
<|MERGE_RESOLUTION|>--- conflicted
+++ resolved
@@ -583,15 +583,7 @@
         assert self.edbapp.core_padstack.padstacks["VIA_20-10-28_SMB_NEW"]
 
     def test74_set_padstack_property(self):
-<<<<<<< HEAD
-        padstack_name = self.edbapp.core_padstack.create_padstack()
-        self.edbapp.core_padstack.set_pad_property(
-            padstack_name, layer_name="new", pad_shape="Circle", pad_params="800um"
-        )
-        assert self.edbapp.core_padstack.padstacks[padstack_name].pad_by_layer["new"]
-=======
         self.edbapp.core_padstack.set_pad_property(
             padstack_name="VIA_18-10-28_SMB", layer_name="new", pad_shape="Circle", pad_params="800um"
         )
-        assert self.edbapp.core_padstack.padstacks["VIA_18-10-28_SMB"].pad_by_layer["new"]
->>>>>>> b44ed399
+        assert self.edbapp.core_padstack.padstacks["VIA_18-10-28_SMB"].pad_by_layer["new"]