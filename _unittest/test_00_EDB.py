--- conflicted
+++ resolved
@@ -1,4 +1,7 @@
 import os
+
+# Setup paths for module imports
+# Import required modules
 import sys
 
 import pytest
@@ -13,6 +16,7 @@
 
 test_project_name = "ANSYS-HSD_V1"
 bom_example = "bom_example.csv"
+# from _unittest.conftest import is_ironpython
 from _unittest.conftest import config
 from _unittest.conftest import desktop_version
 from _unittest.conftest import local_path
@@ -20,6 +24,11 @@
 
 from pyaedt.generic.constants import SolverType
 from pyaedt.generic.constants import SourceType
+
+# try:
+#     import pytest
+# except ImportError:  # pragma: no cover
+#     import _unittest_ironpython.conf_unittest as pytest
 
 test_subfolder = "TEDB"
 
@@ -1963,6 +1972,7 @@
         assert via_settings.via_density == 1
         assert via_settings.via_material == "pec"
         assert via_settings.via_num_sides == 8
+        # assert via_settings.via_style == "kNum25DViaStyle"
 
         advanced_mesh_settings = setup1.advanced_mesh_settings
         advanced_mesh_settings.layer_snap_tol = "1e-6"
@@ -2753,7 +2763,6 @@
         )
         assert setup.sweeps
 
-<<<<<<< HEAD
     def test_144_search_reference_pins(self):
         source_path = os.path.join(local_path, "example_models", test_subfolder, "ANSYS-HSD_V1.aedb")
         target_path = os.path.join(self.local_scratch.path, "ANSYS-HSD_V1_boundaries.aedb")
@@ -2775,10 +2784,9 @@
             positive_pin=pin, reference_net="GND", search_radius=5e-3, max_limit=0, component_only=False
         )
         assert len(reference_pins) == 11
-=======
-    def test_144_arc_data(self):
+
+    def test_145_arc_data(self):
         assert len(self.edbapp.nets["1.2V_DVDDL"].primitives[0].arcs) > 0
         assert self.edbapp.nets["1.2V_DVDDL"].primitives[0].arcs[0].start
         assert self.edbapp.nets["1.2V_DVDDL"].primitives[0].arcs[0].end
-        assert self.edbapp.nets["1.2V_DVDDL"].primitives[0].arcs[0].height
->>>>>>> c32599fc
+        assert self.edbapp.nets["1.2V_DVDDL"].primitives[0].arcs[0].height