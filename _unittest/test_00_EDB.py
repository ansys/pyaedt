import os
import math
import time

# Setup paths for module imports

# Import required modules
from pyaedt import Edb
from pyaedt.edb_core.components import resistor_value_parser


test_project_name = "Galileo_edb"
bom_example = "bom_example.csv"
from _unittest.conftest import config, desktop_version, local_path, scratch_path, is_ironpython, settings, BasisTest

try:
    import pytest
except ImportError:
    import _unittest_ironpython.conf_unittest as pytest


class TestClass(BasisTest, object):
    def setup_class(self):
        BasisTest.my_setup(self)
        self.edbapp = BasisTest.add_edb(self, test_project_name)
        example_project = os.path.join(local_path, "example_models", "Package.aedb")
        self.target_path = os.path.join(self.local_scratch.path, "Package_test_00.aedb")
        self.local_scratch.copyfolder(example_project, self.target_path)

    def teardown_class(self):
        self.edbapp.close_edb()
        self.local_scratch.remove()
        del self.edbapp

    def test_00_export_ipc2581(self):
        ipc_path = os.path.join(self.local_scratch.path, "test.xml")
        self.edbapp.export_to_ipc2581(ipc_path)
        assert os.path.exists(ipc_path)

        # Export should be made with units set to default -millimeter-.
        self.edbapp.export_to_ipc2581(ipc_path, "mm")
        assert os.path.exists(ipc_path)

    def test_01_find_by_name(self):
        comp = self.edbapp.core_components.get_component_by_name("J1")
        assert comp is not None
        pin = self.edbapp.core_components.get_pin_from_component("J1", pinName="1")
        assert pin is not False
        parameters = self.edbapp.core_padstack.get_pad_parameters(
            pin[0], "TOP", self.edbapp.core_padstack.pad_type.RegularPad
        )
        assert isinstance(parameters[1], list)
        assert isinstance(parameters[0], int)

    def test_01B_get_vias_from_nets(self):
        assert self.edbapp.core_padstack.get_via_instance_from_net("GND")
        assert not self.edbapp.core_padstack.get_via_instance_from_net(["GND2"])

    def test_02_get_properties(self):
        assert len(self.edbapp.core_components.components) > 0
        assert len(self.edbapp.core_components.inductors) > 0
        assert len(self.edbapp.core_components.resistors) > 0
        assert len(self.edbapp.core_components.capacitors) > 0
        assert len(self.edbapp.core_components.ICs) > 0
        assert len(self.edbapp.core_components.IOs) > 0
        assert len(self.edbapp.core_components.Others) > 0
        assert len(self.edbapp.get_bounding_box()) == 2

    def test_03_get_primitives(self):
        assert len(self.edbapp.core_primitives.polygons) > 0
        assert len(self.edbapp.core_primitives.paths) > 0
        assert len(self.edbapp.core_primitives.rectangles) > 0
        assert len(self.edbapp.core_primitives.circles) > 0
        assert len(self.edbapp.core_primitives.bondwires) == 0
        assert "TOP" in self.edbapp.core_primitives.polygons_by_layer.keys()
        assert len(self.edbapp.core_primitives.polygons_by_layer["TOP"]) > 0
        assert len(self.edbapp.core_primitives.polygons_by_layer["UNNAMED_000"]) == 0
        assert self.edbapp.core_primitives.polygons[0].is_void == self.edbapp.core_primitives.polygons[0].IsVoid()
        poly0 = self.edbapp.core_primitives.polygons[0]
        assert isinstance(poly0.voids, list)
        assert isinstance(poly0.points_raw(), list)
        assert isinstance(poly0.points(), tuple)
        assert isinstance(poly0.points()[0], list)
        assert poly0.points()[0][0] >= 0.0
        assert poly0.points_raw()[0].X.ToDouble() >= 0.0
        assert poly0.type == "Polygon"
        assert self.edbapp.core_primitives.paths[0].type == "Path"
        assert self.edbapp.core_primitives.rectangles[0].type == "Rectangle"
        assert self.edbapp.core_primitives.circles[0].type == "Circle"
        assert not poly0.is_arc(poly0.points_raw()[0])
        assert isinstance(poly0.voids, list)

    def test_04_get_stackup(self):
        stackup = self.edbapp.core_stackup.stackup_layers
        assert len(stackup.layers) > 2
        assert self.edbapp.core_stackup.stackup_layers["TOP"]._builder
        assert self.edbapp.core_stackup.stackup_layers["TOP"].id
        assert (
            isinstance(self.edbapp.core_stackup.stackup_layers["TOP"].layer_type, int)
            or str(type(self.edbapp.core_stackup.stackup_layers["TOP"].layer_type)) == "<type 'LayerType'>"
        )

    def test_05_get_signal_layers(self):
        signal_layers = self.edbapp.core_stackup.signal_layers
        assert len(list(signal_layers.values()))

    def test_06_component_lists(self):
        component_list = self.edbapp.core_components.components
        assert len(component_list) > 2

    def test_07_vias_creation(self):
        self.edbapp.core_padstack.create_padstack(padstackname="myVia")
        assert "myVia" in list(self.edbapp.core_padstack.padstacks.keys())
        self.edbapp.core_padstack.create_padstack(padstackname="myVia_bullet", antipad_shape="Bullet")
        assert "myVia_bullet" in list(self.edbapp.core_padstack.padstacks.keys())

        self.edbapp.add_design_variable("via_x", 5e-3)
        self.edbapp.add_design_variable("via_y", 1e-3)

        assert self.edbapp.core_padstack.place_padstack(["via_x", "via_x+via_y"], "myVia")
        assert self.edbapp.core_padstack.place_padstack(["via_x", "via_x+via_y*2"], "myVia_bullet")

        padstack_id = self.edbapp.core_padstack.place_padstack(["via_x", "via_x+via_y*3"], "myVia", is_pin=True)
        padstack_instance = self.edbapp.core_padstack.padstack_instances[padstack_id]
        assert padstack_instance.is_pin
        assert padstack_instance.position
        assert isinstance(padstack_instance.rotation, float)

    def test_08_nets_query(self):
        signalnets = self.edbapp.core_nets.signal_nets
        powernets = self.edbapp.core_nets.power_nets
        assert len(signalnets) > 2
        assert len(powernets) > 2
        assert powernets["V3P3_S0"].is_power_ground
        assert powernets["V3P3_S0"].IsPowerGround()
        assert len(list(powernets["V3P3_S0"].components.keys())) > 0
        assert len(powernets["V3P3_S0"].primitives) > 0

        assert not signalnets[list(signalnets.keys())[0]].is_power_ground
        assert not signalnets[list(signalnets.keys())[0]].IsPowerGround()
        assert len(list(signalnets[list(signalnets.keys())[0]].primitives)) > 0

    def test_09_assign_rlc(self):
        assert self.edbapp.core_components.set_component_rlc(
            "C3B14", res_value=1e-3, cap_value="10e-6", isparallel=False
        )
        assert self.edbapp.core_components.set_component_rlc("L3A1", res_value=1e-3, ind_value="10e-6", isparallel=True)

    def test_10_add_layer(self):
        layers = self.edbapp.core_stackup.stackup_layers
        assert layers.add_layer("NewLayer", "TOP", "copper", "air", "10um", 0)
        assert layers.add_layer("NewLayer2", None, "pec", "air", "0um", 0)

    def test_11_add_dielectric(self):
        diel = self.edbapp.core_stackup.create_dielectric("MyDiel", 3.3, 0.02)
        assert diel

    def test_12_add_conductor(self):
        cond = self.edbapp.core_stackup.create_conductor("MyCond", 55e8)
        assert cond

    def test_13add_djordievic(self):
        diel = self.edbapp.core_stackup.create_djordjevicsarkar_material("MyDjord", 3.3, 0.02, 3.3)
        assert diel

    def test_14_add_debye(self):
        diel = self.edbapp.core_stackup.create_debye_material("My_Debye", 3, 2.5, 0.02, 0.04, 1e6, 1e9)
        assert diel

    def test_14b_add_multipole_debye(self):
        freq = [0, 2, 3, 4, 5, 6]
        rel_perm = [1e9, 1.1e9, 1.2e9, 1.3e9, 1.5e9, 1.6e9]
        loss_tan = [0.025, 0.026, 0.027, 0.028, 0.029, 0.030]
        diel = self.edbapp.core_stackup.create_multipole_debye_material("My_MP_Debye", freq, rel_perm, loss_tan)
        assert diel

    def test_15_update_layer(self):
        tol = 1e-12
        assert "LYR_1" in self.edbapp.core_stackup.stackup_layers.layers.keys()
        assert self.edbapp.core_stackup.stackup_layers["LYR_1"].name
        self.edbapp.core_stackup.stackup_layers["LYR_1"].thickness_value = "100um"
        assert abs(self.edbapp.core_stackup.stackup_layers["LYR_1"].thickness_value - 10e-5) < tol
        self.edbapp.core_stackup.stackup_layers["LYR_2"].material_name = "MyCond"
        assert self.edbapp.core_stackup.stackup_layers["LYR_2"].material_name == "MyCond"
        assert self.edbapp.core_stackup.stackup_layers["LYR_1"].filling_material_name is not None or False
        assert self.edbapp.core_stackup.stackup_layers["LYR_1"].top_bottom_association is not None or False
        assert self.edbapp.core_stackup.stackup_layers["LYR_1"].lower_elevation is not None or False
        assert self.edbapp.core_stackup.stackup_layers["LYR_1"].upper_elevation is not None or False
        assert self.edbapp.core_stackup.stackup_layers["LYR_1"].etch_factor is not None or False

    def test_16_remove_layer(self):
        layers = self.edbapp.core_stackup.stackup_layers
        assert layers.remove_layer("BOTTOM")

    def test_17_components(self):
        assert "R1" in list(self.edbapp.core_components.components.keys())
        assert self.edbapp.core_components.components["R1"].res_value
        assert self.edbapp.core_components.components["R1"].placement_layer
        assert isinstance(self.edbapp.core_components.components["R1"].lower_elevation, float)
        assert isinstance(self.edbapp.core_components.components["R1"].upper_elevation, float)
        assert self.edbapp.core_components.components["R1"].top_bottom_association == 0
        assert self.edbapp.core_components.components["R1"].pinlist
        pinname = self.edbapp.core_components.components["R1"].pinlist[0].GetName()
        assert (
            self.edbapp.core_components.components["R1"].pins[pinname].lower_elevation
            == self.edbapp.core_components.components["R1"].lower_elevation
        )
        assert (
            self.edbapp.core_components.components["R1"].pins[pinname].placement_layer
            == self.edbapp.core_components.components["R1"].placement_layer
        )
        assert (
            self.edbapp.core_components.components["R1"].pins[pinname].upper_elevation
            == self.edbapp.core_components.components["R1"].upper_elevation
        )
        assert (
            self.edbapp.core_components.components["R1"].pins[pinname].top_bottom_association
            == self.edbapp.core_components.components["R1"].top_bottom_association
        )
        assert self.edbapp.core_components.components["R1"].pins[pinname].position
        assert self.edbapp.core_components.components["R1"].pins[pinname].rotation

    def test_18_components_from_net(self):
        assert self.edbapp.core_components.get_components_from_nets("A0_N")

    def test_19_resistors(self):
        assert "R1" in list(self.edbapp.core_components.resistors.keys())
        assert "C1" not in list(self.edbapp.core_components.resistors.keys())

    def test_20_capacitors(self):
        assert "C1" in list(self.edbapp.core_components.capacitors.keys())
        assert "R1" not in list(self.edbapp.core_components.capacitors.keys())

    def test_21_inductors(self):
        assert "L3M1" in list(self.edbapp.core_components.inductors.keys())
        assert "R1" not in list(self.edbapp.core_components.inductors.keys())

    def test_22_ICs(self):
        assert "U8" in list(self.edbapp.core_components.ICs.keys())
        assert "R1" not in list(self.edbapp.core_components.ICs.keys())

    def test_23_IOs(self):
        assert "J1" in list(self.edbapp.core_components.IOs.keys())
        assert "R1" not in list(self.edbapp.core_components.IOs.keys())

    def test_24_Others(self):
        assert "EU1" in self.edbapp.core_components.Others
        assert "R1" not in self.edbapp.core_components.Others

    def test_25_Components_by_PartName(self):
        comp = self.edbapp.core_components.components_by_partname
        assert "A93549-020" in comp
        assert len(comp["A93549-020"]) > 1

    def test_26_get_through_resistor_list(self):
        assert self.edbapp.core_components.get_through_resistor_list(10)

    def test_27_get_rats(self):
        assert len(self.edbapp.core_components.get_rats()) > 0

    def test_28_get_component_connections(self):
        assert len(self.edbapp.core_components.get_component_net_connection_info("U2A5")) > 0

    def test_29_get_power_tree(self):
        OUTPUT_NET = "BST_V1P0_S0"
        GROUND_NETS = ["GND", "PGND"]
        component_list, component_list_columns, net_group = self.edbapp.core_nets.get_powertree(OUTPUT_NET, GROUND_NETS)
        assert component_list
        assert component_list_columns
        assert net_group

    def test_30_aedt_pinname_pin_position(self):
        cmp_pinlist = self.edbapp.core_padstack.get_pinlist_from_component_and_net("U2A5", "GND")
        pin_name = self.edbapp.core_components.get_aedt_pin_name(cmp_pinlist[0])
        assert type(pin_name) is str
        assert len(pin_name) > 0
        assert len(self.edbapp.core_components.get_pin_position(cmp_pinlist[0])) == 2

    def test_31_get_pins_name_from_net(self):
        cmp_pinlist = self.edbapp.core_components.get_pin_from_component("U2A5")
        assert len(self.edbapp.core_components.get_pins_name_from_net(cmp_pinlist, "GND")) > 0
        assert len(self.edbapp.core_components.get_pins_name_from_net(cmp_pinlist, "VCCC")) == 0

    def test_32_delete_single_pin_rlc(self):
        assert len(self.edbapp.core_components.delete_single_pin_rlc()) > 0

    def test_33_component_rlc(self):
        assert self.edbapp.core_components.set_component_rlc("R1", 30, 1e-9, 1e-12)

    def test_34_disable_component(self):
        assert self.edbapp.core_components.disable_rlc_component("R1")

    def test_35_delete_component(self):
        assert self.edbapp.core_components.delete_component("R1")

    def test_36_create_coax_port(self):
        assert self.edbapp.core_hfss.create_coax_port_on_component("U2A5", ["RSVD_0", "V1P0_SO"])

    def test_37_create_circuit_port(self):
        initial_len = len(self.edbapp.core_padstack.pingroups)
        assert (
            self.edbapp.core_siwave.create_circuit_port_on_net("U2A5", "V1P5_S3", "U2A5", "GND", 50, "test") == "test"
        )
        p2 = self.edbapp.core_siwave.create_circuit_port_on_net("U2A5", "V3P3_S0", "U2A5", "GND", 50, "test")
        assert p2 != "test" and "test" in p2
        pins = self.edbapp.core_components.get_pin_from_component("U2A5")
        p3 = self.edbapp.core_siwave.create_circuit_port_on_pin(pins[200], pins[0])
        assert p3 != ""
        p4 = self.edbapp.core_hfss.create_circuit_port_on_net("U2A5", "RSVD_9")
        assert len(self.edbapp.core_padstack.pingroups) == initial_len + 6
        assert "GND" in p4 and "RSVD_9" in p4

    def test_38_create_voltage_source(self):
        assert "Vsource_" in self.edbapp.core_siwave.create_voltage_source_on_net(
            "U2A5", "PCIE_RBIAS", "U2A5", "GND", 3.3, 0
        )
        pins = self.edbapp.core_components.get_pin_from_component("U2A5")
        assert "VSource_" in self.edbapp.core_siwave.create_voltage_source_on_pin(pins[300], pins[10], 3.3, 0)

    def test_39_create_current_source(self):
        assert self.edbapp.core_siwave.create_current_source_on_net("U2A5", "DDR3_DM1", "U2A5", "GND", 0.1, 0) != ""
        pins = self.edbapp.core_components.get_pin_from_component("U2A5")
        assert "I22" == self.edbapp.core_siwave.create_current_source_on_pin(pins[301], pins[10], 0.1, 0, "I22")

    def test_39B_create_resistors(self):
        assert "myRes" in self.edbapp.core_siwave.create_resistor_on_net("U2A5", "V1P5_S0", "U2A5", "GND", 50, "myRes")
        pins = self.edbapp.core_components.get_pin_from_component("U2A5")
        assert "RST4000" == self.edbapp.core_siwave.create_resistor_on_pin(pins[302], pins[10], 40, "RST4000")

    def test_40_create_siwave_ac_analsyis(self):
        assert self.edbapp.core_siwave.add_siwave_ac_analysis()

    def test_41_create_siwave_dc_analsyis(self):
        settings_dc = self.edbapp.core_siwave.get_siwave_dc_setup_template()
        settings_dc.accuracy_level = 0
        settings_dc.use_dc_custom_settings = True
        settings_dc.name = "myDCIR_3"
        settings_dc.pos_term_to_ground = "I1"
        assert self.edbapp.core_siwave.add_siwave_dc_analysis(settings_dc)

    def test_42_get_nets_from_pin_list(self):
        cmp_pinlist = self.edbapp.core_padstack.get_pinlist_from_component_and_net("U2A5", "GND")
        if cmp_pinlist:
            assert cmp_pinlist[0].GetNet().GetName()

    def test_43_mesh_operations(self):
        mesh_ops = self.edbapp.core_hfss.get_trace_width_for_traces_with_ports()
        assert len(mesh_ops) > 0

    def test_44_assign_model(self):
        assert self.edbapp.core_components.set_component_model(
            "C1A14",
            modelpath=os.path.join(self.local_scratch.path, test_project_name + ".aedb", "GRM32ER72A225KA35_25C_0V.sp"),
            modelname="GRM32ER72A225KA35_25C_0V",
        )
        assert not self.edbapp.core_components.set_component_model(
            "C10000",
            modelpath=os.path.join(self.local_scratch.path, test_project_name + ".aedb", "GRM32ER72A225KA35_25C_0V.sp"),
            modelname="GRM32ER72A225KA35_25C_0V",
        )

    def test_44a_assign_variable(self):
        result, var_server = self.edbapp.add_design_variable("myvar", "1mm")
        assert result
        assert var_server
        result, var_server = self.edbapp.add_design_variable("myvar", "1mm")
        assert not result
        assert self.edbapp.core_primitives.parametrize_trace_width("A0_N")
        assert self.edbapp.core_primitives.parametrize_trace_width("A0_N_R")

    def test_45_delete_net(self):
        nets_deleted = self.edbapp.core_nets.delete_nets("A0_N")
        assert "A0_N" in nets_deleted

    def test_46_get_polygons_bounding(self):
        polys = self.edbapp.core_primitives.get_polygons_by_layer("GND")
        for poly in polys:
            bounding = self.edbapp.core_primitives.get_polygon_bounding_box(poly)
            assert len(bounding) == 4

    def test_47_get_polygons_bbylayerandnets(self):
        nets = ["GND", "IO2"]
        polys = self.edbapp.core_primitives.get_polygons_by_layer("BOTTOM", nets)
        assert polys

    def test_48_get_polygons_points(self):
        polys = self.edbapp.core_primitives.get_polygons_by_layer("GND")
        for poly in polys:
            points = self.edbapp.core_primitives.get_polygon_points(poly)
            assert points

    def test_49_get_padstack(self):
        for el in self.edbapp.core_padstack.padstacks:
            pad = self.edbapp.core_padstack.padstacks[el]
            assert pad.hole_plating_thickness is not None or False
            assert pad.hole_properties is not None or False
            assert pad.hole_plating_thickness is not None or False
            assert pad.hole_plating_ratio is not None or False
            assert pad.via_start_layer is not None or False
            assert pad.via_stop_layer is not None or False
            assert pad.material is not None or False
            assert pad.hole_finished_size is not None or False
            assert pad.hole_rotation is not None or False
            assert pad.hole_offset_x is not None or False
            assert pad.hole_offset_y is not None or False
            assert pad.hole_type is not None or False
            assert pad.pad_by_layer[pad.via_stop_layer].parameters is not None or False
            assert pad.pad_by_layer[pad.via_stop_layer].parameters_values is not None or False
            assert pad.pad_by_layer[pad.via_stop_layer].offset_x is not None or False
            assert pad.pad_by_layer[pad.via_stop_layer].offset_y is not None or False
            assert isinstance(pad.pad_by_layer[pad.via_stop_layer].geometry_type, int)
            polygon = pad.pad_by_layer[pad.via_stop_layer].polygon_data
            if polygon:
                assert polygon.GetBBox()

    def test_50_set_padstack(self):
        pad = self.edbapp.core_padstack.padstacks["C10N116"]
        hole_pad = 8
        tol = 1e-12
        pad.hole_properties = hole_pad
        pad.hole_offset_x = 0
        pad.hole_offset_y = 1
        pad.hole_rotation = 0
        pad.hole_plating_ratio = 90
        pad.material = "copper"
        assert pad.hole_plating_ratio == 90
        assert abs(pad.hole_properties[0] - hole_pad) < tol
        offset_x = 7
        offset_y = 1
        param = 7
        pad.pad_by_layer[pad.via_stop_layer].parameters = param
        pad.pad_by_layer[pad.via_stop_layer].offset_x = offset_x
        pad.pad_by_layer[pad.via_stop_layer].offset_y = offset_y
        assert pad.pad_by_layer[pad.via_stop_layer].offset_x == str(offset_x)
        assert pad.pad_by_layer[pad.via_stop_layer].offset_y == str(offset_y)
        assert pad.pad_by_layer[pad.via_stop_layer].parameters[0] == str(param)

    def test_51_save_edb_as(self):
        assert self.edbapp.save_edb_as(os.path.join(self.local_scratch.path, "Gelileo_new.aedb"))
        assert os.path.exists(os.path.join(self.local_scratch.path, "Gelileo_new.aedb", "edb.def"))

    def test_52_parametrize_layout(self):
        assert len(self.edbapp.core_primitives.polygons) > 0
        for el in self.edbapp.core_primitives.polygons:
            if el.GetId() == 2647:
                poly = el
        for el in self.edbapp.core_primitives.polygons:
            if el.GetId() == 2742:
                selection_poly = el
        for el in self.edbapp.core_primitives.polygons:
            if el.GetId() == 2647:
                poly = el
        assert self.edbapp.core_primitives.parametrize_polygon(poly, selection_poly)

    def test_53_import_bom(self):
        assert self.edbapp.core_components.update_rlc_from_bom(
            os.path.join(local_path, "example_models", bom_example),
            delimiter=",",
            valuefield="Value",
            comptype="Prod name",
            refdes="RefDes",
        )

    def test_54_create_component_from_pins(self):
        pins = self.edbapp.core_components.get_pin_from_component("R13")
        component = self.edbapp.core_components.create_component_from_pins(pins, "newcomp")
        assert component[0]
        assert component[1].GetName() == "newcomp"

    def test_55b_create_cutout(self):
        output = os.path.join(self.local_scratch.path, "cutout.aedb")
        assert self.edbapp.create_cutout(["A0_N", "A0_P"], ["GND"], output_aedb_path=output, open_cutout_at_end=False)
        assert os.path.exists(os.path.join(output, "edb.def"))
        bounding = self.edbapp.get_bounding_box()

        points = [[bounding[0][0], bounding[0][1]]]
        points.append([bounding[0][0], bounding[0][1] + (bounding[1][1] - bounding[0][1]) / 10])
        points.append(
            [
                bounding[0][0] + (bounding[0][1] - bounding[0][0]) / 10,
                bounding[0][1] + (bounding[1][1] - bounding[0][1]) / 10,
            ]
        )
        points.append([bounding[0][0] + (bounding[0][1] - bounding[0][0]) / 10, bounding[0][1]])
        points.append([bounding[0][0], bounding[0][1]])
        output = os.path.join(self.local_scratch.path, "cutout2.aedb")

        assert self.edbapp.create_cutout_on_point_list(
            points, nets_to_include=["GND"], output_aedb_path=output, open_cutout_at_end=False
        )
        assert os.path.exists(os.path.join(output, "edb.def"))

    def test_56_rvalue(self):
        assert resistor_value_parser("100meg")

    def test_57_stackup_limits(self):
        assert self.edbapp.core_stackup.stackup_limits()

    def test_58_create_polygon(self):
        settings.enable_error_handler = True
        points = [[-0.025, -0.02], [0.025, -0.02], [0.025, 0.02], [-0.025, 0.02], [-0.025, -0.02]]
        plane = self.edbapp.core_primitives.Shape("polygon", points=points)
        points = [
            [-0.001, -0.001],
            [0.001, -0.001, "ccw", 0.0, -0.0012],
            [0.001, 0.001],
            [-0.001, 0.001],
            [-0.001, -0.001],
        ]
        void1 = self.edbapp.core_primitives.Shape("polygon", points=points)
        void2 = self.edbapp.core_primitives.Shape("rectangle", [-0.002, 0.0], [-0.015, 0.0005])
        assert self.edbapp.core_primitives.create_polygon(plane, "TOP", [void1, void2])
        points = [
            [0, 0, 1],
        ]
        plane = self.edbapp.core_primitives.Shape("polygon", points=points)
        assert not self.edbapp.core_primitives.create_polygon(plane, "TOP")
        points = [
            [0.1, "s"],
        ]
        plane = self.edbapp.core_primitives.Shape("polygon", points=points)
        assert not self.edbapp.core_primitives.create_polygon(plane, "TOP")
        points = [[0.001, -0.001, "ccn", 0.0, -0.0012]]
        plane = self.edbapp.core_primitives.Shape("polygon", points=points)
        assert not self.edbapp.core_primitives.create_polygon(plane, "TOP")
        settings.enable_error_handler = False

    def test_59_create_path(self):
        points = [
            [-0.025, -0.02],
            [0.025, -0.02],
            [0.025, 0.02],
        ]
        path = self.edbapp.core_primitives.Shape("polygon", points=points)
        assert self.edbapp.core_primitives.create_path(path, "TOP")

    def test_60_create_outline(self):
        assert self.edbapp.core_stackup.stackup_layers.add_outline_layer("Outline1")
        assert not self.edbapp.core_stackup.stackup_layers.add_outline_layer("Outline1")

    def test_61_create_edb(self):
        edb = Edb(os.path.join(self.local_scratch.path, "temp.aedb"))
        assert edb
        assert edb.active_layout
        edb.close_edb()

    @pytest.mark.skipif(config["build_machine"], reason="Not running in non-graphical mode")
    def test_62_export_to_hfss(self):
        edb = Edb(edbpath=os.path.join(local_path, "example_models", "simple.aedb"), edbversion=desktop_version)
        options_config = {"UNITE_NETS": 1, "LAUNCH_Q3D": 0}
        out = edb.write_export3d_option_config_file(scratch_path, options_config)
        assert os.path.exists(out)
        out = edb.export_hfss(scratch_path)
        assert os.path.exists(out)
        edb.close_edb()

    @pytest.mark.skipif(config["build_machine"], reason="Not running in non-graphical mode")
    def test_63_export_to_q3d(self):
        edb = Edb(edbpath=os.path.join(local_path, "example_models", "simple.aedb"), edbversion=desktop_version)
        options_config = {"UNITE_NETS": 1, "LAUNCH_Q3D": 0}
        out = edb.write_export3d_option_config_file(scratch_path, options_config)
        assert os.path.exists(out)
        out = edb.export_q3d(scratch_path, net_list=["ANALOG_A0", "ANALOG_A1", "ANALOG_A2"])
        assert os.path.exists(out)
        edb.close_edb()

    @pytest.mark.skipif(config["build_machine"], reason="Not running in non-graphical mode")
    def test_64_export_to_maxwell(self):
        edb = Edb(edbpath=os.path.join(local_path, "example_models", "simple.aedb"), edbversion=desktop_version)
        options_config = {"UNITE_NETS": 1, "LAUNCH_MAXWELL": 0}
        out = edb.write_export3d_option_config_file(scratch_path, options_config)
        assert os.path.exists(out)
        out = edb.export_maxwell(scratch_path, num_cores=6)
        assert os.path.exists(out)
        edb.close_edb()

    def test_65_flatten_planes(self):
        assert self.edbapp.core_primitives.unite_polygons_on_layer("TOP")

    def test_66_create_solder_ball_on_component(self):
        assert self.edbapp.core_components.set_solder_ball("U1A1")

    def test_67_add_void(self):
        plane_shape = self.edbapp.core_primitives.Shape("rectangle", pointA=["-5mm", "-5mm"], pointB=["5mm", "5mm"])
        plane = self.edbapp.core_primitives.create_polygon(plane_shape, "TOP", net_name="GND")

        path = self.edbapp.core_primitives.Shape("polygon", points=[["0", "0"], ["0", "1mm"]])
        void = self.edbapp.core_primitives.create_path(path, layer_name="TOP", width="0.1mm")
        assert self.edbapp.core_primitives.add_void(plane, void)

    def test_69_create_solder_balls_on_component(self):
        assert self.edbapp.core_components.set_solder_ball("U2A5")

    @pytest.mark.skipif(is_ironpython, reason="This Test uses Matplotlib that is not supported by Ironpython")
    def test_70_plot_on_matplotlib(self):
        local_png = os.path.join(self.local_scratch.path, "test.png")
        self.edbapp.core_nets.plot(None, None, save_plot=local_png)
        assert os.path.exists(local_png)

    def test_71_fix_circle_voids(self):
        assert self.edbapp.core_primitives.fix_circle_void_for_clipping()

    def test_72_padstack_instance(self):
        padstack_instances = self.edbapp.core_padstack.get_padstack_instance_by_net_name("GND")
        assert len(padstack_instances)
        padstack_1 = list(padstack_instances.values())[0]
        assert padstack_1.id

    def test_73_duplicate_padstack(self):
        self.edbapp.core_padstack.duplicate_padstack(
            target_padstack_name="VIA_20-10-28_SMB", new_padstack_name="VIA_20-10-28_SMB_NEW"
        )
        assert self.edbapp.core_padstack.padstacks["VIA_20-10-28_SMB_NEW"]

    def test74_set_padstack_property(self):
        self.edbapp.core_padstack.set_pad_property(
            padstack_name="VIA_18-10-28_SMB", layer_name="new", pad_shape="Circle", pad_params="800um"
        )
        assert self.edbapp.core_padstack.padstacks["VIA_18-10-28_SMB"].pad_by_layer["new"]

    def test_75_primitives_area(self):
        i = 0
        while i < 10:
            assert self.edbapp.core_primitives.primitives[i].area(False) > 0
            assert self.edbapp.core_primitives.primitives[i].area(True) > 0
            i += 1

    def test_76_short_component(self):
        assert self.edbapp.core_components.short_component_pins("EU1", width=0.2e-3)
        assert self.edbapp.core_components.short_component_pins("U10", ["2", "5"])

    def test_77_flip_layer_stackup(self):

        edb2 = Edb(self.target_path, edbversion=desktop_version)
        assert edb2.core_stackup.place_in_layout_3d_placement(
            self.edbapp,
            angle=0.0,
            offset_x="41.783mm",
            offset_y="35.179mm",
            flipped_stackup=True,
            place_on_top=True,
            solder_height=0.00033,
        )
        edb2.close_edb()

    def test_78_flip_layer_stackup_2(self):
        edb2 = Edb(self.target_path, edbversion=desktop_version)
        assert edb2.core_stackup.place_in_layout(
            self.edbapp,
            angle=0.0,
            offset_x="41.783mm",
            offset_y="35.179mm",
            flipped_stackup=True,
            place_on_top=True,
        )
        edb2.close_edb()

    def test_79_get_placement_vector(self):
        edb2 = Edb(self.target_path, edbversion=desktop_version)
        for cmpname, cmp in edb2.core_components.components.items():
            assert isinstance(cmp.solder_ball_placement, int)
        mounted_cmp = edb2.core_components.get_component_by_name("BGA")
        hosting_cmp = self.edbapp.core_components.get_component_by_name("U2A5")
        result, vector, rotation, solder_ball_height = self.edbapp.core_components.get_component_placement_vector(
            mounted_component=mounted_cmp,
            hosting_component=hosting_cmp,
            mounted_component_pin1="A10",
            mounted_component_pin2="A12",
            hosting_component_pin1="A2",
            hosting_component_pin2="A4",
        )
        assert result
        assert abs(rotation - math.pi / 2) < 1e-9
        assert solder_ball_height == 0.00033
        assert len(vector) == 2
        result, vector, rotation, solder_ball_height = self.edbapp.core_components.get_component_placement_vector(
            mounted_component=mounted_cmp,
            hosting_component=hosting_cmp,
            mounted_component_pin1="A10",
            mounted_component_pin2="A12",
            hosting_component_pin1="A4",
            hosting_component_pin2="A2",
        )
        assert result
        assert abs(rotation + math.pi / 2) < 1e-9
        assert solder_ball_height == 0.00033
        assert len(vector) == 2
        edb2.close_edb()
        del edb2

    def test_80_edb_without_path(self):
        edbapp_without_path = Edb(edbversion=desktop_version, isreadonly=False)
        time.sleep(2)
        edbapp_without_path.close_edb()
        edbapp_without_path = None
        del edbapp_without_path

    def test_80_create_rectangle_in_pad(self):
        example_model = os.path.join(local_path, "example_models", "padstacks.aedb")
        self.local_scratch.copyfolder(
            example_model,
            os.path.join(self.local_scratch.path, "padstacks2.aedb"),
        )
        edb_padstacks = Edb(
            edbpath=os.path.join(self.local_scratch.path, "padstacks2.aedb"),
            edbversion=desktop_version,
            isreadonly=True,
        )
        for i in range(7):
            padstack_instance = list(edb_padstacks.core_padstack.padstack_instances.values())[i]
            result = padstack_instance.create_rectangle_in_pad("s")
            assert result
        edb_padstacks.close_edb()

    def test_81_edb_with_dxf(self):
<<<<<<< HEAD
        src = os.path.join(local_path, "example_models", "edb_test_82.dxf")
        dxf_path = self.local_scratch.copyfile(src)
        edb3 = Edb(dxf_path, edbversion=desktop_version)
=======
        dxf_file = self.local_scratch.copyfile(os.path.join(local_path, "example_models", "edb_test_82.dxf"))
        edb3 = Edb(dxf_file, edbversion=desktop_version)
>>>>>>> ff960edc
        edb3.close_edb()
        del edb3<|MERGE_RESOLUTION|>--- conflicted
+++ resolved
@@ -713,13 +713,8 @@
         edb_padstacks.close_edb()
 
     def test_81_edb_with_dxf(self):
-<<<<<<< HEAD
         src = os.path.join(local_path, "example_models", "edb_test_82.dxf")
         dxf_path = self.local_scratch.copyfile(src)
         edb3 = Edb(dxf_path, edbversion=desktop_version)
-=======
-        dxf_file = self.local_scratch.copyfile(os.path.join(local_path, "example_models", "edb_test_82.dxf"))
-        edb3 = Edb(dxf_file, edbversion=desktop_version)
->>>>>>> ff960edc
         edb3.close_edb()
         del edb3