import os
# Setup paths for module imports
import gc

# Import required modules
from pyaedt import Edb
from pyaedt.edb_core.components import resistor_value_parser
from pyaedt.generic.filesystem import Scratch

test_project_name = "Galileo_edb"
bom_example = "bom_example.csv"
from _unittest.conftest import config, desktop_version, local_path, scratch_path

try:
    import pytest
except ImportError:
    import _unittest_ironpython.conf_unittest as pytest


class TestClass:
    def setup_class(self):

        with Scratch(scratch_path) as self.local_scratch:
            # example_project = os.path.join(local_path, 'example_models', test_project_name + '.aedt')
            # self.test_project = self.local_scratch.copyfile(example_project)
            aedbproject = os.path.join(self.local_scratch.path, test_project_name + ".aedb")
            self.local_scratch.copyfolder(
                os.path.join(local_path, "example_models", test_project_name + ".aedb"),
                os.path.join(self.local_scratch.path, test_project_name + ".aedb"),
            )
            self.edbapp = Edb(aedbproject, "Galileo_G87173_204", edbversion=desktop_version, isreadonly=False)

    def teardown_class(self):
        self.edbapp.close_edb()
        self.edbapp = None
        self.local_scratch.remove()
        gc.collect()

    def test_00_export_ipc2581(self):
        ipc_path = os.path.join(self.local_scratch.path, "test.xml")
        self.edbapp.export_to_ipc2581(ipc_path)
        assert os.path.exists(ipc_path)

    def test_01_find_by_name(self):
        comp = self.edbapp.core_components.get_component_by_name("J1")
        assert comp is not None
        pin = self.edbapp.core_components.get_pin_from_component("J1", pinName="1")
        assert pin is not False
        parameters = self.edbapp.core_padstack.get_pad_parameters(pin[0], "TOP",
                                                                  self.edbapp.core_padstack.pad_type.RegularPad)
        assert isinstance(parameters[1], list)
        assert isinstance(parameters[0], int)

    def test_02_get_properties(self):
        assert len(self.edbapp.core_components.components) > 0
        assert len(self.edbapp.core_components.inductors) > 0
        assert len(self.edbapp.core_components.resistors) > 0
        assert len(self.edbapp.core_components.capacitors) > 0
        assert len(self.edbapp.core_components.ICs) > 0
        assert len(self.edbapp.core_components.IOs) > 0
        assert len(self.edbapp.core_components.Others) > 0

    def test_03_get_primitives(self):
        assert len(self.edbapp.core_primitives.polygons) > 0
        assert len(self.edbapp.core_primitives.paths) > 0
        assert len(self.edbapp.core_primitives.rectangles) > 0
        assert len(self.edbapp.core_primitives.circles) > 0
        assert len(self.edbapp.core_primitives.bondwires) == 0
        assert "TOP" in self.edbapp.core_primitives.polygons_by_layer.keys()
        assert len(self.edbapp.core_primitives.polygons_by_layer["TOP"]) > 0
        assert len(self.edbapp.core_primitives.polygons_by_layer["UNNAMED_000"]) == 0

    def test_04_get_stackup(self):
        stackup = self.edbapp.core_stackup.stackup_layers
        assert len(stackup.layers) > 2
        assert self.edbapp.core_stackup.stackup_layers["TOP"]._builder
        assert self.edbapp.core_stackup.stackup_layers["TOP"].id
        assert isinstance(self.edbapp.core_stackup.stackup_layers["TOP"].layer_type, int) or str(
            type(self.edbapp.core_stackup.stackup_layers["TOP"].layer_type)) == "<type 'LayerType'>"

    def test_05_get_signal_layers(self):
        signal_layers = self.edbapp.core_stackup.signal_layers
        assert len(list(signal_layers.values()))

    def test_06_component_lists(self):
        component_list = self.edbapp.core_components.components
        assert len(component_list) > 2

    def test_07_vias_creation(self):
        self.edbapp.core_padstack.create_padstack(padstackname="myVia")
        assert "myVia" in list(self.edbapp.core_padstack.padstacks.keys())
        self.edbapp.core_padstack.create_padstack(padstackname="myVia_bullet", antipad_shape="Bullet")
        assert "myVia_bullet" in list(self.edbapp.core_padstack.padstacks.keys())

        self.edbapp.add_design_variable("via_x", 5e-3)
        self.edbapp.add_design_variable("via_y", 1e-3)

        assert self.edbapp.core_padstack.place_padstack(["via_x",  "via_x+via_y"], "myVia")
        assert self.edbapp.core_padstack.place_padstack(["via_x", "via_x+via_y*2"], "myVia_bullet")

    def test_08_nets_query(self):
        signalnets = self.edbapp.core_nets.signal_nets
        powernets = self.edbapp.core_nets.power_nets
        assert len(signalnets) > 2
        assert len(powernets) > 2

    def test_09_assign_rlc(self):
        assert self.edbapp.core_components.set_component_rlc(
            "C3B14", res_value=1e-3, cap_value="10e-6", isparallel=False
        )
        assert self.edbapp.core_components.set_component_rlc("L3A1", res_value=1e-3, ind_value="10e-6", isparallel=True)

    def test_10_add_layer(self):
        layers = self.edbapp.core_stackup.stackup_layers
        assert layers.add_layer("NewLayer", "TOP", "copper", "air", "10um", 0)

    def test_11_add_dielectric(self):
        diel = self.edbapp.core_stackup.create_dielectric("MyDiel", 3.3, 0.02)
        assert diel

    def test_12_add_conductor(self):
        cond = self.edbapp.core_stackup.create_conductor("MyCond", 55e8)
        assert cond

    def test_13add_djordievic(self):
        diel = self.edbapp.core_stackup.create_djordjevicsarkar_material("MyDjord", 3.3, 0.02, 3.3)
        assert diel

    def test_14_add_debye(self):
        diel = self.edbapp.core_stackup.create_debye_material("My_Debye", 3, 2.5, 0.02, 0.04, 1e6, 1e9)
        assert diel

    def test_15_update_layer(self):
        assert "LYR_1" in self.edbapp.core_stackup.stackup_layers.layers.keys()
        self.edbapp.core_stackup.stackup_layers["LYR_1"].name
        self.edbapp.core_stackup.stackup_layers["LYR_1"].thickness_value = "100um"
        assert self.edbapp.core_stackup.stackup_layers["LYR_1"].thickness_value == "100um"
        self.edbapp.core_stackup.stackup_layers["LYR_2"].material_name = "MyCond"
        assert self.edbapp.core_stackup.stackup_layers["LYR_2"].material_name == "MyCond"
        assert self.edbapp.core_stackup.stackup_layers["LYR_1"].filling_material_name is not None or False
        assert self.edbapp.core_stackup.stackup_layers["LYR_1"].top_bottom_association is not None or False
        assert self.edbapp.core_stackup.stackup_layers["LYR_1"].lower_elevation is not None or False
        assert self.edbapp.core_stackup.stackup_layers["LYR_1"].upper_elevation is not None or False
        assert self.edbapp.core_stackup.stackup_layers["LYR_1"].etch_factor is not None or False

    def test_16_remove_layer(self):
        layers = self.edbapp.core_stackup.stackup_layers
        assert layers.remove_layer("BOTTOM")

    def test_17_components(self):
        assert "R1" in list(self.edbapp.core_components.components.keys())
        assert self.edbapp.core_components.components["R1"].res_value
        assert self.edbapp.core_components.components["R1"].placement_layer
        assert self.edbapp.core_components.components["R1"].lower_elevation
        assert self.edbapp.core_components.components["R1"].upper_elevation
        assert self.edbapp.core_components.components["R1"].top_bottom_association == 0
        assert self.edbapp.core_components.components["R1"].pinlist
        pinname = self.edbapp.core_components.components["R1"].pinlist[0].GetName()
        assert (
            self.edbapp.core_components.components["R1"].pins[pinname].lower_elevation
            == self.edbapp.core_components.components["R1"].lower_elevation
        )
        assert (
            self.edbapp.core_components.components["R1"].pins[pinname].placement_layer
            == self.edbapp.core_components.components["R1"].placement_layer
        )
        assert (
            self.edbapp.core_components.components["R1"].pins[pinname].upper_elevation
            == self.edbapp.core_components.components["R1"].upper_elevation
        )
        assert (
            self.edbapp.core_components.components["R1"].pins[pinname].top_bottom_association
            == self.edbapp.core_components.components["R1"].top_bottom_association
        )
        assert self.edbapp.core_components.components["R1"].pins[pinname].position
        assert self.edbapp.core_components.components["R1"].pins[pinname].rotation

    def test_18_components_from_net(self):
        assert self.edbapp.core_components.get_components_from_nets("A0_N")

    def test_19_resistors(self):
        assert "R1" in list(self.edbapp.core_components.resistors.keys())
        assert "C1" not in list(self.edbapp.core_components.resistors.keys())

    def test_20_capacitors(self):
        assert "C1" in list(self.edbapp.core_components.capacitors.keys())
        assert "R1" not in list(self.edbapp.core_components.capacitors.keys())

    def test_21_inductors(self):
        assert "L3M1" in list(self.edbapp.core_components.inductors.keys())
        assert "R1" not in list(self.edbapp.core_components.inductors.keys())

    def test_22_ICs(self):
        assert "U8" in list(self.edbapp.core_components.ICs.keys())
        assert "R1" not in list(self.edbapp.core_components.ICs.keys())

    def test_23_IOs(self):
        assert "J1" in list(self.edbapp.core_components.IOs.keys())
        assert "R1" not in list(self.edbapp.core_components.IOs.keys())

    def test_24_Others(self):
        assert "EU1" in self.edbapp.core_components.Others
        assert "R1" not in self.edbapp.core_components.Others

    def test_25_Components_by_PartName(self):
        comp = self.edbapp.core_components.components_by_partname
        assert "A93549-020" in comp
        assert len(comp["A93549-020"]) > 1

    def test_26_get_through_resistor_list(self):
        assert self.edbapp.core_components.get_through_resistor_list(10)

    def test_27_get_rats(self):
        assert len(self.edbapp.core_components.get_rats()) > 0

    def test_28_get_component_connections(self):
        assert len(self.edbapp.core_components.get_component_net_connection_info("U2A5")) > 0

    def test_29_get_power_tree(self):
        OUTPUT_NET = "BST_V1P0_S0"
        GROUND_NETS = ["GND", "PGND"]
        component_list, component_list_columns, net_group = self.edbapp.core_nets.get_powertree(OUTPUT_NET, GROUND_NETS)
        assert component_list
        assert component_list_columns
        assert net_group

    def test_30_aedt_pinname_pin_position(self):
        cmp_pinlist = self.edbapp.core_padstack.get_pinlist_from_component_and_net("U2A5", "GND")
        pin_name = self.edbapp.core_components.get_aedt_pin_name(cmp_pinlist[0])
        assert type(pin_name) is str
        assert len(pin_name) > 0
        assert len(self.edbapp.core_components.get_pin_position(cmp_pinlist[0])) == 2

    def test_31_get_pins_name_from_net(self):
        cmp_pinlist = self.edbapp.core_components.get_pin_from_component("U2A5")
        assert len(self.edbapp.core_components.get_pins_name_from_net(cmp_pinlist, "GND")) > 0
        assert len(self.edbapp.core_components.get_pins_name_from_net(cmp_pinlist, "VCCC")) == 0

    def test_32_delete_single_pin_rlc(self):
        assert len(self.edbapp.core_components.delete_single_pin_rlc()) > 0

    def test_33_component_rlc(self):
        assert self.edbapp.core_components.set_component_rlc("R1", 30, 1e-9, 1e-12)

    def test_34_disable_component(self):
        assert self.edbapp.core_components.disable_rlc_component("R1")

    def test_35_delete_component(self):
        assert self.edbapp.core_components.delete_component("R1")

    def test_36_create_coax_port(self):
        assert self.edbapp.core_hfss.create_coax_port_on_component("U2A5", ["RSVD_0", "V1P0_SO"])

    def test_37_create_circuit_port(self):
        initial_len = len(self.edbapp.core_padstack.pingroups)
        assert (
            self.edbapp.core_siwave.create_circuit_port_on_net("U2A5", "V1P5_S3", "U2A5", "GND", 50, "test") == "test"
        )
        p2 = self.edbapp.core_siwave.create_circuit_port_on_net("U2A5", "V3P3_S0", "U2A5", "GND", 50, "test")
        assert p2 != "test" and "test" in p2
        pins = self.edbapp.core_components.get_pin_from_component("U2A5")
        p3 = self.edbapp.core_siwave.create_circuit_port_on_pin(pins[200], pins[0])
        assert p3 != ""
        p4 = self.edbapp.core_hfss.create_circuit_port_on_net("U2A5", "RSVD_9")
        assert len(self.edbapp.core_padstack.pingroups) == initial_len + 6
        assert "GND" in p4 and "RSVD_9" in p4

    def test_38_create_voltage_source(self):
        assert "Vsource_" in self.edbapp.core_siwave.create_voltage_source_on_net(
            "U2A5", "PCIE_RBIAS", "U2A5", "GND", 3.3, 0
        )
        pins = self.edbapp.core_components.get_pin_from_component("U2A5")
        assert "VSource_" in self.edbapp.core_siwave.create_voltage_source_on_pin(pins[300], pins[10], 3.3, 0)

    def test_39_create_current_source(self):
        assert self.edbapp.core_siwave.create_current_source_on_net("U2A5", "DDR3_DM1", "U2A5", "GND", 0.1, 0) != ""
        pins = self.edbapp.core_components.get_pin_from_component("U2A5")
        assert "I22" == self.edbapp.core_siwave.create_current_source_on_pin(pins[301], pins[10], 0.1, 0, "I22")

    def test_39B_create_resistors(self):
        assert "myRes" in self.edbapp.core_siwave.create_resistor_on_net("U2A5", "V1P5_S0", "U2A5", "GND", 50, "myRes")
        pins = self.edbapp.core_components.get_pin_from_component("U2A5")
        assert "RST4000" == self.edbapp.core_siwave.create_resistor_on_pin(pins[302], pins[10], 40, "RST4000")

    def test_40_create_siwave_ac_analsyis(self):
        assert self.edbapp.core_siwave.add_siwave_ac_analysis()

    def test_41_create_siwave_dc_analsyis(self):
        settings = self.edbapp.core_siwave.get_siwave_dc_setup_template()
        settings.accuracy_level = 0
        settings.use_dc_custom_settings = True
        settings.name = "myDCIR_3"
        settings.pos_term_to_ground = "I1"
        assert self.edbapp.core_siwave.add_siwave_dc_analysis(settings)

    def test_42_get_nets_from_pin_list(self):
        cmp_pinlist = self.edbapp.core_padstack.get_pinlist_from_component_and_net("U2A5", "GND")
        if cmp_pinlist:
            assert cmp_pinlist[0].GetNet().GetName()

    def test_43_mesh_operations(self):
        mesh_ops = self.edbapp.core_hfss.get_trace_width_for_traces_with_ports()
        assert len(mesh_ops) > 0

    def test_44_assign_model(self):
        assert self.edbapp.core_components.set_component_model(
            "C1A14",
            modelpath=os.path.join(self.local_scratch.path, test_project_name + ".aedb", "GRM32ER72A225KA35_25C_0V.sp"),
            modelname="GRM32ER72A225KA35_25C_0V",
        )
        assert not self.edbapp.core_components.set_component_model(
            "C10000",
            modelpath=os.path.join(self.local_scratch.path, test_project_name + ".aedb", "GRM32ER72A225KA35_25C_0V.sp"),
            modelname="GRM32ER72A225KA35_25C_0V",
        )

    def test_44a_assign_variable(self):
        result, var_server = self.edbapp.add_design_variable("myvar", "1mm")
        assert result
        assert var_server
        result, var_server = self.edbapp.add_design_variable("myvar", "1mm")
        assert not result
        assert self.edbapp.core_primitives.parametrize_trace_width("A0_N")
        assert self.edbapp.core_primitives.parametrize_trace_width("A0_N_R")

    def test_45_delete_net(self):
        nets_deleted = self.edbapp.core_nets.delete_nets("A0_N")
        assert "A0_N" in nets_deleted

    def test_46_get_polygons_bounding(self):
        polys = self.edbapp.core_primitives.get_polygons_by_layer("GND")
        for poly in polys:
            bounding = self.edbapp.core_primitives.get_polygon_bounding_box(poly)
            assert len(bounding) == 4

    def test_47_get_polygons_bbylayerandnets(self):
        nets = ["GND", "IO2"]
        polys = self.edbapp.core_primitives.get_polygons_by_layer("TOP", nets)
        assert polys

    def test_48_get_polygons_points(self):
        polys = self.edbapp.core_primitives.get_polygons_by_layer("GND")
        for poly in polys:
            points = self.edbapp.core_primitives.get_polygon_points(poly)
            assert points

    def test_49_get_padstack(self):
        for el in self.edbapp.core_padstack.padstacks:
            pad = self.edbapp.core_padstack.padstacks[el]
            assert pad.hole_plating_thickness is not None or False
            assert pad.hole_properties is not None or False
            assert pad.hole_plating_thickness is not None or False
            assert pad.hole_plating_ratio is not None or False
            assert pad.via_start_layer is not None or False
            assert pad.via_stop_layer is not None or False
            assert pad.material is not None or False
            assert pad.hole_finished_size is not None or False
            assert pad.hole_rotation is not None or False
            assert pad.hole_offset_x is not None or False
            assert pad.hole_offset_y is not None or False
            assert pad.hole_type is not None or False
            assert pad.pad_by_layer[pad.via_stop_layer].parameters is not None or False
            assert pad.pad_by_layer[pad.via_stop_layer].offset_x is not None or False
            assert pad.pad_by_layer[pad.via_stop_layer].offset_y is not None or False
            assert isinstance(pad.pad_by_layer[pad.via_stop_layer].geometry_type, int)

    def test_50_set_padstack(self):
        pad = self.edbapp.core_padstack.padstacks["C10N116"]
        hole_pad = 8
        tol = 1e-12
        pad.hole_properties = hole_pad
        pad.hole_offset_x = 0
        pad.hole_offset_y = 1
        pad.hole_rotation = 0
        pad.hole_plating_ratio = 90
        pad.material = "copper"
        assert pad.hole_plating_ratio == 90
        assert abs(pad.hole_properties[0] - hole_pad) < tol
        offset_x = 7
        offset_y = 1
        param = 7
        pad.pad_by_layer[pad.via_stop_layer].parameters = param
        pad.pad_by_layer[pad.via_stop_layer].offset_x = offset_x
        pad.pad_by_layer[pad.via_stop_layer].offset_y = offset_y
        assert pad.pad_by_layer[pad.via_stop_layer].offset_x == str(offset_x)
        assert pad.pad_by_layer[pad.via_stop_layer].offset_y == str(offset_y)
        assert pad.pad_by_layer[pad.via_stop_layer].parameters[0] == str(param)

    def test_51_save_edb_as(self):
        assert self.edbapp.save_edb_as(os.path.join(self.local_scratch.path, "Gelileo_new.aedb"))
        assert os.path.exists(os.path.join(self.local_scratch.path, "Gelileo_new.aedb", "edb.def"))

    def test_52_parametrize_layout(self):
        assert len(self.edbapp.core_primitives.polygons) > 0
        for el in self.edbapp.core_primitives.polygons:
            if el.GetId() == 2647:
                poly = el
        for el in self.edbapp.core_primitives.polygons:
            if el.GetId() == 2742:
                selection_poly = el
        for el in self.edbapp.core_primitives.polygons:
            if el.GetId() == 2647:
                poly = el
        assert self.edbapp.core_primitives.parametrize_polygon(poly, selection_poly)

    def test_53_import_bom(self):
        assert self.edbapp.core_components.update_rlc_from_bom(
            os.path.join(local_path, "example_models", bom_example),
            delimiter=",",
            valuefield="Value",
            comptype="Prod name",
            refdes="RefDes",
        )

    def test_54_create_component_from_pins(self):
        pins = self.edbapp.core_components.get_pin_from_component("R13")
        assert self.edbapp.core_components.create_component_from_pins(pins, "newcomp")

    def test_55b_create_cutout(self):
        output = os.path.join(self.local_scratch.path, "cutout.aedb")
        assert self.edbapp.create_cutout(["A0_N", "A0_P"], ["GND"], output_aedb_path=output)
        assert os.path.exists(os.path.join(output, "edb.def"))

    def test_56_rvalue(self):
        assert resistor_value_parser("100meg")

    def test_57_stackup_limits(self):
        assert self.edbapp.core_stackup.stackup_limits()

    def test_58_create_polygon(self):
        os.environ["PYAEDT_ERROR_HANDLER"] = "True"
        points = [[-0.025, -0.02], [0.025, -0.02], [0.025, 0.02], [-0.025, 0.02], [-0.025, -0.02]]
        plane = self.edbapp.core_primitives.Shape("polygon", points=points)
        points = [
            [-0.001, -0.001],
            [0.001, -0.001, "ccw", 0.0, -0.0012],
            [0.001, 0.001],
            [-0.001, 0.001],
            [-0.001, -0.001],
        ]
        void1 = self.edbapp.core_primitives.Shape("polygon", points=points)
        void2 = self.edbapp.core_primitives.Shape("rectangle", [-0.002, 0.0], [-0.015, 0.0005])
        assert self.edbapp.core_primitives.create_polygon(plane, "TOP", [void1, void2])
        points = [
            [0, 0, 1],
        ]
        plane = self.edbapp.core_primitives.Shape("polygon", points=points)
        assert not self.edbapp.core_primitives.create_polygon(plane, "TOP")
        points = [
            [0.1, "s"],
        ]
        plane = self.edbapp.core_primitives.Shape("polygon", points=points)
        assert not self.edbapp.core_primitives.create_polygon(plane, "TOP")
        points = [[0.001, -0.001, "ccn", 0.0, -0.0012]]
        plane = self.edbapp.core_primitives.Shape("polygon", points=points)
        assert not self.edbapp.core_primitives.create_polygon(plane, "TOP")
        os.environ["PYAEDT_ERROR_HANDLER"] = "False"

    def test_59_create_path(self):
        points = [
            [-0.025, -0.02],
            [0.025, -0.02],
            [0.025, 0.02],
        ]
        path = self.edbapp.core_primitives.Shape("polygon", points=points)
        assert self.edbapp.core_primitives.create_path(path, "TOP")

    def test_60_create_outline(self):
        assert self.edbapp.core_stackup.stackup_layers.add_outline_layer("Outline1")
        assert not self.edbapp.core_stackup.stackup_layers.add_outline_layer("Outline1")

    def test_61_create_edb(self):
        edb = Edb(os.path.join(self.local_scratch.path, "temp.aedb"))
        assert edb
        assert edb.active_layout
        edb.close_edb()

    @pytest.mark.skipif(config["build_machine"], reason="Not running in non-graphical mode")
    def test_62_export_to_hfss(self):
        edb = Edb(edbpath=os.path.join(local_path, "example_models", "simple.aedb"), edbversion="2021.2")
        options_config = {"UNITE_NETS": 1, "LAUNCH_Q3D": 0}
        out = edb.write_export3d_option_config_file(scratch_path, options_config)
        assert os.path.exists(out)
        out = edb.export_hfss(scratch_path)
        assert os.path.exists(out)
        edb.close_edb()

    @pytest.mark.skipif(config["build_machine"], reason="Not running in non-graphical mode")
    def test_63_export_to_q3d(self):
        edb = Edb(edbpath=os.path.join(local_path, "example_models", "simple.aedb"), edbversion="2021.2")
        options_config = {"UNITE_NETS": 1, "LAUNCH_Q3D": 0}
        out = edb.write_export3d_option_config_file(scratch_path, options_config)
        assert os.path.exists(out)
        out = edb.export_q3d(scratch_path, net_list=["ANALOG_A0", "ANALOG_A1", "ANALOG_A2"])
        assert os.path.exists(out)
        edb.close_edb()

    @pytest.mark.skipif(config["build_machine"], reason="Not running in non-graphical mode")
    def test_64_export_to_maxwell(self):
        edb = Edb(edbpath=os.path.join(local_path, "example_models", "simple.aedb"), edbversion="2021.2")
        options_config = {"UNITE_NETS": 1, "LAUNCH_MAXWELL": 0}
        out = edb.write_export3d_option_config_file(scratch_path, options_config)
        assert os.path.exists(out)
        out = edb.export_maxwell(scratch_path, num_cores=6)
        assert os.path.exists(out)
        edb.close_edb()

    def test_65_flatten_planes(self):
        assert self.edbapp.core_primitives.unite_polygons_on_layer()

    def test_66_create_solder_ball_on_component(self):
        assert self.edbapp.core_components.set_solder_ball("U1A1")

<<<<<<< HEAD
    def test_67_flip_layer_stackup(self):
        assert self.edbapp.core_stackup.flip_stackup()
=======
    def test_67_add_void(self):
        plane_shape = self.edbapp.core_primitives.Shape("rectangle", pointA=["-5mm", "-5mm"],
                                                        pointB=["5mm", "5mm"])
        plane = self.edbapp.core_primitives.create_polygon(plane_shape, "TOP", net_name="GND")

        path = self.edbapp.core_primitives.Shape("polygon", points=[["0", "0"], ["0", "1mm"]])
        void = self.edbapp.core_primitives.create_path(path, layer_name="TOP",
                                                       width="0.1mm")
        assert self.edbapp.core_primitives.add_void(plane, void)
>>>>>>> a8695897
<|MERGE_RESOLUTION|>--- conflicted
+++ resolved
@@ -511,10 +511,6 @@
     def test_66_create_solder_ball_on_component(self):
         assert self.edbapp.core_components.set_solder_ball("U1A1")
 
-<<<<<<< HEAD
-    def test_67_flip_layer_stackup(self):
-        assert self.edbapp.core_stackup.flip_stackup()
-=======
     def test_67_add_void(self):
         plane_shape = self.edbapp.core_primitives.Shape("rectangle", pointA=["-5mm", "-5mm"],
                                                         pointB=["5mm", "5mm"])
@@ -524,4 +520,7 @@
         void = self.edbapp.core_primitives.create_path(path, layer_name="TOP",
                                                        width="0.1mm")
         assert self.edbapp.core_primitives.add_void(plane, void)
->>>>>>> a8695897
+
+
+    def test_68_flip_layer_stackup(self):
+        assert self.edbapp.core_stackup.flip_stackup()