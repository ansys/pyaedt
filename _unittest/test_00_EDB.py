--- conflicted
+++ resolved
@@ -1314,16 +1314,6 @@
         outline_layer = stackup._layer_types_to_int(stackup.layer_types.OutlineLayer)
         assert outline_layer == 18
 
-<<<<<<< HEAD
-    def test_98_duplicate_material(self):
-        stack_up = self.edbapp.core_stackup
-        duplicated_copper = stack_up.duplicate_material("copper", "my_new_copper")
-        assert duplicated_copper
-        duplicated_fr4_epoxy = stack_up.duplicate_material("FR4_epoxy", "my_new_FR4")
-        assert duplicated_fr4_epoxy
-        duplicated_pec = stack_up.duplicate_material("copper", "my_new_pec")
-        assert duplicated_pec
-=======
     def test_98_export_import_json_for_config(self):
         sim_config = SimulationConfiguration()
         json_file = os.path.join(self.local_scratch.path, "test.json")
@@ -1334,4 +1324,12 @@
         assert test_import.import_json(json_file)
         assert test_import.arc_angle == "90deg"
         assert test_import._filename == json_file
->>>>>>> 3d17e69a
+
+    def test_99_duplicate_material(self):
+        stack_up = self.edbapp.core_stackup
+        duplicated_copper = stack_up.duplicate_material("copper", "my_new_copper")
+        assert duplicated_copper
+        duplicated_fr4_epoxy = stack_up.duplicate_material("FR4_epoxy", "my_new_FR4")
+        assert duplicated_fr4_epoxy
+        duplicated_pec = stack_up.duplicate_material("copper", "my_new_pec")
+        assert duplicated_pec
