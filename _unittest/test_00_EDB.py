--- conflicted
+++ resolved
@@ -2994,20 +2994,6 @@
         assert round(edbapp.components["U1"].solder_ball_height, 6) == 0.00035
         edbapp.close_edb()
 
-<<<<<<< HEAD
-    def test_154_create_pec_boundary_ports(self):
-        source_path = os.path.join(local_path, "example_models", test_subfolder, "ANSYS-HSD_V1.aedb")
-        target_path = os.path.join(self.local_scratch.path, "test_custom_sball_height", "ANSYS-HSD_V1.aedb")
-        self.local_scratch.copyfolder(source_path, target_path)
-        edbapp = Edb(target_path, edbversion=desktop_version)
-        edbapp.components.create_port_on_pins(refdes="U1", pins="AU38", reference_pins="AU37", pec_boundary=True)
-        assert edbapp.terminals["Port_GND_U1-AU38"].boundary_type == "PecBoundary"
-        assert edbapp.terminals["Port_GND_U1-AU38_ref"].boundary_type == "PecBoundary"
-        edbapp.components.deactivate_rlc_component(component="C5", create_circuit_port=True, pec_boundary=True)
-        edbapp.components.add_port_on_rlc_component(component="C65", circuit_ports=False, pec_boundary=True)
-        assert edbapp.terminals["C5"].boundary_type == "PecBoundary"
-        assert edbapp.terminals["C65"].boundary_type == "PecBoundary"
-=======
     def test_153_update_padstacks_after_layer_name_changed(self):
         source_path = os.path.join(local_path, "example_models", test_subfolder, "ANSYS-HSD_V1.aedb")
         target_path = os.path.join(self.local_scratch.path, "test_padstack_def_update", "ANSYS-HSD_V1.aedb")
@@ -3025,4 +3011,16 @@
         for padstack_inst in list(edbapp.padstacks.instances.values()):
             assert not [lay for lay in padstack_inst.layer_range_names if lay in old_layers]
         edbapp.close_edb()
->>>>>>> 3376ce9d
+
+    def test_154_create_pec_boundary_ports(self):
+        source_path = os.path.join(local_path, "example_models", test_subfolder, "ANSYS-HSD_V1.aedb")
+        target_path = os.path.join(self.local_scratch.path, "test_custom_sball_height", "ANSYS-HSD_V1.aedb")
+        self.local_scratch.copyfolder(source_path, target_path)
+        edbapp = Edb(target_path, edbversion=desktop_version)
+        edbapp.components.create_port_on_pins(refdes="U1", pins="AU38", reference_pins="AU37", pec_boundary=True)
+        assert edbapp.terminals["Port_GND_U1-AU38"].boundary_type == "PecBoundary"
+        assert edbapp.terminals["Port_GND_U1-AU38_ref"].boundary_type == "PecBoundary"
+        edbapp.components.deactivate_rlc_component(component="C5", create_circuit_port=True, pec_boundary=True)
+        edbapp.components.add_port_on_rlc_component(component="C65", circuit_ports=False, pec_boundary=True)
+        assert edbapp.terminals["C5"].boundary_type == "PecBoundary"
+        assert edbapp.terminals["C65"].boundary_type == "PecBoundary"