import json
import math
import os
import time

from pyaedt import Edb
from pyaedt.edb_core.components import resistor_value_parser
from pyaedt.edb_core.edb_data.simulation_configuration import SimulationConfiguration
from pyaedt.edb_core.edb_data.sources import Source
from pyaedt.edb_core.edb_data.sources import SourceType
from pyaedt.generic.constants import RadiationBoxType

# Setup paths for module imports
# Import required modules

test_project_name = "Galileo_edb"
bom_example = "bom_example.csv"
from _unittest.conftest import BasisTest
from _unittest.conftest import config
from _unittest.conftest import desktop_version
from _unittest.conftest import is_ironpython
from _unittest.conftest import local_path
from _unittest.conftest import settings
from pyaedt.generic.constants import SolverType
from pyaedt.generic.constants import SourceType

try:
    import unittest.mock

    import pytest
except ImportError:  # pragma: no cover
    import _unittest_ironpython.conf_unittest as pytest

test_subfolder = "TEDB"


if not config["skip_edb"]:

    class TestClass(BasisTest, object):
        def setup_class(self):
            BasisTest.my_setup(self)
            self.edbapp = BasisTest.add_edb(self, test_project_name, subfolder=test_subfolder)
            example_project = os.path.join(local_path, "example_models", test_subfolder, "Package.aedb")
            self.target_path = os.path.join(self.local_scratch.path, "Package_test_00.aedb")
            self.local_scratch.copyfolder(example_project, self.target_path)
            example_project2 = os.path.join(local_path, "example_models", test_subfolder, "simple.aedb")
            self.target_path2 = os.path.join(self.local_scratch.path, "simple_00.aedb")
            self.local_scratch.copyfolder(example_project2, self.target_path2)

        def teardown_class(self):
            self.edbapp.close_edb()
            self.local_scratch.remove()
            del self.edbapp

        def test_00_export_ipc2581(self):
            ipc_path = os.path.join(self.local_scratch.path, "test.xml")
            self.edbapp.export_to_ipc2581(ipc_path)
            assert os.path.exists(ipc_path)

            # Export should be made with units set to default -millimeter-.
            self.edbapp.export_to_ipc2581(ipc_path, "mm")
            assert os.path.exists(ipc_path)

            if not is_ironpython:
                # Test the export_to_ipc2581 method when IPC8521.ExportIPC2581FromLayout raises an exception internally.
                with unittest.mock.patch("pyaedt.Edb.edblib", new_callable=unittest.mock.PropertyMock) as edblib_mock:
                    Edb.edblib.IPC8521 = unittest.mock.Mock()
                    Edb.edblib.IPC8521.IPCExporter = unittest.mock.Mock()
                    Edb.edblib.IPC8521.IPCExporter.ExportIPC2581FromLayout = unittest.mock.Mock(
                        side_effect=Exception("Exception for testing raised in ExportIPC2581FromLayout.")
                    )

                    assert not self.edbapp.export_to_ipc2581(os.path.exists(ipc_path))

        def test_01_find_by_name(self):
            comp = self.edbapp.core_components.get_component_by_name("J1")
            assert comp is not None
            pin = self.edbapp.core_components.get_pin_from_component("J1", pinName="1")
            assert pin is not False
            parameters = self.edbapp.core_padstack.get_pad_parameters(
                pin[0], "TOP", self.edbapp.core_padstack.pad_type.RegularPad
            )
            assert isinstance(parameters[1], list)
            assert isinstance(parameters[0], int)

        def test_01B_get_vias_from_nets(self):
            assert self.edbapp.core_padstack.get_via_instance_from_net("GND")
            assert not self.edbapp.core_padstack.get_via_instance_from_net(["GND2"])

        def test_01C_create_coax_port_on_component(self):
            assert self.edbapp.core_hfss.create_coax_port_on_component("U1A1", "M_DQS_N<1>")

        def test_02_get_properties(self):
            assert len(self.edbapp.core_components.components) > 0
            assert len(self.edbapp.core_components.inductors) > 0
            assert len(self.edbapp.core_components.resistors) > 0
            assert len(self.edbapp.core_components.capacitors) > 0
            assert len(self.edbapp.core_components.ICs) > 0
            assert len(self.edbapp.core_components.IOs) > 0
            assert len(self.edbapp.core_components.Others) > 0
            assert len(self.edbapp.get_bounding_box()) == 2

        def test_03_get_primitives(self):
            assert len(self.edbapp.core_primitives.polygons) > 0
            assert len(self.edbapp.core_primitives.paths) > 0
            assert len(self.edbapp.core_primitives.rectangles) > 0
            assert len(self.edbapp.core_primitives.circles) > 0
            assert len(self.edbapp.core_primitives.bondwires) == 0
            assert "TOP" in self.edbapp.core_primitives.polygons_by_layer.keys()
            assert len(self.edbapp.core_primitives.polygons_by_layer["TOP"]) > 0
            assert len(self.edbapp.core_primitives.polygons_by_layer["UNNAMED_000"]) == 0
            assert self.edbapp.core_primitives.polygons[0].is_void == self.edbapp.core_primitives.polygons[0].IsVoid()
            poly0 = self.edbapp.core_primitives.polygons[0]
            assert isinstance(poly0.voids, list)
            assert isinstance(poly0.points_raw(), list)
            assert isinstance(poly0.points(), tuple)
            assert isinstance(poly0.points()[0], list)
            assert poly0.points()[0][0] >= 0.0
            assert poly0.points_raw()[0].X.ToDouble() >= 0.0
            assert poly0.type == "Polygon"
            assert self.edbapp.core_primitives.paths[0].type == "Path"
            assert self.edbapp.core_primitives.rectangles[0].type == "Rectangle"
            assert self.edbapp.core_primitives.circles[0].type == "Circle"
            assert not poly0.is_arc(poly0.points_raw()[0])
            assert isinstance(poly0.voids, list)

        def test_04_get_stackup(self):
            stackup = self.edbapp.core_stackup.stackup_layers
            assert len(stackup.layers) > 2
            assert self.edbapp.core_stackup.stackup_layers["TOP"]._builder
            assert self.edbapp.core_stackup.stackup_layers["TOP"].id
            assert (
                isinstance(self.edbapp.core_stackup.stackup_layers["TOP"].layer_type, int)
                or str(type(self.edbapp.core_stackup.stackup_layers["TOP"].layer_type)) == "<type 'LayerType'>"
            )

        def test_05_get_signal_layers(self):
            signal_layers = self.edbapp.core_stackup.signal_layers
            assert len(list(signal_layers.values()))

        def test_06_component_lists(self):
            component_list = self.edbapp.core_components.components
            assert len(component_list) > 2

        def test_07_vias_creation(self):
            self.edbapp.core_padstack.create_padstack(padstackname="myVia")
            assert "myVia" in list(self.edbapp.core_padstack.padstacks.keys())
            self.edbapp.core_padstack.create_padstack(padstackname="myVia_bullet", antipad_shape="Bullet")
            assert "myVia_bullet" in list(self.edbapp.core_padstack.padstacks.keys())

            self.edbapp.add_design_variable("via_x", 5e-3)
            self.edbapp.add_design_variable("via_y", 1e-3)

            assert self.edbapp.core_padstack.place_padstack(["via_x", "via_x+via_y"], "myVia")
            assert self.edbapp.core_padstack.place_padstack(["via_x", "via_x+via_y*2"], "myVia_bullet")

            padstack_id = self.edbapp.core_padstack.place_padstack(["via_x", "via_x+via_y*3"], "myVia", is_pin=True)
            padstack_instance = self.edbapp.core_padstack.padstack_instances[padstack_id]
            assert padstack_instance.is_pin
            assert padstack_instance.position
            padstack_instance.position = [0.001, 0.002]
            assert padstack_instance.position == [0.001, 0.002]
            assert padstack_instance.parametrize_position()
            assert isinstance(padstack_instance.rotation, float)
            self.edbapp.core_padstack.create_circular_padstack(padstackname="mycircularvia")
            assert "mycircularvia" in list(self.edbapp.core_padstack.padstacks.keys())

        def test_08_nets_query(self):
            signalnets = self.edbapp.core_nets.signal_nets
            powernets = self.edbapp.core_nets.power_nets
            assert len(signalnets) > 2
            assert len(powernets) > 2
            assert powernets["V3P3_S0"].is_power_ground
            assert powernets["V3P3_S0"].IsPowerGround()
            assert len(list(powernets["V3P3_S0"].components.keys())) > 0
            assert len(powernets["V3P3_S0"].primitives) > 0

            assert not signalnets[list(signalnets.keys())[0]].is_power_ground
            assert not signalnets[list(signalnets.keys())[0]].IsPowerGround()
            assert len(list(signalnets[list(signalnets.keys())[0]].primitives)) > 0

            assert self.edbapp.core_nets.find_or_create_net("GND")
            assert self.edbapp.core_nets.find_or_create_net(start_with="gn")
            assert self.edbapp.core_nets.find_or_create_net(start_with="g", end_with="d")
            assert self.edbapp.core_nets.find_or_create_net(end_with="d")
            assert self.edbapp.core_nets.find_or_create_net(contain="usb")

        def test_09_assign_rlc(self):
            assert self.edbapp.core_components.set_component_rlc(
                "C3B14", res_value=1e-3, cap_value="10e-6", isparallel=False
            )
            assert self.edbapp.core_components.set_component_rlc(
                "L3A1", res_value=1e-3, ind_value="10e-6", isparallel=True
            )

        def test_10_add_layer(self):
            layers = self.edbapp.core_stackup.stackup_layers
            assert layers.add_layer("NewLayer", "TOP", "copper", "air", "10um", 0, roughness_enabled=True)
            assert layers.add_layer("NewLayer2", None, "pec", "air", "0um", 0)
            assert layers.add_layer("NewLayer3", None, "copper", "air", "0um", 0, negative_layer=True)
            top = layers.layers["TOP"]
            top.roughness_enabled = True
            assert top.assign_roughness_model_top(huray_radius="1um")
            assert top.assign_roughness_model_bottom(model_type="groisse")
            assert top.assign_roughness_model_side(huray_surface_ratio=5)

        def test_11_add_dielectric(self):
            diel = self.edbapp.core_stackup.create_dielectric("MyDiel", 3.3, 0.02)
            assert diel

        def test_12_add_conductor(self):
            cond = self.edbapp.core_stackup.create_conductor("MyCond", 55e8)
            assert cond

        def test_13add_djordievic(self):
            diel = self.edbapp.core_stackup.create_djordjevicsarkar_material("MyDjord", 3.3, 0.02, 3.3)
            assert diel

        def test_14_add_debye(self):
            diel = self.edbapp.core_stackup.create_debye_material("My_Debye", 3, 2.5, 0.02, 0.04, 1e6, 1e9)
            assert diel

        def test_14b_add_multipole_debye(self):
            freq = [0, 2, 3, 4, 5, 6]
            rel_perm = [1e9, 1.1e9, 1.2e9, 1.3e9, 1.5e9, 1.6e9]
            loss_tan = [0.025, 0.026, 0.027, 0.028, 0.029, 0.030]
            diel = self.edbapp.core_stackup.create_multipole_debye_material("My_MP_Debye", freq, rel_perm, loss_tan)
            assert diel

        def test_15_update_layer(self):
            tol = 1e-12
            assert "LYR_1" in self.edbapp.core_stackup.stackup_layers.layers.keys()
            assert self.edbapp.core_stackup.stackup_layers["LYR_1"].name
            self.edbapp.core_stackup.stackup_layers["LYR_1"].thickness_value = "100um"
            assert abs(self.edbapp.core_stackup.stackup_layers["LYR_1"].thickness_value - 10e-5) < tol
            self.edbapp.core_stackup.stackup_layers["LYR_2"].material_name = "MyCond"
            assert self.edbapp.core_stackup.stackup_layers["LYR_2"].material_name == "MyCond"
            assert self.edbapp.core_stackup.stackup_layers["LYR_1"].filling_material_name is not None or False
            assert self.edbapp.core_stackup.stackup_layers["LYR_1"].top_bottom_association is not None or False
            assert self.edbapp.core_stackup.stackup_layers["LYR_1"].lower_elevation is not None or False
            assert self.edbapp.core_stackup.stackup_layers["LYR_1"].upper_elevation is not None or False
            assert self.edbapp.core_stackup.stackup_layers["LYR_1"].etch_factor is not None or False

        def test_16_remove_layer(self):
            layers = self.edbapp.core_stackup.stackup_layers
            assert layers.remove_layer("BOTTOM")

        def test_17_components(self):
            assert "R1" in list(self.edbapp.core_components.components.keys())
            assert self.edbapp.core_components.components["R1"].res_value
            assert self.edbapp.core_components.components["R1"].placement_layer
            assert isinstance(self.edbapp.core_components.components["R1"].lower_elevation, float)
            assert isinstance(self.edbapp.core_components.components["R1"].upper_elevation, float)
            assert self.edbapp.core_components.components["R1"].top_bottom_association == 0
            assert self.edbapp.core_components.components["R1"].pinlist
            pinname = self.edbapp.core_components.components["R1"].pinlist[0].GetName()
            assert (
                self.edbapp.core_components.components["R1"].pins[pinname].lower_elevation
                == self.edbapp.core_components.components["R1"].lower_elevation
            )
            assert (
                self.edbapp.core_components.components["R1"].pins[pinname].placement_layer
                == self.edbapp.core_components.components["R1"].placement_layer
            )
            assert (
                self.edbapp.core_components.components["R1"].pins[pinname].upper_elevation
                == self.edbapp.core_components.components["R1"].upper_elevation
            )
            assert (
                self.edbapp.core_components.components["R1"].pins[pinname].top_bottom_association
                == self.edbapp.core_components.components["R1"].top_bottom_association
            )
            assert self.edbapp.core_components.components["R1"].pins[pinname].position
            assert self.edbapp.core_components.components["R1"].pins[pinname].rotation

        def test_18_components_from_net(self):
            assert self.edbapp.core_components.get_components_from_nets("A0_N")

        def test_19_resistors(self):
            assert "R1" in list(self.edbapp.core_components.resistors.keys())
            assert "C1" not in list(self.edbapp.core_components.resistors.keys())

        def test_20_capacitors(self):
            assert "C1" in list(self.edbapp.core_components.capacitors.keys())
            assert "R1" not in list(self.edbapp.core_components.capacitors.keys())

        def test_21_inductors(self):
            assert "L3M1" in list(self.edbapp.core_components.inductors.keys())
            assert "R1" not in list(self.edbapp.core_components.inductors.keys())

        def test_22_ICs(self):
            assert "U8" in list(self.edbapp.core_components.ICs.keys())
            assert "R1" not in list(self.edbapp.core_components.ICs.keys())

        def test_23_IOs(self):
            assert "J1" in list(self.edbapp.core_components.IOs.keys())
            assert "R1" not in list(self.edbapp.core_components.IOs.keys())

        def test_24_Others(self):
            assert "EU1" in self.edbapp.core_components.Others
            assert "R1" not in self.edbapp.core_components.Others

        def test_25_Components_by_PartName(self):
            comp = self.edbapp.core_components.components_by_partname
            assert "A93549-020" in comp
            assert len(comp["A93549-020"]) > 1

        def test_26_get_through_resistor_list(self):
            assert self.edbapp.core_components.get_through_resistor_list(10)

        def test_27_get_rats(self):
            assert len(self.edbapp.core_components.get_rats()) > 0

        def test_28_get_component_connections(self):
            assert len(self.edbapp.core_components.get_component_net_connection_info("U2A5")) > 0

        def test_29_get_power_tree(self):
            OUTPUT_NET = "BST_V1P0_S0"
            GROUND_NETS = ["GND", "PGND"]
            (
                component_list,
                component_list_columns,
                net_group,
            ) = self.edbapp.core_nets.get_powertree(OUTPUT_NET, GROUND_NETS)
            assert component_list
            assert component_list_columns
            assert net_group

        def test_30_aedt_pinname_pin_position(self):
            cmp_pinlist = self.edbapp.core_padstack.get_pinlist_from_component_and_net("U2A5", "GND")
            pin_name = self.edbapp.core_components.get_aedt_pin_name(cmp_pinlist[0])
            assert type(pin_name) is str
            assert len(pin_name) > 0
            assert len(cmp_pinlist[0].position) == 2
            assert len(self.edbapp.core_components.get_pin_position(cmp_pinlist[0])) == 2

        def test_31_get_pins_name_from_net(self):
            cmp_pinlist = self.edbapp.core_components.get_pin_from_component("U2A5")
            assert len(self.edbapp.core_components.get_pins_name_from_net(cmp_pinlist, "GND")) > 0
            assert len(self.edbapp.core_components.get_pins_name_from_net(cmp_pinlist, "VCCC")) == 0

        def test_32_delete_single_pin_rlc(self):
            assert len(self.edbapp.core_components.delete_single_pin_rlc()) > 0

        def test_33_component_rlc(self):
            assert self.edbapp.core_components.set_component_rlc("R1", 30, 1e-9, 1e-12)

        def test_34_disable_component(self):
            assert self.edbapp.core_components.disable_rlc_component("R1")

        def test_35_delete_component(self):
            assert self.edbapp.core_components.delete_component("R1")

        def test_36_create_coax_port(self):
            assert self.edbapp.core_hfss.create_coax_port_on_component("U2A5", ["RSVD_0", "V1P0_S0"])

        def test_37_create_circuit_port(self):
            initial_len = len(self.edbapp.core_padstack.pingroups)
            assert (
                self.edbapp.core_siwave.create_circuit_port_on_net("U2A5", "V1P5_S3", "U2A5", "GND", 50, "test")
                == "test"
            )
            p2 = self.edbapp.core_siwave.create_circuit_port_on_net("U2A5", "V3P3_S0", "U2A5", "GND", 50, "test")
            assert p2 != "test" and "test" in p2
            pins = self.edbapp.core_components.get_pin_from_component("U2A5")
            p3 = self.edbapp.core_siwave.create_circuit_port_on_pin(pins[200], pins[0])
            assert p3 != ""
            p4 = self.edbapp.core_hfss.create_circuit_port_on_net("U2A5", "RSVD_9")
            assert len(self.edbapp.core_padstack.pingroups) == initial_len + 6
            assert "GND" in p4 and "RSVD_9" in p4

        def test_38_create_voltage_source(self):
            assert "Vsource_" in self.edbapp.core_siwave.create_voltage_source_on_net(
                "U2A5", "PCIE_RBIAS", "U2A5", "GND", 3.3, 0
            )
            pins = self.edbapp.core_components.get_pin_from_component("U2A5")
            assert "VSource_" in self.edbapp.core_siwave.create_voltage_source_on_pin(pins[300], pins[10], 3.3, 0)

        def test_39_create_current_source(self):
            assert self.edbapp.core_siwave.create_current_source_on_net("U2A5", "DDR3_DM1", "U2A5", "GND", 0.1, 0) != ""
            pins = self.edbapp.core_components.get_pin_from_component("U2A5")
            assert "I22" == self.edbapp.core_siwave.create_current_source_on_pin(pins[301], pins[10], 0.1, 0, "I22")

        def test_39_create_dc_terminal(self):
            assert self.edbapp.core_siwave.create_dc_terminal("U2A5", "DDR3_DM1", "dc_terminal1") == "dc_terminal1"

        def test_39B_create_resistors(self):
            pins = self.edbapp.core_components.get_pin_from_component("U2A5")
            assert "RST4000" == self.edbapp.core_siwave.create_resistor_on_pin(pins[302], pins[10], 40, "RST4000")

        def test_40_create_siwave_ac_analsyis(self):
            assert self.edbapp.core_siwave.add_siwave_ac_analysis()

        def test_41_create_siwave_dc_analsyis(self):
            settings_dc = self.edbapp.core_siwave.get_siwave_dc_setup_template()
            settings_dc.accuracy_level = 0
            settings_dc.use_dc_custom_settings = True
            settings_dc.name = "myDCIR_3"
            settings_dc.pos_term_to_ground = "I1"
            assert self.edbapp.core_siwave.add_siwave_dc_analysis(settings_dc)

        def test_42_get_nets_from_pin_list(self):
            cmp_pinlist = self.edbapp.core_padstack.get_pinlist_from_component_and_net("U2A5", "GND")
            if cmp_pinlist:
                assert cmp_pinlist[0].GetNet().GetName()

        def test_43_mesh_operations(self):
            mesh_ops = self.edbapp.core_hfss.get_trace_width_for_traces_with_ports()
            assert len(mesh_ops) > 0

        def test_44_assign_model(self):
            assert self.edbapp.core_components.set_component_model(
                "C1A14",
                modelpath=os.path.join(
                    self.local_scratch.path,
                    test_project_name + ".aedb",
                    "GRM32ER72A225KA35_25C_0V.sp",
                ),
                modelname="GRM32ER72A225KA35_25C_0V",
            )
            assert not self.edbapp.core_components.set_component_model(
                "C10000",
                modelpath=os.path.join(
                    self.local_scratch.path,
                    test_project_name + ".aedb",
                    "GRM32ER72A225KA35_25C_0V.sp",
                ),
                modelname="GRM32ER72A225KA35_25C_0V",
            )

        def test_44a_assign_variable(self):
            result, var_server = self.edbapp.add_design_variable("my_variable", "1mm")
            assert result
            assert var_server
            result, var_server = self.edbapp.add_design_variable("my_variable", "1mm")
            assert not result
            assert self.edbapp.core_primitives.parametrize_trace_width("A0_N")
            assert self.edbapp.core_primitives.parametrize_trace_width("A0_N_R")
            result, var_server = self.edbapp.add_design_variable("my_parameter", "2mm", True)
            assert result
            assert var_server.IsVariableParameter("my_parameter")
            result, var_server = self.edbapp.add_design_variable("my_parameter", "2mm", True)
            assert not result
            result, var_server = self.edbapp.add_design_variable("$my_project_variable", "3mm")
            assert result
            assert var_server
            result, var_server = self.edbapp.add_design_variable("$my_project_variable", "3mm")
            assert not result

        def test_45_delete_net(self):
            nets_deleted = self.edbapp.core_nets.delete_nets("A0_N")
            assert "A0_N" in nets_deleted

        def test_46_get_polygons_bounding(self):
            polys = self.edbapp.core_primitives.get_polygons_by_layer("GND")
            for poly in polys:
                bounding = self.edbapp.core_primitives.get_polygon_bounding_box(poly)
                assert len(bounding) == 4

        def test_47_get_polygons_bbylayerandnets(self):
            nets = ["GND", "IO2"]
            polys = self.edbapp.core_primitives.get_polygons_by_layer("BOTTOM", nets)
            assert polys

        def test_48_get_polygons_points(self):
            polys = self.edbapp.core_primitives.get_polygons_by_layer("GND")
            for poly in polys:
                points = self.edbapp.core_primitives.get_polygon_points(poly)
                assert points

        def test_49_get_padstack(self):
            for el in self.edbapp.core_padstack.padstacks:
                pad = self.edbapp.core_padstack.padstacks[el]
                assert pad.hole_plating_thickness is not None or False
                assert pad.hole_properties is not None or False
                assert pad.hole_plating_thickness is not None or False
                assert pad.hole_plating_ratio is not None or False
                assert pad.via_start_layer is not None or False
                assert pad.via_stop_layer is not None or False
                assert pad.material is not None or False
                assert pad.hole_finished_size is not None or False
                assert pad.hole_rotation is not None or False
                assert pad.hole_offset_x is not None or False
                assert pad.hole_offset_y is not None or False
                assert pad.hole_type is not None or False
                assert pad.pad_by_layer[pad.via_stop_layer].parameters is not None or False
                assert pad.pad_by_layer[pad.via_stop_layer].parameters_values is not None or False
                assert pad.pad_by_layer[pad.via_stop_layer].offset_x is not None or False
                assert pad.pad_by_layer[pad.via_stop_layer].offset_y is not None or False
                assert isinstance(pad.pad_by_layer[pad.via_stop_layer].geometry_type, int)
                polygon = pad.pad_by_layer[pad.via_stop_layer].polygon_data
                if polygon:
                    assert polygon.GetBBox()

        def test_50_set_padstack(self):
            pad = self.edbapp.core_padstack.padstacks["C10N116"]
            hole_pad = 8
            tol = 1e-12
            pad.hole_properties = hole_pad
            pad.hole_offset_x = 0
            pad.hole_offset_y = 1
            pad.hole_rotation = 0
            pad.hole_plating_ratio = 90
            assert pad.hole_plating_ratio == 90
            pad.hole_plating_thickness = 0.3
            assert abs(pad.hole_plating_thickness - 0.3) <= tol
            pad.material = "copper"
            assert abs(pad.hole_properties[0] - hole_pad) < tol
            offset_x = 7
            offset_y = 1
            param = 7
            pad.pad_by_layer[pad.via_stop_layer].parameters = param
            pad.pad_by_layer[pad.via_stop_layer].offset_x = offset_x
            pad.pad_by_layer[pad.via_stop_layer].offset_y = offset_y
            assert pad.pad_by_layer[pad.via_stop_layer].offset_x == str(offset_x)
            assert pad.pad_by_layer[pad.via_stop_layer].offset_y == str(offset_y)
            assert pad.pad_by_layer[pad.via_stop_layer].parameters[0] == str(param)

        def test_51_save_edb_as(self):
            assert self.edbapp.save_edb_as(os.path.join(self.local_scratch.path, "Gelileo_new.aedb"))
            assert os.path.exists(os.path.join(self.local_scratch.path, "Gelileo_new.aedb", "edb.def"))

        def test_52_parametrize_layout(self):
            assert len(self.edbapp.core_primitives.polygons) > 0
            for el in self.edbapp.core_primitives.polygons:
                if el.GetId() == 2647:
                    poly = el
            for el in self.edbapp.core_primitives.polygons:
                if el.GetId() == 2742:
                    selection_poly = el
            for el in self.edbapp.core_primitives.polygons:
                if el.GetId() == 2647:
                    poly = el
            assert self.edbapp.core_primitives.parametrize_polygon(poly, selection_poly)

        def test_53_import_bom(self):
            assert self.edbapp.core_components.update_rlc_from_bom(
                os.path.join(local_path, "example_models", test_subfolder, bom_example),
                delimiter=",",
                valuefield="Value",
                comptype="Prod name",
                refdes="RefDes",
            )
            assert not self.edbapp.core_components.components["R2L2"].is_enabled
            self.edbapp.core_components.components["R2L2"].is_enabled = True
            assert self.edbapp.core_components.components["R2L2"].is_enabled

        def test_53b_import_bom(self):
            target_path = os.path.join(local_path, "example_models", test_subfolder, "Galileo.aedb")
            edbapp = Edb(target_path, edbversion=desktop_version)
            edbapp.core_components.import_bom(
                os.path.join(local_path, "example_models", test_subfolder, "bom_example_2.csv")
            )
            assert not edbapp.core_components.components["R2L2"].is_enabled
            assert edbapp.core_components.components["U2A5"].partname == "IPD031-201x"

            export_bom_path = os.path.join(self.local_scratch.path, "export_bom.csv")
            assert edbapp.core_components.export_bom(export_bom_path)
            edbapp.close_edb()

        def test_54_create_component_from_pins(self):
            pins = self.edbapp.core_components.get_pin_from_component("R13")
            component = self.edbapp.core_components.create_component_from_pins(pins, "newcomp")
            assert component
            assert component.GetName() == "newcomp"
            assert len(list(component.LayoutObjs)) == 2

        def test_55b_create_cutout(self):
            output = os.path.join(self.local_scratch.path, "cutout.aedb")
            assert self.edbapp.create_cutout(
                ["A0_N", "A0_P"],
                ["GND"],
                output_aedb_path=output,
                open_cutout_at_end=False,
            )
            assert os.path.exists(os.path.join(output, "edb.def"))
            bounding = self.edbapp.get_bounding_box()
            cutout_line_x = 41
            cutout_line_y = 30
            points = [[bounding[0][0], bounding[0][1]]]
            points.append([cutout_line_x, bounding[0][1]])
            points.append([cutout_line_x, cutout_line_y])
            points.append([bounding[0][0], cutout_line_y])
            points.append([bounding[0][0], bounding[0][1]])
            output = os.path.join(self.local_scratch.path, "cutout2.aedb")

            assert self.edbapp.create_cutout_on_point_list(
                points,
                nets_to_include=["GND", "V3P3_S0"],
                output_aedb_path=output,
                open_cutout_at_end=False,
                include_partial_instances=True,
            )
            assert os.path.exists(os.path.join(output, "edb.def"))

        def test_56_rvalue(self):
            assert resistor_value_parser("100meg")

        def test_57_stackup_limits(self):
            assert self.edbapp.core_stackup.stackup_limits()

        def test_58_create_polygon(self):
            settings.enable_error_handler = True
            points = [
                [-0.025, -0.02],
                [0.025, -0.02],
                [0.025, 0.02],
                [-0.025, 0.02],
                [-0.025, -0.02],
            ]
            plane = self.edbapp.core_primitives.Shape("polygon", points=points)
            points = [
                [-0.001, -0.001],
                [0.001, -0.001, "ccw", 0.0, -0.0012],
                [0.001, 0.001],
                [-0.001, 0.001],
                [-0.001, -0.001],
            ]
            void1 = self.edbapp.core_primitives.Shape("polygon", points=points)
            void2 = self.edbapp.core_primitives.Shape("rectangle", [-0.002, 0.0], [-0.015, 0.0005])
            assert self.edbapp.core_primitives.create_polygon(plane, "TOP", [void1, void2])
            points = [
                [0, 0, 1],
            ]
            plane = self.edbapp.core_primitives.Shape("polygon", points=points)
            assert not self.edbapp.core_primitives.create_polygon(plane, "TOP")
            points = [
                [0.1, "s"],
            ]
            plane = self.edbapp.core_primitives.Shape("polygon", points=points)
            assert not self.edbapp.core_primitives.create_polygon(plane, "TOP")
            points = [[0.001, -0.001, "ccn", 0.0, -0.0012]]
            plane = self.edbapp.core_primitives.Shape("polygon", points=points)
            assert not self.edbapp.core_primitives.create_polygon(plane, "TOP")
            settings.enable_error_handler = False

        def test_59_create_path(self):
            points = [
                [-0.025, -0.02],
                [0.025, -0.02],
                [0.025, 0.02],
            ]
            path = self.edbapp.core_primitives.Shape("polygon", points=points)
            assert self.edbapp.core_primitives.create_path(path, "TOP")
            assert self.edbapp.core_primitives.create_trace(points, "TOP")

        def test_60_create_outline(self):
            assert self.edbapp.core_stackup.stackup_layers.add_outline_layer("Outline1")
            assert not self.edbapp.core_stackup.stackup_layers.add_outline_layer("Outline1")
            self.edbapp.stackup.add_layer("new_layer_1", "TOP", "insert_below")
            assert self.edbapp.stackup.layers["TOP"].thickness == 4.826e-05
            self.edbapp.stackup.layers["TOP"].thickness = 4e-5
            assert self.edbapp.stackup.layers["TOP"].thickness == 4e-05

        def test_61_create_edb(self):
            edb = Edb(os.path.join(self.local_scratch.path, "temp.aedb"))
            assert edb
            assert edb.active_layout
            edb.close_edb()

        @pytest.mark.skipif(config["build_machine"], reason="Not running in non-graphical mode")
        def test_62_export_to_hfss(self):
            edb = Edb(
                edbpath=os.path.join(local_path, "example_models", test_subfolder, "simple.aedb"),
                edbversion=desktop_version,
            )
            options_config = {"UNITE_NETS": 1, "LAUNCH_Q3D": 0}
            out = edb.write_export3d_option_config_file(self.local_scratch, options_config)
            assert os.path.exists(out)
            out = edb.export_hfss(self.local_scratch)
            assert os.path.exists(out)
            edb.close_edb()

        @pytest.mark.skipif(config["build_machine"], reason="Not running in non-graphical mode")
        def test_63_export_to_q3d(self):
            edb = Edb(
                edbpath=os.path.join(local_path, "example_models", test_subfolder, "simple.aedb"),
                edbversion=desktop_version,
            )
            options_config = {"UNITE_NETS": 1, "LAUNCH_Q3D": 0}
            out = edb.write_export3d_option_config_file(self.local_scratch, options_config)
            assert os.path.exists(out)
            out = edb.export_q3d(self.local_scratch, net_list=["ANALOG_A0", "ANALOG_A1", "ANALOG_A2"], hidden=True)
            assert os.path.exists(out)
            edb.close_edb()

        @pytest.mark.skipif(config["build_machine"], reason="Not running in non-graphical mode")
        def test_64_export_to_maxwell(self):
            edb = Edb(
                edbpath=os.path.join(local_path, "example_models", test_subfolder, "simple.aedb"),
                edbversion=desktop_version,
            )
            options_config = {"UNITE_NETS": 1, "LAUNCH_MAXWELL": 0}
            out = edb.write_export3d_option_config_file(self.local_scratch, options_config)
            assert os.path.exists(out)
            out = edb.export_maxwell(self.local_scratch, num_cores=6)
            assert os.path.exists(out)
            edb.close_edb()

        def test_65_flatten_planes(self):
            assert self.edbapp.core_primitives.unite_polygons_on_layer("TOP")

        def test_66_create_solder_ball_on_component(self):
            assert self.edbapp.core_components.set_solder_ball("U1A1")

        def test_67_add_void(self):
            plane_shape = self.edbapp.core_primitives.Shape("rectangle", pointA=["-5mm", "-5mm"], pointB=["5mm", "5mm"])
            plane = self.edbapp.core_primitives.create_polygon(plane_shape, "TOP", net_name="GND")

            path = self.edbapp.core_primitives.Shape("polygon", points=[["0", "0"], ["0", "1mm"]])
            void = self.edbapp.core_primitives.create_path(path, layer_name="TOP", width="0.1mm")
            assert self.edbapp.core_primitives.add_void(plane, void)

        def test_69_create_solder_balls_on_component(self):
            assert self.edbapp.core_components.set_solder_ball("U2A5")

        @pytest.mark.skipif(
            is_ironpython,
            reason="This test uses Matplotlib, which is not supported by IronPython.",
        )
        def test_70_plot_on_matplotlib(self):
            local_png = os.path.join(self.local_scratch.path, "test.png")
            self.edbapp.core_nets.plot(None, None, save_plot=local_png)
            assert os.path.exists(local_png)

        def test_71_fix_circle_voids(self):
            assert self.edbapp.core_primitives.fix_circle_void_for_clipping()

        def test_72_padstack_instance(self):
            padstack_instances = self.edbapp.core_padstack.get_padstack_instance_by_net_name("GND")
            assert len(padstack_instances)
            padstack_1 = list(padstack_instances.values())[0]
            assert padstack_1.id
            assert isinstance(padstack_1.bounding_box, list)
            for v in list(padstack_instances.values()):
                if not v.is_pin:
                    v.name = "TestInst"
                    assert v.name == "TestInst"
                    break

        def test_73_duplicate_padstack(self):
            self.edbapp.core_padstack.duplicate_padstack(
                target_padstack_name="VIA_20-10-28_SMB",
                new_padstack_name="VIA_20-10-28_SMB_NEW",
            )
            assert self.edbapp.core_padstack.padstacks["VIA_20-10-28_SMB_NEW"]

        def test74_set_padstack_property(self):
            self.edbapp.core_padstack.set_pad_property(
                padstack_name="VIA_18-10-28_SMB",
                layer_name="new",
                pad_shape="Circle",
                pad_params="800um",
            )
            assert self.edbapp.core_padstack.padstacks["VIA_18-10-28_SMB"].pad_by_layer["new"]

        def test_75_primitives_area(self):
            i = 0
            while i < 10:
                assert self.edbapp.core_primitives.primitives[i].area(False) > 0
                assert self.edbapp.core_primitives.primitives[i].area(True) > 0
                i += 1

        def test_76_short_component(self):
            assert self.edbapp.core_components.short_component_pins("EU1", width=0.2e-3)
            assert self.edbapp.core_components.short_component_pins("U10", ["2", "5"])

        def test_77_flip_layer_stackup(self):
            edb1 = Edb(self.target_path2, edbversion=desktop_version)

            edb2 = Edb(self.target_path, edbversion=desktop_version)
            assert edb2.core_stackup.place_in_layout_3d_placement(
                edb1,
                angle=0.0,
                offset_x="41.783mm",
                offset_y="35.179mm",
                flipped_stackup=False,
                place_on_top=False,
                solder_height=0.0,
            )
            edb2.close_edb()
            edb2 = Edb(self.target_path, edbversion=desktop_version)
            assert edb2.core_stackup.place_in_layout_3d_placement(
                edb1,
                angle=0.0,
                offset_x="41.783mm",
                offset_y="35.179mm",
                flipped_stackup=True,
                place_on_top=False,
                solder_height=0.0,
            )
            edb2.close_edb()
            edb2 = Edb(self.target_path, edbversion=desktop_version)
            assert edb2.core_stackup.place_in_layout_3d_placement(
                edb1,
                angle=0.0,
                offset_x="41.783mm",
                offset_y="35.179mm",
                flipped_stackup=False,
                place_on_top=True,
                solder_height=0.0,
            )
            edb2.close_edb()
            edb2 = Edb(self.target_path, edbversion=desktop_version)
            assert edb2.core_stackup.place_in_layout_3d_placement(
                edb1,
                angle=0.0,
                offset_x="41.783mm",
                offset_y="35.179mm",
                flipped_stackup=True,
                place_on_top=True,
                solder_height=0.0,
            )
            edb2.close_edb()
            edb1.close_edb()

        def test_78_flip_layer_stackup_2(self):
            edb2 = Edb(self.target_path, edbversion=desktop_version)
            assert edb2.core_stackup.place_in_layout(
                self.edbapp,
                angle=0.0,
                offset_x="41.783mm",
                offset_y="35.179mm",
                flipped_stackup=True,
                place_on_top=True,
            )
            edb2.close_edb()

        def test_79_get_placement_vector(self):
            edb2 = Edb(self.target_path, edbversion=desktop_version)
            for cmpname, cmp in edb2.core_components.components.items():
                assert isinstance(cmp.solder_ball_placement, int)
            mounted_cmp = edb2.core_components.get_component_by_name("BGA")
            hosting_cmp = self.edbapp.core_components.get_component_by_name("U2A5")
            (
                result,
                vector,
                rotation,
                solder_ball_height,
            ) = self.edbapp.core_components.get_component_placement_vector(
                mounted_component=mounted_cmp,
                hosting_component=hosting_cmp,
                mounted_component_pin1="A10",
                mounted_component_pin2="A12",
                hosting_component_pin1="A2",
                hosting_component_pin2="A4",
            )
            assert result
            assert abs(abs(rotation) - math.pi / 2) < 1e-9
            assert solder_ball_height == 0.00033
            assert len(vector) == 2
            (
                result,
                vector,
                rotation,
                solder_ball_height,
            ) = self.edbapp.core_components.get_component_placement_vector(
                mounted_component=mounted_cmp,
                hosting_component=hosting_cmp,
                mounted_component_pin1="A10",
                mounted_component_pin2="A12",
                hosting_component_pin1="A2",
                hosting_component_pin2="A4",
                flipped=True,
            )
            assert result
            assert abs(rotation + math.pi / 2) < 1e-9
            assert solder_ball_height == 0.00033
            assert len(vector) == 2
            edb2.close_edb()
            del edb2

        @pytest.mark.skipif(is_ironpython and os.name == "posix", reason="Failing on Linux")
        def test_80_edb_without_path(self):
            edbapp_without_path = Edb(edbversion=desktop_version, isreadonly=False)
            time.sleep(2)
            edbapp_without_path.close_edb()
            edbapp_without_path = None
            del edbapp_without_path

        @pytest.mark.skipif(is_ironpython and os.name == "posix", reason="Failing on Linux")
        def test_80_create_rectangle_in_pad(self):
            example_model = os.path.join(local_path, "example_models", test_subfolder, "padstacks.aedb")
            self.local_scratch.copyfolder(
                example_model,
                os.path.join(self.local_scratch.path, "padstacks2.aedb"),
            )
            edb_padstacks = Edb(
                edbpath=os.path.join(self.local_scratch.path, "padstacks2.aedb"),
                edbversion=desktop_version,
                isreadonly=True,
            )
            padstack_instances = list(edb_padstacks.core_padstack.padstack_instances.values())
            for padstack_instance in padstack_instances:
                result = padstack_instance.create_rectangle_in_pad("s")
                if padstack_instance.padstack_definition != "Padstack_None":
                    assert result
                else:
                    assert result is False
            edb_padstacks.close_edb()

        @pytest.mark.skipif(is_ironpython and os.name == "posix", reason="Failing on Linux")
        def test_81_edb_with_dxf(self):
            src = os.path.join(local_path, "example_models", test_subfolder, "edb_test_82.dxf")
            dxf_path = self.local_scratch.copyfile(src)
            edb3 = Edb(dxf_path, edbversion=desktop_version)
            edb3.close_edb()
            del edb3

        def test_82_place_on_lam_with_mold(self):
            laminateEdb = Edb(
                os.path.join(local_path, "example_models", test_subfolder, "lam_with_mold.aedb"),
                edbversion=desktop_version,
            )
            chipEdb = Edb(
                os.path.join(local_path, "example_models", test_subfolder, "chip.aedb"),
                edbversion=desktop_version,
            )
            try:
                layout = laminateEdb.active_layout
                cellInstances = list(layout.CellInstances)
                assert len(cellInstances) == 0
                assert chipEdb.core_stackup.place_in_layout_3d_placement(
                    laminateEdb,
                    angle=0.0,
                    offset_x=0.0,
                    offset_y=0.0,
                    flipped_stackup=False,
                    place_on_top=True,
                )
                merged_cell = chipEdb.edb.Cell.Cell.FindByName(
                    chipEdb.db, chipEdb.edb.Cell.CellType.CircuitCell, "lam_with_mold"
                )
                assert not merged_cell.IsNull()
                layout = merged_cell.GetLayout()
                cellInstances = list(layout.CellInstances)
                assert len(cellInstances) == 1
                cellInstance = cellInstances[0]
                assert cellInstance.Is3DPlacement()
                if is_ironpython:
                    (
                        res,
                        localOrigin,
                        rotAxisFrom,
                        rotAxisTo,
                        angle,
                        loc,
                    ) = cellInstance.Get3DTransformation()
                else:
                    (
                        res,
                        localOrigin,
                        rotAxisFrom,
                        rotAxisTo,
                        angle,
                        loc,
                    ) = cellInstance.Get3DTransformation(None, None, None, None, None)
                assert res
                zeroValue = chipEdb.edb_value(0)
                oneValue = chipEdb.edb_value(1)
                originPoint = chipEdb.edb.Geometry.Point3DData(zeroValue, zeroValue, zeroValue)
                xAxisPoint = chipEdb.edb.Geometry.Point3DData(oneValue, zeroValue, zeroValue)
                assert localOrigin.IsEqual(originPoint)
                assert rotAxisFrom.IsEqual(xAxisPoint)
                assert rotAxisTo.IsEqual(xAxisPoint)
                assert angle.IsEqual(zeroValue)
                assert loc.IsEqual(chipEdb.edb.Geometry.Point3DData(zeroValue, zeroValue, chipEdb.edb_value(170e-6)))
            finally:
                chipEdb.close_edb()
                laminateEdb.close_edb()

        def test_82b_place_on_bottom_of_lam_with_mold(self):
            laminateEdb = Edb(
                os.path.join(local_path, "example_models", test_subfolder, "lam_with_mold.aedb"),
                edbversion=desktop_version,
            )
            chipEdb = Edb(
                os.path.join(local_path, "example_models", test_subfolder, "chip_flipped_stackup.aedb"),
                edbversion=desktop_version,
            )
            try:
                layout = laminateEdb.active_layout
                cellInstances = list(layout.CellInstances)
                assert len(cellInstances) == 0
                assert chipEdb.core_stackup.place_in_layout_3d_placement(
                    laminateEdb,
                    angle=0.0,
                    offset_x=0.0,
                    offset_y=0.0,
                    flipped_stackup=False,
                    place_on_top=False,
                )
                merged_cell = chipEdb.edb.Cell.Cell.FindByName(
                    chipEdb.db, chipEdb.edb.Cell.CellType.CircuitCell, "lam_with_mold"
                )
                assert not merged_cell.IsNull()
                layout = merged_cell.GetLayout()
                cellInstances = list(layout.CellInstances)
                assert len(cellInstances) == 1
                cellInstance = cellInstances[0]
                assert cellInstance.Is3DPlacement()
                if is_ironpython:
                    (
                        res,
                        localOrigin,
                        rotAxisFrom,
                        rotAxisTo,
                        angle,
                        loc,
                    ) = cellInstance.Get3DTransformation()
                else:
                    (
                        res,
                        localOrigin,
                        rotAxisFrom,
                        rotAxisTo,
                        angle,
                        loc,
                    ) = cellInstance.Get3DTransformation(None, None, None, None, None)
                assert res
                zeroValue = chipEdb.edb_value(0)
                oneValue = chipEdb.edb_value(1)
                originPoint = chipEdb.edb.Geometry.Point3DData(zeroValue, zeroValue, zeroValue)
                xAxisPoint = chipEdb.edb.Geometry.Point3DData(oneValue, zeroValue, zeroValue)
                assert localOrigin.IsEqual(originPoint)
                assert rotAxisFrom.IsEqual(xAxisPoint)
                assert rotAxisTo.IsEqual(xAxisPoint)
                assert angle.IsEqual(zeroValue)
                assert loc.IsEqual(chipEdb.edb.Geometry.Point3DData(zeroValue, zeroValue, chipEdb.edb_value(-90e-6)))
            finally:
                chipEdb.close_edb()
                laminateEdb.close_edb()

        def test_82c_place_on_lam_with_mold_solder(self):
            laminateEdb = Edb(
                os.path.join(local_path, "example_models", test_subfolder, "lam_with_mold.aedb"),
                edbversion=desktop_version,
            )
            chipEdb = Edb(
                os.path.join(local_path, "example_models", test_subfolder, "chip_solder.aedb"),
                edbversion=desktop_version,
            )
            try:
                layout = laminateEdb.active_layout
                cellInstances = list(layout.CellInstances)
                assert len(cellInstances) == 0
                assert chipEdb.core_stackup.place_in_layout_3d_placement(
                    laminateEdb,
                    angle=0.0,
                    offset_x=0.0,
                    offset_y=0.0,
                    flipped_stackup=False,
                    place_on_top=True,
                )
                merged_cell = chipEdb.edb.Cell.Cell.FindByName(
                    chipEdb.db, chipEdb.edb.Cell.CellType.CircuitCell, "lam_with_mold"
                )
                assert not merged_cell.IsNull()
                layout = merged_cell.GetLayout()
                cellInstances = list(layout.CellInstances)
                assert len(cellInstances) == 1
                cellInstance = cellInstances[0]
                assert cellInstance.Is3DPlacement()
                if is_ironpython:
                    (
                        res,
                        localOrigin,
                        rotAxisFrom,
                        rotAxisTo,
                        angle,
                        loc,
                    ) = cellInstance.Get3DTransformation()
                else:
                    (
                        res,
                        localOrigin,
                        rotAxisFrom,
                        rotAxisTo,
                        angle,
                        loc,
                    ) = cellInstance.Get3DTransformation(None, None, None, None, None)
                assert res
                zeroValue = chipEdb.edb_value(0)
                oneValue = chipEdb.edb_value(1)
                originPoint = chipEdb.edb.Geometry.Point3DData(zeroValue, zeroValue, zeroValue)
                xAxisPoint = chipEdb.edb.Geometry.Point3DData(oneValue, zeroValue, zeroValue)
                assert localOrigin.IsEqual(originPoint)
                assert rotAxisFrom.IsEqual(xAxisPoint)
                assert rotAxisTo.IsEqual(xAxisPoint)
                assert angle.IsEqual(zeroValue)
                assert loc.IsEqual(chipEdb.edb.Geometry.Point3DData(zeroValue, zeroValue, chipEdb.edb_value(190e-6)))
            finally:
                chipEdb.close_edb()
                laminateEdb.close_edb()

        def test_82d_place_on_bottom_of_lam_with_mold_solder(self):
            laminateEdb = Edb(
                os.path.join(local_path, "example_models", test_subfolder, "lam_with_mold.aedb"),
                edbversion=desktop_version,
            )
            chipEdb = Edb(
                os.path.join(local_path, "example_models", test_subfolder, "chip_solder.aedb"),
                edbversion=desktop_version,
            )
            try:
                layout = laminateEdb.active_layout
                cellInstances = list(layout.CellInstances)
                assert len(cellInstances) == 0
                assert chipEdb.core_stackup.place_in_layout_3d_placement(
                    laminateEdb,
                    angle=0.0,
                    offset_x=0.0,
                    offset_y=0.0,
                    flipped_stackup=True,
                    place_on_top=False,
                )
                merged_cell = chipEdb.edb.Cell.Cell.FindByName(
                    chipEdb.db, chipEdb.edb.Cell.CellType.CircuitCell, "lam_with_mold"
                )
                assert not merged_cell.IsNull()
                layout = merged_cell.GetLayout()
                cellInstances = list(layout.CellInstances)
                assert len(cellInstances) == 1
                cellInstance = cellInstances[0]
                assert cellInstance.Is3DPlacement()
                if is_ironpython:
                    (
                        res,
                        localOrigin,
                        rotAxisFrom,
                        rotAxisTo,
                        angle,
                        loc,
                    ) = cellInstance.Get3DTransformation()
                else:
                    (
                        res,
                        localOrigin,
                        rotAxisFrom,
                        rotAxisTo,
                        angle,
                        loc,
                    ) = cellInstance.Get3DTransformation(None, None, None, None, None)
                assert res
                zeroValue = chipEdb.edb_value(0)
                oneValue = chipEdb.edb_value(1)
                originPoint = chipEdb.edb.Geometry.Point3DData(zeroValue, zeroValue, zeroValue)
                xAxisPoint = chipEdb.edb.Geometry.Point3DData(oneValue, zeroValue, zeroValue)
                assert localOrigin.IsEqual(originPoint)
                assert rotAxisFrom.IsEqual(xAxisPoint)
                assert rotAxisTo.IsEqual(xAxisPoint)
                assert angle.IsEqual(chipEdb.edb_value(math.pi))
                assert loc.IsEqual(chipEdb.edb.Geometry.Point3DData(zeroValue, zeroValue, chipEdb.edb_value(-20e-6)))
            finally:
                chipEdb.close_edb()
                laminateEdb.close_edb()

        def test_82e_place_zoffset_chip(self):
            laminateEdb = Edb(
                os.path.join(local_path, "example_models", test_subfolder, "lam_with_mold.aedb"),
                edbversion=desktop_version,
            )
            chipEdb = Edb(
                os.path.join(local_path, "example_models", test_subfolder, "chip_zoffset.aedb"),
                edbversion=desktop_version,
            )
            try:
                layout = laminateEdb.active_layout
                cellInstances = list(layout.CellInstances)
                assert len(cellInstances) == 0
                assert chipEdb.core_stackup.place_in_layout_3d_placement(
                    laminateEdb,
                    angle=0.0,
                    offset_x=0.0,
                    offset_y=0.0,
                    flipped_stackup=False,
                    place_on_top=True,
                )
                merged_cell = chipEdb.edb.Cell.Cell.FindByName(
                    chipEdb.db, chipEdb.edb.Cell.CellType.CircuitCell, "lam_with_mold"
                )
                assert not merged_cell.IsNull()
                layout = merged_cell.GetLayout()
                cellInstances = list(layout.CellInstances)
                assert len(cellInstances) == 1
                cellInstance = cellInstances[0]
                assert cellInstance.Is3DPlacement()
                if is_ironpython:
                    (
                        res,
                        localOrigin,
                        rotAxisFrom,
                        rotAxisTo,
                        angle,
                        loc,
                    ) = cellInstance.Get3DTransformation()
                else:
                    (
                        res,
                        localOrigin,
                        rotAxisFrom,
                        rotAxisTo,
                        angle,
                        loc,
                    ) = cellInstance.Get3DTransformation(None, None, None, None, None)
                assert res
                zeroValue = chipEdb.edb_value(0)
                oneValue = chipEdb.edb_value(1)
                originPoint = chipEdb.edb.Geometry.Point3DData(zeroValue, zeroValue, zeroValue)
                xAxisPoint = chipEdb.edb.Geometry.Point3DData(oneValue, zeroValue, zeroValue)
                assert localOrigin.IsEqual(originPoint)
                assert rotAxisFrom.IsEqual(xAxisPoint)
                assert rotAxisTo.IsEqual(xAxisPoint)
                assert angle.IsEqual(zeroValue)
                assert loc.IsEqual(chipEdb.edb.Geometry.Point3DData(zeroValue, zeroValue, chipEdb.edb_value(160e-6)))
            finally:
                chipEdb.close_edb()
                laminateEdb.close_edb()

        def test_82f_place_on_bottom_zoffset_chip(self):
            laminateEdb = Edb(
                os.path.join(local_path, "example_models", test_subfolder, "lam_with_mold.aedb"),
                edbversion=desktop_version,
            )
            chipEdb = Edb(
                os.path.join(local_path, "example_models", test_subfolder, "chip_zoffset.aedb"),
                edbversion=desktop_version,
            )
            try:
                layout = laminateEdb.active_layout
                cellInstances = list(layout.CellInstances)
                assert len(cellInstances) == 0
                assert chipEdb.core_stackup.place_in_layout_3d_placement(
                    laminateEdb,
                    angle=0.0,
                    offset_x=0.0,
                    offset_y=0.0,
                    flipped_stackup=True,
                    place_on_top=False,
                )
                merged_cell = chipEdb.edb.Cell.Cell.FindByName(
                    chipEdb.db, chipEdb.edb.Cell.CellType.CircuitCell, "lam_with_mold"
                )
                assert not merged_cell.IsNull()
                layout = merged_cell.GetLayout()
                cellInstances = list(layout.CellInstances)
                assert len(cellInstances) == 1
                cellInstance = cellInstances[0]
                assert cellInstance.Is3DPlacement()
                if is_ironpython:
                    (
                        res,
                        localOrigin,
                        rotAxisFrom,
                        rotAxisTo,
                        angle,
                        loc,
                    ) = cellInstance.Get3DTransformation()
                else:
                    (
                        res,
                        localOrigin,
                        rotAxisFrom,
                        rotAxisTo,
                        angle,
                        loc,
                    ) = cellInstance.Get3DTransformation(None, None, None, None, None)
                assert res
                zeroValue = chipEdb.edb_value(0)
                oneValue = chipEdb.edb_value(1)
                originPoint = chipEdb.edb.Geometry.Point3DData(zeroValue, zeroValue, zeroValue)
                xAxisPoint = chipEdb.edb.Geometry.Point3DData(oneValue, zeroValue, zeroValue)
                assert localOrigin.IsEqual(originPoint)
                assert rotAxisFrom.IsEqual(xAxisPoint)
                assert rotAxisTo.IsEqual(xAxisPoint)
                assert angle.IsEqual(chipEdb.edb_value(math.pi))
                assert loc.IsEqual(chipEdb.edb.Geometry.Point3DData(zeroValue, zeroValue, chipEdb.edb_value(10e-6)))
            finally:
                chipEdb.close_edb()
                laminateEdb.close_edb()

        def test_82g_place_zoffset_solder_chip(self):
            laminateEdb = Edb(
                os.path.join(local_path, "example_models", test_subfolder, "lam_with_mold.aedb"),
                edbversion=desktop_version,
            )
            chipEdb = Edb(
                os.path.join(local_path, "example_models", test_subfolder, "chip_zoffset_solder.aedb"),
                edbversion=desktop_version,
            )
            try:
                layout = laminateEdb.active_layout
                cellInstances = list(layout.CellInstances)
                assert len(cellInstances) == 0
                assert chipEdb.core_stackup.place_in_layout_3d_placement(
                    laminateEdb,
                    angle=0.0,
                    offset_x=0.0,
                    offset_y=0.0,
                    flipped_stackup=False,
                    place_on_top=True,
                )
                merged_cell = chipEdb.edb.Cell.Cell.FindByName(
                    chipEdb.db, chipEdb.edb.Cell.CellType.CircuitCell, "lam_with_mold"
                )
                assert not merged_cell.IsNull()
                layout = merged_cell.GetLayout()
                cellInstances = list(layout.CellInstances)
                assert len(cellInstances) == 1
                cellInstance = cellInstances[0]
                assert cellInstance.Is3DPlacement()
                if is_ironpython:
                    (
                        res,
                        localOrigin,
                        rotAxisFrom,
                        rotAxisTo,
                        angle,
                        loc,
                    ) = cellInstance.Get3DTransformation()
                else:
                    (
                        res,
                        localOrigin,
                        rotAxisFrom,
                        rotAxisTo,
                        angle,
                        loc,
                    ) = cellInstance.Get3DTransformation(None, None, None, None, None)
                assert res
                zeroValue = chipEdb.edb_value(0)
                oneValue = chipEdb.edb_value(1)
                originPoint = chipEdb.edb.Geometry.Point3DData(zeroValue, zeroValue, zeroValue)
                xAxisPoint = chipEdb.edb.Geometry.Point3DData(oneValue, zeroValue, zeroValue)
                assert localOrigin.IsEqual(originPoint)
                assert rotAxisFrom.IsEqual(xAxisPoint)
                assert rotAxisTo.IsEqual(xAxisPoint)
                assert angle.IsEqual(zeroValue)
                assert loc.IsEqual(chipEdb.edb.Geometry.Point3DData(zeroValue, zeroValue, chipEdb.edb_value(150e-6)))
            finally:
                chipEdb.close_edb()
                laminateEdb.close_edb()

        def test_82h_place_on_bottom_zoffset_solder_chip(self):
            laminateEdb = Edb(
                os.path.join(local_path, "example_models", test_subfolder, "lam_with_mold.aedb"),
                edbversion=desktop_version,
            )
            chipEdb = Edb(
                os.path.join(local_path, "example_models", test_subfolder, "chip_zoffset_solder.aedb"),
                edbversion=desktop_version,
            )
            try:
                layout = laminateEdb.active_layout
                cellInstances = list(layout.CellInstances)
                assert len(cellInstances) == 0
                assert chipEdb.core_stackup.place_in_layout_3d_placement(
                    laminateEdb,
                    angle=0.0,
                    offset_x=0.0,
                    offset_y=0.0,
                    flipped_stackup=True,
                    place_on_top=False,
                )
                merged_cell = chipEdb.edb.Cell.Cell.FindByName(
                    chipEdb.db, chipEdb.edb.Cell.CellType.CircuitCell, "lam_with_mold"
                )
                assert not merged_cell.IsNull()
                layout = merged_cell.GetLayout()
                cellInstances = list(layout.CellInstances)
                assert len(cellInstances) == 1
                cellInstance = cellInstances[0]
                assert cellInstance.Is3DPlacement()
                if is_ironpython:
                    (
                        res,
                        localOrigin,
                        rotAxisFrom,
                        rotAxisTo,
                        angle,
                        loc,
                    ) = cellInstance.Get3DTransformation()
                else:
                    (
                        res,
                        localOrigin,
                        rotAxisFrom,
                        rotAxisTo,
                        angle,
                        loc,
                    ) = cellInstance.Get3DTransformation(None, None, None, None, None)
                assert res
                zeroValue = chipEdb.edb_value(0)
                oneValue = chipEdb.edb_value(1)
                originPoint = chipEdb.edb.Geometry.Point3DData(zeroValue, zeroValue, zeroValue)
                xAxisPoint = chipEdb.edb.Geometry.Point3DData(oneValue, zeroValue, zeroValue)
                assert localOrigin.IsEqual(originPoint)
                assert rotAxisFrom.IsEqual(xAxisPoint)
                assert rotAxisTo.IsEqual(xAxisPoint)
                assert angle.IsEqual(chipEdb.edb_value(math.pi))
                assert loc.IsEqual(chipEdb.edb.Geometry.Point3DData(zeroValue, zeroValue, chipEdb.edb_value(20e-6)))
            finally:
                chipEdb.close_edb()
                laminateEdb.close_edb()

        def test_83_build_siwave_project_from_config_file(self):
            example_project = os.path.join(local_path, "example_models", test_subfolder, "Galileo.aedb")
            self.target_path = os.path.join(self.local_scratch.path, "Galileo.aedb")
            self.local_scratch.copyfolder(example_project, self.target_path)
            cfg_file = os.path.join(self.target_path, "test.cfg")
            with open(cfg_file, "w") as f:
                f.writelines("SolverType = 'SiwaveSYZ'\n")
                f.writelines("PowerNets = ['GND']\n")
                f.writelines("Components = ['U2A5', 'U1B5']")
            sim_config = SimulationConfiguration(cfg_file)
            assert Edb(self.target_path).build_simulation_project(sim_config)

        def test_84_set_component_type(self):
            comp = self.edbapp.core_components.components["R2L18"]
            comp.type = "Resistor"
            assert comp.type == "Resistor"
            comp.type = "Inductor"
            assert comp.type == "Inductor"
            comp.type = "Capacitor"
            assert comp.type == "Capacitor"
            comp.type = "IO"
            assert comp.type == "IO"
            comp.type = "IC"
            assert comp.type == "IC"
            comp.type = "Other"
            assert comp.type == "Other"

        def test_85_deactivate_rlc(self):
            assert self.edbapp.core_components.deactivate_rlc_component(component="C1", create_circuit_port=True)
            assert self.edbapp.core_components.deactivate_rlc_component(component="C2", create_circuit_port=False)

        def test_86_create_symmetric_stackup(self):
            app_edb = Edb(edbversion=desktop_version)
            assert not app_edb.core_stackup.create_symmetric_stackup(9)
            assert app_edb.core_stackup.create_symmetric_stackup(8)
            app_edb.close_edb()

            app_edb = Edb(edbversion=desktop_version)
            assert app_edb.core_stackup.create_symmetric_stackup(8, soldermask=False)
            app_edb.close_edb()
            app_edb = Edb(edbversion=desktop_version)
            assert not app_edb.stackup.create_symmetric_stackup(9)
            assert app_edb.stackup.create_symmetric_stackup(8)
            app_edb.close_edb()

            app_edb = Edb(edbversion=desktop_version)
            assert app_edb.stackup.create_symmetric_stackup(8, soldermask=False)
            app_edb.close_edb()

        def test_86B_create_rectangle(self):
            assert self.edbapp.core_primitives.create_rectangle("TOP", "SIG1", ["0", "0"], ["2mm", "3mm"])
            assert self.edbapp.core_primitives.create_rectangle(
                "TOP",
                "SIG2",
                center_point=["0", "0"],
                width="4mm",
                height="5mm",
                representation_type="CenterWidthHeight",
            )

        def test_87_negative_properties(self):
            layer = self.edbapp.core_stackup.stackup_layers.layers["TOP"]
            layer.negative_layer = True
            assert layer.negative_layer

        def test_88_roughness_property(self):
            layer = self.edbapp.core_stackup.stackup_layers.layers["TOP"]
            layer.roughness_enabled = True
            assert layer.roughness_enabled

        def test_89_thickness_property(self):
            layer = self.edbapp.core_stackup.stackup_layers.layers["TOP"]
            layer.thickness_value = 35e-6
            assert layer.thickness_value == 35e-6

        def test_90_filling_material_property(self):
            layer = self.edbapp.core_stackup.stackup_layers.layers["TOP"]
            layer.filling_material_name = "air"
            assert layer.filling_material_name == "air"

        def test_91_material_property(self):
            layer = self.edbapp.core_stackup.stackup_layers.layers["TOP"]
            layer.material_name = "copper"
            assert layer.material_name == "copper"

        def test_92_layer_type_property(self):
            layer = self.edbapp.core_stackup.stackup_layers.layers["TOP"]
            layer.layer_type = 1
            assert layer.layer_type == 1
            layer.layer_type = 0
            assert layer.layer_type == 0

        def test_93_loggers(self):
            core_stackup = self.edbapp.core_stackup
            layers = self.edbapp.core_stackup.stackup_layers
            layer = self.edbapp.core_stackup.stackup_layers.layers["TOP"]
            self.edbapp.logger.warning("Is it working?")
            core_stackup._logger.warning("Is it working?")
            layers._logger.warning("Is it working?")
            layer._logger.warning("Is it working?")

        def test_94_change_design_variable_value(self):
            self.edbapp.add_design_variable("ant_length", "1cm")
            self.edbapp.add_design_variable("my_parameter_default", "1mm", is_parameter=True)
            self.edbapp.add_design_variable("$my_project_variable", "1mm")
            changed_variable_1 = self.edbapp.change_design_variable_value("ant_length", "1m")
            if isinstance(changed_variable_1, tuple):
                changed_variable_done, ant_length_value = changed_variable_1
                assert changed_variable_done
            else:
                assert changed_variable_1
            changed_variable_2 = self.edbapp.change_design_variable_value("elephant_length", "1m")
            if isinstance(changed_variable_2, tuple):
                changed_variable_done, elephant_length_value = changed_variable_2
                assert not changed_variable_done
            else:
                assert not changed_variable_2
            changed_variable_3 = self.edbapp.change_design_variable_value("my_parameter_default", "1m")
            if isinstance(changed_variable_3, tuple):
                changed_variable_done, my_parameter_value = changed_variable_3
                assert changed_variable_done
            else:
                assert changed_variable_3
            changed_variable_4 = self.edbapp.change_design_variable_value("$my_project_variable", "1m")
            if isinstance(changed_variable_4, tuple):
                changed_variable_done, my_project_variable_value = changed_variable_4
                assert changed_variable_done
            else:
                assert changed_variable_4
            changed_variable_5 = self.edbapp.change_design_variable_value("$my_parameter", "1m")
            if isinstance(changed_variable_5, tuple):
                changed_variable_done, my_project_variable_value = changed_variable_4
                assert not changed_variable_done
            else:
                assert not changed_variable_5

        def test_95_etch_factor(self):
            layer = self.edbapp.core_stackup.stackup_layers.layers["TOP"]
            added_layer = self.edbapp.core_stackup.stackup_layers.add_layer(layerName="added_layer", etchMap=1.1)
            assert layer.etch_factor == 0
            layer.etch_factor = "1"
            print(type(layer._etch_factor))
            assert layer.etch_factor == 1
            layer.etch_factor = 1.1
            assert layer.etch_factor == 1.1
            layer.etch_factor = None
            assert layer.etch_factor == 0.00000
            assert added_layer.etch_factor == 1.1

        def test_96_int_to_layer_types(self):
            stackup = self.edbapp.core_stackup.stackup_layers
            signal_layer = stackup._int_to_layer_types(0)
            assert signal_layer == stackup.layer_types.SignalLayer
            dielectric_layer = stackup._int_to_layer_types(1)
            assert dielectric_layer == stackup.layer_types.DielectricLayer
            conducting_layer = stackup._int_to_layer_types(2)
            assert conducting_layer == stackup.layer_types.ConductingLayer
            airlines_layer = stackup._int_to_layer_types(3)
            assert airlines_layer == stackup.layer_types.AirlinesLayer
            errors_layer = stackup._int_to_layer_types(4)
            assert errors_layer == stackup.layer_types.ErrorsLayer
            symbol_layer = stackup._int_to_layer_types(5)
            assert symbol_layer == stackup.layer_types.SymbolLayer
            measure_layer = stackup._int_to_layer_types(6)
            assert measure_layer == stackup.layer_types.MeasureLayer
            assembly_layer = stackup._int_to_layer_types(8)
            assert assembly_layer == stackup.layer_types.AssemblyLayer
            silkscreen_layer = stackup._int_to_layer_types(9)
            assert silkscreen_layer == stackup.layer_types.SilkscreenLayer
            solder_mask_layer = stackup._int_to_layer_types(10)
            assert solder_mask_layer == stackup.layer_types.SolderMaskLayer
            solder_paste_layer = stackup._int_to_layer_types(11)
            assert solder_paste_layer == stackup.layer_types.SolderPasteLayer
            glue_layer = stackup._int_to_layer_types(12)
            assert glue_layer == stackup.layer_types.GlueLayer
            wirebond_layer = stackup._int_to_layer_types(13)
            assert wirebond_layer == stackup.layer_types.WirebondLayer
            user_layer = stackup._int_to_layer_types(14)
            assert user_layer == stackup.layer_types.UserLayer
            siwave_hfss_solver_regions = stackup._int_to_layer_types(16)
            assert siwave_hfss_solver_regions == stackup.layer_types.SIwaveHFSSSolverRegions
            outline_layer = stackup._int_to_layer_types(18)
            assert outline_layer == stackup.layer_types.OutlineLayer

        def test_97_layer_types_to_int(self):
            stackup = self.edbapp.core_stackup.stackup_layers
            signal_layer = stackup._layer_types_to_int(stackup.layer_types.SignalLayer)
            assert signal_layer == 0
            dielectric_layer = stackup._layer_types_to_int(stackup.layer_types.DielectricLayer)
            assert dielectric_layer == 1
            conducting_layer = stackup._layer_types_to_int(stackup.layer_types.ConductingLayer)
            assert conducting_layer == 2
            airlines_layer = stackup._layer_types_to_int(stackup.layer_types.AirlinesLayer)
            assert airlines_layer == 3
            errors_layer = stackup._layer_types_to_int(stackup.layer_types.ErrorsLayer)
            assert errors_layer == 4
            symbol_layer = stackup._layer_types_to_int(stackup.layer_types.SymbolLayer)
            assert symbol_layer == 5
            measure_layer = stackup._layer_types_to_int(stackup.layer_types.MeasureLayer)
            assert measure_layer == 6
            assembly_layer = stackup._layer_types_to_int(stackup.layer_types.AssemblyLayer)
            assert assembly_layer == 8
            silkscreen_layer = stackup._layer_types_to_int(stackup.layer_types.SilkscreenLayer)
            assert silkscreen_layer == 9
            solder_mask_layer = stackup._layer_types_to_int(stackup.layer_types.SolderMaskLayer)
            assert solder_mask_layer == 10
            solder_paste_layer = stackup._layer_types_to_int(stackup.layer_types.SolderPasteLayer)
            assert solder_paste_layer == 11
            glue_layer = stackup._layer_types_to_int(stackup.layer_types.GlueLayer)
            assert glue_layer == 12
            wirebond_layer = stackup._layer_types_to_int(stackup.layer_types.WirebondLayer)
            assert wirebond_layer == 13
            user_layer = stackup._layer_types_to_int(stackup.layer_types.UserLayer)
            assert user_layer == 14
            siwave_hfss_solver_regions = stackup._layer_types_to_int(stackup.layer_types.SIwaveHFSSSolverRegions)
            assert siwave_hfss_solver_regions == 16
            outline_layer = stackup._layer_types_to_int(stackup.layer_types.OutlineLayer)
            assert outline_layer == 18

        def test_98_export_import_json_for_config(self):
            sim_config = SimulationConfiguration()
            assert sim_config.output_aedb is None
            sim_config.output_aedb = os.path.join(self.local_scratch.path, "test.aedb")
            assert sim_config.output_aedb == os.path.join(self.local_scratch.path, "test.aedb")
            json_file = os.path.join(self.local_scratch.path, "test.json")
            sim_config._filename = json_file
            sim_config.arc_angle = "90deg"
            assert sim_config.export_json(json_file)
            test_import = SimulationConfiguration()
            assert test_import.import_json(json_file)
            assert test_import.arc_angle == "90deg"
            assert test_import._filename == json_file

        def test_99_duplicate_material(self):
            stack_up = self.edbapp.core_stackup
            duplicated_copper = stack_up.duplicate_material("copper", "my_new_copper")
            assert duplicated_copper
            duplicated_fr4_epoxy = stack_up.duplicate_material("FR4_epoxy", "my_new_FR4")
            assert duplicated_fr4_epoxy
            duplicated_pec = stack_up.duplicate_material("pec", "my_new_pec")
            assert duplicated_pec
            cloned_permittivity = stack_up.get_property_by_material_name("permittivity", "my_new_pec")
            permittivity = stack_up.get_property_by_material_name("permittivity", "pec")
            cloned_permeability = stack_up.get_property_by_material_name("permeability", "my_new_pec")
            permeability = stack_up.get_property_by_material_name("permeability", "pec")
            cloned_conductivity = stack_up.get_property_by_material_name("conductivity", "my_new_pec")
            conductivity = stack_up.get_property_by_material_name("conductivity", "pec")
            cloned_dielectric_loss = stack_up.get_property_by_material_name("dielectric_loss_tangent", "my_new_pec")
            dielectric_loss = stack_up.get_property_by_material_name("dielectric_loss_tangent", "pec")
            cloned_magnetic_loss = stack_up.get_property_by_material_name("magnetic_loss_tangent", "my_new_pec")
            magnetic_loss = stack_up.get_property_by_material_name("magnetic_loss_tangent", "pec")
            assert cloned_permittivity == permittivity
            assert cloned_permeability == permeability
            assert cloned_conductivity == conductivity
            assert cloned_dielectric_loss == dielectric_loss
            assert cloned_magnetic_loss == magnetic_loss
            non_duplicated = stack_up.duplicate_material("my_nonexistent_mat", "nothing")
            assert not non_duplicated

        def test_A100_get_property_by_material_name(self):
            stack_up = self.edbapp.core_stackup
            permittivity = stack_up.get_property_by_material_name("permittivity", "FR4_epoxy")
            permeability = stack_up.get_property_by_material_name("permeability", "FR4_epoxy")
            conductivity = stack_up.get_property_by_material_name("conductivity", "copper")
            dielectric_loss = stack_up.get_property_by_material_name("dielectric_loss_tangent", "FR4_epoxy")
            magnetic_loss = stack_up.get_property_by_material_name("magnetic_loss_tangent", "FR4_epoxy")
            assert permittivity == 4.4
            assert permeability == 0
            assert conductivity == 59590000
            assert dielectric_loss == 0.02
            assert magnetic_loss == 0
            failing_test_1 = stack_up.get_property_by_material_name("magnetic_loss_tangent", "inexistent_material")
            assert not failing_test_1
            failing_test_2 = stack_up.get_property_by_material_name("none_property", "copper")
            assert not failing_test_2

        def test_A101_classify_nets(self):
            sim_setup = SimulationConfiguration()
            sim_setup.power_nets = ["RSVD_0", "RSVD_1"]
            sim_setup.signal_nets = ["V3P3_S0"]
            self.edbapp.core_nets.classify_nets(sim_setup)

        def test_A102_place_a3dcomp_3d_placement(self):
            source_path = os.path.join(local_path, "example_models", test_subfolder, "lam_for_bottom_place.aedb")
            target_path = os.path.join(self.local_scratch.path, "output.aedb")
            self.local_scratch.copyfolder(source_path, target_path)
            laminate_edb = Edb(target_path, edbversion=desktop_version)
            chip_a3dcomp = os.path.join(local_path, "example_models", test_subfolder, "chip.a3dcomp")
            try:
                layout = laminate_edb.active_layout
                cell_instances = list(layout.CellInstances)
                assert len(cell_instances) == 0
                assert laminate_edb.core_stackup.place_a3dcomp_3d_placement(
                    chip_a3dcomp,
                    angle=0.0,
                    offset_x=0.0,
                    offset_y=0.0,
                    place_on_top=True,
                )
                cell_instances = list(layout.CellInstances)
                assert len(cell_instances) == 1
                cell_instance = cell_instances[0]
                assert cell_instance.Is3DPlacement()
                if is_ironpython:
                    (
                        res,
                        local_origin,
                        rotation_axis_from,
                        rotation_axis_to,
                        angle,
                        loc,
                    ) = cell_instance.Get3DTransformation()
                else:
                    (
                        res,
                        local_origin,
                        rotation_axis_from,
                        rotation_axis_to,
                        angle,
                        loc,
                    ) = cell_instance.Get3DTransformation(None, None, None, None, None)
                assert res
                zero_value = laminate_edb.edb_value(0)
                one_value = laminate_edb.edb_value(1)
                origin_point = laminate_edb.edb.Geometry.Point3DData(zero_value, zero_value, zero_value)
                x_axis_point = laminate_edb.edb.Geometry.Point3DData(one_value, zero_value, zero_value)
                assert local_origin.IsEqual(origin_point)
                assert rotation_axis_from.IsEqual(x_axis_point)
                assert rotation_axis_to.IsEqual(x_axis_point)
                assert angle.IsEqual(zero_value)
                assert loc.IsEqual(
                    laminate_edb.edb.Geometry.Point3DData(zero_value, zero_value, laminate_edb.edb_value(170e-6))
                )
                assert laminate_edb.save_edb()
            finally:
                laminate_edb.close_edb()

        def test_A102b_place_a3dcomp_3d_placement_on_bottom(self):
            source_path = os.path.join(local_path, "example_models", test_subfolder, "lam_for_bottom_place.aedb")
            target_path = os.path.join(self.local_scratch.path, "output.aedb")
            self.local_scratch.copyfolder(source_path, target_path)
            laminate_edb = Edb(target_path, edbversion=desktop_version)
            chip_a3dcomp = os.path.join(local_path, "example_models", test_subfolder, "chip.a3dcomp")
            try:
                layout = laminate_edb.active_layout
                cell_instances = list(layout.CellInstances)
                assert len(cell_instances) == 0
                assert laminate_edb.core_stackup.place_a3dcomp_3d_placement(
                    chip_a3dcomp,
                    angle=90.0,
                    offset_x=0.5e-3,
                    offset_y=-0.5e-3,
                    place_on_top=False,
                )
                cell_instances = list(layout.CellInstances)
                assert len(cell_instances) == 1
                cell_instance = cell_instances[0]
                assert cell_instance.Is3DPlacement()
                if is_ironpython:
                    (
                        res,
                        local_origin,
                        rotation_axis_from,
                        rotation_axis_to,
                        angle,
                        loc,
                    ) = cell_instance.Get3DTransformation()
                else:
                    (
                        res,
                        local_origin,
                        rotation_axis_from,
                        rotation_axis_to,
                        angle,
                        loc,
                    ) = cell_instance.Get3DTransformation(None, None, None, None, None)
                assert res
                zero_value = laminate_edb.edb_value(0)
                one_value = laminate_edb.edb_value(1)
                flip_angle_value = laminate_edb.edb_value("180deg")
                origin_point = laminate_edb.edb.Geometry.Point3DData(zero_value, zero_value, zero_value)
                x_axis_point = laminate_edb.edb.Geometry.Point3DData(one_value, zero_value, zero_value)
                assert local_origin.IsEqual(origin_point)
                assert rotation_axis_from.IsEqual(x_axis_point)
                assert rotation_axis_to.IsEqual(
                    laminate_edb.edb.Geometry.Point3DData(zero_value, laminate_edb.edb_value(-1.0), zero_value)
                )
                assert angle.IsEqual(flip_angle_value)
                assert loc.IsEqual(
                    laminate_edb.edb.Geometry.Point3DData(
                        laminate_edb.edb_value(0.5e-3),
                        laminate_edb.edb_value(-0.5e-3),
                        zero_value,
                    )
                )
                assert laminate_edb.save_edb()
            finally:
                laminate_edb.close_edb()

        def test_A103_create_edge_ports(self):
            edb = Edb(
                edbpath=os.path.join(local_path, "example_models", test_subfolder, "edge_ports.aedb"),
                edbversion=desktop_version,
            )
            poly_list = [poly for poly in list(edb.active_layout.Primitives) if int(poly.GetPrimitiveType()) == 2]
            port_poly = [poly for poly in poly_list if poly.GetId() == 17][0]
            ref_poly = [poly for poly in poly_list if poly.GetId() == 19][0]
            port_location = [-65e-3, -13e-3]
            ref_location = [-63e-3, -13e-3]
            assert edb.core_hfss.create_edge_port_on_polygon(
                polygon=port_poly,
                reference_polygon=ref_poly,
                terminal_point=port_location,
                reference_point=ref_location,
            )
            port_poly = [poly for poly in poly_list if poly.GetId() == 23][0]
            ref_poly = [poly for poly in poly_list if poly.GetId() == 22][0]
            port_location = [-65e-3, -10e-3]
            ref_location = [-65e-3, -10e-3]
            assert edb.core_hfss.create_edge_port_on_polygon(
                polygon=port_poly,
                reference_polygon=ref_poly,
                terminal_point=port_location,
                reference_point=ref_location,
            )
            port_poly = [poly for poly in poly_list if poly.GetId() == 25][0]
            port_location = [-65e-3, -7e-3]
            assert edb.core_hfss.create_edge_port_on_polygon(
                polygon=port_poly, terminal_point=port_location, reference_layer="gnd"
            )
            edb.close_edb()

        def test_A104_create_dc_simulation(self):
            edb = Edb(
                edbpath=os.path.join(local_path, "example_models", test_subfolder, "dc_flow.aedb"),
                edbversion=desktop_version,
            )
            sim_setup = SimulationConfiguration()
            sim_setup.do_cutout_subdesign = False
            sim_setup.solver_type = SolverType.SiwaveDC
            sim_setup.add_voltage_source(
                positive_node_component="Q3",
                positive_node_net="SOURCE_HBA_PHASEA",
                negative_node_component="Q3",
                negative_node_net="HV_DC+",
            )
            sim_setup.add_current_source(
                name="I25",
                positive_node_component="Q5",
                positive_node_net="SOURCE_HBB_PHASEB",
                negative_node_component="Q5",
                negative_node_net="HV_DC+",
            )
            assert len(sim_setup.sources) == 2
            assert edb.build_simulation_project(sim_setup)
            edb.close_edb()

        def test_A105_add_soure(self):
            example_project = os.path.join(local_path, "example_models", test_subfolder, "Galileo.aedb")
            self.target_path = os.path.join(self.local_scratch.path, "test_create_source", "Galileo.aedb")
            self.local_scratch.copyfolder(example_project, self.target_path)
            sim_config = SimulationConfiguration()
            sim_config.add_voltage_source(
                name="test_v_source",
                positive_node_component="U2A5",
                positive_node_net="V3P3_S0",
                negative_node_component="U2A5",
                negative_node_net="GND",
            )
            sim_config.add_current_source(
                positive_node_component="U2A5",
                positive_node_net="V1P5_S0",
                negative_node_component="U2A5",
                negative_node_net="GND",
            )
            sim_config.add_dc_ground_source_term("test_v_source", 1)
            assert sim_config.dc_source_terms_to_ground["test_v_source"] == 1
            assert len(sim_config.sources) == 2

        def test_A106_layout_tchickness(self):
            assert self.edbapp.core_stackup.get_layout_thickness()

        def test_A107_get_layout_stats(self):
            assert self.edbapp.get_statistics()

        def test_A110_edb_stats(self):
            example_project = os.path.join(local_path, "example_models", test_subfolder, "Galileo.aedb")
            target_path = os.path.join(self.local_scratch.path, "Galileo_110.aedb")
            self.local_scratch.copyfolder(example_project, target_path)
            edb = Edb(target_path, edbversion=desktop_version)
            edb_stats = edb.get_statistics(compute_area=True)
            assert edb_stats
            assert edb_stats.num_layers
            assert edb_stats.stackup_thickness
            assert edb_stats.num_vias
            assert edb_stats.occupying_ratio
            assert edb_stats.occupying_surface
            assert edb_stats.layout_size
            assert edb_stats.num_polygons
            assert edb_stats.num_traces
            assert edb_stats.num_nets
            assert edb_stats.num_discrete_components
            assert edb_stats.num_inductors
            assert edb_stats.num_capacitors
            assert edb_stats.num_resistors

        def test_A111_set_bounding_box_extent(self):
            source_path = os.path.join(local_path, "example_models", test_subfolder, "test_107.aedb")
            target_path = os.path.join(self.local_scratch.path, "test_111.aedb")
            self.local_scratch.copyfolder(source_path, target_path)
            edb = Edb(target_path)
            initial_extent_info = edb.active_cell.GetHFSSExtentInfo()
            assert initial_extent_info.ExtentType == edb.edb.Utility.HFSSExtentInfoType.Conforming
            config = SimulationConfiguration()
            config.radiation_box = RadiationBoxType.BoundingBox
            assert edb.core_hfss.configure_hfss_extents(config)
            final_extent_info = edb.active_cell.GetHFSSExtentInfo()
            assert final_extent_info.ExtentType == edb.edb.Utility.HFSSExtentInfoType.BoundingBox

        def test_A112_create_source(self):
            source = Source()
            source.l_value = 1e-9
            assert source.l_value == 1e-9
            source.r_value = 1.3
            assert source.r_value == 1.3
            source.c_value = 1e-13
            assert source.c_value == 1e-13
            source.create_physical_resistor = True
            assert source.create_physical_resistor

        def test_A113_create_rlc(self):
            sim_config = SimulationConfiguration()
            sim_config.add_rlc(
                "test",
                r_value=1.5,
                c_value=1e-13,
                l_value=1e-10,
                positive_node_net="test_net",
                positive_node_component="U2",
                negative_node_net="neg_net",
                negative_node_component="U2",
            )
            assert sim_config.sources
            assert sim_config.sources[0].source_type == SourceType.Rlc
            assert sim_config.sources[0].r_value == 1.5
            assert sim_config.sources[0].l_value == 1e-10
            assert sim_config.sources[0].c_value == 1e-13

        def test_A114_create_rlc_component(self):
            example_project = os.path.join(local_path, "example_models", test_subfolder, "Galileo.aedb")
            target_path = os.path.join(self.local_scratch.path, "Galileo_114.aedb")
            self.local_scratch.copyfolder(example_project, target_path)
            edb = Edb(target_path, edbversion=desktop_version)
            pins = edb.core_components.get_pin_from_component("U2A5", "V1P5_S0")
            ref_pins = edb.core_components.get_pin_from_component("U2A5", "GND")
            assert edb.core_components.create_rlc_component(
                [pins[0], ref_pins[0]], "test_rlc", r_value=1.67, l_value=1e-13, c_value=1e-11
            )
            edb.close_edb()

        def test_A115_create_rlc_boundary(self):
            example_project = os.path.join(local_path, "example_models", test_subfolder, "Galileo.aedb")
            target_path = os.path.join(self.local_scratch.path, "Galileo_115.aedb")
            if not os.path.exists(self.local_scratch.path):
                os.mkdir(self.local_scratch.path)
            self.local_scratch.copyfolder(example_project, target_path)
            edb = Edb(target_path, edbversion=desktop_version)
            pins = edb.core_components.get_pin_from_component("U2A5", "V1P5_S0")
            ref_pins = edb.core_components.get_pin_from_component("U2A5", "GND")
            assert edb.core_hfss.create_rlc_boundary_on_pins(
                pins[0], ref_pins[0], rvalue=1.05, lvalue=1.05e-12, cvalue=1.78e-13
            )
            edb.close_edb()

        def test_A116_configure_hfss_analysis_setup_enforce_causality(self):
            source_path = os.path.join(local_path, "example_models", test_subfolder, "lam_for_top_place_no_setups.aedb")
            target_path = os.path.join(self.local_scratch.path, "lam_for_top_place_no_setups_t116.aedb")
            if not os.path.exists(self.local_scratch.path):
                os.mkdir(self.local_scratch.path)
            self.local_scratch.copyfolder(source_path, target_path)
            edb = Edb(target_path)
            assert len(list(edb.active_cell.SimulationSetups)) == 0
            sim_config = SimulationConfiguration()
            sim_config.enforce_causality = False
            assert sim_config.do_lambda_refinement
            sim_config.mesh_sizefactor = 0.1
            assert sim_config.mesh_sizefactor == 0.1
            assert not sim_config.do_lambda_refinement
            edb.core_hfss.configure_hfss_analysis_setup(sim_config)
            assert len(list(edb.active_cell.SimulationSetups)) == 1
            setup = list(edb.active_cell.SimulationSetups)[0]
            ssi = setup.GetSimSetupInfo()
            assert len(list(ssi.SweepDataList)) == 1
            sweep = list(ssi.SweepDataList)[0]
            assert not sweep.EnforceCausality

        def test_A117_add_hfss_config(self):
            source_path = os.path.join(local_path, "example_models", test_subfolder, "Galileo.aedb")
            target_path = os.path.join(self.local_scratch.path, "test_117.aedb")
            self.local_scratch.copyfolder(source_path, target_path)
            edb = Edb(target_path)
            sim_setup = SimulationConfiguration()
            sim_setup.mesh_sizefactor = 1.9
            assert not sim_setup.do_lambda_refinement
            edb.core_hfss.configure_hfss_analysis_setup(sim_setup)
            if is_ironpython:
                mesh_size_factor = (
                    list(edb.active_cell.SimulationSetups)[0]
                    .GetSimSetupInfo()
                    .SimulationSettings.InitialMeshSettings.MeshSizefactor
                )
            else:
                mesh_size_factor = (
                    list(edb.active_cell.SimulationSetups)[0]
                    .GetSimSetupInfo()
                    .get_SimulationSettings()
                    .get_InitialMeshSettings()
                    .get_MeshSizefactor()
                )
            assert mesh_size_factor == 1.9

        def test_A118_edb_create_port(self):
            edb = Edb(
                edbpath=os.path.join(local_path, "example_models", "edb_edge_ports.aedb"),
                edbversion=desktop_version,
            )
            prim_1_id = [i.id for i in edb.core_primitives.primitives if i.net_name == "trace_2"][0]
            assert edb.core_hfss.create_edge_port_vertical(prim_1_id, ["-66mm", "-4mm"], "port_ver")

            prim_2_id = [i.id for i in edb.core_primitives.primitives if i.net_name == "trace_3"][0]
            assert edb.core_hfss.create_edge_port_horizontal(
                prim_1_id, ["-60mm", "-4mm"], prim_2_id, ["-59mm", "-4mm"], "port_hori", 30, "Lower"
            )
<<<<<<< HEAD
=======
            assert edb.core_hfss.get_ports_number() == 2
            port_ver = edb.core_hfss.excitations["port_ver"]
            assert port_ver.hfss_type == "Gap"
            assert isinstance(port_ver.horizontal_extent_factor, float)
            assert isinstance(port_ver.vertical_extent_factor, float)
            assert isinstance(port_ver.radial_extent_factor, float)
            assert port_ver.pec_launch_width
>>>>>>> 341070b4
            edb.close_edb()

        def test_A119_insert_layer(self):
            layers = self.edbapp.core_stackup.stackup_layers
            layer = layers.insert_layer_above("NewLayer", "TOP", "copper", "air", "10um", 0, roughness_enabled=True)
            assert layer.name in layers.layers

        def test_A120_build_hfss_project_from_config_file(self):
            cfg_file = os.path.join(os.path.dirname(self.edbapp.edbpath), "test.cfg")
            with open(cfg_file, "w") as f:
                f.writelines("SolverType = 'Hfss3dLayout'\n")
                f.writelines("PowerNets = ['GND']\n")
                f.writelines("Components = ['U2A5', 'U1B5']")

            sim_config = SimulationConfiguration(cfg_file)
            assert self.edbapp.build_simulation_project(sim_config)

        def test_A121_set_all_antipad_values(self):
            source_path = os.path.join(local_path, "example_models", test_subfolder, "Galileo.aedb")
            target_path = os.path.join(self.local_scratch.path, "test_120.aedb")
            self.local_scratch.copyfolder(source_path, target_path)
            assert self.edbapp.core_padstack.set_all_antipad_value(0.0)

        def test_A122_stackup(self):
            target_path = os.path.join(local_path, "example_models", test_subfolder, "Galileo.aedb")
            edbapp = Edb(target_path, edbversion=desktop_version)
            assert isinstance(edbapp.stackup.layers, dict)
            assert isinstance(edbapp.stackup.signal_layers, dict)
            assert isinstance(edbapp.stackup.stackup_layers, dict)
            assert isinstance(edbapp.stackup.non_stackup_layers, dict)
            assert not edbapp.stackup["Outline"].is_stackup_layer
            assert edbapp.stackup["TOP"].conductivity
            assert edbapp.stackup["UNNAMED_002"].permittivity
            assert edbapp.stackup.add_layer("new_layer")
            new_layer = edbapp.stackup["new_layer"]
            assert new_layer.is_stackup_layer
            new_layer.name = "renamed_layer"
            assert new_layer.name == "renamed_layer"
            rename_layer = edbapp.stackup["renamed_layer"]
            rename_layer.thickness = 50e-6
            assert rename_layer.thickness == 50e-6
            rename_layer.etch_factor = 0
            rename_layer.etch_factor = 2
            assert rename_layer.etch_factor == 2
            assert rename_layer.material
            assert rename_layer.type
            assert rename_layer.dielectric_fill

            rename_layer.roughness_enabled = True
            assert rename_layer.roughness_enabled
            rename_layer.roughness_enabled = False
            assert not rename_layer.roughness_enabled
            assert rename_layer.assign_roughness_model("groisse", groisse_roughness="2um")
            assert rename_layer.assign_roughness_model(apply_on_surface="top")
            assert rename_layer.assign_roughness_model(apply_on_surface="bottom")
            assert rename_layer.assign_roughness_model(apply_on_surface="side")
            assert edbapp.stackup.add_layer("new_above", "TOP", "insert_above")
            assert edbapp.stackup.add_layer("new_below", "TOP", "insert_below")
            assert edbapp.stackup.add_layer("new_bottom", "TOP", "add_on_bottom", "dielectric")
            assert edbapp.stackup.remove_layer("new_bottom")
            assert "new_bottom" not in edbapp.stackup.layers

            assert edbapp.stackup["TOP"].color
            edbapp.stackup["TOP"].color = [0, 120, 0]
            assert edbapp.stackup["TOP"].color == (0, 120, 0)
            edbapp.close_edb()

        @pytest.mark.skipif(is_ironpython, reason="Requires Pandas")
        def test_A122b_stackup(self):
            edbapp = Edb(edbversion=desktop_version)
            assert edbapp.stackup.add_layer("TOP", None, "add_on_top", material="iron")
            assert edbapp.stackup.import_stackup(
                os.path.join(local_path, "example_models", test_subfolder, "galileo_stackup.csv")
            )
            assert "TOP" in edbapp.stackup.layers.keys()
            assert edbapp.stackup.layers["TOP"].material == "COPPER"
            assert edbapp.stackup.layers["TOP"].thickness == 6e-5
            export_stackup_path = os.path.join(self.local_scratch.path, "export_galileo_stackup.csv")
            assert edbapp.stackup.export_stackup(export_stackup_path)
            assert os.path.exists(export_stackup_path)
            edbapp.close_edb()

        @pytest.mark.skipif(is_ironpython, reason="Requires Numpy")
        def test_A123_comp_def(self):
            assert self.edbapp.core_components.components
            assert self.edbapp.core_components.definitions
            comp_def = self.edbapp.core_components.definitions["G83568-001"]
            assert comp_def
            comp_def.part_name = "G83568-001x"
            assert comp_def.part_name == "G83568-001x"
            assert len(comp_def.components) > 0
            cap = self.edbapp.core_components.definitions["602431-005"]
            assert cap.type == "Capacitor"
            cap.type = "Resistor"
            assert cap.type == "Resistor"

            export_path = os.path.join(self.local_scratch.path, "comp_definition.csv")
            assert self.edbapp.core_components.export_definition(export_path)
            assert self.edbapp.core_components.import_definition(export_path)

            assert self.edbapp.core_components.definitions["602431-005"].assign_rlc_model(1, 2, 3)
            sparam_path = os.path.join(local_path, "example_models", test_subfolder, "GRM32_DC0V_25degC_series.s2p")
            assert self.edbapp.core_components.definitions["602433-026"].assign_s_param_model(sparam_path)
            spice_path = os.path.join(local_path, "example_models", test_subfolder, "GRM32_DC0V_25degC.mod")
            assert self.edbapp.core_components.definitions["602433-038"].assign_spice_model(spice_path)

        def test_A124_material(self):
            target_path = os.path.join(local_path, "example_models", test_subfolder, "Galileo.aedb")
            edbapp = Edb(target_path, edbversion=desktop_version)
            assert isinstance(edbapp.materials.materials, dict)
            edbapp.materials["FR4_epoxy"].conductivity = 1
            assert edbapp.materials["FR4_epoxy"].conductivity == 1
            edbapp.materials["FR4_epoxy"].permittivity = 1
            assert edbapp.materials["FR4_epoxy"].permittivity == 1
            edbapp.materials["FR4_epoxy"].loss_tangent = 1
            assert edbapp.materials["FR4_epoxy"].loss_tangent == 1
            edbapp.materials.add_conductor_material("new_conductor", 1)
            assert not edbapp.materials.add_conductor_material("new_conductor", 1)
            edbapp.materials.add_dielectric_material("new_dielectric", 1, 2)
            assert not edbapp.materials.add_dielectric_material("new_dielectric", 1, 2)
            edbapp.materials["FR4_epoxy"].magnetic_loss_tangent = 0.01
            assert edbapp.materials["FR4_epoxy"].magnetic_loss_tangent == 0.01
            edbapp.materials["FR4_epoxy"].youngs_modulus = 5000
            assert edbapp.materials["FR4_epoxy"].youngs_modulus == 5000
            edbapp.materials["FR4_epoxy"].mass_density = 50

            assert edbapp.materials["FR4_epoxy"].mass_density == 50
            edbapp.materials["FR4_epoxy"].thermal_conductivity = 1e-5

            assert edbapp.materials["FR4_epoxy"].thermal_conductivity == 1e-5
            edbapp.materials["FR4_epoxy"].thermal_expansion_coefficient = 1e-7

            assert edbapp.materials["FR4_epoxy"].thermal_expansion_coefficient == 1e-7
            edbapp.materials["FR4_epoxy"].poisson_ratio = 1e-3
            assert edbapp.materials["FR4_epoxy"].poisson_ratio == 1e-3
            assert edbapp.materials["new_conductor"]
            assert edbapp.materials.duplicate("FR4_epoxy", "FR41")
            assert edbapp.materials["FR41"]
            assert edbapp.materials["FR4_epoxy"].conductivity == edbapp.materials["FR41"].conductivity
            assert edbapp.materials["FR4_epoxy"].permittivity == edbapp.materials["FR41"].permittivity
            assert edbapp.materials["FR4_epoxy"].loss_tangent == edbapp.materials["FR41"].loss_tangent
            assert edbapp.materials["FR4_epoxy"].magnetic_loss_tangent == edbapp.materials["FR41"].magnetic_loss_tangent
            assert edbapp.materials["FR4_epoxy"].youngs_modulus == edbapp.materials["FR41"].youngs_modulus
            assert edbapp.materials["FR4_epoxy"].mass_density == edbapp.materials["FR41"].mass_density
            assert edbapp.materials["FR4_epoxy"].thermal_conductivity == edbapp.materials["FR41"].thermal_conductivity
            assert (
                edbapp.materials["FR4_epoxy"].thermal_expansion_coefficient
                == edbapp.materials["FR41"].thermal_expansion_coefficient
            )
            assert edbapp.materials["FR4_epoxy"].poisson_ratio == edbapp.materials["FR41"].poisson_ratio
            assert edbapp.materials.add_debye_material("My_Debye2", 5, 3, 0.02, 0.05, 1e5, 1e9)
            assert edbapp.materials.add_djordjevicsarkar_material("MyDjord2", 3.3, 0.02, 3.3)
            freq = [0, 2, 3, 4, 5, 6]
            rel_perm = [1e9, 1.1e9, 1.2e9, 1.3e9, 1.5e9, 1.6e9]
            loss_tan = [0.025, 0.026, 0.027, 0.028, 0.029, 0.030]
            assert edbapp.materials.add_multipole_debye_material("My_MP_Debye2", freq, rel_perm, loss_tan)
            edbapp.close_edb()

        @pytest.mark.skipif(is_ironpython, reason="Not supported in IPY")
        def test_A125_solve(self):
            target_path = os.path.join(local_path, "example_models", test_subfolder, "Galileo_to_be_solved.aedb")
            out_edb = os.path.join(self.local_scratch.path, "Galileo_to_be_solved.aedb")
            self.local_scratch.copyfolder(target_path, out_edb)
            edbapp = Edb(out_edb, edbversion=desktop_version)
            edbapp.core_siwave.create_exec_file(add_dc=True)
            out = edbapp.solve_siwave()
            assert os.path.exists(out)
            res = edbapp.export_siwave_dc_results(out, "myDCIR_4")
            for i in res:
                assert os.path.exists(i)

        @pytest.mark.skipif(is_ironpython, reason="Not supported in Ironpython because of numpy.")
        def test_A126_component(self):
            edb_path = os.path.join(local_path, "example_models", test_subfolder, "Galileo.aedb")
            sparam_path = os.path.join(local_path, "example_models", test_subfolder, "GRM32_DC0V_25degC_series.s2p")
            spice_path = os.path.join(local_path, "example_models", test_subfolder, "GRM32_DC0V_25degC.mod")

            edbapp = Edb(edb_path, edbversion=desktop_version)
            comp = edbapp.core_components.components["R6"]
            comp.assign_rlc_model(1, 2, 3, False)
            assert (
                not comp.is_parallel_rlc
                and float(comp.res_value) == 1
                and float(comp.ind_value) == 2
                and float(comp.cap_value) == 3
            )
            comp.assign_rlc_model(1, 2, 3, True)
            assert comp.is_parallel_rlc
            assert (
                comp.is_parallel_rlc
                and float(comp.res_value) == 1
                and float(comp.ind_value) == 2
                and float(comp.cap_value) == 3
            )
            assert comp.value
            assert not comp.spice_model and not comp.s_param_model and not comp.netlist_model
            assert comp.assign_s_param_model(sparam_path) and comp.value
            assert comp.s_param_model
            assert comp.assign_spice_model(spice_path) and comp.value
            assert comp.spice_model
            assert edbapp.core_components.nport_comp_definition
            comp.type = "Inductor"
            comp.value = 10  # This command set the model back to ideal RLC
            assert comp.type == "Inductor" and comp.value == 10 and float(comp.ind_value) == 10

        def test_A127_stackup(self):
            def validate_material(pedb_materials, material, delta):
                pedb_mat = pedb_materials[material["name"]]
                if not material["dielectric_model_frequency"]:
                    assert (pedb_mat.conductivity - material["conductivity"]) < delta
                    assert (pedb_mat.permittivity - material["permittivity"]) < delta
                    assert (pedb_mat.loss_tangent - material["loss_tangent"]) < delta
                    assert (pedb_mat.permeability - material["permeability"]) < delta
                    assert (pedb_mat.magnetic_loss_tangent - material["magnetic_loss_tangent"]) < delta
                assert (pedb_mat.mass_density - material["mass_density"]) < delta
                assert (pedb_mat.poisson_ratio - material["poisson_ratio"]) < delta
                assert (pedb_mat.specific_heat - material["specific_heat"]) < delta
                assert (pedb_mat.thermal_conductivity - material["thermal_conductivity"]) < delta
                assert (pedb_mat.youngs_modulus - material["youngs_modulus"]) < delta
                assert (pedb_mat.thermal_expansion_coefficient - material["thermal_expansion_coefficient"]) < delta
                if material["dc_conductivity"] is not None:
                    assert (pedb_mat.dc_conductivity - material["dc_conductivity"]) < delta
                else:
                    assert pedb_mat.dc_conductivity == material["dc_conductivity"]
                if material["dc_permittivity"] is not None:
                    assert (pedb_mat.dc_permittivity - material["dc_permittivity"]) < delta
                else:
                    assert pedb_mat.dc_permittivity == material["dc_permittivity"]
                if material["dielectric_model_frequency"] is not None:
                    assert (pedb_mat.dielectric_model_frequency - material["dielectric_model_frequency"]) < delta
                else:
                    assert pedb_mat.dielectric_model_frequency == material["dielectric_model_frequency"]
                if material["loss_tangent_at_frequency"] is not None:
                    assert (pedb_mat.loss_tangent_at_frequency - material["loss_tangent_at_frequency"]) < delta
                else:
                    assert pedb_mat.loss_tangent_at_frequency == material["loss_tangent_at_frequency"]
                if material["permittivity_at_frequency"] is not None:
                    assert (pedb_mat.permittivity_at_frequency - material["permittivity_at_frequency"]) < delta
                else:
                    assert pedb_mat.permittivity_at_frequency == material["permittivity_at_frequency"]
                return 0

            target_path = os.path.join(local_path, "example_models", test_subfolder, "Galileo.aedb")
            out_edb = os.path.join(self.local_scratch.path, "Galileo.aedb")
            self.local_scratch.copyfolder(target_path, out_edb)
            json_path = os.path.join(local_path, "example_models", test_subfolder, "test_mat.json")
            edbapp = Edb(out_edb, edbversion=desktop_version)
            edbapp.stackup._import_layer_stackup(json_path)
            edbapp.save_edb()
            delta = 1e-6
            f = open(json_path)
            json_dict = json.load(f)
            for k, v in json_dict.items():
                if k == "materials":
                    for material in v.values():
                        assert 0 == validate_material(edbapp.materials, material, delta)
            for k, v in json_dict.items():
                if k == "layers":
                    for layer_name, layer in v.items():
                        pedb_lay = edbapp.stackup.layers[layer_name]
                        assert list(pedb_lay.color) == layer["color"]
                        assert pedb_lay.type == layer["type"]
                        if isinstance(layer["material"], str):
                            assert pedb_lay.material == layer["material"]
                        else:
                            assert 0 == validate_material(edbapp.materials, layer["material"], delta)
                        if isinstance(layer["dielectric_fill"], str) or layer["dielectric_fill"] is None:
                            assert pedb_lay.dielectric_fill == layer["dielectric_fill"]
                        else:
                            assert 0 == validate_material(edbapp.materials, layer["dielectric_fill"], delta)
                        assert (pedb_lay.thickness - layer["thickness"]) < delta
                        assert (pedb_lay.etch_factor - layer["etch_factor"]) < delta
                        assert pedb_lay.roughness_enabled == layer["roughness_enabled"]
                        if layer["roughness_enabled"]:
                            assert (pedb_lay.top_hallhuray_nodule_radius - layer["top_hallhuray_nodule_radius"]) < delta
                            assert (pedb_lay.top_hallhuray_surface_ratio - layer["top_hallhuray_surface_ratio"]) < delta
                            assert (
                                pedb_lay.bottom_hallhuray_nodule_radius - layer["bottom_hallhuray_nodule_radius"]
                            ) < delta
                            assert (
                                pedb_lay.bottom_hallhuray_surface_ratio - layer["bottom_hallhuray_surface_ratio"]
                            ) < delta
                            assert (
                                pedb_lay.side_hallhuray_nodule_radius - layer["side_hallhuray_nodule_radius"]
                            ) < delta
                            assert (
                                pedb_lay.side_hallhuray_surface_ratio - layer["side_hallhuray_surface_ratio"]
                            ) < delta
            edbapp.close_edb()<|MERGE_RESOLUTION|>--- conflicted
+++ resolved
@@ -448,6 +448,7 @@
             assert not result
 
         def test_45_delete_net(self):
+            self.edbapp.core_nets.nets["AVIN1"].delete()
             nets_deleted = self.edbapp.core_nets.delete_nets("A0_N")
             assert "A0_N" in nets_deleted
 
@@ -870,7 +871,6 @@
             edb2.close_edb()
             del edb2
 
-        @pytest.mark.skipif(is_ironpython and os.name == "posix", reason="Failing on Linux")
         def test_80_edb_without_path(self):
             edbapp_without_path = Edb(edbversion=desktop_version, isreadonly=False)
             time.sleep(2)
@@ -878,7 +878,6 @@
             edbapp_without_path = None
             del edbapp_without_path
 
-        @pytest.mark.skipif(is_ironpython and os.name == "posix", reason="Failing on Linux")
         def test_80_create_rectangle_in_pad(self):
             example_model = os.path.join(local_path, "example_models", test_subfolder, "padstacks.aedb")
             self.local_scratch.copyfolder(
@@ -899,7 +898,6 @@
                     assert result is False
             edb_padstacks.close_edb()
 
-        @pytest.mark.skipif(is_ironpython and os.name == "posix", reason="Failing on Linux")
         def test_81_edb_with_dxf(self):
             src = os.path.join(local_path, "example_models", test_subfolder, "edb_test_82.dxf")
             dxf_path = self.local_scratch.copyfile(src)
@@ -2036,8 +2034,6 @@
             assert edb.core_hfss.create_edge_port_horizontal(
                 prim_1_id, ["-60mm", "-4mm"], prim_2_id, ["-59mm", "-4mm"], "port_hori", 30, "Lower"
             )
-<<<<<<< HEAD
-=======
             assert edb.core_hfss.get_ports_number() == 2
             port_ver = edb.core_hfss.excitations["port_ver"]
             assert port_ver.hfss_type == "Gap"
@@ -2045,7 +2041,6 @@
             assert isinstance(port_ver.vertical_extent_factor, float)
             assert isinstance(port_ver.radial_extent_factor, float)
             assert port_ver.pec_launch_width
->>>>>>> 341070b4
             edb.close_edb()
 
         def test_A119_insert_layer(self):
