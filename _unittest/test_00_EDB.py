--- conflicted
+++ resolved
@@ -2107,7 +2107,7 @@
             assert comp_def
             comp_def.part_name = "G83568-001x"
             assert comp_def.part_name == "G83568-001x"
-<<<<<<< HEAD
+            assert len(comp_def.components) > 0
             edbapp.close_edb()
 
         def test_A124_material(self):
@@ -2122,7 +2122,4 @@
             assert edbapp.materials["FR4_epoxy"].loss_tangent == 1
             edbapp.materials.add_material("new_material", 1, 2, 3)
             assert edbapp.materials["new_material"]
-            edbapp.close_edb()
-=======
-            assert len(comp_def.components) > 0
->>>>>>> b4a8acf2
+            edbapp.close_edb()