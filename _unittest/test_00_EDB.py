--- conflicted
+++ resolved
@@ -2379,10 +2379,5 @@
             self.local_scratch.copyfolder(target_path, out_edb)
             edbapp = Edb(out_edb, edbversion=desktop_version)
             component = edbapp.core_components.components["U2A5"]
-<<<<<<< HEAD
-            assert component
             assert component.bounding_box
-=======
-            assert component.bounding_box
-            assert isinstance(component.rotation, float)
->>>>>>> 41c9961e
+            assert isinstance(component.rotation, float)