import os

# Setup paths for module imports
import gc

# Import required modules
from pyaedt import Edb
from pyaedt.edb_core.components import resistor_value_parser
from pyaedt.generic.filesystem import Scratch

test_project_name = "Galileo_edb"
bom_example = "bom_example.csv"
from _unittest.conftest import config, desktop_version, local_path, scratch_path, is_ironpython

try:
    import pytest
except ImportError:
    import _unittest_ironpython.conf_unittest as pytest


class TestClass:
    def setup_class(self):

        with Scratch(scratch_path) as self.local_scratch:
            # example_project = os.path.join(local_path, 'example_models', test_project_name + '.aedt')
            # self.test_project = self.local_scratch.copyfile(example_project)
            aedbproject = os.path.join(self.local_scratch.path, test_project_name + ".aedb")
            self.local_scratch.copyfolder(
                os.path.join(local_path, "example_models", test_project_name + ".aedb"),
                os.path.join(self.local_scratch.path, test_project_name + ".aedb"),
            )
            self.edbapp = Edb(aedbproject, "Galileo_G87173_204", edbversion=desktop_version, isreadonly=False)

    def teardown_class(self):
        self.edbapp.close_edb()
        self.edbapp = None
        self.local_scratch.remove()
        gc.collect()

    def test_00_export_ipc2581(self):
        ipc_path = os.path.join(self.local_scratch.path, "test.xml")
        self.edbapp.export_to_ipc2581(ipc_path)
        assert os.path.exists(ipc_path)

    def test_01_find_by_name(self):
        comp = self.edbapp.core_components.get_component_by_name("J1")
        assert comp is not None
        pin = self.edbapp.core_components.get_pin_from_component("J1", pinName="1")
        assert pin is not False
        parameters = self.edbapp.core_padstack.get_pad_parameters(
            pin[0], "TOP", self.edbapp.core_padstack.pad_type.RegularPad
        )
        assert isinstance(parameters[1], list)
        assert isinstance(parameters[0], int)

    def test_01B_get_vias_from_nets(self):
        assert self.edbapp.core_padstack.get_via_instance_from_net("GND")
        assert not self.edbapp.core_padstack.get_via_instance_from_net(["GND2"])

    def test_01_flip_layer_stackup(self):
        assert self.edbapp.core_stackup.place_in_layout()

    def test_02_get_properties(self):
        assert len(self.edbapp.core_components.components) > 0
        assert len(self.edbapp.core_components.inductors) > 0
        assert len(self.edbapp.core_components.resistors) > 0
        assert len(self.edbapp.core_components.capacitors) > 0
        assert len(self.edbapp.core_components.ICs) > 0
        assert len(self.edbapp.core_components.IOs) > 0
        assert len(self.edbapp.core_components.Others) > 0
        assert len(self.edbapp.get_bounding_box()) == 2

    def test_03_get_primitives(self):
        assert len(self.edbapp.core_primitives.polygons) > 0
        assert len(self.edbapp.core_primitives.paths) > 0
        assert len(self.edbapp.core_primitives.rectangles) > 0
        assert len(self.edbapp.core_primitives.circles) > 0
        assert len(self.edbapp.core_primitives.bondwires) == 0
        assert "TOP" in self.edbapp.core_primitives.polygons_by_layer.keys()
        assert len(self.edbapp.core_primitives.polygons_by_layer["TOP"]) > 0
        assert len(self.edbapp.core_primitives.polygons_by_layer["UNNAMED_000"]) == 0
        assert self.edbapp.core_primitives.polygons[0].is_void == self.edbapp.core_primitives.polygons[0].IsVoid()
        poly0 = self.edbapp.core_primitives.polygons[0]
        assert isinstance(poly0.voids, list)
        assert isinstance(poly0.points_raw(), list)
        assert isinstance(poly0.points(), tuple)
        assert isinstance(poly0.points()[0], list)
        assert poly0.points()[0][0] >= 0.0
        assert poly0.points_raw()[0].X.ToDouble() >= 0.0
        assert poly0.type == "Polygon"
        assert self.edbapp.core_primitives.paths[0].type == "Path"
        assert self.edbapp.core_primitives.rectangles[0].type == "Rectangle"
        assert self.edbapp.core_primitives.circles[0].type == "Circle"
        assert not poly0.is_arc(poly0.points_raw()[0])
        assert isinstance(poly0.voids, list)

    def test_04_get_stackup(self):
        stackup = self.edbapp.core_stackup.stackup_layers
        assert len(stackup.layers) > 2
        assert self.edbapp.core_stackup.stackup_layers["TOP"]._builder
        assert self.edbapp.core_stackup.stackup_layers["TOP"].id
        assert (
            isinstance(self.edbapp.core_stackup.stackup_layers["TOP"].layer_type, int)
            or str(type(self.edbapp.core_stackup.stackup_layers["TOP"].layer_type)) == "<type 'LayerType'>"
        )

    def test_05_get_signal_layers(self):
        signal_layers = self.edbapp.core_stackup.signal_layers
        assert len(list(signal_layers.values()))

    def test_06_component_lists(self):
        component_list = self.edbapp.core_components.components
        assert len(component_list) > 2

    def test_07_vias_creation(self):
        self.edbapp.core_padstack.create_padstack(padstackname="myVia")
        assert "myVia" in list(self.edbapp.core_padstack.padstacks.keys())
        self.edbapp.core_padstack.create_padstack(padstackname="myVia_bullet", antipad_shape="Bullet")
        assert "myVia_bullet" in list(self.edbapp.core_padstack.padstacks.keys())

        self.edbapp.add_design_variable("via_x", 5e-3)
        self.edbapp.add_design_variable("via_y", 1e-3)

        assert self.edbapp.core_padstack.place_padstack(["via_x", "via_x+via_y"], "myVia")
        assert self.edbapp.core_padstack.place_padstack(["via_x", "via_x+via_y*2"], "myVia_bullet")

        padstack_id = self.edbapp.core_padstack.place_padstack(["via_x", "via_x+via_y*3"], "myVia", is_pin=True)
        padstack_instance = self.edbapp.core_padstack.padstack_instances[padstack_id]
        assert padstack_instance.is_pin
        assert padstack_instance.position
        assert isinstance(padstack_instance.rotation, float)

    def test_08_nets_query(self):
        signalnets = self.edbapp.core_nets.signal_nets
        powernets = self.edbapp.core_nets.power_nets
        assert len(signalnets) > 2
        assert len(powernets) > 2
        assert powernets["V3P3_S0"].is_power_ground
        assert powernets["V3P3_S0"].IsPowerGround()
        assert len(list(powernets["V3P3_S0"].components.keys())) > 0
        assert len(powernets["V3P3_S0"].primitives) > 0

        assert not signalnets[list(signalnets.keys())[0]].is_power_ground
        assert not signalnets[list(signalnets.keys())[0]].IsPowerGround()
        assert len(list(signalnets[list(signalnets.keys())[0]].primitives)) > 0

    def test_09_assign_rlc(self):
        assert self.edbapp.core_components.set_component_rlc(
            "C3B14", res_value=1e-3, cap_value="10e-6", isparallel=False
        )
        assert self.edbapp.core_components.set_component_rlc("L3A1", res_value=1e-3, ind_value="10e-6", isparallel=True)

    def test_10_add_layer(self):
        layers = self.edbapp.core_stackup.stackup_layers
        assert layers.add_layer("NewLayer", "TOP", "copper", "air", "10um", 0)

    def test_11_add_dielectric(self):
        diel = self.edbapp.core_stackup.create_dielectric("MyDiel", 3.3, 0.02)
        assert diel

    def test_12_add_conductor(self):
        cond = self.edbapp.core_stackup.create_conductor("MyCond", 55e8)
        assert cond

    def test_13add_djordievic(self):
        diel = self.edbapp.core_stackup.create_djordjevicsarkar_material("MyDjord", 3.3, 0.02, 3.3)
        assert diel

    def test_14_add_debye(self):
        diel = self.edbapp.core_stackup.create_debye_material("My_Debye", 3, 2.5, 0.02, 0.04, 1e6, 1e9)
        assert diel

    def test_15_update_layer(self):
        assert "LYR_1" in self.edbapp.core_stackup.stackup_layers.layers.keys()
        self.edbapp.core_stackup.stackup_layers["LYR_1"].name
        self.edbapp.core_stackup.stackup_layers["LYR_1"].thickness_value = "100um"
        assert self.edbapp.core_stackup.stackup_layers["LYR_1"].thickness_value == "100um"
        self.edbapp.core_stackup.stackup_layers["LYR_2"].material_name = "MyCond"
        assert self.edbapp.core_stackup.stackup_layers["LYR_2"].material_name == "MyCond"
        assert self.edbapp.core_stackup.stackup_layers["LYR_1"].filling_material_name is not None or False
        assert self.edbapp.core_stackup.stackup_layers["LYR_1"].top_bottom_association is not None or False
        assert self.edbapp.core_stackup.stackup_layers["LYR_1"].lower_elevation is not None or False
        assert self.edbapp.core_stackup.stackup_layers["LYR_1"].upper_elevation is not None or False
        assert self.edbapp.core_stackup.stackup_layers["LYR_1"].etch_factor is not None or False

    def test_16_remove_layer(self):
        layers = self.edbapp.core_stackup.stackup_layers
        assert layers.remove_layer("BOTTOM")

    def test_17_components(self):
        assert "R1" in list(self.edbapp.core_components.components.keys())
        assert self.edbapp.core_components.components["R1"].res_value
        assert self.edbapp.core_components.components["R1"].placement_layer
        assert isinstance(self.edbapp.core_components.components["R1"].lower_elevation, float)
        assert isinstance(self.edbapp.core_components.components["R1"].upper_elevation, float)
        assert self.edbapp.core_components.components["R1"].top_bottom_association == 0
        assert self.edbapp.core_components.components["R1"].pinlist
        pinname = self.edbapp.core_components.components["R1"].pinlist[0].GetName()
        assert (
            self.edbapp.core_components.components["R1"].pins[pinname].lower_elevation
            == self.edbapp.core_components.components["R1"].lower_elevation
        )
        assert (
            self.edbapp.core_components.components["R1"].pins[pinname].placement_layer
            == self.edbapp.core_components.components["R1"].placement_layer
        )
        assert (
            self.edbapp.core_components.components["R1"].pins[pinname].upper_elevation
            == self.edbapp.core_components.components["R1"].upper_elevation
        )
        assert (
            self.edbapp.core_components.components["R1"].pins[pinname].top_bottom_association
            == self.edbapp.core_components.components["R1"].top_bottom_association
        )
        assert self.edbapp.core_components.components["R1"].pins[pinname].position
        assert self.edbapp.core_components.components["R1"].pins[pinname].rotation

    def test_18_components_from_net(self):
        assert self.edbapp.core_components.get_components_from_nets("A0_N")

    def test_19_resistors(self):
        assert "R1" in list(self.edbapp.core_components.resistors.keys())
        assert "C1" not in list(self.edbapp.core_components.resistors.keys())

    def test_20_capacitors(self):
        assert "C1" in list(self.edbapp.core_components.capacitors.keys())
        assert "R1" not in list(self.edbapp.core_components.capacitors.keys())

    def test_21_inductors(self):
        assert "L3M1" in list(self.edbapp.core_components.inductors.keys())
        assert "R1" not in list(self.edbapp.core_components.inductors.keys())

    def test_22_ICs(self):
        assert "U8" in list(self.edbapp.core_components.ICs.keys())
        assert "R1" not in list(self.edbapp.core_components.ICs.keys())

    def test_23_IOs(self):
        assert "J1" in list(self.edbapp.core_components.IOs.keys())
        assert "R1" not in list(self.edbapp.core_components.IOs.keys())

    def test_24_Others(self):
        assert "EU1" in self.edbapp.core_components.Others
        assert "R1" not in self.edbapp.core_components.Others

    def test_25_Components_by_PartName(self):
        comp = self.edbapp.core_components.components_by_partname
        assert "A93549-020" in comp
        assert len(comp["A93549-020"]) > 1

    def test_26_get_through_resistor_list(self):
        assert self.edbapp.core_components.get_through_resistor_list(10)

    def test_27_get_rats(self):
        assert len(self.edbapp.core_components.get_rats()) > 0

    def test_28_get_component_connections(self):
        assert len(self.edbapp.core_components.get_component_net_connection_info("U2A5")) > 0

    def test_29_get_power_tree(self):
        OUTPUT_NET = "BST_V1P0_S0"
        GROUND_NETS = ["GND", "PGND"]
        component_list, component_list_columns, net_group = self.edbapp.core_nets.get_powertree(OUTPUT_NET, GROUND_NETS)
        assert component_list
        assert component_list_columns
        assert net_group

    def test_30_aedt_pinname_pin_position(self):
        cmp_pinlist = self.edbapp.core_padstack.get_pinlist_from_component_and_net("U2A5", "GND")
        pin_name = self.edbapp.core_components.get_aedt_pin_name(cmp_pinlist[0])
        assert type(pin_name) is str
        assert len(pin_name) > 0
        assert len(self.edbapp.core_components.get_pin_position(cmp_pinlist[0])) == 2

    def test_31_get_pins_name_from_net(self):
        cmp_pinlist = self.edbapp.core_components.get_pin_from_component("U2A5")
        assert len(self.edbapp.core_components.get_pins_name_from_net(cmp_pinlist, "GND")) > 0
        assert len(self.edbapp.core_components.get_pins_name_from_net(cmp_pinlist, "VCCC")) == 0

    def test_32_delete_single_pin_rlc(self):
        assert len(self.edbapp.core_components.delete_single_pin_rlc()) > 0

    def test_33_component_rlc(self):
        assert self.edbapp.core_components.set_component_rlc("R1", 30, 1e-9, 1e-12)

    def test_34_disable_component(self):
        assert self.edbapp.core_components.disable_rlc_component("R1")

    def test_35_delete_component(self):
        assert self.edbapp.core_components.delete_component("R1")

    def test_36_create_coax_port(self):
        assert self.edbapp.core_hfss.create_coax_port_on_component("U2A5", ["RSVD_0", "V1P0_SO"])

    def test_37_create_circuit_port(self):
        initial_len = len(self.edbapp.core_padstack.pingroups)
        assert (
            self.edbapp.core_siwave.create_circuit_port_on_net("U2A5", "V1P5_S3", "U2A5", "GND", 50, "test") == "test"
        )
        p2 = self.edbapp.core_siwave.create_circuit_port_on_net("U2A5", "V3P3_S0", "U2A5", "GND", 50, "test")
        assert p2 != "test" and "test" in p2
        pins = self.edbapp.core_components.get_pin_from_component("U2A5")
        p3 = self.edbapp.core_siwave.create_circuit_port_on_pin(pins[200], pins[0])
        assert p3 != ""
        p4 = self.edbapp.core_hfss.create_circuit_port_on_net("U2A5", "RSVD_9")
        assert len(self.edbapp.core_padstack.pingroups) == initial_len + 6
        assert "GND" in p4 and "RSVD_9" in p4

    def test_38_create_voltage_source(self):
        assert "Vsource_" in self.edbapp.core_siwave.create_voltage_source_on_net(
            "U2A5", "PCIE_RBIAS", "U2A5", "GND", 3.3, 0
        )
        pins = self.edbapp.core_components.get_pin_from_component("U2A5")
        assert "VSource_" in self.edbapp.core_siwave.create_voltage_source_on_pin(pins[300], pins[10], 3.3, 0)

    def test_39_create_current_source(self):
        assert self.edbapp.core_siwave.create_current_source_on_net("U2A5", "DDR3_DM1", "U2A5", "GND", 0.1, 0) != ""
        pins = self.edbapp.core_components.get_pin_from_component("U2A5")
        assert "I22" == self.edbapp.core_siwave.create_current_source_on_pin(pins[301], pins[10], 0.1, 0, "I22")

    def test_39B_create_resistors(self):
        assert "myRes" in self.edbapp.core_siwave.create_resistor_on_net("U2A5", "V1P5_S0", "U2A5", "GND", 50, "myRes")
        pins = self.edbapp.core_components.get_pin_from_component("U2A5")
        assert "RST4000" == self.edbapp.core_siwave.create_resistor_on_pin(pins[302], pins[10], 40, "RST4000")

    def test_40_create_siwave_ac_analsyis(self):
        assert self.edbapp.core_siwave.add_siwave_ac_analysis()

    def test_41_create_siwave_dc_analsyis(self):
        settings = self.edbapp.core_siwave.get_siwave_dc_setup_template()
        settings.accuracy_level = 0
        settings.use_dc_custom_settings = True
        settings.name = "myDCIR_3"
        settings.pos_term_to_ground = "I1"
        assert self.edbapp.core_siwave.add_siwave_dc_analysis(settings)

    def test_42_get_nets_from_pin_list(self):
        cmp_pinlist = self.edbapp.core_padstack.get_pinlist_from_component_and_net("U2A5", "GND")
        if cmp_pinlist:
            assert cmp_pinlist[0].GetNet().GetName()

    def test_43_mesh_operations(self):
        mesh_ops = self.edbapp.core_hfss.get_trace_width_for_traces_with_ports()
        assert len(mesh_ops) > 0

    def test_44_assign_model(self):
        assert self.edbapp.core_components.set_component_model(
            "C1A14",
            modelpath=os.path.join(self.local_scratch.path, test_project_name + ".aedb", "GRM32ER72A225KA35_25C_0V.sp"),
            modelname="GRM32ER72A225KA35_25C_0V",
        )
        assert not self.edbapp.core_components.set_component_model(
            "C10000",
            modelpath=os.path.join(self.local_scratch.path, test_project_name + ".aedb", "GRM32ER72A225KA35_25C_0V.sp"),
            modelname="GRM32ER72A225KA35_25C_0V",
        )

    def test_44a_assign_variable(self):
        result, var_server = self.edbapp.add_design_variable("myvar", "1mm")
        assert result
        assert var_server
        result, var_server = self.edbapp.add_design_variable("myvar", "1mm")
        assert not result
        assert self.edbapp.core_primitives.parametrize_trace_width("A0_N")
        assert self.edbapp.core_primitives.parametrize_trace_width("A0_N_R")

    def test_45_delete_net(self):
        nets_deleted = self.edbapp.core_nets.delete_nets("A0_N")
        assert "A0_N" in nets_deleted

    def test_46_get_polygons_bounding(self):
        polys = self.edbapp.core_primitives.get_polygons_by_layer("GND")
        for poly in polys:
            bounding = self.edbapp.core_primitives.get_polygon_bounding_box(poly)
            assert len(bounding) == 4

    def test_47_get_polygons_bbylayerandnets(self):
        nets = ["GND", "IO2"]
        polys = self.edbapp.core_primitives.get_polygons_by_layer("TOP", nets)
        assert polys

    def test_48_get_polygons_points(self):
        polys = self.edbapp.core_primitives.get_polygons_by_layer("GND")
        for poly in polys:
            points = self.edbapp.core_primitives.get_polygon_points(poly)
            assert points

    def test_49_get_padstack(self):
        for el in self.edbapp.core_padstack.padstacks:
            pad = self.edbapp.core_padstack.padstacks[el]
            assert pad.hole_plating_thickness is not None or False
            assert pad.hole_properties is not None or False
            assert pad.hole_plating_thickness is not None or False
            assert pad.hole_plating_ratio is not None or False
            assert pad.via_start_layer is not None or False
            assert pad.via_stop_layer is not None or False
            assert pad.material is not None or False
            assert pad.hole_finished_size is not None or False
            assert pad.hole_rotation is not None or False
            assert pad.hole_offset_x is not None or False
            assert pad.hole_offset_y is not None or False
            assert pad.hole_type is not None or False
            assert pad.pad_by_layer[pad.via_stop_layer].parameters is not None or False
            assert pad.pad_by_layer[pad.via_stop_layer].parameters_values is not None or False
            assert pad.pad_by_layer[pad.via_stop_layer].offset_x is not None or False
            assert pad.pad_by_layer[pad.via_stop_layer].offset_y is not None or False
            assert isinstance(pad.pad_by_layer[pad.via_stop_layer].geometry_type, int)

    def test_50_set_padstack(self):
        pad = self.edbapp.core_padstack.padstacks["C10N116"]
        hole_pad = 8
        tol = 1e-12
        pad.hole_properties = hole_pad
        pad.hole_offset_x = 0
        pad.hole_offset_y = 1
        pad.hole_rotation = 0
        pad.hole_plating_ratio = 90
        pad.material = "copper"
        assert pad.hole_plating_ratio == 90
        assert abs(pad.hole_properties[0] - hole_pad) < tol
        offset_x = 7
        offset_y = 1
        param = 7
        pad.pad_by_layer[pad.via_stop_layer].parameters = param
        pad.pad_by_layer[pad.via_stop_layer].offset_x = offset_x
        pad.pad_by_layer[pad.via_stop_layer].offset_y = offset_y
        assert pad.pad_by_layer[pad.via_stop_layer].offset_x == str(offset_x)
        assert pad.pad_by_layer[pad.via_stop_layer].offset_y == str(offset_y)
        assert pad.pad_by_layer[pad.via_stop_layer].parameters[0] == str(param)

    def test_51_save_edb_as(self):
        assert self.edbapp.save_edb_as(os.path.join(self.local_scratch.path, "Gelileo_new.aedb"))
        assert os.path.exists(os.path.join(self.local_scratch.path, "Gelileo_new.aedb", "edb.def"))

    def test_52_parametrize_layout(self):
        assert len(self.edbapp.core_primitives.polygons) > 0
        for el in self.edbapp.core_primitives.polygons:
            if el.GetId() == 2647:
                poly = el
        for el in self.edbapp.core_primitives.polygons:
            if el.GetId() == 2742:
                selection_poly = el
        for el in self.edbapp.core_primitives.polygons:
            if el.GetId() == 2647:
                poly = el
        assert self.edbapp.core_primitives.parametrize_polygon(poly, selection_poly)

    def test_53_import_bom(self):
        assert self.edbapp.core_components.update_rlc_from_bom(
            os.path.join(local_path, "example_models", bom_example),
            delimiter=",",
            valuefield="Value",
            comptype="Prod name",
            refdes="RefDes",
        )

    def test_54_create_component_from_pins(self):
        pins = self.edbapp.core_components.get_pin_from_component("R13")
        component = self.edbapp.core_components.create_component_from_pins(pins, "newcomp")
        assert component[0]
        assert component[1].GetName() == "newcomp"

    def test_55b_create_cutout(self):
        output = os.path.join(self.local_scratch.path, "cutout.aedb")
        assert self.edbapp.create_cutout(["A0_N", "A0_P"], ["GND"], output_aedb_path=output)
        assert os.path.exists(os.path.join(output, "edb.def"))

    def test_56_rvalue(self):
        assert resistor_value_parser("100meg")

    def test_57_stackup_limits(self):
        assert self.edbapp.core_stackup.stackup_limits()

    def test_58_create_polygon(self):
        os.environ["PYAEDT_ERROR_HANDLER"] = "True"
        points = [[-0.025, -0.02], [0.025, -0.02], [0.025, 0.02], [-0.025, 0.02], [-0.025, -0.02]]
        plane = self.edbapp.core_primitives.Shape("polygon", points=points)
        points = [
            [-0.001, -0.001],
            [0.001, -0.001, "ccw", 0.0, -0.0012],
            [0.001, 0.001],
            [-0.001, 0.001],
            [-0.001, -0.001],
        ]
        void1 = self.edbapp.core_primitives.Shape("polygon", points=points)
        void2 = self.edbapp.core_primitives.Shape("rectangle", [-0.002, 0.0], [-0.015, 0.0005])
        assert self.edbapp.core_primitives.create_polygon(plane, "TOP", [void1, void2])
        points = [
            [0, 0, 1],
        ]
        plane = self.edbapp.core_primitives.Shape("polygon", points=points)
        assert not self.edbapp.core_primitives.create_polygon(plane, "TOP")
        points = [
            [0.1, "s"],
        ]
        plane = self.edbapp.core_primitives.Shape("polygon", points=points)
        assert not self.edbapp.core_primitives.create_polygon(plane, "TOP")
        points = [[0.001, -0.001, "ccn", 0.0, -0.0012]]
        plane = self.edbapp.core_primitives.Shape("polygon", points=points)
        assert not self.edbapp.core_primitives.create_polygon(plane, "TOP")
        os.environ["PYAEDT_ERROR_HANDLER"] = "False"

    def test_59_create_path(self):
        points = [
            [-0.025, -0.02],
            [0.025, -0.02],
            [0.025, 0.02],
        ]
        path = self.edbapp.core_primitives.Shape("polygon", points=points)
        assert self.edbapp.core_primitives.create_path(path, "TOP")

    def test_60_create_outline(self):
        assert self.edbapp.core_stackup.stackup_layers.add_outline_layer("Outline1")
        assert not self.edbapp.core_stackup.stackup_layers.add_outline_layer("Outline1")

    def test_61_create_edb(self):
        edb = Edb(os.path.join(self.local_scratch.path, "temp.aedb"))
        assert edb
        assert edb.active_layout
        edb.close_edb()

    @pytest.mark.skipif(config["build_machine"], reason="Not running in non-graphical mode")
    def test_62_export_to_hfss(self):
        edb = Edb(edbpath=os.path.join(local_path, "example_models", "simple.aedb"), edbversion=desktop_version)
        options_config = {"UNITE_NETS": 1, "LAUNCH_Q3D": 0}
        out = edb.write_export3d_option_config_file(scratch_path, options_config)
        assert os.path.exists(out)
        out = edb.export_hfss(scratch_path)
        assert os.path.exists(out)
        edb.close_edb()

    @pytest.mark.skipif(config["build_machine"], reason="Not running in non-graphical mode")
    def test_63_export_to_q3d(self):
        edb = Edb(edbpath=os.path.join(local_path, "example_models", "simple.aedb"), edbversion=desktop_version)
        options_config = {"UNITE_NETS": 1, "LAUNCH_Q3D": 0}
        out = edb.write_export3d_option_config_file(scratch_path, options_config)
        assert os.path.exists(out)
        out = edb.export_q3d(scratch_path, net_list=["ANALOG_A0", "ANALOG_A1", "ANALOG_A2"])
        assert os.path.exists(out)
        edb.close_edb()

    @pytest.mark.skipif(config["build_machine"], reason="Not running in non-graphical mode")
    def test_64_export_to_maxwell(self):
        edb = Edb(edbpath=os.path.join(local_path, "example_models", "simple.aedb"), edbversion=desktop_version)
        options_config = {"UNITE_NETS": 1, "LAUNCH_MAXWELL": 0}
        out = edb.write_export3d_option_config_file(scratch_path, options_config)
        assert os.path.exists(out)
        out = edb.export_maxwell(scratch_path, num_cores=6)
        assert os.path.exists(out)
        edb.close_edb()

    def test_65_flatten_planes(self):
        assert self.edbapp.core_primitives.unite_polygons_on_layer()

    def test_66_create_solder_ball_on_component(self):
        assert self.edbapp.core_components.set_solder_ball("U1A1")

    def test_67_add_void(self):
        plane_shape = self.edbapp.core_primitives.Shape("rectangle", pointA=["-5mm", "-5mm"], pointB=["5mm", "5mm"])
        plane = self.edbapp.core_primitives.create_polygon(plane_shape, "TOP", net_name="GND")

        path = self.edbapp.core_primitives.Shape("polygon", points=[["0", "0"], ["0", "1mm"]])
        void = self.edbapp.core_primitives.create_path(path, layer_name="TOP", width="0.1mm")
        assert self.edbapp.core_primitives.add_void(plane, void)

    def test_69_create_solder_balls_on_component(self):
        assert self.edbapp.core_components.set_solder_ball("U2A5")

    @pytest.mark.skipif(is_ironpython, reason="This Test uses Matplotlib that is not supported by Ironpython")
    def test_70_plot_on_matplotlib(self):
        local_png = os.path.join(self.local_scratch.path, "test.png")
        self.edbapp.core_nets.plot(None, None, save_plot=local_png)
        assert os.path.exists(local_png)

    def test_71_fix_circle_voids(self):
        assert self.edbapp.core_primitives.fix_circle_void_for_clipping()

    def test_72_padstack_instance(self):
        padstack_instances = self.edbapp.core_padstack.get_padstack_instance_by_net_name("GND")
        assert len(padstack_instances)
        padstack_1 = list(padstack_instances.values())[0]
        assert padstack_1.id

    def test_73_duplicate_padstack(self):
        self.edbapp.core_padstack.duplicate_padstack(
            target_padstack_name="VIA_20-10-28_SMB", new_padstack_name="VIA_20-10-28_SMB_NEW"
        )
        assert self.edbapp.core_padstack.padstacks["VIA_20-10-28_SMB_NEW"]

    def test74_set_padstack_property(self):
        self.edbapp.core_padstack.set_pad_property(
            padstack_name="VIA_18-10-28_SMB", layer_name="new", pad_shape="Circle", pad_params="800um"
        )
        assert self.edbapp.core_padstack.padstacks["VIA_18-10-28_SMB"].pad_by_layer["new"]

    def test_75_primitives_area(self):
        i = 0
        while i < 10:
            assert self.edbapp.core_primitives.primitives[i].area(False) > 0
            assert self.edbapp.core_primitives.primitives[i].area(True) > 0
<<<<<<< HEAD
            i += 1

    def test_76_short_component(self):
        assert self.edbapp.core_components.short_component_pins("EU1", width=0.2e-3)
        assert self.edbapp.core_components.short_component_pins("U10", ["2", "5"])
=======
            i += 1
>>>>>>> 491bb6cd
<|MERGE_RESOLUTION|>--- conflicted
+++ resolved
@@ -597,12 +597,8 @@
         while i < 10:
             assert self.edbapp.core_primitives.primitives[i].area(False) > 0
             assert self.edbapp.core_primitives.primitives[i].area(True) > 0
-<<<<<<< HEAD
             i += 1
 
     def test_76_short_component(self):
         assert self.edbapp.core_components.short_component_pins("EU1", width=0.2e-3)
-        assert self.edbapp.core_components.short_component_pins("U10", ["2", "5"])
-=======
-            i += 1
->>>>>>> 491bb6cd
+        assert self.edbapp.core_components.short_component_pins("U10", ["2", "5"])