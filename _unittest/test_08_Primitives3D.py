# standard imports
import os
import sys
import time

try:
    import pytest
except ImportError:
    import _unittest_ironpython.conf_unittest as pytest

# Setup paths for module imports
from _unittest.conftest import BasisTest
from _unittest.conftest import config
from _unittest.conftest import local_path
from pyaedt.generic.constants import AXIS
from pyaedt.generic.general_methods import is_ironpython
from pyaedt.modeler.cad.components_3d import UserDefinedComponent
from pyaedt.modeler.cad.object3d import Object3d
from pyaedt.modeler.cad.polylines import Polyline
from pyaedt.modeler.cad.Primitives import PolylineSegment
from pyaedt.modeler.geometry_operators import GeometryOperators

test = sys.modules.keys()

scdoc = "input.scdoc"
step = "input.stp"
component3d = "new.a3dcomp"
encrypted_cylinder = "encrypted_cylinder.a3dcomp"
test_subfolder = "T08"
if config["desktopVersion"] > "2022.2":
    assembly = "assembly_231"
    assembly2 = "assembly2_231"
    components_flatten = "components_flatten_231"
else:
    assembly = "assembly"
    assembly2 = "assembly2"
    components_flatten = "components_flatten"


class TestClass(BasisTest, object):
    def setup_class(self):
        BasisTest.my_setup(self)
        self.aedtapp = BasisTest.add_app(self, project_name="test_primitives", design_name="3D_Primitives")
        scdoc_file = os.path.join(local_path, "example_models", test_subfolder, scdoc)
        self.local_scratch.copyfile(scdoc_file)
        self.step_file = os.path.join(local_path, "example_models", test_subfolder, step)
        self.component3d_file = os.path.join(self.local_scratch.path, component3d)
        self.encrypted_cylinder = os.path.join(local_path, "example_models", test_subfolder, encrypted_cylinder)
        test_98_project = os.path.join(local_path, "example_models", test_subfolder, assembly2 + ".aedt")
        self.test_98_project = self.local_scratch.copyfile(test_98_project)
        test_99_project = os.path.join(local_path, "example_models", test_subfolder, assembly + ".aedt")
        self.test_99_project = self.local_scratch.copyfile(test_99_project)
        self.flatten = BasisTest.add_app(self, project_name=components_flatten, subfolder=test_subfolder)

    def teardown_class(self):
        BasisTest.my_teardown(self)

    def create_copper_box(self, name=None):
        if not name:
            name = "MyBox"
        if self.aedtapp.modeler[name]:
            self.aedtapp.modeler.delete(name)
        else:
            pass
        new_object = self.aedtapp.modeler.create_box([0, 0, 0], [10, 10, 5], name, "Copper")
        return new_object

    def create_copper_sphere(self, name=None):
        if not name:
            name = "Mysphere"
        if self.aedtapp.modeler[name]:
            self.aedtapp.modeler.delete(name)
        return self.aedtapp.modeler.create_sphere([0, 0, 0], radius="1mm", name=name, matname="Copper")

    def create_copper_cylinder(self, name=None):
        if not name:
            name = "MyCyl"
        if self.aedtapp.modeler[name]:
            self.aedtapp.modeler.delete(name)
        return self.aedtapp.modeler.create_cylinder(
            cs_axis="Y", position=[20, 20, 0], radius=5, height=20, numSides=8, name=name, matname="Copper"
        )

    def create_rectangle(self, name=None):
        if not name:
            name = "MyRectangle"
        if self.aedtapp.modeler[name]:
            self.aedtapp.modeler.delete(name)
        plane = self.aedtapp.PLANE.XY
        return self.aedtapp.modeler.create_rectangle(plane, [5, 3, 8], [4, 5], name=name)

    def create_copper_torus(self, name=None):
        if not name:
            name = "MyTorus"
        if self.aedtapp.modeler[name]:
            self.aedtapp.modeler.delete(name)
        return self.aedtapp.modeler.create_torus(
            [30, 30, 0], major_radius=1.2, minor_radius=0.5, axis="Z", name=name, material_name="Copper"
        )

    def create_polylines(self, name=None):
        if not name:
            name = "Poly_"

        test_points = [[0, 100, 0], [-100, 0, 0], [-50, -50, 0], [0, 0, 0]]

        if self.aedtapp.modeler[name + "segmented"]:
            self.aedtapp.modeler.delete(name + "segmented")

        if self.aedtapp.modeler[name + "compound"]:
            self.aedtapp.modeler.delete(name + "compound")

        p1 = self.aedtapp.modeler.create_polyline(position_list=test_points, name=name + "segmented")
        p2 = self.aedtapp.modeler.create_polyline(
            position_list=test_points, segment_type=["Line", "Arc"], name=name + "compound"
        )
        return p1, p2, test_points

    def test_01_resolve_object(self):
        o = self.aedtapp.modeler.create_box([0, 0, 0], [10, 10, 5], "MyCreatedBox", "Copper")
        o1 = self.aedtapp.modeler._resolve_object(o)
        o2 = self.aedtapp.modeler._resolve_object(o.id)
        o3 = self.aedtapp.modeler._resolve_object(o.name)

        assert isinstance(o1, Object3d)
        assert isinstance(o2, Object3d)
        assert isinstance(o3, Object3d)
        assert o1.id == o.id
        assert o2.id == o.id
        assert o3.id == o.id
        oinvalid1 = self.aedtapp.modeler._resolve_object(-1)
        oinvalid2 = self.aedtapp.modeler._resolve_object("FrankInvalid")
        assert not oinvalid1
        assert not oinvalid2

    def test_02_create_box(self):
        o = self.aedtapp.modeler.create_box([0, 0, 0], [10, 10, 5], "MyCreatedBox_11", "Copper")
        assert o.id > 0
        assert o.name.startswith("MyCreatedBox_11")
        assert o.object_type == "Solid"
        assert o.is3d == True
        assert o.material_name == "copper"
        assert "MyCreatedBox_11" in self.aedtapp.modeler.solid_names
        assert len(self.aedtapp.modeler.object_names) == len(self.aedtapp.modeler.objects)

    def test_03_create_box_assertions(self):
        try:
            invalid_entry = "Frank"
            self.aedtapp.modeler.create_box([0, 0, 0], invalid_entry, "MyCreatedBox", "Copper")
            assert False
        except AssertionError:
            pass

    def test_04_create_polyhedron(self):
        o1 = self.aedtapp.modeler.create_polyhedron()
        assert o1.id > 0
        assert o1.name.startswith("New")
        assert o1.object_type == "Solid"
        assert o1.is3d == True
        assert o1.material_name == "vacuum"
        assert o1.solve_inside

        o2 = self.aedtapp.modeler.create_polyhedron(
            cs_axis=AXIS.Z,
            center_position=[0, 0, 0],
            start_position=[0, 1, 0],
            height=2.0,
            num_sides=5,
            name="MyPolyhedron",
            matname="Aluminum",
        )
        assert o2.id > 0
        assert o2.object_type == "Solid"
        assert o2.is3d == True
        assert o2.material_name == "aluminum"
        assert o2.solve_inside == False

        assert o1.name in self.aedtapp.modeler.solid_names
        assert o2.name in self.aedtapp.modeler.solid_names
        assert len(self.aedtapp.modeler.object_names) == len(self.aedtapp.modeler.objects)
        pass

    def test_05_center_and_centroid(self):
        o = self.create_copper_box()
        tol = 1e-9
        assert GeometryOperators.v_norm(o.faces[0].center_from_aedt) - GeometryOperators.v_norm(o.faces[0].center) < tol

    def test_11_get_object_name_from_edge(self):
        o = self.create_copper_box()
        edge = o.edges[0].id
        assert self.aedtapp.modeler.get_object_name_from_edge_id(edge) == o.name

        udp = self.aedtapp.modeler.Position(0, 0, 0)
        dimensions = [10, 10, 5]
        o = self.aedtapp.modeler.create_box(udp, dimensions)
        assert len(o.name) == 16
        assert o.material_name == "vacuum"

    def test_11a_get_faces_from_mat(self):
        self.create_copper_box()
        faces = self.aedtapp.modeler.get_faces_from_materials("Copper")
        assert len(faces) >= 6

    def test_11b_check_object_faces(self):
        o = self.create_copper_box()
        face_list = o.faces
        assert len(face_list) == 6
        f = o.faces[0]
        assert isinstance(f.center, list) and len(f.center) == 3
        assert isinstance(f.area, float) and f.area > 0
        assert o.faces[0].move_with_offset(0.1)
        assert o.faces[0].move_with_vector([0, 0, 0.01])
        assert type(f.normal) is list

    def test_11c_check_object_edges(self):
        o = self.create_copper_box(name="MyBox")
        e = o.edges[1]
        assert isinstance(e.midpoint, list) and len(e.midpoint) == 3
        assert isinstance(e.length, float) and e.length > 0

    def test_11d_check_object_vertices(self):
        o = self.create_copper_box(name="MyBox")
        assert len(o.vertices) == 8
        v = o.vertices[0]
        assert isinstance(v.position, list) and len(v.position) == 3

    def test_12_get_objects_in_group(self):
        objs = self.aedtapp.modeler.get_objects_in_group("Solids")
        assert type(objs) is list

    def test_13_create_circle(self):
        udp = self.aedtapp.modeler.Position(5, 3, 8)
        plane = self.aedtapp.PLANE.XY
        o = self.aedtapp.modeler.create_circle(plane, udp, 2, name="MyCircle", matname="Copper")
        assert o.id > 0
        assert o.name.startswith("MyCircle")
        assert o.object_type == "Sheet"
        assert o.is3d is False
        assert not o.solve_inside

    def test_14_create_sphere(self):
        udp = self.aedtapp.modeler.Position(20, 20, 0)
        radius = 5
        o = self.aedtapp.modeler.create_sphere(udp, radius, "MySphere", "Copper")
        assert o.id > 0
        assert o.name.startswith("MySphere")
        assert o.object_type == "Solid"
        assert o.is3d is True

    def test_15_create_cylinder(self):
        udp = self.aedtapp.modeler.Position(20, 20, 0)
        axis = self.aedtapp.AXIS.Y
        radius = 5
        height = 50
        o = self.aedtapp.modeler.create_cylinder(axis, udp, radius, height, 8, "MyCyl", "Copper")
        assert o.id > 0
        assert o.name.startswith("MyCyl")
        assert o.object_type == "Solid"
        assert o.is3d is True
        pass

    def test_16_create_ellipse(self):
        udp = self.aedtapp.modeler.Position(5, 3, 8)
        plane = self.aedtapp.PLANE.XY
        o1 = self.aedtapp.modeler.create_ellipse(plane, udp, 5, 1.5, True, name="MyEllpise01", matname="Copper")
        assert o1.id > 0
        assert o1.name.startswith("MyEllpise01")
        assert o1.object_type == "Sheet"
        assert o1.is3d is False
        assert not o1.solve_inside

        o2 = self.aedtapp.modeler.create_ellipse(plane, udp, 5, 1.5, True, name="MyEllpise01", matname="Vacuum")
        assert o2.id > 0
        assert o2.name.startswith("MyEllpise01")
        assert o2.object_type == "Sheet"
        assert o2.is3d is False
        assert not o2.solve_inside

        o3 = self.aedtapp.modeler.create_ellipse(plane, udp, 5, 1.5, False, name="MyEllpise02")
        assert o3.id > 0
        assert o3.name.startswith("MyEllpise02")
        assert o3.object_type == "Line"
        assert o3.is3d is False
        assert not o3.solve_inside

    def test_17_create_object_from_edge(self):
        o = self.create_copper_cylinder()
        edges = o.edges
        o1 = self.aedtapp.modeler.create_object_from_edge(edges[0])
        assert o1.id > 0
        assert o1.object_type == "Line"
        assert o1.is3d is False
        assert o1.model
        o2 = self.aedtapp.modeler[o.name].edges[0].create_object(non_model=True)
        assert o2.id > 0
        assert o2.object_type == "Line"
        assert o2.is3d is False
        assert o2.model is False
        o3 = self.create_copper_cylinder("cyl_e1")
        o4 = self.create_copper_cylinder("cyl_e2")
        of = self.aedtapp.modeler.create_object_from_edge([o4.edges[0], o3.edges[1], o4.edges[1]])
        assert of
        assert len(of) == 3
        pass

    def test_18_create_object_from_face(self):
        o = self.create_copper_cylinder()
        faces = o.faces
        o1 = self.aedtapp.modeler.create_object_from_face(faces[0])
        assert o1.id > 0
        assert o1.object_type == "Sheet"
        assert o1.is3d is False
        o2 = self.aedtapp.modeler[o.name].faces[0].create_object(non_model=True)
        assert o2.id > 0
        assert o2.object_type == "Sheet"
        assert o2.is3d is False
        assert o2.model is False
        o3s = self.aedtapp.modeler.create_object_from_face(faces)
        assert isinstance(o3s, list)
        assert o3s[0].id > 0
        o3 = self.create_copper_cylinder("cyl_f1")
        o4 = self.create_copper_cylinder("cyl_f2")
        of = self.aedtapp.modeler.create_object_from_face([o3.faces[0], o4.faces[1], o4.faces[1], o3.faces[2]])
        assert of
        assert len(of) == 4
        pass

    def test_19_create_polyline(self):
        udp1 = [0, 0, 0]
        udp2 = [5, 0, 0]
        udp3 = [5, 5, 0]
        udp4 = [2, 5, 3]
        arrofpos = [udp1, udp4, udp2, udp3, udp1]
        P = self.aedtapp.modeler.create_polyline(arrofpos, cover_surface=True, name="Poly1", matname="Copper")
        assert isinstance(P, Polyline)
        assert isinstance(P, Object3d)
        assert P.object_type == "Sheet"
        assert P.is3d == False
        assert isinstance(P.color, tuple)
        get_P = self.aedtapp.modeler["Poly1"]
        assert isinstance(get_P, Polyline)
        P2 = self.aedtapp.modeler.create_polyline(
            arrofpos, cover_surface=False, name="Poly_nonmodel", matname="Copper", non_model=True
        )
        assert P2.model == False

    def test_20_create_polyline_with_crosssection(self):
        udp1 = [0, 0, 0]
        udp2 = [5, 0, 0]
        udp3 = [5, 5, 0]
        udp4 = [2, 5, 3]
        arrofpos = [udp1, udp2, udp3]
        P = self.aedtapp.modeler.create_polyline(arrofpos, name="Poly_xsection", xsection_type="Rectangle")
        assert isinstance(P, Polyline)
        assert self.aedtapp.modeler[P.id].object_type == "Solid"
        assert self.aedtapp.modeler[P.id].is3d == True

    def test_21_sweep_along_path(self):
        udp1 = [0, 0, 0]
        udp2 = [5, 0, 0]
        udp3 = [5, 5, 0]
        arrofpos = [udp1, udp2, udp3]
        path = self.aedtapp.modeler.create_polyline(arrofpos, name="poly_vector")
        my_name = path.name
        assert my_name in self.aedtapp.modeler.line_names
        assert my_name in self.aedtapp.modeler.model_objects
        assert my_name in self.aedtapp.modeler.object_names
        assert isinstance(self.aedtapp.modeler.get_vertices_of_line(my_name), list)
        rect = self.aedtapp.modeler.create_rectangle(self.aedtapp.PLANE.YZ, [0, -2, -2], [4, 3], name="rect_1")
        swept = self.aedtapp.modeler.sweep_along_path(rect, path)
        assert swept
        assert rect.name in self.aedtapp.modeler.solid_names

    def test_22_sweep_along_vector(self):
        rect2 = self.aedtapp.modeler.create_rectangle(self.aedtapp.PLANE.YZ, [0, -2, -2], [4, 3], name="rect_2")
        assert self.aedtapp.modeler.sweep_along_vector(rect2, [10, 20, 20])
        assert rect2.name in self.aedtapp.modeler.solid_names

    def test_23_create_rectangle(self):
        udp = self.aedtapp.modeler.Position(5, 3, 8)
        plane = self.aedtapp.PLANE.XY
        o = self.aedtapp.modeler.create_rectangle(plane, udp, [4, 5], name="MyRectangle", matname="Copper")
        assert o.id > 0
        assert o.name.startswith("MyRectangle")
        assert o.object_type == "Sheet"
        assert o.is3d is False

    def test_24_create_cone(self):
        udp = self.aedtapp.modeler.Position(5, 3, 8)
        axis = self.aedtapp.AXIS.Z
        o = self.aedtapp.modeler.create_cone(axis, udp, 20, 10, 5, name="MyCone", matname="Copper")
        assert o.id > 0
        assert o.name.startswith("MyCone")
        assert o.object_type == "Solid"
        assert o.is3d is True

    def test_25_get_object_id(self):
        udp = self.aedtapp.modeler.Position(5, 3, 8)
        plane = self.aedtapp.PLANE.XY
        o = self.aedtapp.modeler.create_rectangle(plane, udp, [4, 5], name="MyRectangle5")
        assert self.aedtapp.modeler.get_obj_id(o.name) == o.id

    def test_26_get_object_names(self):
        p1, p2, points = self.create_polylines()
        c1 = self.create_copper_box()
        r1 = self.create_rectangle()
        solid_list = self.aedtapp.modeler.solid_names
        sheet_list = self.aedtapp.modeler.sheet_names
        line_list = self.aedtapp.modeler.line_names
        all_objects_list = self.aedtapp.modeler.object_names

        assert c1.name in solid_list
        assert r1.name in sheet_list
        assert p1.name in line_list
        assert p2.name in line_list
        assert c1.name in all_objects_list
        assert r1.name in all_objects_list
        assert p1.name in all_objects_list
        assert p2.name in all_objects_list

        print("Solids")
        for solid in solid_list:
            solid_object = self.aedtapp.modeler[solid]

            print(solid)
            print(solid_object.name)

            assert solid_object.is3d
            assert solid_object.object_type == "Solid"

        print("Sheets")
        for sheet in sheet_list:
            sheet_object = self.aedtapp.modeler[sheet]
            print(sheet)
            print(sheet_object.name)
            assert self.aedtapp.modeler[sheet].is3d is False
            assert self.aedtapp.modeler[sheet].object_type == "Sheet"

        print("Lines")
        for line in line_list:
            line_object = self.aedtapp.modeler[line]
            print(line)
            print(line_object.name)
            assert self.aedtapp.modeler[line].is3d is False
            assert self.aedtapp.modeler[line].object_type == "Line"

        assert len(all_objects_list) == len(solid_list) + len(line_list) + len(sheet_list)

    def test_27_get_object_by_material(self):
        self.create_polylines()
        self.create_copper_box()
        self.create_rectangle()
        listsobj = self.aedtapp.modeler.get_objects_by_material("vacuum")
        assert len(listsobj) > 0
        listsobj = self.aedtapp.modeler.get_objects_by_material("FR4")
        assert len(listsobj) == 0

    def test_28_get_object_faces(self):
        self.create_rectangle()
        o = self.aedtapp.modeler["MyRectangle"]
        assert len(o.faces) == 1
        assert len(o.edges) == 4
        assert len(o.vertices) == 4

    def test_29_get_edges_from_position(self):
        o = self.create_rectangle(name="MyRectangle_for_primitives")
        udp = self.aedtapp.modeler.Position(5, 3, 8)
        edge_id = self.aedtapp.modeler.get_edgeid_from_position(udp, o.name)
        assert edge_id > 0
        edge_id = self.aedtapp.modeler.get_edgeid_from_position(udp)
        assert edge_id > 0

    def test_30_get_faces_from_position(self):
        o = self.create_rectangle("New_Rectangle1")
        edge_id = self.aedtapp.modeler.get_faceid_from_position([5, 3, 8], "New_Rectangle1")
        assert edge_id > 0
        udp = self.aedtapp.modeler.Position(100, 100, 100)
        edge_id = self.aedtapp.modeler.get_faceid_from_position(udp)
        assert not edge_id

    def test_31_delete_object(self):
        self.create_rectangle(name="MyRectangle")
        assert "MyRectangle" in self.aedtapp.modeler.object_names
        deleted = self.aedtapp.modeler.delete("MyRectangle")
        assert deleted
        assert "MyRectangle" not in self.aedtapp.modeler.object_names

    def test_32_get_face_vertices(self):
        plane = self.aedtapp.PLANE.XY
        rectid = self.aedtapp.modeler.create_rectangle(plane, [1, 2, 3], [7, 13], name="rect_for_get")
        listfaces = self.aedtapp.modeler.get_object_faces("rect_for_get")
        vertices = self.aedtapp.modeler.get_face_vertices(listfaces[0])
        assert len(vertices) == 4

    def test_33_get_edge_vertices(self):
        listedges = self.aedtapp.modeler.get_object_edges("rect_for_get")
        vertices = self.aedtapp.modeler.get_edge_vertices(listedges[0])
        assert len(vertices) == 2

    def test_34_get_vertex_position(self):
        listedges = self.aedtapp.modeler.get_object_edges("rect_for_get")
        vertices = self.aedtapp.modeler.get_edge_vertices(listedges[0])
        pos1 = self.aedtapp.modeler.get_vertex_position(vertices[0])
        assert len(pos1) == 3
        pos2 = self.aedtapp.modeler.get_vertex_position(vertices[1])
        assert len(pos2) == 3
        edge_length = ((pos1[0] - pos2[0]) ** 2 + (pos1[1] - pos2[1]) ** 2 + (pos1[2] - pos2[2]) ** 2) ** 0.5
        assert edge_length == 7

    def test_35_get_face_area(self):
        listfaces = self.aedtapp.modeler.get_object_faces("rect_for_get")
        area = self.aedtapp.modeler.get_face_area(listfaces[0])
        assert area == 7 * 13

    @pytest.mark.skipif(config["desktopVersion"] < "2023.1" and config["use_grpc"], reason="Not working in 2022.2 GRPC")
    def test_36_get_face_center(self):
        listfaces = self.aedtapp.modeler.get_object_faces("rect_for_get")
        center = self.aedtapp.modeler.get_face_center(listfaces[0])
        assert center == [4.5, 8.5, 3.0]
        cylinder = self.aedtapp.modeler.create_cylinder(cs_axis=1, position=[0, 0, 0], radius=10, height=10)
        assert all(
            min(
                [
                    GeometryOperators.v_norm(GeometryOperators.v_sub(f.center, ref_center))
                    for ref_center in [[0, 0, 0], [0, 10, 0], [0, 5, 0]]
                ]
            )
            < 1e-10
            for f in cylinder.faces
        )

    def test_37_get_edge_midpoint(self):
        polyline = self.aedtapp.modeler.create_polyline([[0, 0, 0], [10, 5, 3]])
        point = self.aedtapp.modeler.get_edge_midpoint(polyline.id)
        assert point == [5.0, 2.5, 1.5]

    def test_38_get_bodynames_from_position(self):
        center = [20, 20, 0]
        radius = 1
        id = self.aedtapp.modeler.create_sphere(center, radius, "fred")
        spherename = self.aedtapp.modeler.get_bodynames_from_position(center)
        assert "fred" in spherename

        plane = self.aedtapp.PLANE.XY
        rectid = self.aedtapp.modeler.create_rectangle(plane, [-50, -50, -50], [2, 2], name="bob")
        rectname = self.aedtapp.modeler.get_bodynames_from_position([-49.0, -49.0, -50.0])
        assert "bob" in rectname

        udp1 = self.aedtapp.modeler.Position(-23, -23, 13)
        udp2 = self.aedtapp.modeler.Position(-27, -27, 11)
        udp3 = self.aedtapp.modeler.Position(-31, -31, 7)
        udp4 = self.aedtapp.modeler.Position(2, 5, 3)
        arrofpos = [udp1, udp2, udp3, udp4]
        P = self.aedtapp.modeler.create_polyline(arrofpos, cover_surface=False, name="bill")
        polyname = self.aedtapp.modeler.get_bodynames_from_position([-27, -27, 11])
        assert "bill" in polyname

    def test_39_getobjects_with_strings(self):
        list1 = self.aedtapp.modeler.get_objects_w_string("MyCone")
        list2 = self.aedtapp.modeler.get_objects_w_string("my", False)

        assert len(list1) > 0
        assert len(list2) > 0

    def test_40_getmodel_objects(self):
        list1 = self.aedtapp.modeler.model_objects
        list2 = self.aedtapp.modeler.non_model_objects
        list3 = self.aedtapp.modeler.object_names
        for el in list1:
            if el not in list3:
                print("Missing {}".format(el))
        assert len(list1) + len(list2) == len(list3)

    def test_41a_create_rect_sheet_to_region(self):
        assert self.aedtapp.modeler.create_region("20mm", False)
        self.aedtapp.modeler["Region"].delete()
        assert self.aedtapp.modeler.create_region()
        self.create_copper_box(name="MyBox_to_gnd")
        groundplane = self.aedtapp.modeler.create_sheet_to_ground("MyBox_to_gnd")
        assert groundplane.id > 0

    def test_41b_create_rect_sheet_to_groundplane(self):
        rect = self.create_rectangle()
        box = self.create_copper_box()
        plane = self.aedtapp.modeler.create_sheet_to_ground(box.name, rect.name, self.aedtapp.AxisDir.ZNeg)
        assert isinstance(plane, Object3d)

    def test_41b_get_edges_for_circuit_port(self):
        udp = self.aedtapp.modeler.Position(0, 0, 8)
        plane = self.aedtapp.PLANE.XY
        o = self.aedtapp.modeler.create_rectangle(plane, udp, [3, 10], name="MyGND", matname="Copper")
        face_id = o.faces[0].id
        edges1 = self.aedtapp.modeler.get_edges_for_circuit_port(
            face_id, XY_plane=True, YZ_plane=False, XZ_plane=False, allow_perpendicular=True, tol=1e-6
        )
        edges2 = self.aedtapp.modeler.get_edges_for_circuit_port_from_sheet(
            "MyGND", XY_plane=True, YZ_plane=False, XZ_plane=False, allow_perpendicular=True, tol=1e-6
        )

    def test_42_chamfer(self):
        o = self.create_copper_box(name="MyBox")
        assert o.edges[0].chamfer()
        self.aedtapp._odesign.Undo()
        assert o.edges[0].chamfer(chamfer_type=1)
        self.aedtapp._odesign.Undo()
        assert o.edges[0].chamfer(chamfer_type=2)
        self.aedtapp._odesign.Undo()
        assert o.edges[0].chamfer(chamfer_type=3)
        self.aedtapp._odesign.Undo()
        assert not o.edges[0].chamfer(chamfer_type=4)

    def test_43_fillet_and_undo(self):
        o = self.create_copper_box(name="MyBox")
        assert o.edges[0].fillet()
        self.aedtapp._odesign.Undo()
        assert o.edges[0].fillet()

    def test_44_create_polyline_basic_segments(self):
        prim3D = self.aedtapp.modeler
        self.aedtapp["p1"] = "100mm"
        self.aedtapp["p2"] = "71mm"
        test_points = [["0mm", "p1", "0mm"], ["-p1", "0mm", "0mm"], ["-p1/2", "-p1/2", "0mm"], ["0mm", "0mm", "0mm"]]

        p1 = prim3D.create_polyline(position_list=test_points[0:2], name="PL01_line")
        assert len(p1.start_point) == 3
        assert len(p1.end_point) == 3
        assert prim3D.create_polyline(position_list=test_points[0:3], segment_type="Arc", name="PL02_arc")

        assert prim3D.create_polyline(
            position_list=test_points, segment_type=PolylineSegment("Spline", num_points=4), name="PL03_spline_4pt"
        )
        assert prim3D.create_polyline(
            position_list=test_points, segment_type=PolylineSegment("Spline", num_points=3), name="PL03_spline_3pt"
        )
        assert prim3D.create_polyline(position_list=test_points[0:3], segment_type="Spline", name="PL03_spline_str_3pt")
        assert prim3D.create_polyline(position_list=test_points[0:2], segment_type="Spline", name="PL03_spline_str_2pt")
        assert prim3D.create_polyline(
            position_list=[[100, 100, 0]],
            segment_type=PolylineSegment("AngularArc", arc_center=[0, 0, 0], arc_angle="30deg"),
            name="PL04_center_point_arc",
        )
        assert prim3D.create_polyline(
            position_list=[[100, 100, 0]],
            segment_type=PolylineSegment("AngularArc", arc_angle="30deg"),
            name="PL04_center_point_arc",
        )

    def test_45_create_circle_from_2_arc_segments(self):
        prim3D = self.aedtapp.modeler
        assert prim3D.create_polyline(
            position_list=[[34.1004, 14.1248, 0], [27.646, 16.7984, 0], [24.9725, 10.3439, 0], [31.4269, 7.6704, 0]],
            segment_type=["Arc", "Arc"],
            cover_surface=True,
            close_surface=True,
            name="Rotor_Subtract_25_0",
            matname="vacuum",
        )

    def test_46_compound_polylines_segments(self):
        prim3D = self.aedtapp.modeler
        self.aedtapp["p1"] = "100mm"
        self.aedtapp["p2"] = "71mm"
        test_points = [["0mm", "p1", "0mm"], ["-p1", "0mm", "0mm"], ["-p1/2", "-p1/2", "0mm"], ["0mm", "0mm", "0mm"]]

        assert prim3D.create_polyline(position_list=test_points, name="PL06_segmented_compound_line")
        assert prim3D.create_polyline(
            position_list=test_points, segment_type=["Line", "Arc"], name="PL05_compound_line_arc"
        )
        assert prim3D.create_polyline(
            position_list=test_points, close_surface=True, name="PL07_segmented_compound_line_closed"
        )
        assert prim3D.create_polyline(
            position_list=test_points, cover_surface=True, name="SPL01_segmented_compound_line"
        )

    def test_47_insert_polylines_segments_test1(self):
        self.aedtapp["p1"] = "100mm"
        self.aedtapp["p2"] = "71mm"
        test_points = [["0mm", "p1", "0mm"], ["-p1", "0mm", "0mm"], ["-p1/2", "-p1/2", "0mm"], ["0mm", "0mm", "0mm"]]
        P = self.aedtapp.modeler.create_polyline(
            position_list=test_points, close_surface=False, name="PL08_segmented_compound_insert_segment"
        )
        assert P
        start_point = P.start_point
        insert_point = ["90mm", "20mm", "0mm"]
        insert_point2 = ["95mm", "20mm", "0mm"]
        assert P.insert_segment(position_list=[start_point, insert_point])
        assert P.insert_segment(position_list=[insert_point, insert_point2])

    def test_48_insert_polylines_segments_test2(self):
        prim3D = self.aedtapp.modeler
        self.aedtapp["p1"] = "100mm"
        self.aedtapp["p2"] = "71mm"
        test_points = [["0mm", "p1", "0mm"], ["-p1", "0mm", "0mm"], ["-p1/2", "-p1/2", "0mm"], ["0mm", "0mm", "0mm"]]

        P = prim3D.create_polyline(
            position_list=test_points, close_surface=False, name="PL08_segmented_compound_insert_arc"
        )
        start_point = P.vertex_positions[1]
        insert_point1 = ["90mm", "20mm", "0mm"]
        insert_point2 = [40, 40, 0]

        P.insert_segment(position_list=[start_point, insert_point1, insert_point2], segment="Arc")

    def test_49_modify_crossection(self):
        P = self.aedtapp.modeler.create_polyline(
            position_list=[[34.1004, 14.1248, 0], [27.646, 16.7984, 0], [24.9725, 10.3439, 0]],
            name="Rotor_Subtract_25_0",
            matname="copper",
        )
        P1 = P.clone()
        P2 = P.clone()
        P3 = P.clone()
        P4 = P.clone()

        P1.set_crosssection_properties(type="Line", width="1mm")
        a = P1.object_type

        P2.set_crosssection_properties(type="Circle", width="1mm", num_seg=5)
        P3.set_crosssection_properties(type="Rectangle", width="1mm", height="1mm")
        P4.set_crosssection_properties(type="Isosceles Trapezoid", width="1mm", height="1mm", topwidth="4mm")

        assert P.object_type == "Line"
        assert P1.object_type == "Sheet"
        assert P2.object_type == "Solid"
        assert P3.object_type == "Solid"
        assert P4.object_type == "Solid"

    def test_50_remove_vertex_from_polyline(self):
        p1, p2, test_points = self.create_polylines("Poly_remove_")

        P = self.aedtapp.modeler["Poly_remove_segmented"]
        P.remove_vertex(test_points[2])
        time.sleep(0.1)
        P1 = self.aedtapp.modeler.create_polyline([[0, 1, 2], [0, 2, 3], [2, 1, 4]])
        P1.remove_vertex([0, 1, 2])
        time.sleep(0.1)

        P2 = self.aedtapp.modeler.create_polyline([[0, 1, 2], [0, 2, 3], [2, 1, 4]])
        P2.remove_vertex(["0mm", "1mm", "2mm"])
        time.sleep(0.1)

        P3 = self.aedtapp.modeler.create_polyline([[0, 1, 2], [0, 2, 3], [2, 1, 4]])
        P3.remove_vertex(["0mm", "1mm", "2mm"], abstol=1e-6)

    def test_51_remove_edges_from_polyline(self):
        modeler = self.aedtapp.modeler
        P = modeler.create_polyline([[0, 1, 2], [0, 2, 3], [2, 1, 4]])
        P.remove_edges(edge_id=0)
        assert P.name in self.aedtapp.modeler.line_names
        P = modeler.create_polyline([[0, 1, 2], [0, 2, 3], [2, 1, 4], [3, 1, 6]])
        P.remove_edges(edge_id=[0, 1])
        assert P.name in self.aedtapp.modeler.line_names
        P = modeler.create_polyline([[0, 1, 2], [0, 2, 3], [2, 1, 4], [3, 1, 6]])
        P.remove_edges(edge_id=[1, 2])
        assert P.name in self.aedtapp.modeler.line_names
        P = modeler.create_polyline([[0, 1, 2], [0, 2, 3], [2, 1, 4], [3, 1, 6]])
        P.remove_edges(edge_id=2)
        assert P.name in self.aedtapp.modeler.line_names

    def test_52_remove_edges_from_polyline_invalid(self):
        P = self.aedtapp.modeler.create_polyline([[0, 1, 2], [0, 2, 3], [2, 1, 4]])
        P.remove_edges(edge_id=[0, 1])
        assert not P.name in self.aedtapp.modeler.line_names

    def test_53_duplicate_polyline_and_manipulate(self):
        P1 = self.aedtapp.modeler.create_polyline([[0, 1, 2], [0, 2, 3], [2, 1, 4]])
        P2 = P1.clone()
        assert P2.id != P1.id

    def test_54_create_bond_wires(self):
        b0 = self.aedtapp.modeler.create_bondwire(
            [0, 0, 0], [10, 10, 2], h1=0.15, h2=0, diameter=0.034, facets=8, matname="copper", name="jedec51"
        )
        assert b0
        b1 = self.aedtapp.modeler.create_bondwire(
            [0, 0, 0], [10, 10, 2], h1=0.15, h2=0, diameter=0.034, bond_type=1, matname="copper", name="jedec41"
        )
        assert b1
        b2 = self.aedtapp.modeler.create_bondwire(
            [0, 0, 0], [10, 10, 2], h1=0.15, h2=0, diameter=0.034, bond_type=2, matname="copper", name="low"
        )
        assert b2
        b3 = self.aedtapp.modeler.create_bondwire(
            [0, 0, 0], [10, 10, 2], h1=0.15, h2=0, diameter=0.034, bond_type=3, matname="copper", name="jedec41"
        )
        assert not b3
        b4 = self.aedtapp.modeler.create_bondwire(
            (2, 2, 0), (0, 0, 0), h1=0.15, h2=0, diameter=0.034, bond_type=1, matname="copper", name="jedec41"
        )
        assert b4

    def test_56_create_group(self):
        assert self.aedtapp.modeler.create_group(["jedec51", "jedec41"], "mygroup")
        assert self.aedtapp.modeler.ungroup("mygroup")

    def test_57_flatten_assembly(self):
        assert self.aedtapp.modeler.flatten_assembly()

    def test_58_solving_volume(self):
        vol = self.aedtapp.modeler.get_solving_volume()
        assert float(vol) > 0

    def test_59_lines(self):
        assert self.aedtapp.modeler.vertex_data_of_lines()

    @pytest.mark.skipif("UNITTEST_CURRENT_TEST" in os.environ, reason="Issue in IronPython")
    def test_60_get_edges_on_bounding_box(self):
        self.aedtapp.close_project(name=self.aedtapp.project_name, save_project=False)
        self.aedtapp.load_project(self.test_99_project)
        edges = self.aedtapp.modeler.get_edges_on_bounding_box(["Port1", "Port2"], return_colinear=True, tol=1e-6)
        assert len(edges) == 2
        edges = self.aedtapp.modeler.get_edges_on_bounding_box(["Port1", "Port2"], return_colinear=False, tol=1e-6)
        assert len(edges) == 4

    def test_61_get_closest_edge_to_position(self):
        my_box = self.create_copper_box("test_closest_edge")
        assert isinstance(self.aedtapp.modeler.get_closest_edgeid_to_position([0.2, 0, 0]), int)
        pass

    @pytest.mark.skipif(config["NonGraphical"] or is_ironpython, reason="Not running in non-graphical mode")
    def test_62_import_space_claim(self):
        self.aedtapp.insert_design("SCImport")
        assert self.aedtapp.modeler.import_spaceclaim_document(os.path.join(self.local_scratch.path, scdoc))
        assert len(self.aedtapp.modeler.objects) == 1

    def test_63_import_step(self):
        self.aedtapp.insert_design("StepImport")
        assert self.aedtapp.modeler.import_3d_cad(self.step_file)
        assert len(self.aedtapp.modeler.object_names) == 1

    def test_64_create_3dcomponent(self):
        for i in list(self.aedtapp.modeler.objects.keys()):
            self.aedtapp.modeler.objects[i].material_name = "copper"
        assert self.aedtapp.modeler.create_3dcomponent(self.component3d_file)
        assert os.path.exists(self.component3d_file)
        new_obj = self.aedtapp.modeler.duplicate_along_line("Solid", [100, 0, 0])
        rad = self.aedtapp.assign_radiation_boundary_to_objects("Solid")
        obj1 = self.aedtapp.modeler[new_obj[1][0]]
        exc = self.aedtapp.create_wave_port_from_sheet(obj1.faces[0])
        assert self.aedtapp.modeler.create_3dcomponent(
            self.component3d_file,
            object_list=["Solid", new_obj[1][0]],
            boundaries_list=[rad.name],
            excitation_list=[exc.name],
            included_cs="Global",
        )
        assert os.path.exists(self.component3d_file)

    def test_64_create_3d_component_encrypted(self):
        assert self.aedtapp.modeler.create_3dcomponent(
            self.component3d_file,
            included_cs="Global",
            is_encrypted=True,
            password="password_test",
        )
        assert not self.aedtapp.modeler.create_3dcomponent(
            self.component3d_file,
            included_cs="Global",
            is_encrypted=True,
            password="password_test",
            password_type="Invalid",
        )
        assert not self.aedtapp.modeler.create_3dcomponent(
            self.component3d_file,
            included_cs="Global",
            is_encrypted=True,
            password="password_test",
            component_outline="Invalid",
        )

    def test_65_create_equationbased_curve(self):
        self.aedtapp.insert_design("Equations")
        eq_line = self.aedtapp.modeler.create_equationbased_curve(x_t="_t", y_t="_t*2", num_points=0)
        assert len(eq_line.edges) == 1
        eq_segmented = self.aedtapp.modeler.create_equationbased_curve(x_t="_t", y_t="_t*2", num_points=5)
        assert len(eq_segmented.edges) == 4
        eq_xsection = self.aedtapp.modeler.create_equationbased_curve(x_t="_t", y_t="_t*2", xsection_type="Circle")
        assert eq_xsection.name in self.aedtapp.modeler.solid_names

    def test_66_insert_3dcomponent(self):
        self.aedtapp.solution_type = "Modal"
        self.aedtapp["l_dipole"] = "13.5cm"
        compfile = self.aedtapp.components3d["Dipole_Antenna_DM"]
        geometryparams = self.aedtapp.get_components3d_vars("Dipole_Antenna_DM")
        geometryparams["dipole_length"] = "l_dipole"
        obj_3dcomp = self.aedtapp.modeler.insert_3d_component(compfile, geometryparams)
        assert isinstance(obj_3dcomp, UserDefinedComponent)

    @pytest.mark.skipif(config["use_grpc"] and config["desktopVersion"] < "2023.1", reason="Failing in grpc 2022.2")
    def test_66a_insert_encrypted_3dcomp(self):
        assert not self.aedtapp.modeler.insert_3d_component(self.encrypted_cylinder)
        # assert not self.aedtapp.modeler.insert_3d_component(self.encrypted_cylinder, password="dfgdg")
        assert self.aedtapp.modeler.insert_3d_component(self.encrypted_cylinder, password="test")

    def test_66b_group_components(self):
        self.aedtapp["l_dipole"] = "13.5cm"

        compfile = self.aedtapp.components3d["Dipole_Antenna_DM"]
        geometryparams = self.aedtapp.get_components3d_vars("Dipole_Antenna_DM")
        geometryparams["dipole_length"] = "l_dipole"
        obj_3dcomp1 = self.aedtapp.modeler.insert_3d_component(compfile, geometryparams)
        obj_3dcomp2 = self.aedtapp.modeler.insert_3d_component(compfile, geometryparams)
        assert (
            self.aedtapp.modeler.create_group(components=[obj_3dcomp1.name, obj_3dcomp2.name], group_name="test_group")
            == "test_group"
        )

    def test_67_assign_material(self):
        box1 = self.aedtapp.modeler.create_box([60, 60, 60], [4, 5, 5])
        box2 = self.aedtapp.modeler.create_box([50, 50, 50], [2, 3, 4])
        cyl1 = self.aedtapp.modeler.create_cylinder(cs_axis="X", position=[50, 0, 0], radius=1, height=20)
        cyl2 = self.aedtapp.modeler.create_cylinder(cs_axis="Z", position=[0, 0, 50], radius=1, height=10)

        objects_list = [box1, box2, cyl1, cyl2]
        self.aedtapp.assign_material(objects_list, "copper")
        assert self.aedtapp.modeler[box1].material_name == "copper"
        assert self.aedtapp.modeler[box2].material_name == "copper"
        assert self.aedtapp.modeler[cyl1].material_name == "copper"
        assert self.aedtapp.modeler[cyl2].material_name == "copper"

        obj_names_list = [box1.name, box2.name, cyl1.name, cyl2.name]
        self.aedtapp.assign_material(obj_names_list, "aluminum")
        assert self.aedtapp.modeler[box1].material_name == "aluminum"
        assert self.aedtapp.modeler[box2].material_name == "aluminum"
        assert self.aedtapp.modeler[cyl1].material_name == "aluminum"
        assert self.aedtapp.modeler[cyl2].material_name == "aluminum"

    def test_68_cover_lines(self):
        P1 = self.aedtapp.modeler.create_polyline([[0, 1, 2], [0, 2, 3], [2, 1, 4]], close_surface=True)
        assert self.aedtapp.modeler.cover_lines(P1)

    def test_69_create_torus(self):
        torus = self.create_copper_torus()
        assert torus.id > 0
        assert torus.name.startswith("MyTorus")
        assert torus.object_type == "Solid"
        assert torus.is3d is True

    @pytest.mark.skipif(is_ironpython, reason="pytest is not supported with IronPython.")
    def test_70_create_torus_exceptions(self):
        with pytest.raises(ValueError) as excinfo:
            self.aedtapp.modeler.create_torus(
                [30, 30], major_radius=-0.3, minor_radius=0.5, axis="Z", name="torus", material_name="Copper"
            )
            assert "Center argument must be a valid 3 element sequence." in str(excinfo.value)

        # with pytest.raises(ValueError) as excinfo:
        #     self.aedtapp.modeler.create_torus(
        #         [30, 30, 0], major_radius=-0.3, minor_radius=0.5, axis="Z", name="torus", material_name="Copper"
        #     )
        #     assert "Both major and minor radius must be greater than 0" in str(excinfo.value)

        # with pytest.raises(ValueError) as excinfo:
        #     self.aedtapp.modeler.create_torus(
        #         [30, 30, 0], major_radius=1, minor_radius=0, axis="Z", name="torus", material_name="Copper"
        #     )
        #     assert "Both major and minor radius must be greater than 0" in str(excinfo.value)

        # with pytest.raises(ValueError) as excinfo:
        #     self.aedtapp.modeler.create_torus(
        #         [30, 30, 0], major_radius=1, minor_radius=1.2, axis="Z", name="torus", material_name="Copper"
        #     )
        #     assert "Major radius must be greater than minor radius." in str(excinfo.value)

    def test_71_create_point(self):
        name = "mypoint"
        if self.aedtapp.modeler[name]:
            self.aedtapp.modeler.delete(name)
        point = self.aedtapp.modeler.create_point([30, 30, 0], name)
        point.set_color("(143 175 158)")
        point2 = self.aedtapp.modeler.create_point([50, 30, 0], "mypoint2", "(100 100 100)")
        point.logger.info("Creation and testing of a point.")

        assert point.name == "mypoint"
        assert point.coordinate_system == "Global"
        assert point2.name == "mypoint2"
        assert point2.coordinate_system == "Global"

        assert self.aedtapp.modeler.points[point.name] == point
        assert self.aedtapp.modeler.points[point2.name] == point2

        # Delete the first point
        assert len(self.aedtapp.modeler.points) == 2
        self.aedtapp.modeler.points[point.name].delete()
        assert name not in self.aedtapp.modeler.points
        self.aedtapp.modeler.points
        assert len(self.aedtapp.modeler.point_objects) == 1
        assert len(self.aedtapp.modeler.point_names) == 1
        assert self.aedtapp.modeler.point_objects[0].name == "mypoint2"

    def test_71_create_plane(self):
        self.aedtapp.set_active_design("3D_Primitives")
        name = "my_plane"
        if self.aedtapp.modeler[name]:
            self.aedtapp.modeler.delete(name)
        plane = self.aedtapp.modeler.create_plane(name, "-0.7mm", "0.3mm", "0mm", "0.7mm", "-0.3mm", "0mm")
        assert name in self.aedtapp.modeler.planes
        plane.set_color("(143 75 158)")
        assert plane.name == name
        plane.name = "my_plane1"
        assert plane.name == "my_plane1"

        plane2 = self.aedtapp.modeler.create_plane(
            plane_base_x="-0.7mm",
            plane_base_z="0.3mm",
            plane_normal_x="-0.7mm",
            plane_normal_z="0.3mm",
            name="my_plane2",
            color="(100 100 100)",
        )
        plane.logger.info("Creation and testing of a plane.")

        assert plane.name == "my_plane1"
        assert plane.coordinate_system == "Global"
        assert plane2.name == "my_plane2"
        assert plane2.coordinate_system == "Global"

        assert self.aedtapp.modeler.planes["my_plane1"].name == plane.name
        assert self.aedtapp.modeler.planes["my_plane2"].name == plane2.name

        # Delete the first plane
        if config["desktopVersion"] < "2023.1" and not is_ironpython:
            assert len(self.aedtapp.modeler.planes) == 2
        else:
            assert len(self.aedtapp.modeler.planes) == 5
        self.aedtapp.modeler.planes["my_plane1"].delete()
        assert name not in self.aedtapp.modeler.planes

    def test_71_create_choke(self):
        choke_file1 = os.path.join(
            local_path, "example_models", "choke_json_file", "choke_1winding_1Layer_Corrected.json"
        )
        choke_file2 = os.path.join(
            local_path, "example_models", "choke_json_file", "choke_2winding_1Layer_Common_Corrected.json"
        )
        choke_file3 = os.path.join(
            local_path, "example_models", "choke_json_file", "choke_2winding_2Layer_Linked_Differential_Corrected.json"
        )
        choke_file4 = os.path.join(
            local_path, "example_models", "choke_json_file", "choke_3winding_3Layer_Separate_Corrected.json"
        )
        choke_file5 = os.path.join(
            local_path, "example_models", "choke_json_file", "choke_4winding_3Layer_Linked_Corrected.json"
        )
        choke_file6 = os.path.join(
            local_path, "example_models", "choke_json_file", "choke_2winding_2Layer_Common_Corrected.json"
        )
        resolve1 = self.aedtapp.modeler.create_choke(choke_file1)
        resolve2 = self.aedtapp.modeler.create_choke(choke_file2)
        resolve3 = self.aedtapp.modeler.create_choke(choke_file3)
        resolve4 = self.aedtapp.modeler.create_choke(choke_file4)
        resolve5 = self.aedtapp.modeler.create_choke(choke_file5)
        resolve6 = self.aedtapp.modeler.create_choke(choke_file6)
        assert isinstance(resolve1, list)
        assert resolve1[0]
        assert isinstance(resolve1[1], Object3d)
        for i in range(2, len(resolve1)):
            assert isinstance(resolve1[i][0], Object3d)
            assert isinstance(resolve1[i][1], list)
        assert isinstance(resolve2, list)
        assert resolve2[0]
        assert isinstance(resolve2[1], Object3d)
        for i in range(2, len(resolve2)):
            assert isinstance(resolve2[i][0], Object3d)
            assert isinstance(resolve2[i][1], list)
        assert isinstance(resolve3, list)
        assert resolve3[0]
        assert isinstance(resolve3[1], Object3d)
        for i in range(2, len(resolve3)):
            assert isinstance(resolve3[i][0], Object3d)
            assert isinstance(resolve3[i][1], list)
        assert isinstance(resolve4, list)
        assert resolve4[0]
        assert isinstance(resolve4[1], Object3d)
        for i in range(2, len(resolve4)):
            assert isinstance(resolve4[i][0], Object3d)
            assert isinstance(resolve4[i][1], list)
        assert isinstance(resolve5, list)
        assert resolve5[0]
        assert isinstance(resolve5[1], Object3d)
        for i in range(2, len(resolve5)):
            assert isinstance(resolve5[i][0], Object3d)
            assert isinstance(resolve5[i][1], list)
        assert isinstance(resolve6, list)
        assert resolve6[0]
        assert isinstance(resolve6[1], Object3d)
        for i in range(2, len(resolve6)):
            assert isinstance(resolve6[i][0], Object3d)
            assert isinstance(resolve6[i][1], list)

    def test_72_check_choke_values(self):
        choke_file1 = os.path.join(local_path, "example_models", "choke_json_file", "choke_1winding_1Layer.json")
        choke_file2 = os.path.join(local_path, "example_models", "choke_json_file", "choke_2winding_1Layer_Common.json")
        choke_file3 = os.path.join(
            local_path, "example_models", "choke_json_file", "choke_2winding_2Layer_Linked_Differential.json"
        )
        choke_file4 = os.path.join(
            local_path, "example_models", "choke_json_file", "choke_3winding_3Layer_Separate.json"
        )
        choke_file5 = os.path.join(local_path, "example_models", "choke_json_file", "choke_4winding_3Layer_Linked.json")
        choke_file6 = os.path.join(local_path, "example_models", "choke_json_file", "choke_1winding_3Layer_Linked.json")
        choke_file7 = os.path.join(local_path, "example_models", "choke_json_file", "choke_2winding_2Layer_Common.json")
        scratch_choke_file1 = self.local_scratch.copyfile(choke_file1)
        scratch_choke_file2 = self.local_scratch.copyfile(choke_file2)
        scratch_choke_file3 = self.local_scratch.copyfile(choke_file3)
        scratch_choke_file4 = self.local_scratch.copyfile(choke_file4)
        scratch_choke_file5 = self.local_scratch.copyfile(choke_file5)
        scratch_choke_file6 = self.local_scratch.copyfile(choke_file6)
        scratch_choke_file7 = self.local_scratch.copyfile(choke_file7)
        resolve1 = self.aedtapp.modeler.check_choke_values(scratch_choke_file1, create_another_file=True)
        resolve2 = self.aedtapp.modeler.check_choke_values(scratch_choke_file2, create_another_file=True)
        resolve3 = self.aedtapp.modeler.check_choke_values(scratch_choke_file3, create_another_file=True)
        resolve4 = self.aedtapp.modeler.check_choke_values(scratch_choke_file4, create_another_file=True)
        resolve5 = self.aedtapp.modeler.check_choke_values(scratch_choke_file5, create_another_file=True)
        resolve6 = self.aedtapp.modeler.check_choke_values(scratch_choke_file6, create_another_file=True)
        resolve7 = self.aedtapp.modeler.check_choke_values(scratch_choke_file7, create_another_file=True)
        assert isinstance(resolve1, list)
        assert resolve1[0]
        assert isinstance(resolve1[1], dict)
        assert isinstance(resolve2, list)
        assert resolve2[0]
        assert isinstance(resolve2[1], dict)
        assert isinstance(resolve3, list)
        assert resolve3[0]
        assert isinstance(resolve3[1], dict)
        assert isinstance(resolve4, list)
        assert resolve4[0]
        assert isinstance(resolve4[1], dict)
        assert isinstance(resolve5, list)
        assert resolve5[0]
        assert isinstance(resolve5[1], dict)
        assert isinstance(resolve6, list)
        assert resolve6[0]
        assert isinstance(resolve6[1], dict)
        assert isinstance(resolve7, list)
        assert resolve7[0]
        assert isinstance(resolve7[1], dict)

    def test_73_make_winding(self):
        chamfer = self.aedtapp.modeler._make_winding_follow_chamfer(0.8, 1.1, 2, 1)
        winding_list = self.aedtapp.modeler._make_winding("Winding", "copper", 29.9, 52.1, 22.2, 5, 15, chamfer, True)
        assert isinstance(winding_list, list)
        assert isinstance(winding_list[0], Object3d)
        assert isinstance(winding_list[1], list)

    def test_74_make_double_linked_winding(self):
        chamfer = self.aedtapp.modeler._make_winding_follow_chamfer(0.8, 1.1, 2, 1)
        winding_list = self.aedtapp.modeler._make_double_linked_winding(
            "Double_Winding",
            "copper",
            27.7,
            54.3,
            26.6,
            2,
            3,
            3,
            15,
            16,
            0.8,
            chamfer,
            1.1,
        )
        assert isinstance(winding_list, list)
        assert isinstance(winding_list[0], Object3d)
        assert isinstance(winding_list[1], list)

    def test_75_make_triple_linked_winding(self):
        chamfer = self.aedtapp.modeler._make_winding_follow_chamfer(0.8, 1.1, 2, 1)
        winding_list = self.aedtapp.modeler._make_triple_linked_winding(
            "Triple_Winding",
            "copper",
            25.5,
            56.5,
            31.0,
            2,
            2.5,
            2.5,
            2.5,
            10,
            12,
            14,
            0.8,
            chamfer,
            1.1,
        )
        assert isinstance(winding_list, list)
        assert isinstance(winding_list[0], Object3d)
        assert isinstance(winding_list[1], list)

    def test_76_check_value_type(self):
        resolve1, boolean1 = self.aedtapp.modeler._check_value_type(2, float, True, "SUCCESS", "SUCCESS")
        resolve2, boolean2 = self.aedtapp.modeler._check_value_type(1, int, True, "SUCCESS", "SUCCESS")
        resolve3, boolean3 = self.aedtapp.modeler._check_value_type(1.1, float, False, "SUCCESS", "SUCCESS")
        assert isinstance(resolve1, float)
        assert boolean1
        assert isinstance(resolve2, int)
        assert boolean2
        assert isinstance(resolve3, float)
        assert not boolean3

    def test_77_create_helix(self):
        udp1 = [0, 0, 0]
        udp2 = [5, 0, 0]
        udp3 = [10, 5, 0]
        udp4 = [15, 3, 0]
        polyline = self.aedtapp.modeler.create_polyline(
            [udp1, udp2, udp3, udp4], cover_surface=False, name="helix_polyline"
        )

        helix_right_turn = self.aedtapp.modeler.create_helix(
            polyline_name="helix_polyline",
            position=[0, 0, 0],
            x_start_dir=0,
            y_start_dir=1.0,
            z_start_dir=1.0,
            num_thread=1,
            right_hand=True,
            radius_increment=0.0,
            thread=1.0,
        )

        assert helix_right_turn.object_units == "mm"

        # Test left turn without providing argument value for default parameters.
        udp1 = [-45, 0, 0]
        udp2 = [-50, 0, 0]
        udp3 = [-105, 5, 0]
        udp4 = [-110, 3, 0]
        polyline_left = self.aedtapp.modeler.create_polyline(
            [udp1, udp2, udp3, udp4], cover_surface=False, name="helix_polyline_left"
        )

        assert self.aedtapp.modeler.create_helix(
            polyline_name="helix_polyline_left",
            position=[0, 0, 0],
            x_start_dir=1.0,
            y_start_dir=1.0,
            z_start_dir=1.0,
            right_hand=False,
        )

        # Test that an exception is raised if the name of the polyline is not provided.
        # We can't use with.pytest.raises pattern below because IronPython does not support pytest.
        try:
            self.aedtapp.modeler.create_helix(
                polyline_name="",
                position=[0, 0, 0],
                x_start_dir=1.0,
                y_start_dir=1.0,
                z_start_dir=1.0,
            )
        except ValueError as exc_info:
            assert "The name of the polyline cannot be an empty string." in str(exc_info.args[0])
        else:
            assert False

    def test_78_get_touching_objects(self):
        box1 = self.aedtapp.modeler.create_box([-20, -20, -20], [1, 1, 1])
        box2 = self.aedtapp.modeler.create_box([-20, -20, -19], [0.2, 0.2, 0.2])
        assert box2.name in box1.touching_objects
        assert box1.name in box2.touching_objects
        assert box2.name in box1.faces[0].touching_objects
        if config["desktopVersion"] > "2022.2":
            assert box2.name not in box1.faces[3].touching_objects
        else:
            assert box2.name not in box1.faces[1].touching_objects
        assert box2.get_touching_faces(box1)

    @pytest.mark.skipif(config["desktopVersion"] < "2023.1", reason="Method failing 2022.2")
    def test_79_3dcomponent_operations(self):
        self.aedtapp.solution_type = "Modal"
        self.aedtapp["l_dipole"] = "13.5cm"
        compfile = self.aedtapp.components3d["Dipole_Antenna_DM"]
        geometryparams = self.aedtapp.get_components3d_vars("Dipole_Antenna_DM")
        geometryparams["dipole_length"] = "l_dipole"
        obj_3dcomp = self.aedtapp.modeler.insert_3d_component(compfile, geometryparams)
        assert isinstance(obj_3dcomp, UserDefinedComponent)
        assert obj_3dcomp.group_name == "Model"
        obj_3dcomp.group_name = "test_group1"
        assert obj_3dcomp.group_name == "test_group1"
        obj_3dcomp.group_name = "test_group"
        assert obj_3dcomp.group_name == "test_group"
        assert obj_3dcomp.is3dcomponent
        assert not obj_3dcomp.mesh_assembly
        obj_3dcomp.mesh_assembly = True
        assert obj_3dcomp.mesh_assembly
        obj_3dcomp.name = "Dipole_pyaedt"
        assert "Dipole_pyaedt" in self.aedtapp.modeler.user_defined_component_names
        assert obj_3dcomp.name == "Dipole_pyaedt"
        if config["desktopVersion"] < "2023.1":
            assert obj_3dcomp.parameters["dipole_length"] == "l_dipole"
            self.aedtapp["l_dipole2"] = "15.5cm"
            obj_3dcomp.parameters["dipole_length"] = "l_dipole2"
            assert obj_3dcomp.parameters["dipole_length"] == "l_dipole2"
        cs = self.aedtapp.modeler.create_coordinate_system()
        obj_3dcomp.target_coordinate_system = cs.name
        assert obj_3dcomp.target_coordinate_system == cs.name
        obj_3dcomp.delete()
        self.aedtapp.save_project()
        self.aedtapp._project_dictionary = None
        assert "Dipole_pyaedt" not in self.aedtapp.modeler.user_defined_component_names
        udp = self.aedtapp.modeler.Position(0, 0, 0)
        udp2 = self.aedtapp.modeler.Position(30, 40, 40)
        self.aedtapp.modeler.set_working_coordinate_system("Global")
        obj_3dcomp = self.aedtapp.modeler["Dipole_Antenna2"]
        assert obj_3dcomp.mirror(udp, udp2)
        assert obj_3dcomp.rotate(cs_axis="Y", angle=180)
        assert obj_3dcomp.move(udp2)

        new_comps = obj_3dcomp.duplicate_around_axis(cs_axis="Z", angle=8, nclones=3)
        assert new_comps[0] in self.aedtapp.modeler.user_defined_component_names

        udp = self.aedtapp.modeler.Position(5, 5, 5)
        num_clones = 5
        attached_clones = obj_3dcomp.duplicate_along_line(udp, num_clones)
        assert attached_clones[0] in self.aedtapp.modeler.user_defined_component_names

        attached_clones = obj_3dcomp.duplicate_along_line(
            self.aedtapp.modeler.Position(-5, -5, -5), 2, attach_object=True
        )
        assert attached_clones[0] in self.aedtapp.modeler.user_defined_component_names

    @pytest.mark.skipif(config["desktopVersion"] < "2023.1", reason="Method failing 2022.2")
    def test_80_udm_operations(self):
        my_udmPairs = []
        mypair = ["OuterRadius", "20.2mm"]
        my_udmPairs.append(mypair)
        mypair = ["Tau", "0.65"]
        my_udmPairs.append(mypair)
        mypair = ["Sigma", "0.81"]
        my_udmPairs.append(mypair)
        mypair = ["Delta_Angle", "45deg"]
        my_udmPairs.append(mypair)
        mypair = ["Beta_Angle", "45deg"]
        my_udmPairs.append(mypair)
        mypair = ["Port_Gap_Width", "8.1mm"]
        my_udmPairs.append(mypair)
        obj_udm = self.aedtapp.modeler.create_udm(
            udmfullname="HFSS/Antenna Toolkit/Log Periodic/Log Tooth.py",
            udm_params_list=my_udmPairs,
            udm_library="syslib",
            name="test_udm",
        )
        assert isinstance(obj_udm, UserDefinedComponent)
        assert len(self.aedtapp.modeler.user_defined_component_names) == len(
            self.aedtapp.modeler.user_defined_components
        )
        assert obj_udm.group_name == "Model"
        obj_udm.group_name = "test_group1"
        assert obj_udm.group_name == "test_group1"
        obj_udm.group_name = "test_group"
        assert obj_udm.group_name == "test_group"
        assert not obj_udm.is3dcomponent
        assert not obj_udm.mesh_assembly
        obj_udm.mesh_assembly = True
        assert not obj_udm.mesh_assembly
        obj_udm.name = "antenna_pyaedt"
        assert "antenna_pyaedt" in self.aedtapp.modeler.user_defined_component_names
        obj_udm.name = "MyTorus"
        assert obj_udm.name == "antenna_pyaedt"
        assert obj_udm.parameters["OuterRadius"] == "20.2mm"
        obj_udm.parameters["OuterRadius"] = "21mm"
        assert obj_udm.parameters["OuterRadius"] == "21mm"
        cs = self.aedtapp.modeler.create_coordinate_system()
        obj_udm.target_coordinate_system = cs.name
        assert obj_udm.target_coordinate_system == cs.name
        obj_udm.delete()
        self.aedtapp.save_project()
        self.aedtapp._project_dictionary = None
        assert "antenna_pyaedt" not in self.aedtapp.modeler.user_defined_component_names
        udp = self.aedtapp.modeler.Position(0, 0, 0)
        udp2 = self.aedtapp.modeler.Position(30, 40, 40)
        obj_udm = self.aedtapp.modeler.create_udm(
            udmfullname="HFSS/Antenna Toolkit/Log Periodic/Log Tooth.py",
            udm_params_list=my_udmPairs,
            udm_library="syslib",
            name="test_udm",
        )
        assert obj_udm.mirror(udp, udp2)
        assert obj_udm.rotate(cs_axis="Y", angle=180)
        assert obj_udm.move(udp2)
        assert not obj_udm.duplicate_around_axis(cs_axis="Z", angle=8, nclones=3)
        udp = self.aedtapp.modeler.Position(5, 5, 5)
        num_clones = 5
        assert not obj_udm.duplicate_along_line(udp, num_clones)

    def test_81_operations_3dcomponent(self):
        my_udmPairs = []
        mypair = ["OuterRadius", "20.2mm"]
        my_udmPairs.append(mypair)
        mypair = ["Tau", "0.65"]
        my_udmPairs.append(mypair)
        mypair = ["Sigma", "0.81"]
        my_udmPairs.append(mypair)
        mypair = ["Delta_Angle", "45deg"]
        my_udmPairs.append(mypair)
        mypair = ["Beta_Angle", "45deg"]
        my_udmPairs.append(mypair)
        mypair = ["Port_Gap_Width", "8.1mm"]
        my_udmPairs.append(mypair)
        obj_udm = self.aedtapp.modeler.create_udm(
            udmfullname="HFSS/Antenna Toolkit/Log Periodic/Log Tooth.py",
            udm_params_list=my_udmPairs,
            udm_library="syslib",
            name="test_udm2",
        )
    @pytest.mark.skipif(config["desktopVersion"] < "2023.1", reason="Not working in 2022.2 GRPC")
    def test_81_duplicate_and_mirror_3dcomponent(self):
        assert self.aedtapp.modeler.duplicate_and_mirror(
            self.aedtapp.modeler.user_defined_component_names[0], [0, 0, 0], [1, 0, 0], is_3d_comp=True
        )

<<<<<<< HEAD
    def test_82_flatten_3d_components(self):
        assert self.flatten.flatten_3d_components()

    def test_83_get_component_bounding_dimension(self):
        my_udmPairs = []
        mypair = ["OuterRadius", "20.2mm"]
        my_udmPairs.append(mypair)
        mypair = ["Tau", "0.65"]
        my_udmPairs.append(mypair)
        mypair = ["Sigma", "0.81"]
        my_udmPairs.append(mypair)
        mypair = ["Delta_Angle", "45deg"]
        my_udmPairs.append(mypair)
        mypair = ["Beta_Angle", "45deg"]
        my_udmPairs.append(mypair)
        mypair = ["Port_Gap_Width", "8.1mm"]
        my_udmPairs.append(mypair)
        self.aedtapp.modeler.create_udm(
            udmfullname="HFSS/Antenna Toolkit/Log Periodic/Log Tooth.py",
            udm_params_list=my_udmPairs,
            udm_library="syslib",
            name="test_udm2",
        )
        assert GeometryOperators.v_norm(GeometryOperators.v_sub(
            self.aedtapp.modeler.user_defined_components["test_udm2"].get_component_bounding_dimension(),
            [-18.662366556727996, -20.2, 0.0, 18.662366556727996, 20.2, 0.0]
        )) < 1e-10

        assert GeometryOperators.v_norm(GeometryOperators.v_sub(
            self.aedtapp.modeler.user_defined_components["test_udm2"].get_component_center(),
            [0.0, 1.7763568394002505e-15, 0.0]
        )) < 1e-10
=======
    def test_82_get_component_bounding_dimension(self):
        print(
            self.aedtapp.modeler.user_defined_components[
                self.aedtapp.modeler.user_defined_component_names[0]
            ].get_component_bounding_dimension()
        )
        print(
            self.aedtapp.modeler.user_defined_components[
                self.aedtapp.modeler.user_defined_component_names[0]
            ].get_component_center()
        )
        assert self.aedtapp.modeler.user_defined_components[
            self.aedtapp.modeler.user_defined_component_names[0]
        ].get_component_bounding_dimension()
        assert self.aedtapp.modeler.user_defined_components[
            self.aedtapp.modeler.user_defined_component_names[0]
        ].get_component_center()

    def test_83_operations(self):
        assert self.aedtapp.modeler.user_defined_components[
            self.aedtapp.modeler.user_defined_component_names[0]
        ].duplicate_along_line([1, 1, 1], nclones=2)
        assert self.aedtapp.modeler.user_defined_components[
            self.aedtapp.modeler.user_defined_component_names[0]
        ].duplicate_and_mirror([0, 0, 0], [1, 2, 3])

    def test_83_flatten_3d_components(self):
        assert self.flatten.flatten_3d_components()
>>>>>>> fc3ec674
<|MERGE_RESOLUTION|>--- conflicted
+++ resolved
@@ -1411,7 +1411,6 @@
             self.aedtapp.modeler.user_defined_component_names[0], [0, 0, 0], [1, 0, 0], is_3d_comp=True
         )
 
-<<<<<<< HEAD
     def test_82_flatten_3d_components(self):
         assert self.flatten.flatten_3d_components()
 
@@ -1443,34 +1442,4 @@
         assert GeometryOperators.v_norm(GeometryOperators.v_sub(
             self.aedtapp.modeler.user_defined_components["test_udm2"].get_component_center(),
             [0.0, 1.7763568394002505e-15, 0.0]
-        )) < 1e-10
-=======
-    def test_82_get_component_bounding_dimension(self):
-        print(
-            self.aedtapp.modeler.user_defined_components[
-                self.aedtapp.modeler.user_defined_component_names[0]
-            ].get_component_bounding_dimension()
-        )
-        print(
-            self.aedtapp.modeler.user_defined_components[
-                self.aedtapp.modeler.user_defined_component_names[0]
-            ].get_component_center()
-        )
-        assert self.aedtapp.modeler.user_defined_components[
-            self.aedtapp.modeler.user_defined_component_names[0]
-        ].get_component_bounding_dimension()
-        assert self.aedtapp.modeler.user_defined_components[
-            self.aedtapp.modeler.user_defined_component_names[0]
-        ].get_component_center()
-
-    def test_83_operations(self):
-        assert self.aedtapp.modeler.user_defined_components[
-            self.aedtapp.modeler.user_defined_component_names[0]
-        ].duplicate_along_line([1, 1, 1], nclones=2)
-        assert self.aedtapp.modeler.user_defined_components[
-            self.aedtapp.modeler.user_defined_component_names[0]
-        ].duplicate_and_mirror([0, 0, 0], [1, 2, 3])
-
-    def test_83_flatten_3d_components(self):
-        assert self.flatten.flatten_3d_components()
->>>>>>> fc3ec674
+        )) < 1e-10