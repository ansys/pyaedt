--- conflicted
+++ resolved
@@ -50,11 +50,7 @@
 Student Version
 ---------------
 
-<<<<<<< HEAD
 PyAEDT supports AEDT Student version 2021 R2. For more information, see
-=======
-PyAEDT now supports also AEDT Student version 2021 R2. Visit
->>>>>>> fe7af1a1
 `Student Version page <https://www.ansys.com/academic/students/ansys-e
 lectronics-desktop-student>`_.
 
@@ -102,11 +98,7 @@
 
 .. code:: python
 
-<<<<<<< HEAD
     Launch AEDT 2021 R1 in non-graphical mode
-=======
-    # Launch AEDT 2021 R1 in Non-Graphical mode
->>>>>>> fe7af1a1
 
     from pyaedt import Desktop, Circuit
     with Desktop(specified_version="2021.1",
@@ -152,11 +144,7 @@
     launch_server()
 
 
-<<<<<<< HEAD
 On any Windows client machine:
-=======
-On any Windows client machine
->>>>>>> fe7af1a1
 
 .. code:: python
 
