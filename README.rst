--- conflicted
+++ resolved
@@ -1,37 +1,30 @@
 Introduction
 ------------
 PyAEDT is intended to consolidate and extend all existing
-<<<<<<< HEAD
 functionalities around scripting for Ansys Electronics Dekstop (AEDT)
 to allow reuse of existing code, sharing of best practices, and increased
 collaboration. PyAEDT is licensed under the `MIT License
 <https://github.com/pyansys/PyAEDT/blob/main/LICENSE>`_.
 
-PyAEDT includes functionality to interact with these AEDT products: 
-HFSS, Icepak, Maxwell 3D, and Q3D.
-
-What is PyAEDT?
------------------
-PyAEDT is a Python library that interacts directly with the AEDT API
-to make scripting simpler for the end user.  It uses an architecture
-that can be reused for all AEDT 3D products (HFSS, Icepak, Maxwell 3D, and Q3D) and,
-in the future, for all other AEDT products. Its class and method
-=======
-functionalities around AEDT-based (Ansys Electronics Desktop) scripting to allow reuse of
-existing code, sharing of best practices, and increased collaboration.
-PyAEDT is licensed under the `MIT License
-<https://github.com/pyansys/PyAEDT/blob/main/LICENSE>`_.
-
-This tool includes functionality to interact with these AEDT tools: HFSS, Icepak,
-Maxwell 2D/3D, Q3D/2DExtractor, Mechanical, Nexxim, Simplorer and EDB Database.
+This tool includes functionality to interact the following AEDT tools and Ansys products:
+- HFSS
+- Icepak,
+- Maxwell 2D/3D
+- Q3D/2DExtractor
+- Mechanical
+- Nexxim
+- Simplorer
+- EDB Database.
 
 What is PyAEDT?
 ---------------
-PyAEDT is a Python library that interacts directly with the AEDT API to make scripting simpler for the end user.  It uses an architecture
-that can be reused for all AEDT 3D tools (HFSS, Icepak, Maxwell 3D, Q3D, Mechanical) as well as 2D tools and circuit tools like
-Nexxim and Simplorer. Finally it provides scripting capabilities in Ansys layout tools like HFSS3DLayout/EDB. Its class and method
->>>>>>> def8171a
-structures simplify operation for the end user while reusing information as much as
+PyAEDT is a Python library that interacts directly with the AEDT API
+to make scripting simpler for the end user.  It uses an architecture
+that can be reused for all AEDT 3D products (HFSS, Icepak, Maxwell 3D,
+Q3D and Mechanical) as well as 2D tools and circuit tools like
+Nexxim and Simplorer. Finally it provides scripting capabilities in Ansys
+layout tools like HFSS3DLayout/EDB. Its class and method structures simplify
+operation for the end user while reusing information as much as
 possible across the API.
 
 This figure shows an overview of the pyAEDT architecture for 3D solvers:
@@ -41,7 +34,7 @@
 
 
 Documentation and Issues
------------------------------------
+------------------------
 See the `Documentation <https://aedtdocs.pyansys.com>`_ page for more
 details and the `Examples gallery
 <https://aedtdocs.pyansys.com/examples/index.html>`_ for some
@@ -52,7 +45,7 @@
 
 
 Project Transition - Legacy Support
--------------------------------------
+-----------------------------------
 This project was formerly known as AEDTLib. 
 Thanks to all early adopters, contributors, and users who submitted issues, 
 gave feedback, and contributed code through the years. 
@@ -61,14 +54,13 @@
 Your contributions to PyAEDT will help shape PyAEDT into a better solution.
 
 
-
 Dependencies
 ------------
 You must have a local licenced copy of AEDT to run PyAEDT. 
 PyAEDT supports AEDT versions prior to and including 2021 R1.
 
 Why PyAEDT?
-------------
+-----------
 Recording and reusing script is a quick and easy approach for
 automating simple operations in the AEDT UI. 
 However, disadvantages of this approach are:
