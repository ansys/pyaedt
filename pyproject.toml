--- conflicted
+++ resolved
@@ -131,42 +131,6 @@
     "pyvista[io]>=0.38.0,<0.45",
     "ansys-tools-visualization-interface; python_version >= '3.10'",
 ]
-<<<<<<< HEAD
-
-=======
-jupyter = [
-    "jupyterlab>=3.6.0,<4.4",
-    "ipython>=7.30.0,<9.1",
-    "ipyvtklink>=0.2.0,<0.2.4",
-]
-all = [
-    "matplotlib>=3.5.0,<3.11",
-    "numpy>=1.20.0,<2.3",
-    "openpyxl>=3.1.0,<3.3",
-    "osmnx>=1.1.0,<2.1",
-    "pandas>=1.1.0,<2.3",
-    "pyvista[io]>=0.38.0,<0.45",
-    "fast-simplification>=0.1.7",
-    "ansys-tools-visualization-interface; python_version >= '3.10'",
-    "tables; python_version >= '3.10'",
-    "scikit-rf>=0.30.0,<1.7",
-    "pyaedt[jupyter]",
-    "requests",
-]
-examples = [
-    "imageio>=2.34.0,<2.38",
-    "matplotlib>=3.5.0,<3.11",
-    "numpy>=1.20.0,<2.3",
-    "openpyxl>=3.1.0,<3.3",
-    "osmnx>=1.1.0,<2.1",
-    "pandas>=1.1.0,<2.3",
-    "pyvista>=0.38.0,<0.45",
-    "fast-simplification>=0.1.7",
-    "joblib>=1.4.0,<1.5",
-    "plotly>=6.0,<6.1",
-    "scikit-rf>=0.30.0,<1.7",
-]
->>>>>>> 5fc28b40
 
 [tool.setuptools.dynamic]
 version = {attr = "ansys.aedt.core.__version__"}
