[build-system]
requires = ["flit_core >=3.2,<4"]
build-backend = "flit_core.buildapi"


[project]
name = "pyaedt"
dynamic = ["version"]
description = "Higher-Level Pythonic Ansys Electronics Desktop Framework"
readme = "README.md"
requires-python = ">=3.7,<4"
license = {file = "LICENSE"}
authors = [{name = "ANSYS, Inc.", email = "pyansys.core@ansys.com"}]
maintainers = [{name = "PyAEDT developers", email = "massimo.capodiferro@ansys.com"}]
classifiers = [
    "Development Status :: 4 - Beta",
    "Intended Audience :: Science/Research",
    "Topic :: Scientific/Engineering :: Information Analysis",
    "License :: OSI Approved :: MIT License",
    "Operating System :: OS Independent",
    "Programming Language :: Python :: 3.7",
    "Programming Language :: Python :: 3.8",
    "Programming Language :: Python :: 3.9",
    "Programming Language :: Python :: 3.10",
]

dependencies = [
    "cffi == 1.15.1;platform_system=='Linux'",
    "pywin32 >= 303;platform_system=='Windows'",
    "pythonnet == 3.0.2",
    "rpyc==5.3.1",
    "psutil",
    "dotnetcore2 ==3.1.23;platform_system=='Linux'",
]

[project.optional-dependencies]
tests = [
    "ipython==8.13.0; python_version < '3.9'",
    "ipython==8.15.0; python_version >= '3.9'",
    "imageio==2.31.3",
    "joblib==1.3.2",
    "matplotlib==3.5.3; python_version <= '3.7'",
    "matplotlib==3.8.0; python_version > '3.7'",
    "numpy==1.21.6; python_version <= '3.9'",
    "numpy==1.26.0; python_version > '3.9'",
    "openpyxl==3.1.2",
    "osmnx",
    "pandas==1.3.5; python_version == '3.7'",
    "pandas==2.0.3; python_version == '3.9'",
    "pandas==2.0.3; python_version == '3.8'",
    "pandas==2.1.1; python_version > '3.9'",
    "pytest==7.4.2",
    "pytest-cov==4.1.0",
    "pytest-xdist==3.3.1",
    "pyvista==0.42.2; python_version > '3.7'",
    "pyvista==0.38.0; python_version <= '3.7'",
    "scikit-learn==1.3.0",
    "SRTM.py",
    "utm",
    "scikit-rf",
]
doc = [
    "ansys-sphinx-theme==0.11.2",
    "imageio==2.31.3",
    "imageio-ffmpeg==0.4.9",
    "ipython==8.13.0; python_version < '3.9'",
    "ipython==8.15.0; python_version >= '3.9'",
    "ipywidgets==8.1.1",
    "joblib==1.3.2",
<<<<<<< HEAD
    "jupyterlab==4.0.5",
    "matplotlib==3.5.3; python_version == '3.7'",
    "matplotlib==3.7.3; python_version == '3.8'",
    "matplotlib==3.8.0; python_version > '3.8'",
=======
    "jupyterlab==4.0.6",
    "matplotlib==3.5.3; python_version <= '3.7'",
    "matplotlib==3.7.3; python_version > '3.7'",
>>>>>>> 693eb891
    "nbsphinx==0.9.3",
    "numpydoc==1.5.0",
    "osmnx",
    "pypandoc==1.11",
    "pytest-sphinx==0.5.0",
    "pyvista==0.42.2; python_version > '3.7'",
    "pyvista==0.38.0; python_version <= '3.7'",
    "recommonmark==0.7.1",
    "scikit-learn==1.3.0",
    "Sphinx==7.1.2; python_version <= '3.9'",
    "Sphinx==7.2.6; python_version >= '3.9'",
    "sphinx-autobuild==2021.3.14",
    "sphinx-autodoc-typehints==1.24.0",
    "sphinx-copybutton==0.5.2",
    "sphinx-gallery==0.14.0",
    "sphinx-notfound-page==1.0.0",
    "sphinxcontrib-websupport==1.2.4; python_version <= '3.9'",
    "sphinxcontrib-websupport==1.2.5; python_version <= '3.7'",
    "SRTM.py",
    "utm",
    "scikit-rf",
    "openpyxl==3.1.2",
]
full = [
    "imageio",
    "matplotlib==3.5.3; python_version == '3.7'",
    "matplotlib==3.7.3; python_version == '3.8'",
    "matplotlib==3.8.0; python_version > '3.8'",
    "numpy==1.21.6; python_version <= '3.9'",
    "numpy==1.26.0; python_version > '3.9'",
    "pandas==1.3.5; python_version == '3.7'",
    "pandas==2.0.3; python_version == '3.9'",
    "pandas==2.0.3; python_version == '3.8'",
    "pandas==2.1.1; python_version > '3.9'",
    "osmnx",
    "pyvista==0.42.2; python_version > '3.7'",
    "pyvista==0.38.0; python_version <= '3.7'",
    "SRTM.py",
    "utm",
    "scikit-rf",
    "openpyxl==3.1.2",
]
all = [
    "imageio",
    "matplotlib==3.5.3; python_version == '3.7'",
    "matplotlib==3.7.3; python_version == '3.8'",
    "matplotlib==3.8.0; python_version > '3.8'",
    "numpy==1.21.6; python_version <= '3.9'",
    "numpy==1.26.0; python_version > '3.9'",
    "pandas==1.3.5; python_version == '3.7'",
    "pandas==2.0.3; python_version == '3.9'",
    "pandas==2.0.3; python_version == '3.8'",
    "pandas==2.1.1; python_version > '3.9'",
    "osmnx",
    "pyvista==0.42.2; python_version > '3.7'",
    "pyvista==0.38.0; python_version <= '3.7'",
    "SRTM.py",
    "utm",
    "scikit-rf",
    "openpyxl==3.1.2",
]

[tool.flit.module]
name = "pyaedt"

[project.urls]
Bugs = "https://github.com/ansys/pyaedt/issues"
Documentation = "https://aedt.docs.pyansys.com"
Source = "https://github.com/ansys/pyaedt"
Discussions = "https://github.com/ansys/pyaedt/discussions"
Releases = "https://github.com/ansys/pyaedt/releases"

[tool.black]
line-length = 120

[tool.isort]
profile = "black"
force_sort_within_sections = true
line_length = 120
default_section = "THIRDPARTY"
src_paths = ["doc", "pyaedt", "_unittests"]

[tool.coverage.run]
source = ["pyaedt"]

[tool.coverage.report]
show_missing = true

[tool.pytest.ini_options]
minversion = "7.1"
addopts = "-ra --cov=pyaedt --cov-report html:.cov/html --cov-report xml:.cov/xml --cov-report term -vv"
testpaths = [
    "_unittest",
]


<|MERGE_RESOLUTION|>--- conflicted
+++ resolved
@@ -67,16 +67,10 @@
     "ipython==8.15.0; python_version >= '3.9'",
     "ipywidgets==8.1.1",
     "joblib==1.3.2",
-<<<<<<< HEAD
-    "jupyterlab==4.0.5",
+    "jupyterlab==4.0.6",
     "matplotlib==3.5.3; python_version == '3.7'",
     "matplotlib==3.7.3; python_version == '3.8'",
     "matplotlib==3.8.0; python_version > '3.8'",
-=======
-    "jupyterlab==4.0.6",
-    "matplotlib==3.5.3; python_version <= '3.7'",
-    "matplotlib==3.7.3; python_version > '3.7'",
->>>>>>> 693eb891
     "nbsphinx==0.9.3",
     "numpydoc==1.5.0",
     "osmnx",
