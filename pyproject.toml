[build-system]
requires = ["flit_core >=3.2,<4"]
build-backend = "flit_core.buildapi"


[project]
name = "pyaedt"
dynamic = ["version"]
description = "Higher-Level Pythonic Ansys Electronics Desktop Framework"
readme = "README.md"
requires-python = ">=3.7,<4"
license = {file = "LICENSE"}
authors = [{name = "ANSYS, Inc.", email = "pyansys.core@ansys.com"}]
maintainers = [{name = "PyAEDT developers", email = "massimo.capodiferro@ansys.com"}]
classifiers = [
    "Development Status :: 4 - Beta",
    "Intended Audience :: Science/Research",
    "Topic :: Scientific/Engineering :: Information Analysis",
    "License :: OSI Approved :: MIT License",
    "Operating System :: OS Independent",
    "Programming Language :: Python :: 3.7",
    "Programming Language :: Python :: 3.8",
    "Programming Language :: Python :: 3.9",
    "Programming Language :: Python :: 3.10",
]

dependencies = [
    "cffi == 1.15.1;platform_system=='Linux'",
    "pywin32 >= 303;platform_system=='Windows'",
    "pythonnet == 3.0.2",
    "rpyc==5.3.1",
    "psutil",
    "dotnetcore2 ==3.1.23;platform_system=='Linux'",
]

[project.optional-dependencies]
tests = [
    "ipython==8.13.0; python_version < '3.9'",
    "ipython==8.15.0; python_version >= '3.9'",
    "imageio==2.31.3",
    "joblib==1.3.2",
    "matplotlib==3.5.3; python_version <= '3.7'",
    "matplotlib==3.7.2; python_version > '3.7'",
    "numpy==1.21.6; python_version <= '3.9'",
    "numpy==1.25.2; python_version > '3.9'",
    "openpyxl==3.1.2",
    "osmnx",
    "pandas==1.3.5; python_version <= '3.7'",
<<<<<<< HEAD
    "pandas==2.0.3; python_version <= '3.9'",
    "pandas==2.1.0; python_version > '3.9'",
    "pytest==7.4.1",
=======
    "pandas==2.1.0; python_version > '3.7'",
    "pytest==7.4.2",
>>>>>>> 79f97830
    "pytest-cov==4.1.0",
    "pytest-xdist==3.3.1",
    "pyvista==0.42.1; python_version > '3.7'",
    "pyvista==0.38.0; python_version <= '3.7'",
    "scikit-learn==1.3.0",
    "SRTM.py",
    "utm",
    "scikit-rf",
]
doc = [
    "ansys-sphinx-theme==0.10.6",
    "imageio==2.31.3",
    "imageio-ffmpeg==0.4.8",
    "ipython==8.13.0; python_version < '3.9'",
    "ipython==8.15.0; python_version >= '3.9'",
    "ipywidgets==8.1.0",
    "joblib==1.3.2",
    "jupyterlab==4.0.5",
    "matplotlib==3.5.3; python_version <= '3.7'",
    "matplotlib==3.7.2; python_version > '3.7'",
    "nbsphinx==0.9.3",
    "numpydoc==1.5.0",
    "osmnx",
    "pypandoc==1.11",
    "pytest-sphinx==0.5.0",
    "pyvista==0.42.1; python_version > '3.7'",
    "pyvista==0.38.0; python_version <= '3.7'",
    "recommonmark==0.7.1",
    "scikit-learn==1.3.0",
    "Sphinx==7.1.2; python_version <= '3.9'",
    "Sphinx==7.2.5; python_version >= '3.9'",
    "sphinx-autobuild==2021.3.14",
    "sphinx-autodoc-typehints==1.24.0",
    "sphinx-copybutton==0.5.2",
    "sphinx-gallery==0.14.0",
    "sphinx-notfound-page==1.0.0",
    "sphinxcontrib-websupport==1.2.4; python_version <= '3.9'",
    "sphinxcontrib-websupport==1.2.5; python_version <= '3.7'",
    "SRTM.py",
    "utm",
    "scikit-rf",
    "openpyxl==3.1.2",
]
full = [
    "imageio",
    "matplotlib==3.5.3; python_version <= '3.7'",
    "matplotlib==3.7.2; python_version > '3.7'",
    "numpy==1.21.6; python_version <= '3.9'",
    "numpy==1.25.2; python_version > '3.9'",
    "pandas==1.3.5; python_version <= '3.7'",
    "pandas==2.0.3; python_version <= '3.9'",
    "pandas==2.1.0; python_version > '3.9'",
    "osmnx",
    "pyvista==0.42.1; python_version > '3.7'",
    "pyvista==0.38.0; python_version <= '3.7'",
    "SRTM.py",
    "utm",
    "scikit-rf",
    "openpyxl==3.1.2",
]
all = [
    "imageio",
    "matplotlib==3.5.3; python_version <= '3.7'",
    "matplotlib==3.7.2; python_version > '3.7'",
    "numpy==1.21.6; python_version <= '3.9'",
    "numpy==1.25.2; python_version > '3.9'",
    "pandas==1.3.5; python_version <= '3.7'",
    "pandas==2.0.3; python_version <= '3.9'",
    "pandas==2.1.0; python_version > '3.9'",
    "osmnx",
    "pyvista==0.42.1; python_version > '3.7'",
    "pyvista==0.38.0; python_version <= '3.7'",
    "SRTM.py",
    "utm",
    "scikit-rf",
    "openpyxl==3.1.2",
]

[tool.flit.module]
name = "pyaedt"

[project.urls]
Bugs = "https://github.com/ansys/pyaedt/issues"
Documentation = "https://aedt.docs.pyansys.com"
Source = "https://github.com/ansys/pyaedt"
Discussions = "https://github.com/ansys/pyaedt/discussions"
Releases = "https://github.com/ansys/pyaedt/releases"

[tool.black]
line-length = 120

[tool.isort]
profile = "black"
force_sort_within_sections = true
line_length = 120
default_section = "THIRDPARTY"
src_paths = ["doc", "pyaedt", "_unittests"]

[tool.coverage.run]
source = ["pyaedt"]

[tool.coverage.report]
show_missing = true

[tool.pytest.ini_options]
minversion = "7.1"
addopts = "-ra --cov=pyaedt --cov-report html:.cov/html --cov-report xml:.cov/xml --cov-report term -vv"
testpaths = [
    "_unittest",
]


<|MERGE_RESOLUTION|>--- conflicted
+++ resolved
@@ -46,14 +46,9 @@
     "openpyxl==3.1.2",
     "osmnx",
     "pandas==1.3.5; python_version <= '3.7'",
-<<<<<<< HEAD
     "pandas==2.0.3; python_version <= '3.9'",
     "pandas==2.1.0; python_version > '3.9'",
-    "pytest==7.4.1",
-=======
-    "pandas==2.1.0; python_version > '3.7'",
     "pytest==7.4.2",
->>>>>>> 79f97830
     "pytest-cov==4.1.0",
     "pytest-xdist==3.3.1",
     "pyvista==0.42.1; python_version > '3.7'",
