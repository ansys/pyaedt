[build-system]
requires = ["setuptools", "wheel"]
build-backend = "setuptools.build_meta"


[project]
name = "pyaedt"
dynamic = ["version"]
description = "High-level Python API for Ansys Electronics Desktop Framework"
readme = "README.md"
requires-python = ">=3.8,<4"
license = {file = "LICENSE"}
authors = [{name = "ANSYS, Inc.", email = "pyansys.core@ansys.com"}]
maintainers = [{name = "ANSYS, Inc.", email = "pyansys.core@ansys.com"}]
classifiers = [
    # General classifiers
    "Development Status :: 4 - Beta",
    "Intended Audience :: Developers",
    "Intended Audience :: Science/Research",
    "Intended Audience :: Manufacturing",
    "License :: OSI Approved :: MIT License",
    "Operating System :: OS Independent",
    "Programming Language :: Python :: 3.8",
    "Programming Language :: Python :: 3.9",
    "Programming Language :: Python :: 3.10",
    "Programming Language :: Python :: 3.11",
    "Programming Language :: Python :: 3.12",
    "Topic :: Software Development :: Libraries",
    "Topic :: Scientific/Engineering :: Electronic Design Automation (EDA)",
    "Topic :: Scientific/Engineering :: Information Analysis",
    # Additional specific classifiers
    "Operating System :: OS Independent",
]

dependencies = [
    "fpdf2",
    "grpcio>=1.50.0,<1.71",
    "jsonschema",
    "psutil",
    "pyedb>=0.4.0; python_version == '3.7'",
    "pyedb>=0.24.0; python_version > '3.7'",
    "pyedb!=0.28.0; python_version > '3.7'",
    "tomli; python_version < '3.11'",
    "tomli-w",
    "rpyc>=6.0.0,<6.1",
    "pyyaml",
    "defusedxml>=0.7,<8.0",
<<<<<<< HEAD
=======
    "attrs<24.3.0",
    "referencing<0.36.0",
>>>>>>> d22239e9
]

[project.optional-dependencies]
unit-tests = [
    "pytest>=7.4.0,<8.4",
    "pytest-cov>=4.0.0,<6.1",
    "mock>=5.1.0,<5.2",
]
integration-tests = [
    "matplotlib>=3.5.0,<3.11",
    "mock>=5.1.0,<5.2",
    "numpy>=1.20.0,<2.3",
    "pandas>=1.1.0,<2.3",
    "pytest>=7.4.0,<8.4",
    "pytest-cov>=4.0.0,<6.1",
]
tests = [
    "ipython>=7.30.0,<8.33",
    "joblib>=1.0.0,<1.5",
    "matplotlib>=3.5.0,<3.11",
    "mock>=5.1.0,<5.2",
    "numpy>=1.20.0,<2.3",
    "openpyxl>=3.1.0,<3.3",
    "osmnx>=1.1.0,<2.1",
    "pandas>=1.1.0,<2.3",
    "pytest>=7.4.0,<8.4",
    "pytest-cov>=4.0.0,<6.1",
    "pytest-xdist>=3.5.0,<3.7",
    "pyvista[io]>=0.38.0,<0.45",
    "ansys-tools-visualization-interface; python_version >= '3.10'",
    "tables; python_version >= '3.10'",
    # Never directly imported but required when loading ML related file see #4713
    "scikit-learn>=1.0.0,<1.7",
    "scikit-rf>=0.30.0,<1.6",
]
dotnet = [
    "ansys-pythonnet>=3.1.0rc3",
    "cffi==1.17.1; platform_system=='Linux' and python_version == '3.7'",
    "cffi>=1.16.0,<1.18; platform_system=='Linux' and python_version > '3.7'",
    "dotnetcore2==3.1.23; platform_system=='Linux'",
    "pywin32>=303; platform_system=='Windows'",
]
doc = [
    "ansys-sphinx-theme>=1.0.0,<1.4",
    "jupyter",
    "numpydoc>=1.5.0,<1.9",
    "recommonmark",
    "Sphinx>=7.1.0,<8.3",
    # NOTE: latest compatible version for Python 3.8 is 2021.3.14
    "sphinx-autobuild==2021.3.14; python_version == '3.8'",
    "sphinx-autobuild==2024.10.3; python_version > '3.8'",
    "sphinx-copybutton>=0.5.0,<0.6",
    "sphinx-gallery>=0.14.0,<0.20",
    "sphinx_design>=0.4.0,<0.7",
    "pyvista[io]>=0.38.0,<0.45",
]
all = [
    "matplotlib>=3.5.0,<3.11",
    "numpy>=1.20.0,<2.3",
    "openpyxl>=3.1.0,<3.3",
    "osmnx>=1.1.0,<2.1",
    "pandas>=1.1.0,<2.3",
    "pyvista[io]>=0.38.0,<0.45",
    "fast-simplification>=0.1.7",
    "ansys-tools-visualization-interface; python_version >= '3.10'",
    "tables; python_version >= '3.10'",
    # Never directly imported but required when loading ML related file see #4713
    "scikit-learn>=1.0.0,<1.7",
    "scikit-rf>=0.30.0,<1.6",
]
installer = [
    "matplotlib>=3.5.0,<3.11",
    "numpy>=1.20.0,<2.3",
    "openpyxl>=3.1.0,<3.3",
    "osmnx>=1.1.0,<2.1",
    "pandas>=1.1.0,<2.3",
    "pyvista[io]>=0.38.0,<0.45",
    "fast-simplification>=0.1.7",
    "ansys-tools-visualization-interface; python_version >= '3.10'",
    # Never directly imported but required when loading ML related file see #4713
    "scikit-learn>=1.0.0,<1.7",
    "scikit-rf>=0.30.0,<1.6",
    "jupyterlab>=3.6.0,<4.4",
    "ipython>=7.30.0,<8.33",
    "ipyvtklink>=0.2.0,<0.2.4",
]

[tool.setuptools.dynamic]
version = {attr = "ansys.aedt.core.__version__"}

[project.urls]
Bugs = "https://github.com/ansys/pyaedt/issues"
Documentation = "https://aedt.docs.pyansys.com"
Source = "https://github.com/ansys/pyaedt"
Discussions = "https://github.com/ansys/pyaedt/discussions"
Releases = "https://github.com/ansys/pyaedt/releases"

[tool.black]
line-length = 120

[tool.isort]
profile = "black"
force_sort_within_sections = true
line_length = 120
default_section = "THIRDPARTY"
src_paths = ["doc", "src/ansys/aedt/core", "tests"]

[tool.codespell]
ignore-words = "ignore_words.txt"
skip = """
*.pyc,*.aedt,*.xml,*.txt,*.gif,*.png,*.jpg,*.js,*.html,*.doctree,*.ttf,*.woff,*.woff2,*.eot,*.mp4,*.inv,*.pickle,\
*.ipynb,flycheck*,./.git/*,./.hypothesis/*,*.yml,./docs/build/*,./docs/images/*,./dist/*,*~,.hypothesis*,\
./src/ansys/aedt/core/third_party,./docs/source/examples/*,*cover,*.dat,*.mac,PKG-INFO,*.mypy_cache/*,*.xml,*.aedt,*.svg
"""
enable-colors = true

[tool.coverage.run]
source = ["src/ansys/aedt/core"]

[tool.coverage.report]
show_missing = true
omit = ["src/ansys/aedt/core/rpc/*.py"]

[tool.pytest.ini_options]
markers = [
    "unit",
    "integration",
    "system",
    "solvers",
    "general",
]
filterwarnings = [
    "ignore::UserWarning:src.ansys.aedt.core.*",
    "ignore::DeprecationWarning:src.*",
    "ignore::UserWarning:ansys.aedt.core.*",
    "ignore::DeprecationWarning:ansys.aedt.core.*"
]

[tool.numpydoc_validation]
checks = [
    "GL06",  # Found unknown section
    "GL07",  # Sections are in the wrong order.
    "GL08",  # The object does not have a docstring
    "GL09",  # Deprecation warning should precede extended summary
    "GL10",  # reST directives {directives} must be followed by two colons
    # Return
    "RT04", # Return value description should start with a capital letter"
    "RT05", # Return value description should finish with "."
    # Summary
    "SS01",  # No summary found
    "SS02",  # Summary does not start with a capital letter
    "SS03",  # Summary does not end with a period
    "SS04",  # Summary contains heading whitespaces
    "SS05",  # Summary must start with infinitive verb, not third person
    # Parameters
    "PR10",  # Parameter "{param_name}" requires a space before the colon
    # separating the parameter name and type",
]
exclude = [
    '\.AEDTMessageManager.add_message$',  # bad SS05
    '\.Modeler3D\.create_choke$',  # bad RT05
    '\.tests',  # missing docstring for tests
    'HistoryProps.',  # bad RT05 because of the base class named OrderedDict
]<|MERGE_RESOLUTION|>--- conflicted
+++ resolved
@@ -45,11 +45,6 @@
     "rpyc>=6.0.0,<6.1",
     "pyyaml",
     "defusedxml>=0.7,<8.0",
-<<<<<<< HEAD
-=======
-    "attrs<24.3.0",
-    "referencing<0.36.0",
->>>>>>> d22239e9
 ]
 
 [project.optional-dependencies]
