[build-system]
requires = ["flit_core >=3.2,<4"]
build-backend = "flit_core.buildapi"


[project]
name = "pyaedt"
dynamic = ["version"]
description = "Higher-Level Pythonic Ansys Electronics Desktop Framework"
readme = "README.md"
requires-python = ">=3.7,<4"
license = {file = "LICENSE"}
authors = [{name = "ANSYS, Inc.", email = "pyansys.core@ansys.com"}]
maintainers = [{name = "PyAEDT developers", email = "massimo.capodiferro@ansys.com"}]
classifiers = [
    "Development Status :: 4 - Beta",
    "Intended Audience :: Science/Research",
    "Topic :: Scientific/Engineering :: Information Analysis",
    "License :: OSI Approved :: MIT License",
    "Operating System :: OS Independent",
    "Programming Language :: Python :: 3.7",
    "Programming Language :: Python :: 3.8",
    "Programming Language :: Python :: 3.9",
    "Programming Language :: Python :: 3.10",
]

dependencies = [
    "cffi == 1.15.1;platform_system=='Linux'",
    "pywin32 >= 303;platform_system=='Windows'",
    "pythonnet == 3.0.1",
    "rpyc==5.3.1",
    "psutil",
    "dotnetcore2 ==3.1.23;platform_system=='Linux'",
]

[project.optional-dependencies]
tests = [
<<<<<<< HEAD
    "ipython==8.13.2",
    "imageio==2.30.0",
=======
    "ipython==8.13.0",
    "imageio==2.31.1",
>>>>>>> 143a48b4
    "joblib==1.2.0",
    "matplotlib==3.5.3; python_version <= '3.7'",
    "matplotlib==3.7.1; python_version > '3.7'",
    "numpy==1.21.6; python_version <= '3.7'",
    "numpy==1.24.3; python_version > '3.7'",
    "openpyxl==3.1.2",
    "osmnx",
    "pandas==1.3.5; python_version <= '3.7'",
    "pandas==2.0.2; python_version > '3.7'",
    "pytest==7.3.2",
    "pytest-cov==4.0.0",
    "pytest-xdist==3.3.1",
    "pyvista==0.39.1; python_version > '3.7'",
    "pyvista==0.38.0; python_version <= '3.7'",
    "scikit-learn==1.2.2",
    "SRTM.py",
    "utm",
    "scikit-rf",

]
doc = [
    "ansys-sphinx-theme==0.9.9",
    "imageio==2.31.1",
    "imageio-ffmpeg==0.4.8",
    "ipython==8.13.2",
    "ipywidgets==8.0.6",
    "joblib==1.2.0",
    "jupyterlab==4.0.2",
    "matplotlib==3.5.3; python_version <= '3.7'",
    "matplotlib==3.7.1; python_version > '3.7'",
    "nbsphinx==0.9.2",
    "numpydoc==1.5.0",
    "osmnx",
    "pypandoc==1.11",
    "pytest-sphinx==0.5.0",
    "pyvista==0.39.1; python_version > '3.7'",
    "pyvista==0.38.0; python_version <= '3.7'",
    "recommonmark==0.7.1",
    "scikit-learn==1.2.2",
    "Sphinx==7.0.1",
    "sphinx-autobuild==2021.3.14",
    "sphinx-autodoc-typehints==1.23.0",
    "sphinx-copybutton==0.5.2",
    "sphinx-gallery==0.13.0",
    "sphinx-notfound-page==0.8.3",
    "sphinxcontrib-websupport==1.2.4",
    "SRTM.py",
    "utm",
    "scikit-rf",
    "openpyxl==3.1.2",
]
full = [
    "imageio==2.31.1",
    "matplotlib==3.5.3; python_version <= '3.7'",
    "matplotlib==3.7.1; python_version > '3.7'",
    "numpy==1.21.6; python_version <= '3.7'",
    "numpy==1.24.3; python_version > '3.7'",
    "pandas==1.3.5; python_version <= '3.7'",
    "pandas==2.0.2; python_version > '3.7'",
    "osmnx",
    "pyvista==0.39.1; python_version > '3.7'",
    "pyvista==0.38.0; python_version <= '3.7'",
    "SRTM.py",
    "utm",
    "scikit-rf",
    "openpyxl==3.1.2",
]
all = [
    "imageio==2.31.1",
    "matplotlib==3.5.3; python_version <= '3.7'",
    "matplotlib==3.7.1; python_version > '3.7'",
    "numpy==1.21.6; python_version <= '3.7'",
    "numpy==1.24.3; python_version > '3.7'",
    "pandas==1.3.5; python_version <= '3.7'",
    "pandas==2.0.2; python_version > '3.7'",
    "osmnx",
    "pyvista==0.39.1; python_version > '3.7'",
    "pyvista==0.38.0; python_version <= '3.7'",
    "SRTM.py",
    "utm",
    "scikit-rf",
    "openpyxl==3.1.2",
]

[tool.flit.module]
name = "pyaedt"

[project.urls]
"Bug Tracker" = "https://github.com/pyansys/pyaedt/issues"
"Documentation" = "https://aedt.docs.pyansys.com"
"Source Code" = "https://github.com/pyansys/pyaedt"

[tool.black]
line-length = 120

[tool.isort]
profile = "black"
force_sort_within_sections = true
line_length = 120
default_section = "THIRDPARTY"
src_paths = ["doc", "pyaedt", "_unittests"]

[tool.coverage.run]
source = ["pyaedt"]

[tool.coverage.report]
show_missing = true

[tool.pytest.ini_options]
minversion = "7.1"
addopts = "-ra --cov=pyaedt --cov-report html:.cov/html --cov-report xml:.cov/xml --cov-report term -vv"
testpaths = [
    "_unittest",
]


<|MERGE_RESOLUTION|>--- conflicted
+++ resolved
@@ -35,13 +35,8 @@
 
 [project.optional-dependencies]
 tests = [
-<<<<<<< HEAD
     "ipython==8.13.2",
-    "imageio==2.30.0",
-=======
-    "ipython==8.13.0",
     "imageio==2.31.1",
->>>>>>> 143a48b4
     "joblib==1.2.0",
     "matplotlib==3.5.3; python_version <= '3.7'",
     "matplotlib==3.7.1; python_version > '3.7'",
