[build-system]
requires = ["flit_core >=3.2,<4"]
build-backend = "flit_core.buildapi"


[project]
name = "pyaedt"
dynamic = ["version"]
description = "High-level Python API for Ansys Electronics Desktop Framework"
readme = "README.md"
requires-python = ">=3.8,<4"
license = {file = "LICENSE"}
authors = [{name = "ANSYS, Inc.", email = "pyansys.core@ansys.com"}]
maintainers = [{name = "ANSYS, Inc.", email = "pyansys.core@ansys.com"}]
classifiers = [
    # General classifiers
    "Development Status :: 4 - Beta",
    "Intended Audience :: Developers",
    "Intended Audience :: Science/Research",
    "Intended Audience :: Manufacturing",
    "License :: OSI Approved :: MIT License",
    "Operating System :: OS Independent",
    "Programming Language :: Python :: 3.8",
    "Programming Language :: Python :: 3.9",
    "Programming Language :: Python :: 3.10",
    "Programming Language :: Python :: 3.11",
    "Programming Language :: Python :: 3.12",
    "Topic :: Software Development :: Libraries",
    "Topic :: Scientific/Engineering :: Electronic Design Automation (EDA)",
    "Topic :: Scientific/Engineering :: Information Analysis",
    # Additional specific classifiers
    "Operating System :: OS Independent",
]

dependencies = [
    "fpdf2",
    "jsonschema",
    "psutil",
    "pyedb>=0.4.0; python_version == '3.7'",
    "pyedb>=0.20.0; python_version > '3.7'",
    "pytomlpp",
    "rpyc>=6.0.0,<6.1",
]

[project.optional-dependencies]
tests = [
    "ipython>=7.30.0,<8.27",
    "joblib>=1.0.0,<1.5",
    "matplotlib>=3.5.0,<3.9",
    "mock>=5.1.0,<5.2",
    "numpy>=1.20.0,<2",
    "openpyxl>=3.1.0,<3.3",
    "osmnx>=1.1.0,<1.10",
    "pandas>=1.1.0,<2.3",
    "pytest>=7.4.0,<8.4",
    "pytest-cov>=4.0.0,<5.1",
    "pytest-xdist>=3.5.0,<3.7",
    "pyvista[io]>=0.38.0,<0.45",
    # Never directly imported but required when loading ML related file see #4713
    "scikit-learn>=1.0.0,<1.6",
    "scikit-rf>=0.30.0,<1.3",
    "SRTM.py",
    "utm",
]
dotnet = [
    "ansys-pythonnet>=3.1.0rc3",
    "cffi==1.15.1; platform_system=='Linux' and python_version == '3.7'",
    "cffi>=1.16.0,<1.17; platform_system=='Linux' and python_version > '3.7'",
    "dotnetcore2==3.1.23; platform_system=='Linux'",
    "pywin32>=303; platform_system=='Windows'",
]
doc = [
    "ansys-sphinx-theme>=0.10.0,<0.17",
    "ipython>=8.13.0,<8.27",
    "joblib>=1.3.0,<1.5",
    "jupyterlab>=4.0.0,<4.3",
    "matplotlib>=3.5.0,<3.9",
    "nbsphinx>=0.9.0,<0.10",
    "numpydoc>=1.5.0,<1.8",
    "openpyxl>=3.0.0,<3.2",
    "osmnx>=1.1.0,<1.10",
    "pypandoc>=1.10.0,<1.14",
    #"pytest-sphinx",
    "pyvista[io]>=0.38.0,<0.45",
    "recommonmark",
<<<<<<< HEAD
    "scikit-rf>=0.30.0,<1.2",
    "Sphinx>=7.1.0,<7.4",
=======
    "scikit-rf>=0.30.0,<1.3",
    "Sphinx==5.3.0; python_version == '3.7'",
    "Sphinx>=7.1.0,<7.4; python_version > '3.7'",
    "sphinx-autobuild==2021.3.14; python_version == '3.7'",
>>>>>>> f4111ac9
    "sphinx-autobuild==2021.3.14; python_version == '3.8'",
    "sphinx-autobuild==2024.4.16; python_version > '3.8'",
    #"sphinx-autodoc-typehints",
    "sphinx-copybutton>=0.5.0,<0.6",
    "sphinx-gallery>=0.14.0,<0.17",
    #"sphinx-notfound-page",
    "sphinx_design>=0.4.0,<0.7",
    #"sphinxcontrib-websupport",
    "SRTM.py",
    "utm",
]
doc-no-examples = [
    "ansys-sphinx-theme>=0.10.0,<0.17",
    "numpydoc>=1.5.0,<1.8",
    "recommonmark",
    "Sphinx>=7.1.0,<7.4",
    "sphinx-autobuild==2021.3.14; python_version == '3.8'",
    "sphinx-autobuild==2024.4.16; python_version > '3.8'",
    #"sphinx-autodoc-typehints",
    "sphinx-copybutton>=0.5.0,<0.6",
    "sphinx-gallery>=0.14.0,<0.17",
    #"sphinx-notfound-page",
    #"sphinxcontrib-websupport",
    "sphinx_design>=0.4.0,<0.7",
    "matplotlib>=3.5.0,<3.9",
    "scikit-rf>=0.30.0,<1.3",
    "pyvista[io]>=0.38.0,<0.45",
]
all = [
    "matplotlib>=3.5.0,<3.9",
    "numpy>=1.20.0,<2",
    "openpyxl>=3.1.0,<3.3",
    "osmnx>=1.1.0,<1.10",
    "pandas>=1.1.0,<2.3",
    "pyvista[io]>=0.38.0,<0.45",
    "fast-simplification>=0.1.7",
    # Never directly imported but required when loading ML related file see #4713
    "scikit-learn>=1.0.0,<1.6",
    "scikit-rf>=0.30.0,<1.3",
    "SRTM.py",
    "utm",
]
installer = [
    "matplotlib>=3.5.0,<3.9",
    "numpy>=1.20.0,<2",
    "openpyxl>=3.1.0,<3.3",
    "osmnx>=1.1.0,<1.10",
    "pandas>=1.1.0,<2.3",
    "pyvista[io]>=0.38.0,<0.45",
    # Never directly imported but required when loading ML related file see #4713
    "scikit-learn>=1.0.0,<1.6",
    "scikit-rf>=0.30.0,<1.3",
    "SRTM.py",
    "utm",
    "jupyterlab>=3.6.0,<4.3",
    "ipython>=7.30.0,<8.27",
    "ipyvtklink>=0.2.0,<0.2.4",
]

[tool.flit.module]
name = "pyaedt"

[project.urls]
Bugs = "https://github.com/ansys/pyaedt/issues"
Documentation = "https://aedt.docs.pyansys.com"
Source = "https://github.com/ansys/pyaedt"
Discussions = "https://github.com/ansys/pyaedt/discussions"
Releases = "https://github.com/ansys/pyaedt/releases"

[tool.black]
line-length = 120

[tool.isort]
profile = "black"
force_sort_within_sections = true
line_length = 120
default_section = "THIRDPARTY"
src_paths = ["doc", "pyaedt", "_unittests"]

[tool.codespell]
ignore-words = "ignore_words.txt"
skip = """
*.pyc,*.aedt,*.xml,*.txt,*.gif,*.png,*.jpg,*.js,*.html,*.doctree,*.ttf,*.woff,*.woff2,*.eot,*.mp4,*.inv,*.pickle,\
*.ipynb,flycheck*,./.git/*,./.hypothesis/*,*.yml,./docs/build/*,./docs/images/*,./dist/*,*~,.hypothesis*,\
./pyaedt/third_party,./docs/source/examples/*,*cover,*.dat,*.mac,PKG-INFO,*.mypy_cache/*,*.xml,*.aedt,*.svg
"""
enable-colors = true

[tool.coverage.run]
source = ["pyaedt"]

[tool.coverage.report]
show_missing = true
omit = ["pyaedt/rpc/*.py"]

[tool.pytest.ini_options]
minversion = "7.1"
addopts = "-ra --cov=pyaedt --cov-report html:.cov/html --cov-report xml:.cov/xml --cov-report term -vv"
testpaths = [
    "_unittest",
]
filterwarnings = [
    "ignore::UserWarning:pyaedt.*",
    "ignore::DeprecationWarning:pyaedt.*"
]

[tool.numpydoc_validation]
checks = [
    "GL06",  # Found unknown section
    "GL07",  # Sections are in the wrong order.
    "GL08",  # The object does not have a docstring
    "GL09",  # Deprecation warning should precede extended summary
    "GL10",  # reST directives {directives} must be followed by two colons
    # Return
    "RT04", # Return value description should start with a capital letter"
    "RT05", # Return value description should finish with "."
    # Summary
    "SS01",  # No summary found
    "SS02",  # Summary does not start with a capital letter
    "SS03",  # Summary does not end with a period
    "SS04",  # Summary contains heading whitespaces
    "SS05",  # Summary must start with infinitive verb, not third person
    # Parameters
    "PR10",  # Parameter "{param_name}" requires a space before the colon
    # separating the parameter name and type",
]
exclude = [
    '\.AEDTMessageManager.add_message$',  # bad SS05
    '\.Modeler3D\.create_choke$',  # bad RT05
    '\._unittest',  # missing docstring for tests
    'HistoryProps.',  # bad RT05 because of the base class named OrderedDict
]<|MERGE_RESOLUTION|>--- conflicted
+++ resolved
@@ -83,15 +83,8 @@
     #"pytest-sphinx",
     "pyvista[io]>=0.38.0,<0.45",
     "recommonmark",
-<<<<<<< HEAD
-    "scikit-rf>=0.30.0,<1.2",
+    "scikit-rf>=0.30.0,<1.3",
     "Sphinx>=7.1.0,<7.4",
-=======
-    "scikit-rf>=0.30.0,<1.3",
-    "Sphinx==5.3.0; python_version == '3.7'",
-    "Sphinx>=7.1.0,<7.4; python_version > '3.7'",
-    "sphinx-autobuild==2021.3.14; python_version == '3.7'",
->>>>>>> f4111ac9
     "sphinx-autobuild==2021.3.14; python_version == '3.8'",
     "sphinx-autobuild==2024.4.16; python_version > '3.8'",
     #"sphinx-autodoc-typehints",
