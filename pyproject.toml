[build-system]
requires = ["setuptools", "wheel"]
build-backend = "setuptools.build_meta"


[project]
name = "pyaedt"
dynamic = ["version"]
description = "High-level Python API for Ansys Electronics Desktop Framework"
readme = "README.md"
requires-python = ">=3.8,<4"
license = "MIT"
license-files = ["LICENSE"]
authors = [{name = "ANSYS, Inc.", email = "pyansys.core@ansys.com"}]
maintainers = [{name = "ANSYS, Inc.", email = "pyansys.core@ansys.com"}]
classifiers = [
    # General classifiers
    "Development Status :: 4 - Beta",
    "Intended Audience :: Developers",
    "Intended Audience :: Science/Research",
    "Intended Audience :: Manufacturing",
    "Operating System :: OS Independent",
    "Programming Language :: Python :: 3.8",
    "Programming Language :: Python :: 3.9",
    "Programming Language :: Python :: 3.10",
    "Programming Language :: Python :: 3.11",
    "Programming Language :: Python :: 3.12",
    "Programming Language :: Python :: 3.13",
    "Topic :: Software Development :: Libraries",
    "Topic :: Scientific/Engineering :: Electronic Design Automation (EDA)",
    "Topic :: Scientific/Engineering :: Information Analysis",
    # Additional specific classifiers
    "Operating System :: OS Independent",
]

dependencies = [
    "fpdf2",
    "grpcio>=1.50.0,<1.71",
    "jsonschema",
    "psutil",
    "pyedb>=0.4.0; python_version == '3.7'",
    "pyedb>=0.24.0,!=0.28.0; python_version > '3.7'",
    "tomli; python_version < '3.11'",
    "tomli-w",
    "rpyc>=6.0.0,<6.1",
    "pyyaml",
    "defusedxml>=0.7,<8.0",
]

[project.optional-dependencies]
unit-tests = [
    "pytest>=7.4.0,<8.4",
    "pytest-cov>=4.0.0,<6.2",
    "mock>=5.1.0,<5.3",
]
integration-tests = [
    "matplotlib>=3.5.0,<3.11",
    "numpy>=1.20.0,<2.3",
    "pandas>=1.1.0,<2.3",
    "pyaedt[unit-tests]",
]
tests = [
    "ansys-tools-visualization-interface; python_version >= '3.10'",
    "openpyxl>=3.1.0,<3.3",
    "osmnx>=1.1.0,<2.1",
    "pyaedt[integration-tests]",
    "pytest-timeout>=2.3.0,<2.5",
    "pytest-xdist>=3.5.0,<3.7",
<<<<<<< HEAD
    "pyvista[io]>=0.38.0,<0.46",
    "scikit-rf>=0.30.0,<1.7",
=======
    "pyvista[io]>=0.38.0,<0.45",
    "scikit-rf>=0.30.0,<1.8",
>>>>>>> c86a9c5d
    "tables; python_version >= '3.10'",
    "vtk>=9,<10",
]
dotnet = [
    "ansys-pythonnet>=3.1.0rc3",
    "cffi==1.17.1; platform_system=='Linux' and python_version == '3.7'",
    "cffi>=1.16.0,<1.18; platform_system=='Linux' and python_version > '3.7'",
    "dotnetcore2==3.1.23; platform_system=='Linux'",
    "pywin32>=303; platform_system=='Windows'",
]
doc = [
    "ansys-sphinx-theme>=1.0.0,<1.5",
    "jupyter",
    "numpydoc>=1.5.0,<1.9",
    "recommonmark",
    "Sphinx>=7.1.0,<8.3",
    # NOTE: latest compatible version for Python 3.8 is 2021.3.14
    "sphinx-autobuild==2021.3.14; python_version == '3.8'",
    "sphinx-autobuild==2024.10.3; python_version > '3.8'",
    "sphinx-copybutton>=0.5.0,<0.6",
    "sphinx-gallery>=0.14.0,<0.20",
    "sphinx_design>=0.4.0,<0.7",
    "pyvista[io]>=0.38.0,<0.45",
    "ansys-tools-visualization-interface; python_version >= '3.10'",
    "vtk>=9,<10",
]
graphics = [
    "ansys-tools-visualization-interface; python_version >= '3.10'",
    "pyvista[io]>=0.38.0,<0.45",
    "matplotlib>=3.5.0,<3.11",
    "vtk>=9.0,<9.4",
]
jupyter = [
    "jupyterlab>=3.6.0,<4.5",
    "ipython>=7.30.0,<9.1",
    "ipyvtklink>=0.2.0,<0.2.4",
]
all = [
    "matplotlib>=3.5.0,<3.11",
    "numpy>=1.20.0,<2.3",
    "openpyxl>=3.1.0,<3.3",
    "osmnx>=1.1.0,<2.1",
    "pandas>=1.1.0,<2.3",
    "pyvista[io]>=0.38.0,<0.45",
    "fast-simplification>=0.1.7",
    "ansys-tools-visualization-interface; python_version >= '3.10'",
    "tables; python_version >= '3.10'",
    "scikit-rf>=0.30.0,<1.8",
    "pyaedt[jupyter]",
    "requests",
    "vtk>=9,<10",
]
examples = [
    "imageio>=2.34.0,<2.38",
    "matplotlib>=3.5.0,<3.11",
    "numpy>=1.20.0,<2.3",
    "openpyxl>=3.1.0,<3.3",
    "osmnx>=1.1.0,<2.1",
    "pandas>=1.1.0,<2.3",
    "pyvista>=0.38.0,<0.45",
    "fast-simplification>=0.1.7",
    "joblib>=1.4.0,<1.6",
    "plotly>=6.0,<6.1",
<<<<<<< HEAD
    "scikit-rf>=0.30.0,<1.7",
    "vtk>=9,<10",
=======
    "scikit-rf>=0.30.0,<1.8",
>>>>>>> c86a9c5d
]

[tool.setuptools.dynamic]
version = {attr = "ansys.aedt.core.__version__"}

[project.urls]
Bugs = "https://github.com/ansys/pyaedt/issues"
Documentation = "https://aedt.docs.pyansys.com"
Source = "https://github.com/ansys/pyaedt"
Discussions = "https://github.com/ansys/pyaedt/discussions"
Releases = "https://github.com/ansys/pyaedt/releases"
Changelog = "https://github.com/ansys/pyaedt/blob/main/doc/source/changelog.rst"

[tool.ruff]
line-length = 120
fix = true
exclude = ["*.def", "*.aedt", "*.aedtz"] # Do not check AEDT/EDB binary files 

[tool.ruff.format]
quote-style = "double"
indent-style = "space"
docstring-code-format = true

[tool.ruff.lint]
select = [
    "D",   # pydocstyle, see https://docs.astral.sh/ruff/rules/#pydocstyle-d
    "E",   # pycodestyle, see https://docs.astral.sh/ruff/rules/#pycodestyle-e-w
    "F",   # pyflakes, see https://docs.astral.sh/ruff/rules/#pyflakes-f
    "I",   # isort, see https://docs.astral.sh/ruff/rules/#isort-i
    "N",   # pep8-naming, see https://docs.astral.sh/ruff/rules/#pep8-naming-n
    "PTH", # flake8-use-pathlib, https://docs.astral.sh/ruff/rules/#flake8-use-pathlib-pth
    "TD",  # flake8-todos, https://docs.astral.sh/ruff/rules/#flake8-todos-td
    "W",   # pycodestyle, see https://docs.astral.sh/ruff/rules/#pycodestyle-e-w
]
ignore = [
    # "D" - pydocstyle, see https://docs.astral.sh/ruff/rules/#pydocstyle-d
    "D100", # undocumented-public-module
    "D101", # undocumented-public-class
    "D102", # undocumented-public-method
    "D103", # undocumented-public-function
    "D104", # undocumented-public-package
    "D105", # undocumented-magic-method
    "D106", # undocumented-public-nested-class
    "D201", # blank-line-before-function
    "D202", # blank-line-after-function
    "D205", # missing-blank-line-after-summary
    "D209", # new-line-after-last-paragraph
    "D210", # surrounding-whitespace
    "D214", # overindented-section
    "D215", # overindented-section-underline
    "D300", # triple-single-quotes
    "D301", # escape-sequence-in-docstring
    "D400", # missing-trailing-period
    "D401", # non-imperative-mood
    "D403", # first-word-uncapitalized
    "D404", # docstring-starts-with-this
    "D406", # missing-new-line-after-section-name
    "D407", # missing-dashed-underline-after-section
    "D409", # mismatched-section-underline-length
    "D410", # no-blank-line-after-section
    "D411", # no-blank-line-before-section
    "D412", # blank-lines-between-header-and-content
    "D414", # empty-docstring-section
    "D419", # empty-docstring

    # "E" - pycodestyle, see https://docs.astral.sh/ruff/rules/#pycodestyle-e-w
    "E402", # module-import-not-at-top-of-file
    "E501", # line-too-long
    "E711", # none-comparison
    "E712", # true-false-comparison
    "E713", # not-in-test
    "E714", # not-is-test
    "E721", # type-comparison
    "E722", # bare-except
    "E731", # lambda-assignment
    "E741", # ambiguous-variable-name

    # "F" - pyflakes, see https://docs.astral.sh/ruff/rules/#pyflakes-f
    "F401", # unused-import
    "F402", # import-shadowed-by-loop-var
    "F403", # undefined-local-with-import-star
    "F405", # undefined-local-with-import-star-usage
    "F541", # f-string-missing-placeholders
    "F601", # multi-value-repeated-key-literal
    "F632", # is-literal
    "F811", # redefined-while-unused
    "F821", # undefined-name
    "F841", # unused-variable

    # "N" - pep8-naming, see https://docs.astral.sh/ruff/rules/#pep8-naming-n
    "N801", # invalid-class-name
    "N802", # invalid-function-name
    "N803", # invalid-argument-name
    "N806", # non-lowercase-variable-in-function
    "N813", # camelcase-imported-as-lowercase
    "N815", # mixed-case-variable-in-class-scope
    "N816", # mixed-case-variable-in-global-scope
    "N817", # camelcase-imported-as-acronym
    "N818", # error-suffix-on-exception-name
    "N999", # invalid-module-name

    # "PTH" - flake8-use-pathlib, https://docs.astral.sh/ruff/rules/#flake8-use-pathlib-pth
    "PTH100", # os-path-abspath
    "PTH101", # os-chmod
    "PTH102", # os-mkdir
    "PTH103", # os-makedirs
    "PTH104", # os-rename
    "PTH106", # os-rmdir
    "PTH107", # os-remove
    "PTH108", # os-unlink
    "PTH109", # os-getcwd
    "PTH110", # os-path-exists
    "PTH111", # os-path-expanduser
    "PTH112", # os-path-isdir
    "PTH113", # os-path-isfile
    "PTH116", # os-stat
    "PTH118", # os-path-join
    "PTH119", # os-path-basename
    "PTH120", # os-path-dirname
    "PTH122", # os-path-splitext
    "PTH123", # builtin-open 
    "PTH201", # path-constructor-current-directory
    "PTH204", # os-path-getmtime
    "PTH208", # os-listdir

    # "TD" - flake8-todos, https://docs.astral.sh/ruff/rules/#flake8-todos-td
    "TD001", # invalid-todo-tag
    "TD002", # missing-todo-author
    "TD003", # missing-todo-link
    "TD004", # missing-todo-colon
    "TD005", # missing-todo-description
    "TD006"  # invalid-todo-capitalization
]

[tool.ruff.lint.pydocstyle]
# Use Numpy-style docstrings.
convention = "numpy"

[tool.ruff.lint.isort]
force-sort-within-sections = true
known-first-party = ["doc", "src/ansys/aedt/core", "tests"]
force-single-line = true

[tool.ruff.lint.mccabe]
max-complexity = 10

[tool.codespell]
ignore-words = "ignore_words.txt"
skip = """
*.pyc,*.aedt,*.xml,*.txt,*.gif,*.png,*.jpg,*.js,*.html,*.doctree,*.ttf,*.woff,*.woff2,*.eot,*.mp4,*.inv,*.pickle,\
*.ipynb,flycheck*,./.git/*,./.hypothesis/*,*.yml,./docs/build/*,./docs/images/*,./dist/*,*~,.hypothesis*,\
./src/ansys/aedt/core/third_party,./docs/source/examples/*,*cover,*.dat,*.mac,PKG-INFO,*.mypy_cache/*,*.xml,*.aedt,*.svg
"""
enable-colors = true

[tool.coverage.run]
source = ["src/ansys/aedt/core"]

[tool.coverage.report]
show_missing = true
omit = ["src/ansys/aedt/core/rpc/*.py"]

[tool.pytest.ini_options]
markers = [
    "unit",
    "integration",
    "system",
    "solvers",
    "general",
]
filterwarnings = [
    "ignore::UserWarning:src.ansys.aedt.core.*",
    "ignore::DeprecationWarning:src.*",
    "ignore::UserWarning:ansys.aedt.core.*",
    "ignore::DeprecationWarning:ansys.aedt.core.*"
]

[tool.numpydoc_validation]
checks = [
    "GL06",  # Found unknown section
    "GL07",  # Sections are in the wrong order.
    "GL08",  # The object does not have a docstring
    "GL09",  # Deprecation warning should precede extended summary
    "GL10",  # reST directives {directives} must be followed by two colons
    # Return
    "RT04", # Return value description should start with a capital letter"
    "RT05", # Return value description should finish with "."
    # Summary
    "SS01",  # No summary found
    "SS02",  # Summary does not start with a capital letter
    "SS03",  # Summary does not end with a period
    "SS04",  # Summary contains heading whitespaces
    "SS05",  # Summary must start with infinitive verb, not third person
    # Parameters
    "PR10",  # Parameter "{param_name}" requires a space before the colon
    # separating the parameter name and type",
]
exclude = [
    '\.AEDTMessageManager.add_message$',  # bad SS05
    '\.Modeler3D\.create_choke$',  # bad RT05
    '\.tests',  # missing docstring for tests
    'HistoryProps.',  # bad RT05 because of the base class named OrderedDict
]

[tool.towncrier]
package = "ansys.aedt.core"
directory = "doc/changelog.d"
filename = "doc/source/changelog.rst"
start_string = ".. towncrier release notes start\n"
template = "doc/changelog.d/changelog_template.jinja"
title_format = "`{version} <https://github.com/ansys/pyaedt/releases/tag/v{version}>`_ - {project_date}"
issue_format = "`#{issue} <https://github.com/ansys/pyaedt/pull/{issue}>`_"

[[tool.towncrier.type]]
directory = "added"
name = "Added"
showcontent = true

[[tool.towncrier.type]]
directory = "dependencies"
name = "Dependencies"
showcontent = true

[[tool.towncrier.type]]
directory = "documentation"
name = "Documentation"
showcontent = true

[[tool.towncrier.type]]
directory = "fixed"
name = "Fixed"
showcontent = true

[[tool.towncrier.type]]
directory = "maintenance"
name = "Maintenance"
showcontent = true

[[tool.towncrier.type]]
directory = "miscellaneous"
name = "Miscellaneous"
showcontent = true

[[tool.towncrier.type]]
directory = "test"
name = "Test"
showcontent = true<|MERGE_RESOLUTION|>--- conflicted
+++ resolved
@@ -66,13 +66,8 @@
     "pyaedt[integration-tests]",
     "pytest-timeout>=2.3.0,<2.5",
     "pytest-xdist>=3.5.0,<3.7",
-<<<<<<< HEAD
     "pyvista[io]>=0.38.0,<0.46",
-    "scikit-rf>=0.30.0,<1.7",
-=======
-    "pyvista[io]>=0.38.0,<0.45",
     "scikit-rf>=0.30.0,<1.8",
->>>>>>> c86a9c5d
     "tables; python_version >= '3.10'",
     "vtk>=9,<10",
 ]
@@ -136,12 +131,8 @@
     "fast-simplification>=0.1.7",
     "joblib>=1.4.0,<1.6",
     "plotly>=6.0,<6.1",
-<<<<<<< HEAD
-    "scikit-rf>=0.30.0,<1.7",
+    "scikit-rf>=0.30.0,<1.8",
     "vtk>=9,<10",
-=======
-    "scikit-rf>=0.30.0,<1.8",
->>>>>>> c86a9c5d
 ]
 
 [tool.setuptools.dynamic]
