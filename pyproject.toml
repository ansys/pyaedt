[build-system]
requires = ["flit_core >=3.2,<4"]
build-backend = "flit_core.buildapi"


[project]
name = "pyaedt"
dynamic = ["version"]
description = "High-level Python API for Ansys Electronics Desktop Framework"
readme = "README.md"
requires-python = ">=3.7,<4"
license = {file = "LICENSE"}
authors = [{name = "ANSYS, Inc.", email = "pyansys.core@ansys.com"}]
maintainers = [{name = "ANSYS, Inc.", email = "pyansys.core@ansys.com"}]
classifiers = [
    # General classifiers
    "Development Status :: 4 - Beta",
    "Intended Audience :: Developers",
    "Intended Audience :: Science/Research",
    "Intended Audience :: Manufacturing",
    "License :: OSI Approved :: MIT License",
    "Programming Language :: Python :: 3",
    "Programming Language :: Python :: 3.7",
    "Programming Language :: Python :: 3.8",
    "Programming Language :: Python :: 3.9",
    "Programming Language :: Python :: 3.10",
    "Programming Language :: Python :: 3.11",
    "Programming Language :: Python :: 3.12",
    "Topic :: Software Development :: Libraries",
    "Topic :: Scientific/Engineering :: Electronic Design Automation (EDA)",
    "Topic :: Scientific/Engineering :: Information Analysis",
    # Additional specific classifiers
    "Operating System :: OS Independent",
]

dependencies = [
    "fpdf2",
    "jsonschema",
    "psutil",
    "pyedb>=0.4.0",
    "pytomlpp",
    "rpyc>=6.0.0,<6.1",
]

[project.optional-dependencies]
tests = [
    "imageio>=2.30.0,<2.35",
    "ipython>=7.30.0,<8.27",
    "joblib>=1.0.0,<1.5",
    "matplotlib>=3.5.0,<3.10",
    "mock>=5.1.0,<5.2",
    "numpy>=1.20.0,<2",
    "openpyxl>=3.1.0,<3.3",
    "osmnx>=1.1.0,<1.10",
    "pandas>=1.1.0,<2.3",
    "pytest>=7.4.0,<8.3",
    "pytest-cov>=4.0.0,<5.1",
    "pytest-xdist>=3.5.0,<3.7",
    "pyvista>=0.38.0,<0.44",
    # Never directly imported but required when loading ML related file see #4713
    "scikit-learn>=1.0.0,<1.6",
    "scikit-rf>=0.30.0,<1.2",
    "SRTM.py",
    "utm",
    "vtk==9.2.6; python_version < '3.12'",
]
dotnet = [
    "ansys-pythonnet>=3.1.0rc3",
    "cffi==1.15.1; platform_system=='Linux' and python_version == '3.7'",
    "cffi>=1.16.0,<1.17; platform_system=='Linux' and python_version > '3.7'",
    "dotnetcore2==3.1.23; platform_system=='Linux'",
    "pywin32>=303; platform_system=='Windows'",
]
doc = [
    "ansys-sphinx-theme>=0.10.0,<0.17",
    "imageio>=2.30.0,<2.35",
    #"imageio-ffmpeg>=0.4.0,<0.5",
    "ipython>=7.34.0; python_version == '3.7'",
    "ipython>=8.13.0,<8.27; python_version > '3.7'",
    #"ipywidgets>=8.0.0,<8.2",
    "joblib>=1.3.0,<1.5",
    "jupyterlab>=4.0.0,<4.3",
    "matplotlib>=3.5.0,<3.10",
    "nbsphinx>=0.9.0,<0.10",
    "numpydoc>=1.5.0,<1.8",
    "openpyxl>=3.0.0,<3.2",
    "osmnx>=1.1.0,<1.10",
    "pypandoc>=1.10.0,<1.14",
    #"pytest-sphinx",
    "pyvista>=0.38.0,<0.44",
    "recommonmark",
    "scikit-rf>=0.30.0,<1.2",
    "Sphinx==5.3.0; python_version == '3.7'",
    "Sphinx>=7.1.0,<7.4; python_version > '3.7'",
    "sphinx-autobuild==2021.3.14; python_version == '3.7'",
    "sphinx-autobuild==2021.3.14; python_version == '3.8'",
    "sphinx-autobuild==2024.4.16; python_version > '3.8'",
    #"sphinx-autodoc-typehints",
    "sphinx-copybutton>=0.5.0,<0.6",
    "sphinx-gallery>=0.14.0,<0.17",
    #"sphinx-notfound-page",
    "sphinx_design>=0.4.0,<0.7",
    #"sphinxcontrib-websupport",
    "SRTM.py",
    "utm",
    "vtk==9.2.6; python_version < '3.12'",
]
doc-no-examples = [
    "ansys-sphinx-theme>=0.10.0,<0.17",
    "imageio>=2.30.0,<2.35",
    #"imageio-ffmpeg",
    "numpydoc>=1.5.0,<1.8",
    "recommonmark",
    "Sphinx==5.3.0; python_version == '3.7'",
    "Sphinx>=7.1.0,<7.4; python_version > '3.7'",
    "sphinx-autobuild==2021.3.14; python_version == '3.7'",
    "sphinx-autobuild==2021.3.14; python_version == '3.8'",
    "sphinx-autobuild==2024.4.16; python_version > '3.8'",
    #"sphinx-autodoc-typehints",
    "sphinx-copybutton>=0.5.0,<0.6",
    "sphinx-gallery>=0.14.0,<0.17",
    #"sphinx-notfound-page",
    #"sphinxcontrib-websupport",
    "sphinx_design>=0.4.0,<0.7",
<<<<<<< HEAD
    "matplotlib>=3.5.0,<3.9",
=======
    "matplotlib>=3.5.0,<3.10",
>>>>>>> 837fdfc4
    "scikit-rf>=0.30.0,<1.2",
]
all = [
    "imageio>=2.30.0,<2.35",
    "matplotlib>=3.5.0,<3.10",
    "numpy>=1.20.0,<2",
    "openpyxl>=3.1.0,<3.3",
    "osmnx>=1.1.0,<1.10",
    "pandas>=1.1.0,<2.3",
    "pyvista>=0.38.0,<0.44",
    "fast-simplification>=0.1.7",
    # Never directly imported but required when loading ML related file see #4713
    "scikit-learn>=1.0.0,<1.6",
    "scikit-rf>=0.30.0,<1.2",
    "SRTM.py",
    "utm",
    "vtk==9.2.6; python_version < '3.12'",
]
installer = [
    "imageio>=2.30.0,<2.35",
    "matplotlib>=3.5.0,<3.10",
    "numpy>=1.20.0,<2",
    "openpyxl>=3.1.0,<3.3",
    "osmnx>=1.1.0,<1.10",
    "pandas>=1.1.0,<2.3",
    "pyvista>=0.38.0,<0.44",
    # Never directly imported but required when loading ML related file see #4713
    "scikit-learn>=1.0.0,<1.6",
    "scikit-rf>=0.30.0,<1.2",
    "SRTM.py",
    "utm",
    "vtk==9.2.6; python_version < '3.12'",
    "jupyterlab>=3.6.0,<4.3",
    "ipython>=7.30.0,<8.27",
    "ipyvtklink>=0.2.0,<0.2.4",
]

[tool.flit.module]
name = "pyaedt"

[project.urls]
Bugs = "https://github.com/ansys/pyaedt/issues"
Documentation = "https://aedt.docs.pyansys.com"
Source = "https://github.com/ansys/pyaedt"
Discussions = "https://github.com/ansys/pyaedt/discussions"
Releases = "https://github.com/ansys/pyaedt/releases"

[tool.black]
line-length = 120

[tool.isort]
profile = "black"
force_sort_within_sections = true
line_length = 120
default_section = "THIRDPARTY"
src_paths = ["doc", "pyaedt", "_unittests"]

[tool.codespell]
ignore-words = "ignore_words.txt"
skip = """
*.pyc,*.aedt,*.xml,*.txt,*.gif,*.png,*.jpg,*.js,*.html,*.doctree,*.ttf,*.woff,*.woff2,*.eot,*.mp4,*.inv,*.pickle,\
*.ipynb,flycheck*,./.git/*,./.hypothesis/*,*.yml,./docs/build/*,./docs/images/*,./dist/*,*~,.hypothesis*,\
./pyaedt/third_party,./docs/source/examples/*,*cover,*.dat,*.mac,PKG-INFO,*.mypy_cache/*,*.xml,*.aedt,*.svg
"""
enable-colors = true

[tool.coverage.run]
source = ["pyaedt"]

[tool.coverage.report]
show_missing = true
omit = ["pyaedt/rpc/*.py"]

[tool.pytest.ini_options]
minversion = "7.1"
addopts = "-ra --cov=pyaedt --cov-report html:.cov/html --cov-report xml:.cov/xml --cov-report term -vv"
testpaths = [
    "_unittest",
]
filterwarnings = [
    "ignore::UserWarning:pyaedt.*",
    "ignore::DeprecationWarning:pyaedt.*"
]

[tool.numpydoc_validation]
checks = [
    "GL06",  # Found unknown section
    "GL07",  # Sections are in the wrong order.
    "GL08",  # The object does not have a docstring
    "GL09",  # Deprecation warning should precede extended summary
    "GL10",  # reST directives {directives} must be followed by two colons
    # Return
    "RT04", # Return value description should start with a capital letter"
    "RT05", # Return value description should finish with "."
    # Summary
    "SS01",  # No summary found
    "SS02",  # Summary does not start with a capital letter
    "SS03",  # Summary does not end with a period
    "SS04",  # Summary contains heading whitespaces
    "SS05",  # Summary must start with infinitive verb, not third person
    # Parameters
    "PR10",  # Parameter "{param_name}" requires a space before the colon
    # separating the parameter name and type",
]
exclude = [
    '\.AEDTMessageManager.add_message$',  # bad SS05
    '\.Modeler3D\.create_choke$',  # bad RT05
    '\._unittest',  # missing docstring for tests
    'HistoryProps.',  # bad RT05 because of the base class named OrderedDict
]<|MERGE_RESOLUTION|>--- conflicted
+++ resolved
@@ -122,11 +122,7 @@
     #"sphinx-notfound-page",
     #"sphinxcontrib-websupport",
     "sphinx_design>=0.4.0,<0.7",
-<<<<<<< HEAD
-    "matplotlib>=3.5.0,<3.9",
-=======
-    "matplotlib>=3.5.0,<3.10",
->>>>>>> 837fdfc4
+    "matplotlib>=3.5.0,<3.10",
     "scikit-rf>=0.30.0,<1.2",
 ]
 all = [
