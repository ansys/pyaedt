[build-system]
requires = ["setuptools", "wheel"]
build-backend = "setuptools.build_meta"


[project]
name = "pyaedt"
dynamic = ["version"]
description = "High-level Python API for Ansys Electronics Desktop Framework"
readme = "README.md"
requires-python = ">=3.10,<4"
license = "MIT"
license-files = ["LICENSE"]
authors = [{name = "ANSYS, Inc.", email = "pyansys.core@ansys.com"}]
maintainers = [{name = "ANSYS, Inc.", email = "pyansys.core@ansys.com"}]
classifiers = [
    # General classifiers
    "Development Status :: 4 - Beta",
    "Intended Audience :: Developers",
    "Intended Audience :: Science/Research",
    "Intended Audience :: Manufacturing",
    "Operating System :: OS Independent",
    "Programming Language :: Python :: 3.10",
    "Programming Language :: Python :: 3.11",
    "Programming Language :: Python :: 3.12",
    "Programming Language :: Python :: 3.13",
    "Topic :: Software Development :: Libraries",
    "Topic :: Scientific/Engineering :: Electronic Design Automation (EDA)",
    "Topic :: Scientific/Engineering :: Information Analysis",
    # Additional specific classifiers
    "Operating System :: OS Independent",
]

dependencies = [
    "grpcio>=1.50.0,<1.77",
    "jsonschema",
    "psutil",
    "pyedb>=0.24.0,!=0.28.0",
    "tomli; python_version < '3.11'",
    "tomli-w",
    "pyyaml",
    "defusedxml>=0.7,<8.0",
    "numpy>=1.20.0,<2.3",
    "pydantic>=2.6.4,<2.13",
]

[project.optional-dependencies]
unit-tests = [
    "pytest>=7.4.0,<8.5",
    "pytest-cov>=4.0.0,<7.1",
    "mock>=5.1.0,<5.3",
    "fpdf2",
    "requests",
<<<<<<< HEAD
    "rpyc>=6.0.0,<6.1",
=======
    "typer>=0.20.0",
>>>>>>> a2e6778b
]
integration-tests = [
    "matplotlib>=3.5.0,<3.11",
    "pandas>=1.1.0,<2.4",
    "pyaedt[unit-tests]",
]
tests = [
    "ansys-tools-visualization-interface",
    "openpyxl>=3.1.0,<3.3",
    "osmnx>=1.1.0,<2.1",
    "pyaedt[integration-tests]",
    "pytest-timeout>=2.3.0,<2.5",
    "pytest-xdist>=3.5.0,<3.9",
    "pyvista[io]>=0.38.0,<0.47",
    "scikit-rf>=0.30.0,<1.9",
    "tables",
]
dotnet = [
    "ansys-pythonnet>=3.1.0rc3",
    "cffi>=1.16.0,<2.1; platform_system=='Linux'",
    "dotnetcore2==3.1.23; platform_system=='Linux'",
    "pywin32>=303; platform_system=='Windows'",
]
doc = [
    "ansys-sphinx-theme>=1.0.0,<1.7",
    "jupyter",
    "numpydoc>=1.5.0,<1.9",
    "recommonmark",
    "Sphinx>=7.1.0,<8.3",
    "sphinx-autobuild==2024.10.3",
    "sphinx-copybutton>=0.5.0,<0.6",
    "sphinx-gallery>=0.14.0,<0.20",
    "sphinx_design>=0.4.0,<0.7",
    "pyvista[io]>=0.38.0,<0.47",
    "ansys-tools-visualization-interface",
    "fpdf2",
    "rpyc>=6.0.0,<6.1",
]
graphics = [
    "ansys-tools-visualization-interface",
    "pyvista[io]>=0.38.0,<0.47",
    "matplotlib>=3.5.0,<3.11",
    "vtk>=9.0,<9.6",
    "fpdf2",
]
jupyter = [
    "jupyterlab>=3.6.0,<4.5",
    "ipython>=7.30.0,<9.1",
]
all = [
    "matplotlib>=3.5.0,<3.11",
    "openpyxl>=3.1.0,<3.3",
    "osmnx>=1.1.0,<2.1",
    "pandas>=1.1.0,<2.4",
    "pyvista[io]>=0.38.0,<0.47",
    "fast-simplification>=0.1.7",
    "ansys-tools-visualization-interface",
    "tables; python_version >= '3.10'",
    "scikit-rf>=0.30.0,<1.9",
    "pyaedt[jupyter]",
    "requests",
    "typer>=0.20.0",
    "fpdf2",
    "rpyc>=6.0.0,<6.1",
    "uv>=0.8.17",
]
examples = [
    "imageio>=2.34.0,<2.38",
    "matplotlib>=3.5.0,<3.11",
    "openpyxl>=3.1.0,<3.3",
    "osmnx>=1.1.0,<2.1",
    "pandas>=1.1.0,<2.4",
    "pyvista>=0.38.0,<0.47",
    "fast-simplification>=0.1.7",
    "joblib>=1.4.0,<1.6",
    "plotly>=6.0,<6.4",
    "scikit-rf>=0.30.0,<1.9",
    "fpdf2",
    "rpyc>=6.0.0,<6.1",
]

[tool.setuptools]
include-package-data = true

[tool.setuptools.package-data]
"ansys.aedt.core.syslib" = ["**/*.so", "**/*.pyd", "**/*.license"]

[tool.setuptools.dynamic]
version = {attr = "ansys.aedt.core.__version__"}

[project.urls]
Bugs = "https://github.com/ansys/pyaedt/issues"
Documentation = "https://aedt.docs.pyansys.com"
Source = "https://github.com/ansys/pyaedt"
Discussions = "https://github.com/ansys/pyaedt/discussions"
Releases = "https://github.com/ansys/pyaedt/releases"
Changelog = "https://github.com/ansys/pyaedt/blob/main/doc/source/changelog.rst"

[project.scripts]
pyaedt = "ansys.aedt.core.cli:app"

[tool.ruff]
line-length = 120
fix = true
exclude = ["*.def", "*.aedt", "*.aedtz"] # Do not check AEDT/EDB binary files

[tool.ruff.format]
quote-style = "double"
indent-style = "space"
docstring-code-format = true

[tool.ruff.lint]
select = [
    "D",   # pydocstyle, see https://docs.astral.sh/ruff/rules/#pydocstyle-d
    "E",   # pycodestyle, see https://docs.astral.sh/ruff/rules/#pycodestyle-e-w
    "F",   # pyflakes, see https://docs.astral.sh/ruff/rules/#pyflakes-f
    "I",   # isort, see https://docs.astral.sh/ruff/rules/#isort-i
    "N",   # pep8-naming, see https://docs.astral.sh/ruff/rules/#pep8-naming-n
    "PTH", # flake8-use-pathlib, https://docs.astral.sh/ruff/rules/#flake8-use-pathlib-pth
    "TD",  # flake8-todos, https://docs.astral.sh/ruff/rules/#flake8-todos-td
    "W",   # pycodestyle, see https://docs.astral.sh/ruff/rules/#pycodestyle-e-w
]
ignore = [
    # "D" - pydocstyle, see https://docs.astral.sh/ruff/rules/#pydocstyle-d
    "D100", # undocumented-public-module
    "D101", # undocumented-public-class
    "D102", # undocumented-public-method
    "D103", # undocumented-public-function
    "D104", # undocumented-public-package
    "D105", # undocumented-magic-method
    "D106", # undocumented-public-nested-class
    "D205", # missing-blank-line-after-summary
    "D210", # surrounding-whitespace
    "D301", # escape-sequence-in-docstring
    "D400", # missing-trailing-period
    "D401", # non-imperative-mood
    "D404", # docstring-starts-with-this
    "D414", # empty-docstring-section
    "D419", # empty-docstring

    # "N" - pep8-naming, see https://docs.astral.sh/ruff/rules/#pep8-naming-n
    "N801", # invalid-class-name
    "N802", # invalid-function-name
    "N803", # invalid-argument-name
    "N806", # non-lowercase-variable-in-function
    "N813", # camelcase-imported-as-lowercase
    "N815", # mixed-case-variable-in-class-scope
    "N816", # mixed-case-variable-in-global-scope
    "N817", # camelcase-imported-as-acronym
    "N818", # error-suffix-on-exception-name
    "N999", # invalid-module-name

    # "PTH" - flake8-use-pathlib, https://docs.astral.sh/ruff/rules/#flake8-use-pathlib-pth
    "PTH100", # os-path-abspath
    "PTH101", # os-chmod
    "PTH102", # os-mkdir
    "PTH103", # os-makedirs
    "PTH104", # os-rename
    "PTH106", # os-rmdir
    "PTH107", # os-remove
    "PTH108", # os-unlink
    "PTH109", # os-getcwd
    "PTH110", # os-path-exists
    "PTH112", # os-path-isdir
    "PTH113", # os-path-isfile
    "PTH116", # os-stat
    "PTH118", # os-path-join
    "PTH119", # os-path-basename
    "PTH120", # os-path-dirname
    "PTH122", # os-path-splitext
    "PTH123", # builtin-open
    "PTH201", # path-constructor-current-directory
    "PTH208", # os-listdir

    # "TD" - flake8-todos, https://docs.astral.sh/ruff/rules/#flake8-todos-td
    "TD002", # missing-todo-author
    "TD003", # missing-todo-link
]

[tool.ruff.lint.pydocstyle]
# Use Numpy-style docstrings.
convention = "numpy"

[tool.ruff.lint.isort]
force-sort-within-sections = true
known-first-party = ["doc", "src/ansys/aedt/core", "tests"]
force-single-line = true

[tool.ruff.lint.mccabe]
max-complexity = 10

[tool.ruff.lint.per-file-ignores]
"src/pyaedt/**.py" = ["F403"]

[tool.codespell]
ignore-words = "ignore_words.txt"
skip = """
*.pyc,*.aedt,*.xml,*.txt,*.gif,*.png,*.jpg,*.js,*.html,*.doctree,*.ttf,*.woff,*.woff2,*.eot,*.mp4,*.inv,*.pickle,\
*.ipynb,flycheck*,./.git/*,./.hypothesis/*,*.yml,./docs/build/*,./docs/images/*,./dist/*,*~,.hypothesis*,\
./src/ansys/aedt/core/third_party,./docs/source/examples/*,*cover,*.dat,*.mac,PKG-INFO,*.mypy_cache/*,*.xml,*.aedt,*.svg
"""
enable-colors = true

[tool.coverage.run]
source = ["src/ansys/aedt/core"]

[tool.coverage.report]
show_missing = true
omit = ["src/ansys/aedt/core/rpc/*.py"]

[tool.pytest.ini_options]
markers = [
    "unit: mark a test as a unit test.",
    "integration: mark a test as an integration test.",
    "system: mark a test as a system test.",
    "solvers: mark a test as related to solvers.",
    "general: mark a test as related to general features.",
    "visualization: mark a test as related to visualization features.",
    "extensions: mark a test as related to extensions.",
    "filter_solutions: mark a test as related to filter solutions.",
    "emit: mark a test as related to EMIT features.",
    "flaky_linux: mark a test as flaky on Linux systems.",
    "flaky_windows: mark a test as flaky on Windows systems.",
    "avoid_ansys_load: mark a test that should avoid LD_LIBRARY_PATH modifications.",
]
filterwarnings = [
    "ignore::UserWarning:src.ansys.aedt.core.*",
    "ignore::DeprecationWarning:src.*",
    "ignore::UserWarning:ansys.aedt.core.*",
    "ignore::DeprecationWarning:ansys.aedt.core.*"
]

[tool.numpydoc_validation]
checks = [
    "GL06",  # Found unknown section
    "GL07",  # Sections are in the wrong order.
    "GL08",  # The object does not have a docstring
    "GL09",  # Deprecation warning should precede extended summary
    "GL10",  # reST directives {directives} must be followed by two colons
    # Return
    "RT04", # Return value description should start with a capital letter"
    "RT05", # Return value description should finish with "."
    # Summary
    "SS01",  # No summary found
    "SS02",  # Summary does not start with a capital letter
    "SS03",  # Summary does not end with a period
    "SS04",  # Summary contains heading whitespaces
    "SS05",  # Summary must start with infinitive verb, not third person
    # Parameters
    "PR10",  # Parameter "{param_name}" requires a space before the colon
    # separating the parameter name and type",
]
exclude = [
    '\.AEDTMessageManager.add_message$',  # bad SS05
    '\.Modeler3D\.create_choke$',  # bad RT05
    '\.tests',  # missing docstring for tests
    'HistoryProps.',  # bad RT05 because of the base class named OrderedDict
]

[tool.towncrier]
package = "ansys.aedt.core"
directory = "doc/changelog.d"
filename = "doc/source/changelog.rst"
start_string = ".. towncrier release notes start\n"
template = "doc/changelog.d/changelog_template.jinja"
title_format = "`{version} <https://github.com/ansys/pyaedt/releases/tag/v{version}>`_ - {project_date}"
issue_format = "`#{issue} <https://github.com/ansys/pyaedt/pull/{issue}>`_"

[[tool.towncrier.type]]
directory = "added"
name = "Added"
showcontent = true

[[tool.towncrier.type]]
directory = "dependencies"
name = "Dependencies"
showcontent = true

[[tool.towncrier.type]]
directory = "documentation"
name = "Documentation"
showcontent = true

[[tool.towncrier.type]]
directory = "fixed"
name = "Fixed"
showcontent = true

[[tool.towncrier.type]]
directory = "maintenance"
name = "Maintenance"
showcontent = true

[[tool.towncrier.type]]
directory = "miscellaneous"
name = "Miscellaneous"
showcontent = true

[[tool.towncrier.type]]
directory = "test"
name = "Test"
showcontent = true

<|MERGE_RESOLUTION|>--- conflicted
+++ resolved
@@ -51,11 +51,8 @@
     "mock>=5.1.0,<5.3",
     "fpdf2",
     "requests",
-<<<<<<< HEAD
     "rpyc>=6.0.0,<6.1",
-=======
     "typer>=0.20.0",
->>>>>>> a2e6778b
 ]
 integration-tests = [
     "matplotlib>=3.5.0,<3.11",
