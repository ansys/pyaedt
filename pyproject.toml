--- conflicted
+++ resolved
@@ -55,11 +55,7 @@
     "pytest>=7.4.0,<8.3",
     "pytest-cov>=4.0.0,<5.1",
     "pytest-xdist>=3.5.0,<3.7",
-<<<<<<< HEAD
-    "pyvista>=0.38.0,<0.45",
-=======
-    "pyvista[io]>=0.38.0,<0.44",
->>>>>>> 7c135587
+    "pyvista[io]>=0.38.0,<0.45",
     # Never directly imported but required when loading ML related file see #4713
     "scikit-learn>=1.0.0,<1.6",
     "scikit-rf>=0.30.0,<1.2",
@@ -86,11 +82,7 @@
     "osmnx>=1.1.0,<1.10",
     "pypandoc>=1.10.0,<1.14",
     #"pytest-sphinx",
-<<<<<<< HEAD
-    "pyvista>=0.38.0,<0.45",
-=======
-    "pyvista[io]>=0.38.0,<0.44",
->>>>>>> 7c135587
+    "pyvista[io]>=0.38.0,<0.45",
     "recommonmark",
     "scikit-rf>=0.30.0,<1.2",
     "Sphinx==5.3.0; python_version == '3.7'",
@@ -131,11 +123,7 @@
     "openpyxl>=3.1.0,<3.3",
     "osmnx>=1.1.0,<1.10",
     "pandas>=1.1.0,<2.3",
-<<<<<<< HEAD
-    "pyvista>=0.38.0,<0.45",
-=======
-    "pyvista[io]>=0.38.0,<0.44",
->>>>>>> 7c135587
+    "pyvista[io]>=0.38.0,<0.45",
     "fast-simplification>=0.1.7",
     # Never directly imported but required when loading ML related file see #4713
     "scikit-learn>=1.0.0,<1.6",
@@ -149,11 +137,7 @@
     "openpyxl>=3.1.0,<3.3",
     "osmnx>=1.1.0,<1.10",
     "pandas>=1.1.0,<2.3",
-<<<<<<< HEAD
-    "pyvista>=0.38.0,<0.45",
-=======
-    "pyvista[io]>=0.38.0,<0.44",
->>>>>>> 7c135587
+    "pyvista[io]>=0.38.0,<0.45",
     # Never directly imported but required when loading ML related file see #4713
     "scikit-learn>=1.0.0,<1.6",
     "scikit-rf>=0.30.0,<1.2",
