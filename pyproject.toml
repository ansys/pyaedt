--- conflicted
+++ resolved
@@ -38,14 +38,10 @@
     "psutil",
     "pyedb>=0.4.0; python_version == '3.7'",
     "pyedb>=0.24.0; python_version > '3.7'",
-<<<<<<< HEAD
+    "pyedb!=0.28.0; python_version > '3.7'",
+    "pyyaml",
+    "rpyc>=6.0.0,<6.1",
     "toml",
-=======
-    "pyedb!=0.28.0; python_version > '3.7'",
-    "pytomlpp; python_version < '3.12'",
->>>>>>> 58ef6121
-    "rpyc>=6.0.0,<6.1",
-    "pyyaml",
 ]
 
 [project.optional-dependencies]
