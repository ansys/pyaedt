[build-system]
requires = ["setuptools", "wheel"]
build-backend = "setuptools.build_meta"


[project]
name = "pyaedt"
dynamic = ["version"]
description = "High-level Python API for Ansys Electronics Desktop Framework"
readme = "README.md"
requires-python = ">=3.8,<4"
license = "MIT"
license-files = ["LICENSE"]
authors = [{name = "ANSYS, Inc.", email = "pyansys.core@ansys.com"}]
maintainers = [{name = "ANSYS, Inc.", email = "pyansys.core@ansys.com"}]
classifiers = [
    # General classifiers
    "Development Status :: 4 - Beta",
    "Intended Audience :: Developers",
    "Intended Audience :: Science/Research",
    "Intended Audience :: Manufacturing",
    "Operating System :: OS Independent",
    "Programming Language :: Python :: 3.8",
    "Programming Language :: Python :: 3.9",
    "Programming Language :: Python :: 3.10",
    "Programming Language :: Python :: 3.11",
    "Programming Language :: Python :: 3.12",
    "Programming Language :: Python :: 3.13",
    "Topic :: Software Development :: Libraries",
    "Topic :: Scientific/Engineering :: Electronic Design Automation (EDA)",
    "Topic :: Scientific/Engineering :: Information Analysis",
    # Additional specific classifiers
    "Operating System :: OS Independent",
]

dependencies = [
    "fpdf2",
    "grpcio>=1.50.0,<1.71",
    "jsonschema",
    "psutil",
    "pyedb>=0.4.0; python_version == '3.7'",
    "pyedb>=0.24.0,!=0.28.0; python_version > '3.7'",
    "tomli; python_version < '3.11'",
    "tomli-w",
    "rpyc>=6.0.0,<6.1",
    "pyyaml",
    "defusedxml>=0.7,<8.0",
]

[project.optional-dependencies]
dotnet = [
    "ansys-pythonnet>=3.1.0rc3",
    "cffi==1.17.1; platform_system=='Linux' and python_version == '3.7'",
    "cffi>=1.16.0,<1.18; platform_system=='Linux' and python_version > '3.7'",
    "dotnetcore2==3.1.23; platform_system=='Linux'",
    "pywin32>=303; platform_system=='Windows'",
]
jupyter = [
    "jupyterlab>=3.6.0,<4.5",
    "ipython>=7.30.0,<9.1",
    "ipyvtklink>=0.2.0,<0.2.4",
]
graphics = [
    "ansys-tools-visualization-interface; python_version >= '3.10'",
    "pyvista[io]>=0.38.0,<0.45",
    "matplotlib>=3.5.0,<3.11",
    "vtk>=9.0,<9.5",
]
analysis = [
    "fast-simplification>=0.1.7",
    "numpy>=1.20.0,<2.3",
    "osmnx>=1.1.0,<2.1",
    "pandas>=1.1.0,<2.3",
    "scikit-rf>=0.30.0,<1.7",
]
io = [
    "openpyxl>=3.1.0,<3.3",
    "tables; python_version >= '3.10'",
]
all = [
    "pyaedt[analysis,graphics,io,jupyter]",
]
examples = [
    "imageio>=2.34.0,<2.38",
    "matplotlib>=3.5.0,<3.11",
    "numpy>=1.20.0,<2.3",
    "openpyxl>=3.1.0,<3.3",
    "osmnx>=1.1.0,<2.1",
    "pandas>=1.1.0,<2.3",
    "pyvista>=0.38.0,<0.45",
    "fast-simplification>=0.1.7",
    "joblib>=1.4.0,<1.6",
    "plotly>=6.0,<6.1",
    "scikit-rf>=0.30.0,<1.7",
]

[dependency-groups]
unit-tests = [
    "pytest>=7.4.0,<8.4",
    "pytest-cov>=4.0.0,<6.2",
    "mock>=5.1.0,<5.3",
]
integration-tests = [
    "matplotlib>=3.5.0,<3.11",
    "numpy>=1.20.0,<2.3",
    "pandas>=1.1.0,<2.3",
    {include-group = "unit-tests"},
]
tests = [
    "ansys-tools-visualization-interface; python_version >= '3.10'",
    "openpyxl>=3.1.0,<3.3",
    "osmnx>=1.1.0,<2.1",
<<<<<<< HEAD
    "pytest-timeout>=2.3.0,<2.4",
=======
    "pyaedt[integration-tests]",
    "pytest-timeout>=2.3.0,<2.5",
>>>>>>> a37ccf55
    "pytest-xdist>=3.5.0,<3.7",
    "pyvista[io]>=0.38.0,<0.45",
    "scikit-rf>=0.30.0,<1.7",
    "tables; python_version >= '3.10'",
    {include-group = "integration-tests"},
]
doc = [
    "ansys-sphinx-theme>=1.0.0,<1.5",
    "jupyter",
    "numpydoc>=1.5.0,<1.9",
    "recommonmark",
    "Sphinx>=7.1.0,<8.3",
    # NOTE: latest compatible version for Python 3.8 is 2021.3.14
    "sphinx-autobuild==2021.3.14; python_version == '3.8'",
    "sphinx-autobuild==2024.10.3; python_version > '3.8'",
    "sphinx-copybutton>=0.5.0,<0.6",
    "sphinx-gallery>=0.14.0,<0.20",
    "sphinx_design>=0.4.0,<0.7",
    "pyvista[io]>=0.38.0,<0.45",
    "ansys-tools-visualization-interface; python_version >= '3.10'",
]

[tool.setuptools.dynamic]
version = {attr = "ansys.aedt.core.__version__"}

[project.urls]
Bugs = "https://github.com/ansys/pyaedt/issues"
Documentation = "https://aedt.docs.pyansys.com"
Source = "https://github.com/ansys/pyaedt"
Discussions = "https://github.com/ansys/pyaedt/discussions"
Releases = "https://github.com/ansys/pyaedt/releases"
Changelog = "https://github.com/ansys/pyaedt/blob/main/doc/source/changelog.rst"

[tool.ruff]
line-length = 120
fix = true

[tool.ruff.format]
quote-style = "double"
indent-style = "space"
docstring-code-format = true

[tool.ruff.lint]
select = [
    "D",   # pydocstyle, see https://docs.astral.sh/ruff/rules/#pydocstyle-d
    "E",   # pycodestyle, see https://docs.astral.sh/ruff/rules/#pycodestyle-e-w
    "F",   # pyflakes, see https://docs.astral.sh/ruff/rules/#pyflakes-f
    "I",   # isort, see https://docs.astral.sh/ruff/rules/#isort-i
    "N",   # pep8-naming, see https://docs.astral.sh/ruff/rules/#pep8-naming-n
    "PTH", # flake8-use-pathlib, https://docs.astral.sh/ruff/rules/#flake8-use-pathlib-pth
    "TD",  # flake8-todos, https://docs.astral.sh/ruff/rules/#flake8-todos-td
    "W",   # pycodestyle, see https://docs.astral.sh/ruff/rules/#pycodestyle-e-w
]
ignore = [
    # "D" - pydocstyle, see https://docs.astral.sh/ruff/rules/#pydocstyle-d
    "D100", # undocumented-public-module
    "D101", # undocumented-public-class
    "D102", # undocumented-public-method
    "D103", # undocumented-public-function
    "D104", # undocumented-public-package
    "D105", # undocumented-magic-method
    "D106", # undocumented-public-nested-class
    "D201", # blank-line-before-function
    "D202", # blank-line-after-function
    "D205", # missing-blank-line-after-summary
    "D209", # new-line-after-last-paragraph
    "D210", # surrounding-whitespace
    "D214", # overindented-section
    "D215", # overindented-section-underline
    "D300", # triple-single-quotes
    "D301", # escape-sequence-in-docstring
    "D400", # missing-trailing-period
    "D401", # non-imperative-mood
    "D403", # first-word-uncapitalized
    "D404", # docstring-starts-with-this
    "D406", # missing-new-line-after-section-name
    "D407", # missing-dashed-underline-after-section
    "D409", # mismatched-section-underline-length
    "D410", # no-blank-line-after-section
    "D411", # no-blank-line-before-section
    "D412", # blank-lines-between-header-and-content
    "D414", # empty-docstring-section
    "D419", # empty-docstring

    # "E" - pycodestyle, see https://docs.astral.sh/ruff/rules/#pycodestyle-e-w
    "E402", # module-import-not-at-top-of-file
    "E501", # line-too-long
    "E711", # none-comparison
    "E712", # true-false-comparison
    "E713", # not-in-test
    "E714", # not-is-test
    "E721", # type-comparison
    "E722", # bare-except
    "E731", # lambda-assignment
    "E741", # ambiguous-variable-name

    # "F" - pyflakes, see https://docs.astral.sh/ruff/rules/#pyflakes-f
    "F401", # unused-import
    "F402", # import-shadowed-by-loop-var
    "F403", # undefined-local-with-import-star
    "F405", # undefined-local-with-import-star-usage
    "F541", # f-string-missing-placeholders
    "F601", # multi-value-repeated-key-literal
    "F632", # is-literal
    "F811", # redefined-while-unused
    "F821", # undefined-name
    "F841", # unused-variable

    # "N" - pep8-naming, see https://docs.astral.sh/ruff/rules/#pep8-naming-n
    "N801", # invalid-class-name
    "N802", # invalid-function-name
    "N803", # invalid-argument-name
    "N806", # non-lowercase-variable-in-function
    "N813", # camelcase-imported-as-lowercase
    "N815", # mixed-case-variable-in-class-scope
    "N816", # mixed-case-variable-in-global-scope
    "N817", # camelcase-imported-as-acronym
    "N818", # error-suffix-on-exception-name
    "N999", # invalid-module-name

    # "PTH" - flake8-use-pathlib, https://docs.astral.sh/ruff/rules/#flake8-use-pathlib-pth
    "PTH100", # os-path-abspath
    "PTH101", # os-chmod
    "PTH102", # os-mkdir
    "PTH103", # os-makedirs
    "PTH104", # os-rename
    "PTH106", # os-rmdir
    "PTH107", # os-remove
    "PTH108", # os-unlink
    "PTH109", # os-getcwd
    "PTH110", # os-path-exists
    "PTH111", # os-path-expanduser
    "PTH112", # os-path-isdir
    "PTH113", # os-path-isfile
    "PTH116", # os-stat
    "PTH118", # os-path-join
    "PTH119", # os-path-basename
    "PTH120", # os-path-dirname
    "PTH122", # os-path-splitext
    "PTH123", # builtin-open 
    "PTH201", # path-constructor-current-directory
    "PTH204", # os-path-getmtime
    "PTH208", # os-listdir

    # "TD" - flake8-todos, https://docs.astral.sh/ruff/rules/#flake8-todos-td
    "TD001", # invalid-todo-tag
    "TD002", # missing-todo-author
    "TD003", # missing-todo-link
    "TD004", # missing-todo-colon
    "TD005", # missing-todo-description
    "TD006"  # invalid-todo-capitalization
]

[tool.ruff.lint.pydocstyle]
# Use Numpy-style docstrings.
convention = "numpy"

[tool.ruff.lint.isort]
force-sort-within-sections = true
known-first-party = ["doc", "src/ansys/aedt/core", "tests"]
force-single-line = true

[tool.ruff.lint.mccabe]
max-complexity = 10

[tool.codespell]
ignore-words = "ignore_words.txt"
skip = """
*.pyc,*.aedt,*.xml,*.txt,*.gif,*.png,*.jpg,*.js,*.html,*.doctree,*.ttf,*.woff,*.woff2,*.eot,*.mp4,*.inv,*.pickle,\
*.ipynb,flycheck*,./.git/*,./.hypothesis/*,*.yml,./docs/build/*,./docs/images/*,./dist/*,*~,.hypothesis*,\
./src/ansys/aedt/core/third_party,./docs/source/examples/*,*cover,*.dat,*.mac,PKG-INFO,*.mypy_cache/*,*.xml,*.aedt,*.svg
"""
enable-colors = true

[tool.coverage.run]
source = ["src/ansys/aedt/core"]

[tool.coverage.report]
show_missing = true
omit = ["src/ansys/aedt/core/rpc/*.py"]

[tool.pytest.ini_options]
markers = [
    "unit",
    "integration",
    "system",
    "solvers",
    "general",
]
filterwarnings = [
    "ignore::UserWarning:src.ansys.aedt.core.*",
    "ignore::DeprecationWarning:src.*",
    "ignore::UserWarning:ansys.aedt.core.*",
    "ignore::DeprecationWarning:ansys.aedt.core.*"
]

[tool.numpydoc_validation]
checks = [
    "GL06",  # Found unknown section
    "GL07",  # Sections are in the wrong order.
    "GL08",  # The object does not have a docstring
    "GL09",  # Deprecation warning should precede extended summary
    "GL10",  # reST directives {directives} must be followed by two colons
    # Return
    "RT04", # Return value description should start with a capital letter"
    "RT05", # Return value description should finish with "."
    # Summary
    "SS01",  # No summary found
    "SS02",  # Summary does not start with a capital letter
    "SS03",  # Summary does not end with a period
    "SS04",  # Summary contains heading whitespaces
    "SS05",  # Summary must start with infinitive verb, not third person
    # Parameters
    "PR10",  # Parameter "{param_name}" requires a space before the colon
    # separating the parameter name and type",
]
exclude = [
    '\.AEDTMessageManager.add_message$',  # bad SS05
    '\.Modeler3D\.create_choke$',  # bad RT05
    '\.tests',  # missing docstring for tests
    'HistoryProps.',  # bad RT05 because of the base class named OrderedDict
]

[tool.towncrier]
package = "ansys.aedt.core"
directory = "doc/changelog.d"
filename = "doc/source/changelog.rst"
start_string = ".. towncrier release notes start\n"
template = "doc/changelog.d/changelog_template.jinja"
title_format = "`{version} <https://github.com/ansys/pyaedt/releases/tag/v{version}>`_ - {project_date}"
issue_format = "`#{issue} <https://github.com/ansys/pyaedt/pull/{issue}>`_"

[[tool.towncrier.type]]
directory = "added"
name = "Added"
showcontent = true

[[tool.towncrier.type]]
directory = "dependencies"
name = "Dependencies"
showcontent = true

[[tool.towncrier.type]]
directory = "documentation"
name = "Documentation"
showcontent = true

[[tool.towncrier.type]]
directory = "fixed"
name = "Fixed"
showcontent = true

[[tool.towncrier.type]]
directory = "maintenance"
name = "Maintenance"
showcontent = true

[[tool.towncrier.type]]
directory = "miscellaneous"
name = "Miscellaneous"
showcontent = true

[[tool.towncrier.type]]
directory = "test"
name = "Test"
showcontent = true<|MERGE_RESOLUTION|>--- conflicted
+++ resolved
@@ -110,12 +110,7 @@
     "ansys-tools-visualization-interface; python_version >= '3.10'",
     "openpyxl>=3.1.0,<3.3",
     "osmnx>=1.1.0,<2.1",
-<<<<<<< HEAD
-    "pytest-timeout>=2.3.0,<2.4",
-=======
-    "pyaedt[integration-tests]",
     "pytest-timeout>=2.3.0,<2.5",
->>>>>>> a37ccf55
     "pytest-xdist>=3.5.0,<3.7",
     "pyvista[io]>=0.38.0,<0.45",
     "scikit-rf>=0.30.0,<1.7",
