--- conflicted
+++ resolved
@@ -64,17 +64,10 @@
     "openpyxl>=3.1.0,<3.3",
     "osmnx>=1.1.0,<2.1",
     "pyaedt[integration-tests]",
-<<<<<<< HEAD
-    "pytest-timeout>=2.3.0,<2.4",
-    "pytest-xdist>=3.5.0,<3.7",
+    'pytest-timeout>=2.3.0,<2.5",
+    "pytest-xdist>=3.5.0,<3.8",
     "pyvista[io]>=0.38.0,<0.46",
-    "scikit-rf>=0.30.0,<1.7",
-=======
-    "pytest-timeout>=2.3.0,<2.5",
-    "pytest-xdist>=3.5.0,<3.8",
-    "pyvista[io]>=0.38.0,<0.45",
     "scikit-rf>=0.30.0,<1.8",
->>>>>>> e3a419d1
     "tables; python_version >= '3.10'",
 ]
 dotnet = [
