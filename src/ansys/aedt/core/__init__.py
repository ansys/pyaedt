# -*- coding: utf-8 -*-
#
# Copyright (C) 2021 - 2025 ANSYS, Inc. and/or its affiliates.
# SPDX-License-Identifier: MIT
#
#
# Permission is hereby granted, free of charge, to any person obtaining a copy
# of this software and associated documentation files (the "Software"), to deal
# in the Software without restriction, including without limitation the rights
# to use, copy, modify, merge, publish, distribute, sublicense, and/or sell
# copies of the Software, and to permit persons to whom the Software is
# furnished to do so, subject to the following conditions:
#
# The above copyright notice and this permission notice shall be included in all
# copies or substantial portions of the Software.
#
# THE SOFTWARE IS PROVIDED "AS IS", WITHOUT WARRANTY OF ANY KIND, EXPRESS OR
# IMPLIED, INCLUDING BUT NOT LIMITED TO THE WARRANTIES OF MERCHANTABILITY,
# FITNESS FOR A PARTICULAR PURPOSE AND NONINFRINGEMENT. IN NO EVENT SHALL THE
# AUTHORS OR COPYRIGHT HOLDERS BE LIABLE FOR ANY CLAIM, DAMAGES OR OTHER
# LIABILITY, WHETHER IN AN ACTION OF CONTRACT, TORT OR OTHERWISE, ARISING FROM,
# OUT OF OR IN CONNECTION WITH THE SOFTWARE OR THE USE OR OTHER DEALINGS IN THE
# SOFTWARE.

import os
import sys
import warnings

if os.name == "nt":
    os.environ["PYTHONMALLOC"] = "malloc"

LATEST_DEPRECATED_PYTHON_VERSION = (3, 9)
PYTHON_VERSION_WARNING = (
    "As part of our ongoing efforts to align with the Python Scientific Community's "
    "best practices, we are moving towards adopting SPEC 0000 "
    "(https://scientific-python.org/specs/spec-0000/). To ensure compatibility and "
    "take full advantage of the latest features and improvements, we strongly "
    "recommend updating the Python version being used."
)
DOTNET_LINUX_WARNING = (
    "Due to compatibility issues between .NET Core and libssl on some Linux versions, "
    "for example Ubuntu 22.04, we are going to stop depending on `dotnetcore2`."
    "Instead of using this package which embeds .NET Core 3, users will be required to "
    "install .NET themselves. For more information, see "
    "https://aedt.docs.pyansys.com/version/stable/release_1_0.html#dotnet-changes-in-linux"
)


def deprecation_warning():
    """Warning message informing users that some Python versions are deprecated in PyAEDT."""
    # Store warnings showwarning
    existing_showwarning = warnings.showwarning

    # Define and use custom showwarning
    def custom_show_warning(message, category, filename, lineno, file=None, line=None):
        """Define and use custom warning to remove <stdin>:loc: pattern."""
        print(f"{category.__name__}: {message}")

    warnings.showwarning = custom_show_warning

    current_python_version = sys.version_info[:2]
    if current_python_version <= LATEST_DEPRECATED_PYTHON_VERSION:
        warnings.warn(PYTHON_VERSION_WARNING, FutureWarning)

    # Restore warnings showwarning
    warnings.showwarning = existing_showwarning


deprecation_warning()

#

pyaedt_path = os.path.dirname(__file__)
<<<<<<< HEAD
__version__ = "0.13.0"
=======
__version__ = "0.14.dev0"
>>>>>>> 11e2fddb
version = __version__

# isort: off
# Settings have to be imported before importing other PyAEDT modules
from ansys.aedt.core.generic.general_methods import settings
from ansys.aedt.core.generic.general_methods import inner_project_settings

# isort: on

if not (".NETFramework" in sys.version):  # pragma: no cover
    import ansys.aedt.core.downloads as downloads
from ansys.aedt.core.edb import Edb  # nosec
from ansys.aedt.core.edb import Siwave  # nosec
from ansys.aedt.core.generic import constants
import ansys.aedt.core.generic.data_handlers as data_handler
from ansys.aedt.core.generic.design_types import Circuit
from ansys.aedt.core.generic.design_types import CircuitNetlist
from ansys.aedt.core.generic.design_types import Desktop
from ansys.aedt.core.generic.design_types import Emit
from ansys.aedt.core.generic.design_types import FilterSolutions
from ansys.aedt.core.generic.design_types import Hfss
from ansys.aedt.core.generic.design_types import Hfss3dLayout
from ansys.aedt.core.generic.design_types import Icepak
from ansys.aedt.core.generic.design_types import Maxwell2d
from ansys.aedt.core.generic.design_types import Maxwell3d
from ansys.aedt.core.generic.design_types import MaxwellCircuit
from ansys.aedt.core.generic.design_types import Mechanical
from ansys.aedt.core.generic.design_types import Q2d
from ansys.aedt.core.generic.design_types import Q3d
from ansys.aedt.core.generic.design_types import Rmxprt
from ansys.aedt.core.generic.design_types import Simplorer
from ansys.aedt.core.generic.design_types import TwinBuilder
from ansys.aedt.core.generic.design_types import get_pyaedt_app
from ansys.aedt.core.generic.design_types import launch_desktop
import ansys.aedt.core.generic.general_methods as general_methods
from ansys.aedt.core.generic.general_methods import _retry_ntimes
from ansys.aedt.core.generic.general_methods import generate_unique_folder_name
from ansys.aedt.core.generic.general_methods import generate_unique_name
from ansys.aedt.core.generic.general_methods import generate_unique_project_name
from ansys.aedt.core.generic.general_methods import inside_desktop
from ansys.aedt.core.generic.general_methods import is_linux
from ansys.aedt.core.generic.general_methods import is_windows
from ansys.aedt.core.generic.general_methods import online_help
from ansys.aedt.core.generic.general_methods import pyaedt_function_handler<|MERGE_RESOLUTION|>--- conflicted
+++ resolved
@@ -71,11 +71,7 @@
 #
 
 pyaedt_path = os.path.dirname(__file__)
-<<<<<<< HEAD
 __version__ = "0.13.0"
-=======
-__version__ = "0.14.dev0"
->>>>>>> 11e2fddb
 version = __version__
 
 # isort: off
