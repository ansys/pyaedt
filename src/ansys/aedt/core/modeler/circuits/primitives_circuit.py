# -*- coding: utf-8 -*-
#
# Copyright (C) 2021 - 2024 ANSYS, Inc. and/or its affiliates.
# SPDX-License-Identifier: MIT
#
#
# Permission is hereby granted, free of charge, to any person obtaining a copy
# of this software and associated documentation files (the "Software"), to deal
# in the Software without restriction, including without limitation the rights
# to use, copy, modify, merge, publish, distribute, sublicense, and/or sell
# copies of the Software, and to permit persons to whom the Software is
# furnished to do so, subject to the following conditions:
#
# The above copyright notice and this permission notice shall be included in all
# copies or substantial portions of the Software.
#
# THE SOFTWARE IS PROVIDED "AS IS", WITHOUT WARRANTY OF ANY KIND, EXPRESS OR
# IMPLIED, INCLUDING BUT NOT LIMITED TO THE WARRANTIES OF MERCHANTABILITY,
# FITNESS FOR A PARTICULAR PURPOSE AND NONINFRINGEMENT. IN NO EVENT SHALL THE
# AUTHORS OR COPYRIGHT HOLDERS BE LIABLE FOR ANY CLAIM, DAMAGES OR OTHER
# LIABILITY, WHETHER IN AN ACTION OF CONTRACT, TORT OR OTHERWISE, ARISING FROM,
# OUT OF OR IN CONNECTION WITH THE SOFTWARE OR THE USE OR OTHER DEALINGS IN THE
# SOFTWARE.

import math
import os
import random

from ansys.aedt.core.application.variables import decompose_variable_value
from ansys.aedt.core.generic.constants import AEDT_UNITS
from ansys.aedt.core.generic.general_methods import filter_string
from ansys.aedt.core.generic.general_methods import generate_unique_name
from ansys.aedt.core.generic.general_methods import open_file
from ansys.aedt.core.generic.general_methods import pyaedt_function_handler
from ansys.aedt.core.generic.general_methods import recursive_glob
from ansys.aedt.core.generic.load_aedt_file import load_keyword_in_aedt_file
from ansys.aedt.core.modeler.circuits.object_3d_circuit import CircuitComponent
from ansys.aedt.core.modeler.circuits.object_3d_circuit import Wire


class CircuitComponents(object):
    """CircutComponents class.

    Manages all circuit components for Nexxim and Twin Builder.

    Examples
    --------

    >>> from ansys.aedt.core import Circuit
    >>> aedtapp = Circuit()
    >>> prim = aedtapp.modeler.schematic
    """

    @pyaedt_function_handler()
    def __getitem__(self, partname):
        """Retrieve a part.

        Parameters
        ----------
        partname : int or str
           Part ID or part name.

        Returns
        -------
        type
            Part object details.
        """
        if isinstance(partname, int):
            return self.components[partname]
        for el in self.components:
            if self.components[el].name == partname or self.components[el].composed_name == partname or el == partname:
                return self.components[el]

        return None

    def __init__(self, modeler):
        self._app = modeler._app
        self._modeler = modeler
        self.logger = self._app.logger
        self.o_model_manager = self._modeler.o_model_manager

        self.oeditor = self._modeler.oeditor
        self._currentId = 0
        self.components = {}
        self.refresh_all_ids()
        self.current_position = [0, 0]
        self.increment_mils = [1000, 1000]
        self.limits_mils = 20000

    @pyaedt_function_handler()
    def get_wire_by_name(self, name):
        """Wire class by name.

        Parameters
        ----------
        name : str
            Wire name.

        Returns
        -------
        :class:`ansys.aedt.core.modeler.circuits.object_3d_circuit.Wire`
        """
        for _, w in self.wires.items():
            if w.name == name:
                return w
            wname = w.name.split(";")[0].split("@")[0]
            if name == wname:
                return w

    @property
    def wires(self):
        """All schematic wires in the design.

        Returns
        -------
        dict
            Wires.
        """
        wire_names = {}
        for wire in self.oeditor.GetAllElements():
            if "Wire" in wire:
                w = Wire(self, composed_name=wire)
                if ":" in wire.split(";")[1]:
                    wire_id = int(wire.split(";")[1].split(":")[0])
                else:
                    wire_id = int(wire.split(";")[1])
                name = wire.split(";")[0].split("@")[1]
                w.id = wire_id
                w.name = name
                wire_names[wire_id] = w
        return wire_names

    @property
    def o_definition_manager(self):
        """Aedt oDefinitionManager.

        References
        ----------

        >>> oDefinitionManager = oProject.GetDefinitionManager()
        """
        return self._app.oproject.GetDefinitionManager()

    @property
    def o_component_manager(self):
        """Component manager object."""
        return self._app.o_component_manager

    @property
    def o_symbol_manager(self):
        """Model manager object."""
        return self._app.o_symbol_manager

    @property
    def version(self):
        """Version."""
        return self._app._aedt_version

    @property
    def design_types(self):
        """Design types."""
        return self._app._modeler

    @property
    def model_units(self):
        """Model units."""
        return self._modeler.model_units

    @property
    def schematic_units(self):
        """Schematic units.

        Options are ``"mm"``, ``"mil"``, ``"cm"`` and all other metric and imperial units.
        The default is ``"meter"``.
        """
        return self._modeler.schematic_units

    @schematic_units.setter
    def schematic_units(self, value):
        self._modeler.schematic_units = value

    @property
    def design_type(self):
        """Design type."""
        return self._app.design_type

    @property
    def nets(self):
        """List of all schematic nets."""
        nets_comp = self.oeditor.GetAllNets()
        nets = []
        for net in nets_comp:
            v = net.split(";")
            if v[0].replace("Wire@", "") not in nets:
                nets.append(v[0].replace("Wire@", ""))
        return nets

    @pyaedt_function_handler()
    def _convert_point_to_meter(self, point):
        """Convert numbers automatically to mils.
        It is rounded to the nearest 100 mil which is minimum schematic snap unit.
        """
        xpos = point[0]
        ypos = point[1]

        if isinstance(point[0], (float, int)):
            xpos = (
                round(point[0] * AEDT_UNITS["Length"][self.schematic_units] / AEDT_UNITS["Length"]["mil"], -2)
                * AEDT_UNITS["Length"]["mil"]
            )
        else:
            decomposed = decompose_variable_value(point[0])
            if decomposed[1] != "":
                xpos = (
                    round(decomposed[0] * AEDT_UNITS["Length"][decomposed[1]] / AEDT_UNITS["Length"]["mil"], -2)
                    * AEDT_UNITS["Length"]["mil"]
                )
        if isinstance(point[1], (float, int)):
            ypos = (
                round(point[1] * AEDT_UNITS["Length"][self.schematic_units] / AEDT_UNITS["Length"]["mil"], -2)
                * AEDT_UNITS["Length"]["mil"]
            )
        else:
            decomposed = decompose_variable_value(point[1])
            if decomposed[1] != "":
                ypos = (
                    round(decomposed[0] * AEDT_UNITS["Length"][decomposed[1]] / AEDT_UNITS["Length"]["mil"], -2)
                    * AEDT_UNITS["Length"]["mil"]
                )
        return xpos, ypos

    @pyaedt_function_handler()
    def _convert_point_to_units(self, point):
        """Numbers are automatically converted and rounded to 100mil."""
        return [i / AEDT_UNITS["Length"][self.schematic_units] for i in self._convert_point_to_meter(point)]

    @pyaedt_function_handler()
    def _get_location(self, location=None):
        if not location:
            xpos = self.current_position[0]
            ypos = self.current_position[1]
        else:
            xpos, ypos = self._convert_point_to_meter(location)
            if isinstance(xpos, (float, int)) and isinstance(ypos, (float, int)):
                self.current_position = [xpos, ypos]
        self.current_position[1] += AEDT_UNITS["Length"]["mil"] * self.increment_mils[1]
        if self.current_position[1] / AEDT_UNITS["Length"]["mil"] > self.limits_mils:
            self.current_position[1] = 0
            self.current_position[0] += AEDT_UNITS["Length"]["mil"] * self.increment_mils[0]
        return xpos, ypos

    @pyaedt_function_handler()
    def create_unique_id(self):
        """Create an unique ID.

        Returns
        -------
        int
            Unique ID in the range of ``[1, 65535]``.

        """
        element_ids = []
        for el in self.oeditor.GetAllElements():
            try:
                element_ids.append(int(el.split("@")[1].split(";")[1].split(":")[0]))
            except (IndexError, ValueError):
                pass
        id = random.randint(1, 65535)
        while id in element_ids:
            id = random.randint(1, 65535)
        return id

    @pyaedt_function_handler()
    def add_pin_iports(self, name, id_num):
        """Add ports on pins.

        Parameters
        ----------
        name : str
            Name of the component.
        id_num : int
            ID of circuit component.

        Returns
        -------
        bool
            ``True`` when successful, ``False`` when failed.

        References
        ----------

        >>> oeditor.AddPinIPorts
        """
        comp_id = "CompInst@" + name + ";" + str(id_num) + ";395"
        arg1 = ["Name:Selections", "Selections:=", [comp_id]]
        self.oeditor.AddPinIPorts(arg1)
        self.refresh_all_ids()
        return True

    @pyaedt_function_handler()
    def create_interface_port(self, name, location=None, angle=0):
        """Create an interface port.

        Parameters
        ----------
        name : str
            Name of the port.
        location : list, optional
            Position on the X and Y axis. The default is ``None``.
        angle : float, optional
            Angle rotation in degrees. The default is ``0``.

        Returns
        -------
        :class:`ansys.aedt.core.modules.boundary.Excitation`
            Circuit Excitation Object.

        References
        ----------

        >>> oEditor.CreateIPort
        """
        if location is None:
            location = []

        if name in self._app.excitations:
            self.logger.warning("Port name already assigned.")
            return False

        xpos, ypos = self._get_location(location)
        id = self.create_unique_id()
        arg1 = ["NAME:IPortProps", "Name:=", name, "Id:=", id]
        arg2 = ["NAME:Attributes", "Page:=", 1, "X:=", xpos, "Y:=", ypos, "Angle:=", angle, "Flip:=", False]
        id = self.oeditor.CreateIPort(arg1, arg2)

        id = int(id.split(";")[1])
        self.add_id_to_component(id)
        # return id, self.components[id].composed_name
        for el in self.components:
            if ("IPort@" + name + ";" + str(id)) in self.components[el].composed_name:
                return self._app.excitation_objects[name]
        return False

    @pyaedt_function_handler()
    def create_page_port(self, name, location=None, angle=0):
        """Create a page port.

        Parameters
        ----------
        name : str
            Name of the port.
        location : list, optional
            Position on the X and Y axis.
            If not provided the default is ``None``, in which case an empty list is set.
        angle : optional
            Angle rotation in degrees. The default is ``0``.

        Returns
        -------
        :class:`ansys.aedt.core.modeler.cad.object_3dcircuit.CircuitComponent`
            Circuit Component Object.

        References
        ----------

        >>> oEditor.CreatePagePort
        """
        location = [] if location is None else location
        xpos, ypos = self._get_location(location)

        id = self.create_unique_id()
        id = self.oeditor.CreatePagePort(
            ["NAME:PagePortProps", "Name:=", name, "Id:=", id],
            ["NAME:Attributes", "Page:=", 1, "X:=", xpos, "Y:=", ypos, "Angle:=", angle, "Flip:=", False],
        )
        id = int(id.split(";")[1])
        # self.refresh_all_ids()
        self.add_id_to_component(id)
        return self.components[id]

    @pyaedt_function_handler()
    def create_gnd(self, location=None, angle=0):
        """Create a ground.

        Parameters
        ----------
        location : list, optional
            Position on the X and Y axis. The default is ``None``.
        angle : optional
            Angle rotation in degrees. The default is ``0``.

        Returns
        -------
        :class:`ansys.aedt.core.modeler.cad.object_3dcircuit.CircuitComponent`
            Circuit Component Object.

        References
        ----------
        >>> oEditor.CreateGround
        """
        if location is None:
            location = []

        xpos, ypos = self._get_location(location)
        id = self.create_unique_id()
        angle = math.pi * angle / 180
        name = self.oeditor.CreateGround(
            ["NAME:GroundProps", "Id:=", id],
            ["NAME:Attributes", "Page:=", 1, "X:=", xpos, "Y:=", ypos, "Angle:=", angle, "Flip:=", False],
        )
        id = int(name.split(";")[1])
        self.add_id_to_component(id)
        # return id, self.components[id].composed_name
        for el in self.components:
            if name in self.components[el].composed_name:
                return self.components[el]

    @pyaedt_function_handler(touchstone_full_path="input_file")
    def create_model_from_touchstone(self, input_file, model_name=None, show_bitmap=True):
        """Create a model from a Touchstone file.

        Parameters
        ----------
        input_file : str
            Full path to the Touchstone file.
        model_name : str, optional
            Name of the model. The default is ``None``.
        show_bitmap : bool, optional
            Show bitmap image of schematic component.
            The default value is ``True``.

        Returns
        -------
        str
            Model name when successfully created. ``False`` if something went wrong.

        References
        ----------

        >>> oModelManager.Add
        >>> oComponentManager.Add
        """

        def _parse_ports_name(file, num_terminal):
            """Parse and interpret the option line in the touchstone file.

            Parameters
            ----------
            file : str
                Path of the Touchstone file.
            num_terminal : int
                Number of terminals.

            Returns
            -------
            List of str
                Names of the ports in the touchstone file.

            """
            portnames = []
            line = file.readline()
            while not line.startswith("! Port") and not line.startswith("! NPort") and line.find("S11") == -1:
                line = file.readline()
            if line.startswith("! Port"):
                while line.startswith("! Port"):
                    portnames.append(line.split(" = ")[1].strip())
                    line = file.readline()
            else:  # pragma: no cover
                portnames = ["Port" + str(n) for n in range(1, num_terminal + 1)]
            return portnames

        if not model_name:
            model_name = os.path.splitext(os.path.basename(input_file))[0]
            if "." in model_name:
                model_name = model_name.replace(".", "_")
        if model_name in list(self.o_model_manager.GetNames()):
            model_name = generate_unique_name(model_name, n=2)
        num_terminal = int(os.path.splitext(input_file)[1].lower().strip(".sp"))
        # with open_file(touchstone_full_path, "r") as f:
        # port_names = _parse_ports_name(f, num_terminal)

        port_names = []
        with open_file(input_file, "r") as f:
            for line in f:
                line = line.strip()
                if line.startswith(("!", "#", "")):
                    if "Port" in line and "=" in line and "Impedance" not in line:
                        port_names.append(line.split("=")[-1].strip().replace(" ", "_").strip("[]"))
                else:
                    break
        image_subcircuit_path = ""
        bmp_file_name = ""
        if show_bitmap:
            image_subcircuit_path = os.path.join(
                self._modeler._app.desktop_install_dir, "syslib", "Bitmaps", "nport.bmp"
            )
            bmp_file_name = os.path.basename(image_subcircuit_path)

        if not port_names:
            port_names = ["Port" + str(i + 1) for i in range(num_terminal)]
        arg = [
            "NAME:" + model_name,
            "Name:=",
            model_name,
            "ModTime:=",
            0,
            "Library:=",
            "",
            "LibLocation:=",
            "Project",
            "ModelType:=",
            "nport",
            "Description:=",
            "",
            "ImageFile:=",
            image_subcircuit_path,
            "SymbolPinConfiguration:=",
            0,
            ["NAME:PortInfoBlk"],
            ["NAME:PortOrderBlk"],
            "filename:=",
            input_file,
            "numberofports:=",
            num_terminal,
            "sssfilename:=",
            "",
            "sssmodel:=",
            False,
            "PortNames:=",
            port_names,
            "domain:=",
            "frequency",
            "datamode:=",
            "Link",
            "devicename:=",
            "",
            "SolutionName:=",
            "",
            "displayformat:=",
            "MagnitudePhase",
            "datatype:=",
            "SMatrix",
            [
                "NAME:DesignerCustomization",
                "DCOption:=",
                0,
                "InterpOption:=",
                0,
                "ExtrapOption:=",
                1,
                "Convolution:=",
                0,
                "Passivity:=",
                0,
                "Reciprocal:=",
                False,
                "ModelOption:=",
                "",
                "DataType:=",
                1,
            ],
            [
                "NAME:NexximCustomization",
                "DCOption:=",
                3,
                "InterpOption:=",
                1,
                "ExtrapOption:=",
                3,
                "Convolution:=",
                0,
                "Passivity:=",
                0,
                "Reciprocal:=",
                False,
                "ModelOption:=",
                "",
                "DataType:=",
                2,
            ],
            [
                "NAME:HSpiceCustomization",
                "DCOption:=",
                1,
                "InterpOption:=",
                2,
                "ExtrapOption:=",
                3,
                "Convolution:=",
                0,
                "Passivity:=",
                0,
                "Reciprocal:=",
                False,
                "ModelOption:=",
                "",
                "DataType:=",
                3,
            ],
            "NoiseModelOption:=",
            "External",
        ]
        self.o_model_manager.Add(arg)
        arg = [
            "NAME:" + model_name,
            "Info:=",
            [
                "Type:=",
                10,
                "NumTerminals:=",
                num_terminal,
                "DataSource:=",
                "",
                "ModifiedOn:=",
                1618569625,
                "Manufacturer:=",
                "",
                "Symbol:=",
                "",
                "ModelNames:=",
                "",
                "Footprint:=",
                "",
                "Description:=",
                "",
                "InfoTopic:=",
                "",
                "InfoHelpFile:=",
                "",
                "IconFile:=",
                bmp_file_name,
                "Library:=",
                "",
                "OriginalLocation:=",
                "Project",
                "IEEE:=",
                "",
                "Author:=",
                "",
                "OriginalAuthor:=",
                "",
                "CreationDate:=",
                1618569625,
                "ExampleFile:=",
                "",
                "HiddenComponent:=",
                0,
                "CircuitEnv:=",
                0,
                "GroupID:=",
                0,
            ],
            "CircuitEnv:=",
            0,
            "Refbase:=",
            "S",
            "NumParts:=",
            1,
            "ModSinceLib:=",
            False,
        ]
        for i in range(num_terminal):
            arg.append("Terminal:=")
            arg.append([port_names[i], port_names[i], "A", False, i, 1, "", "Electrical", "0"])
        arg.append("CompExtID:=")
        arg.append(5)
        arg.append(
            [
                "NAME:Parameters",
                "MenuProp:=",
                ["CoSimulator", "SD", "", "Default", 0],
                "ButtonProp:=",
                ["CosimDefinition", "SD", "", "Edit", "Edit", 40501, "ButtonPropClientData:=", []],
            ]
        )
        arg.append(
            [
                "NAME:CosimDefinitions",
                [
                    "NAME:CosimDefinition",
                    "CosimulatorType:=",
                    102,
                    "CosimDefName:=",
                    "Default",
                    "IsDefinition:=",
                    True,
                    "Connect:=",
                    True,
                    "ModelDefinitionName:=",
                    model_name,
                    "ShowRefPin2:=",
                    2,
                    "LenPropName:=",
                    "",
                ],
                "DefaultCosim:=",
                "Default",
            ]
        )

        self.o_component_manager.Add(arg)
        return model_name

    @pyaedt_function_handler()
    def create_touchstone_component(
        self,
        model_name,
        location=None,
        angle=0,
        show_bitmap=True,
    ):
        """Create a component from a Touchstone model.

        Parameters
        ----------
        model_name : str
            Name of the Touchstone model or full path to touchstone file.
            If full touchstone is provided then, new model will be created.
        location : list of float, optional
            Position on the X  and Y axis.
        angle : float, optional
            Angle rotation in degrees. The default is ``0``.
        show_bitmap : bool, optional
            Show bitmap image of schematic component.
            The default value is ``True``.

        Returns
        -------
        :class:`ansys.aedt.core.modeler.cad.object_3dcircuit.CircuitComponent`
            Circuit Component Object.

        References
        ----------

        >>> oModelManager.Add
        >>> oComponentManager.Add
        >>> oEditor.CreateComponent

        Examples
        --------

        >>> from ansys.aedt.core import Circuit
        >>> cir = Circuit()
        >>> comps = cir.modeler.components
        >>> s_parameter_path = os.path.join("your_path", "s_param_file_name.s4p")
        >>> circuit_comp = comps.create_touchstone_component(s_parameter_path, location=[0.0, 0.0], show_bitmap=False)
        """
        if location is None:
            location = []
        xpos, ypos = self._get_location(location)
        id = self.create_unique_id()
        if os.path.exists(model_name):
            model_name = self.create_model_from_touchstone(model_name, show_bitmap=show_bitmap)
        arg1 = ["NAME:ComponentProps", "Name:=", model_name, "Id:=", str(id)]
        arg2 = ["NAME:Attributes", "Page:=", 1, "X:=", xpos, "Y:=", ypos, "Angle:=", angle, "Flip:=", False]
        id = self.oeditor.CreateComponent(arg1, arg2)
        id = int(id.split(";")[1])
        self.add_id_to_component(id)
        return self.components[id]

    @pyaedt_function_handler(inst_name="name")
    def create_component(
        self,
        name=None,
        component_library="Resistors",
        component_name="RES_",
        location=None,
        angle=0,
        use_instance_id_netlist=False,
        global_netlist_list=None,
    ):
        """Create a component from a library.

        Parameters
        ----------
        name : str, optional
            Name of the instance. The default is ``None.``
        component_library : str, optional
            Name of the component library. The default is ``"Resistors"``.
        component_name : str, optional
            Name of component in the library. The default is ``"RES"``.
        location : list of float, optional
            Position on the X axis and Y axis.
            The default is ``None``, in which case the component is placed in [0, 0].
        angle : optional
            Angle rotation in degrees. The default is ``0``.
        use_instance_id_netlist : bool, optional
            Whether to enable the instance ID in the net list.
            The default is ``False``.
        global_netlist_list : list, optional
            The default is ``None``, in which case an empty list is passed.

        Returns
        -------
        :class:`ansys.aedt.core.modeler.cad.object_3dcircuit.CircuitComponent`
            Circuit Component Object.

        References
        ----------

        >>> oEditor.CreateComponent

        Examples
        --------

        >>> from ansys.aedt.core import TwinBuilder
        >>> aedtapp = TwinBuilder()
        >>> cmp = aedtapp.modeler.schematic.create_component(component_library="",component_name="ExcitationComponent")
        >>> cmp.set_property("ShowPin",True)
        >>> aedtapp.release_desktop(True, True)
        """
        id = self.create_unique_id()
        if component_library:
            inst_name = self.design_libray + "\\" + component_library + ":" + component_name
        else:
            inst_name = component_name
        arg1 = ["NAME:ComponentProps", "Name:=", inst_name, "Id:=", str(id)]
        xpos, ypos = self._get_location(location)
        angle = math.pi * angle / 180
        arg2 = ["NAME:Attributes", "Page:=", 1, "X:=", xpos, "Y:=", ypos, "Angle:=", angle, "Flip:=", False]
        id = self.oeditor.CreateComponent(arg1, arg2)
        id = int(id.split(";")[1])
        # self.refresh_all_ids()
        self.add_id_to_component(id)
        if name:
            self.components[id].set_property("InstanceName", name)
        if use_instance_id_netlist:
            self.enable_use_instance_name(component_library, component_name)
        elif global_netlist_list:
            self.enable_global_netlist(component_name, global_netlist_list)
        return self.components[id]

    @pyaedt_function_handler(component_name="assignment")
    def disable_data_netlist(self, assignment):
        """Disable the Nexxim global net list.

        Parameters
        ----------
        assignment : str
            Name of the component.

        Returns
        -------
        bool
            ``True`` when successful, ``False`` when failed.

        References
        ----------

        >>> oComponentManager.GetData
        >>> oComponentManager.Edit
        """
        name = assignment

        properties = self.o_component_manager.GetData(name)
        if len(properties) > 0:
            nexxim = list(properties[len(properties) - 1][1])
            for el in nexxim:
                if el == "Data:=":
                    nexxim_data = list(nexxim[nexxim.index(el) + 1])
                    nexxim_data[1] = ""
                    nexxim[nexxim.index(el) + 1] = nexxim_data
        self.o_component_manager.Edit(
            name, ["Name:" + assignment, ["NAME:CosimDefinitions", nexxim, "DefaultCosim:=", "DefaultNetlist"]]
        )
        return True

    @pyaedt_function_handler(component_name="assignment")
    def enable_global_netlist(self, assignment, global_netlist_list=None):
        """Enable Nexxim global net list.

        Parameters
        ----------
        assignment : str
            Name of the component.
        global_netlist_list : list
            A list of lines to include. The default is ``None``.

        Returns
        -------
        bool
            ``True`` when successful, ``False`` when failed.

        References
        ----------

        >>> oComponentManager.GetData
        >>> oComponentManager.Edit
        """
        if global_netlist_list is None:
            global_netlist_list = []

        name = assignment

        properties = self.o_component_manager.GetData(name)
        if len(properties) > 0:
            nexxim = list(properties[len(properties) - 1][1])
            for el in nexxim:
                if el == "GRef:=":
                    nexxim_data = list(nexxim[nexxim.index(el) + 1])
                    nexxim_data[1] = "\n".join(global_netlist_list).replace("\\", "/")
                    nexxim[nexxim.index(el) + 1] = nexxim_data
        self.o_component_manager.Edit(
            name,
            ["Name:" + assignment, ["NAME:CosimDefinitions", nexxim, "DefaultCosim:=", "DefaultNetlist"]],
        )
        return True

    @pyaedt_function_handler(symbol_name="name", pin_lists="pins")
    def create_symbol(self, name, pins):
        """Create a symbol.

        Parameters
        ----------
        name : str
            Name of the symbol.
        pins : list
            List of the pins.

        Returns
        -------
        bool
            ``True`` when successful, ``False`` when failed.

        References
        ----------

        >>> oSymbolManager.Add
        """
        numpins = len(pins)
        h = int(numpins / 2)
        x1 = 0
        y2 = 0
        x2 = 0.00508
        y1 = 0.00254 * (h + 3)
        xp = -0.00254
        yp = 0.00254 * (h + 2)
        angle = 0
        arg = [
            "NAME:" + name,
            "ModTime:=",
            1591858230,
            "Library:=",
            "",
            "ModSinceLib:=",
            False,
            "LibLocation:=",
            "Project",
            "HighestLevel:=",
            1,
            "Normalize:=",
            True,
            "InitialLevels:=",
            [0, 1],
            ["NAME:Graphics"],
        ]
        self.o_symbol_manager.Add(arg)

        id = 2
        i = 1
        id += 2
        r = numpins - (h * 2)
        for pin in pins:
            arg.append(
                [
                    "NAME:PinDef",
                    "Pin:=",
                    [pin, xp, yp, angle, "N", 0, 0.00254, False, 0, True, "", False, False, pin, True],
                ]
            )
            if i == (h + r):
                yp = 0.00254 * (h + 2)
                xp = 0.00762
                angle = math.pi
            else:
                yp -= 0.00254
            id += 2
            i += 1

        arg.append(
            [
                "NAME:Graphics",
                ["NAME:1", "Rect:=", [0, 0, 0, 0, (x1 + x2) / 2, (y1 + y2) / 2, x2 - x1, y1 - y2, 0, 0, 8192]],
            ]
        )
        self.o_symbol_manager.EditWithComps(name, arg, [])
        return True

    @pyaedt_function_handler()
    def enable_use_instance_name(self, component_library="Resistors", component_name="RES_"):
        """Enable the use of the instance name.

        Parameters
        ----------
        component_library : str, optional
             Name of the component library. The default is ``"Resistors"``.
        component_name : str, optional
             Name of the component. The default is ``"RES_"``.

        Returns
        -------
        bool
            ``True`` when successful, ``False`` when failed.

        References
        ----------

        >>> oComponentManager.GetData
        >>> oComponentManager.Edit
        """
        if component_library:
            name = self.design_libray + "\\" + component_library + ":" + component_name
        else:
            name = component_name

        properties = self.o_component_manager.GetData(name)
        if len(properties) > 0:
            nexxim = list(properties[len(properties) - 1][1])
            for el in nexxim:
                if el == "Data:=":
                    nexxim_data = list(nexxim[nexxim.index(el) + 1])
                    netlist = nexxim_data[1]
                    if "@InstanceName" not in netlist[:15]:
                        newnetlist = "@InstanceName" + netlist[4:]
                        nexxim_data[1] = newnetlist
                    nexxim[nexxim.index(el) + 1] = nexxim_data
                elif el == "GRef:=":
                    nexxim_data = list(nexxim[nexxim.index(el) + 1])
                    nexxim[nexxim.index(el) + 1] = nexxim_data
        self.o_component_manager.Edit(
            name,
            ["Name:" + component_name, ["NAME:CosimDefinitions", nexxim, "DefaultCosim:=", "DefaultNetlist"]],
        )
        return True

    @pyaedt_function_handler()
    def refresh_all_ids(self):
        """Refresh all IDs and return the number of components.

        References
        ----------

        >>> oEditor.GetAllElements()
        """
        obj = self.oeditor.GetAllElements()
        if not obj:
            obj = []
        obj = [i for i in obj if "Wire" not in i[:4]]
        for el in obj:
            if not self.get_obj_id(el):
                name = el.split(";")
                if len(name) > 1:
                    o = CircuitComponent(self, tabname=self.tab_name)
                    o.name = name[0]
                    if len(name) == 2:
                        o.schematic_id = name[1]
                        objID = int(o.schematic_id)
                    else:
                        o.id = int(name[1])
                        o.schematic_id = name[2]
                        objID = o.id
                    self.components[objID] = o
        return len(self.components)

    @pyaedt_function_handler()
    def add_id_to_component(self, id):
        """Add an ID to a component.

        Parameters
        ----------
        id : int
            ID to assign to the component.

        Returns
        -------
        int
            Number of components.

        """
        obj = self.oeditor.GetAllElements()
        for el in obj:
            name = el.split(";")
            if len(name) > 1 and str(id) == name[1]:
                o = CircuitComponent(self, tabname=self.tab_name)
                o.name = name[0]
                if len(name) > 2:
                    o.id = int(name[1])
                    o.schematic_id = int(name[2])
                    objID = o.id
                else:
                    o.schematic_id = int(name[1])
                    objID = o.schematic_id
                self.components[objID] = o

        return len(self.components)

    @pyaedt_function_handler(objname="assignment")
    def get_obj_id(self, assignment):
        """Retrieve the ID of an object.

        Parameters
        ----------
        assignment : str
            Name of the object.

        Returns
        -------
        bool
            ``True`` when successful, ``False`` when failed.

        """
        for el in self.components:
            if self.components[el].name == assignment:
                return el
        return None

    @pyaedt_function_handler(partid="assignment")
    def get_pins(self, assignment):
        """Retrieve one or more pins.

        Parameters
        ----------
        assignment : int or str
            One or more IDs or names for the pins to retrieve.

        Returns
        -------
        type
            Pin with properties.

        References
        ----------

        >>> oEditor.GetComponentPins
        """
        if isinstance(assignment, CircuitComponent):
            pins = self.oeditor.GetComponentPins(assignment.composed_name)
        elif isinstance(assignment, str):
            pins = self.oeditor.GetComponentPins(assignment)
            # pins = self.oeditor.GetComponentPins(partid)
        else:
            pins = self.oeditor.GetComponentPins(self.components[assignment].composed_name)
            # pins = self.oeditor.GetComponentPins(self.components[partid].composed_name)
        return list(pins)

    @pyaedt_function_handler(partid="assignment", pinname="pin")
    def get_pin_location(self, assignment, pin):
        """Retrieve the location of a pin.

        Parameters
        ----------
        assignment : int
            ID of the part.
        pin :
            Name of the pin.

        Returns
        -------
        List
            List of axis values ``[x, y]``.

        References
        ----------

        >>> oEditor.GetComponentPinLocation

        """
        if isinstance(assignment, str):
            x = self.oeditor.GetComponentPinLocation(assignment, pin, True)
            y = self.oeditor.GetComponentPinLocation(assignment, pin, False)
        else:
            x = self.oeditor.GetComponentPinLocation(self.components[assignment].composed_name, pin, True)
            y = self.oeditor.GetComponentPinLocation(self.components[assignment].composed_name, pin, False)
        return self._convert_point_to_units([x, y])

    @pyaedt_function_handler()
    def number_with_units(self, value, units=None):
        """Convert a number to a string with units. If value is a string, it's returned as is.

        Parameters
        ----------
        value : float, int, str
            Input  number or string.
        units : optional
            Units for formatting. The default is ``None``, which uses ``"meter"``.

        Returns
        -------
        str
           String concatenating the value and unit.

        """
        return self._app.number_with_units(value, units)

    @pyaedt_function_handler(points_array="points", line_width="width")
    def create_line(self, points, color=0, width=0):
        """Draw a graphical line.

        Parameters
        ----------
        points : list
            A nested list of point coordinates. For example,
            ``[[x1, y1], [x2, y2], ...]``.
        color : string or 3 item list, optional
            Color or the line. The default is ``"0"``.
        width : float, optional
            Width of the line. The default is ``0``.

        Returns
        -------
        :class:`ansys.aedt.core.modeler.cad.object_3dcircuit.Line`
            Line Object.

        >>> oEditor.CreateLine
        """
        points = [str(tuple(self._convert_point_to_meter(i))) for i in points]
        id = self.create_unique_id()
        return self.oeditor.CreateLine(
            ["NAME:LineData", "Points:=", points, "LineWidth:=", width, "Color:=", color, "Id:=", id],
            ["NAME:Attributes", "Page:=", 1],
        )

    @pyaedt_function_handler(points_array="points", wire_name="name")
    def create_wire(self, points, name=""):
        """Create a wire.

        Parameters
        ----------
        points : list
            A nested list of point coordinates. For example,
            ``[[x1, y1], [x2, y2], ...]``.
        name : str, optional
            Name of the wire. Default value is ``""``.

        Returns
        -------
        :class:`ansys.aedt.core.modeler.cad.object_3dcircuit.Wire`
            Wire Object.

        References
        ----------

        >>> oEditor.CreateWire
        """
        points = [str(tuple(self._convert_point_to_meter(i))) for i in points]
        wire_id = self.create_unique_id()
        arg1 = ["NAME:WireData", "Name:=", name, "Id:=", wire_id, "Points:=", points]
        arg2 = ["NAME:Attributes", "Page:=", 1]
        try:
            wire_id = self.oeditor.CreateWire(arg1, arg2)
            w = Wire(self._modeler, composed_name=wire_id)
            if ":" in wire_id.split(";")[1]:
                wire_id = int(wire_id.split(";")[1].split(":")[0])
            else:
                wire_id = int(wire_id.split(";")[1])
            if not name:
                name = generate_unique_name("Wire")
            w.name = name
            w.id = int(wire_id)
            return w
        except Exception:
            return False

    @pyaedt_function_handler()
<<<<<<< HEAD
    def create_page(self,name):
        """Add a new page to circuit schematic.
=======
    def create_page(self, name):
        """Adds a new page to circuit schematic.
>>>>>>> 85529472

        Parameters
        """
        self.oeditor.CreatePage(name)

    @pyaedt_function_handler()
<<<<<<< HEAD
    def select_page(self,name):
        """Add a new page to circuit schematic.
=======
    def select_page(self, name):
        """Adds a new page to circuit schematic.
>>>>>>> 85529472

        Parameters
        """
        self.oeditor.SelectPage(name)


class ComponentInfo(object):
    """Manages Circuit Catalog info."""

    def __init__(self, name, component_manager, file_name, component_library):
        self._component_manager = component_manager
        self.file_name = file_name
        self.name = name
        self.component_library = component_library
        self._props = None

    @property
    def props(self):
        """Retrieve the component properties."""
        if not self._props:
            self._props = load_keyword_in_aedt_file(self.file_name, self.name)
        return self._props

    @pyaedt_function_handler(inst_name="assignment")
    def place(self, assignment, location=None, angle=0, use_instance_id_netlist=False):
        """Create a component from a library.

        Parameters
        ----------
        assignment : str, optional
            Name of the instance. The default is ``None.``
        location : list of float, optional
            Position on the X axis and Y axis.
        angle : optional
            Angle rotation in degrees. The default is ``0``.
        use_instance_id_netlist : bool, optional
            Whether to enable the instance ID in the net list.
            The default is ``False``.

        Returns
        -------
        :class:`ansys.aedt.core.modeler.cad.object_3dcircuit.CircuitComponent`
            Circuit Component Object.

        References
        ----------

        >>> oEditor.CreateComponent
        """
        if location is None:
            location = []
        return self._component_manager.create_component(
            name=assignment,
            component_library=self.component_library,
            component_name=self.name,
            location=location,
            angle=angle,
            use_instance_id_netlist=use_instance_id_netlist,
        )


class ComponentCatalog(object):
    """Indexes Circuit Sys Catalog."""

    @pyaedt_function_handler()
    def __getitem__(self, compname):
        """Get component from name.

        Parameters
        ----------
        compname : str
            ID or name of the object.

        Returns
        -------
        :class:`ansys.aedt.core.modeler.cad.primitivesCircuit.ComponentInfo`
            Circuit Component Info.

        """
        items = self.find_components("*" + compname)
        if items and len(items) == 1:
            return self.components[items[0]]
        elif len(items) > 1:
            self._component_manager._logger.warning("Multiple components found.")
            return None
        else:
            self._component_manager._logger.warning("Component not found.")
            return None

    def __init__(self, component_manager):
        self._component_manager = component_manager
        self._app = self._component_manager._app
        self.components = {}
        self._index_components()

    @pyaedt_function_handler()
    def _index_components(self, library_path=None):
        if library_path:
            sys_files = recursive_glob(library_path, "*.aclb")
            root = os.path.normpath(library_path).split(os.path.sep)[-1]
        else:
            sys_files = recursive_glob(os.path.join(self._app.syslib, self._component_manager.design_libray), "*.aclb")
            root = os.path.normpath(self._app.syslib).split(os.path.sep)[-1]
        for file in sys_files:
            comps1 = load_keyword_in_aedt_file(file, "DefInfo")
            comps2 = load_keyword_in_aedt_file(file, "CompInfo")
            comps = comps1.get("DefInfo", {})
            comps.update(comps2.get("CompInfo", {}))
            for compname, comp_value in comps.items():
                root_name, ext = os.path.splitext(os.path.normpath(file))
                full_path = root_name.split(os.path.sep)
                id = full_path.index(root) + 1
                if self._component_manager.design_libray in full_path[id:]:
                    id += 1
                comp_lib = "\\".join(full_path[id:]) + ":" + compname
                self.components[comp_lib] = ComponentInfo(
                    compname, self._component_manager, file, comp_lib.split(":")[0]
                )

    @pyaedt_function_handler()
    def find_components(self, filter_str="*"):
        """Find all components with given filter wildcards.

        Parameters
        ----------
        filter_str : str
            Filter String to search.

        Returns
        -------
        list
            List of matching component names.

        """
        c = []
        for el in list(self.components.keys()):
            if filter_string(el, filter_str):
                c.append(el)
        return c<|MERGE_RESOLUTION|>--- conflicted
+++ resolved
@@ -1262,31 +1262,20 @@
             return False
 
     @pyaedt_function_handler()
-<<<<<<< HEAD
     def create_page(self,name):
-        """Add a new page to circuit schematic.
-=======
-    def create_page(self, name):
         """Adds a new page to circuit schematic.
->>>>>>> 85529472
-
-        Parameters
-        """
-        self.oeditor.CreatePage(name)
-
-    @pyaedt_function_handler()
-<<<<<<< HEAD
+
+        Parameters
+        """
+        self.oeditor.CreatePage (name)
+
+    @pyaedt_function_handler()
     def select_page(self,name):
-        """Add a new page to circuit schematic.
-=======
-    def select_page(self, name):
         """Adds a new page to circuit schematic.
->>>>>>> 85529472
-
-        Parameters
-        """
-        self.oeditor.SelectPage(name)
-
+
+        Parameters
+        """
+        self.oeditor.SelectPage (name)
 
 class ComponentInfo(object):
     """Manages Circuit Catalog info."""
