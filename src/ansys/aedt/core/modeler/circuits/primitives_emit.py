--- conflicted
+++ resolved
@@ -826,7 +826,9 @@
         >>> aedtapp = Emit(new_desktop=False)
         >>> radio = aedtapp.modeler.components.create_component("New Radio")
         >>> band = radio.bands()[0]
+        >>> band = radio.bands()[0]
         >>> start_freq = 10
+        >>> units = "MHz"
         >>> units = "MHz"
         >>> radio.set_band_start_frequency(band, start_freq, units=units)
         """
@@ -872,7 +874,9 @@
         >>> aedtapp = Emit(new_desktop=False)
         >>> radio = aedtapp.modeler.components.create_component("New Radio")
         >>> band = radio.bands()[0]
+        >>> band = radio.bands()[0]
         >>> stop_freq = 10
+        >>> units = "MHz"
         >>> units = "MHz"
         >>> radio.set_band_stop_frequency(band, stop_freq, units=units)
         """
@@ -1064,13 +1068,8 @@
             raise TypeError(f"{self.node_name} must be a band.")
         # Need to store power in dBm
         if not units or units not in emit_consts.EMIT_VALID_UNITS["Power"]:
-<<<<<<< HEAD
             units = "W"
         power_string = f'{consts.unit_converter(power, "Power", units, "dBm")}'
-=======
-            units = self.parent_component.units["Power"]
-        power_string = f"{consts.unit_converter(power, 'Power', units, 'dBm')}"
->>>>>>> e98e171f
         prop_list = {"FundamentalAmplitude": power_string}
         for child in self.children:
             if child.props["Type"] == "TxSpectralProfNode":
