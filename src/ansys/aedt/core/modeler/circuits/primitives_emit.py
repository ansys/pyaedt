--- conflicted
+++ resolved
@@ -1102,13 +1102,8 @@
             raise TypeError(f"{self.node_name} must be a band.")
         # Need to store power in dBm
         if not units or units not in emit_consts.EMIT_VALID_UNITS["Power"]:
-<<<<<<< HEAD
-            units = "W"
-        power_string = f'{consts.unit_converter(power, "Power", units, "dBm")}'
-=======
             units = self.parent_component.units["Power"]
         power_string = f"{consts.unit_converter(power, 'Power', units, 'dBm')}"
->>>>>>> 6d6d39fa
         prop_list = {"FundamentalAmplitude": power_string}
         for child in self.children:
             if child.props["Type"] == "TxSpectralProfNode":
