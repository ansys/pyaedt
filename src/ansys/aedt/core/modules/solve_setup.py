--- conflicted
+++ resolved
@@ -951,11 +951,8 @@
             nominal_values = self.p_app.available_variations.get_independent_nominal_values()
 
             if parameters is None:
-<<<<<<< HEAD
+                parameters = nominal_values
                 parameters = self._app.available_variations.nominal_w_values_dict
-=======
-                parameters = nominal_values
->>>>>>> 1f1a8b05
                 for el in parameters:
                     meshlinks["Params"][el] = el
             else:
@@ -982,19 +979,13 @@
         params = {}
         nominal_values = self.p_app.available_variations.get_independent_nominal_values()
         if map_variables_by_name:
-<<<<<<< HEAD
+            parameters = nominal_values
             parameters = self._app.available_variations.nominal_w_values_dict
             for k, v in parameters.items():
                 params[k] = k
         elif parameters is None:
+            parameters = nominal_values
             parameters = self._app.available_variations.nominal_w_values_dict
-=======
-            parameters = nominal_values
-            for k, v in parameters.items():
-                params[k] = k
-        elif parameters is None:
-            parameters = nominal_values
->>>>>>> 1f1a8b05
             for k, v in parameters.items():
                 params[k] = v
         else:
