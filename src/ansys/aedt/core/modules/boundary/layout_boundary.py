# -*- coding: utf-8 -*-
#
# Copyright (C) 2021 - 2024 ANSYS, Inc. and/or its affiliates.
# SPDX-License-Identifier: MIT
#
#
# Permission is hereby granted, free of charge, to any person obtaining a copy
# of this software and associated documentation files (the "Software"), to deal
# in the Software without restriction, including without limitation the rights
# to use, copy, modify, merge, publish, distribute, sublicense, and/or sell
# copies of the Software, and to permit persons to whom the Software is
# furnished to do so, subject to the following conditions:
#
# The above copyright notice and this permission notice shall be included in all
# copies or substantial portions of the Software.
#
# THE SOFTWARE IS PROVIDED "AS IS", WITHOUT WARRANTY OF ANY KIND, EXPRESS OR
# IMPLIED, INCLUDING BUT NOT LIMITED TO THE WARRANTIES OF MERCHANTABILITY,
# FITNESS FOR A PARTICULAR PURPOSE AND NONINFRINGEMENT. IN NO EVENT SHALL THE
# AUTHORS OR COPYRIGHT HOLDERS BE LIABLE FOR ANY CLAIM, DAMAGES OR OTHER
# LIABILITY, WHETHER IN AN ACTION OF CONTRACT, TORT OR OTHERWISE, ARISING FROM,
# OUT OF OR IN CONNECTION WITH THE SOFTWARE OR THE USE OR OTHER DEALINGS IN THE
# SOFTWARE.

import warnings

from ansys.aedt.core.generic.data_handlers import _dict2arg
from ansys.aedt.core.generic.data_handlers import random_string
from ansys.aedt.core.generic.general_methods import GrpcApiError
from ansys.aedt.core.generic.general_methods import pyaedt_function_handler
from ansys.aedt.core.modeler.cad.elements_3d import BinaryTreeNode
from ansys.aedt.core.modules.boundary.common import BoundaryCommon
from ansys.aedt.core.modules.boundary.common import BoundaryProps
from ansys.aedt.core.modules.boundary.common import disable_auto_update


class NativeComponentObject(BoundaryCommon, BinaryTreeNode):
    """Manages Native Component data and execution.

    Parameters
    ----------
    app : object
        An AEDT application from ``ansys.aedt.core.application``.
    component_type : str
        Type of the component.
    component_name : str
        Name of the component.
    props : dict
        Properties of the boundary.

    Examples
    --------
    This example the par_beam returned object is a
    :class:`ansys.aedt.core.modules.boundary.layout_boundary.NativeComponentObject`.

    >>> from ansys.aedt.core import Hfss
    >>> hfss = Hfss(solution_type="SBR+")
    >>> ffd_file ="path/to/ffdfile.ffd"
    >>> par_beam = hfss.create_sbr_file_based_antenna(ffd_file)
    >>> par_beam.native_properties["Size"] = "0.1mm"
    >>> par_beam.update()
    >>> par_beam.delete()
    """

    def __init__(self, app, component_type, component_name, props):
        self.auto_update = False
        self._app = app
        self._name = component_name

        self.__props = BoundaryProps(
            self,
            {
                "TargetCS": "Global",
                "SubmodelDefinitionName": self.name,
                "ComponentPriorityLists": {},
                "NextUniqueID": 0,
                "MoveBackwards": False,
                "DatasetType": "ComponentDatasetType",
                "DatasetDefinitions": {},
                "BasicComponentInfo": {
                    "ComponentName": self.name,
                    "Company": "",
                    "Company URL": "",
                    "Model Number": "",
                    "Help URL": "",
                    "Version": "1.0",
                    "Notes": "",
                    "IconType": "",
                },
                "GeometryDefinitionParameters": {"VariableOrders": {}},
                "DesignDefinitionParameters": {"VariableOrders": {}},
                "MaterialDefinitionParameters": {"VariableOrders": {}},
                "DefReferenceCSID": 1,
                "MapInstanceParameters": "DesignVariable",
                "UniqueDefinitionIdentifier": "89d26167-fb77-480e-a7ab-"
                + random_string(12, char_set="abcdef0123456789"),
                "OriginFilePath": "",
                "IsLocal": False,
                "ChecksumString": "",
                "ChecksumHistory": [],
                "VersionHistory": [],
                "NativeComponentDefinitionProvider": {"Type": component_type},
                "InstanceParameters": {"GeometryParameters": "", "MaterialParameters": "", "DesignParameters": ""},
            },
        )
        if props:
            self._update_props(self.__props, props)
        self.native_properties = self.__props["NativeComponentDefinitionProvider"]
        self.auto_update = True

<<<<<<< HEAD
    @property
    def props(self):
        """AEDT boundary component internal properties.

        Returns
        -------
        :class:`ansys.aedt.core.modules.boundary.common.BoundaryProps`
        """
        warnings.warn("This method is deprecated. Use properties instead.", DeprecationWarning)
        return self.properties

    @property
    def properties(self):
        return self.__props
=======
        self._initialize_tree_node()
>>>>>>> 3a671126

    @property
    def _child_object(self):
        """Object-oriented properties.

        Returns
        -------
        class:`ansys.aedt.core.modeler.cad.elements_3d.BinaryTreeNode`

        """
        child_object = None
        for el in self._app.oeditor.GetChildNames("ComponentDefinition"):
            design_childs = self._app.get_oo_object(self._app.oeditor, el).GetChildNames()
            if self._name in design_childs:
                child_object = self._app.get_oo_object(self._app.oeditor, f"{el}\\{self._name}")
                break
        return child_object

    @property
    def props(self):
        return self.__props

    @property
    def name(self):
        """Boundary Name."""
        if self._child_object:
            self._name = str(self.properties["Name"])
        return self._name

    @name.setter
    def name(self, value):
        if self._child_object:
            try:
                legacy_name = self._name
                self.properties["Name"] = value
                self._app.modeler.user_defined_components[self._name] = self
                del self._app.modeler.user_defined_components[legacy_name]
            except KeyError:
                self._app.logger.error("Name %s already assigned in the design", value)

    @property
    def definition_name(self):
        """Definition name of the native component.

        Returns
        -------
        str
           Name of the native component.

        """
        definition_name = None
        if self.props and "SubmodelDefinitionName" in self.props:
            definition_name = self.props["SubmodelDefinitionName"]
        return definition_name

    @property
    def targetcs(self):
        """Native Component Coordinate System.

        Returns
        -------
        str
            Native Component Coordinate System.
        """
        if "TargetCS" in list(self.props.keys()):
            return self.props["TargetCS"]
        else:
            return "Global"

    @targetcs.setter
    def targetcs(self, cs):
        self.props["TargetCS"] = cs

    def _update_props(self, d, u):
        for k, v in u.items():
            if isinstance(v, dict):
                if k not in d:
                    d[k] = {}
                d[k] = self._update_props(d[k], v)
            else:
                d[k] = v
        return d

    @pyaedt_function_handler()
    def _get_args(self, props=None):
        if props is None:
            props = self.props
        arg = ["NAME:InsertNativeComponentData"]
        _dict2arg(props, arg)
        return arg

    @pyaedt_function_handler()
    def create(self):
        """Create a Native Component in AEDT.

        Returns
        -------
        bool
            ``True`` when successful, ``False`` when failed.

        """
        try:
            names = [i for i in self._app.excitations]
        except GrpcApiError:  # pragma: no cover
            names = []
        self._name = self._app.modeler.oeditor.InsertNativeComponent(self._get_args())
        try:
            a = [i for i in self._app.excitations if i not in names]
            self.excitation_name = a[0].split(":")[0]
        except (GrpcApiError, IndexError):
            self.excitation_name = self._name
        return self._initialize_tree_node()

    @pyaedt_function_handler()
    def update(self):
        """Update the Native Component in AEDT.

        Returns
        -------
        bool
            ``True`` when successful, ``False`` when failed.

        """

        self.update_props = {}
        self.update_props["DefinitionName"] = self.props["SubmodelDefinitionName"]
        self.update_props["GeometryDefinitionParameters"] = self.props["GeometryDefinitionParameters"]
        self.update_props["DesignDefinitionParameters"] = self.props["DesignDefinitionParameters"]
        self.update_props["MaterialDefinitionParameters"] = self.props["MaterialDefinitionParameters"]
        self.update_props["NextUniqueID"] = self.props["NextUniqueID"]
        self.update_props["MoveBackwards"] = self.props["MoveBackwards"]
        self.update_props["DatasetType"] = self.props["DatasetType"]
        self.update_props["DatasetDefinitions"] = self.props["DatasetDefinitions"]
        self.update_props["NativeComponentDefinitionProvider"] = self.props["NativeComponentDefinitionProvider"]
        self.update_props["ComponentName"] = self.props["BasicComponentInfo"]["ComponentName"]
        self.update_props["Company"] = self.props["BasicComponentInfo"]["Company"]
        self.update_props["Model Number"] = self.props["BasicComponentInfo"]["Model Number"]
        self.update_props["Help URL"] = self.props["BasicComponentInfo"]["Help URL"]
        self.update_props["Version"] = self.props["BasicComponentInfo"]["Version"]
        self.update_props["Notes"] = self.props["BasicComponentInfo"]["Notes"]
        self.update_props["IconType"] = self.props["BasicComponentInfo"]["IconType"]
        self._app.modeler.oeditor.EditNativeComponentDefinition(self._get_args(self.update_props))

        return True

    @pyaedt_function_handler()
    def delete(self):
        """Delete the Native Component in AEDT.

        Returns
        -------
        bool
            ``True`` when successful, ``False`` when failed.

        """
        self._app.modeler.oeditor.Delete(["NAME:Selections", "Selections:=", self.name])
        for el in self._app._native_components:
            if el.name == self.name:
                self._app._native_components.remove(el)
                del self._app.modeler.user_defined_components[self.name]
                self._app.modeler.cleanup_objects()
        return True


class BoundaryObject3dLayout(BoundaryCommon, BinaryTreeNode):
    """Manages boundary data and execution for Hfss3dLayout.

    Parameters
    ----------
    app : object
        An AEDT application from ``ansys.aedt.core.application``.
    name : str
        Name of the boundary.
    props : dict, optional
        Properties of the boundary.
    boundarytype : str
        Type of the boundary.
    """

    def __init__(self, app, name, props=None, boundarytype="Port"):
        self.auto_update = False
        self._app = app
        self._name = name
        self.__props = None
        if props:
            self.__props = BoundaryProps(self, props)
        self.type = boundarytype
        self.auto_update = True
        self._initialize_tree_node()

    @property
    def _child_object(self):

        cc = self._app.odesign.GetChildObject("Excitations")
        child_object = None
        if self.name in cc.GetChildNames():
            child_object = self._app.odesign.GetChildObject("Excitations").GetChildObject(self.name)
        elif self.name in self._app.odesign.GetChildObject("Excitations").GetChildNames():
            child_object = self._app.odesign.GetChildObject("Excitations").GetChildObject(self.name)

        if "Boundaries" in self._app.odesign.GetChildNames():
            cc = self._app.odesign.GetChildObject("Boundaries")
            if self.name in cc.GetChildNames():
                child_object = self._app.odesign.GetChildObject("Boundaries").GetChildObject(self.name)
            elif self.name in self._app.odesign.GetChildObject("Boundaries").GetChildNames():
                child_object = self._app.odesign.GetChildObject("Boundaries").GetChildObject(self.name)

        return child_object

    @property
    def name(self):
        """Boundary Name."""
        return self._name

    @name.setter
    def name(self, value):
        if "Port" in self.props:
            self.auto_update = False
            self.props["Port"] = value
            self.auto_update = True
        self.update()
        self._name = value

    @property
    def props(self):
        """Excitation data.

        Returns
        -------
        :class:`ansys.aedt.core.modules.boundary.common.BoundaryProps`
        """
        warnings.warn("This method is deprecated. Use properties instead.", DeprecationWarning)
        return self.properties

    @property
    def properties(self):
        """Excitation data.

        Returns
        -------
        :class:`ansys.aedt.core.modules.boundary.common.BoundaryProps`
        """
        if self.__props:
            return self.__props
        props = self._get_boundary_data(self.name)

        if props:
            self.__props = BoundaryProps(self, props[0])
            self._type = props[1]
        return self.__props

    @pyaedt_function_handler()
    def _get_args(self, props=None):
        """Retrieve arguments.

        Parameters
        ----------
        props :
            The default is ``None``.

        Returns
        -------
        list
            List of boundary properties.

        """
        if props is None:
            props = self.props
        arg = ["NAME:" + self.name]
        _dict2arg(props, arg)
        return arg

    @pyaedt_function_handler()
    def _refresh_properties(self):
        if len(self._app.oeditor.GetProperties("EM Design", f"Excitations:{self.name}")) != len(self.props):
            propnames = self._app.oeditor.GetProperties("EM Design", f"Excitations:{self.name}")
            props = {}
            for prop in propnames:
                props[prop] = self._app.oeditor.GetPropertyValue("EM Design", f"Excitations:{self.name}", prop)
            self.__props = BoundaryProps(self, props)

    @pyaedt_function_handler()
    def update(self):
        """Update the boundary.

        Returns
        -------
        bool
            ``True`` when successful, ``False`` when failed.

        """
        updated = False
        for el in list(self.props.keys()):
            if el == "Port" and self._name != self.props[el]:
                self._app.oeditor.SetPropertyValue("EM Design", "Excitations:" + self.name, el, self.props[el])
                self._name = self.props[el]
            elif el in self._app.oeditor.GetProperties("EM Design", f"Excitations:{self.name}") and self.props[
                el
            ] != self._app.oeditor.GetPropertyValue("EM Design", "Excitations:" + self.name, el):
                self._app.oeditor.SetPropertyValue("EM Design", "Excitations:" + self.name, el, self.props[el])
                updated = True

        if updated:
            self._refresh_properties()

        return True


class NativeComponentPCB(NativeComponentObject, object):
    """Manages native component PCB data and execution.

    Parameters
    ----------
    app : object
        AEDT application from the ``pyaedt.application`` class.
    component_type : str
        Type of the component.
    component_name : str
        Name of the component.
    props : dict
        Properties of the boundary.
    """

    def __init__(self, app, component_type, component_name, props):
        NativeComponentObject.__init__(self, app, component_type, component_name, props)

    @pyaedt_function_handler()
    @disable_auto_update
    def set_resolution(self, resolution):
        """Set metal fraction mapping resolution.

        Parameters
        -------
        resolution : int
            Resolution level. Accepted variables between 1 and 5.

        Returns
        -------
        bool
            True if successful, else False.
        """
        if resolution < 1 or resolution > 5:
            self._app.logger.error("Valid resolution values are between 1 and 5.")
            return False
        self.props["NativeComponentDefinitionProvider"]["Resolution"] = resolution
        self.props["NativeComponentDefinitionProvider"]["CustomResolution"] = False
        return True

    @pyaedt_function_handler()
    @disable_auto_update
    def set_custom_resolution(self, row, col):
        """Set custom metal fraction mapping resolution.

        Parameters
        ----------
        row : int
            Resolution level in rows direction.
        col : int
            Resolution level in columns direction.

        Returns
        -------
        bool
            True if successful, else False.
        """
        self.props["NativeComponentDefinitionProvider"]["CustomResolutionRow"] = row
        self.props["NativeComponentDefinitionProvider"]["CustomResolutionCol"] = col
        self.props["NativeComponentDefinitionProvider"]["CustomResolution"] = True
        return True

    @property
    def power(self):
        """Power dissipation assigned to the PCB."""
        return self.props["NativeComponentDefinitionProvider"].get("Power", "0W")

    @pyaedt_function_handler()
    @disable_auto_update
    def set_high_side_radiation(
        self,
        enabled,
        surface_material="Steel-oxidised-surface",
        radiate_to_ref_temperature=False,
        view_factor=1,
        ref_temperature="AmbientTemp",
    ):
        """Set high side radiation properties.

        Parameters
        ----------
        enabled : bool
            Whether high side radiation is enabled.
        surface_material : str, optional
            Surface material to apply. Default is ``"Steel-oxidised-surface"``.
        radiate_to_ref_temperature : bool, optional
            Whether to radiate to a reference temperature instead of objects in the model.
            Default is ``False``.
        view_factor : float, optional
            View factor to use for radiation computation if ``radiate_to_ref_temperature``
            is set to ``True``. Default is 1.
        ref_temperature : str, optional
            Reference temperature to use for radiation computation if
            ``radiate_to_ref_temperature`` is set to True. Default is ``"AmbientTemp"``.

        Returns
        -------
        bool
            ``True`` if successful, else ``False``.
        """
        high_rad = {
            "Radiate": enabled,
            "RadiateTo - High": "RefTemperature - High" if radiate_to_ref_temperature else "AllObjects - High",
            "Surface Material - High": surface_material,
        }
        if radiate_to_ref_temperature:
            high_rad["Ref. Temperature - High"] = (ref_temperature,)
            high_rad["View Factor - High"] = view_factor
        self.props["NativeComponentDefinitionProvider"]["HighSide"] = high_rad
        return True

    @power.setter
    @disable_auto_update
    def power(self, value):
        """Assign power dissipation to the PCB.

        Parameters
        ----------
        value : str
            Power to apply to the PCB.
        """
        self.props["NativeComponentDefinitionProvider"]["Power"] = value

    @property
    def force_source_solve(self):
        """Force source solution option."""
        return self.props["NativeComponentDefinitionProvider"].get("DefnLink", {}).get("ForceSourceToSolve", False)

    @force_source_solve.setter
    @disable_auto_update
    def force_source_solve(self, val):
        """Set Whether to force source solution.

        Parameters
        ----------
        value : bool
            Whether to force source solution.
        """
        if not isinstance(val, bool):
            self._app.logger.error("Only Boolean value can be accepted.")
            return
        return self.props["NativeComponentDefinitionProvider"]["DefnLink"].update({"ForceSourceToSolve": val})

    @property
    def preserve_partner_solution(self):
        """Preserve parner solution option."""
        return self.props["NativeComponentDefinitionProvider"].get("DefnLink", {}).get("PreservePartnerSoln", False)

    @preserve_partner_solution.setter
    @disable_auto_update
    def preserve_partner_solution(self, val):
        """Set Whether to preserve partner solution.

        Parameters
        ----------
        val : bool
            Whether to preserve partner solution.
        """
        if not isinstance(val, bool):
            self._app.logger.error("Only boolean can be accepted.")
            return
        return self.props["NativeComponentDefinitionProvider"]["DefnLink"].update({"PreservePartnerSoln": val})

    @property
    def included_parts(self):
        """Parts options."""
        p = self.props["NativeComponentDefinitionProvider"].get("PartsChoice", 0)
        if p == 0:
            return None
        elif p == 1:
            return PCBSettingsDeviceParts(self, self._app)
        elif p == 2:
            return PCBSettingsPackageParts(self, self._app)

    @included_parts.setter
    @disable_auto_update
    def included_parts(self, value):
        """Set PCB parts incusion option.

        Parameters
        ----------
        value : str or int
            Valid options are ``"None"``, ``"Device"``, and ``"Package"`` (or 0, 1, and 2 respectivaly)
        """
        if value is None:
            value = "None"
        part_map = {"None": 0, "Device": 1, "Package": 2}
        if not isinstance(value, int):
            value = part_map.get(value, None)
        if value is not None:
            self.props["NativeComponentDefinitionProvider"]["PartsChoice"] = value
        else:
            self._app.logger.error(
                'Invalid part choice. Valid options are "None", "Device", and "Package" (or 0, 1, and 2 respectively).'
            )

    @pyaedt_function_handler()
    @disable_auto_update
    def set_low_side_radiation(
        self,
        enabled,
        surface_material="Steel-oxidised-surface",
        radiate_to_ref_temperature=False,
        view_factor=1,
        ref_temperature="AmbientTemp",
    ):
        """Set low side radiation properties.

        Parameters
        ----------
        enabled : bool
            Whether high side radiation is enabled.
        surface_material : str, optional
            Surface material to apply. Default is ``"Steel-oxidised-surface"``.
        radiate_to_ref_temperature : bool, optional
            Whether to radiate to a reference temperature instead of objects in the model.
            Default is ``False``.
        view_factor : float, optional
            View factor to use for radiation computation if ``radiate_to_ref_temperature``
            is set to True. Default is 1.
        ref_temperature : str, optional
            Reference temperature to use for radiation computation if
            ``radiate_to_ref_temperature`` is set to ``True``. Default is ``"AmbientTemp"``.

        Returns
        -------
        bool
            ``True`` if successful, else ``False``.
        """
        low_side = {
            "Radiate": enabled,
            "RadiateTo": "RefTemperature - High" if radiate_to_ref_temperature else "AllObjects",
            "Surface Material": surface_material,
        }
        if radiate_to_ref_temperature:
            low_side["Ref. Temperature"] = (ref_temperature,)
            low_side["View Factor"] = view_factor
        self.props["NativeComponentDefinitionProvider"]["LowSide"] = low_side
        return True

    @power.setter
    @disable_auto_update
    def power(self, value):
        """Assign power dissipation to the PCB.

        Parameters
        ----------
        value : str
            Power to apply to the PCB.
        """
        self.props["NativeComponentDefinitionProvider"]["Power"] = value

    @force_source_solve.setter
    @disable_auto_update
    def force_source_solve(self, val):
        """Set Whether to force source solution.

        Parameters
        ----------
        value : bool
            Whether to force source solution.
        """
        if not isinstance(val, bool):
            self._app.logger.error("Only Boolean value can be accepted.")
            return
        return self.props["NativeComponentDefinitionProvider"]["DefnLink"].update({"ForceSourceToSolve": val})

    @preserve_partner_solution.setter
    @disable_auto_update
    def preserve_partner_solution(self, val):
        """Set Whether to preserve partner solution.

        Parameters
        ----------
        val : bool
            Whether to preserve partner solution.
        """
        if not isinstance(val, bool):
            self._app.logger.error("Only boolean can be accepted.")
            return
        return self.props["NativeComponentDefinitionProvider"]["DefnLink"].update({"PreservePartnerSoln": val})

    @included_parts.setter
    @disable_auto_update
    def included_parts(self, value):
        """Set PCB parts incusion option.

        Parameters
        ----------
        value : str or int
            Valid options are ``"None"``, ``"Device"``, and ``"Package"`` (or 0, 1, and 2 respectivaly)
        """
        if value is None:
            value = "None"
        part_map = {"None": 0, "Device": 1, "Package": 2}
        if not isinstance(value, int):
            value = part_map.get(value, None)
        if value is not None:
            self.props["NativeComponentDefinitionProvider"]["PartsChoice"] = value
        else:
            self._app.logger.error(
                'Invalid part choice. Valid options are "None", "Device", and "Package" (or 0, 1, and 2 respectively).'
            )

    @pyaedt_function_handler()
    def identify_extent_poly(self):
        """Get polygon that defines board extent.

        Returns
        -------
        str
            Name of the polygon to include.
        """
        from ansys.aedt.core import Hfss3dLayout

        prj = self.props["NativeComponentDefinitionProvider"]["DefnLink"]["Project"]
        if prj == "This Project*":
            prj = self._app.project_name
        layout = Hfss3dLayout(project=prj, design=self.props["NativeComponentDefinitionProvider"]["DefnLink"]["Design"])
        layer = [o for o in layout.modeler.stackup.drawing_layers if o.type == "outline"][0]
        outlines = [p for p in layout.modeler.polygons.values() if p.placement_layer == layer.name]
        if len(outlines) > 1:
            self._app.logger.info(
                f"{outlines[0].name} automatically selected as ``extent_polygon``, "
                f"pass ``extent_polygon`` argument explixitly to select a different one. "
                f"Available choices are: {', '.join([o.name for o in outlines])}"
            )
        elif len(outlines) == 0:
            self._app.logger.error("No polygon found in the Outline layer.")
            return False
        return outlines[0].name

    @property
    def board_cutout_material(self):
        """Material applied to cutout regions."""
        return self.props["NativeComponentDefinitionProvider"].get("BoardCutoutMaterial", "air ")

    @property
    def via_holes_material(self):
        """Material applied to via hole regions."""
        return self.props["NativeComponentDefinitionProvider"].get("ViaHoleMaterial", "copper")

    @board_cutout_material.setter
    @disable_auto_update
    def board_cutout_material(self, value):
        """Set material to apply to cutout regions.

        Parameters
        ----------
        value : str
            Material to apply to cutout regions.
        """
        self.props["NativeComponentDefinitionProvider"]["BoardCutoutMaterial"] = value

    @via_holes_material.setter
    @disable_auto_update
    def via_holes_material(self, value):
        """Set material to apply to via hole regions.

        Parameters
        ----------
        value : str
            Material to apply to via hole regions.
        """
        self.props["NativeComponentDefinitionProvider"]["ViaHoleMaterial"] = value

    @pyaedt_function_handler()
    @disable_auto_update
    def set_board_extents(self, extent_type=None, extent_polygon=None):
        """Set board extent.

        Parameters
        ----------
        extent_type : str, optional
            Extent definition of the PCB. Default is ``None`` in which case the 3D Layout extent
            will be used. Other possible options are: ``"Bounding Box"`` or ``"Polygon"``.
        extent_polygon : str, optional
            Polygon name to use in the extent definition of the PCB. Default is ``None``. This
            argument is mandatory if ``extent_type`` is ``"Polygon"``.

        Returns
        -------
        bool
            ``True`` if successful. ``False`` otherwise.
        """
        if extent_type is None:
            self.props["NativeComponentDefinitionProvider"]["Use3DLayoutExtents"] = True
        else:
            allowed_extent_types = ["Bounding Box", "Polygon"]
            if extent_type not in allowed_extent_types:
                self._app.logger.error(
                    f"Accepted argument for ``extent_type`` are:"
                    f" {', '.join(allowed_extent_types)}. {extent_type} provided"
                )
                return False
            self.props["NativeComponentDefinitionProvider"]["ExtentsType"] = extent_type
            if extent_type == "Polygon":
                if extent_polygon is None:
                    extent_polygon = self.identify_extent_poly()
                    if not extent_polygon:
                        return False
                self.props["NativeComponentDefinitionProvider"]["OutlinePolygon"] = extent_polygon
        return True


class PCBSettingsPackageParts(object):
    """Handle package part settings of the PCB component.

    Parameters
    ----------
    pcb_obj : :class:`ansys.aedt.core.modules.layout_boundary.NativeComponentPCB`
            Inherited pcb object.
    app : :class:`pyaedt.Icepak`
            Inherited application object.
    """

    def __init__(self, pcb_obj, app):
        self._app = app
        self.pcb = pcb_obj
        self._solderbumps_map = {"Lumped": "SbLumped", "Cylinders": "SbCylinder", "Boxes": "SbBlock"}

    def __eq__(self, other):
        if isinstance(other, str):
            return other == "Package"
        elif isinstance(other, self.__class__):
            return self.__dict__ == other.__dict__
        else:
            return False

    def __ne__(self, other):
        return not self.__eq__(other)

    @pyaedt_function_handler()
    @disable_auto_update
    def set_solderballs_modeling(self, modeling=None):
        """Set how to model solderballs.

        Parameters
        ----------
        modeling : str, optional
            Method for modeling solderballs located below the stackup. The default is
            ``None``, in which case they are not modeled. Options for modeling are
            ``"Boxes"``, ``"Cylinders"``, and ``"Lumped"``.

        Returns
        -------
        bool
            ``True`` if successful, ``False`` otherwise.
        """
        update_properties = {
            "CreateBottomSolderballs": modeling is not None,
            "BottomSolderballsModelType": self._solderbumps_map[modeling],
        }

        self.pcb.props["NativeComponentDefinitionProvider"].update(update_properties)
        return True

    @pyaedt_function_handler()
    @disable_auto_update
    def set_connectors_modeling(
        self,
        modeling=None,
        solderbumps_modeling="Boxes",
        bondwire_material="Au-Typical",
        bondwire_diameter="0.05mm",
    ):
        """Set how to model connectors.

        Parameters
        ----------
            modeling : str, optional
                Method for modeling connectors located above the stackup. The default is
                ``None``, in which case they are not modeled. Options for modeling are
                ``"Bondwire"`` and ``"Solderbump"``.
            solderbumps_modeling : str, optional
                Method for modeling solderbumps if ``modeling="Solderbump"``.
                The default is ```"Boxes"``. Options are ``"Boxes"``, ``"Cylinders"``,
                and ``"Lumped"``.
            bondwire_material : str, optional
                Bondwire material if ``modeling="Bondwire"``. The default is
                ``"Au-Typical"``.
            bondwire_diameter : str, optional
                Bondwires diameter if ``modeling="Bondwire".
                The default is ``"0.05mm"``.

        Returns
        -------
        bool
            ``True`` if successful, ``False`` otherwise.
        """
        valid_connectors = ["Solderbump", "Bondwire"]
        if modeling is not None and modeling not in valid_connectors:
            self._app.logger.error(
                f"{modeling} option is not supported. Use one of the following: {', '.join(valid_connectors)}"
            )
            return False
        if bondwire_material not in self._app.materials.mat_names_aedt:
            self._app.logger.error(f"{bondwire_material} material is not present in the library.")
            return False
        if self._solderbumps_map.get(solderbumps_modeling, None) is None:
            self._app.logger.error(
                f"Solderbumps modeling option {solderbumps_modeling} is not valid. "
                f"Available options are: {', '.join(list(self._solderbumps_map.keys()))}."
            )
            return False

        update_properties = {
            "CreateTopSolderballs": modeling is not None,
            "TopConnectorType": modeling,
            "TopSolderballsModelType": self._solderbumps_map[solderbumps_modeling],
            "BondwireMaterial": bondwire_material,
            "BondwireDiameter": bondwire_diameter,
        }

        self.pcb.props["NativeComponentDefinitionProvider"].update(update_properties)
        return True

    def __repr__(self):
        return "Package"


class PCBSettingsDeviceParts(object):
    """Handle device part settings of the PCB component.

    Parameters
    ----------
    pcb_obj : :class:`ansys.aedt.core.modules.layout_boundary.NativeComponentPCB`
            Inherited pcb object.
    app : :class:`pyaedt.Icepak`
            Inherited application object.
    """

    def __init__(self, pcb_obj, app):
        self._app = app
        self.pcb = pcb_obj
        self._filter_map2name = {"Cap": "Capacitors", "Ind": "Inductors", "Res": "Resistors"}

    def __eq__(self, other):
        if isinstance(other, str):
            return other == "Device"
        elif isinstance(other, self.__class__):
            return self.__dict__ == other.__dict__
        else:
            return False

    def __ne__(self, other):
        return not self.__eq__(other)

    def __repr__(self):
        return "Device"

    @property
    @pyaedt_function_handler()
    def simplify_parts(self):
        """Get whether parts are simplified as cuboid."""
        return self.pcb.props["NativeComponentDefinitionProvider"]["ModelDeviceAsRect"]

    @simplify_parts.setter
    @pyaedt_function_handler()
    def simplify_parts(self, value):
        """Set whether parts are simplified as cuboid.

        Parameters
        ----------
        value : bool
            Whether parts are simplified as cuboid.
        """
        self.pcb.props["NativeComponentDefinitionProvider"]["ModelDeviceAsRect"] = value

    @property
    @pyaedt_function_handler()
    def surface_material(self):
        """Surface material to apply to parts."""
        return self.pcb.props["NativeComponentDefinitionProvider"]["DeviceSurfaceMaterial"]

    @surface_material.setter
    @pyaedt_function_handler()
    def surface_material(self, value):
        """Set surface material to apply to parts.

        Parameters
        ----------
        value : str
            Surface material to apply to parts.
        """
        self.pcb.props["NativeComponentDefinitionProvider"]["DeviceSurfaceMaterial"] = value

    @property
    @pyaedt_function_handler()
    def footprint_filter(self):
        """Minimum component footprint for filtering."""
        if self.pcb.props["NativeComponentDefinitionProvider"]["PartsChoice"] != 1:
            self._app.logger.error(
                "Device parts modeling is not active.  No filtering or override option is available."
            )
            return None
        if self._app.settings.aedt_version < "2024.2":
            return None
        return self.filters.get("FootPrint", {}).get("Value", None)

    @footprint_filter.setter
    @pyaedt_function_handler()
    @disable_auto_update
    def footprint_filter(self, minimum_footprint):
        """Set minimum component footprint for filtering.

        Parameters
        ----------
        minimum_footprint : str
            Value with unit of the minimum component footprint for filtering.
        """
        if self.pcb.props["NativeComponentDefinitionProvider"]["PartsChoice"] != 1:
            self._app.logger.error(
                "Device parts modeling is not active.  No filtering or override option is available."
            )
            return
        if self._app.settings.aedt_version < "2024.2":
            return
        new_filters = self.pcb.props["NativeComponentDefinitionProvider"].get("Filters", [])
        if "FootPrint" in new_filters:
            new_filters.remove("FootPrint")
        if minimum_footprint is not None:
            new_filters.append("FootPrint")
            self.pcb.props["NativeComponentDefinitionProvider"]["FootPrint"] = minimum_footprint
        self.pcb.props["NativeComponentDefinitionProvider"]["Filters"] = new_filters

    @property
    @pyaedt_function_handler()
    def power_filter(self):
        """Minimum component power for filtering."""
        if self.pcb.props["NativeComponentDefinitionProvider"]["PartsChoice"] != 1:
            self._app.logger.error(
                "Device parts modeling is not active.  No filtering or override option is available."
            )
            return None
        return self.filters.get("Power", {}).get("Value")

    @power_filter.setter
    @pyaedt_function_handler()
    @disable_auto_update
    def power_filter(self, minimum_power):
        """Set minimum component power for filtering.

        Parameters
        ----------
        minimum_power : str
            Value with unit of the minimum component power for filtering.
        """
        if self.pcb.props["NativeComponentDefinitionProvider"]["PartsChoice"] != 1:
            self._app.logger.error(
                "Device parts modeling is not active.  No filtering or override option is available."
            )
            return
        new_filters = self.pcb.props["NativeComponentDefinitionProvider"].get("Filters", [])
        if "Power" in new_filters:
            new_filters.remove("Power")
        if minimum_power is not None:
            new_filters.append("Power")
            self.pcb.props["NativeComponentDefinitionProvider"]["PowerVal"] = minimum_power
        self.pcb.props["NativeComponentDefinitionProvider"]["Filters"] = new_filters

    @property
    @pyaedt_function_handler()
    def type_filters(self):
        """Types of component that are filtered."""
        if self.pcb.props["NativeComponentDefinitionProvider"]["PartsChoice"] != 1:
            self._app.logger.error(
                "Device parts modeling is not active.  No filtering or override option is available."
            )
            return None
        return self.filters.get("Types")

    @type_filters.setter
    @pyaedt_function_handler()
    @disable_auto_update
    def type_filters(self, object_type):
        """Set types of component to filter.

        Parameters
        ----------
        object_type : str or list
            Types of object to filter. Options are ``"Capacitors"``, ``"Inductors"``, and ``"Resistors"``.
        """
        if self.pcb.props["NativeComponentDefinitionProvider"]["PartsChoice"] != 1:
            self._app.logger.error(
                "Device parts modeling is not active.  No filtering or override option is available."
            )
            return
        if not isinstance(object_type, list):
            object_type = [object_type]
        if not all(o in self._filter_map2name.values() for o in object_type):
            self._app.logger.error(
                f"Accepted elements of the list are: {', '.join(list(self._filter_map2name.values()))}"
            )
        else:
            new_filters = self.pcb.props["NativeComponentDefinitionProvider"].get("Filters", [])
            map2arg = {v: k for k, v in self._filter_map2name.items()}
            for f, _ in self._filter_map2name.items():
                if f in new_filters:
                    new_filters.remove(f)
            new_filters += [map2arg[o] for o in object_type]
            self.pcb.props["NativeComponentDefinitionProvider"]["Filters"] = new_filters

    @property
    @pyaedt_function_handler()
    def height_filter(self):
        """Minimum component height for filtering."""
        if self.pcb.props["NativeComponentDefinitionProvider"]["PartsChoice"] != 1:
            self._app.logger.error(
                "Device parts modeling is not active.  No filtering or override option is available."
            )
            return None
        return self.filters.get("Height", {}).get("Value", None)

    @height_filter.setter
    @pyaedt_function_handler()
    @disable_auto_update
    def height_filter(self, minimum_height):
        """Set minimum component height for filtering and whether to filter 2D objects.

        Parameters
        ----------
        minimum_height : str
            Value with unit of the minimum component power for filtering.
        """
        if self.pcb.props["NativeComponentDefinitionProvider"]["PartsChoice"] != 1:
            self._app.logger.error(
                "Device parts modeling is not active.  No filtering or override option is available."
            )
            return
        new_filters = self.pcb.props["NativeComponentDefinitionProvider"].get("Filters", [])
        if "Height" in new_filters:
            new_filters.remove("Height")
        if minimum_height is not None:
            new_filters.append("Height")
            self.pcb.props["NativeComponentDefinitionProvider"]["HeightVal"] = minimum_height
        self.pcb.props["NativeComponentDefinitionProvider"]["Filters"] = new_filters

    @property
    @pyaedt_function_handler()
    def objects_2d_filter(self):
        """Whether 2d objects are filtered."""
        if self.pcb.props["NativeComponentDefinitionProvider"]["PartsChoice"] != 1:
            self._app.logger.error(
                "Device parts modeling is not active.  No filtering or override option is available."
            )
            return None
        return self.filters.get("Exclude2DObjects", False)

    @objects_2d_filter.setter
    @pyaedt_function_handler(filter="enable")
    @disable_auto_update
    def objects_2d_filter(self, enable):
        """Set whether 2d objects are filtered.

        Parameters
        ----------
        enable : bool
            Whether 2d objects are filtered.
        """
        if self.pcb.props["NativeComponentDefinitionProvider"]["PartsChoice"] != 1:
            self._app.logger.error(
                "Device parts modeling is not active.  No filtering or override option is available."
            )
            return
        new_filters = self.pcb.props["NativeComponentDefinitionProvider"].get("Filters", [])
        if "HeightExclude2D" in new_filters:
            new_filters.remove("HeightExclude2D")
        if enable:
            new_filters.append("HeightExclude2D")
        self.pcb.props["NativeComponentDefinitionProvider"]["Filters"] = new_filters

    @property
    @pyaedt_function_handler()
    def filters(self):
        """All active filters."""
        if self.pcb.props["NativeComponentDefinitionProvider"].get("PartsChoice", None) != 1:
            self._app.logger.error(
                "Device parts modeling is not active.  No filtering or override option is available."
            )
            return None
        out_filters = {"Type": {"Capacitors": False, "Inductors": False, "Resistors": False}}
        filters = self.pcb.props["NativeComponentDefinitionProvider"].get("Filters", [])
        filter_map2type = {
            "Cap": "Type",
            "FootPrint": "FootPrint",
            "Height": "Height",
            "HeightExclude2D": None,
            "Ind": "Type",
            "Power": "Power",
            "Res": "Type",
        }
        filter_map2val = {"FootPrint": "FootPrint", "Height": "HeightVal", "Power": "PowerVal"}
        for f in filters:
            if filter_map2type[f] == "Type":
                out_filters["Type"][self._filter_map2name[f]] = True
            elif filter_map2type[f] is not None:
                out_filters[f] = {"Value": filter_map2val[f]}
        if "HeightExclude2D" in filters:
            out_filters["Exclude2DObjects"] = True
        return out_filters

    @property
    @pyaedt_function_handler()
    def overridden_components(self):
        """All overridden components."""
        override_component = (
            self.pcb.props["NativeComponentDefinitionProvider"]
            .get("instanceOverridesMap", {})
            .get("oneOverrideBlk", [])
        )
        return {o["overrideName"]: o["overrideProps"] for o in override_component}

    @pyaedt_function_handler()
    def _override_common(
        self,
        map_name,
        package=None,
        part=None,
        reference_designator=None,
        filter_component=False,
        power=None,
        r_jb=None,
        r_jc=None,
        height=None,
    ):
        override_component = (
            self.pcb.props["NativeComponentDefinitionProvider"]
            .get(map_name, {})  # "instanceOverridesMap"
            .get("oneOverrideBlk", [])
        )
        if map_name == "instanceOverridesMap":
            for o in override_component:
                if o["overrideName"] == reference_designator:
                    override_component.remove(o)
        elif map_name == "definitionOverridesMap":  # pragma: no cover
            for o in override_component:
                if o["overridePartNumberName"] == part:
                    override_component.remove(o)
        new_filter = {}
        if filter_component or any(override_val is not None for override_val in [power, r_jb, r_jc, height]):
            if map_name == "instanceOverridesMap":
                new_filter.update({"overrideName": reference_designator})
            elif map_name == "definitionOverridesMap":  # pragma: no cover
                new_filter.update({"overridePartNumberName": part, "overrideGeometryName": package})
            new_filter.update(
                {
                    "overrideProps": {
                        "isFiltered": filter_component,
                        "isOverridePower": power is not None,
                        "isOverrideThetaJb": r_jb is not None,
                        "isOverrideThetaJc": r_jc is not None,
                        "isOverrideHeight": height is not None,
                        "powerOverride": power if power is not None else "nan",
                        "thetaJbOverride": r_jb if r_jb is not None else "nan",
                        "thetaJcOverride": r_jc if r_jc is not None else "nan",
                        "heightOverride": height if height is not None else "nan",
                    },
                }
            )
            override_component.append(new_filter)
        self.pcb.props["NativeComponentDefinitionProvider"][map_name] = {"oneOverrideBlk": override_component}
        return True

    @pyaedt_function_handler()
    @disable_auto_update
    def override_definition(self, package, part, filter_component=False, power=None, r_jb=None, r_jc=None, height=None):
        """Set component override.

        Parameters
        ----------
        package : str
            Package name of the definition to override.
        part : str
            Part name of the definition to override.
        filter_component : bool, optional
            Whether to filter out the component. The default is ``False``.
        power : str, optional
            Override component power. Default is ``None``, in which case the power is not overridden.
        r_jb : str, optional
            Override component r_jb value. Default is ``None``, in which case the resistance is not overridden.
        r_jc : str, optional
            Override component r_jc value. Default is ``None``, in which case the resistance is not overridden.
        height : str, optional
            Override component height value. Default is ``None``, in which case the height is not overridden.

        Returns
        -------
        bool
            ``True`` if successful, ``False`` otherwise.
        """
        if self._app.settings.aedt_version < "2024.2":
            self._app.logger.error(
                "This method is available only with AEDT 2024 R2 or later. Use 'override_instance()' method instead."
            )
            return False
        return self._override_common(  # pragma : no cover
            "definitionOverridesMap",
            package=package,
            part=part,
            filter_component=filter_component,
            power=power,
            r_jb=r_jb,
            r_jc=r_jc,
            height=height,
        )

    @pyaedt_function_handler()
    @disable_auto_update
    def override_instance(
        self, reference_designator, filter_component=False, power=None, r_jb=None, r_jc=None, height=None
    ):
        """Set instance override.

        Parameters
        ----------
        reference_designator : str
            Reference designator of the instance to override.
        filter_component : bool, optional
            Whether to filter out the component. The default is ``False``.
        power : str, optional
            Override component power. The default is ``None``, in which case the power is not overridden.
        r_jb : str, optional
            Override component r_jb value. The default is ``None``, in which case the resistance is not overridden.
        r_jc : str, optional
            Override component r_jc value. The default is ``None``, in which case the resistance is not overridden.
        height : str, optional
            Override component height value. The default is ``None``, in which case the height is not overridden.

        Returns
        -------
        bool
            ``True`` if successful, ``False`` otherwise.
        """
        return self._override_common(
            "instanceOverridesMap",
            reference_designator=reference_designator,
            filter_component=filter_component,
            power=power,
            r_jb=r_jb,
            r_jc=r_jc,
            height=height,
        )<|MERGE_RESOLUTION|>--- conflicted
+++ resolved
@@ -108,24 +108,7 @@
         self.native_properties = self.__props["NativeComponentDefinitionProvider"]
         self.auto_update = True
 
-<<<<<<< HEAD
-    @property
-    def props(self):
-        """AEDT boundary component internal properties.
-
-        Returns
-        -------
-        :class:`ansys.aedt.core.modules.boundary.common.BoundaryProps`
-        """
-        warnings.warn("This method is deprecated. Use properties instead.", DeprecationWarning)
-        return self.properties
-
-    @property
-    def properties(self):
-        return self.__props
-=======
         self._initialize_tree_node()
->>>>>>> 3a671126
 
     @property
     def _child_object(self):
@@ -146,6 +129,17 @@
 
     @property
     def props(self):
+        """AEDT boundary component internal properties.
+
+        Returns
+        -------
+        :class:`ansys.aedt.core.modules.boundary.common.BoundaryProps`
+        """
+        warnings.warn("This method is deprecated. Use properties instead.", DeprecationWarning)
+        return self.properties
+
+    @property
+    def properties(self):
         return self.__props
 
     @property
