# -*- coding: utf-8 -*-
#
# Copyright (C) 2021 - 2024 ANSYS, Inc. and/or its affiliates.
# SPDX-License-Identifier: MIT
#
#
# Permission is hereby granted, free of charge, to any person obtaining a copy
# of this software and associated documentation files (the "Software"), to deal
# in the Software without restriction, including without limitation the rights
# to use, copy, modify, merge, publish, distribute, sublicense, and/or sell
# copies of the Software, and to permit persons to whom the Software is
# furnished to do so, subject to the following conditions:
#
# The above copyright notice and this permission notice shall be included in all
# copies or substantial portions of the Software.
#
# THE SOFTWARE IS PROVIDED "AS IS", WITHOUT WARRANTY OF ANY KIND, EXPRESS OR
# IMPLIED, INCLUDING BUT NOT LIMITED TO THE WARRANTIES OF MERCHANTABILITY,
# FITNESS FOR A PARTICULAR PURPOSE AND NONINFRINGEMENT. IN NO EVENT SHALL THE
# AUTHORS OR COPYRIGHT HOLDERS BE LIABLE FOR ANY CLAIM, DAMAGES OR OTHER
# LIABILITY, WHETHER IN AN ACTION OF CONTRACT, TORT OR OTHERWISE, ARISING FROM,
# OUT OF OR IN CONNECTION WITH THE SOFTWARE OR THE USE OR OTHER DEALINGS IN THE
# SOFTWARE.
from abc import abstractmethod
import os.path
import warnings

from ansys.aedt.core.generic.data_handlers import _dict2arg
from ansys.aedt.core.generic.general_methods import GrpcApiError
from ansys.aedt.core.generic.general_methods import _dim_arg
from ansys.aedt.core.generic.general_methods import generate_unique_name
from ansys.aedt.core.generic.general_methods import pyaedt_function_handler
from ansys.aedt.core.generic.settings import settings
from ansys.aedt.core.modeler.cad.components_3d import UserDefinedComponent
from ansys.aedt.core.modeler.cad.elements_3d import BinaryTreeNode
from ansys.aedt.core.modeler.cad.object_3d import Object3d
from ansys.aedt.core.modules.mesh import MeshOperation
from ansys.aedt.core.modules.mesh import meshers


class CommonRegion(object):
    def __init__(self, app, name):
        self._app = app
        self._name = name
        self._padding_type = None  # ["Percentage Offset"] * 6
        self._padding_value = None  # [50] * 6
        self._coordinate_system = None  # "Global"
        self._dir_order = ["+X", "-X", "+Y", "-Y", "+Z", "-Z"]

    @property
    def padding_types(self):
        """
        Get a list of strings containing thepadding types used,
        one for each direction, in the following order:
        +X, -X, +Y, -Y, +Z, -Z.

        Returns
        -------
        List[str]
        """
        self._update_region_data()
        return self._padding_type

    @property
    def padding_values(self):
        """Get a list of padding values (string or float) used.

        Get one for each direction, in the following order:
        +X, -X, +Y, -Y, +Z, -Z.

        Returns
        -------
        List[Union[str, float]]
        """
        self._update_region_data()
        return self._padding_value

    @property
    def positive_x_padding_type(self):
        """
        Get a string with the padding type used in the +X direction.

        Returns
        -------
        str
        """
        return self._get_region_data("+X")

    @property
    def negative_x_padding_type(self):
        """
        Get a string with the padding type used in the -X direction.

        Returns
        -------
        str
        """
        return self._get_region_data("-X")

    @property
    def positive_y_padding_type(self):
        """
        Get a string with the padding type used in the +Y direction.

        Returns
        -------
        str
        """
        return self._get_region_data("+Y")

    @property
    def negative_y_padding_type(self):
        """
        Get a string with the padding type used in the -Y direction.

        Returns
        -------
        str
        """
        return self._get_region_data("-Y")

    @property
    def positive_z_padding_type(self):
        """
        Get a string with the padding type used in the +Z direction.

        Returns
        -------
        str
        """
        return self._get_region_data("+Z")

    @property
    def negative_z_padding_type(self):
        """
        Get a string with the padding type used in the -Z direction.

        Returns
        -------
        str
        """
        return self._get_region_data("-Z")

    @property
    def positive_x_padding(self):
        """
        Get a string with the padding value used in the +X direction.

        Returns
        -------
        float
        """
        return self._get_region_data("+X", False)

    @property
    def negative_x_padding(self):
        """
        Get a string with the padding value used in the -X direction.

        Returns
        -------
        float
        """
        return self._get_region_data("-X", False)

    @property
    def positive_y_padding(self):
        """
        Get a string with the padding value used in the +Y direction.

        Returns
        -------
        float
        """
        return self._get_region_data("+Y", False)

    @property
    def negative_y_padding(self):
        """
        Get a string with the padding value used in the -Y direction.

        Returns
        -------
        float
        """
        return self._get_region_data("-Y", False)

    @property
    def positive_z_padding(self):
        """
        Get a string with the padding value used in the +Z direction.

        Returns
        -------
        float
        """
        return self._get_region_data("+Z", False)

    @property
    def negative_z_padding(self):
        """
        Get a string with the padding value used in the -Z direction.

        Returns
        -------
        float
        """
        return self._get_region_data("-Z", False)

    @padding_types.setter
    def padding_types(self, values):
        if not isinstance(values, list):
            values = [values] * 6
        for i, direction in enumerate(self._dir_order):
            self._set_region_data(values[i], direction, True)

    @padding_values.setter
    def padding_values(self, values):
        if not isinstance(values, list):
            values = [values] * 6
        for i, direction in enumerate(self._dir_order):
            self._set_region_data(values[i], direction, False)

    @positive_x_padding_type.setter
    def positive_x_padding_type(self, value):
        self._set_region_data(value, "+X", True)

    @negative_x_padding_type.setter
    def negative_x_padding_type(self, value):
        self._set_region_data(value, "-X", True)

    @positive_y_padding_type.setter
    def positive_y_padding_type(self, value):
        self._set_region_data(value, "+Y", True)

    @negative_y_padding_type.setter
    def negative_y_padding_type(self, value):
        self._set_region_data(value, "-Y", True)

    @positive_z_padding_type.setter
    def positive_z_padding_type(self, value):
        self._set_region_data(value, "+Z", True)

    @negative_z_padding_type.setter
    def negative_z_padding_type(self, value):
        self._set_region_data(value, "-Z", True)

    @positive_x_padding.setter
    def positive_x_padding(self, value):
        self._set_region_data(value, "+X", False)

    @negative_x_padding.setter
    def negative_x_padding(self, value):
        self._set_region_data(value, "-X", False)

    @positive_y_padding.setter
    def positive_y_padding(self, value):
        self._set_region_data(value, "+Y", False)

    @negative_y_padding.setter
    def negative_y_padding(self, value):
        self._set_region_data(value, "-Y", False)

    @positive_z_padding.setter
    def positive_z_padding(self, value):
        self._set_region_data(value, "+Z", False)

    @negative_z_padding.setter
    def negative_z_padding(self, value):
        self._set_region_data(value, "-Z", False)

    @property
    def object(self):
        """
        Get the subregion modeler object.

        Returns
        -------
        ::class::modeler.cad.object_3d.Object3d
        """
        if isinstance(self, Region):
            # use native apis instead of history() for performance reasons
            for o, oo in self._app.modeler.objects_by_name.items():
                child_names = self._app.oeditor.GetChildObject(o).GetChildNames()
                if child_names and child_names[0].startswith("CreateRegion"):
                    return oo
            return None
        else:
            return self._app.modeler.objects_by_name.get(self._name, None)

    @property
    def name(self):
        """
        Get the subregion name.

        Returns
        -------
        str
        """
        return self.object.name

    @name.setter
    def name(self, value):
        try:
            if self._app.modeler.objects_by_name[self._name].name != value:
                self._app.modeler.objects_by_name[self._name].name = value
        except KeyError:
            if self._app.modeler.objects_by_name[value].history().command == "CreateSubRegion":
                self._name = value

    def _set_region_data(self, value, direction=None, padding_type=True):
        self._update_region_data()
        region = self.object
        create_region = region.history()
        set_type = ["Data", "Type"][int(padding_type)]
        create_region.properties[f"{direction} Padding {set_type}"] = value

    def _update_region_data(self):
        region = self.object
        create_region = region.history()
        self._padding_type = []
        self._padding_value = []
        for padding_direction in ["+X", "-X", "+Y", "-Y", "+Z", "-Z"]:
            self._padding_type.append(create_region.properties[f"{padding_direction} Padding Type"])
            self._padding_value.append(create_region.properties[f"{padding_direction} Padding Data"])
            self._coordinate_system = create_region.properties["Coordinate System"]

    def _get_region_data(self, direction=None, padding_type=True):
        self._update_region_data()
        idx = self._dir_order.index(direction)
        if padding_type:
            return self._padding_type[idx]
        else:
            return self._padding_value[idx]


class Region(CommonRegion):
    """Provides Icepak global mesh region properties and methods."""

    def __init__(self, app):
        super(Region, self).__init__(app, None)
        try:
            self._update_region_data()
        except AttributeError:
            pass


class SubRegion(CommonRegion):
    """Provides Icepak mesh subregions properties and methods."""

    def __init__(self, app, parts, name=None):
        if name is None:
            name = generate_unique_name("SubRegion")
        super(SubRegion, self).__init__(app, name)
        self.create(0, "Percentage Offset", name, parts)

    def create(self, padding_values, padding_types, region_name, parts):
        """
        Create subregion object.

        Parameters
        ----------
        padding_values : list of str or float
            List of padding values to apply in each direction, in the following order:
            +X, -X, +Y, -Y, +Z, -Z.
        padding_types : list of str
            List of padding types to apply in each direction, in the following order:
            +X, -X, +Y, -Y, +Z, -Z.
        region_name : str
            Name to assign to the subregion.
        parts : list of str
            Parts to be included in the subregion.

         Returns
        -------
        bool
            ``True`` when successful, ``False`` when failed.
        """
        try:
            if (
                self.object is not None and self._app.modeler.objects_by_name.get(self.object.name, False)
            ) or self._app.modeler.objects_by_name.get(region_name, False):
                self._app.logger.error(f"{self.object.name} already exists in the design.")
                return False
            if not isinstance(parts, list):
                objects = [parts]
                if not isinstance(objects[0], str):
                    objects = [o.name for o in objects]
            self._app.modeler.create_subregion(padding_values, padding_types, parts, region_name)
            return True
        except Exception:
            return False

    def delete(self):
        """
        Delete the subregion object.

        Returns
        -------
        bool
           ``True`` when successful, ``False`` when failed.
        """
        try:
            self.object.delete()
            self._app.mesh.meshregions.remove(
                [mo for mo in self._app.mesh.meshregions.values() if mo.subregion == self][0]
            )
            return True
        except Exception:
            return False

    @property
    def parts(self):
        """
        Parts included in the subregion.

        Returns
        -------
        dict
            Dictionary with the part names as keys and ::class::modeler.cad.object_3d.Object3d as values.
        """
        if self.object:
            history = self.object.history().properties
            return {obj_name: self._app.modeler[obj_name] for obj_name in history["Part Names"].split(",")}
        else:
            return {}

    @parts.setter
    def parts(self, parts):
        """Parts included in the subregion.

        Parameters
        ----------
        parts : List[str]
            List of strings containing all the parts that must be included in the subregion.
        """
        self._app.modeler.reassign_subregion(self, parts)


class MeshSettings(object):
    """Manages mesh settings.

    It can be used like a dictionary. Available keys change according
    to the type of settings chosen (manual or automatic).
    """

    _automatic_mesh_settings = {"MeshRegionResolution": 3}  # min: 1, max: 5
    _common_mesh_settings = {
        "ProximitySizeFunction": True,
        "CurvatureSizeFunction": True,
        "EnableTransition": False,
        "OptimizePCBMesh": True,
        "Enable2DCutCell": False,
        "EnforceCutCellMeshing": False,
        "Enforce2dot5DCutCell": False,
        "StairStepMeshing": False,
    }
    _manual_mesh_settings = {
        "MaxElementSizeX": "0.02mm",
        "MaxElementSizeY": "0.02mm",
        "MaxElementSizeZ": "0.03mm",
        "MinElementsInGap": "3",
        "MinElementsOnEdge": "2",
        "MaxSizeRatio": "2",
        "NoOGrids": False,
        "EnableMLM": True,
        "EnforeMLMType": "3D",
        "MaxLevels": "0",
        "BufferLayers": "0",
        "UniformMeshParametersType": "Average",
        "2DMLMType": "2DMLM_None",
        "MinGapX": "1mm",
        "MinGapY": "1mm",
        "MinGapZ": "1mm",
    }
    _aedt_20212_args = [
        "ProximitySizeFunction",
        "CurvatureSizeFunction",
        "EnableTransition",
        "OptimizePCBMesh",
        "Enable2DCutCell",
        "EnforceCutCellMeshing",
        "Enforce2dot5DCutCell",
    ]

    def __init__(self, mesh_class, app):
        self._app = app
        self._mesh_class = mesh_class
        self._instance_settings = self._common_mesh_settings.copy()
        self._instance_settings.update(self._manual_mesh_settings.copy())
        self._instance_settings.update(self._automatic_mesh_settings.copy())
        if settings.aedt_version < "2021.2":
            for arg in self._aedt_20212_args:
                del self._instance_settings[arg]

    def parse_settings_as_args(self):
        """Parse mesh region settings.

        Returns
        -------
        List
            Arguments to pass to native APIs.
        """
        out = []
        for k, v in self._instance_settings.items():
            out.append(k + ":=")
            if k in ["MaxElementSizeX", "MaxElementSizeY", "MaxElementSizeZ", "MinGapX", "MinGapY", "MinGapZ"]:
                v = _dim_arg(v, self._mesh_class._model_units)
            out.append(v)
        out += ["UserSpecifiedSettings:=", self._mesh_class.manual_settings]
        return out

    def parse_settings_as_dictionary(self):
        """Parse mesh region settings.

        Returns
        -------
        dict
            Settings of the subregion.
        """
        out = {}
        for k in self.keys():
            v = self._instance_settings[k]
            if k in ["MaxElementSizeX", "MaxElementSizeY", "MaxElementSizeZ", "MinGapX", "MinGapY", "MinGapZ"]:
                v = _dim_arg(v, getattr(self._mesh_class, "_model_units"))
            out[k] = v
        return out

    def keys(self):
        """Get mesh region settings keys.

        Returns
        -------
        dict_keys
            Available settings keys.
        """
        if self._mesh_class.manual_settings:
            return set(self._manual_mesh_settings.keys()) | set(self._common_mesh_settings.keys())
        else:
            return set(self._automatic_mesh_settings.keys()) | set(self._common_mesh_settings.keys())

    def values(self):
        """Get mesh region settings values.

        Returns
        -------
        dict_values
            Settings values.
        """
        return self.parse_settings_as_dictionary().values()

    def items(self):
        """
        Get mesh region settings items.

        Returns
        -------
        dict_items
            Settings items.
        """
        return self.parse_settings_as_dictionary().items()

    def __repr__(self):
        return repr(self.parse_settings_as_dictionary())

    def __getitem__(self, key):
        if key == "Level":  # backward compatibility
            key = "MeshRegionResolution"
        if key in self.keys():
            return self._instance_settings[key]
        else:
            raise KeyError("Setting not available.")

    def __setitem__(self, key, value):
        if key == "Level":  # backward compatibility
            key = "MeshRegionResolution"
        if key in self.keys():
            if key == "MeshRegionResolution":
                try:
                    value = int(value)
                    if value < 1:
                        self._app.logger.warning(
                            'Minimum resolution value is 1. `"MeshRegionResolution"` has been ' "set to 1."
                        )
                        value = 1
                    if value > 5:
                        self._app.logger.warning(
                            'Maximum resolution value is 5. `"MeshRegionResolution"` has been ' "set to 5."
                        )
                        value = 5
                except TypeError:
                    pass
            self._instance_settings[key] = value
        else:
            self._app.logger.error("Setting not available.")

    def __delitem__(self, key):
        self._app.logger.error("Setting cannot be removed.")

    def __iter__(self):
        return iter(self.keys())

    def __len__(self):
        return len(self.keys())

    def __contains__(self, x):
        return x in self.keys()


class MeshRegionCommon(object):
    """
    Manages Icepak mesh region settings.

    Attributes:
        name : str
            Name of the mesh region.
        manual_settings : bool
            Whether to use manual settings. If ``False``, automatic settings are used.
        settings : :class:`modules.mesh_icepak.MeshSettings`
            Dictionary-like object to handle settings.
    """

    def __init__(self, units, app, name):
        self.manual_settings = False
        self.settings = MeshSettings(self, app)
        self._name = name
        self._model_units = units
        self._app = app
        child_object = self._app.get_oo_object(self._app.odesign, f"Mesh/{self._name}")

        if child_object:
            BinaryTreeNode.__init__(self, self._name, child_object, False)

    @abstractmethod
    def update(self):
        """Update the mesh region object."""

    @abstractmethod
    def delete(self):
        """Delete the mesh region object."""

    @abstractmethod
    def create(self):
        """Create the mesh region object."""

    # backward compatibility
    def __getattr__(self, name):
        if "settings" in self.__dict__ and name in self.__dict__["settings"]:
            return self.__dict__["settings"][name]
        elif name == "UserSpecifiedSettings":
            return self.__dict__["manual_settings"]
        else:
            return self.__dict__[name]

    def __setattr__(self, name, value):
        if ("settings" in self.__dict__) and (name in self.settings):
            self.settings[name] = value
        elif name == "UserSpecifiedSettings":
            self.__dict__["manual_settings"] = value
        elif (
            ("settings" in self.__dict__)
            and not (name in self.settings)
            and name
            not in ["manual_settings", "settings", "_name", "_model_units", "_app", "_assignment", "enable", "name"]
        ):
            self._app.logger.error(
                f"Setting name {name} is not available. Available parameters are: {', '.join(self.settings.keys())}."
            )
        else:
            super(MeshRegionCommon, self).__setattr__(name, value)


class GlobalMeshRegion(MeshRegionCommon):
    """Provides Icepak global mesh properties and methods."""

    def __init__(self, app):
        self.global_region = Region(app)
        super(GlobalMeshRegion, self).__init__(
            app.modeler.model_units,
            app,
            name="Settings",
        )

    @property
    def name(self):
        """
        Mesh region name.
        """
        return "Global"

    @pyaedt_function_handler
    def update(self):
        """Update mesh region settings with the settings in the object variable.

        Returns
        -------
        bool
            ``True`` when successful, ``False`` when failed.

        References
        ----------
        >>> oModule.EditGlobalMeshRegion
        """
        args = ["NAME:Settings"]
        args += self.settings.parse_settings_as_args()
        args += ["UserSpecifiedSettings:=", self.manual_settings]
        if self.global_region.object:
            args += ["Objects:=", [self.global_region.object.name]]
        try:
            self._app.omeshmodule.EditGlobalMeshRegion(args)
            return True
        except GrpcApiError:  # pragma : no cover
            return False

    @property
    def Objects(self):
        """Get the region object from the modeler."""
        return self.global_region.name

    def delete(self):
        """Delete the region object in the modeler."""
        self.global_region.object.delete()
        self.global_region = None

    def create(self):
        """Create the region object in the modeler."""
        self.delete()
        self.global_region = Region(self._app)
        self.global_region.create(self.padding_types, self.padding_values)
        child_object = self._app.get_oo_object(self._app.odesign, f"Mesh/{self._name}")

        if child_object:
            BinaryTreeNode.__init__(self, self._name, child_object, False)


class MeshRegion(MeshRegionCommon):
    """Provides Icepak subregions mesh properties and methods."""

    def __init__(self, app, objects=None, name=None, **kwargs):
        if name is None:
            name = generate_unique_name("MeshRegion")
        super(MeshRegion, self).__init__(
            app.modeler.model_units,
            app,
            name,
        )
        self._assignment = None
        self.enable = True
        if settings.aedt_version > "2023.2" and objects is not None:
            if not isinstance(objects, list):
                objects = [objects]
            if (
                objects[0] not in self._app.modeler.user_defined_components
                and self._app.modeler[objects[0]]
                and self._app.modeler[objects[0]].history().command == "CreateSubRegion"
            ):
                self._assignment = objects[0]
            else:
                self._assignment = SubRegion(app, objects)
        else:
            self._assignment = objects
        if self._assignment is not None:
            self.create()
        # backward compatibility
        if any(i in kwargs for i in ["dimension", "meshmodule", "unit"]):
            warnings.warn(
                "``MeshRegion`` initialization changed. ``meshmodule``, ``dimension``, ``unit`` "
                "arguments are not supported anymore.",
                DeprecationWarning,
            )
            if "dimension" in kwargs:
                self.manual_settings = True
                self.settings["MaxElementSizeX"] = float(kwargs["dimension"][0]) / 20
                self.settings["MaxElementSizeY"] = float(kwargs["dimension"][1]) / 20
                self.settings["MaxElementSizeZ"] = float(kwargs["dimension"][2]) / 20

    def _parse_assignment_value(self, assignment=None):
        if assignment is None:
            assignment = self.assignment
        a = []
        if isinstance(assignment, SubRegion):
            a += ["Objects:=", [assignment.name]]
        else:
            if any(o in self._app.modeler.object_names for o in assignment):
                obj_assignment = [o for o in assignment if o in self._app.modeler.object_names]
                a += ["Objects:=", obj_assignment]
            if any(o in self._app.modeler.user_defined_components for o in assignment):
                obj_assignment = [o for o in assignment if o in self._app.modeler.user_defined_components]
                a += ["Submodels:=", obj_assignment]
        return a

    @property
    def name(self):
        """
        Name of the mesh region.

        Returns
        -------
        str
        """
        return self._name

    @name.setter
    def name(self, value):
        self._app.odesign.ChangeProperty(
            [
                "NAME:AllTabs",
                [
                    "NAME:Icepak",
                    ["NAME:PropServers", f"MeshRegion:{self.name}"],
                    ["NAME:ChangedProps", ["NAME:Name", "Value:=", value]],
                ],
            ]
        )
        self._app.modeler.refresh()
        self._name = value
        if isinstance(self.assignment, SubRegion):
            self._assignment = self.assignment

    @pyaedt_function_handler
    def update(self):
        """Update mesh region settings with the settings in the object variable.

        Returns
        -------
        bool
            ``True`` when successful, ``False`` when failed.

        References
        ----------

        >>> oModule.EditMeshRegion
        """
        args = ["NAME:" + self.name, "Enable:=", self.enable]
        args += self.settings.parse_settings_as_args()
        args += self._parse_assignment_value()
        args += ["UserSpecifiedSettings:=", self.manual_settings]
        try:
            self._app.omeshmodule.EditMeshRegion(self.name, args)
            return True
        except GrpcApiError:  # pragma : no cover
            return False

    @pyaedt_function_handler()
    def delete(self):
        """Delete the mesh region.

        Returns
        -------
        bool
            ``True`` when successful, ``False`` when failed.

        References
        ----------

        >>> oModule.DeleteMeshRegions()
        """
        self._app.omeshmodule.DeleteMeshRegions([self.name])
        self._app.mesh.meshregions.remove(self)
        return True

    @property
    def assignment(self):
        """
        List of objects included in mesh region.

        Returns
        -------
        list
        """
        if isinstance(self._assignment, SubRegion):
            if self.name in self._app.odesign.GetChildObject("Mesh").GetChildNames():
                if self._app.settings.aedt_version < "2024.2":
                    # try to update name, APIs lacking a lot
                    parts = []
                    subparts = []
                    if "Parts" in self._app.odesign.GetChildObject("Mesh").GetChildObject(self.name).GetPropNames():
                        parts = self._app.odesign.GetChildObject("Mesh").GetChildObject(self.name).GetPropValue("Parts")
                    if "Submodels" in self._app.odesign.GetChildObject("Mesh").GetChildObject(self.name).GetPropNames():
                        subparts = (
                            self._app.odesign.GetChildObject("Mesh").GetChildObject(self.name).GetPropValue("Submodels")
                        )
                    if not isinstance(parts, list):
                        parts = [parts]
                    if not isinstance(subparts, list):
                        subparts = [subparts]
                    parts += subparts
                    sub_regions = self._app.modeler.non_model_objects
                    for sr in sub_regions:
                        p1 = []
                        p2 = []
                        if "Part Names" in self._app.modeler[sr].history().props:
                            p1 = self._app.modeler[sr].history().props.get("Part Names", None)
                            if not isinstance(p1, list):
                                p1 = [p1]
                        elif "Submodel Names" in self._app.modeler[sr].history().props:
                            p2 = self._app.modeler[sr].history().props.get("Submodel Names", None)
                            if not isinstance(p2, list):
                                p2 = [p2]
                        p1 += p2
                        if "CreateSubRegion" == self._app.modeler[sr].history().command and all(p in p1 for p in parts):
                            self._assignment.name = sr
                else:
                    self._assignment.name = (
                        self._app.odesign.GetChildObject("Mesh").GetChildObject(self.name).GetPropValue("Assignment")
                    )
<<<<<<< HEAD
=======
                if not isinstance(parts, list):
                    parts = [parts]
                if not isinstance(subparts, list):
                    subparts = [subparts]
                parts += subparts
                sub_regions = self._app.modeler.non_model_objects
                for sr in sub_regions:
                    p1 = []
                    p2 = []
                    history = self._app.modeler[sr].history()
                    history_props = history.properties
                    if "Part Names" in history_props:
                        p1 = history_props.get("Part Names", None)
                        if not isinstance(p1, list):
                            p1 = [p1]
                    elif "Submodel Names" in history_props:
                        p2 = history_props.get("Submodel Names", None)
                        if not isinstance(p2, list):
                            p2 = [p2]
                    p1 += p2
                    if "CreateSubRegion" == history.command and all(p in p1 for p in parts):
                        self._assignment.name = sr
>>>>>>> 4ab7475c
            return self._assignment
        elif isinstance(self._assignment, list):
            return self._assignment
        else:
            return [self._assignment]

    @assignment.setter
    def assignment(self, value):
        arg = ["NAME:Assignment"] + self._parse_assignment_value(value)
        try:
            self._app.omeshmodule.ReassignMeshRegion(self.name, arg)
            self._assignment = value
        except GrpcApiError:  # pragma : no cover
            self._app.logger.error("Mesh region reassignment failed.")

    @pyaedt_function_handler()
    def create(self):
        """Create a mesh region.

        Returns
        -------
        bool
            ``True`` when successful, ``False`` when failed.

        References
        ----------

        >>> oModule.AssignMeshRegion
        """
        if self.name == "Settings":
            self._app.logger.error("Cannot create a new mesh region with this Name")
            return False
        args = ["NAME:" + self.name, "Enable:=", self.enable]
        args += self.settings.parse_settings_as_args()
        args += self._parse_assignment_value()
        self._app.omeshmodule.AssignMeshRegion(args)
        self._app.mesh.meshregions.append(self)
        self._app.modeler.refresh_all_ids()
        self._assignment = self.assignment
        child_object = self._app.get_oo_object(self._app.odesign, f"Mesh/{self._name}")

        if child_object:
            BinaryTreeNode.__init__(self, self._name, child_object, False)

        return True

    # backward compatibility
    @property
    def Enable(self):
        """
        Get whether the mesh region is enabled.

        Returns
        -------
        book
        """
        warnings.warn(
            "`Enable` is deprecated. Use `enable` instead.",
            DeprecationWarning,
        )
        return self.enable

    @Enable.setter
    def Enable(self, val):
        warnings.warn(
            "`Enable` is deprecated. Use `enable` instead.",
            DeprecationWarning,
        )
        self.enable = val

    @property
    def Objects(self):
        """
        List of objects included in mesh region.

        Returns
        -------
        list
        """
        warnings.warn(
            "`Objects` is deprecated. Use `assignment` instead.",
            DeprecationWarning,
        )
        return self.assignment

    @Objects.setter
    def Objects(self, objects):
        warnings.warn(
            "`Objects` is deprecated. Use `assignment` instead.",
            DeprecationWarning,
        )
        self.assignment = objects

    @property
    def Submodels(self):
        """
        List of objects included in mesh region.

        Returns
        -------
        list
        """
        warnings.warn(
            "`Submodels` is deprecated. Use `assignment` instead.",
            DeprecationWarning,
        )
        return self.assignment

    @Submodels.setter
    def Submodels(self, objects):
        warnings.warn(
            "`Submodels` is deprecated. Use `assignment` instead.",
            DeprecationWarning,
        )
        self.assignment = objects


class IcepakMesh(object):
    """Manages Icepak meshes.

    Parameters
    ----------
    app : :class:`ansys.aedt.core.application.analysis_3d.FieldAnalysis3D`
    """

    def __init__(self, app):
        self._app = app

        self._odesign = self._app._odesign
        design_type = self._odesign.GetDesignType()
        if design_type not in meshers:
            raise RuntimeError(f"Invalid design type {design_type}")  # pragma: no cover
        self.id = 0
        self.meshoperations = self._get_design_mesh_operations()
        self.meshregions = self._get_design_mesh_regions()
        try:
            self.global_mesh_region = [mo for mo in self.meshregions if isinstance(mo, GlobalMeshRegion)][0]
        except IndexError:
            self.global_mesh_region = GlobalMeshRegion(app)
        self._priorities_args = []

    @property
    def _modeler(self):
        return self._app.modeler

    @property
    def _oeditor(self):
        return self._app.oeditor

    @property
    def _model_units(self):
        return self._modeler.model_units

    @property
    def meshregions_dict(self):
        """
        Get mesh regions in the design.

        Returns
        -------
        dict
            Dictionary with mesh region names as keys and mesh region objects as values.
        """
        return {mr.name: mr for mr in self.meshregions}

    @pyaedt_function_handler()
    def _refresh_mesh_operations(self):
        """Refresh all mesh operations."""
        self._meshoperations = self._get_design_mesh_operations()
        return len(self.meshoperations)

    @property
    def omeshmodule(self):
        """Icepak Mesh Module.

        References
        ----------

        >>> oDesign.GetModule("MeshRegion")
        """
        return self._app.omeshmodule

    @property
    def boundingdimension(self):
        """Bounding dimension."""
        return self._modeler.get_bounding_dimension()

    @pyaedt_function_handler()
    def _get_design_mesh_operations(self):
        """Retrieve design mesh operations."""
        meshops = []
        dp = self._app.design_properties
        try:
            if settings.aedt_version > "2023.2":
                for ds in dp["MeshRegion"]["MeshSetup"]:
                    if isinstance(dp["MeshRegion"]["MeshSetup"][ds], dict):
                        if dp["MeshRegion"]["MeshSetup"][ds]["DType"] == "OpT":
                            meshops.append(
                                MeshOperation(
                                    self,
                                    ds,
                                    dp["MeshRegion"]["MeshSetup"][ds],
                                    "Icepak",
                                )
                            )
            else:  # pragma: no cover
                for ds in dp["MeshRegion"]["MeshSetup"]["MeshOperations"]:
                    if isinstance(
                        dp["MeshRegion"]["MeshSetup"]["MeshOperations"][ds],
                        dict,
                    ):
                        meshops.append(
                            MeshOperation(
                                self,
                                ds,
                                dp["MeshRegion"]["MeshSetup"]["MeshOperations"][ds],
                                "Icepak",
                            )
                        )
        except TypeError:
            # design_properties not loaded, maybe there are mesh region, we need to warn the user
            self._app.logger.warning("No mesh operation found.")
            self._app.logger.debug("Failed to get mesh operation from `design_properties`.")
        except KeyError:
            # design_properties loaded, mesh region related keys missing, no need to warn the user
            self._app.logger.debug("Failed to get mesh operation.")

        return meshops

    @pyaedt_function_handler()
    def _get_design_mesh_regions(self):
        """Retrieve design mesh regions."""
        meshops = []
        dp = self._app.design_properties
        try:
            if settings.aedt_version > "2023.2":
                for ds in dp["MeshRegion"]["MeshSetup"]:
                    if isinstance(dp["MeshRegion"]["MeshSetup"][ds], dict):
                        if dp["MeshRegion"]["MeshSetup"][ds]["DType"] == "RegionT":
                            dict_prop = dp["MeshRegion"]["MeshSetup"][ds]
                            if ds == "Global":
                                meshop = GlobalMeshRegion(self._app)
                            else:
                                meshop = MeshRegion(self._app, None, ds)
                            meshop.manual_settings = dict_prop["UserSpecifiedSettings"]
                            for el in dict_prop:
                                if el in meshop.settings.keys():
                                    meshop.settings[el] = dict_prop[el]
                            meshops.append(meshop)
            else:  # pragma: no cover
                for ds in dp["MeshRegion"]["MeshSetup"]["MeshRegions"]:
                    if isinstance(dp["MeshRegion"]["MeshSetup"]["MeshRegions"][ds], dict):
                        dict_prop = dp["MeshRegion"]["MeshSetup"]["MeshRegions"][ds]
                        if ds == "Global":
                            meshop = GlobalMeshRegion(self._app)
                        else:
                            meshop = MeshRegion(self._app, None, ds)
                        for el in dict_prop:
                            if el in meshop.__dict__:
                                meshop.__dict__[el] = dict_prop[el]
                        meshops.append(meshop)
        except TypeError:
            # design_properties not loaded, maybe there are mesh region, we need to warn the user
            self._app.logger.warning("No mesh region found.")
            self._app.logger.debug("Failed to get mesh region from `design_properties`.")
        except KeyError:
            # design_properties loaded, mesh region related keys missing, no need to warn the user
            self._app.logger.debug("Failed to get mesh region.")

        return meshops

    @pyaedt_function_handler(meshop_name="name")
    def assign_mesh_level(self, mesh_order, name=None):
        """Assign a mesh level to objects.

        Parameters
        ----------
        mesh_order : dict
            Dictionary where the key is the object name and the value is
            the mesh level.
        name :  str, optional
            Name of the mesh operation. The default is ``None``.

        Returns
        -------
        list of :class:`ansys.aedt.core.modules.mesh.MeshOperation`
            ``True`` when successful, ``False`` when failed.

        References
        ----------

        >>> oModule.AssignMeshOperation
        """
        level_order = {}
        for obj in mesh_order:
            if mesh_order[obj] not in level_order:
                level_order[mesh_order[obj]] = []
            level_order[mesh_order[obj]].append(obj)
        list_meshops = []
        for level in level_order:
            if name:
                name = generate_unique_name(name, "L_" + str(level))
            else:
                name = generate_unique_name("Icepak", "L_" + str(level))
            props = dict({"Enable": True, "Level": str(level), "Objects": level_order[level]})
            mop = MeshOperation(self, name, props, "Icepak")
            mop.create()
            self.meshoperations.append(mop)
            list_meshops.append(name)
        return list_meshops

    @pyaedt_function_handler(objects="assignment", filename="file_name", meshop_name="name")
    def assign_mesh_from_file(self, assignment, file_name, name=None):
        """Assign a mesh from a file to objects.

        Parameters
        ----------
        assignment : list
            List of objects to apply the mesh file to.
        file_name :  str
            Full path to the mesh (MSH) file.
        name :  str, optional
            Name of the mesh operations. Default is ``None``.

        Returns
        -------
         :class:`ansys.aedt.core.modules.mesh.MeshOperation`
            Mesh Operation object. ``False`` when failed.

        References
        ----------

        >>> oModule.AssignMeshOperation
        """
        objs = self._app.modeler.convert_to_selections(assignment, True)
        if name:
            name = generate_unique_name("MeshFile")
        else:
            name = generate_unique_name("MeshFile")
        props = dict({"Enable": True, "MaxLevel": str(0), "MinLevel": str(0), "Objects": objs})
        props["Local Mesh Parameters Enabled"] = False
        props["Mesh Reuse Enabled"] = True
        props["Mesh Reuse File"] = file_name
        props["Local Mesh Parameters Type"] = "3DPolygon Local Mesh Parameters"
        props["Height count"] = "0"
        props["Top height"] = "0mm"
        props["Top ratio"] = "0"
        props["Bottom height"] = "0mm"
        props["Bottom ratio"] = "0"
        mop = MeshOperation(self, name, props, "Icepak")
        if mop.create():
            self.meshoperations.append(mop)
            return mop
        return False

    @pyaedt_function_handler()
    def automatic_mesh_pcb(self, accuracy=2):
        """Create a custom mesh tailored on a PCB design.

        .. deprecated:: 0.8.14

        Parameters
        ----------
        accuracy : int, optional
            Type of the mesh. Options are ``1``, ``2``, and ``3``, which represent
            respectively a coarse, standard, or very accurate mesh. The default is ``2``.

        Returns
        -------
        bool
            ``True`` when successful, ``False`` when failed.

        References
        ----------

        >>> oModule.EditMeshOperation
        """
        warnings.warn("This method was deprecated in version 8.14.", DeprecationWarning)
        xsize = self.boundingdimension[0] / (15 * accuracy * accuracy)
        ysize = self.boundingdimension[1] / (15 * accuracy * accuracy)
        zsize = self.boundingdimension[2] / (10 * accuracy)
        MaxSizeRatio = 1 + (accuracy / 2)
        self.global_mesh_region.MaxElementSizeX = xsize
        self.global_mesh_region.MaxElementSizeY = ysize
        self.global_mesh_region.MaxElementSizeZ = zsize
        self.global_mesh_region.MaxSizeRatio = MaxSizeRatio
        self.global_mesh_region.UserSpecifiedSettings = True
        self.global_mesh_region.UniformMeshParametersType = "XYZ Max Sizes"
        self.global_mesh_region.MaxLevels = 2
        self.global_mesh_region.BufferLayers = 1
        self.global_mesh_region.MinGapX = str(xsize / 10)
        self.global_mesh_region.MinGapY = str(ysize / 10)
        self.global_mesh_region.MinGapZ = str(zsize / 10)
        self.global_mesh_region.update()
        return True

    @pyaedt_function_handler(accuracy2="accuracy", stairStep="enable_stair_step")
    def automatic_mesh_3D(self, accuracy, enable_stair_step=True):
        """Create a generic custom mesh for a custom 3D object.

        Parameters
        ----------
        accuracy : int
            Type of the mesh. Options are ``1``, ``2``, and ``3``, which represent respectively
            a coarse, standard, or very accurate mesh.
        enable_stair_step : bool, optional
            Whether to enable a stair step. The default is ``True``.

        Returns
        -------
         bool
            ``True`` when successful, ``False`` when failed.

        References
        ----------

        >>> oModule.EditMeshOperation
        """
        xsize = self.boundingdimension[0] / (10 * accuracy * accuracy)
        ysize = self.boundingdimension[1] / (10 * accuracy * accuracy)
        zsize = self.boundingdimension[2] / (10 * accuracy)
        self.global_mesh_region.MaxElementSizeX = xsize
        self.global_mesh_region.MaxElementSizeY = ysize
        self.global_mesh_region.MaxElementSizeZ = zsize
        self.global_mesh_region.UserSpecifiedSettings = True
        self.global_mesh_region.MinGapX = str(xsize / 100)
        self.global_mesh_region.MinGapY = str(ysize / 100)
        self.global_mesh_region.MinGapZ = str(zsize / 100)
        self.global_mesh_region.StairStepMeshing = enable_stair_step
        self.global_mesh_region.update()
        return True

    @pyaedt_function_handler()
    def assign_priorities(self, assignment):
        """Set objects priorities.

        Parameters
        ----------
        assignment : List[List[Union[Object3d, UserDefinedComponent, str]
            List of lists of objects. Each list corresponds to one priority level from low to high.
            This means that the first list has the lowest priority while the last list
            has the highest priority. Objects not explicitly passed in the lists are assigned
            to a priority level lower than the objects in the first list.

        Returns
        -------
        bool
            ``True`` when successful, "False" when failed.

        References
        ----------
        >>> oEditor.UpdatePriorityList

        Examples
        --------
        >>> ipk.mesh.assign_priorities([["Box1", "Rectangle1"], ["Box2", "Fan1_1"], ["Heatsink1_1"]])
        """
        if not assignment or not isinstance(assignment, list) or not isinstance(assignment[0], list):
            raise AttributeError("``assignment`` input must be a list of lists.")
        props = {"PriorityListParameters": []}
        self._app.logger.info("Parsing input objects information for priority assignment. This operation can take time")
        udc = self._modeler.user_defined_components
        udc._parse_objs()
        for level, objects in enumerate(assignment):
            level += 1
            if isinstance(objects[0], str):
                objects = [self._modeler.objects_by_name.get(o, udc.get(o, None)) for o in objects]
            obj_3d = [
                o
                for o in objects
                if (isinstance(o, Object3d) and o.is3d)
                or (isinstance(o, UserDefinedComponent) and any(p.is3d for p in o.parts.values()))
            ]
            obj_2d = [
                o
                for o in objects
                if (isinstance(o, Object3d) and not o.is3d)
                or (isinstance(o, UserDefinedComponent) and any(not p.is3d for p in o.parts.values()))
            ]
            if obj_3d:
                level_3d = {
                    "EntityList": ", ".join([o.name for o in obj_3d]),
                    "PriorityNumber": level,
                    "PriorityListType": "3D",
                }
                if all(isinstance(o, Object3d) for o in obj_3d):
                    level_3d["EntityType"] = "Object"
                elif all(isinstance(o, UserDefinedComponent) for o in obj_3d):
                    level_3d["EntityType"] = "Component"
                else:
                    raise AttributeError("Cannot assign components and parts on the same level.")
                props["PriorityListParameters"].append(level_3d)
            if obj_2d:
                level_2d = {
                    "EntityList": ", ".join([o.name for o in obj_2d]),
                    "PriorityNumber": level,
                    "PriorityListType": "2D",
                }
                if all(isinstance(o, Object3d) for o in obj_2d):
                    level_2d["EntityType"] = "Object"
                elif all(isinstance(o, UserDefinedComponent) for o in obj_2d):
                    level_2d["EntityType"] = "Component"
                else:
                    raise AttributeError("Cannot assign components and parts on the same level.")
                props["PriorityListParameters"].append(level_2d)
        props = {"UpdatePriorityListData": props}
        self._app.logger.info("Input objects information for priority assignment completed.")
        args = []
        _dict2arg(props, args)
        self._modeler.oeditor.UpdatePriorityList(args[0])
        return True

    @pyaedt_function_handler(obj_list="assignment", comp_name="component")
    def add_priority(self, entity_type, assignment=None, component=None, priority=3):
        """Add priority to objects.

        .. deprecated:: 0.9.1
        Use :func:`assign_priorities` function instead.

        Parameters
        ----------
        entity_type : int
            Type of the entity. Options are ``1`` and ``2``, which represent respectively
            an object and a component.
        assignment : list
            List of 3D objects, which can include conductors and dielectrics.
            If a non-3D object is passed, it is excluded.
        component : str, optional
            Name of the component. The default is ``None``.
        priority : int, optional
            Level of priority. The default is ``3``.

        Returns
        -------
        bool
            ``True`` when successful, ``False`` when failed.

        References
        ----------
        >>> oEditor.UpdatePriorityList

        Examples
        --------
        >>> from ansys.aedt.core import Icepak
        >>> app = Icepak()
        >>> app.mesh.add_priority(entity_type=1,assignment=app.modeler.object_names,priority=3)
        >>> app.mesh.add_priority(entity_type=2,component=app.modeler.user_defined_component_names[0],priority=2)
        """
        warnings.warn("Use :func:`assign_priorities` function instead.", DeprecationWarning)
        i = priority

        args = ["NAME:UpdatePriorityListData"]
        if entity_type == 1:
            non_user_defined_component_parts = self._app.modeler.oeditor.GetChildNames()
            new_obj_list = []
            for comp in assignment:
                if comp != "Region" and comp in non_user_defined_component_parts:
                    new_obj_list.append(comp)
            assignment = ", ".join(new_obj_list)
            if not new_obj_list:
                return False
            prio = [
                "NAME:PriorityListParameters",
                "EntityType:=",
                "Object",
                "EntityList:=",
                assignment,
                "PriorityNumber:=",
                i,
                "PriorityListType:=",
                ["2D", "3D"][int(self._app.modeler[new_obj_list[0]].is3d)],
            ]
            self._priorities_args.append(prio)
            args += self._priorities_args
        elif entity_type == 2:
            o = self._modeler.user_defined_components[component]
            if (all(part.is3d for part in o.parts.values()) is False) and (
                any(part.is3d for part in o.parts.values()) is True
            ):
                prio_3d = [
                    "NAME:PriorityListParameters",
                    "EntityType:=",
                    "Component",
                    "EntityList:=",
                    component,
                    "PriorityNumber:=",
                    i,
                    "PriorityListType:=",
                    "3D",
                ]
                prio_2d = [
                    "NAME:PriorityListParameters",
                    "EntityType:=",
                    "Component",
                    "EntityList:=",
                    component,
                    "PriorityNumber:=",
                    i,
                    "PriorityListType:=",
                    "2D",
                ]
                self._priorities_args.append(prio_3d)
                self._priorities_args.append(prio_2d)
            elif all(part.is3d for part in o.parts.values()) is True:
                prio_3d = [
                    "NAME:PriorityListParameters",
                    "EntityType:=",
                    "Component",
                    "EntityList:=",
                    component,
                    "PriorityNumber:=",
                    i,
                    "PriorityListType:=",
                    "3D",
                ]
                self._priorities_args.append(prio_3d)
            else:
                prio_2d = [
                    "NAME:PriorityListParameters",
                    "EntityType:=",
                    "Component",
                    "EntityList:=",
                    component,
                    "PriorityNumber:=",
                    i,
                    "PriorityListType:=",
                    "2D",
                ]
                self._priorities_args.append(prio_2d)

            args += self._priorities_args
        self._modeler.oeditor.UpdatePriorityList(["NAME:UpdatePriorityListData"])
        self._modeler.oeditor.UpdatePriorityList(args)
        return True

    @pyaedt_function_handler(objectlist="assignment")
    def assign_mesh_region(self, assignment=None, level=5, name=None, **kwargs):
        """Assign a predefined surface mesh level to an object.

        Parameters
        ----------
        assignment : list, optional
            List of objects to apply the mesh region to. The default
            is ``None``, in which case all objects are selected.
        level : int, optional
            Level of the surface mesh. Options are ``1`` through ``5``. The default
            is ``5``.
        name : str, optional
            Name of the mesh region. The default is ``"MeshRegion1"``.

        Returns
        -------
        :class:`ansys.aedt.core.modules.mesh_icepak.IcepakMesh.MeshRegion`

        References
        ----------

        >>> oModule.AssignMeshRegion
        """
        if not name:
            name = generate_unique_name("MeshRegion")
        if assignment is None:
            assignment = [i for i in self._modeler.object_names]
        meshregion = MeshRegion(self._app, assignment, name)
        meshregion.manual_settings = False
        meshregion.settings["MeshRegionResolution"] = level
        all_objs = [i for i in self._modeler.object_names]
        created = bool(meshregion)
        if created:
            if settings.aedt_version < "2024.1":
                objectlist2 = self._modeler.object_names
                added_obj = [i for i in objectlist2 if i not in all_objs]
                if not added_obj:
                    added_obj = [i for i in objectlist2 if i not in all_objs or i in assignment]
                meshregion.Objects = added_obj
                meshregion.SubModels = None
            meshregion.update()
            return meshregion
        else:
            return False

    @pyaedt_function_handler()
    def generate_mesh(self, name=None):
        """Generate the mesh for a given setup name.

        Parameters
        ----------
        name : str, optional
            Name of the design to mesh. Default is ``None`` in which case the first available setup will be selected.

        Returns
        -------
        bool
            ``True`` when successful, ``False`` when failed.

        References
        ----------

        >>> oDesign.GenerateMesh
        """
        if name is None:
            name = []
        return self._odesign.GenerateMesh(name) == 0

    @pyaedt_function_handler(
        groupName="group_name",
        localMeshParamEn="enable_local_mesh_parameters",
        localMeshParameters="local_mesh_parameters",
        meshop_name="name",
    )
    def assign_mesh_level_to_group(
        self,
        mesh_level,
        group_name,
        enable_local_mesh_parameters=False,
        local_mesh_parameters="No local mesh parameters",
        name=None,
    ):
        """Assign a mesh level to a group.

        Parameters
        ----------
        mesh_level : int
            Level of mesh to assign. Options are ``1`` through ``5``.
        group_name : str
            Name of the group.
        enable_local_mesh_parameters : bool, optional
            The default is ``False``.
        local_mesh_parameters : str, optional
            The default is ``"No Local Mesh Parameters"``.
        name : str, optional
            Name of the mesh operation. The default is ``None``.

        Returns
        -------
        :class:`ansys.aedt.core.modules.mesh.MeshOperation`

        References
        ----------

        >>> oModule.AssignMeshOperation
        """
        if name:
            for el in self.meshoperations:
                if el.name == name:
                    name = generate_unique_name(name)
                    break
        else:
            name = generate_unique_name("MeshLevel")
        props = dict(
            {
                "Enable": True,
                "Level": mesh_level,
                "Local Mesh Parameters Enabled": enable_local_mesh_parameters,
                "Groups": [str(group_name)],
                "Local Mesh Parameters Type": local_mesh_parameters,
            }
        )
        mop = MeshOperation(self, name, props, "Icepak")
        mop.create()
        self.meshoperations.append(mop)
        return mop

    def assign_mesh_reuse(self, assignment, mesh_file, name=None):
        """Assign a mesh file to objects.

        Parameters
        ----------
        assignment : str or list
            Names of objects to which the mesh file is assignment.
        mesh_file : str
            Path to the mesh file.
        name : str, optional
            Name of the mesh operation. The default is ``None``, in which case it will be
            generated automatically.

        Returns
        -------
        :class:`ansys.aedt.core.modules.mesh.MeshOperation`

        References
        ----------

        >>> oModule.AssignMeshOperation
        """
        if not os.path.exists(mesh_file):
            self._app.logger.error("Mesh file does not exist.")
            return False
        if name:
            for el in self.meshoperations:
                if el.name == name:
                    name = generate_unique_name(name)
                    break
        else:
            name = generate_unique_name("MeshReuse")
        if not isinstance(assignment, list):
            assignment = [assignment]
        props = dict({"Enable": True, "Mesh Reuse Enabled": True, "Mesh Reuse File": mesh_file, "Objects": assignment})
        mop = MeshOperation(self, name, props, "Icepak")
        mop.create()
        self.meshoperations.append(mop)
        return mop<|MERGE_RESOLUTION|>--- conflicted
+++ resolved
@@ -904,31 +904,6 @@
                     self._assignment.name = (
                         self._app.odesign.GetChildObject("Mesh").GetChildObject(self.name).GetPropValue("Assignment")
                     )
-<<<<<<< HEAD
-=======
-                if not isinstance(parts, list):
-                    parts = [parts]
-                if not isinstance(subparts, list):
-                    subparts = [subparts]
-                parts += subparts
-                sub_regions = self._app.modeler.non_model_objects
-                for sr in sub_regions:
-                    p1 = []
-                    p2 = []
-                    history = self._app.modeler[sr].history()
-                    history_props = history.properties
-                    if "Part Names" in history_props:
-                        p1 = history_props.get("Part Names", None)
-                        if not isinstance(p1, list):
-                            p1 = [p1]
-                    elif "Submodel Names" in history_props:
-                        p2 = history_props.get("Submodel Names", None)
-                        if not isinstance(p2, list):
-                            p2 = [p2]
-                    p1 += p2
-                    if "CreateSubRegion" == history.command and all(p in p1 for p in parts):
-                        self._assignment.name = sr
->>>>>>> 4ab7475c
             return self._assignment
         elif isinstance(self._assignment, list):
             return self._assignment
