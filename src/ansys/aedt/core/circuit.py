# -*- coding: utf-8 -*-
#
# Copyright (C) 2021 - 2025 ANSYS, Inc. and/or its affiliates.
# SPDX-License-Identifier: MIT
#
#
# Permission is hereby granted, free of charge, to any person obtaining a copy
# of this software and associated documentation files (the "Software"), to deal
# in the Software without restriction, including without limitation the rights
# to use, copy, modify, merge, publish, distribute, sublicense, and/or sell
# copies of the Software, and to permit persons to whom the Software is
# furnished to do so, subject to the following conditions:
#
# The above copyright notice and this permission notice shall be included in all
# copies or substantial portions of the Software.
#
# THE SOFTWARE IS PROVIDED "AS IS", WITHOUT WARRANTY OF ANY KIND, EXPRESS OR
# IMPLIED, INCLUDING BUT NOT LIMITED TO THE WARRANTIES OF MERCHANTABILITY,
# FITNESS FOR A PARTICULAR PURPOSE AND NONINFRINGEMENT. IN NO EVENT SHALL THE
# AUTHORS OR COPYRIGHT HOLDERS BE LIABLE FOR ANY CLAIM, DAMAGES OR OTHER
# LIABILITY, WHETHER IN AN ACTION OF CONTRACT, TORT OR OTHERWISE, ARISING FROM,
# OUT OF OR IN CONNECTION WITH THE SOFTWARE OR THE USE OR OTHER DEALINGS IN THE
# SOFTWARE.

"""This module contains the ``Circuit`` class."""

import io
import math
from pathlib import Path
import re
import shutil
import time

from ansys.aedt.core.application.analysis_hf import ScatteringMethods
from ansys.aedt.core.application.analysis_nexxim import FieldAnalysisCircuit
from ansys.aedt.core.generic import ibis_reader
from ansys.aedt.core.generic.constants import Setups
from ansys.aedt.core.generic.constants import unit_converter
from ansys.aedt.core.generic.data_handlers import from_rkm_to_aedt
from ansys.aedt.core.generic.file_utils import generate_unique_name
from ansys.aedt.core.generic.file_utils import open_file
from ansys.aedt.core.generic.file_utils import read_configuration_file
from ansys.aedt.core.generic.general_methods import deprecate_argument
from ansys.aedt.core.generic.general_methods import is_linux
from ansys.aedt.core.generic.general_methods import pyaedt_function_handler
from ansys.aedt.core.generic.settings import settings
from ansys.aedt.core.hfss3dlayout import Hfss3dLayout
from ansys.aedt.core.internal.filesystem import search_files
from ansys.aedt.core.modules.boundary.circuit_boundary import CurrentSinSource
from ansys.aedt.core.modules.boundary.circuit_boundary import PowerIQSource
from ansys.aedt.core.modules.boundary.circuit_boundary import PowerSinSource
from ansys.aedt.core.modules.boundary.circuit_boundary import Sources
from ansys.aedt.core.modules.boundary.circuit_boundary import VoltageDCSource
from ansys.aedt.core.modules.boundary.circuit_boundary import VoltageFrequencyDependentSource
from ansys.aedt.core.modules.boundary.circuit_boundary import VoltageSinSource
from ansys.aedt.core.modules.circuit_templates import SourceKeys


class Circuit(FieldAnalysisCircuit, ScatteringMethods):
    """Provides the Circuit application interface.

    Parameters
    ----------
    project : str, optional
        Name of the project to select or the full path to the project
        or AEDTZ archive to open.  The default is ``None``, in which
        case an attempt is made to get an active project. If no
        projects are present, an empty project is created.
    design : str, optional
        Name of the design to select. The default is ``None``, in
        which case an attempt is made to get an active design. If no
        designs are present, an empty design is created.
    solution_type : str, optional
        Solution type to apply to the design. The default is
        ``None``, in which case the default type is applied.
    setup : str, optional
        Name of the setup to use as the nominal. The default is
        ``None``, in which case the active setup is used or
        nothing is used.
    version : str, int, float, optional
        Version of AEDT to use. The default is ``None``, in which case
        the active version or latest installed version is  used.
        This parameter is ignored when Script is launched within AEDT.
        Examples of input values are ``252``, ``25.2``,``2025.2``,``"2025.2"``.
    non_graphical : bool, optional
        Whether to run AEDT in non-graphical mode. The default
        is ``False``, in which case AEDT is launched in graphical mode.
        This parameter is ignored when a script is launched within AEDT.
    new_desktop : bool, optional
        Whether to launch an instance of AEDT in a new thread, even if
        another instance of the ``specified_version`` is active on the
        machine.  The default is ``False``. This parameter is ignored when
        a script is launched within AEDT.
    close_on_exit : bool, optional
        Whether to release AEDT on exit. The default is ``False``.
    student_version : bool, optional
        Whether to open the AEDT student version. The default is ``False``.
        This parameter is ignored when Script is launched within AEDT.
    machine : str, optional
        Machine name to which connect the oDesktop Session. Works only in 2022 R2
        or later. The remote server must be up and running with the command
        `"ansysedt.exe -grpcsrv portnum"`. If a machine is `"localhost"`, the
        server also starts if not present.
    port : int, optional
        Port number on which to start the oDesktop communication on an already existing server.
        This parameter is ignored when creating a new server. It works only in 2022 R2 or
        later. The remote server must be up and running with the command
        `"ansysedt.exe -grpcsrv portnum"`.
    aedt_process_id : int, optional
        Process ID for the instance of AEDT to point PyAEDT at. The default is
        ``None``. This parameter is only used when ``new_desktop = False``.
    remove_lock : bool, optional
        Whether to remove lock to project before opening it or not.
        The default is ``False``, which means to not unlock
        the existing project if needed and raise an exception.

    Examples
    --------
    Create an instance of Circuit and connect to an existing Circuit
    design or create a new Circuit design if one does not exist.

    >>> from ansys.aedt.core import Circuit
    >>> aedtapp = Circuit()

    Create an instance of Circuit and link to a project named
    ``"projectname"``. If this project does not exist, create one with
    this name.

    >>> aedtapp = Circuit(projectname)

    Create an instance of Circuit and link to a design named
    ``"designname"`` in a project named ``"projectname"``.

    >>> aedtapp = Circuit(projectname, designame)

    Create an instance of Circuit and open the specified project,
    which is ``"myfie.aedt"``.

    >>> aedtapp = Circuit("myfile.aedt")

    Create an instance of Circuit using the 20255.1, project="myfile.aedt")

    Create an instance of Circuit using the 2025 R1 student version and open
    the specified project, which is named ``"myfile.aedt"``.

    >>> aedtapp = Circuit(version="2025.2", project="myfile.aedt", student_version=True)

    """

    @pyaedt_function_handler(
        designname="design",
        projectname="project",
        specified_version="version",
        setup_name="setup",
        new_desktop_session="new_desktop",
    )
    def __init__(
        self,
        project=None,
        design=None,
        solution_type=None,
        setup=None,
        version=None,
        non_graphical=False,
        new_desktop=False,
        close_on_exit=False,
        student_version=False,
        machine="",
        port=0,
        aedt_process_id=None,
        remove_lock=False,
    ):
        FieldAnalysisCircuit.__init__(
            self,
            "Circuit Design",
            project,
            design,
            solution_type,
            setup,
            version,
            non_graphical,
            new_desktop,
            close_on_exit,
            student_version,
            machine,
            port,
            aedt_process_id,
            remove_lock=remove_lock,
        )
        ScatteringMethods.__init__(self, self)

    def _init_from_design(self, *args, **kwargs):
        self.__init__(*args, **kwargs)

    def _get_number_from_string(self, stringval):
        value = stringval[stringval.find("=") + 1 :].strip().replace("{", "").replace("}", "").replace(",", ".")
        value = value.replace("µ", "u")
        try:
            float(value)
            return value
        except Exception:
            return from_rkm_to_aedt(value)

    @pyaedt_function_handler(file_to_import="input_file")
    def create_schematic_from_netlist(self, input_file):
        """Create a circuit schematic from an HSpice netlist.

        Supported currently are:

        * R
        * L
        * C
        * Diodes
        * Bjts
        * Discrete components with syntax ``Uxxx net1 net2 ... netn modname``

        Parameters
        ----------
        input_file : str
            Full path to the HSpice file to import.

        Returns
        -------
        bool
            ``True`` when successful, ``False`` when failed.

        """
        units = self.modeler.schematic_units
        self.modeler.schematic_units = "meter"
        xpos = 0
        ypos = 0
        delta = 0.0508
        use_instance = True
        model = []
        self.desktop_class.close_windows()
        autosave = False
        if self._desktop.GetAutoSaveEnabled() == 1:
            self._desktop.EnableAutoSave(False)
            autosave = True
        with open_file(input_file, "rb") as f:
            for line in f:
                line = line.decode("utf-8")
                if ".param" in line[:7].lower():
                    try:
                        param_line = " ".join(line[7:].split())
                        param_re = re.split("[ =]", param_line)

                        ppar = param_re[0]
                        pval = param_re[1]
                        self[ppar] = pval
                        xpos = 0.0254
                    except Exception:
                        self.logger.error(f"Failed to parse line '{line}'.")
                elif ".model" in line[:7].lower() or ".lib" in line[:4].lower():
                    model.append(line)
        if model:
            self.modeler.schematic.create_symbol("Models_Netlist", [])
            self.modeler.schematic.create_new_component_from_symbol("Models_Netlist", [], "")
            self.modeler.schematic.create_component(
                None,
                component_library=None,
                component_name="Models_Netlist",
                location=[xpos, 0],
                global_netlist_list=model,
            )
            self.modeler.schematic.disable_data_netlist(assignment="Models_Netlist")
            xpos += 0.0254
        counter = 0
        with open_file(input_file, "rb") as f:
            for line in f:
                line = line.decode("utf-8")
                mycomp = None
                fields = line.split(" ")
                name = fields[0].replace(".", "")
                if len(fields) < 4:
                    continue
                if fields[0][0] == "R":
                    if "{" in fields[3][0]:
                        value = fields[3].strip()[1:-1]
                    elif (
                        "/" in fields[3]
                        and '"' not in fields[3][0]
                        and "'" not in fields[3][0]
                        and "{" not in fields[3][0]
                    ):
                        value = self._get_number_from_string(fields[3].split("/")[0])
                    else:
                        value = self._get_number_from_string(fields[3])
                    mycomp = self.modeler.schematic.create_resistor(
                        name, value, [xpos, ypos], use_instance_id_netlist=use_instance
                    )
                elif fields[0][0] == "L":
                    if len(fields) > 4 and "=" not in fields[4]:
                        try:
                            float(fields[4])
                        except Exception:
                            self.logger.warning(f"Component {name} was not imported. Check it and manually import")
                            continue
                    if "{" in fields[3][0]:
                        value = fields[3].strip()[1:-1]
                    elif "/" in fields[3] and '"' not in fields[3][0] and "'" not in fields[3][0]:
                        value = self._get_number_from_string(fields[3].split("/")[0])
                    else:
                        value = self._get_number_from_string(fields[3])
                    mycomp = self.modeler.schematic.create_inductor(
                        name, value, [xpos, ypos], use_instance_id_netlist=use_instance
                    )
                elif fields[0][0] == "C":
                    if "{" in fields[3][0]:
                        value = fields[3].strip()[1:-1]
                    elif "/" in fields[3] and '"' not in fields[3][0] and "'" not in fields[3][0]:
                        value = self._get_number_from_string(fields[3].split("/")[0])
                    else:
                        value = self._get_number_from_string(fields[3])
                    mycomp = self.modeler.schematic.create_capacitor(
                        name, value, [xpos, ypos], use_instance_id_netlist=use_instance
                    )
                elif fields[0][0] == "Q" or fields[0][0] == "U":
                    if len(fields) == 4 and fields[0][0] == "Q":
                        value = fields[3].strip()
                        mycomp = self.modeler.schematic.create_npn(
                            fields[0], value, [xpos, ypos], use_instance_id_netlist=use_instance
                        )
                    else:
                        numpins = len(fields) - 2
                        i = 1
                        pins = []
                        while i <= numpins:
                            pins.append("Pin" + str(i))
                            i += 1
                        parameter = fields[len(fields) - 1][:-1].strip()
                        if "=" in parameter:
                            parameter_list = [parameter[: parameter.find("=") - 1]]
                            parameter_value = [parameter[parameter.find("=") + 1 :]]
                        else:
                            parameter_list = ["MOD"]
                            parameter_value = [parameter]
                        self.modeler.schematic.create_symbol(parameter, pins)
                        already_exist = False
                        for el in self.modeler.schematic.components:
                            if self.modeler.schematic.components[el].name == parameter:
                                already_exist = True
                        if not already_exist:
                            self.modeler.schematic.create_new_component_from_symbol(
                                parameter, pins, refbase=fields[0][0], parameters=parameter_list, values=parameter_value
                            )
                        mycomp = self.modeler.schematic.create_component(
                            fields[0],
                            component_library=None,
                            component_name=parameter,
                            location=[xpos, ypos],
                            use_instance_id_netlist=use_instance,
                        )
                        value = None
                elif fields[0][0] == "J":
                    numpins = len(fields) - 1
                    i = 1
                    pins = []
                    while i <= numpins:
                        pins.append("Pin" + str(i))
                        i += 1
                    parameter = fields[len(fields) - 1][:-1].strip()
                    if "=" in parameter:
                        parameter_list = [parameter[: parameter.find("=") - 1]]
                        parameter_value = [parameter[parameter.find("=") + 1 :]]
                    else:
                        parameter_list = ["MOD"]
                        parameter_value = [parameter]
                    self.modeler.schematic.create_symbol(parameter, pins)
                    already_exist = False
                    for el in self.modeler.schematic.components:
                        if self.modeler.schematic.components[el].name == parameter:
                            already_exist = True
                    if not already_exist:
                        self.modeler.schematic.create_new_component_from_symbol(
                            parameter, pins, refbase=fields[0][0], parameters=parameter_list, values=parameter_value
                        )
                    mycomp = self.modeler.schematic.create_component(
                        fields[0],
                        component_library=None,
                        component_name=parameter,
                        location=[xpos, ypos],
                        use_instance_id_netlist=use_instance,
                    )
                    value = None
                elif fields[0][0] == "D":
                    value = self._get_number_from_string(fields[3])
                    mycomp = self.modeler.schematic.create_diode(
                        name, value, [xpos, ypos], use_instance_id_netlist=use_instance
                    )
                elif fields[0][0] == "V":
                    if "PULSE" not in line:
                        value = self._get_number_from_string(fields[3])
                        mycomp = self.modeler.schematic.create_voltage_dc(
                            name, value, [xpos, ypos], use_instance_id_netlist=use_instance
                        )
                    else:
                        value = line[line.index("PULSE") + 6 : line.index(")") - 1].split(" ")
                        value = [i.replace("{", "").replace("}", "") for i in value]
                        fields[1], fields[2] = fields[2], fields[1]
                        mycomp = self.modeler.schematic.create_voltage_pulse(
                            name, value, [xpos, ypos], use_instance_id_netlist=use_instance
                        )
                elif fields[0][0].lower() == "k":
                    value = self._get_number_from_string(fields[3])
                    mycomp = self.modeler.schematic.create_coupling_inductors(
                        name, fields[1], fields[2], value, [xpos, ypos], use_instance_id_netlist=use_instance
                    )
                elif fields[0][0] == "I":
                    if "PULSE" not in line:
                        value = self._get_number_from_string(fields[3])
                        mycomp = self.modeler.schematic.create_current_dc(
                            name, value, [xpos, ypos], use_instance_id_netlist=use_instance
                        )
                    else:
                        value = line[line.index("PULSE") + 6 : line.index(")") - 1].split(" ")
                        value = [i.replace("{", "").replace("}", "") for i in value]
                        mycomp = self.modeler.schematic.create_current_pulse(
                            name, value, [xpos, ypos], use_instance_id_netlist=use_instance
                        )
                elif not any(word in line.lower() for word in [".param", ".model", ".lib"]):
                    self.logger.warning("%s could not be imported", line)
                if mycomp:
                    id = 1
                    for pin in mycomp.pins:
                        pos = pin.location
                        if pos[0] < xpos:
                            angle = 0.0
                        else:
                            angle = math.pi
                        if fields[id] == "0":
                            gnd_pos = self.modeler.schematic._convert_point_to_units([0, -0.00254])
                            new_pos = [i + j for i, j in zip(pos, gnd_pos)]
                            self.modeler.schematic.create_gnd([new_pos[0], new_pos[1]])
                        else:
                            self.modeler.schematic.create_page_port(fields[id], [pos[0], pos[1]], angle)
                        id += 1
                    ypos += delta
                    if ypos > 0.254:
                        xpos += delta
                        ypos = 0
                    counter += 1
                    if counter > 59:
                        self.modeler.oeditor.CreatePage("<Page Title>")
                        counter = 0
        if autosave:
            self._desktop.EnableAutoSave(True)
        self.modeler.schematic_units = units
        self.logger.info("Netlist was correctly imported into %s", self.design_name)
        return True

    @pyaedt_function_handler(path="input_file")
    def get_ibis_model_from_file(self, input_file, is_ami=False):
        """Create an IBIS model based on the data contained in an IBIS file.

        Parameters
        ----------
        input_file : str or :class:`pathlib.Path`
            Path of the IBIS file.
        is_ami : bool, optional
            Whether the file to import is an IBIS AMI file. The
            default is ``False``, in which case it is an IBIS file.

        Returns
        -------
        :class:`ansys.aedt.core.generic.ibis_reader.Ibis`
            IBIS object exposing all data from the IBIS file.
        """
        if is_ami:
            reader = ibis_reader.AMIReader(str(input_file), self)
        else:
            reader = ibis_reader.IbisReader(str(input_file), self)
        reader.parse_ibis_file()
        return reader.ibis_model

    @pyaedt_function_handler(file_to_import="input_file")
    def create_schematic_from_mentor_netlist(self, input_file):
        """Create a circuit schematic from a Mentor netlist.

        Supported currently are:

        * R
        * L
        * C
        * Diodes
        * Bjts
        * Discrete components with syntax ``Uxxx net1 net2get_source_pin_names ... netn modname``

        Parameters
        ----------
        input_file : str
            Full path to the HSpice file to import.

        Returns
        -------
        bool
            ``True`` when successful, ``False`` when failed.

        """
        units = self.modeler.schematic_units
        self.modeler.schematic_units = "meter"
        xpos = 0
        ypos = 0
        delta = 0.0508
        use_instance = True
        my_netlist = []
        with open_file(input_file, "r") as f:
            for line in f:
                my_netlist.append(line.split(" "))
        nets = [i for i in my_netlist if i[0] == "NET"]
        comps = [i for i in my_netlist if i[0] == "COMP:"]
        props = {}
        for el in my_netlist:
            if el[0] == "COMP:":
                n = el[2].strip()
                n = n[1:-1]
                props[n] = []
                i = my_netlist.index(el) + 1
                finished = False
                while not finished and i < len(my_netlist):
                    if my_netlist[i][0] == "Property:":
                        props[n].append(my_netlist[i][1])
                    elif "Pin:" in my_netlist[i]:
                        props[n].append(my_netlist[i])
                    else:
                        finished = True
                    i += 1

        column_number = int(math.sqrt(len(comps)))
        for el in comps:
            name = el[2].strip()  # Remove carriage return.
            name = name[1:-1]  # Remove quotes.
            if len(el) > 3:
                comptype = el[3]
            else:
                comptype = self.retrieve_mentor_comp(el[2])
            value = "required"
            for prop in props[name]:
                if "Value=" in prop:
                    value = prop.split("=")[1].replace(",", ".").strip()

            mycomp = None
            if "resistor:RES." in comptype:
                mycomp = self.modeler.schematic.create_resistor(
                    name, value, [xpos, ypos], use_instance_id_netlist=use_instance
                )
            elif "inductor:COIL." in comptype:
                mycomp = self.modeler.schematic.create_inductor(
                    name, value, [xpos, ypos], use_instance_id_netlist=use_instance
                )
            elif "capacitor:CAP." in comptype:
                mycomp = self.modeler.schematic.create_capacitor(
                    name, value, [xpos, ypos], use_instance_id_netlist=use_instance
                )
            elif "transistor:NPN" in comptype:
                mycomp = self.modeler.schematic.create_npn(
                    name, value, [xpos, ypos], use_instance_id_netlist=use_instance
                )
            elif "transistor:PNP" in comptype:
                mycomp = self.modeler.schematic.create_pnp(
                    name, value, [xpos, ypos], use_instance_id_netlist=use_instance
                )
            elif "diode:" in comptype:
                mycomp = self.modeler.schematic.create_diode(
                    name, value, [xpos, ypos], use_instance_id_netlist=use_instance
                )

            if mycomp:
                id = 1
                for pin in mycomp.pins:
                    pos = pin.location
                    if pos[0] < xpos:
                        angle = 0.0
                    else:
                        angle = math.pi
                    netname = None
                    for net in nets:
                        net = [i.strip() for i in net]
                        if (name + "-" + str(id)) in net:
                            fullnetname = net[2]
                            netnames = fullnetname.split("/")
                            netname = (
                                netnames[len(netnames) - 1].replace(",", "_").replace("'", "").replace("$", "").strip()
                            )
                    if not netname:
                        prop = props[name]
                        if "Pin:" in prop and id in prop:
                            netname = prop[-1]
                            netname = netname.replace("$", "")

                    if netname:
                        self.modeler.schematic.create_page_port(netname, [pos[0], pos[1]], angle)
                    else:
                        self.logger.info("Page port was not created.")
                    id += 1
                ypos += delta
                if ypos > delta * (column_number):
                    xpos += delta
                    ypos = 0

        for el in nets:
            netname = el[2][1:-1]
            netname = netname.replace("$", "")
            if "GND" in netname.upper():
                self.modeler.schematic.create_gnd([xpos, ypos])
                page_pos = ypos + 0.00254
                self.modeler.schematic.create_page_port(netname, [xpos, page_pos], 0.0)
                ypos += delta
                if ypos > delta * column_number:
                    xpos += delta
                    ypos = 0

        self.logger.info("Netlist was correctly imported into %s", self.design_name)
        self.modeler.schematic_units = units
        return True

    @pyaedt_function_handler(refid="reference_id")
    def retrieve_mentor_comp(self, reference_id):
        """Retrieve the type of the Mentor netlist component for a given reference ID.

        Parameters
        ----------
        reference_id : list
            Reference ID.

        Returns
        -------
        str
            Type of the Mentor netlist component.

        """
        if reference_id[1] == "R":
            return "resistor:RES."
        elif reference_id[1] == "C":
            return "capacitor:CAP."
        elif reference_id[1] == "L":
            return "inductor:COIL."
        elif reference_id[1] == "D":
            return "diode"
        elif reference_id[1] == "Q":
            return "transistor:NPN"
        else:
            return ""

    @pyaedt_function_handler()
    def get_source_pin_names(
        self, source_design_name, source_project_name=None, source_project_path=None, port_selector=3
    ):
        """Retrieve pin names.

        Parameters
        ----------
        source_design_name : str
            Name of the source design.
        source_project_name : str, optional
            Name of the source project. The default is ``None``.
        source_project_path : str, optional
            Path to the source project if different than the existing path. The default is ``None``.
        port_selector : int, optional
            Type of the port. Options are ``1``, ``2``, and ``3``, corresponding respectively to ``"Wave Port"``,
            ``"Terminal"``, or ``"Circuit Port"``. The default is ``3``, which is a circuit port.

        Returns
        -------
        list
            List of pin names.

        References
        ----------
        >>> oModule.GetExcitationsOfType
        """
        if source_project_name and self.project_name != source_project_name and not source_project_path:
            raise AttributeError(
                "If the source project is different from the current one, `source_project_path` must also be provided."
            )
        if source_project_path and not source_project_name:
            raise AttributeError(
                "When `source_project_path` is specified, `source_project_name` must also be provided."
            )
        if not source_project_name or self.project_name == source_project_name:
            oSrcProject = self._desktop.GetActiveProject()
        else:
            self._desktop.OpenProject(source_project_path)
            oSrcProject = self._desktop.SetActiveProject(source_project_name)
        oDesign = oSrcProject.SetActiveDesign(source_design_name)
        if is_linux and settings.aedt_version == "2024.1":  # pragma: no cover
            time.sleep(1)
            self.desktop_class.close_windows()
        tmp_oModule = oDesign.GetModule("BoundarySetup")
        port = None
        if port_selector == 1:
            port = "Wave Port"
        elif port_selector == 2:
            port = "Terminal"
        elif port_selector == 3:
            port = "Circuit Port"
        if not port:
            return False
        pins = list(tmp_oModule.GetExcitationsOfType(port))
        self.logger.info("%s Excitations Pins found.", len(pins))
        return pins

    @pyaedt_function_handler(filename="input_file", solution_name="solution")
    def import_touchstone_solution(self, input_file, solution="Imported_Data"):
        """Import a Touchstone file as the solution.

        Parameters
        ----------
        input_file : str
            Name of the Touchstone file.
        solution : str, optional
            Name of the solution. The default is ``"Imported_Data"``.

        Returns
        -------
        list
            List of ports.

        References
        ----------
        >>> oDesign.ImportData
        """
        if input_file[-2:] == "ts":
            with open_file(input_file, "r") as f:
                lines = f.readlines()
                for i in lines:
                    if "[Number of Ports]" in i:
                        ports = int(i[i.find("]") + 1 :])
                portnames = [i.split(" = ")[1].strip() for i in lines if "! Port" in i[:9]]
                if not portnames:
                    portnames = [f"Port{i + 1}" for i in range(ports)]
        else:
            re_filename = re.compile(r"\.s(?P<ports>\d+)+p", re.I)
            m = re_filename.search(input_file)
            ports = int(m.group("ports"))
            portnames = None
            with open_file(input_file, "r") as f:
                lines = f.readlines()
                portnames = [i.split(" = ")[1].strip() for i in lines if "Port[" in i]
            if not portnames:
                portnames = [f"Port{i + 1}" for i in range(ports)]
        arg = [
            "NAME:NPortData",
            "Description:=",
            "",
            "ImageFile:=",
            "",
            "SymbolPinConfiguration:=",
            0,
            ["NAME:PortInfoBlk"],
            ["NAME:PortOrderBlk"],
            "filename:=",
            input_file,
            "numberofports:=",
            ports,
            "sssfilename:=",
            "",
            "sssmodel:=",
            False,
            "PortNames:=",
            portnames,
            "domain:=",
            "frequency",
            "datamode:=",
            "Link",
            "devicename:=",
            "",
            "SolutionName:=",
            solution,
            "displayformat:=",
            "MagnitudePhase",
            "datatype:=",
            "SMatrix",
            [
                "NAME:DesignerCustomization",
                "DCOption:=",
                0,
                "InterpOption:=",
                0,
                "ExtrapOption:=",
                1,
                "Convolution:=",
                0,
                "Passivity:=",
                0,
                "Reciprocal:=",
                False,
                "ModelOption:=",
                "",
                "DataType:=",
                1,
            ],
            [
                "NAME:NexximCustomization",
                "DCOption:=",
                3,
                "InterpOption:=",
                1,
                "ExtrapOption:=",
                3,
                "Convolution:=",
                0,
                "Passivity:=",
                0,
                "Reciprocal:=",
                False,
                "ModelOption:=",
                "",
                "DataType:=",
                2,
            ],
            [
                "NAME:HSpiceCustomization",
                "DCOption:=",
                1,
                "InterpOption:=",
                2,
                "ExtrapOption:=",
                3,
                "Convolution:=",
                0,
                "Passivity:=",
                0,
                "Reciprocal:=",
                False,
                "ModelOption:=",
                "",
                "DataType:=",
                3,
            ],
            "NoiseModelOption:=",
            "External",
        ]
        self.odesign.ImportData(arg, "", True)
        self.logger.info("Touchstone file was correctly imported into %s", self.design_name)
        return portnames

    @pyaedt_function_handler(designname="design", setupname="setup")
    def export_fullwave_spice(
        self,
        design=None,
        setup=None,
        is_solution_file=False,
        filename=None,
        passivity=False,
        causality=False,
        renormalize=False,
        impedance=50,
        error=0.5,
        poles=10000,
    ):
        """
        Export a full wave HSpice file using NDE.

        .. warning::
          This method doesn't work.

        Parameters
        ----------
        design : str, optional
            Name of the design or the full path to the solution file if it is an imported file.
            The default is ``None``.
        setup : str, optional
            Name of the setup if it is a design. The default is ``None``.
        is_solution_file : bool, optional
            Whether it is an imported solution file. The default is ``False``.
        filename : str or :class:`pathlib.Path`, optional
            Full path and name for exporting the HSpice file.
            The default is ``None``, in which case the file is exported to the working directory.
        passivity : bool, optional
            Whether to compute the passivity. The default is ``False``.
        causality : bool, optional
            Whether to compute the causality. The default is ``False``.
        renormalize : bool, optional
            Whether to renormalize the S-matrix to a specific port impedance.
            The default is ``False``.
        impedance : float, optional
            Impedance value if ``renormalize=True``. The default is ``50``.
        error : float, optional
            Fitting error. The default is ``0.5``.
        poles : int, optional
            Number of fitting poles. The default is ``10000``.

        Returns
        -------
        str
            Name of the HSpice file if the export is successful.

        References
        ----------
        >>> oDesign.ExportFullWaveSpice
        """
        if not design:
            design = self.design_name
        if not filename:
            filename = Path(self.working_directory) / f"{self.design_name}.sp"
        if is_solution_file:
            setup = design
            design = ""
        else:
            if not setup:
                setup = self.nominal_sweep
        file_path = Path(filename)
        self.onetwork_data_explorer.ExportFullWaveSpice(
            design,
            is_solution_file,
            setup,
            "",
            [],
            [
                "NAME:SpiceData",
                "SpiceType:=",
                "HSpice",
                "EnforcePassivity:=",
                passivity,
                "EnforceCausality:=",
                causality,
                "UseCommonGround:=",
                True,
                "ShowGammaComments:=",
                True,
                "Renormalize:=",
                renormalize,
                "RenormImpedance:=",
                impedance,
                "FittingError:=",
                error,
                "MaxPoles:=",
                poles,
                "PassivityType:=",
                "IteratedFittingOfPV",
                "ColumnFittingType:=",
                "Matrix",
                "SSFittingType:=",
                "FastFit",
                "RelativeErrorToleranc:=",
                False,
                "EnsureAccurateZfit:=",
                True,
                "TouchstoneFormat:=",
                "MA",
                "TouchstoneUnits:=",
                "GHz",
                "TouchStonePrecision:=",
                15,
                "SubcircuitName:=",
                "",
                "SYZDataInAutoMode:=",
                False,
                "ExportDirectory:=",
                str(file_path.parent) + "\\",
                "ExportSpiceFileName:=",
                file_path.name,
                "FullwaveSpiceFileName:=",
                file_path.name,
                "UseMultipleCores:=",
                True,
                "NumberOfCores:=",
                20,
            ],
        )
        self.logger.info("FullWaveSpice correctly exported to %s", filename)

        return filename

    @pyaedt_function_handler(
        plot_name="name", curvenames="curves", solution_name="solution", variation_dict="variations"
    )
    def create_touchstone_report(
        self,
        name,
        curves,
        solution=None,
        variations=None,
        differential_pairs=False,
        subdesign_id=None,
    ):
        """Create a Touchstone plot.

        Parameters
        ----------
        name : str
            Name of the plot.
        curves : list
            List of names for the curves to plot.
        solution : str, optional
            Name of the solution. The default is ``None``.
        variations : dict, optional
            Dictionary of variation names. The default is ``None``.
        differential_pairs : bool, optional
            Whether the plot is on differential pairs traces. The default is ``False``.
        subdesign_id : int, optional
            Specify a subdesign ID to export a Touchstone file of this subdesign. The default value is ``None``.

        Returns
        -------
        bool
           ``True`` when successful, ``False`` when failed.

        References
        ----------
        >>> oModule.CreateReport
        """
        if not solution:
            solution = self.nominal_sweep
        variations_dict = {"Freq": ["All"]}
        if variations:
            for el in variations:
                variations_dict[el] = [variations[el]]
        dif = None
        if differential_pairs:
            dif = "Differential Pairs"
        return self.post.create_report(
            curves, solution, variations=variations_dict, context=dif, subdesign_id=subdesign_id, plot_name=name
        )

    @pyaedt_function_handler(instance_name="instance", setup_name="setup")
    def push_excitations(self, instance, thevenin_calculation=False, setup="LinearFrequency"):
        """Push excitations for a linear frequency setup.

        Parameters
        ----------
        instance : str
            Name of the instance.
        thevenin_calculation : bool, optional
            Whether to perform the Thevenin equivalent calculation. The default is ``False``.
        setup : str, optional
            Name of the solution setup to push. The default is ``"LinearFrequency"``.

        Returns
        -------
        bool
            ``True`` when successful, ``False`` when failed.

        References
        ----------
        >>> oEditor.PushExcitations
        """
        arg = ["NAME:options", "CalcThevenin:=", thevenin_calculation, "Sol:=", setup]

        self.modeler.oeditor.PushExcitations(instance, arg)
        return True

    @pyaedt_function_handler(instance_name="instance", setup_name="setup")
    def push_time_excitations(
        self,
        instance,
        start=0.0,
        stop=0.0,
        harmonics=100,
        window_type="Rectangular",
        width_percentage=100.0,
        kaiser=0.0,
        correct_coherent_gain=True,
        setup="NexximTransient",
    ):
        """Push excitations for a transient setup.

        Parameters
        ----------
        instance : str
            Name of the instance.
        start : float, optional
            Start time in ``seconds``. The default is ``0.0``.
        stop : float, optional
            Stop time in ``seconds``. The default is ``0.0``.
        harmonics : int, optional
            Maximum number of harmonics. The default is ``100``.
        window_type : str, optional
            Window type. Available windows are: ``Rectangular``, ``Barlett``, ``Blackman``, ``Hamming``,
            ``Hanning``, ``Kaiser``, ``Welch``, ``Weber``, ``Lanzcos``. The default is ``Rectangular``.
        width_percentage : float, optional
            Width percentage. The default is ``100.0``.
        kaiser : float, optional
            Kaiser value. The default is ``0.0``.
        correct_coherent_gain : bool, optional
            Whether to enable the coherent gain correction. The default is ``True``.
        setup : str, optional
            Name of the solution setup to push. The default is ``"LinearFrequency"``.

        Returns
        -------
        bool
            ``True`` when successful, ``False`` when failed.

        References
        ----------
        >>> oEditor.PushExcitations
        """
        arg = [
            "NAME:options",
            "transient:=",
            [
                "start:=",
                start,
                "stop:=",
                stop,
                "maxHarmonics:=",
                harmonics,
                "winType:=",
                window_type,
                "widthPct:=",
                width_percentage,
                "kaiser:=",
                kaiser,
                "correctCoherentGain:=",
                correct_coherent_gain,
            ],
            "Sol:=",
            setup,
        ]
        self.modeler.oeditor.PushExcitations(instance, arg)
        return True

    @pyaedt_function_handler()
    def create_source(self, source_type, name=None):
        """Create a source in Circuit.

        Parameters
        ----------
        source_type : str
            Source type to create. Sources available are:

            * PowerSin.
            * PowerIQ.
            * VoltageFrequencyDependent.
            * VoltageDC.
            * VoltageSin.
            * CurrentSin.

        name : str, optional
            Source name.

        Returns
        -------
        :class:`ansys.aedt.core.modules.boundary.Source`
            Circuit Source Object.

        References
        ----------
        >>> oDesign.UpdateSources
        """
        if not name:
            name = generate_unique_name("Source")
        if name in self.source_names:
            self.logger.warning("Source name is defined in the design.")
            return False
        if source_type not in SourceKeys.SourceNames:
            self.logger.warning("Source type is not correct.")
            return False
        if source_type == "PowerSin":
            new_source = PowerSinSource(self, name, source_type)
        elif source_type == "PowerIQ":
            new_source = PowerIQSource(self, name, source_type)
        elif source_type == "VoltageFrequencyDependent":
            new_source = VoltageFrequencyDependentSource(self, name, source_type)
        elif source_type == "VoltageDC":
            new_source = VoltageDCSource(self, name, source_type)
        elif source_type == "VoltageSin":
            new_source = VoltageSinSource(self, name, source_type)
        elif source_type == "CurrentSin":
            new_source = CurrentSinSource(self, name, source_type)
        else:
            new_source = Sources(self, name, source_type)
        new_source.create()
        if not self._internal_sources:
            self._internal_sources = {name: new_source}
        else:
            self._internal_sources.update({name: new_source})
        return new_source

    @pyaedt_function_handler()
    def assign_voltage_sinusoidal_excitation_to_ports(self, ports):
        """Assign a voltage sinusoidal excitation to circuit ports.

        Parameters
        ----------
        ports : list
            List of circuit ports to assign to the sinusoidal excitation.

        Returns
        -------
        :class:`ansys.aedt.core.modules.boundary.Source`
            Circuit Source Object.

        References
        ----------
        >>> oDesign.UpdateSources
        """

        source_v = self.create_source(source_type="VoltageSin")
        for port in ports:
            self.design_excitations[port].enabled_sources.append(source_v.name)
            self.design_excitations[port].update()
        return source_v

    @pyaedt_function_handler()
    def assign_current_sinusoidal_excitation_to_ports(self, ports):
        """Assign a current sinusoidal excitation to circuit ports.

        Parameters
        ----------
        ports : list
            List of circuit ports to assign to the sinusoidal excitation.

        Returns
        -------
        :class:`ansys.aedt.core.modules.boundary.Source`
            Circuit Source Object.

        References
        ----------
        >>> oDesign.UpdateSources
        """
        source_i = self.create_source(source_type="CurrentSin")
        for port in ports:
            self.design_excitations[port].enabled_sources.append(source_i.name)
            self.design_excitations[port].update()
        return source_i

    @pyaedt_function_handler()
    def assign_power_sinusoidal_excitation_to_ports(self, ports):
        """Assign a power sinusoidal excitation to circuit ports.

        Parameters
        ----------
        ports : list
            List of circuit ports to assign to the sinusoidal excitation.

        Returns
        -------
        :class:`ansys.aedt.core.modules.boundary.Source`
            Circuit Source Object.

        References
        ----------
        >>> oDesign.UpdateSources
        """
        source_p = self.create_source(source_type="PowerSin")
        for port in ports:
            self.design_excitations[port].enabled_sources.append(source_p.name)
            self.design_excitations[port].update()
        return source_p

    @pyaedt_function_handler(filepath="input_file")
    def assign_voltage_frequency_dependent_excitation_to_ports(self, ports, input_file):
        """Assign a frequency dependent excitation to circuit ports from a frequency dependent source (FDS format).

        Parameters
        ----------
        ports : list
            List of circuit ports to assign to the frequency dependent excitation.
        input_file : str or :class:`pathlib.Path`
            Path to the frequency dependent file.

        Returns
        -------
        :class:`ansys.aedt.core.modules.boundary.Source`
            Circuit Source Object.

        References
        ----------
        >>> oDesign.UpdateSources
        """
        if not Path(input_file).exists() or Path(input_file).suffix != ".fds":
            self.logger.error("Introduced file is not correct. Check path and format.")
            return False

        if not all(elem in self.excitation_names for elem in ports):
            self.logger.error("Defined ports do not exist")
            return False

        source_freq = self.create_source(source_type="VoltageFrequencyDependent")
        source_freq.fds_filename = input_file
        for port in ports:
            self.design_excitations[port].enabled_sources.append(source_freq.name)
            self.design_excitations[port].update()
        return source_freq

    @pyaedt_function_handler(
        positive_terminal="assignment",
        negative_terminal="reference",
        common_name="common_mode",
        diff_name="differential_mode",
        common_ref="common_reference",
        diff_ref_z="differential_reference",
    )
    def set_differential_pair(
        self,
        assignment,
        reference,
        common_mode=None,
        differential_mode=None,
        common_reference=25,
        differential_reference=100,
        active=True,
    ):
        """Add a differential pair definition.

        Parameters
        ----------
        assignment : str
            Name of the terminal to use as the positive terminal.
        reference : str
            Name of the terminal to use as the negative terminal.
        common_mode : str, optional
            Name for the common mode. The default is ``None``, in which case a unique name is assigned.
        differential_mode : str, optional
            Name for the differential mode. The default is ``None``, in which case a unique name is assigned.
        common_reference : float, optional
            Reference impedance for the common mode. The units are Ohm. The default is ``25``.
        differential_reference : float, optional
            Reference impedance for the differential mode. Units are Ohm. Default is ``100``.
        active : bool, optional
            Whether to set the differential pair as active. The default is ``True``.

        Returns
        -------
        bool
            ``True`` when successful, ``False`` when failed.

        References
        ----------
        >>> oDesign.SetDiffPairs
        """
        if not differential_mode:
            differential_mode = generate_unique_name("Diff")
        if not common_mode:
            common_mode = generate_unique_name("Comm")

        arg1 = [
            "Pos:=",
            assignment,
            "Neg:=",
            reference,
            "On:=",
            active,
            "matched:=",
            False,
            "Dif:=",
            differential_mode,
            "DfZ:=",
            [float(differential_reference), 0],
            "Com:=",
            common_mode,
            "CmZ:=",
            [float(common_reference), 0],
        ]

        arg = ["NAME:DiffPairs"]
        arg.append("Pair:=")
        arg.append(arg1)

        tmpfile1 = Path(self.working_directory) / generate_unique_name("tmp")
        self.odesign.SaveDiffPairsToFile(str(tmpfile1))
        with open_file(str(tmpfile1), "r") as fh:
            lines = fh.read().splitlines()

        old_arg = []
        for line in lines:
            data = line.split(",")
            data_arg = [
                "Pos:=",
                data[0],
                "Neg:=",
                data[1],
                "On:=",
                data[2] == "1",
                "matched:=",
                False,
                "Dif:=",
                data[4],
                "DfZ:=",
                [float(data[5]), 0],
                "Com:=",
                data[6],
                "CmZ:=",
                [float(data[7]), 0],
            ]
            old_arg.append(data_arg)

        for arg2 in old_arg:
            arg.append("Pair:=")
            arg.append(arg2)

        try:
            Path(tmpfile1).unlink()
        except Exception:  # pragma: no cover
            self.logger.warning("ERROR: Cannot remove temp files.")

        try:
            self.odesign.SetDiffPairs(arg)
        except Exception:  # pragma: no cover
            return False
        return True

    @pyaedt_function_handler(filename="input_file")
    def load_diff_pairs_from_file(self, input_file):
        """Load differtential pairs definition from a file.

        You can use the ``save_diff_pairs_to_file()`` method to obtain the file format.
        New definitions are added only if they are compatible with the existing definitions in the project.

        Parameters
        ----------
        input_file : str or :class:`pathlib.Path`
            Full qualified name of the file containing the differential pairs definition.

        Returns
        -------
        bool
            ``True`` when successful, ``False`` when failed.

        References
        ----------
        >>> oDesign.LoadDiffPairsFromFile
        """
        if not Path(input_file).is_file():  # pragma: no cover
            raise ValueError(f"{input_file}: The specified file could not be found.")

        try:
            new_file = Path(input_file).parent / str(generate_unique_name("temp") + ".txt")
            with open_file(input_file, "r") as file:
                filedata = file.read().splitlines()
            with io.open(new_file, "w", newline="\n") as fh:
                for line in filedata:
                    fh.write(line + "\n")

            self.odesign.LoadDiffPairsFromFile(str(new_file))
            new_file.unlink()
        except Exception:  # pragma: no cover
            return False
        return True

    @pyaedt_function_handler(filename="output_file")
    def save_diff_pairs_to_file(self, output_file):
        """Save differential pairs definition to a file.

        If the file that is specified already exists, it is overwritten.

        Parameters
        ----------
        output_file : str or :class:`pathlib.Path`
            Full qualified name of the file to save the differential pairs definition to.

        Returns
        -------
        bool
            ``True`` when successful, ``False`` when failed.

        References
        ----------
        >>> oDesign.SaveDiffPairsToFile
        """
        self.odesign.SaveDiffPairsToFile(str(output_file))

        return Path(output_file).is_file()

    @pyaedt_function_handler(netlist_file="input_file", datablock_name="name")
    def add_netlist_datablock(self, input_file, name=None):
        """Add a new netlist data block to the circuit schematic.

        Parameters
        ----------
        input_file : str or :class:`pathlib.Path`
            Path to the netlist file.
        name : str, optional
            Name of the data block.

        Returns
        -------
        bool
            ``True`` when successful, ``False`` when failed.
        """
        if not Path(input_file).exists():
            self.logger.error("Netlist File doesn't exists")
            return False
        if not name:
            name = generate_unique_name("Inc")

        tmp_oModule = self.odesign.GetModule("DataBlock")
        tmp_oModule.AddNetlistDataBlock(
            ["NAME:DataBlock", "name:=", name, "filename:=", str(input_file), "filelocation:=", 0]
        )
        return True

    @pyaedt_function_handler(filepath="input_file")
    def browse_log_file(self, input_file=None):
        """Save the most recent log file in a new directory.

        Parameters
        ----------
        input_file : str or :class:`pathlib.Path`, optional
            File path to save the new log file to. The default is the ``pyaedt`` folder.

        Returns
        -------
        str
            File Path.
        """
        if input_file and not Path(input_file).exists():
            self.logger.error("Path does not exist.")
            return None
        elif not input_file:
            input_file = Path(self.working_directory) / "logfile"
            if not Path(input_file).exists():
                Path(input_file).mkdir()

        results_path = Path(self.results_directory) / self.design_name
        results_temp_path = Path(results_path) / "temp"

        # Check if .log exist in temp folder
        if Path(results_temp_path).exists() and search_files(str(results_temp_path), "*.log"):
            # Check the most recent
            files = search_files(str(results_temp_path), "*.log")
            files = [Path(f) for f in files]
            latest_file = max(files, key=lambda f: str(f.stat().st_ctime))
        elif Path(results_path).exists() and search_files(str(results_path), "*.log"):
            # Check the most recent
            files = search_files(str(results_path), "*.log")
            files = [Path(f) for f in files]
            latest_file = max(files, key=lambda f: str(f.stat().st_ctime))
        else:
            self.logger.error("Design not solved")
            return None

        shutil.copy(latest_file, input_file)
        filename = Path(latest_file).name
        return Path(input_file) / filename

    @pyaedt_function_handler()
    def connect_circuit_models_from_multi_zone_cutout(
        self, project_connections, edb_zones_dict, ports=None, schematic_units="mm", model_inc=50
    ):
        """Connect circuit model from a multizone clipped project.

        Parameters
        ----------
        project_connections : dic[str][str]
            Dictionary of project connections returned from the
            ``edb.get_connected_ports_from_multizone_cutout()`` method.
        edb_zones_dict : dict[str][EDB PolygonData]
            Dictionary of zones returned by the ``edb.copy_zones()`` method.
        ports : dict[str][str]
            dictionary return from command edb.cutout_multizone_layout(). These ports are the ones created before
            processing the multizone clipping. Like for instance ports created on components resulting from previous
            automated workflow execution.
        schematic_units : str, optional
            Units for the schematic, such as ``"mm"`` or ``"in"``. The
            default is ``"mm"``.
        model_inc : float, optional
            Distance increment for adding models. The default is ``50``.

        Returns
        -------
        bool
            ``True`` when successful, ``False`` when failed.

        Examples
        --------
        These commands show how to get input arguments described in this method:
        - project_connections
        - edb_zone_dict
        -
        >>> edb = Edb(edb_file)
        >>> edb_zones = edb.copy_zones(r"C:\\Temp\\test")
        >>> defined_ports, project_connections = edb.cutout_multizone_layout(edb_zones, common_reference_net)
        >>> circ = Circuit()
        >>> circ.connect_circuit_models_from_multi_zone_cutout(project_connexions, edb_zones, defined_ports)
        """
        if project_connections and edb_zones_dict:
            self.modeler.schematic_units = schematic_units
            inc = model_inc
            ind = 1
            for edb_file in list(edb_zones_dict.keys()):
                hfss3d_layout_model = self.import_edb_in_circuit(input_dir=edb_file)
                model_position = [ind * inc, 0]
                hfss3d_layout_model.location = model_position
                ind += 1
            for connection in project_connections:
                pin1 = None
                pin2 = None
                model1 = next(
                    cmp for cmp in list(self.modeler.schematic.components.values()) if connection[0][0] in cmp.name
                )
                if model1:
                    try:
                        pin1 = next(pin for pin in model1.pins if pin.name == connection[0][1])
                    except Exception:
                        print("failed to get pin1")
                model2 = next(
                    cmp for cmp in list(self.modeler.schematic.components.values()) if connection[1][0] in cmp.name
                )
                if model2:
                    try:
                        pin2 = next(pin for pin in model2.pins if pin.name == connection[1][1])
                    except Exception:
                        print("failed to get pin2")
                if pin1 and pin2:
                    pin1.connect_to_component(assignment=pin2, use_wire=False)
            for model_name, ports in ports.items():
                if any(cmp for cmp in list(self.modeler.schematic.components.values()) if model_name in cmp.name):
                    model = next(
                        cmp for cmp in list(self.modeler.schematic.components.values()) if model_name in cmp.name
                    )
                    if model:
                        for port_name in ports:
                            try:
                                model_pin = next(pin for pin in model.pins if pin.name == port_name)
                            except StopIteration:
                                model_pin = None
                            if model_pin:
                                self.modeler.components.create_interface_port(port_name, model_pin.location)
            self.save_project()
            return True
        return False

    @pyaedt_function_handler(edb_path="input_dir")
    def import_edb_in_circuit(self, input_dir):
        """Import an EDB design inside a Circuit project.

        Parameters
        ----------
        input_dir : str
            Path of the EDB file to copy.

        Returns
        -------
            ``Hfss3DLayout`` component instance.
        """
        hfss = Hfss3dLayout(input_dir)
        try:
            hfss.edit_cosim_options(
                simulate_missing_solution=True,
                setup_override_name=hfss.setup_names[0],
                sweep_override_name=hfss.existing_analysis_sweeps[0].split(":")[1].strip(" "),
            )
        except Exception:
            self.logger.error(
                "Failed to setup co-simulation settings, make sure the simulation setup is properly defined"
            )
        active_project = hfss.desktop_class.active_project(hfss.project_name)
        active_project.CopyDesign(hfss.design_name)
        active_project = hfss.desktop_class.active_project(self.project_name)
        active_project.Paste()
        hfss_3d_layout_model = self.modeler.schematic.add_subcircuit_3dlayout(hfss.design_name)
        hfss.close_project(save=False)
        return hfss_3d_layout_model

    @pyaedt_function_handler(
        touchstone="input_file", probe_pins="tx_schematic_pins", probe_ref_pins="tx_schematic_differential_pins"
    )
    @deprecate_argument(
        arg_name="analyze",
        message="The ``analyze`` argument will be removed in future versions. Analyze before exporting results.",
    )
    def create_tdr_schematic_from_snp(
        self,
        input_file,
        tx_schematic_pins,
        tx_schematic_differential_pins=None,
        termination_pins=None,
        differential=True,
        rise_time=30,
        use_convolution=True,
        analyze=True,
        design_name="LNA",
        impedance=50,
    ):
        """Create a schematic from a Touchstone file and automatically setup a TDR transient analysis.

        Parameters
        ----------
        input_file : str
            Full path to the sNp file.
        tx_schematic_pins : list
            List of pins to attach to the probe components.
        tx_schematic_differential_pins : list, optional
            Reference pins to attach to probe components. The default is ``None``.
            This parameter is valid only in differential TDR probes.
        termination_pins : list, optional
            Pins to terminate. The default is ``None``.
        differential : bool, optional
            Whether the buffers are differential. The default is ``True``. If ``False``, the
            pins are single ended.
        rise_time : float, int, optional
            Rise time of the input pulse in picoseconds. The default is ``30``.
        use_convolution : bool, optional
            Whether to use convolution for the Touchstone file. The default is ``True``.
            If ``False``, state-space is used.
        analyze : bool
             Whether to automatically assign differential pairs. The default is ``False``.
        design_name : str, optional
            New schematic name. The default is ``"LNA"``.
        impedance : float, optional
            TDR single ended impedance. The default is ``50``. For differential tdr, it will be computed by PyAEDT.

        Returns
        -------

        """
        if design_name in self.design_list:
            self.logger.warning("Design already exists. renaming.")
            design_name = generate_unique_name(design_name)
        self.insert_design(design_name)
        if isinstance(input_file, type(Hfss3dLayout)):
            touchstone_path = input_file.export_touchstone()
        else:
            touchstone_path = str(input_file)

        sub = self.modeler.components.create_touchstone_component(touchstone_path)
        center_x = sub.location[0]
        center_y = sub.location[1]
        left = 0
        delta_y = -1 * sub.location[1] - 2000 - 50 * len(tx_schematic_pins)

        if differential:
            tdr_probe = self.modeler.components.components_catalog["TDR_Differential_Ended"]
        else:
            tdr_probe = self.modeler.components.components_catalog["TDR_Single_Ended"]

        tdr_probe_names = []
        n_pin = None

        for i, probe_pin in enumerate(tx_schematic_pins):
            pos_y = unit_converter(delta_y - left * 1000, input_units="mil", output_units=self.modeler.schematic_units)
            left += 1
            new_tdr_comp = tdr_probe.place("Tdr_probe", [center_x, center_y + pos_y], angle=-90)
            new_tdr_comp.parameters["Z0"] = 2 * impedance if differential else impedance
            try:
                if isinstance(probe_pin, int):
                    p_pin = probe_pin
                    if differential:
                        n_pin = tx_schematic_differential_pins[i]
                else:
                    p_pin = [k for k in sub.pins if k.name == probe_pin][0]
                    if differential:
                        n_pin = [k for k in sub.pins if k.name == tx_schematic_differential_pins[i]][0]
            except IndexError:
                self.logger.error("Failed to retrieve the pins.")
                return False

            _, first, second = new_tdr_comp.pins[0].connect_to_component(p_pin)
            self.modeler.move(first, [0, 100], "mil")
            if second.pins[0].location[0] > center_x:
                self.modeler.move(second, [1000, 0], "mil")
            else:
                self.modeler.move(second, [-1000, 0], "mil")
            if differential:
                _, first, second = new_tdr_comp.pins[1].connect_to_component(n_pin)
                self.modeler.move(first, [0, -100], "mil")
                if second.pins[0].location[0] > center_x:
                    self.modeler.move(second, [1000, 0], "mil")
                else:
                    self.modeler.move(second, [-1000, 0], "mil")
            new_tdr_comp.parameters["Pulse_repetition"] = f"{rise_time * 1e5}ms"
            new_tdr_comp.parameters["Rise_time"] = f"{rise_time}ps"
            if differential:
                tdr_probe_names.append(f"O(A{new_tdr_comp.id}:zdiff)")
            else:
                tdr_probe_names.append(f"O(A{new_tdr_comp.id}:zl)")
        for pin in sub.pins:
            if not termination_pins or (pin.name in termination_pins):
                loc = pin.location
                loc1 = unit_converter(1500, input_units="mil", output_units=self.modeler.schematic_units)
                if loc[0] < center_x:
                    p1 = self.modeler.components.create_interface_port(name=pin.name, location=[loc[0] - loc1, loc[1]])
                else:
                    p1 = self.modeler.components.create_interface_port(name=pin.name, location=[loc[0] + loc1, loc[1]])
                p1.pins[0].connect_to_component(pin, use_wire=True)
                p1.impedance = [f"{impedance}ohm", "0ohm"]
        setup = self.create_setup(name="Transient_TDR", setup_type=Setups.NexximTransient)
        setup.props["TransientData"] = [f"{rise_time / 4}ns", f"{rise_time * 1000}ns"]
        if use_convolution:
            self.oanalysis.AddAnalysisOptions(
                [
                    "NAME:DataBlock",
                    "DataBlockID:=",
                    8,
                    "Name:=",
                    "Nexxim Options",
                    [
                        "NAME:ModifiedOptions",
                        "ts_convolution:=",
                        True,
                    ],
                ]
            )
            setup.props["OptionName"] = "Nexxim Options"
        if analyze:
            self.analyze()
            for trace in tdr_probe_names:
                self.post.create_report(trace)
        return True, tdr_probe_names

    @pyaedt_function_handler(touchstone="input_file")
    @deprecate_argument(
        arg_name="analyze",
        message="The ``analyze`` argument will be removed in future versions. Analyze before exporting results.",
    )
    def create_lna_schematic_from_snp(
        self,
        input_file,
        start_frequency=0,
        stop_frequency=30,
        auto_assign_diff_pairs=False,
        separation=".",
        pattern=None,
        analyze=True,
        design_name="LNA",
    ):
        """Create a schematic from a Touchstone file and automatically set up an LNA analysis.

        This method optionally assigns differential pairs automatically based on name pattern.

        Parameters
        ----------
        input_file : str
            Full path to the sNp file.
        start_frequency : int, float, optional
            Start frequency in GHz of the LNA setup. The default is ``0``.
        stop_frequency  : int, float, optional
            Stop frequency in GHz of the LNA setup. The default is ``30``.
        auto_assign_diff_pairs : bool
            Whether to automatically assign differential pairs. The default is ``False``.
        separation : str, optional
            Character to use to separate port names. The default is ``"."``.
        pattern : list, optional
            Port name pattern. The default is ``["component", "pin", "net"]``.
        analyze : bool
             Whether to automatically assign differential pairs. The default is ``False``.
        design_name : str, optional
            New schematic name. The default is ``"LNA"``.

        Returns
        -------
        (bool, list, list)
            First argument is ``True`` if succeeded.
            Second and third argument are respectively names of the differential and common mode pairs.
        """
        if pattern is None:
            pattern = ["component", "pin", "net"]
        if design_name in self.design_list:
            self.logger.warning("Design already exists. renaming.")
            design_name = generate_unique_name(design_name)
        self.insert_design(design_name)
        if isinstance(input_file, type(Hfss3dLayout)):
            touchstone_path = input_file.export_touchstone()
        else:
            touchstone_path = str(input_file)

        sub = self.modeler.components.create_touchstone_component(touchstone_path)

        ports = []
        center = sub.location[0]
        left = 0
        right = 0
        start = 1500
        for pin in sub.pins:
            loc = pin.location
            if loc[0] < center:
                delta = unit_converter(start + left * 200, input_units="mil", output_units=self.modeler.schematic_units)
                new_loc = [loc[0] - delta, loc[1]]
                left += 1
            else:
                delta = unit_converter(
                    start + right * 200, input_units="mil", output_units=self.modeler.schematic_units
                )
                new_loc = [loc[0] + delta, loc[1]]
                right += 1
            port = self.modeler.components.create_interface_port(name=pin.name, location=new_loc)
            port.pins[0].connect_to_component(assignment=pin, use_wire=True)
            ports.append(port)
        diff_pairs = []
        comm_pairs = []
        if auto_assign_diff_pairs:
            for pin in ports:
                pin_name = pin.name.split(separation)
                if pin_name[-1][-1] == "P":
                    component = pin_name[pattern.index("component")]
                    net = pin_name[pattern.index("net")]
                    for neg_pin in ports:
                        neg_pin_name = neg_pin.name.split(separation)
                        component_neg = neg_pin_name[pattern.index("component")]

                        net_neg = neg_pin_name[pattern.index("net")]

                        if component_neg == component and net_neg != net and net_neg[:-1] == net[:-1]:
                            self.set_differential_pair(
                                assignment=pin.name,
                                reference=neg_pin.name,
                                common_mode=f"COMMON_{component}_{net}",
                                differential_mode=f"{component}_{net}",
                                common_reference=25,
                                differential_reference=100,
                                active=True,
                            )
                            diff_pairs.append(f"{component}_{net}")
                            comm_pairs.append(f"COMMON_{component}_{net}")
                            break
        setup1 = self.create_setup()
        setup1.props["SweepDefinition"]["Data"] = f"LINC {start_frequency}GHz {stop_frequency}GHz 1001"
        if analyze:
            self.analyze()
        return True, diff_pairs, comm_pairs

    @pyaedt_function_handler(
        touchstone="input_file",
        ibis_ami="ibis_tx_file",
        tx_pins="tx_schematic_pins",
        rx_pins="rx_schematic_pins",
        tx_refs="tx_schematic_differential_pins",
        rx_refs="rx_schematic_differentialial_pins",
    )
    @deprecate_argument(
        arg_name="analyze",
        message="The ``analyze`` argument will be removed in future versions. Analyze before exporting results.",
    )
    def create_ami_schematic_from_snp(
        self,
        input_file,
        ibis_tx_file,
        tx_buffer_name,
        rx_buffer_name,
        tx_schematic_pins,
        rx_schematic_pins,
        tx_schematic_differential_pins=None,
        rx_schematic_differentialial_pins=None,
        ibis_tx_component_name=None,
        ibis_rx_component_name=None,
        use_ibis_buffer=True,
        differential=True,
        bit_pattern=None,
        unit_interval=None,
        use_convolution=True,
        analyze=False,
        design_name="AMI",
        ibis_rx_file=None,
        create_setup=True,
    ):
        """Create a schematic from a Touchstone file and automatically set up an IBIS-AMI analysis.

        Parameters
        ----------
        input_file : str
            Full path to the sNp file.
        ibis_tx_file : str
            Full path to the IBIS file.
        ibis_tx_component_name : str, optional
            IBIS component name to use for the simulation of the transmitter.
            This parameter is needed only if IBIS component pins are used.
        ibis_rx_component_name : str, optional
            IBIS component name to use for the simulation of the receiver.
            This parameter is needed only if IBIS component pins are used.
        tx_buffer_name : str
            Transmission buffer name.
        rx_buffer_name : str
            Receiver buffer name
        tx_schematic_pins : list
            Pins to assign the transmitter IBIS.
        tx_schematic_differential_pins : list
            Reference pins to assign the transmitter IBIS. This parameter is only used in
            a differential configuration.
        rx_schematic_pins : list
            Pins to assign the receiver IBIS.
        rx_schematic_differentialial_pins : list
            Reference pins to assign the receiver IBIS. This parameter is only used
            in a differential configuration.
        use_ibis_buffer : bool, optional
            Whether to use the IBIS buffer. The default is ``True``. If ``False``, pins are used.
        differential : bool, optional
            Whether the buffers are differential. The default is ``True``. If ``False``,
            the buffers are single-ended.
        bit_pattern : str, optional
            IBIS bit pattern.
        unit_interval : str, optional
            Unit interval of the bit pattern.
        use_convolution : bool, optional
            Whether to use convolution for the Touchstone file. The default is
            ``True``. If ``False``, state-space is used.
        analyze : bool
             Whether to automatically assign differential pairs. The default is ``False``.
        design_name : str, optional
            New schematic name. The default is ``"LNA"``.
        ibis_rx_file : str, optional
            Ibis receiver file.
        create_setup : bool, optional
            Whether to create a transient or an ami setup. The default is ``True``.

        Returns
        -------
        (bool, list, list)
            First argument is ``True`` if successful.
            Second and third arguments are respectively the names of the tx and rx mode probes.
        """

        return self.create_ibis_schematic_from_snp(
            input_file=input_file,
            ibis_tx_file=ibis_tx_file,
            tx_buffer_name=tx_buffer_name,
            rx_buffer_name=rx_buffer_name,
            tx_schematic_pins=tx_schematic_pins,
            rx_schematic_pins=rx_schematic_pins,
            ibis_rx_file=ibis_rx_file,
            tx_schematic_differential_pins=tx_schematic_differential_pins,
            rx_schematic_differential_pins=rx_schematic_differentialial_pins,
            ibis_tx_component_name=ibis_tx_component_name,
            ibis_rx_component_name=ibis_rx_component_name,
            use_ibis_buffer=use_ibis_buffer,
            differential=differential,
            bit_pattern=bit_pattern,
            unit_interval=unit_interval,
            use_convolution=use_convolution,
            analyze=analyze,
            design_name=design_name,
            is_ami=True,
            create_setup=create_setup,
        )

    @pyaedt_function_handler()
    @deprecate_argument(
        arg_name="analyze",
        message="The ``analyze`` argument will be removed in future versions. Analyze before exporting results.",
    )
    def create_ibis_schematic_from_snp(
        self,
        input_file,
        ibis_tx_file,
        tx_buffer_name,
        rx_buffer_name,
        tx_schematic_pins,
        rx_schematic_pins,
        ibis_rx_file=None,
        tx_schematic_differential_pins=None,
        rx_schematic_differential_pins=None,
        ibis_tx_component_name=None,
        ibis_rx_component_name=None,
        use_ibis_buffer=True,
        differential=True,
        bit_pattern=None,
        unit_interval=None,
        use_convolution=True,
        analyze=False,
        design_name="IBIS",
        is_ami=False,
        create_setup=True,
    ):
        """Create a schematic from a Touchstone file and automatically set up an IBIS-AMI analysis.

        Parameters
        ----------
        input_file : str
            Full path to the sNp file.
        ibis_tx_file : str
            Full path to the IBIS file.
        tx_buffer_name : str
            Transmission buffer name. It can be a buffer or an ibis pin name.
            In the latter case the user has to provide also the component_name.
        rx_buffer_name : str
            Receiver buffer name.
        tx_schematic_pins : list
            Pins to assign to the transmitter IBIS.
        rx_schematic_pins : list, optional
            Pins to assign to the receiver IBIS.
        tx_schematic_differential_pins : list, optional
            Reference pins to assign to the transmitter IBIS. This parameter is only used in
            a differential configuration.
        rx_schematic_differential_pins : list
            Reference pins to assign to the receiver IBIS. This parameter is only used
            in a differential configuration.
        ibis_tx_component_name : str, optional
            IBIS component name to use for the simulation of the transmitter.
            This parameter is needed only if IBIS component pins are used.
        ibis_rx_component_name : str, optional
            IBIS component name to use for the simulation of the receiver.
            This parameter is needed only if IBIS component pins are used.
        use_ibis_buffer : bool, optional
            Whether to use the IBIS buffer. The default is ``True``. If ``False``, pins are used.
        differential : bool, optional
            Whether the buffers are differential. The default is ``True``. If ``False``,
            the buffers are single-ended.
        bit_pattern : str, optional
            IBIS bit pattern.
        unit_interval : str, optional
            Unit interval of the bit pattern.
        use_convolution : bool, optional
            Whether to use convolution for the Touchstone file. The default is
            ``True``. If ``False``, state-space is used.
        analyze : bool
             Whether to automatically assign differential pairs. The default is ``False``.
        design_name : str, optional
            New schematic name. The default is ``"IBIS"``.
        is_ami : bool, optional
            Whether the ibis is AMI. The default is ``False``.
        ibis_rx_file : str, optional
            Ibis receiver file.
        create_setup : bool, optional
            Whether to create transient or ami setup. The default is ``True``.

        Returns
        -------
        (bool, list, list)
            First argument is ``True`` if successful.
            Second and third arguments are respectively the names of the tx and rx mode probes.
        """
        if design_name in self.design_list:
            self.logger.warning("Design already exists. Renaming.")
            design_name = generate_unique_name(design_name)
        self.insert_design(design_name)
        if isinstance(input_file, type(Hfss3dLayout)):
            touchstone_path = input_file.export_touchstone()
        else:
            touchstone_path = str(input_file)

        sub = self.modeler.components.create_touchstone_component(touchstone_path)
        return self.create_ibis_schematic_from_pins(
            ibis_tx_file=str(ibis_tx_file),
            ibis_rx_file=ibis_rx_file,
            tx_buffer_name=tx_buffer_name,
            rx_buffer_name=rx_buffer_name,
            tx_schematic_pins=tx_schematic_pins,
            rx_schematic_pins=rx_schematic_pins,
            tx_schematic_differential_pins=tx_schematic_differential_pins,
            rx_schematic_differential_pins=rx_schematic_differential_pins,
            tx_component_name=sub.name,
            ibis_tx_component_name=ibis_tx_component_name,
            ibis_rx_component_name=ibis_rx_component_name,
            use_ibis_buffer=use_ibis_buffer,
            differential=differential,
            bit_pattern=bit_pattern,
            unit_interval=unit_interval,
            use_convolution=use_convolution,
            analyze=analyze,
            is_ami=is_ami,
            create_setup=create_setup,
        )

    @pyaedt_function_handler()
    @deprecate_argument(
        arg_name="analyze",
        message="The ``analyze`` argument will be removed in future versions. Analyze before exporting results.",
    )
    def create_ibis_schematic_from_pins(
        self,
        ibis_tx_file,
        ibis_rx_file=None,
        tx_buffer_name="",
        rx_buffer_name="",
        tx_schematic_pins=None,
        rx_schematic_pins=None,
        tx_schematic_differential_pins=None,
        rx_schematic_differential_pins=None,
        tx_component_name=None,
        rx_component_name=None,
        ibis_tx_component_name=None,
        ibis_rx_component_name=None,
        use_ibis_buffer=True,
        differential=True,
        bit_pattern=None,
        unit_interval=None,
        use_convolution=True,
        analyze=False,
        is_ami=False,
        create_setup=True,
    ):
        """Create a schematic from a list of pins and automatically set up an IBIS-AMI analysis.

        Parameters
        ----------
        ibis_tx_file : str
            Full path to the IBIS file for transmitters.
        ibis_rx_file : str
            Full path to the IBIS file for receiver.
        tx_buffer_name : str
            Transmission buffer name. It can be a buffer or a ibis pin name.
            In this last case the user has to provide also the component_name.
        rx_buffer_name : str
            Receiver buffer name.
        tx_schematic_pins : list
            Pins to assign to the transmitter IBIS.
        rx_schematic_pins : list, optional
            Pins to assign to the receiver IBIS.
        tx_schematic_differential_pins : list, optional
            Reference pins to assign to the transmitter IBIS. This parameter is only used in
            a differential configuration.
        rx_schematic_differential_pins : list
            Reference pins to assign to the receiver IBIS. This parameter is only used
            in a differential configuration.
        tx_component_name : str, optional
            Component name in AEDT circuit schematic to which tx_pins belongs.
        rx_component_name : str, optional
            Component name in AEDT circuit schematic to which rx_pins belongs.
        ibis_tx_component_name : str, optional
            IBIS component name to use for the simulation of the transmitter.
            This parameter is needed only if IBIS component pins are used.
        ibis_rx_component_name : str, optional
            IBIS component name to use for the simulation of the receiver.
            This parameter is needed only if IBIS component pins are used.
        use_ibis_buffer : bool, optional
            Whether to use the IBIS buffer. The default is ``True``. If ``False``, pins are used.
        differential : bool, optional
            Whether the buffers are differential. The default is ``True``. If ``False``,
            the buffers are single-ended.
        bit_pattern : str, optional
            IBIS bit pattern.
        unit_interval : str, optional
            Unit interval of the bit pattern.
        use_convolution : bool, optional
            Whether to use convolution for the Touchstone file. The default is
            ``True``. If ``False``, state-space is used.
        analyze : bool
             Whether to automatically assign differential pairs. The default is ``False``.
        is_ami : bool, optional
            Whether the ibis is AMI. The default is ``False``.
        create_setup : bool, optional
            Whether to create transient or ami setup. The default is ``True``.


        Returns
        -------
        (bool, list, list)
            First argument is ``True`` if successful.
            Second and third arguments are respectively the names of the tx and rx mode probes.
        """

        if tx_component_name is None:
            try:
                tx_component_name = [
                    i
                    for i, v in self.modeler.components.components.items()
                    if "FileName" in v.parameters
                    or "ModelName" in v.parameters
                    and v.parameters["ModelName"] == "FieldSolver"
                ][0]
            except Exception:
                self.logger.error("A component has to be passed or an Sparameter present.")
                return False
        if rx_component_name is None:
            rx_component_name = tx_component_name
        sub = self.modeler.components[tx_component_name]
        center_x = sub.location[0]
        center_y = sub.location[1]
        subx = self.modeler.components[rx_component_name]
        center_x_rx = subx.location[0]
        center_y_rx = subx.location[1]
        left = 0
        delta_y = center_y - 0.0508 - 0.00127 * len(tx_schematic_pins)
        delta_y_rx = center_y_rx - 0.0508 - 0.00127 * len(tx_schematic_pins)
        for el in self.modeler.components.components.values():
            if delta_y >= el.bounding_box[1]:
                delta_y = el.bounding_box[1] - 0.02032
            if delta_y_rx >= el.bounding_box[1]:
                delta_y_rx = el.bounding_box[1] - 0.02032

        ibis = self.get_ibis_model_from_file(ibis_tx_file, is_ami=is_ami)
        if ibis_rx_file:
            ibis_rx = self.get_ibis_model_from_file(ibis_rx_file, is_ami=is_ami)
        else:
            ibis_rx = ibis
        tx_eye_names = []
        rx_eye_names = []

        for j in range(len(tx_schematic_pins)):
            pos_x = center_x - unit_converter(2000, input_units="mil", output_units=self.modeler.schematic_units)
<<<<<<< HEAD
            pos_y = delta_y - unit_converter(
                left * 0.02032, input_units="meter", output_units=self.modeler.schematic_units
            )
            pos_x_rx = center_x_rx + unit_converter(2000, input_units="mil", output_units=self.modeler.schematic_units)
            pos_y_rx = delta_y_rx - unit_converter(
=======
            pos_y = delta_y_rx + unit_converter(
                left * 0.02032, input_units="meter", output_units=self.modeler.schematic_units
            )
            pos_x_rx = center_x_rx + unit_converter(2000, input_units="mil", output_units=self.modeler.schematic_units)
            pos_y_rx = delta_y_rx + unit_converter(
>>>>>>> ef9d62d4
                left * 0.02032, input_units="meter", output_units=self.modeler.schematic_units
            )

            left += 1
            p_pin1 = sub[tx_schematic_pins[j]]
            p_pin2 = subx[rx_schematic_pins[j]]
            if differential:
                n_pin1 = sub[tx_schematic_differential_pins[j]]
                n_pin2 = subx[rx_schematic_differential_pins[j]]

            if use_ibis_buffer:
                tx = ibis.buffers[tx_buffer_name].insert(pos_x, pos_y)
                if tx.location[0] > tx.pins[0].location[0]:
                    tx.angle = 180
                rx = ibis_rx.buffers[rx_buffer_name].insert(pos_x_rx, pos_y_rx, 180)
                if rx.location[0] < rx.pins[0].location[0]:
                    rx.angle = 0
            else:
                if ibis_tx_component_name:
                    cmp_tx = ibis.components[ibis_tx_component_name]
                else:
                    cmp_tx = list(ibis.components.values())[0]
                if ibis_rx_component_name:
                    cmp_rx = ibis_rx.components[ibis_rx_component_name]
                elif not ibis_rx_file:
                    cmp_rx = cmp_tx
                else:
                    cmp_rx = list(ibis_rx.components.values())[0]
                if differential:
                    tx = cmp_tx.differential_pins[tx_buffer_name].insert(pos_x, pos_y)
                else:
                    tx = cmp_tx.pins[tx_buffer_name].insert(pos_x, pos_y)
                if tx.location[0] > tx.pins[0].location[0]:
                    tx.angle = 180
                if differential:
                    rx = cmp_rx.differential_pins[rx_buffer_name].insert(pos_x_rx, pos_y_rx, 180)
                else:
                    rx = cmp_rx.pins[rx_buffer_name].insert(pos_x_rx, pos_y_rx, 180)
                if rx.location[0] < rx.pins[0].location[0]:
                    rx.angle = 0
            _, first_tx, second_tx = tx.pins[0].connect_to_component(p_pin1, page_port_angle=180)
            self.modeler.move(first_tx, [0, 100], "mil")
            if second_tx.pins[0].location[0] > center_x:
                self.modeler.move(second_tx, [1000, 0], "mil")
            else:
                self.modeler.move(second_tx, [-1000, 0], "mil")
            _, first_rx, second_rx = rx.pins[0].connect_to_component(p_pin2, page_port_angle=0)
            self.modeler.move(first_rx, [0, -100], "mil")
            if second_rx.pins[0].location[0] > center_x_rx:
                self.modeler.move(second_rx, [1000, 0], "mil")
            else:
                self.modeler.move(second_rx, [-1000, 0], "mil")
            if differential:
                _, first, second = tx.pins[1].connect_to_component(n_pin1, page_port_angle=180)
                self.modeler.move(first, [0, -100], "mil")
                if second.pins[0].location[0] > center_x_rx:
                    self.modeler.move(second, [1000, 0], "mil")
                else:
                    self.modeler.move(second, [-1000, 0], "mil")
                _, first, second = rx.pins[1].connect_to_component(n_pin2, page_port_angle=0)
                self.modeler.move(first, [0, 100], "mil")
                if second.pins[0].location[0] > center_x_rx:
                    self.modeler.move(second, [1000, 0], "mil")
                else:
                    self.modeler.move(second, [-1000, 0], "mil")
            if unit_interval:
                tx.parameters["UIorBPSValue"] = unit_interval
            if bit_pattern:
                tx.parameters["BitPattern"] = "random_bit_count=2.5e3 random_seed=1"
            if is_ami:
                rx_name = [i for i in rx.parameters["IBIS_Model_Text"].split(" ") if "@ID" in i]
                if rx_name:
                    rx_name = rx_name[0].replace("@ID", str(rx.id))
                else:
                    rx_name = f"b_input_{rx.id}"
                tx_name = [i for i in tx.parameters["IBIS_Model_Text"].split(" ") if "@ID" in i]
                if tx_name:
                    tx_name = tx_name[0].replace("@ID", str(tx.id))
                elif tx.parameters["buffer"] == "output":
                    tx_name = f"b_output4_{tx.id}"
                elif tx.parameters["buffer"] == "input_output":
                    tx_name = f"b_io6_{tx.id}"
                else:
                    tx_name = f"b_output4_{tx.id}"
                tx.parameters["probe_name"] = rx_name
                rx.parameters["source_name"] = tx_name
                tx_eye_names.append(tx.parameters["probe_name"])
                rx_eye_names.append(rx.parameters["source_name"])
            else:
                tx_eye_names.append(first_tx.name.split("@")[1])
                rx_eye_names.append(first_rx.name.split("@")[1])
        if create_setup:
            setup_type = "NexximTransient"
            setup_name = "Transient"
            if is_ami:
                setup_type = "NexximAMI"
                setup_name = "AMI"
            setup_ibis = self.create_setup(setup_name, setup_type)
            if use_convolution:
                self.oanalysis.AddAnalysisOptions(
                    [
                        "NAME:DataBlock",
                        "DataBlockID:=",
                        8,
                        "Name:=",
                        "Nexxim Options",
                        [
                            "NAME:ModifiedOptions",
                            "ts_convolution:=",
                            True,
                        ],
                    ]
                )
                setup_ibis.props["OptionName"] = "Nexxim Options"
            if analyze:
                setup_ibis.analyze()
        return True, tx_eye_names, rx_eye_names

    @pyaedt_function_handler()
    def _parse_asc_file(self, input_file, l_scale=2.54e-3 / 16, c_scale=2.54e-3 / 16, offset_angle=-90):
        with open(input_file, "r") as fid:
            asc_data = fid.read()

        wire_xy = [i.split()[1:] for i in asc_data.split("\n") if "WIRE" in i]
        wire_xy = [
            [float(i[0]) * l_scale, -float(i[1]) * l_scale, float(i[2]) * l_scale, -float(i[3]) * l_scale]
            for i in wire_xy
        ]

        flag = [i.split()[1:] for i in asc_data.split("\n") if "FLAG" in i]
        flag = [[float(i[0]) * l_scale, -float(i[1]) * l_scale, i[2]] for i in flag]

        for j, i in enumerate(flag):
            for k in wire_xy:
                if i[:2] in [[k[0], k[1]], [k[2], k[3]]]:
                    if k[0] - k[2]:
                        flag[j] += ["x"]
                    elif k[1] - k[3]:
                        flag[j] += ["y"]

        symbol = [i.split("\n")[0].split() for i in asc_data.split("SYMBOL")[1:]]
        for j, i in enumerate(asc_data.split("SYMBOL")[1:]):
            tmp = i.split("\n")[0].split()
            tmp[0] = tmp[0].lower()
            val = [k for k in i.split("\n") if "SYMATTR Value" in k]
            if val:
                if "(" in val[0].split("Value ")[-1]:
                    value = val[0].split("Value ")[-1]
                else:
                    value = re.findall(r"[a-zA-Z]+|\d+", val[0].split("Value ")[-1])
            else:
                value = [0]
            unit_dict = {"f": 1e-15, "p": 1e-12, "n": 1e-9, "u": 1e-6, "m": 1e-3, "k": 1e3, "meg": 1e6}
            if len(value) > 1:
                try:
                    val = float(".".join(value[:-1])) * unit_dict[value[-1].lower()]
                except Exception:
                    try:
                        val = float(".".join(value))
                    except Exception:
                        if tmp[0] not in ["voltage", "current"]:
                            val = 0
                        elif "PULSE" in value:
                            tmp[0] = f"{tmp[0]}_pulse"
                            val = value
                        else:
                            val = value

            else:
                try:
                    val = float(".".join(value))
                except Exception:
                    if tmp[0] not in ["voltage", "current"]:
                        val = 0
                    elif "PULSE" in value:
                        tmp[0] = f"{tmp[0]}_pulse"
                        val = value
                    else:
                        val = value
            if isinstance(val, list):
                val = " ".join(val)
            tmp[1] = (float(tmp[1])) * c_scale
            tmp[2] = (-float(tmp[2])) * c_scale
            tmp.append([])
            tmp.append([])
            tmp.append([])
            if "R" in tmp[3]:
                tmp[3] = int(tmp[3].replace("R", "")) - 90
                tmp[5] = "R"
            elif "M" in tmp[3]:
                tmp[3] = int(tmp[3].replace("M", "")) - 90
                tmp[5] = "M"
            else:
                tmp[3] = offset_angle

            cname = [k for k in i.split("\n") if "SYMATTR InstName" in k][0].split(" ")[-1]
            tmp[4] = cname
            if val:
                tmp[6] = val
            else:
                tmp[6] = None
            symbol[j] = tmp
        self.logger.info("LTSpice file parsed correctly")
        return flag, wire_xy, symbol

    @pyaedt_function_handler()
    def create_schematic_from_asc_file(self, input_file, config_file=None):
        """Import an asc schematic and convert to Circuit Schematic. Only passives and sources will be imported.

        Parameters
        ----------
        input_file : str or :class:`pathlib.Path`
            Path to asc file.
        config_file : str, optional
            Path to configuration file to map components. Default is None which uses internal mapping.

        Returns
        -------
        bool
            ``True`` if successful.
        """
        factor = 2

        scale = 2.54e-3 / (16 / factor)

        flag, wire_xy, symbol = self._parse_asc_file(input_file=str(input_file), l_scale=scale, c_scale=scale)
        for i in flag:
            if i[2] == "0":
                angle = 0
                if len(i) > 3:
                    if i[3] == "x":
                        i[0] -= 0.002540 * 0
                        i[1] -= 0.002540 * 1
                        angle = 0
                self.modeler.schematic.create_gnd([i[0], i[1]], angle)

            else:
                self.modeler.schematic.create_interface_port(name=i[2], location=[i[0], i[1]])

        if not config_file:
            configuration = read_configuration_file(str(Path(__file__).parent / "misc" / "asc_circuit_mapping.json"))
        else:
            configuration = read_configuration_file(config_file)

        mils_to_meter = 0.00254 / 100

        for j in symbol:
            component = j[0].lower()
            if component in configuration:
                rotation = j[3]
                rotation_type = j[5]

                offsetx = configuration[component]["xoffset"] * mils_to_meter
                offsety = configuration[component]["yoffset"] * mils_to_meter
                half_comp_size = configuration[component]["component_size"] * mils_to_meter / 2
                size_change = configuration[component].get("size_change", 0) * mils_to_meter
                orientation = 1 if configuration[component]["orientation"] == "+x" else -1
                pts = []
                if rotation_type == "R":
                    if rotation == -90:
                        offsetx = configuration[component]["xoffset"] * mils_to_meter
                        offsety = configuration[component]["yoffset"] * mils_to_meter
                        pts = [
                            [j[1] + offsetx, j[2] + offsety - half_comp_size * orientation],
                            [j[1] + offsetx, j[2] + offsety - ((half_comp_size + size_change) * orientation)],
                        ]
                    elif rotation == 0:
                        offsetx = configuration[component]["yoffset"] * mils_to_meter
                        offsety = -configuration[component]["xoffset"] * mils_to_meter
                        pts = [
                            [j[1] + offsetx - half_comp_size * orientation, j[2] + offsety],
                            [j[1] + offsetx - ((half_comp_size + size_change) * orientation), j[2] + offsety],
                        ]

                    elif rotation == 90:
                        offsetx = -configuration[component]["xoffset"] * mils_to_meter
                        offsety = -configuration[component]["yoffset"] * mils_to_meter
                        pts = [
                            [j[1] + offsetx, j[2] + offsety + half_comp_size * orientation],
                            [j[1] + offsetx, j[2] + offsety + ((half_comp_size + size_change) * orientation)],
                        ]

                    else:
                        offsetx = -configuration[component]["yoffset"] * mils_to_meter
                        offsety = configuration[component]["xoffset"] * mils_to_meter
                        pts = [
                            [j[1] + offsetx + half_comp_size * orientation, j[2] + offsety],
                            [j[1] + offsetx + ((half_comp_size + size_change) * orientation), j[2] + offsety],
                        ]

                elif rotation_type == "M":
                    if rotation == -90:
                        offsetx = -configuration[component]["xoffset"] * mils_to_meter
                        offsety = configuration[component]["yoffset"] * mils_to_meter
                        pts = [
                            [j[1] + offsetx, j[2] + offsety - half_comp_size * orientation],
                            [j[1] + offsetx, j[2] + offsety - ((half_comp_size + size_change) * orientation)],
                        ]

                    elif rotation == 0:
                        offsetx = -configuration[component]["yoffset"] * mils_to_meter
                        offsety = -configuration[component]["xoffset"] * mils_to_meter
                        pts = [
                            [j[1] + offsetx - half_comp_size * orientation, j[2] + offsety],
                            [j[1] + offsetx - ((half_comp_size + size_change) * orientation), j[2] + offsety],
                        ]

                    elif rotation == 90:
                        offsetx = configuration[component]["xoffset"] * mils_to_meter
                        offsety = -configuration[component]["yoffset"] * mils_to_meter
                        pts = [
                            [j[1] + offsetx, j[2] + offsety + half_comp_size * orientation],
                            [j[1] + offsetx, j[2] + offsety + ((half_comp_size + size_change) * orientation)],
                        ]

                    else:
                        offsetx = configuration[component]["yoffset"] * mils_to_meter
                        offsety = configuration[component]["xoffset"] * mils_to_meter
                        pts = [
                            [j[1] + offsetx + half_comp_size * orientation, j[2] + offsety],
                            [j[1] + offsetx + ((half_comp_size + size_change) * orientation), j[2] + offsety],
                        ]

                location = [j[1] + offsetx, j[2] + offsety]
                name = j[4]
                value = j[6]
                angle_to_apply = (360 - (rotation + configuration[component]["rotation_offset"])) % 360
                if component == "res":
                    self.modeler.schematic.create_resistor(
                        value=value if value else 0, location=location, angle=angle_to_apply, name=name
                    )
                elif component == "cap":
                    self.modeler.schematic.create_capacitor(
                        value=value if value else 0, location=location, angle=angle_to_apply, name=name
                    )
                elif component in ["ind", "ind2"]:
                    self.modeler.schematic.create_inductor(
                        value=value if value else 0, location=location, angle=angle_to_apply, name=name
                    )
                else:
                    comp = self.modeler.schematic.create_component(
                        component_library=configuration[component]["Component Library"],
                        component_name=configuration[component]["Component Name"],
                        location=location,
                        angle=angle_to_apply,
                        name=name,
                    )
                    if component in ["voltage_pulse", "current_pulse"]:
                        value = value.replace("PULSE(", "").replace(")", "").split(" ")
                        els = ["V1", "V2", "TD", "TR", "TF", "PW", "PER"]
                        for el, val in enumerate(value):
                            comp.set_property(els[el], val)
                    elif component in ["voltage", "current"]:
                        try:
                            if isinstance(value, str) and value.startswith("AC"):
                                comp.set_property("ACMAG", value.split(" ")[-1])
                            elif isinstance(value, (int, float)):
                                comp.set_property("DC", value)
                        except Exception:
                            self.logger.info(f"Failed to set DC Value or unnkown source type {component}.")
                            pass

                if size_change != 0:
                    self.modeler.schematic.create_wire(points=pts)

        for i, j in enumerate(wire_xy):
            self.modeler.schematic.create_wire([[j[0], j[1]], [j[2], j[3]]])
        return True

    @pyaedt_function_handler()
    def import_table(
        self,
        input_file,
        link=False,
        header_rows=0,
        rows_to_read=-1,
        column_separator="Space",
        data_type="real",
        sweep_columns=0,
        total_columns=-1,
        real_columns=1,
    ):
        """Import a data table as a solution.

        Parameters
        ----------
        input_file : str or :class:`pathlib.Path`
            Full path to the file.
        link : bool, optional
            Whether to link the file to the solution. The default is ``False``.
        header_rows : int, optional
            Header rows. The default is ``0``.
        rows_to_read : int, optional
            Rows to read. If ``-1``, then reads until end of file. The default is ``-1``.
        column_separator : str, optional
            Column separator type. Available options are ``Space``, ``Tab``, ``Comma``, and ``Period``.
            The default is ``Space``.
        data_type : str, optional
            Data type. Available options are ``real``, ``real_imag``, ``mag_ang_deg``, and ``mag_ang_rad``.
            The default is ``real``.
        sweep_columns : int, optional
            Sweep columns. The default is ``0``.
        total_columns : int, optional
            Total number of columns. If ``-1``, then reads the total number of columns. The default is ``-1``.
        real_columns : int, optional
            Number of lefmotst real columns. The default is ``1``.

        Returns
        -------
        str
            ``True`` when successful, ``False`` when failed.

        References
        ----------
        >>> oModule.ImportData

        Examples
        --------
        >>> from ansys.aedt.core import Circuit
        >>> cir = Circuit()
        >>> cir.import_table(input_file="my_file.csv")
        """
        columns_separator_map = {"Space": 0, "Tab": 1, "Comma": 2, "Period": 3}
        if column_separator not in ["Space", "Tab", "Comma", "Period"]:
            self.logger.error("Invalid column separator.")
            return False

        input_path = Path(input_file).resolve()

        if not input_path.is_file():
            self.logger.error("File does not exist.")
            return False

        existing_sweeps = self.existing_analysis_sweeps

        self.odesign.ImportData(
            [
                "NAME:DataFormat",
                "DataTableFormat:=",
                [
                    "HeaderRows:=",
                    header_rows,
                    "RowsToRead:=",
                    rows_to_read,
                    "ColumnSep:=",
                    columns_separator_map[column_separator],
                    "DataType:=",
                    data_type,
                    "Sweep:=",
                    sweep_columns,
                    "Cols:=",
                    total_columns,
                    "Real:=",
                    real_columns,
                ],
            ],
            str(input_path),
            link,
        )

        new_sweeps = self.existing_analysis_sweeps
        new_sweep = list(set(new_sweeps) - set(existing_sweeps))

        if not new_sweep:  # pragma: no cover
            self.logger.error("Data not imported.")
            return False
        return new_sweep[0]

    @pyaedt_function_handler()
    def delete_imported_data(self, name):
        """Delete imported data.

        Parameters
        ----------
        name : str
            Delete table.

        Returns
        -------
        str
            ``True`` when successful, ``False`` when failed.

        References
        ----------
        >>> oModule.RemoveImportData

        Examples
        --------
        >>> from ansys.aedt.core import Circuit
        >>> cir = Circuit()
        >>> table_name = cir.import_table(input_file="my_file.csv")
        >>> cir.delete_imported_data(table_name)
        """
        if name not in self.existing_analysis_sweeps:
            self.logger.error("Data does not exist.")
            return False
        self.odesign.RemoveImportData(name)
        return True<|MERGE_RESOLUTION|>--- conflicted
+++ resolved
@@ -2262,19 +2262,11 @@
 
         for j in range(len(tx_schematic_pins)):
             pos_x = center_x - unit_converter(2000, input_units="mil", output_units=self.modeler.schematic_units)
-<<<<<<< HEAD
-            pos_y = delta_y - unit_converter(
-                left * 0.02032, input_units="meter", output_units=self.modeler.schematic_units
-            )
-            pos_x_rx = center_x_rx + unit_converter(2000, input_units="mil", output_units=self.modeler.schematic_units)
-            pos_y_rx = delta_y_rx - unit_converter(
-=======
             pos_y = delta_y_rx + unit_converter(
                 left * 0.02032, input_units="meter", output_units=self.modeler.schematic_units
             )
             pos_x_rx = center_x_rx + unit_converter(2000, input_units="mil", output_units=self.modeler.schematic_units)
             pos_y_rx = delta_y_rx + unit_converter(
->>>>>>> ef9d62d4
                 left * 0.02032, input_units="meter", output_units=self.modeler.schematic_units
             )
 
