# -*- coding: utf-8 -*-
#
# Copyright (C) 2021 - 2024 ANSYS, Inc. and/or its affiliates.
# SPDX-License-Identifier: MIT
#
#
# Permission is hereby granted, free of charge, to any person obtaining a copy
# of this software and associated documentation files (the "Software"), to deal
# in the Software without restriction, including without limitation the rights
# to use, copy, modify, merge, publish, distribute, sublicense, and/or sell
# copies of the Software, and to permit persons to whom the Software is
# furnished to do so, subject to the following conditions:
#
# The above copyright notice and this permission notice shall be included in all
# copies or substantial portions of the Software.
#
# THE SOFTWARE IS PROVIDED "AS IS", WITHOUT WARRANTY OF ANY KIND, EXPRESS OR
# IMPLIED, INCLUDING BUT NOT LIMITED TO THE WARRANTIES OF MERCHANTABILITY,
# FITNESS FOR A PARTICULAR PURPOSE AND NONINFRINGEMENT. IN NO EVENT SHALL THE
# AUTHORS OR COPYRIGHT HOLDERS BE LIABLE FOR ANY CLAIM, DAMAGES OR OTHER
# LIABILITY, WHETHER IN AN ACTION OF CONTRACT, TORT OR OTHERWISE, ARISING FROM,
# OUT OF OR IN CONNECTION WITH THE SOFTWARE OR THE USE OR OTHER DEALINGS IN THE
# SOFTWARE.

"""This module contains the ``Circuit`` class."""

from __future__ import absolute_import  # noreorder

import io
import math
import os
import re
import shutil
import time

from ansys.aedt.core.application.analysis_hf import ScatteringMethods
from ansys.aedt.core.application.analysis_nexxim import FieldAnalysisCircuit
from ansys.aedt.core.generic import ibis_reader
from ansys.aedt.core.generic.constants import unit_converter
from ansys.aedt.core.generic.data_handlers import from_rkm_to_aedt
from ansys.aedt.core.generic.filesystem import search_files
from ansys.aedt.core.generic.general_methods import generate_unique_name
from ansys.aedt.core.generic.general_methods import is_linux
from ansys.aedt.core.generic.general_methods import open_file
from ansys.aedt.core.generic.general_methods import pyaedt_function_handler
from ansys.aedt.core.generic.general_methods import read_configuration_file
from ansys.aedt.core.generic.settings import settings
from ansys.aedt.core.hfss3dlayout import Hfss3dLayout
from ansys.aedt.core.modules.boundary import CurrentSinSource
from ansys.aedt.core.modules.boundary import PowerIQSource
from ansys.aedt.core.modules.boundary import PowerSinSource
from ansys.aedt.core.modules.boundary import Sources
from ansys.aedt.core.modules.boundary import VoltageDCSource
from ansys.aedt.core.modules.boundary import VoltageFrequencyDependentSource
from ansys.aedt.core.modules.boundary import VoltageSinSource
from ansys.aedt.core.modules.circuit_templates import SourceKeys
from pyaedt.generic.general_methods import read_configuration_file


class Circuit(FieldAnalysisCircuit, ScatteringMethods):
    """Provides the Circuit application interface.

    Parameters
    ----------
    project : str, optional
        Name of the project to select or the full path to the project
        or AEDTZ archive to open.  The default is ``None``, in which
        case an attempt is made to get an active project. If no
        projects are present, an empty project is created.
    design : str, optional
        Name of the design to select. The default is ``None``, in
        which case an attempt is made to get an active design. If no
        designs are present, an empty design is created.
    solution_type : str, optional
        Solution type to apply to the design. The default is
        ``None``, in which case the default type is applied.
    setup : str, optional
        Name of the setup to use as the nominal. The default is
        ``None``, in which case the active setup is used or
        nothing is used.
    version : str, int, float, optional
        Version of AEDT to use. The default is ``None``, in which case
        the active version or latest installed version is  used.
        This parameter is ignored when Script is launched within AEDT.
        Examples of input values are ``232``, ``23.2``,``2023.2``,``"2023.2"``.
    non_graphical : bool, optional
        Whether to run AEDT in non-graphical mode. The default
        is ``False``, in which case AEDT is launched in graphical mode.
        This parameter is ignored when a script is launched within AEDT.
    new_desktop : bool, optional
        Whether to launch an instance of AEDT in a new thread, even if
        another instance of the ``specified_version`` is active on the
        machine.  The default is ``False``. This parameter is ignored when
        a script is launched within AEDT.
    close_on_exit : bool, optional
        Whether to release AEDT on exit. The default is ``False``.
    student_version : bool, optional
        Whether to open the AEDT student version. The default is ``False``.
        This parameter is ignored when Script is launched within AEDT.
    machine : str, optional
        Machine name to which connect the oDesktop Session. Works only in 2022 R2
        or later. The remote server must be up and running with the command
        `"ansysedt.exe -grpcsrv portnum"`. If a machine is `"localhost"`, the
        server also starts if not present.
    port : int, optional
        Port number on which to start the oDesktop communication on an already existing server.
        This parameter is ignored when creating a new server. It works only in 2022 R2 or
        later. The remote server must be up and running with the command
        `"ansysedt.exe -grpcsrv portnum"`.
    aedt_process_id : int, optional
        Process ID for the instance of AEDT to point PyAEDT at. The default is
        ``None``. This parameter is only used when ``new_desktop = False``.
    remove_lock : bool, optional
        Whether to remove lock to project before opening it or not.
        The default is ``False``, which means to not unlock
        the existing project if needed and raise an exception.

    Examples
    --------
    Create an instance of Circuit and connect to an existing Circuit
    design or create a new Circuit design if one does not exist.

    >>> from ansys.aedt.core import Circuit
    >>> aedtapp = Circuit()

    Create an instance of Circuit and link to a project named
    ``"projectname"``. If this project does not exist, create one with
    this name.

    >>> aedtapp = Circuit(projectname)

    Create an instance of Circuit and link to a design named
    ``"designname"`` in a project named ``"projectname"``.

    >>> aedtapp = Circuit(projectname,designame)

    Create an instance of Circuit and open the specified project,
    which is ``"myfie.aedt"``.

    >>> aedtapp = Circuit("myfile.aedt")

    Create an instance of Circuit using the 2023 R2 version and
    open the specified project, which is ``"myfile.aedt"``.

    >>> aedtapp = Circuit(version=2023.2, project="myfile.aedt")

    Create an instance of Circuit using the 2023 R2 student version and open
    the specified project, which is named ``"myfile.aedt"``.

    >>> hfss = Circuit(version="2023.2", project="myfile.aedt", student_version=True)

    """

    @pyaedt_function_handler(
        designname="design",
        projectname="project",
        specified_version="version",
        setup_name="setup",
        new_desktop_session="new_desktop",
    )
    def __init__(
        self,
        project=None,
        design=None,
        solution_type=None,
        setup=None,
        version=None,
        non_graphical=False,
        new_desktop=False,
        close_on_exit=False,
        student_version=False,
        machine="",
        port=0,
        aedt_process_id=None,
        remove_lock=False,
    ):
        FieldAnalysisCircuit.__init__(
            self,
            "Circuit Design",
            project,
            design,
            solution_type,
            setup,
            version,
            non_graphical,
            new_desktop,
            close_on_exit,
            student_version,
            machine,
            port,
            aedt_process_id,
            remove_lock=remove_lock,
        )
        ScatteringMethods.__init__(self, self)
        self.onetwork_data_explorer = self._desktop.GetTool("NdExplorer")

    def _init_from_design(self, *args, **kwargs):
        self.__init__(*args, **kwargs)

    def _get_number_from_string(self, stringval):
        value = stringval[stringval.find("=") + 1 :].strip().replace("{", "").replace("}", "").replace(",", ".")
        value = value.replace("µ", "u")
        try:
            float(value)
            return value
        except Exception:
            return from_rkm_to_aedt(value)

    @pyaedt_function_handler(file_to_import="input_file")
    def create_schematic_from_netlist(self, input_file):
        """Create a circuit schematic from an HSpice netlist.

        Supported currently are:

        * R
        * L
        * C
        * Diodes
        * Bjts
        * Discrete components with syntax ``Uxxx net1 net2 ... netn modname``

        Parameters
        ----------
        input_file : str
            Full path to the HSpice file to import.

        Returns
        -------
        bool
            ``True`` when successful, ``False`` when failed.

        """
        units = self.modeler.schematic_units
        self.modeler.schematic_units = "meter"
        xpos = 0
        ypos = 0
        delta = 0.0508
        use_instance = True
        model = []
        self.desktop_class.close_windows()
        autosave = False
        if self._desktop.GetAutoSaveEnabled() == 1:
            self._desktop.EnableAutoSave(False)
            autosave = True
        with open_file(input_file, "rb") as f:
            for line in f:
                line = line.decode("utf-8")
                if ".param" in line[:7].lower():
                    try:
                        param_line = " ".join(line[7:].split())
                        param_re = re.split("[ =]", param_line)

                        ppar = param_re[0]
                        pval = param_re[1]
                        self[ppar] = pval
                        xpos = 0.0254
                    except Exception:
                        self.logger.error("Failed to parse line '{}'.".format(line))
                elif ".model" in line[:7].lower() or ".lib" in line[:4].lower():
                    model.append(line)
        if model:
            self.modeler.schematic.create_symbol("Models_Netlist", [])
            self.modeler.schematic.create_new_component_from_symbol("Models_Netlist", [], "")
            self.modeler.schematic.create_component(
                None,
                component_library=None,
                component_name="Models_Netlist",
                location=[xpos, 0],
                global_netlist_list=model,
            )
            self.modeler.schematic.disable_data_netlist(assignment="Models_Netlist")
            xpos += 0.0254
        counter = 0
        with open_file(input_file, "rb") as f:
            for line in f:
                line = line.decode("utf-8")
                mycomp = None
                fields = line.split(" ")
                name = fields[0].replace(".", "")

                if fields[0][0] == "R":
                    if "{" in fields[3][0]:
                        value = fields[3].strip()[1:-1]
                    elif (
                        "/" in fields[3]
                        and '"' not in fields[3][0]
                        and "'" not in fields[3][0]
                        and "{" not in fields[3][0]
                    ):
                        value = self._get_number_from_string(fields[3].split("/")[0])
                    else:
                        value = self._get_number_from_string(fields[3])
                    mycomp = self.modeler.schematic.create_resistor(
                        name, value, [xpos, ypos], use_instance_id_netlist=use_instance
                    )
                elif fields[0][0] == "L":
                    if len(fields) > 4 and "=" not in fields[4]:
                        try:
                            float(fields[4])
                        except Exception:
                            self.logger.warning(
                                "Component {} was not imported. Check it and manually import".format(name)
                            )
                            continue
                    if "{" in fields[3][0]:
                        value = fields[3].strip()[1:-1]
                    elif "/" in fields[3] and '"' not in fields[3][0] and "'" not in fields[3][0]:
                        value = self._get_number_from_string(fields[3].split("/")[0])
                    else:
                        value = self._get_number_from_string(fields[3])
                    mycomp = self.modeler.schematic.create_inductor(
                        name, value, [xpos, ypos], use_instance_id_netlist=use_instance
                    )
                elif fields[0][0] == "C":
                    if "{" in fields[3][0]:
                        value = fields[3].strip()[1:-1]
                    elif "/" in fields[3] and '"' not in fields[3][0] and "'" not in fields[3][0]:
                        value = self._get_number_from_string(fields[3].split("/")[0])
                    else:
                        value = self._get_number_from_string(fields[3])
                    mycomp = self.modeler.schematic.create_capacitor(
                        name, value, [xpos, ypos], use_instance_id_netlist=use_instance
                    )
                elif fields[0][0] == "Q" or fields[0][0] == "U":
                    if len(fields) == 4 and fields[0][0] == "Q":
                        value = fields[3].strip()
                        mycomp = self.modeler.schematic.create_npn(
                            fields[0], value, [xpos, ypos], use_instance_id_netlist=use_instance
                        )
                    else:
                        numpins = len(fields) - 2
                        i = 1
                        pins = []
                        while i <= numpins:
                            pins.append("Pin" + str(i))
                            i += 1
                        parameter = fields[len(fields) - 1][:-1].strip()
                        if "=" in parameter:
                            parameter_list = [parameter[: parameter.find("=") - 1]]
                            parameter_value = [parameter[parameter.find("=") + 1 :]]
                        else:
                            parameter_list = ["MOD"]
                            parameter_value = [parameter]
                        self.modeler.schematic.create_symbol(parameter, pins)
                        already_exist = False
                        for el in self.modeler.schematic.components:
                            if self.modeler.schematic.components[el].name == parameter:
                                already_exist = True
                        if not already_exist:
                            self.modeler.schematic.create_new_component_from_symbol(
                                parameter, pins, refbase=fields[0][0], parameters=parameter_list, values=parameter_value
                            )
                        mycomp = self.modeler.schematic.create_component(
                            fields[0],
                            component_library=None,
                            component_name=parameter,
                            location=[xpos, ypos],
                            use_instance_id_netlist=use_instance,
                        )
                        value = None
                elif fields[0][0] == "J":
                    numpins = len(fields) - 1
                    i = 1
                    pins = []
                    while i <= numpins:
                        pins.append("Pin" + str(i))
                        i += 1
                    parameter = fields[len(fields) - 1][:-1].strip()
                    if "=" in parameter:
                        parameter_list = [parameter[: parameter.find("=") - 1]]
                        parameter_value = [parameter[parameter.find("=") + 1 :]]
                    else:
                        parameter_list = ["MOD"]
                        parameter_value = [parameter]
                    self.modeler.schematic.create_symbol(parameter, pins)
                    already_exist = False
                    for el in self.modeler.schematic.components:
                        if self.modeler.schematic.components[el].name == parameter:
                            already_exist = True
                    if not already_exist:
                        self.modeler.schematic.create_new_component_from_symbol(
                            parameter, pins, refbase=fields[0][0], parameters=parameter_list, values=parameter_value
                        )
                    mycomp = self.modeler.schematic.create_component(
                        fields[0],
                        component_library=None,
                        component_name=parameter,
                        location=[xpos, ypos],
                        use_instance_id_netlist=use_instance,
                    )
                    value = None
                elif fields[0][0] == "D":
                    value = self._get_number_from_string(fields[3])
                    mycomp = self.modeler.schematic.create_diode(
                        name, value, [xpos, ypos], use_instance_id_netlist=use_instance
                    )
                elif fields[0][0] == "V":
                    if "PULSE" not in line:
                        value = self._get_number_from_string(fields[3])
                        mycomp = self.modeler.schematic.create_voltage_dc(
                            name, value, [xpos, ypos], use_instance_id_netlist=use_instance
                        )
                    else:
                        value = line[line.index("PULSE") + 6 : line.index(")") - 1].split(" ")
                        value = [i.replace("{", "").replace("}", "") for i in value]
                        fields[1], fields[2] = fields[2], fields[1]
                        mycomp = self.modeler.schematic.create_voltage_pulse(
                            name, value, [xpos, ypos], use_instance_id_netlist=use_instance
                        )
                elif fields[0][0].lower() == "k":
                    value = self._get_number_from_string(fields[3])
                    mycomp = self.modeler.schematic.create_coupling_inductors(
                        name, fields[1], fields[2], value, [xpos, ypos], use_instance_id_netlist=use_instance
                    )
                elif fields[0][0] == "I":
                    if "PULSE" not in line:
                        value = self._get_number_from_string(fields[3])
                        mycomp = self.modeler.schematic.create_current_dc(
                            name, value, [xpos, ypos], use_instance_id_netlist=use_instance
                        )
                    else:
                        value = line[line.index("PULSE") + 6 : line.index(")") - 1].split(" ")
                        value = [i.replace("{", "").replace("}", "") for i in value]
                        mycomp = self.modeler.schematic.create_current_pulse(
                            name, value, [xpos, ypos], use_instance_id_netlist=use_instance
                        )
                elif not any(word in line.lower() for word in [".param", ".model", ".lib"]):
                    self.logger.warning("%s could not be imported", line)
                if mycomp:
                    id = 1
                    for pin in mycomp.pins:
                        pos = pin.location
                        if pos[0] < xpos:
                            angle = 0.0
                        else:
                            angle = math.pi
                        if fields[id] == "0":
                            gnd_pos = self.modeler.schematic._convert_point_to_units([0, -0.00254])
                            new_pos = [i + j for i, j in zip(pos, gnd_pos)]
                            self.modeler.schematic.create_gnd([new_pos[0], new_pos[1]])
                        else:
                            self.modeler.schematic.create_page_port(fields[id], [pos[0], pos[1]], angle)
                        id += 1
                    ypos += delta
                    if ypos > 0.254:
                        xpos += delta
                        ypos = 0
                    counter += 1
                    if counter > 59:
                        self.modeler.oeditor.CreatePage("<Page Title>")
                        counter = 0
        if autosave:
            self._desktop.EnableAutoSave(True)
        self.modeler.schematic_units = units
        self.logger.info("Netlist was correctly imported into %s", self.design_name)
        return True

    @pyaedt_function_handler(path="input_file")
    def get_ibis_model_from_file(self, input_file, is_ami=False):
        """Create an IBIS model based on the data contained in an IBIS file.

        Parameters
        ----------
        input_file : str
            Path of the IBIS file.
        is_ami : bool, optional
            Whether the file to import is an IBIS AMI file. The
            default is ``False``, in which case it is an IBIS file.

        Returns
        -------
        :class:`ansys.aedt.core.generic.ibis_reader.Ibis`
            IBIS object exposing all data from the IBIS file.
        """
        if is_ami:
            reader = ibis_reader.AMIReader(input_file, self)
        else:
            reader = ibis_reader.IbisReader(input_file, self)
        reader.parse_ibis_file()
        return reader.ibis_model

    @pyaedt_function_handler(file_to_import="input_file")
    def create_schematic_from_mentor_netlist(self, input_file):
        """Create a circuit schematic from a Mentor netlist.

        Supported currently are:

        * R
        * L
        * C
        * Diodes
        * Bjts
        * Discrete components with syntax ``Uxxx net1 net2get_source_pin_names ... netn modname``

        Parameters
        ----------
        input_file : str
            Full path to the HSpice file to import.

        Returns
        -------
        bool
            ``True`` when successful, ``False`` when failed.

        """
        units = self.modeler.schematic_units
        self.modeler.schematic_units = "meter"
        xpos = 0
        ypos = 0
        delta = 0.0508
        use_instance = True
        my_netlist = []
        with open_file(input_file, "r") as f:
            for line in f:
                my_netlist.append(line.split(" "))
        nets = [i for i in my_netlist if i[0] == "NET"]
        comps = [i for i in my_netlist if i[0] == "COMP:"]
        props = {}
        for el in my_netlist:
            if el[0] == "COMP:":
                n = el[2].strip()
                n = n[1:-1]
                props[n] = []
                i = my_netlist.index(el) + 1
                finished = False
                while not finished and i < len(my_netlist):
                    if my_netlist[i][0] == "Property:":
                        props[n].append(my_netlist[i][1])
                    elif "Pin:" in my_netlist[i]:
                        props[n].append(my_netlist[i])
                    else:
                        finished = True
                    i += 1

        column_number = int(math.sqrt(len(comps)))
        for el in comps:
            name = el[2].strip()  # Remove carriage return.
            name = name[1:-1]  # Remove quotes.
            if len(el) > 3:
                comptype = el[3]
            else:
                comptype = self.retrieve_mentor_comp(el[2])
            value = "required"
            for prop in props[name]:
                if "Value=" in prop:
                    value = prop.split("=")[1].replace(",", ".").strip()

            mycomp = None
            if "resistor:RES." in comptype:
                mycomp = self.modeler.schematic.create_resistor(
                    name, value, [xpos, ypos], use_instance_id_netlist=use_instance
                )
            elif "inductor:COIL." in comptype:
                mycomp = self.modeler.schematic.create_inductor(
                    name, value, [xpos, ypos], use_instance_id_netlist=use_instance
                )
            elif "capacitor:CAP." in comptype:
                mycomp = self.modeler.schematic.create_capacitor(
                    name, value, [xpos, ypos], use_instance_id_netlist=use_instance
                )
            elif "transistor:NPN" in comptype:
                mycomp = self.modeler.schematic.create_npn(
                    name, value, [xpos, ypos], use_instance_id_netlist=use_instance
                )
            elif "transistor:PNP" in comptype:
                mycomp = self.modeler.schematic.create_pnp(
                    name, value, [xpos, ypos], use_instance_id_netlist=use_instance
                )
            elif "diode:" in comptype:
                mycomp = self.modeler.schematic.create_diode(
                    name, value, [xpos, ypos], use_instance_id_netlist=use_instance
                )

            if mycomp:
                id = 1
                for pin in mycomp.pins:
                    pos = pin.location
                    if pos[0] < xpos:
                        angle = 0.0
                    else:
                        angle = math.pi
                    netname = None
                    for net in nets:
                        net = [i.strip() for i in net]
                        if (name + "-" + str(id)) in net:
                            fullnetname = net[2]
                            netnames = fullnetname.split("/")
                            netname = (
                                netnames[len(netnames) - 1].replace(",", "_").replace("'", "").replace("$", "").strip()
                            )
                    if not netname:
                        prop = props[name]
                        if "Pin:" in prop and id in prop:
                            netname = prop[-1]
                            netname = netname.replace("$", "")

                    if netname:
                        self.modeler.schematic.create_page_port(netname, [pos[0], pos[1]], angle)
                    else:
                        self.logger.info("Page port was not created.")
                    id += 1
                ypos += delta
                if ypos > delta * (column_number):
                    xpos += delta
                    ypos = 0

        for el in nets:
            netname = el[2][1:-1]
            netname = netname.replace("$", "")
            if "GND" in netname.upper():
                self.modeler.schematic.create_gnd([xpos, ypos])
                page_pos = ypos + 0.00254
                self.modeler.schematic.create_page_port(netname, [xpos, page_pos], 0.0)
                ypos += delta
                if ypos > delta * column_number:
                    xpos += delta
                    ypos = 0

        self.logger.info("Netlist was correctly imported into %s", self.design_name)
        self.modeler.schematic_units = units
        return True

    @pyaedt_function_handler(refid="reference_id")
    def retrieve_mentor_comp(self, reference_id):
        """Retrieve the type of the Mentor netlist component for a given reference ID.

        Parameters
        ----------
        reference_id : list
            Reference ID.

        Returns
        -------
        str
            Type of the Mentor netlist component.

        """
        if reference_id[1] == "R":
            return "resistor:RES."
        elif reference_id[1] == "C":
            return "capacitor:CAP."
        elif reference_id[1] == "L":
            return "inductor:COIL."
        elif reference_id[1] == "D":
            return "diode"
        elif reference_id[1] == "Q":
            return "transistor:NPN"
        else:
            return ""

    @pyaedt_function_handler()
    def get_source_pin_names(
        self, source_design_name, source_project_name=None, source_project_path=None, port_selector=3
    ):
        """Retrieve pin names.

        Parameters
        ----------
        source_design_name : str
            Name of the source design.
        source_project_name : str, optional
            Name of the source project. The default is ``None``.
        source_project_path : str, optional
            Path to the source project if different than the existing path. The default is ``None``.
        port_selector : int, optional
            Type of the port. Options are ``1``, ``2``, and ``3``, corresponding respectively to ``"Wave Port"``,
            ``"Terminal"``, or ``"Circuit Port"``. The default is ``3``, which is a circuit port.

        Returns
        -------
        list
            List of pin names.

        References
        ----------

        >>> oModule.GetExcitationsOfType
        """
        if source_project_name and self.project_name != source_project_name and not source_project_path:
            raise AttributeError(
                "If the source project is different from the current one, `source_project_path` must also be provided."
            )
        if source_project_path and not source_project_name:
            raise AttributeError(
                "When `source_project_path` is specified, `source_project_name` must also be provided."
            )
        if not source_project_name or self.project_name == source_project_name:
            oSrcProject = self._desktop.GetActiveProject()
        else:
            self._desktop.OpenProject(source_project_path)
            oSrcProject = self._desktop.SetActiveProject(source_project_name)
        oDesign = oSrcProject.SetActiveDesign(source_design_name)
        if is_linux and settings.aedt_version == "2024.1":  # pragma: no cover
            time.sleep(1)
            self.desktop_class.close_windows()
        tmp_oModule = oDesign.GetModule("BoundarySetup")
        port = None
        if port_selector == 1:
            port = "Wave Port"
        elif port_selector == 2:
            port = "Terminal"
        elif port_selector == 3:
            port = "Circuit Port"
        if not port:
            return False
        pins = list(tmp_oModule.GetExcitationsOfType(port))
        self.logger.info("%s Excitations Pins found.", len(pins))
        return pins

    @pyaedt_function_handler(filename="input_file", solution_name="solution")
    def import_touchstone_solution(self, input_file, solution="Imported_Data"):
        """Import a Touchstone file as the solution.

        Parameters
        ----------
        input_file : str
            Name of the Touchstone file.
        solution : str, optional
            Name of the solution. The default is ``"Imported_Data"``.

        Returns
        -------
        list
            List of ports.

        References
        ----------

        >>> oDesign.ImportData
        """
        if input_file[-2:] == "ts":
            with open_file(input_file, "r") as f:
                lines = f.readlines()
                for i in lines:
                    if "[Number of Ports]" in i:
                        ports = int(i[i.find("]") + 1 :])
                portnames = [i.split(" = ")[1].strip() for i in lines if "! Port" in i[:9]]
                if not portnames:
                    portnames = ["Port{}".format(i + 1) for i in range(ports)]
        else:
            re_filename = re.compile(r"\.s(?P<ports>\d+)+p", re.I)
            m = re_filename.search(input_file)
            ports = int(m.group("ports"))
            portnames = None
            with open_file(input_file, "r") as f:
                lines = f.readlines()
                portnames = [i.split(" = ")[1].strip() for i in lines if "Port[" in i]
            if not portnames:
                portnames = ["Port{}".format(i + 1) for i in range(ports)]
        arg = [
            "NAME:NPortData",
            "Description:=",
            "",
            "ImageFile:=",
            "",
            "SymbolPinConfiguration:=",
            0,
            ["NAME:PortInfoBlk"],
            ["NAME:PortOrderBlk"],
            "filename:=",
            input_file,
            "numberofports:=",
            ports,
            "sssfilename:=",
            "",
            "sssmodel:=",
            False,
            "PortNames:=",
            portnames,
            "domain:=",
            "frequency",
            "datamode:=",
            "Link",
            "devicename:=",
            "",
            "SolutionName:=",
            solution,
            "displayformat:=",
            "MagnitudePhase",
            "datatype:=",
            "SMatrix",
            [
                "NAME:DesignerCustomization",
                "DCOption:=",
                0,
                "InterpOption:=",
                0,
                "ExtrapOption:=",
                1,
                "Convolution:=",
                0,
                "Passivity:=",
                0,
                "Reciprocal:=",
                False,
                "ModelOption:=",
                "",
                "DataType:=",
                1,
            ],
            [
                "NAME:NexximCustomization",
                "DCOption:=",
                3,
                "InterpOption:=",
                1,
                "ExtrapOption:=",
                3,
                "Convolution:=",
                0,
                "Passivity:=",
                0,
                "Reciprocal:=",
                False,
                "ModelOption:=",
                "",
                "DataType:=",
                2,
            ],
            [
                "NAME:HSpiceCustomization",
                "DCOption:=",
                1,
                "InterpOption:=",
                2,
                "ExtrapOption:=",
                3,
                "Convolution:=",
                0,
                "Passivity:=",
                0,
                "Reciprocal:=",
                False,
                "ModelOption:=",
                "",
                "DataType:=",
                3,
            ],
            "NoiseModelOption:=",
            "External",
        ]
        self.odesign.ImportData(arg, "", True)
        self.logger.info("Touchstone file was correctly imported into %s", self.design_name)
        return portnames

    @pyaedt_function_handler(designname="design", setupname="setup")
    def export_fullwave_spice(
        self,
        design=None,
        setup=None,
        is_solution_file=False,
        filename=None,
        passivity=False,
        causality=False,
        renormalize=False,
        impedance=50,
        error=0.5,
        poles=10000,
    ):
        """
        Export a full wave HSpice file using NDE.

        .. warning::
          This method doesn't work.

        Parameters
        ----------
        design : str, optional
            Name of the design or the full path to the solution file if it is an imported file.
            The default is ``None``.
        setup : str, optional
            Name of the setup if it is a design. The default is ``None``.
        is_solution_file : bool, optional
            Whether it is an imported solution file. The default is ``False``.
        filename : str, optional
            Full path and name for exporting the HSpice file.
            The default is ``None``, in which case the file is exported to the working directory.
        passivity : bool, optional
            Whether to compute the passivity. The default is ``False``.
        causality : bool, optional
            Whether to compute the causality. The default is ``False``.
        renormalize : bool, optional
            Whether to renormalize the S-matrix to a specific port impedance.
            The default is ``False``.
        impedance : float, optional
            Impedance value if ``renormalize=True``. The default is ``50``.
        error : float, optional
            Fitting error. The default is ``0.5``.
        poles : int, optional
            Number of fitting poles. The default is ``10000``.

        Returns
        -------
        str
            Name of the HSpice file if the export is successful.

        References
        ----------

        >>> oDesign.ExportFullWaveSpice
        """
        if not design:
            design = self.design_name
        if not filename:
            filename = os.path.join(self.working_directory, self.design_name + ".sp")
        if is_solution_file:
            setup = design
            design = ""
        else:
            if not setup:
                setup = self.nominal_sweep
        self.onetwork_data_explorer.ExportFullWaveSpice(
            design,
            is_solution_file,
            setup,
            "",
            [],
            [
                "NAME:SpiceData",
                "SpiceType:=",
                "HSpice",
                "EnforcePassivity:=",
                passivity,
                "EnforceCausality:=",
                causality,
                "UseCommonGround:=",
                True,
                "ShowGammaComments:=",
                True,
                "Renormalize:=",
                renormalize,
                "RenormImpedance:=",
                impedance,
                "FittingError:=",
                error,
                "MaxPoles:=",
                poles,
                "PassivityType:=",
                "IteratedFittingOfPV",
                "ColumnFittingType:=",
                "Matrix",
                "SSFittingType:=",
                "FastFit",
                "RelativeErrorToleranc:=",
                False,
                "EnsureAccurateZfit:=",
                True,
                "TouchstoneFormat:=",
                "MA",
                "TouchstoneUnits:=",
                "GHz",
                "TouchStonePrecision:=",
                15,
                "SubcircuitName:=",
                "",
                "SYZDataInAutoMode:=",
                False,
                "ExportDirectory:=",
                os.path.dirname(filename) + "\\",
                "ExportSpiceFileName:=",
                os.path.basename(filename),
                "FullwaveSpiceFileName:=",
                os.path.basename(filename),
                "UseMultipleCores:=",
                True,
                "NumberOfCores:=",
                20,
            ],
        )
        self.logger.info("FullWaveSpice correctly exported to %s", filename)

        return filename

    @pyaedt_function_handler(
        plot_name="name", curvenames="curves", solution_name="solution", variation_dict="variations"
    )
    def create_touchstone_report(
        self,
        name,
        curves,
        solution=None,
        variations=None,
        differential_pairs=False,
        subdesign_id=None,
    ):
        """
        Create a Touchstone plot.

        Parameters
        ----------
        name : str
            Name of the plot.
        curves : list
            List of names for the curves to plot.
        solution : str, optional
            Name of the solution. The default is ``None``.
        variations : dict, optional
            Dictionary of variation names. The default is ``None``.
        differential_pairs : bool, optional
            Whether the plot is on differential pairs traces. The default is ``False``.
        subdesign_id : int, optional
            Specify a subdesign ID to export a Touchstone file of this subdesign. The default value is ``None``.
        Returns
        -------
        bool
           ``True`` when successful, ``False`` when failed.

        References
        ----------

        >>> oModule.CreateReport
        """
        if not solution:
            solution = self.nominal_sweep
        variations_dict = {"Freq": ["All"]}
        if variations:
            for el in variations:
                variations_dict[el] = [variations[el]]
        dif = None
        if differential_pairs:
            dif = "Differential Pairs"
        return self.post.create_report(
            curves, solution, variations=variations_dict, context=dif, subdesign_id=subdesign_id, plot_name=name
        )

    @pyaedt_function_handler(instance_name="instance", setup_name="setup")
    def push_excitations(self, instance, thevenin_calculation=False, setup="LinearFrequency"):
        """Push excitations for a linear frequency setup.

        Parameters
        ----------
        instance : str
            Name of the instance.
        thevenin_calculation : bool, optional
            Whether to perform the Thevenin equivalent calculation. The default is ``False``.
        setup : str, optional
            Name of the solution setup to push. The default is ``"LinearFrequency"``.

        Returns
        -------
        bool
            ``True`` when successful, ``False`` when failed.

        References
        ----------

        >>> oEditor.PushExcitations
        """
        arg = ["NAME:options", "CalcThevenin:=", thevenin_calculation, "Sol:=", setup]

        self.modeler.oeditor.PushExcitations(instance, arg)
        return True

    @pyaedt_function_handler(instance_name="instance", setup_name="setup")
    def push_time_excitations(
        self,
        instance,
        start=0.0,
        stop=0.0,
        harmonics=100,
        window_type="Rectangular",
        width_percentage=100.0,
        kaiser=0.0,
        correct_coherent_gain=True,
        setup="NexximTransient",
    ):
        """Push excitations for a transient setup.

        Parameters
        ----------
        instance : str
            Name of the instance.
        start : float, optional
            Start time in ``seconds``. The default is ``0.0``.
        stop : float, optional
            Stop time in ``seconds``. The default is ``0.0``.
        harmonics : int, optional
            Maximum number of harmonics. The default is ``100``.
        window_type : str, optional
            Window type. Available windows are: ``Rectangular``, ``Barlett``, ``Blackman``, ``Hamming``,
            ``Hanning``, ``Kaiser``, ``Welch``, ``Weber``, ``Lanzcos``. The default is ``Rectangular``.
        width_percentage : float, optional
            Width percentage. The default is ``100.0``.
        kaiser : float, optional
            Kaiser value. The default is ``0.0``.
        correct_coherent_gain : bool, optional
            Whether to enable the coherent gain correction. The default is ``True``.
        setup : str, optional
            Name of the solution setup to push. The default is ``"LinearFrequency"``.

        Returns
        -------
        bool
            ``True`` when successful, ``False`` when failed.

        References
        ----------

        >>> oEditor.PushExcitations
        """
        arg = [
            "NAME:options",
            "transient:=",
            [
                "start:=",
                start,
                "stop:=",
                stop,
                "maxHarmonics:=",
                harmonics,
                "winType:=",
                window_type,
                "widthPct:=",
                width_percentage,
                "kaiser:=",
                kaiser,
                "correctCoherentGain:=",
                correct_coherent_gain,
            ],
            "Sol:=",
            setup,
        ]
        self.modeler.oeditor.PushExcitations(instance, arg)
        return True

    @pyaedt_function_handler()
    def create_source(self, source_type, name=None):
        """Create a source in Circuit.

        Parameters
        ----------
        source_type : str
            Source type to create. Sources available are:

            * PowerSin.
            * PowerIQ.
            * VoltageFrequencyDependent.
            * VoltageDC.
            * VoltageSin.
            * CurrentSin.

        name : str, optional
            Source name.

        Returns
        -------
        :class:`ansys.aedt.core.modules.boundary.Source`
            Circuit Source Object.

        References
        ----------

        >>> oDesign.UpdateSources
        """
        if not name:
            name = generate_unique_name("Source")
        if name in self.source_names:
            self.logger.warning("Source name is defined in the design.")
            return False
        if source_type not in SourceKeys.SourceNames:
            self.logger.warning("Source type is not correct.")
            return False
        if source_type == "PowerSin":
            new_source = PowerSinSource(self, name, source_type)
        elif source_type == "PowerIQ":
            new_source = PowerIQSource(self, name, source_type)
        elif source_type == "VoltageFrequencyDependent":
            new_source = VoltageFrequencyDependentSource(self, name, source_type)
        elif source_type == "VoltageDC":
            new_source = VoltageDCSource(self, name, source_type)
        elif source_type == "VoltageSin":
            new_source = VoltageSinSource(self, name, source_type)
        elif source_type == "CurrentSin":
            new_source = CurrentSinSource(self, name, source_type)
        else:
            new_source = Sources(self, name, source_type)
        new_source.create()
        if not self._internal_sources:
            self._internal_sources = {name: new_source}
        else:
            self._internal_sources.update({name: new_source})
        return new_source

    @pyaedt_function_handler()
    def assign_voltage_sinusoidal_excitation_to_ports(self, ports):
        """Assign a voltage sinusoidal excitation to circuit ports.

        Parameters
        ----------
        ports : list
            List of circuit ports to assign to the sinusoidal excitation.

        Returns
        -------
        :class:`ansys.aedt.core.modules.boundary.Source`
            Circuit Source Object.

        References
        ----------

        >>> oDesign.UpdateSources
        """

        source_v = self.create_source(source_type="VoltageSin")
        for port in ports:
            self.excitation_objects[port].enabled_sources.append(source_v.name)
            self.excitation_objects[port].update()
        return source_v

    @pyaedt_function_handler()
    def assign_current_sinusoidal_excitation_to_ports(self, ports):
        """Assign a current sinusoidal excitation to circuit ports.

        Parameters
        ----------
        ports : list
            List of circuit ports to assign to the sinusoidal excitation.

        Returns
        -------
        :class:`ansys.aedt.core.modules.boundary.Source`
            Circuit Source Object.

        References
        ----------

        >>> oDesign.UpdateSources
        """
        source_i = self.create_source(source_type="CurrentSin")
        for port in ports:
            self.excitation_objects[port].enabled_sources.append(source_i.name)
            self.excitation_objects[port].update()
        return source_i

    @pyaedt_function_handler()
    def assign_power_sinusoidal_excitation_to_ports(self, ports):
        """Assign a power sinusoidal excitation to circuit ports.

        Parameters
        ----------
        ports : list
            List of circuit ports to assign to the sinusoidal excitation.

        Returns
        -------
        :class:`ansys.aedt.core.modules.boundary.Source`
            Circuit Source Object.

        References
        ----------

        >>> oDesign.UpdateSources
        """
        source_p = self.create_source(source_type="PowerSin")
        for port in ports:
            self.excitation_objects[port].enabled_sources.append(source_p.name)
            self.excitation_objects[port].update()
        return source_p

    @pyaedt_function_handler(filepath="input_file")
    def assign_voltage_frequency_dependent_excitation_to_ports(self, ports, input_file):
        """Assign a frequency dependent excitation to circuit ports from a frequency dependent source (FDS format).

        Parameters
        ----------
        ports : list
            List of circuit ports to assign to the frequency dependent excitation.
        input_file : str
            Path to the frequency dependent file.

        Returns
        -------
        :class:`ansys.aedt.core.modules.boundary.Source`
            Circuit Source Object.

        References
        ----------

        >>> oDesign.UpdateSources
        """
        if not os.path.exists(input_file) or os.path.splitext(input_file)[1] != ".fds":
            self.logger.error("Introduced file is not correct. Check path and format.")
            return False

        if not all(elem in self.excitations for elem in ports):
            self.logger.error("Defined ports do not exist")
            return False

        source_freq = self.create_source(source_type="VoltageFrequencyDependent")
        source_freq.fds_filename = input_file
        for port in ports:
            self.excitation_objects[port].enabled_sources.append(source_freq.name)
            self.excitation_objects[port].update()
        return source_freq

    @pyaedt_function_handler(
        positive_terminal="assignment",
        negative_terminal="reference",
        common_name="common_mode",
        diff_name="differential_mode",
        common_ref="common_reference",
        diff_ref_z="differential_reference",
    )
    def set_differential_pair(
        self,
        assignment,
        reference,
        common_mode=None,
        differential_mode=None,
        common_reference=25,
        differential_reference=100,
        active=True,
    ):
        """Add a differential pair definition.

        Parameters
        ----------
        assignment : str
            Name of the terminal to use as the positive terminal.
        reference : str
            Name of the terminal to use as the negative terminal.
        common_mode : str, optional
            Name for the common mode. The default is ``None``, in which case a unique name is assigned.
        differential_mode : str, optional
            Name for the differential mode. The default is ``None``, in which case a unique name is assigned.
        common_reference : float, optional
            Reference impedance for the common mode. The units are Ohm. The default is ``25``.
        differential_reference : float, optional
            Reference impedance for the differential mode. Units are Ohm. Default is ``100``.
        active : bool, optional
            Whether to set the differential pair as active. The default is ``True``.

        Returns
        -------
        bool
            ``True`` when successful, ``False`` when failed.

        References
        ----------
        >>> oDesign.SetDiffPairs
        """
        if not differential_mode:
            differential_mode = generate_unique_name("Diff")
        if not common_mode:
            common_mode = generate_unique_name("Comm")

        arg1 = [
            "Pos:=",
            assignment,
            "Neg:=",
            reference,
            "On:=",
            active,
            "matched:=",
            False,
            "Dif:=",
            differential_mode,
            "DfZ:=",
            [float(differential_reference), 0],
            "Com:=",
            common_mode,
            "CmZ:=",
            [float(common_reference), 0],
        ]

        arg = ["NAME:DiffPairs"]
        arg.append("Pair:=")
        arg.append(arg1)

        tmpfile1 = os.path.join(self.working_directory, generate_unique_name("tmp"))
        self.odesign.SaveDiffPairsToFile(tmpfile1)
        with open_file(tmpfile1, "r") as fh:
            lines = fh.read().splitlines()

        old_arg = []
        for line in lines:
            data = line.split(",")
            data_arg = [
                "Pos:=",
                data[0],
                "Neg:=",
                data[1],
                "On:=",
                data[2] == "1",
                "matched:=",
                False,
                "Dif:=",
                data[4],
                "DfZ:=",
                [float(data[5]), 0],
                "Com:=",
                data[6],
                "CmZ:=",
                [float(data[7]), 0],
            ]
            old_arg.append(data_arg)

        for arg2 in old_arg:
            arg.append("Pair:=")
            arg.append(arg2)

        try:
            os.remove(tmpfile1)
        except Exception:  # pragma: no cover
            self.logger.warning("ERROR: Cannot remove temp files.")

        try:
            self.odesign.SetDiffPairs(arg)
        except Exception:  # pragma: no cover
            return False
        return True

    @pyaedt_function_handler(filename="input_file")
    def load_diff_pairs_from_file(self, input_file):
        """Load differtential pairs definition from a file.

        You can use the ``save_diff_pairs_to_file()`` method to obtain the file format.
        New definitions are added only if they are compatible with the existing definitions in the project.

        Parameters
        ----------
        input_file : str
            Full qualified name of the file containing the differential pairs definition.

        Returns
        -------
        bool
            ``True`` when successful, ``False`` when failed.

        References
        ----------
        >>> oDesign.LoadDiffPairsFromFile
        """
        if not os.path.isfile(input_file):  # pragma: no cover
            raise ValueError("{}: The specified file could not be found.".format(input_file))

        try:
            new_file = os.path.join(os.path.dirname(input_file), generate_unique_name("temp") + ".txt")
            with open_file(input_file, "r") as file:
                filedata = file.read().splitlines()
            with io.open(new_file, "w", newline="\n") as fh:
                for line in filedata:
                    fh.write(line + "\n")

            self.odesign.LoadDiffPairsFromFile(new_file)
            os.remove(new_file)
        except Exception:  # pragma: no cover
            return False
        return True

    @pyaedt_function_handler(filename="output_file")
    def save_diff_pairs_to_file(self, output_file):
        """Save differential pairs definition to a file.

        If the file that is specified already exists, it is overwritten.

        Parameters
        ----------
        output_file : str
            Full qualified name of the file to save the differential pairs definition to.

        Returns
        -------
        bool
            ``True`` when successful, ``False`` when failed.

        References
        ----------
        >>> oDesign.SaveDiffPairsToFile
        """
        self.odesign.SaveDiffPairsToFile(output_file)

        return os.path.isfile(output_file)

    @pyaedt_function_handler(netlist_file="input_file", datablock_name="name")
    def add_netlist_datablock(self, input_file, name=None):
        """Add a new netlist data block to the circuit schematic.

        Parameters
        ----------
        input_file : str
            Path to the netlist file.
        name : str, optional
            Name of the data block.

        Returns
        -------
        bool
            ``True`` when successful, ``False`` when failed.
        """
        if not os.path.exists(input_file):
            self.logger.error("Netlist File doesn't exists")
            return False
        if not name:
            name = generate_unique_name("Inc")

        tmp_oModule = self.odesign.GetModule("DataBlock")
        tmp_oModule.AddNetlistDataBlock(
            ["NAME:DataBlock", "name:=", name, "filename:=", input_file, "filelocation:=", 0]
        )
        return True

    @pyaedt_function_handler(filepath="input_file")
    def browse_log_file(self, input_file=None):
        """Save the most recent log file in a new directory.

        Parameters
        ----------
        input_file : str, optional
            File path to save the new log file to. The default is the ``pyaedt`` folder.

        Returns
        -------
        str
            File Path.
        """
        if input_file and not os.path.exists(os.path.normpath(input_file)):
            self.logger.error("Path does not exist.")
            return None
        elif not input_file:
            input_file = os.path.join(os.path.normpath(self.working_directory), "logfile")
            if not os.path.exists(input_file):
                os.mkdir(input_file)

        results_path = os.path.join(os.path.normpath(self.results_directory), self.design_name)
        results_temp_path = os.path.join(results_path, "temp")

        # Check if .log exist in temp folder
        if os.path.exists(results_temp_path) and search_files(results_temp_path, "*.log"):
            # Check the most recent
            files = search_files(results_temp_path, "*.log")
            latest_file = max(files, key=os.path.getctime)
        elif os.path.exists(results_path) and search_files(results_path, "*.log"):
            # Check the most recent
            files = search_files(results_path, "*.log")
            latest_file = max(files, key=os.path.getctime)
        else:
            self.logger.error("Design not solved")
            return None

        shutil.copy(latest_file, input_file)
        filename = os.path.basename(latest_file)
        return os.path.join(input_file, filename)

    @pyaedt_function_handler()
    def connect_circuit_models_from_multi_zone_cutout(
        self, project_connections, edb_zones_dict, ports=None, schematic_units="mm", model_inc=50
    ):
        """Connect circuit model from a multizone clipped project.

        Parameters
        ----------
        project_connections : dic[str][str]
            Dictionary of project connections returned from the
            ``edb.get_connected_ports_from_multizone_cutout()`` method.
        edb_zones_dict : dict[str][EDB PolygonData]
            Dictionary of zones returned by the ``edb.copy_zones()`` method.
        ports : dict[str][str]
            dictionary return from command edb.cutout_multizone_layout(). These ports are the ones created before
            processing the multizone clipping. Like for instance ports created on components resulting from previous
            automated workflow execution.
        schematic_units : str, optional
            Units for the schematic, such as ``"mm"`` or ``"in"``. The
            default is ``"mm"``.
        model_inc : float, optional
            Distance increment for adding models. The default is ``50``.

        Returns
        -------
        bool
            ``True`` when successful, ``False`` when failed.

        Examples
        --------
        These commands show how to get input arguments described in this method:
        - project_connections
        - edb_zone_dict
        -
        >>> edb = Edb(edb_file)
        >>> edb_zones = edb.copy_zones(r"C:\\Temp\\test")
        >>> defined_ports, project_connections = edb.cutout_multizone_layout(edb_zones, common_reference_net)
        >>> circ = Circuit()
        >>> circ.connect_circuit_models_from_multi_zone_cutout(project_connexions, edb_zones, defined_ports)
        """
        if project_connections and edb_zones_dict:
            self.modeler.schematic_units = schematic_units
            inc = model_inc
            ind = 1
            for edb_file in list(edb_zones_dict.keys()):
                hfss3d_layout_model = self.import_edb_in_circuit(input_dir=edb_file)
                model_position = [ind * inc, 0]
                hfss3d_layout_model.location = model_position
                ind += 1
            for connection in project_connections:
                pin1 = None
                pin2 = None
                model1 = next(
                    cmp for cmp in list(self.modeler.schematic.components.values()) if connection[0][0] in cmp.name
                )
                if model1:
                    try:
                        pin1 = next(pin for pin in model1.pins if pin.name == connection[0][1])
                    except Exception:
                        print("failed to get pin1")
                model2 = next(
                    cmp for cmp in list(self.modeler.schematic.components.values()) if connection[1][0] in cmp.name
                )
                if model2:
                    try:
                        pin2 = next(pin for pin in model2.pins if pin.name == connection[1][1])
                    except Exception:
                        print("failed to get pin2")
                if pin1 and pin2:
                    pin1.connect_to_component(component_pin=pin2, use_wire=False)
            for model_name, ports in ports.items():
                if any(cmp for cmp in list(self.modeler.schematic.components.values()) if model_name in cmp.name):
                    model = next(
                        cmp for cmp in list(self.modeler.schematic.components.values()) if model_name in cmp.name
                    )
                    if model:
                        for port_name in ports:
                            try:
                                model_pin = next(pin for pin in model.pins if pin.name == port_name)
                            except StopIteration:
                                model_pin = None
                            if model_pin:
                                self.modeler.components.create_interface_port(port_name, model_pin.location)
            self.save_project()
            return True
        return False

    @pyaedt_function_handler(edb_path="input_dir")
    def import_edb_in_circuit(self, input_dir):
        """Import an EDB design inside a Circuit project.

        Parameters
        ----------
        input_dir : str
            Path of the EDB file to copy.

        Returns
        -------
            ``Hfss3DLayout`` component instance.
        """
        hfss = Hfss3dLayout(input_dir)
        try:
            hfss.edit_cosim_options(
                simulate_missing_solution=True,
                setup_override_name=hfss.setup_names[0],
                sweep_override_name=hfss.existing_analysis_sweeps[0].split(":")[1].strip(" "),
            )
        except Exception:
            self.logger.error(
                "Failed to setup co-simulation settings, make sure the simulation setup is properly defined"
            )
        active_project = hfss.desktop_class.active_project(hfss.project_name)
        active_project.CopyDesign(hfss.design_name)
        active_project = hfss.desktop_class.active_project(self.project_name)
        active_project.Paste()
        hfss_3d_layout_model = self.modeler.schematic.add_subcircuit_3dlayout(hfss.design_name)
        hfss.close_project(save=False)
        return hfss_3d_layout_model

    @pyaedt_function_handler(
        touchstone="input_file", probe_pins="tx_schematic_pins", probe_ref_pins="tx_schematic_differential_pins"
    )
    def create_tdr_schematic_from_snp(
        self,
        input_file,
        tx_schematic_pins,
        tx_schematic_differential_pins=None,
        termination_pins=None,
        differential=True,
        rise_time=30,
        use_convolution=True,
        analyze=True,
        design_name="LNA",
    ):
        """Create a schematic from a Touchstone file and automatically setup a TDR transient analysis.

        Parameters
        ----------
        input_file : str
            Full path to the sNp file.
        tx_schematic_pins : list
            List of pins to attach to the probe components.
        tx_schematic_differential_pins : list, optional
            Reference pins to attach to probe components. The default is ``None``.
            This parameter is valid only in differential TDR probes.
        termination_pins : list, optional
            Pins to terminate. The default is ``None``.
        differential : bool, optional
            Whether the buffers are differential. The default is ``True``. If ``False``, the
            pins are single ended.
        rise_time : float, int, optional
            Rise time of the input pulse in picoseconds. The default is ``30``.
        use_convolution : bool, optional
            Whether to use convolution for the Touchstone file. The default is ``True``.
            If ``False``, state-space is used.
        analyze : bool
             Whether to automatically assign differential pairs. The default is ``False``.
        design_name : str, optional
            New schematic name. The default is ``"LNA"``.

        Returns
        -------

        """
        if design_name in self.design_list:
            self.logger.warning("Design already exists. renaming.")
            design_name = generate_unique_name(design_name)
        self.insert_design(design_name)
        if isinstance(input_file, type(Hfss3dLayout)):
            touchstone_path = input_file.export_touchstone()
        else:
            touchstone_path = input_file

        sub = self.modeler.components.create_touchstone_component(touchstone_path)
        center_x = sub.location[0]
        center_y = sub.location[1]
        left = 0
        delta_y = -1 * sub.location[1] - 2000 - 50 * len(tx_schematic_pins)
        if differential:
            tdr_probe = self.modeler.components.components_catalog["TDR_Differential_Ended"]
        else:
            tdr_probe = self.modeler.components.components_catalog["TDR_Single_Ended"]
        tdr_probe_names = []
        for i, probe_pin in enumerate(tx_schematic_pins):
            pos_y = unit_converter(delta_y - left * 1000, input_units="mil", output_units=self.modeler.schematic_units)
            left += 1
            new_tdr_comp = tdr_probe.place("Tdr_probe", [center_x, center_y + pos_y], angle=-90)
            try:
                if isinstance(probe_pin, int):
                    p_pin = probe_pin
                    if differential:
                        n_pin = tx_schematic_differential_pins[i]
                else:
                    p_pin = [k for k in sub.pins if k.name == probe_pin][0]
                    if differential:
                        n_pin = [k for k in sub.pins if k.name == tx_schematic_differential_pins[i]][0]
            except IndexError:
                self.logger.error("Failed to retrieve the pins.")
                return False
            for pin in sub.pins:
                if not termination_pins or (pin.name in termination_pins):
                    loc = pin.location
                    loc1 = unit_converter(1500, input_units="mil", output_units=self.modeler.schematic_units)
                    if loc[0] < center_x:
                        p1 = self.modeler.components.create_interface_port(
                            name=pin.name, location=[loc[0] - loc1, loc[1]]
                        )
                    else:
                        p1 = self.modeler.components.create_interface_port(
                            name=pin.name, location=[loc[0] + loc1, loc[1]]
                        )
                    p1.pins[0].connect_to_component(pin, use_wire=True)

            _, first, second = new_tdr_comp.pins[0].connect_to_component(p_pin)
            self.modeler.move(first, [0, 100], "mil")
            if second.pins[0].location[0] > center_x:
                self.modeler.move(second, [1000, 0], "mil")
            else:
                self.modeler.move(second, [-1000, 0], "mil")
            if differential:
                _, first, second = new_tdr_comp.pins[1].connect_to_component(n_pin)
                self.modeler.move(first, [0, -100], "mil")
                if second.pins[0].location[0] > center_x:
                    self.modeler.move(second, [1000, 0], "mil")
                else:
                    self.modeler.move(second, [-1000, 0], "mil")
            new_tdr_comp.parameters["Pulse_repetition"] = "{}ms".format(rise_time * 1e5)
            new_tdr_comp.parameters["Rise_time"] = "{}ps".format(rise_time)
            if differential:
                tdr_probe_names.append("O(A{}:zdiff)".format(new_tdr_comp.id))
            else:
                tdr_probe_names.append("O(A{}:zl)".format(new_tdr_comp.id))

        setup = self.create_setup(name="Transient_TDR", setup_type=self.SETUPS.NexximTransient)
        setup.props["TransientData"] = ["{}ns".format(rise_time / 4), "{}ns".format(rise_time * 1000)]
        if use_convolution:
            self.oanalysis.AddAnalysisOptions(
                [
                    "NAME:DataBlock",
                    "DataBlockID:=",
                    8,
                    "Name:=",
                    "Nexxim Options",
                    [
                        "NAME:ModifiedOptions",
                        "ts_convolution:=",
                        True,
                    ],
                ]
            )
            setup.props["OptionName"] = "Nexxim Options"
        if analyze:
            self.analyze()
            for trace in tdr_probe_names:
                self.post.create_report(trace)
        return True, tdr_probe_names

    @pyaedt_function_handler(touchstone="input_file")
    def create_lna_schematic_from_snp(
        self,
        input_file,
        start_frequency=0,
        stop_frequency=30,
        auto_assign_diff_pairs=False,
        separation=".",
        pattern=None,
        analyze=True,
        design_name="LNA",
    ):
        """Create a schematic from a Touchstone file and automatically set up an LNA analysis.

        This method optionally assigns differential pairs automatically based on name pattern.

        Parameters
        ----------
        input_file : str
            Full path to the sNp file.
        start_frequency : int, float, optional
            Start frequency in GHz of the LNA setup. The default is ``0``.
        stop_frequency  : int, float, optional
            Stop frequency in GHz of the LNA setup. The default is ``30``.
        auto_assign_diff_pairs : bool
            Whether to automatically assign differential pairs. The default is ``False``.
        separation : str, optional
            Character to use to separate port names. The default is ``"."``.
        pattern : list, optional
            Port name pattern. The default is ``["component", "pin", "net"]``.
        analyze : bool
             Whether to automatically assign differential pairs. The default is ``False``.
        design_name : str, optional
            New schematic name. The default is ``"LNA"``.

        Returns
        -------
        (bool, list, list)
            First argument is ``True`` if succeeded.
            Second and third argument are respectively names of the differential and common mode pairs.
        """
        if pattern is None:
            pattern = ["component", "pin", "net"]
        if design_name in self.design_list:
            self.logger.warning("Design already exists. renaming.")
            design_name = generate_unique_name(design_name)
        self.insert_design(design_name)
        if isinstance(input_file, type(Hfss3dLayout)):
            touchstone_path = input_file.export_touchstone()
        else:
            touchstone_path = input_file

        sub = self.modeler.components.create_touchstone_component(touchstone_path)

        ports = []
        center = sub.location[0]
        left = 0
        right = 0
        start = 1500
        for pin in sub.pins:
            loc = pin.location
            if loc[0] < center:
                delta = unit_converter(start + left * 200, input_units="mil", output_units=self.modeler.schematic_units)
                new_loc = [loc[0] - delta, loc[1]]
                left += 1
            else:
                delta = unit_converter(
                    start + right * 200, input_units="mil", output_units=self.modeler.schematic_units
                )
                new_loc = [loc[0] + delta, loc[1]]
                right += 1
            port = self.modeler.components.create_interface_port(name=pin.name, location=new_loc)
            port.pins[0].connect_to_component(assignment=pin, use_wire=True)
            ports.append(port)
        diff_pairs = []
        comm_pairs = []
        if auto_assign_diff_pairs:
            for pin in ports:
                pin_name = pin.name.split(separation)
                if pin_name[-1][-1] == "P":
                    component = pin_name[pattern.index("component")]
                    net = pin_name[pattern.index("net")]
                    for neg_pin in ports:
                        neg_pin_name = neg_pin.name.split(separation)
                        component_neg = neg_pin_name[pattern.index("component")]

                        net_neg = neg_pin_name[pattern.index("net")]

                        if component_neg == component and net_neg != net and net_neg[:-1] == net[:-1]:
                            self.set_differential_pair(
                                assignment=pin.name,
                                reference=neg_pin.name,
                                common_mode="COMMON_{}_{}".format(component, net),
                                differential_mode="{}_{}".format(component, net),
                                common_reference=25,
                                differential_reference=100,
                                active=True,
                            )
                            diff_pairs.append("{}_{}".format(component, net))
                            comm_pairs.append("COMMON_{}_{}".format(component, net))
                            break
        setup1 = self.create_setup()
        setup1.props["SweepDefinition"]["Data"] = "LINC {}GHz {}GHz 1001".format(start_frequency, stop_frequency)
        if analyze:
            self.analyze()
        return True, diff_pairs, comm_pairs

    @pyaedt_function_handler(
        touchstone="input_file",
        ibis_ami="ibis_tx_file",
        tx_pins="tx_schematic_pins",
        rx_pins="rx_schematic_pins",
        tx_refs="tx_schematic_differential_pins",
        rx_refs="rx_schematic_differentialial_pins",
    )
    def create_ami_schematic_from_snp(
        self,
        input_file,
        ibis_tx_file,
        tx_buffer_name,
        rx_buffer_name,
        tx_schematic_pins,
        rx_schematic_pins,
        tx_schematic_differential_pins=None,
        rx_schematic_differentialial_pins=None,
        ibis_tx_component_name=None,
        ibis_rx_component_name=None,
        use_ibis_buffer=True,
        differential=True,
        bit_pattern=None,
        unit_interval=None,
        use_convolution=True,
        analyze=False,
        design_name="AMI",
        ibis_rx_file=None,
        create_setup=True,
    ):
        """Create a schematic from a Touchstone file and automatically set up an IBIS-AMI analysis.

        Parameters
        ----------
        input_file : str
            Full path to the sNp file.
        ibis_tx_file : str
            Full path to the IBIS file.
        ibis_tx_component_name : str, optional
            IBIS component name to use for the simulation of the transmitter.
            This parameter is needed only if IBIS component pins are used.
        ibis_rx_component_name : str, optional
            IBIS component name to use for the simulation of the receiver.
            This parameter is needed only if IBIS component pins are used.
        tx_buffer_name : str
            Transmission buffer name.
        rx_buffer_name : str
            Receiver buffer name
        tx_schematic_pins : list
            Pins to assign the transmitter IBIS.
        tx_schematic_differential_pins : list
            Reference pins to assign the transmitter IBIS. This parameter is only used in
            a differential configuration.
        rx_schematic_pins : list
            Pins to assign the receiver IBIS.
        rx_schematic_differentialial_pins : list
            Reference pins to assign the receiver IBIS. This parameter is only used
            in a differential configuration.
        use_ibis_buffer : bool, optional
            Whether to use the IBIS buffer. The default is ``True``. If ``False``, pins are used.
        differential : bool, optional
            Whether the buffers are differential. The default is ``True``. If ``False``,
            the buffers are single-ended.
        bit_pattern : str, optional
            IBIS bit pattern.
        unit_interval : str, optional
            Unit interval of the bit pattern.
        use_convolution : bool, optional
            Whether to use convolution for the Touchstone file. The default is
            ``True``. If ``False``, state-space is used.
        analyze : bool
             Whether to automatically assign differential pairs. The default is ``False``.
        design_name : str, optional
            New schematic name. The default is ``"LNA"``.
        ibis_rx_file : str, optional
            Ibis receiver file.
        create_setup : bool, optional
            Whether to create a transient or an ami setup. The default is ``True``.

        Returns
        -------
        (bool, list, list)
            First argument is ``True`` if successful.
            Second and third arguments are respectively the names of the tx and rx mode probes.
        """

        return self.create_ibis_schematic_from_snp(
            input_file=input_file,
            ibis_tx_file=ibis_tx_file,
            tx_buffer_name=tx_buffer_name,
            rx_buffer_name=rx_buffer_name,
            tx_schematic_pins=tx_schematic_pins,
            rx_schematic_pins=rx_schematic_pins,
            ibis_rx_file=ibis_rx_file,
            tx_schematic_differential_pins=tx_schematic_differential_pins,
            rx_schematic_differential_pins=rx_schematic_differentialial_pins,
            ibis_tx_component_name=ibis_tx_component_name,
            ibis_rx_component_name=ibis_rx_component_name,
            use_ibis_buffer=use_ibis_buffer,
            differential=differential,
            bit_pattern=bit_pattern,
            unit_interval=unit_interval,
            use_convolution=use_convolution,
            analyze=analyze,
            design_name=design_name,
            is_ami=True,
            create_setup=create_setup,
        )

    @pyaedt_function_handler()
    def create_ibis_schematic_from_snp(
        self,
        input_file,
        ibis_tx_file,
        tx_buffer_name,
        rx_buffer_name,
        tx_schematic_pins,
        rx_schematic_pins,
        ibis_rx_file=None,
        tx_schematic_differential_pins=None,
        rx_schematic_differential_pins=None,
        ibis_tx_component_name=None,
        ibis_rx_component_name=None,
        use_ibis_buffer=True,
        differential=True,
        bit_pattern=None,
        unit_interval=None,
        use_convolution=True,
        analyze=False,
        design_name="IBIS",
        is_ami=False,
        create_setup=True,
    ):
        """Create a schematic from a Touchstone file and automatically set up an IBIS-AMI analysis.

        Parameters
        ----------
        input_file : str
            Full path to the sNp file.
        ibis_tx_file : str
            Full path to the IBIS file.
        tx_buffer_name : str
            Transmission buffer name. It can be a buffer or an ibis pin name.
            In the latter case the user has to provide also the component_name.
        rx_buffer_name : str
            Receiver buffer name.
        tx_schematic_pins : list
            Pins to assign to the transmitter IBIS.
        rx_schematic_pins : list, optional
            Pins to assign to the receiver IBIS.
        tx_schematic_differential_pins : list, optional
            Reference pins to assign to the transmitter IBIS. This parameter is only used in
            a differential configuration.
        rx_schematic_differential_pins : list
            Reference pins to assign to the receiver IBIS. This parameter is only used
            in a differential configuration.
        ibis_tx_component_name : str, optional
            IBIS component name to use for the simulation of the transmitter.
            This parameter is needed only if IBIS component pins are used.
        ibis_rx_component_name : str, optional
            IBIS component name to use for the simulation of the receiver.
            This parameter is needed only if IBIS component pins are used.
        use_ibis_buffer : bool, optional
            Whether to use the IBIS buffer. The default is ``True``. If ``False``, pins are used.
        differential : bool, optional
            Whether the buffers are differential. The default is ``True``. If ``False``,
            the buffers are single-ended.
        bit_pattern : str, optional
            IBIS bit pattern.
        unit_interval : str, optional
            Unit interval of the bit pattern.
        use_convolution : bool, optional
            Whether to use convolution for the Touchstone file. The default is
            ``True``. If ``False``, state-space is used.
        analyze : bool
             Whether to automatically assign differential pairs. The default is ``False``.
        design_name : str, optional
            New schematic name. The default is ``"IBIS"``.
        is_ami : bool, optional
            Whether the ibis is AMI. The default is ``False``.
        ibis_rx_file : str, optional
            Ibis receiver file.
        create_setup : bool, optional
            Whether to create transient or ami setup. The default is ``True``.

        Returns
        -------
        (bool, list, list)
            First argument is ``True`` if successful.
            Second and third arguments are respectively the names of the tx and rx mode probes.
        """
        if design_name in self.design_list:
            self.logger.warning("Design already exists. Renaming.")
            design_name = generate_unique_name(design_name)
        self.insert_design(design_name)
        if isinstance(input_file, type(Hfss3dLayout)):
            touchstone_path = input_file.export_touchstone()
        else:
            touchstone_path = input_file

        sub = self.modeler.components.create_touchstone_component(touchstone_path)
        return self.create_ibis_schematic_from_pins(
            ibis_tx_file=ibis_tx_file,
            ibis_rx_file=ibis_rx_file,
            tx_buffer_name=tx_buffer_name,
            rx_buffer_name=rx_buffer_name,
            tx_schematic_pins=tx_schematic_pins,
            rx_schematic_pins=rx_schematic_pins,
            tx_schematic_differential_pins=tx_schematic_differential_pins,
            rx_schematic_differential_pins=rx_schematic_differential_pins,
            tx_component_name=sub.name,
            ibis_tx_component_name=ibis_tx_component_name,
            ibis_rx_component_name=ibis_rx_component_name,
            use_ibis_buffer=use_ibis_buffer,
            differential=differential,
            bit_pattern=bit_pattern,
            unit_interval=unit_interval,
            use_convolution=use_convolution,
            analyze=analyze,
            is_ami=is_ami,
            create_setup=create_setup,
        )

    @pyaedt_function_handler()
    def create_ibis_schematic_from_pins(
        self,
        ibis_tx_file,
        ibis_rx_file=None,
        tx_buffer_name="",
        rx_buffer_name="",
        tx_schematic_pins=None,
        rx_schematic_pins=None,
        tx_schematic_differential_pins=None,
        rx_schematic_differential_pins=None,
        tx_component_name=None,
        rx_component_name=None,
        ibis_tx_component_name=None,
        ibis_rx_component_name=None,
        use_ibis_buffer=True,
        differential=True,
        bit_pattern=None,
        unit_interval=None,
        use_convolution=True,
        analyze=False,
        is_ami=False,
        create_setup=True,
    ):
        """Create a schematic from a list of pins and automatically set up an IBIS-AMI analysis.

        Parameters
        ----------

        ibis_tx_file : str
            Full path to the IBIS file for transmitters.
        ibis_rx_file : str
            Full path to the IBIS file for receiver.
        tx_buffer_name : str
            Transmission buffer name. It can be a buffer or a ibis pin name.
            In this last case the user has to provide also the component_name.
        rx_buffer_name : str
            Receiver buffer name.
        tx_schematic_pins : list
            Pins to assign to the transmitter IBIS.
        rx_schematic_pins : list, optional
            Pins to assign to the receiver IBIS.
        tx_schematic_differential_pins : list, optional
            Reference pins to assign to the transmitter IBIS. This parameter is only used in
            a differential configuration.
        rx_schematic_differential_pins : list
            Reference pins to assign to the receiver IBIS. This parameter is only used
            in a differential configuration.
        tx_component_name : str, optional
            Component name in AEDT circuit schematic to which tx_pins belongs.
        rx_component_name : str, optional
            Component name in AEDT circuit schematic to which rx_pins belongs.
        ibis_tx_component_name : str, optional
            IBIS component name to use for the simulation of the transmitter.
            This parameter is needed only if IBIS component pins are used.
        ibis_rx_component_name : str, optional
            IBIS component name to use for the simulation of the receiver.
            This parameter is needed only if IBIS component pins are used.
        use_ibis_buffer : bool, optional
            Whether to use the IBIS buffer. The default is ``True``. If ``False``, pins are used.
        differential : bool, optional
            Whether the buffers are differential. The default is ``True``. If ``False``,
            the buffers are single-ended.
        bit_pattern : str, optional
            IBIS bit pattern.
        unit_interval : str, optional
            Unit interval of the bit pattern.
        use_convolution : bool, optional
            Whether to use convolution for the Touchstone file. The default is
            ``True``. If ``False``, state-space is used.
        analyze : bool
             Whether to automatically assign differential pairs. The default is ``False``.
        is_ami : bool, optional
            Whether the ibis is AMI. The default is ``False``.
        create_setup : bool, optional
            Whether to create transient or ami setup. The default is ``True``.


        Returns
        -------
        (bool, list, list)
            First argument is ``True`` if successful.
            Second and third arguments are respectively the names of the tx and rx mode probes.
        """

        if tx_component_name is None:
            try:
                tx_component_name = [
                    i
                    for i, v in self.modeler.components.components.items()
                    if "FileName" in v.parameters
                    or "ModelName" in v.parameters
                    and v.parameters["ModelName"] == "FieldSolver"
                ][0]
            except Exception:
                self.logger.error("A component has to be passed or an Sparameter present.")
                return False
        if rx_component_name is None:
            rx_component_name = tx_component_name
        sub = self.modeler.components[tx_component_name]
        center_x = sub.location[0]
        center_y = sub.location[1]
        subx = self.modeler.components[rx_component_name]
        center_x_rx = subx.location[0]
        center_y_rx = subx.location[1]
        left = 0
        delta_y = center_y - 0.0508 - 0.00127 * len(tx_schematic_pins)
        delta_y_rx = center_y_rx - 0.0508 - 0.00127 * len(tx_schematic_pins)
        for el in self.modeler.components.components.values():
            if delta_y >= el.bounding_box[1]:
                delta_y = el.bounding_box[1] - 0.02032
            if delta_y_rx <= el.bounding_box[3]:
                delta_y_rx = el.bounding_box[3] + 0.02032

        ibis = self.get_ibis_model_from_file(ibis_tx_file, is_ami=is_ami)
        if ibis_rx_file:
            ibis_rx = self.get_ibis_model_from_file(ibis_rx_file, is_ami=is_ami)
        else:
            ibis_rx = ibis
        tx_eye_names = []
        rx_eye_names = []

        for j in range(len(tx_schematic_pins)):
            pos_x = center_x - unit_converter(2000, input_units="mil", output_units=self.modeler.schematic_units)
            pos_y = delta_y + unit_converter(
                left * 0.02032, input_units="meter", output_units=self.modeler.schematic_units
            )
            pos_x_rx = center_x_rx + unit_converter(2000, input_units="mil", output_units=self.modeler.schematic_units)
            pos_y_rx = delta_y_rx + unit_converter(
                left * 0.02032, input_units="mil", output_units=self.modeler.schematic_units
            )

            left += 1
            p_pin1 = sub[tx_schematic_pins[j]]
            p_pin2 = subx[rx_schematic_pins[j]]
            if differential:
                n_pin1 = sub[tx_schematic_differential_pins[j]]
                n_pin2 = subx[rx_schematic_differential_pins[j]]

            if use_ibis_buffer:
                buf = [k for k, _ in ibis.buffers.items() if k.startswith(tx_buffer_name + "_")]
                if differential:
                    buf = [k for k in buf if k.endswith("diff")]
                tx = ibis.buffers[buf[0]].insert(pos_x, pos_y)
                if tx.location[0] > tx.pins[0].location[0]:
                    tx.angle = 180
                buf = [k for k, _ in ibis_rx.buffers.items() if k.startswith(rx_buffer_name + "_")]
                if differential:
                    buf = [k for k in buf if k.endswith("diff")]
                rx = ibis_rx.buffers[buf[0]].insert(pos_x_rx, pos_y_rx, 180)
                if rx.location[0] < rx.pins[0].location[0]:
                    rx.angle = 0
            else:
                if ibis_tx_component_name:
                    cmp_tx = ibis.components[ibis_tx_component_name]
                else:
                    cmp_tx = list(ibis.components.values())[0]
                if ibis_rx_component_name:
                    cmp_rx = ibis.components[ibis_tx_component_name]
                elif not ibis_rx_file:
                    cmp_rx = cmp_tx
                else:
                    cmp_rx = list(ibis_rx.components.values())[0]
                buf = [k for k in cmp_tx.pins.keys() if k.startswith(tx_buffer_name + "_")]
                if differential:
                    buf = [k for k in buf if k.endswith("diff")]
                tx = cmp_tx.pins[buf[0]].insert(pos_x, pos_y)
                if tx.location[0] > tx.pins[0].location[0]:
                    tx.angle = 180
                buf = [k for k in cmp_rx.pins.keys() if k.startswith(rx_buffer_name + "_")]
                if differential:
                    buf = [k for k in buf if k.endswith("diff")]
                rx = cmp_rx.pins[buf[0]].insert(pos_x_rx, pos_y_rx, 180)
                if rx.location[0] < rx.pins[0].location[0]:
                    rx.angle = 0
            _, first_tx, second_tx = tx.pins[0].connect_to_component(p_pin1, page_port_angle=180)
            self.modeler.move(first_tx, [0, 100], "mil")
            if second_tx.pins[0].location[0] > center_x:
                self.modeler.move(second_tx, [1000, 0], "mil")
            else:
                self.modeler.move(second_tx, [-1000, 0], "mil")
            _, first_rx, second_rx = rx.pins[0].connect_to_component(p_pin2, page_port_angle=0)
            self.modeler.move(first_rx, [0, -100], "mil")
            if second_rx.pins[0].location[0] > center_x_rx:
                self.modeler.move(second_rx, [1000, 0], "mil")
            else:
                self.modeler.move(second_rx, [-1000, 0], "mil")
            if differential:
                _, first, second = tx.pins[1].connect_to_component(n_pin1, page_port_angle=180)
                self.modeler.move(first, [0, -100], "mil")
                if second.pins[0].location[0] > center_x_rx:
                    self.modeler.move(second, [1000, 0], "mil")
                else:
                    self.modeler.move(second, [-1000, 0], "mil")
                _, first, second = rx.pins[1].connect_to_component(n_pin2, page_port_angle=0)
                self.modeler.move(first, [0, 100], "mil")
                if second.pins[0].location[0] > center_x_rx:
                    self.modeler.move(second, [1000, 0], "mil")
                else:
                    self.modeler.move(second, [-1000, 0], "mil")
            if unit_interval:
                tx.parameters["UIorBPSValue"] = unit_interval
            if bit_pattern:
                tx.parameters["BitPattern"] = "random_bit_count=2.5e3 random_seed=1"
            if is_ami:
                tx_eye_names.append(tx.parameters["probe_name"])
                rx_eye_names.append(rx.parameters["source_name"])
            else:
                tx_eye_names.append(first_tx.name.split("@")[1])
                rx_eye_names.append(first_rx.name.split("@")[1])
        if create_setup:
            setup_type = "NexximTransient"
            if is_ami:
                setup_type = "NexximAMI"
            setup_ibis = self.create_setup("Transient", setup_type)
            if use_convolution:
                self.oanalysis.AddAnalysisOptions(
                    [
                        "NAME:DataBlock",
                        "DataBlockID:=",
                        8,
                        "Name:=",
                        "Nexxim Options",
                        [
                            "NAME:ModifiedOptions",
                            "ts_convolution:=",
                            True,
                        ],
                    ]
                )
                setup_ibis.props["OptionName"] = "Nexxim Options"
            if analyze:
                setup_ibis.analyze()
        return True, tx_eye_names, rx_eye_names

    @pyaedt_function_handler()
    def _parse_asc_file(self, input_file, l_scale=2.54e-3 / 16, c_scale=2.54e-3 / 16, offset_angle=-90):
        with open(input_file, "r") as fid:
            asc_data = fid.read()

        wire_xy = [i.split()[1:] for i in asc_data.split("\n") if "WIRE" in i]
        wire_xy = [
            [float(i[0]) * l_scale, -float(i[1]) * l_scale, float(i[2]) * l_scale, -float(i[3]) * l_scale]
            for i in wire_xy
        ]

        flag = [i.split()[1:] for i in asc_data.split("\n") if "FLAG" in i]
        flag = [[float(i[0]) * l_scale, -float(i[1]) * l_scale, i[2]] for i in flag]

        for j, i in enumerate(flag):
            for k in wire_xy:
                if i[:2] in [[k[0], k[1]], [k[2], k[3]]]:
                    if k[0] - k[2]:
                        flag[j] += ["x"]
                    elif k[1] - k[3]:
                        flag[j] += ["y"]

        symbol = [i.split("\n")[0].split() for i in asc_data.split("SYMBOL")[1:]]
        for j, i in enumerate(asc_data.split("SYMBOL")[1:]):
            tmp = i.split("\n")[0].split()
            tmp[0] = tmp[0].lower()
            val = [k for k in i.split("\n") if "SYMATTR Value" in k]
            if val:
                if "(" in val[0].split("Value ")[-1]:
                    value = val[0].split("Value ")[-1]
                else:
                    value = re.findall(r"[a-zA-Z]+|\d+", val[0].split("Value ")[-1])
            else:
                value = [0]
            unit_dict = {"f": 1e-15, "p": 1e-12, "n": 1e-9, "u": 1e-6, "m": 1e-3, "k": 1e3, "meg": 1e6}
            if len(value) > 1:
                try:
                    val = float(".".join(value[:-1])) * unit_dict[value[-1].lower()]
<<<<<<< HEAD
                except:
                    try:
                        val = float(".".join(value))
                    except:
=======
                except Exception:
                    try:
                        val = float(".".join(value))
                    except Exception:
>>>>>>> 7cadbce4
                        if tmp[0] not in ["voltage", "current"]:
                            val = 0
                        elif "PULSE" in value:
                            tmp[0] = "{}_pulse".format(tmp[0])
                            val = value
                        else:
                            val = value

            else:
                try:
                    val = float(".".join(value))
                except:
                    if tmp[0] not in ["voltage", "current"]:
                        val = 0
                    elif "PULSE" in value:
                        tmp[0] = "{}_pulse".format(tmp[0])
                        val = value
                    else:
                        val = value
            if isinstance(val, list):
                val = " ".join(val)
            tmp[1] = (float(tmp[1])) * c_scale
            tmp[2] = (-float(tmp[2])) * c_scale
            tmp.append([])
            tmp.append([])
            tmp.append([])
            if "R" in tmp[3]:
                tmp[3] = int(tmp[3].replace("R", "")) - 90
                tmp[5] = "R"
            elif "M" in tmp[3]:
                tmp[3] = int(tmp[3].replace("M", "")) - 90
                tmp[5] = "M"
            else:
                tmp[3] = offset_angle

            cname = [k for k in i.split("\n") if "SYMATTR InstName" in k][0].split(" ")[-1]
            tmp[4] = cname
            if val:
                tmp[6] = val
            else:
                tmp[6] = None
            symbol[j] = tmp
        self.logger.info("LTSpice file parsed correctly")
        return flag, wire_xy, symbol

    @pyaedt_function_handler()
    def create_schematic_from_asc_file(self, input_file, config_file=None):
        """Import an asc schematic and convert to Circuit Schematic. Only passives and sources will be imported.

        Parameters
        ----------
        input_file : str
            Path to asc file.
        config_file : str, optional
            Path to configuration file to map components. Default is None which uses internal mapping.

        Returns
        -------
        bool
            ``True`` if successful.
        """
        factor = 2

        scale = 2.54e-3 / (16 / factor)

        flag, wire_xy, symbol = self._parse_asc_file(input_file=input_file, l_scale=scale, c_scale=scale)
        for i in flag:
            if i[2] == "0":
                angle = 0
                if len(i) > 3:
                    if i[3] == "x":
                        i[0] -= 0.002540 * 0
                        i[1] -= 0.002540 * 1
                        angle = 0
                self.modeler.schematic.create_gnd([i[0], i[1]], angle)

            else:
                self.modeler.schematic.create_interface_port(name=i[2], location=[i[0], i[1]])

        if not config_file:
            configuration = read_configuration_file(
                os.path.join(os.path.dirname(__file__), "misc", "asc_circuit_mapping.json")
            )
        else:
            configuration = read_configuration_file(config_file)

        mils_to_meter = 0.00254 / 100

        for j in symbol:
            component = j[0].lower()
            if component in configuration:
                rotation = j[3]
                rotation_type = j[5]

                offsetx = configuration[component]["xoffset"] * mils_to_meter
                offsety = configuration[component]["yoffset"] * mils_to_meter
                half_comp_size = configuration[component]["component_size"] * mils_to_meter / 2
                size_change = configuration[component].get("size_change", 0) * mils_to_meter
                orientation = 1 if configuration[component]["orientation"] == "+x" else -1
                pts = []
                if rotation_type == "R":
                    if rotation == -90:
                        offsetx = configuration[component]["xoffset"] * mils_to_meter
                        offsety = configuration[component]["yoffset"] * mils_to_meter
                        pts = [
                            [j[1] + offsetx, j[2] + offsety - half_comp_size * orientation],
                            [j[1] + offsetx, j[2] + offsety - ((half_comp_size + size_change) * orientation)],
                        ]
                    elif rotation == 0:
                        offsetx = configuration[component]["yoffset"] * mils_to_meter
                        offsety = -configuration[component]["xoffset"] * mils_to_meter
                        pts = [
                            [j[1] + offsetx - half_comp_size * orientation, j[2] + offsety],
                            [j[1] + offsetx - ((half_comp_size + size_change) * orientation), j[2] + offsety],
                        ]

                    elif rotation == 90:
                        offsetx = -configuration[component]["xoffset"] * mils_to_meter
                        offsety = -configuration[component]["yoffset"] * mils_to_meter
                        pts = [
                            [j[1] + offsetx, j[2] + offsety + half_comp_size * orientation],
                            [j[1] + offsetx, j[2] + offsety + ((half_comp_size + size_change) * orientation)],
                        ]

                    else:
                        offsetx = -configuration[component]["yoffset"] * mils_to_meter
                        offsety = configuration[component]["xoffset"] * mils_to_meter
                        pts = [
                            [j[1] + offsetx + half_comp_size * orientation, j[2] + offsety],
                            [j[1] + offsetx + ((half_comp_size + size_change) * orientation), j[2] + offsety],
                        ]

                elif rotation_type == "M":
                    if rotation == -90:
                        offsetx = -configuration[component]["xoffset"] * mils_to_meter
                        offsety = configuration[component]["yoffset"] * mils_to_meter
                        pts = [
                            [j[1] + offsetx, j[2] + offsety - half_comp_size * orientation],
                            [j[1] + offsetx, j[2] + offsety - ((half_comp_size + size_change) * orientation)],
                        ]

                    elif rotation == 0:
                        offsetx = -configuration[component]["yoffset"] * mils_to_meter
                        offsety = -configuration[component]["xoffset"] * mils_to_meter
                        pts = [
                            [j[1] + offsetx - half_comp_size * orientation, j[2] + offsety],
                            [j[1] + offsetx - ((half_comp_size + size_change) * orientation), j[2] + offsety],
                        ]

                    elif rotation == 90:
                        offsetx = configuration[component]["xoffset"] * mils_to_meter
                        offsety = -configuration[component]["yoffset"] * mils_to_meter
                        pts = [
                            [j[1] + offsetx, j[2] + offsety + half_comp_size * orientation],
                            [j[1] + offsetx, j[2] + offsety + ((half_comp_size + size_change) * orientation)],
                        ]

                    else:
                        offsetx = configuration[component]["yoffset"] * mils_to_meter
                        offsety = configuration[component]["xoffset"] * mils_to_meter
                        pts = [
                            [j[1] + offsetx + half_comp_size * orientation, j[2] + offsety],
                            [j[1] + offsetx + ((half_comp_size + size_change) * orientation), j[2] + offsety],
                        ]

                location = [j[1] + offsetx, j[2] + offsety]
                name = j[4]
                value = j[6]
                angle_to_apply = (360 - (rotation + configuration[component]["rotation_offset"])) % 360
                if component == "res":
                    self.modeler.schematic.create_resistor(
                        value=value if value else 0, location=location, angle=angle_to_apply, name=name
                    )
                elif component == "cap":
                    self.modeler.schematic.create_capacitor(
                        value=value if value else 0, location=location, angle=angle_to_apply, name=name
                    )
                elif component in ["ind", "ind2"]:
                    self.modeler.schematic.create_inductor(
                        value=value if value else 0, location=location, angle=angle_to_apply, name=name
                    )
                else:
                    comp = self.modeler.schematic.create_component(
                        component_library=configuration[component]["Component Library"],
                        component_name=configuration[component]["Component Name"],
                        location=location,
                        angle=angle_to_apply,
                        name=name,
                    )
                    if component in ["voltage_pulse", "current_pulse"]:
                        value = value.replace("PULSE(", "").replace(")", "").split(" ")
                        els = ["V1", "V2", "TD", "TR", "TF", "PW", "PER"]
                        for el, val in enumerate(value):
                            comp.set_property(els[el], val)
                    elif component in ["voltage", "current"]:
                        try:
<<<<<<< HEAD
                            if isinstance(value, str) and value.startswith("AC"):
                                comp.set_property("ACMAG", value.split(" ")[-1])
                            elif isinstance(value, (int, float)):
                                comp.set_property("DC", value)
                        except:
                            self.logger.info("Failed to set DC Value or unnkown source type {}".format(component))
                            pass
=======
                            if value and value.startswith("AC"):
                                comp.set_property("ACMAG", value.split(" ")[-1])
                            elif value:
                                comp.set_property("DC", value)
                        except Exception:
                            self.logger.info("Failed to set DC Value or unnkown source type {}".format(component))
>>>>>>> 7cadbce4

                if size_change != 0:
                    self.modeler.schematic.create_wire(points=pts)

        for i, j in enumerate(wire_xy):
            self.modeler.schematic.create_wire([[j[0], j[1]], [j[2], j[3]]])
        return True<|MERGE_RESOLUTION|>--- conflicted
+++ resolved
@@ -54,7 +54,6 @@
 from ansys.aedt.core.modules.boundary import VoltageFrequencyDependentSource
 from ansys.aedt.core.modules.boundary import VoltageSinSource
 from ansys.aedt.core.modules.circuit_templates import SourceKeys
-from pyaedt.generic.general_methods import read_configuration_file
 
 
 class Circuit(FieldAnalysisCircuit, ScatteringMethods):
@@ -2402,17 +2401,10 @@
             if len(value) > 1:
                 try:
                     val = float(".".join(value[:-1])) * unit_dict[value[-1].lower()]
-<<<<<<< HEAD
                 except:
                     try:
                         val = float(".".join(value))
                     except:
-=======
-                except Exception:
-                    try:
-                        val = float(".".join(value))
-                    except Exception:
->>>>>>> 7cadbce4
                         if tmp[0] not in ["voltage", "current"]:
                             val = 0
                         elif "PULSE" in value:
@@ -2609,7 +2601,6 @@
                             comp.set_property(els[el], val)
                     elif component in ["voltage", "current"]:
                         try:
-<<<<<<< HEAD
                             if isinstance(value, str) and value.startswith("AC"):
                                 comp.set_property("ACMAG", value.split(" ")[-1])
                             elif isinstance(value, (int, float)):
@@ -2617,14 +2608,6 @@
                         except:
                             self.logger.info("Failed to set DC Value or unnkown source type {}".format(component))
                             pass
-=======
-                            if value and value.startswith("AC"):
-                                comp.set_property("ACMAG", value.split(" ")[-1])
-                            elif value:
-                                comp.set_property("DC", value)
-                        except Exception:
-                            self.logger.info("Failed to set DC Value or unnkown source type {}".format(component))
->>>>>>> 7cadbce4
 
                 if size_change != 0:
                     self.modeler.schematic.create_wire(points=pts)
