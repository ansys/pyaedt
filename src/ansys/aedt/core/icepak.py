--- conflicted
+++ resolved
@@ -3013,17 +3013,12 @@
         else:
             fl_ucommand = ["bash"] + fl_ucommand + ['"' + fl_uscript_file_pointer + '"']
         self.logger.info(" ".join(fl_ucommand))
-<<<<<<< HEAD
         try:
             subprocess.run(fl_ucommand, check=True)  # nosec
         except subprocess.CalledProcessError as e:
             raise AEDTRuntimeError("An error occurred while creating Fluent mesh") from e
 
-        if os.path.exists(mesh_file_pointer):
-=======
-        ansys.aedt.core.desktop.run_process(fl_ucommand)
         if Path(mesh_file_pointer).exists():
->>>>>>> 292a2ad9
             self.logger.info("'" + mesh_file_pointer + "' has been created.")
             return self.mesh.assign_mesh_from_file(object_lists, mesh_file_pointer)
 
