--- conflicted
+++ resolved
@@ -2135,7 +2135,6 @@
         setup.update()
         return setup
 
-<<<<<<< HEAD
     @pyaedt_function_handler(file_path="output_file", setup_name="setup")
     def export_rl_matrix(
         self,
@@ -2306,14 +2305,6 @@
 
         return True
 
-    def _create_boundary_object(self, name, props, boundary_type):
-        if boundary_type in ["Force", "Torque", "Matrix", "LayoutForce"]:
-            bound = MaxwellParameters(self, name, props, boundary_type)
-        else:
-            bound = BoundaryObject(self, name, props, boundary_type)
-        if bound.create():
-            self.logger.info(f"Boundary {name} has been correctly created.")
-=======
     @pyaedt_function_handler
     # NOTE: Extend Mixin behaviour to handle Maxwell parameters
     def _create_boundary(self, name, props, boundary_type):
@@ -2325,7 +2316,6 @@
         bound = MaxwellParameters(self, name, props, boundary_type)
         result = bound.create()
         if result:
->>>>>>> 865f1e6c
             self._boundaries[bound.name] = bound
             self.logger.info(f"Boundary {boundary_type} {name} has been created.")
             return bound
