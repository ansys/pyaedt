--- conflicted
+++ resolved
@@ -3180,10 +3180,9 @@
         return self._create_boundary(name, props, "ResistiveSheet")
 
     def order_coil_terminals(self, winding_name=None, list_of_terminals=None):
-        """Order coil terminals
-
-        Create custom connection order amongst different turns in a Winding definition.
-        Note that this feature is only available in the A-Phi formulation.
+        """Order Coil Terminals
+        This method enables the user to create custom connection order amongst different turns in a Winding definition.
+        Note that this feature is only available in the A-Phi formulation
 
         Parameters
         ----------
@@ -3209,7 +3208,8 @@
         >>> app.order_coil_terminals(winding_name, list_of_terminals)
         """
         if self.solution_type != "TransientAPhiFormulation":
-            raise AttributeError("order_coil_terminals is only available in Transient A-Phi Formulation solution type")
+            self.logger.warning("order_coil_terminals is only available in Transient A-Phi Formulation solution type")
+            return False
 
         try:
             winding = ["Name:" + winding_name]
@@ -3218,11 +3218,7 @@
             args.extend(list_of_terminals)
             self.oboundary.OrderCoilTerminals(args)
         except Exception as e:
-<<<<<<< HEAD
-            raise AssertionError(
-=======
             raise AttributeError(
->>>>>>> 94f20f05
                 "Winding name must be a valid string, and list of terminals a valid list with valid names"
             ) from e
         return True
