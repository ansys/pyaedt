--- conflicted
+++ resolved
@@ -3639,11 +3639,8 @@
         ... ]
         >>> app.order_coil_terminals(winding_name=winding, list_of_terminals=updated_connection_order)
         """
-<<<<<<< HEAD
+
         if self.solution_type not in ["TransientAPhiFormulation", "Transient APhi"]:
-=======
-        if self.solution_type != "TransientAPhiFormulation":
->>>>>>> 5a82bc54
             raise AEDTRuntimeError("Only available in Transient A-Phi Formulation solution type.")
 
         self.oboundary.OrderCoilTerminals(["Name:" + winding_name, *list_of_terminals])
