# -*- coding: utf-8 -*-
#
# Copyright (C) 2021 - 2025 ANSYS, Inc. and/or its affiliates.
# SPDX-License-Identifier: MIT
#
#
# Permission is hereby granted, free of charge, to any person obtaining a copy
# of this software and associated documentation files (the "Software"), to deal
# in the Software without restriction, including without limitation the rights
# to use, copy, modify, merge, publish, distribute, sublicense, and/or sell
# copies of the Software, and to permit persons to whom the Software is
# furnished to do so, subject to the following conditions:
#
# The above copyright notice and this permission notice shall be included in all
# copies or substantial portions of the Software.
#
# THE SOFTWARE IS PROVIDED "AS IS", WITHOUT WARRANTY OF ANY KIND, EXPRESS OR
# IMPLIED, INCLUDING BUT NOT LIMITED TO THE WARRANTIES OF MERCHANTABILITY,
# FITNESS FOR A PARTICULAR PURPOSE AND NONINFRINGEMENT. IN NO EVENT SHALL THE
# AUTHORS OR COPYRIGHT HOLDERS BE LIABLE FOR ANY CLAIM, DAMAGES OR OTHER
# LIABILITY, WHETHER IN AN ACTION OF CONTRACT, TORT OR OTHERWISE, ARISING FROM,
# OUT OF OR IN CONNECTION WITH THE SOFTWARE OR THE USE OR OTHER DEALINGS IN THE
# SOFTWARE.

"""This module contains these Maxwell classes: ``Maxwell``, ``Maxwell2d``, and ``Maxwell3d``."""

import io
from pathlib import Path
import re
import time

from ansys.aedt.core.application.analysis_3d import FieldAnalysis3D
from ansys.aedt.core.generic.constants import SOLUTIONS
from ansys.aedt.core.generic.file_utils import generate_unique_name
from ansys.aedt.core.generic.file_utils import open_file
from ansys.aedt.core.generic.file_utils import read_configuration_file
from ansys.aedt.core.generic.file_utils import write_configuration_file
from ansys.aedt.core.generic.general_methods import is_linux
from ansys.aedt.core.generic.general_methods import pyaedt_function_handler
from ansys.aedt.core.generic.numbers import decompose_variable_value
from ansys.aedt.core.generic.settings import settings
from ansys.aedt.core.internal.errors import AEDTRuntimeError
from ansys.aedt.core.internal.errors import GrpcApiError
from ansys.aedt.core.mixins import CreateBoundaryMixin
from ansys.aedt.core.modeler.cad.elements_3d import FacePrimitive
from ansys.aedt.core.modeler.geometry_operators import GeometryOperators
from ansys.aedt.core.modules.boundary.maxwell_boundary import MaxwellParameters
from ansys.aedt.core.modules.setup_templates import SetupKeys


class Maxwell(CreateBoundaryMixin):
    def __init__(self):
        pass

    @property
    def symmetry_multiplier(self):
        """Symmetry multiplier.

        References
        ----------
        >>> oModule.GetSymmetryMultiplier()
        """
        return int(self.omodelsetup.GetSymmetryMultiplier())

    @property
    def windings(self):
        """Windings.

        References
        ----------
        >>> oModule.GetExcitationsOfType("Winding Group")"""
        windings = self.oboundary.GetExcitationsOfType("Winding Group")
        return list(windings)

    @property
    def design_file(self):
        """Design file."""
        design_file = Path(self.working_directory) / "design_data.json"
        return design_file

    @pyaedt_function_handler()
    def change_symmetry_multiplier(self, value=1):
        """Set the design symmetry multiplier to a specified value.

        The symmetry multiplier is automatically applied to all input quantities.

        Parameters
        ----------
        value : int, optional
            Value to use as the Design Symmetry Multiplier coefficient. The default value is ``1``.

        Returns
        -------
        bool
            ``True`` when successful, ``False`` when failed.

        References
        ----------
        >>> oDesign.SetDesignSettings
        """
        return self.change_design_settings({"Multiplier": value})

    @pyaedt_function_handler()
    def change_inductance_computation(self, compute_transient_inductance=True, incremental_matrix=False):
        """Enable the inductance computation for the transient analysis and set the incremental matrix.

        Parameters
        ----------
        compute_transient_inductance : bool, optional
            Whether to enable the inductance calculation for the transient analysis.
            The default is ``True``.
        incremental_matrix : bool, optional
            Whether to set the inductance calculation to ``Incremental`` if
            ``compute_transient_inductance=True``. The default is ``False``.

        Returns
        -------
        bool
            ``True`` when successful, ``False`` when failed.

        References
        ----------
        >>> oDesign.SetDesignSettings
        """
        return self.change_design_settings(
            {"ComputeTransientInductance": compute_transient_inductance, "ComputeIncrementalMatrix": incremental_matrix}
        )

    @pyaedt_function_handler
    def apply_skew(
        self,
        skew_type="Continuous",
        skew_part="Rotor",
        skew_angle="1",
        skew_angle_unit="deg",
        number_of_slices=2,
        custom_slices_skew_angles=None,
    ):
        """Apply skew to 2D model.

        Parameters
        ----------
        skew_type : str, optional
            Skew type.
            Possible choices are ``Continuous``, ``Step``, ``V-Shape``, ``User Defined``.
            The default value is ``Continuous``.
        skew_part : str, optional
            Part to skew.
            Possible choices are ``Rotor`` or ``Stator``.
            The default value is ``Rotor``.
        skew_angle : str, optional
            Skew angle.
            The default value is ``1``.
        skew_angle_unit : str, optional
            Skew angle unit.
            Possible choices are ``deg``, ``rad``, ``degsec``, ``degmin``.
            The default value is ``deg``.
        number_of_slices : str, optional
            Number of slices to split the selected part into.
            The default value is ``2``.
        custom_slices_skew_angles : list, optional
            List of custom angles to apply to slices.
            Only available if skew_type is ``User Defined``.
            The length of this list must be equal to number_of_slices.
            The default value is ``None``.

        Returns
        -------
        bool
            ``True`` when successful, ``False`` when failed.
        """
        if skew_type not in ("Continuous", "Step", "V-Shape", "User Defined"):
            raise ValueError("Invalid skew type.")
        if skew_part not in ("Rotor", "Stator"):
            raise ValueError("Invalid skew part.")
        if skew_angle_unit not in ("deg", "rad", "degsec", "degmin"):
            raise ValueError("Invalid skew angle unit.")
        if skew_type != "User Defined":
            arg = {
                "UseSkewModel": True,
                "SkewType": skew_type,
                "SkewPart": skew_part,
                "SkewAngle": f"{skew_angle}{skew_angle_unit}",
                "NumberOfSlices": number_of_slices,
            }
            return self.change_design_settings(arg)
        else:
            if not custom_slices_skew_angles or len(custom_slices_skew_angles) != int(number_of_slices):
                raise ValueError("Please provide skew angles for each slice.")
            arg_slice_table = {"NAME:SkewSliceTable": []}
            slice_length = decompose_variable_value(self.design_properties["ModelDepth"])[0] / int(number_of_slices)
            for i in range(int(number_of_slices)):
                arg_slice_info = []
                arg_slice_info.append("NAME:OneSliceInfo")
                arg_slice_info.append("SkewAngle:=")
                arg_slice_info.append(str(custom_slices_skew_angles[i]))
                arg_slice_info.append("SliceLength:=")
                arg_slice_info.append(str(slice_length))
                arg_slice_table["NAME:SkewSliceTable"].append(arg_slice_info)
            props = {
                "UseSkewModel": True,
                "SkewType": skew_type,
                "SkewPart": skew_part,
                "SkewAngleUnit": skew_angle_unit,
                "NumberOfSlices": number_of_slices,
            }
            props.update(arg_slice_table)
            return self.change_design_settings(props)

    @pyaedt_function_handler(objects="assignment", value="core_loss_on_field")
    def set_core_losses(self, assignment, core_loss_on_field=False):
        """Whether to enable core losses for a set of objects.

        For ``EddyCurrent`` and ``Transient`` solver designs, core losses calculations
        may be included in the simulation on any object that has a corresponding
        core loss definition (with core loss coefficient settings) in the material library.

        Parameters
        ----------
        assignment : list, str
            List of object to apply core losses to.
        core_loss_on_field : bool, optional
            Whether to enable ``Consider core loss effect on field`` for the given list. The default is
            ``False``.

        Returns
        -------
        bool
            ``True`` when successful, ``False`` when failed.

        References
        ----------
        >>> oModule.SetCoreLoss

        Examples
        --------
        Set core losses in Maxwell 3D.

        >>> from ansys.aedt.core import Maxwell3d
        >>> m3d = Maxwell3d()
        >>> m3d.set_core_losses(assignment=["PQ_Core_Bottom", "PQ_Core_Top"],core_loss_on_field=True)
        >>> m3d.release_desktop(True, True)
        """
        if self.solution_type not in (SOLUTIONS.Maxwell3d.EddyCurrent, SOLUTIONS.Maxwell3d.Transient):
            raise AEDTRuntimeError("Core losses is only available with `EddyCurrent` and `Transient` solutions.")

        assignment = self.modeler.convert_to_selections(assignment, True)
        self.oboundary.SetCoreLoss(assignment, core_loss_on_field)
        return True

    # TODO: Check this method
    @pyaedt_function_handler(sources="assignment")
    def assign_matrix(
        self,
        assignment,
        matrix_name=None,
        turns=None,
        return_path=None,
        group_sources=None,
        branches=None,
    ):
        """Assign a matrix to the selection.

        Matrix assignment can be calculated based upon the solver type.
        For 2D/3D solvers the available solution types are: ``Magnetostatic``,
        ``Electrostatic``, ``Eddy Current``, ``DC Conduction`` and ``AC Conduction``.


        Parameters
        ----------
        assignment : list, str
            List of sources to assign a matrix to.
        matrix_name : str, optional
            Name of the matrix. The default is ``None``.
        turns : list, int, optional
            Number of turns. The default is 1.
        return_path : list, str, optional
            Return path. The default is ``infinite``
        group_sources : dict, list optional
            Dictionary consisting of ``{Group Name: list of source names}`` to add
            multiple groups. You can also define a list of strings. The default is ``None``.
        branches : : list, int, optional
            Number of branches. The default is ``None``, which indicates that only one
            branch exists.

        Returns
        -------
        :class:`ansys.aedt.core.modules.boundary.common.BoundaryObject`
            Boundary object.

        References
        ----------
        >>> oModule.AssignMatrix

        Examples
        --------
        Set matrix in a Maxwell magnetostatic analysis.

        >>> from ansys.aedt.core import Maxwell2d
        >>> m2d = Maxwell2d(solution_type="MagnetostaticXY",version="2025.1",close_on_exit=True)
        >>> coil1 = m2d.modeler.create_rectangle([0, 1.5, 0], [8, 3], is_covered=True, name="Coil_1")
        >>> coil2 = m2d.modeler.create_rectangle([8.5, 1.5, 0], [8, 3], is_covered=True, name="Coil_2")
        >>> coil3 = m2d.modeler.create_rectangle([16, 1.5, 0], [8, 3], is_covered=True, name="Coil_3")
        >>> coil4 = m2d.modeler.create_rectangle([32, 1.5, 0], [8, 3], is_covered=True, name="Coil_4")
        >>> current1 = m2d.assign_current(assignment="Coil_1",amplitude=1,swap_direction=False,name="Current1")
        >>> current2 = m2d.assign_current(assignment="Coil_2",amplitude=1,swap_direction=True,name="Current2")
        >>> current3 = m2d.assign_current(assignment="Coil_3",amplitude=1,swap_direction=True,name="Current3")
        >>> current4 = m2d.assign_current(assignment="Coil_4",amplitude=1,swap_direction=True,name="Current4")
        >>> group_sources = {"Group1_Test": ["Current1", "Current3"], "Group2_Test": ["Current2", "Current4"]}
        >>> selection = ['Current1', 'Current2', 'Current3', 'Current4']
        >>> turns = [5, 1, 2, 3]
        >>> L = m2d.assign_matrix(assignment=selection,matrix_name="Test2",turns=turns,group_sources=group_sources)

        Set matrix in a Maxwell DC Conduction analysis.
        >>> m2d.assign_voltage(["Port1"],amplitude=1,name="1V")
        >>> m2d.assign_voltage(["Port2"],amplitude=0,name="0V")
        >>> m2d.assign_matrix(assignment=['1V'],matrix_name="Matrix1",group_sources=['0V'])
        >>> m2d.release_desktop(True, True)
        """

        assignment = self.modeler.convert_to_selections(assignment, True)
        if self.solution_type in (
            SOLUTIONS.Maxwell3d.ElectroStatic,
            SOLUTIONS.Maxwell3d.ACConduction,
            SOLUTIONS.Maxwell3d.DCConduction,
        ):
            turns = ["1"] * len(assignment)
            branches = None
            if self.design_type == "Maxwell 2D":
                if group_sources:
                    if isinstance(group_sources, dict):
                        first_key = next(iter(group_sources))
                        group_sources = group_sources[first_key]
                        self.logger.warning("First Ground is selected")
                    group_sources = self.modeler.convert_to_selections(group_sources, True)
                    if any(item in group_sources for item in assignment):
                        raise AEDTRuntimeError("Ground must be different than selected sources")
            else:
                group_sources = None

        elif self.solution_type == SOLUTIONS.Maxwell3d.Magnetostatic:
            if group_sources:
                if isinstance(group_sources, dict):
                    new_group = group_sources.copy()
                    for element in new_group:
                        if not all(item in assignment for item in group_sources[element]):
                            self.logger.warning("Sources in group " + element + " are not selected")
                            group_sources.pop(element)
                    if not branches or len(group_sources) != len(self.modeler.convert_to_selections(branches, True)):
                        if branches:
                            branches = self.modeler.convert_to_selections(branches, True)
                            num = abs(len(group_sources) - len(self.modeler.convert_to_selections(branches, True)))
                            if len(group_sources) < len(self.modeler.convert_to_selections(branches, True)):
                                branches = branches[:-num]
                            else:
                                new_element = [branches[0]] * num
                                branches.extend(new_element)
                        else:
                            branches = [1] * len(group_sources)
                elif isinstance(group_sources, list):
                    group_name = generate_unique_name("Group")
                    group_sources = {group_name: group_sources}
                else:
                    self.logger.warning("Group of sources is not a dictionary")
                    group_sources = None
        elif self.solution_type == SOLUTIONS.Maxwell3d.EddyCurrent:
            group_sources = None
            branches = None
            turns = ["1"] * len(assignment)
            self.logger.info("Infinite is the only return path option in EddyCurrent.")
            return_path = ["infinite"] * len(assignment)

        if self.solution_type not in (SOLUTIONS.Maxwell3d.Transient, SOLUTIONS.Maxwell3d.ElectricTransient):
            if not matrix_name:
                matrix_name = generate_unique_name("Matrix")
            if not turns or len(assignment) != len(self.modeler.convert_to_selections(turns, True)):
                if turns:
                    turns = self.modeler.convert_to_selections(turns, True)
                    num = abs(len(assignment) - len(self.modeler.convert_to_selections(turns, True)))
                    if len(assignment) < len(self.modeler.convert_to_selections(turns, True)):
                        turns = turns[:-num]
                    else:
                        new_element = [turns[0]] * num
                        turns.extend(new_element)
                else:
                    turns = ["1"] * len(assignment)
            else:
                turns = self.modeler.convert_to_selections(turns, True)
            if not return_path or len(assignment) != len(self.modeler.convert_to_selections(return_path, True)):
                return_path = ["infinite"] * len(assignment)
            else:
                return_path = self.modeler.convert_to_selections(return_path, True)
            if any(item in return_path for item in assignment):
                raise AEDTRuntimeError("Return path specified must not be included in sources")

            if group_sources and self.solution_type in ["EddyCurrent", "Magnetostatic"]:
                props = dict({"MatrixEntry": dict({"MatrixEntry": []}), "MatrixGroup": dict({"MatrixGroup": []})})
            else:
                props = dict({"MatrixEntry": dict({"MatrixEntry": []}), "MatrixGroup": []})

            for element in range(len(assignment)):
                if self.solution_type == SOLUTIONS.Maxwell3d.Magnetostatic and self.design_type == "Maxwell 2D":
                    prop = dict(
                        {
                            "Source": assignment[element],
                            "NumberOfTurns": turns[element],
                            "ReturnPath": return_path[element],
                        }
                    )
                elif self.solution_type == SOLUTIONS.Maxwell3d.EddyCurrent:
                    prop = dict({"Source": assignment[element], "ReturnPath": return_path[element]})
                else:
                    prop = dict({"Source": assignment[element], "NumberOfTurns": turns[element]})
                props["MatrixEntry"]["MatrixEntry"].append(prop)

            if group_sources:
                if self.solution_type in (
                    SOLUTIONS.Maxwell3d.ElectroStatic,
                    SOLUTIONS.Maxwell3d.ACConduction,
                    SOLUTIONS.Maxwell3d.DCConduction,
                ):
                    source_list = ",".join(group_sources)
                    props["GroundSources"] = source_list
                else:
                    cont = 0
                    for element in group_sources:
                        source_list = ",".join(group_sources[element])
                        # GroundSources
                        prop = dict({"GroupName": element, "NumberOfBranches": branches[cont], "Sources": source_list})
                        props["MatrixGroup"]["MatrixGroup"].append(prop)
                        cont += 1
            return self._create_boundary(matrix_name, props, "Matrix")
        else:
            raise AEDTRuntimeError("Solution type does not have matrix parameters")

    @pyaedt_function_handler()
    def setup_ctrlprog(
        self, setupname, file_str=None, keep_modifications=False, python_interpreter=None, aedt_lib_dir=None
    ):
        """Configure the transient design setup to run a specific control program.

        The control program is executed from a temporary directory that Maxwell creates for every setup run.

        .. deprecated:: 0.6.71
        Use :func:`enable_control_program` method instead.

        Parameters
        ----------
        setupname : str
            Name of the setup.
            It will become the name of the Python file.
        file_str : str, optional
            Name of the file. The default value is ``None``.
        keep_modifications : bool, optional
            Whether to save the changes. The default value is ``False``.
        python_interpreter : str, optional
             Python interpreter to use. The default value is ``None``.
        aedt_lib_dir : str, optional
             Full path to the ``pyaedt`` directory. The default value is ``None``.

        Returns
        -------
        bool
            ``True`` when successful and ``False`` when failed.
        """
        if self.solution_type != SOLUTIONS.Maxwell3d.Transient:
            raise AEDTRuntimeError("Control Program is only available in Maxwell 2D and 3D Transient solutions.")

        self._py_file = setupname + ".py"
        ctl_file_path = Path(self.working_directory) / self._py_file

        if aedt_lib_dir:
            source_dir = aedt_lib_dir
        else:
            source_dir = self.pyaedt_dir

        if Path(ctl_file_path).exists() and keep_modifications:
            with open_file(ctl_file_path, "r") as fi:
                existing_data = fi.readlines()
            with open_file(ctl_file_path, "w") as fo:
                first_line = True
                for line in existing_data:
                    if first_line:
                        first_line = False
                        if python_interpreter:
                            fo.write(f"#!{python_interpreter}\n")
                    if line.startswith("work_dir"):
                        fo.write(f"work_dir = r'{self.working_directory}'\n")
                    elif line.startswith("lib_dir"):
                        fo.write(f"lib_dir = r'{source_dir}'\n")
                    else:
                        fo.write(line)
        else:
            if file_str is not None:
                with io.open(ctl_file_path, "w", newline="\n") as fo:
                    fo.write(file_str)
                if not Path(ctl_file_path).exists():
                    raise FileNotFoundError("Control program file could not be created.")

        self.oanalysis.EditSetup(
            setupname,
            [
                "NAME:" + setupname,
                "Enabled:=",
                True,
                "UseControlProgram:=",
                True,
                "ControlProgramName:=",
                ctl_file_path,
                "ControlProgramArg:=",
                "",
                "CallCtrlProgAfterLastStep:=",
                True,
            ],
        )
        return True

    @pyaedt_function_handler(
        object_list="assignment",
        activate_eddy_effects="enable_eddy_effects",
        activate_displacement_current="enable_displacement_current",
    )
    def eddy_effects_on(self, assignment, enable_eddy_effects=True, enable_displacement_current=True):
        """Assign eddy effects on a list of objects.

        For Eddy Current solvers only, you must specify the displacement current on the model objects.

        Parameters
        ----------
        assignment : list, str
            List of objects to assign eddy effects to.
        enable_eddy_effects : bool, optional
            Whether to activate eddy effects. The default is ``True``.
        enable_displacement_current : bool, optional
            Whether to activate the displacement current. The default is ``True``.
            Valid only for Eddy Current solvers.

        Returns
        -------
        bool
            ``True`` when successful and ``False`` when failed.

        References
        ----------
        >>> oModule.SetEddyEffect
        """
        solid_objects_names = self.get_all_conductors_names()
        if not solid_objects_names:
            raise AEDTRuntimeError("No conductors defined in active design.")
        assignment = self.modeler.convert_to_selections(assignment, True)

        EddyVector = ["NAME:EddyEffectVector"]
        if self.modeler._is3d:
            if not enable_eddy_effects:
                enable_displacement_current = False
            for obj in solid_objects_names:
                if self.solution_type == SOLUTIONS.Maxwell3d.EddyCurrent:
                    if obj in assignment:
                        EddyVector.append(
                            [
                                "NAME:Data",
                                "Object Name:=",
                                obj,
                                "Eddy Effect:=",
                                enable_eddy_effects,
                                "Displacement Current:=",
                                enable_displacement_current,
                            ]
                        )
                    else:
                        EddyVector.append(
                            [
                                "NAME:Data",
                                "Object Name:=",
                                obj,
                                "Eddy Effect:=",
                                bool(self.oboundary.GetEddyEffect(obj)),
                                "Displacement Current:=",
                                bool(self.oboundary.GetDisplacementCurrent(obj)),
                            ]
                        )
                if self.solution_type == SOLUTIONS.Maxwell3d.Transient:
                    if obj in assignment:
                        EddyVector.append(
                            [
                                "NAME:Data",
                                "Object Name:=",
                                obj,
                                "Eddy Effect:=",
                                enable_eddy_effects,
                            ]
                        )
                    else:
                        EddyVector.append(
                            [
                                "NAME:Data",
                                "Object Name:=",
                                obj,
                                "Eddy Effect:=",
                                bool(self.oboundary.GetEddyEffect(obj)),
                            ]
                        )
        else:
            for obj in solid_objects_names:
                if obj in assignment:
                    EddyVector.append(
                        [
                            "NAME:Data",
                            "Object Name:=",
                            obj,
                            "Eddy Effect:=",
                            enable_eddy_effects,
                        ]
                    )
                else:
                    EddyVector.append(
                        [
                            "NAME:Data",
                            "Object Name:=",
                            obj,
                            "Eddy Effect:=",
                            bool(self.oboundary.GetEddyEffect(obj)),
                        ]
                    )
        self.oboundary.SetEddyEffect(["NAME:Eddy Effect Setting", EddyVector])
        return True

    @pyaedt_function_handler(windings_name="assignment")
    def setup_y_connection(self, assignment=None):
        """Set up the Y connection.

        Parameters
        ----------
        assignment : list, optional
            List of windings. For example, ``["PhaseA", "PhaseB", "PhaseC"]``.
            The default is ``None``, in which case the design has no Y connection.

        Returns
        -------
        bool
            ``True`` when successful and ``False`` when failed.

        References
        ----------
        >>> oModule.SetupYConnection

        Examples
        --------
        Set up the Y connection for three existing windings named ``PhaseA``, ``PhaseB``, and ``PhaseC``.
        This creates one ``YConnection`` group containing these three phases.

        >>> from ansys.aedt.core import Maxwell2d
        >>> m2d = Maxwell2d("Motor_EM_R2019R3.aedt")
        >>> m2d.set_active_design("Basis_Model_For_Test")
        >>> m2d.setup_y_connection(["PhaseA", "PhaseB", "PhaseC"])
        >>> m2d.release_desktop(True, True)
        """

        if self.solution_type != SOLUTIONS.Maxwell3d.Transient:
            raise AEDTRuntimeError("Y connections only available for Transient solutions.")

        if assignment:
            connection = ["NAME:YConnection", "Windings:=", ",".join(assignment)]
            assignment = ["NAME:YConnection", connection]
            self.oboundary.SetupYConnection(assignment)
        else:
            self.oboundary.SetupYConnection()
        return True

    @pyaedt_function_handler(object_list="assignment")
    def assign_current(self, assignment, amplitude=1, phase="0deg", solid=True, swap_direction=False, name=None):
        """Assign the source of the current.

        Parameters
        ----------
        assignment : list, str
            List of objects to assign the current source to.
        amplitude : float or str, optional
            Current amplitude. The default is ``1A``.
        phase : str, optional
            Current phase.
            The default is ``"0deg"``.
        solid : bool, optional
            Specifies the type of conductor, which can be solid or stranded.
            The default is ``True``, which means the conductor is solid``.
            When ``False``, it means the conductor is stranded.
        swap_direction : bool, optional
            Reference direction.
            The default is ``False`` which means that current is flowing inside the object.
        name : str, optional
            Name of the current excitation.
            The default is ``None`` in which case a generic name will be given.

        Returns
        -------
        :class:`ansys.aedt.core.modules.boundary.common.BoundaryObject`
            Boundary object.

        References
        ----------
        >>> oModule.AssignCurrent

        Examples
        --------

        >>> from ansys.aedt.core import Maxwell3d
        >>> m3d = Maxwell3d(solution_type="ElectroDCConduction")
        >>> cylinder= m3d.modeler.create_cylinder("X",[0,0,0],10,100,250)
        >>> current = m3d.assign_current(cylinder.top_face_x.id,amplitude="2mA")
        >>> m3d.release_desktop(True, True)
        """
        if isinstance(amplitude, (int, float)):
            amplitude = str(amplitude) + "A"

        if not name:
            name = generate_unique_name("Current")

        assignment = self.modeler.convert_to_selections(assignment, True)
        if self.is3d:
            if type(assignment[0]) is int:
                props = dict(
                    {
                        "Faces": assignment,
                        "Current": amplitude,
                    }
                )
            else:
                props = dict(
                    {
                        "Objects": assignment,
                        "Current": amplitude,
                    }
                )
            if self.solution_type not in (
                SOLUTIONS.Maxwell3d.Magnetostatic,
                SOLUTIONS.Maxwell3d.DCConduction,
                SOLUTIONS.Maxwell3d.ElectricTransient,
                SOLUTIONS.Maxwell3d.TransientAPhiFormulation,
                SOLUTIONS.Maxwell3d.ElectroDCConduction,
            ):
                props["Phase"] = phase
            if self.solution_type not in (
                SOLUTIONS.Maxwell3d.DCConduction,
                SOLUTIONS.Maxwell3d.ElectricTransient,
                SOLUTIONS.Maxwell3d.ElectroDCConduction,
            ):
                props["IsSolid"] = solid
            props["Point out of terminal"] = swap_direction
        else:
            if type(assignment[0]) is str:
                props = dict({"Objects": assignment, "Current": amplitude, "IsPositive": swap_direction})
            else:
                raise ValueError("Input must be a 2D object.")
        return self._create_boundary(name, props, "Current")

    @pyaedt_function_handler(band_object="assignment")
    def assign_translate_motion(
        self,
        assignment,
        coordinate_system="Global",
        axis="Z",
        positive_movement=True,
        start_position=0,
        periodic_translate=True,
        negative_limit=0,
        positive_limit=0,
        velocity=0,
        mechanical_transient=False,
        mass=1,
        damping=0,
        load_force=0,
        motion_name=None,
    ):
        """Assign a translation motion to an object container.

        For both rotational and translational problems, the band objects must always enclose all the moving objects.

        Parameters
        ----------
        assignment : str
            Object container.
        coordinate_system : str, optional
            Coordinate system name. The default is ``"Global"``.
        axis : str or int, optional
            Coordinate system axis. The default is ``"Z"``.
            It can be a ``ansys.aedt.core.generic.constants.AXIS`` enumerator value.
        positive_movement : bool, optional
            Whether movement is positive. The default is ``True``.
        start_position : float or str, optional
            Starting position of the movement. The default is ``0``. If a float
            value is used, default modeler units are applied.
        periodic_translate : bool, optional
            Whether movement is periodic. The default is ``False``.
        negative_limit : float or str, optional
            Negative limit of the movement. The default is ``0``. If a float
            value is used, the default modeler units are applied.
        positive_limit : float or str, optional
            Positive limit of the movement. The default is ``0``. If a float
            value is used, the default modeler units are applied.
        velocity : float or str, optional
            Initial velocity.
            The default is ``0``. If a float value is used, "m_per_sec" units are applied.
        mechanical_transient : bool, optional
            Whether to consider the mechanical movement. The default is ``False``.
        mass : float or str, optional
            Mechanical mass. The default is ``1``. If a float value is used, "Kg" units
            are applied.
        damping : float, optional
            Damping factor. The default is ``0``.
        load_force : float or str, optional
            Load force is positive if it's applied in the same direction as the moving vector and negative
            in the opposite direction.
            The default is ``0``. If a float value is used, "newton" units are applied.
        motion_name : str, optional
            Motion name. The default is ``None``.

        Returns
        -------
        :class:`ansys.aedt.core.modules.boundary.common.BoundaryObject` or ``False``
            Boundary object or bool if not successful.

        References
        ----------
        >>> oModule.AssignBand
        """
        if self.solution_type != SOLUTIONS.Maxwell3d.Transient:
            raise AEDTRuntimeError("Motion applies only to the Transient setup.")

        if not motion_name:
            motion_name = generate_unique_name("Motion")
        object_list = self.modeler.convert_to_selections(assignment, True)
        props = dict(
            {
                "Move Type": "Translate",
                "Coordinate System": coordinate_system,
                "PostProcessing Coordinate System": coordinate_system,
                "Axis": GeometryOperators.cs_axis_str(axis),
                "Is Positive": positive_movement,
                "InitPos": self._arg_with_units(start_position),
                "TranslatePeriodic": periodic_translate,
                "NegativePos": self._arg_with_units(negative_limit),
                "PositivePos": self._arg_with_units(positive_limit),
                "Consider Mechanical Transient": mechanical_transient,
                "Velocity": self._arg_with_units(velocity, "m_per_sec"),
                "Mass": self._arg_with_units(mass, "Kg"),
                "Damping": str(damping),
                "Load Force": self._arg_with_units(load_force, "newton"),
                "Objects": object_list,
            }
        )
        return self._create_boundary(motion_name, props, "Band")

    @pyaedt_function_handler(band_object="assignment")
    def assign_rotate_motion(
        self,
        assignment,
        coordinate_system="Global",
        axis="Z",
        positive_movement=True,
        start_position=0,
        has_rotation_limits=True,
        negative_limit=0,
        positive_limit=360,
        non_cylindrical=False,
        mechanical_transient=False,
        angular_velocity="0rpm",
        inertia="1",
        damping=0,
        load_torque="0newton",
    ):
        """Assign a rotation motion to an object container.

        For both rotational and translational problems, the band objects must always enclose all the moving objects.

        Parameters
        ----------
        assignment : str,
            Object container.
        coordinate_system : str, optional
            Coordinate system name. The default is ``"Global"``.
        axis : str or int, optional
            Coordinate system axis. The default is ``"Z"``.
            It can be a ``ansys.aedt.core.generic.constants.AXIS`` enumerator value.
        positive_movement : bool, optional
            Whether the movement is positive. The default is ``True``.
        start_position : float or str, optional
            Starting position of the movement. The default is ``0``. If a float value
            is used, "deg" units are applied.
        has_rotation_limits : bool, optional
            Whether there is a limit in rotation. The default is ``False``.
        negative_limit : float or str, optional
            Negative limit of the movement. The default is ``0``. If a float value is
            used, "deg" units are applied.
        positive_limit : float or str, optional
            Positive limit of the movement. The default is ``360``. If a float value is used,
            "deg" units are applied.
        non_cylindrical : bool, optional
            Whether to consider non-cylindrical rotation. The default is ``False``.
        angular_velocity : float or str, optional
            Movement velocity. The default is ``"0rpm"``. If a float value is used,
            "rpm" units are applied.
        mechanical_transient : bool, optional
            Whether to consider mechanical movement. The default is ``False``.
        inertia : float, optional
            Mechanical inertia. The default is ``1``.
        damping : float, optional
            Damping factor. The default is ``0``.
        load_torque : float or str, optional
            Load torque sign is determined based on the moving vector, using the right-hand rule.
            The default is ``"0NewtonMeter"``. If a float value is used "NewtonMeter" units are applied.

        Returns
        -------
        :class:`ansys.aedt.core.modules.boundary.common.BoundaryObject`
            Boundary object.

        References
        ----------
        >>> oModule.AssignBand
        """
        if self.solution_type != SOLUTIONS.Maxwell3d.Transient:
            raise AEDTRuntimeError("Motion applies only to the Transient setup.")

        names = list(self.omodelsetup.GetMotionSetupNames())
        motion_name = "MotionSetup" + str(len(names) + 1)
        object_list = self.modeler.convert_to_selections(assignment, True)
        props = dict(
            {
                "Move Type": "Rotate",
                "Coordinate System": coordinate_system,
                "Axis": GeometryOperators.cs_axis_str(axis),
                "Is Positive": positive_movement,
                "InitPos": self._arg_with_units(start_position, "deg"),
                "HasRotateLimit": has_rotation_limits,
                "NegativePos": self._arg_with_units(negative_limit, "deg"),
                "PositivePos": self._arg_with_units(positive_limit, "deg"),
                "NonCylindrical": non_cylindrical,
                "Consider Mechanical Transient": mechanical_transient,
                "Angular Velocity": self._arg_with_units(angular_velocity, "rpm"),
                "Moment of Inertia": str(inertia),
                "Damping": str(damping),
                "Load Torque": self._arg_with_units(load_torque, "NewtonMeter"),
                "Objects": object_list,
            }
        )
        return self._create_boundary(motion_name, props, "Band")

    @pyaedt_function_handler(face_list="assignment")
    def assign_voltage(self, assignment, amplitude=1, name=None):
        """Assign a voltage source to a list of faces in Maxwell 3D or a list of objects or edges in Maxwell 2D.

        Parameters
        ----------
        assignment : list
            List of faces, objects or edges to assign a voltage source to.
        amplitude : float, optional
            Voltage amplitude in mV. The default is ``1``.
        name : str, optional
            Name of the boundary. The default is ``None``.

        Returns
        -------
        :class:`ansys.aedt.core.modules.boundary.common.BoundaryObject`
            Boundary object.
            ``False`` when failed.

        References
        ----------
        >>> oModule.AssignVoltage

        Examples
        --------

        Create a region in Maxwell 2D and assign voltage to its edges.
        >>> from ansys.aedt.core import Maxwell2d
        >>> m2d = Maxwell2d(version="2025.1", solution_type="ElectrostaticZ")
        >>> region_id = m2d.modeler.create_region(pad_value=[500,50,50])
        >>> voltage = m2d.assign_voltage(assignment=region_id.edges, amplitude=0, name = "GRD")
        >>> m2d.release_desktop()

        Create a region in Maxwell 3D and assign voltage to its edges.
        >>> from ansys.aedt.core import Maxwell3d
        >>> m3d = Maxwell3d(version="2025.1", solution_type="Electrostatic")
        >>> region_id = m3d.modeler.create_box([0, 0, 0], [10, 10, 10])
        >>> voltage = m3d.assign_voltage(assignment=region_id.faces, amplitude=0, name = "GRD")
        >>> m3d.release_desktop()

        """
        if isinstance(amplitude, (int, float)):
            amplitude = f"{amplitude}mV"

        name = name or generate_unique_name("Voltage")
        assignment = self.modeler.convert_to_selections(assignment, True)
        is_maxwell_2d = self.design_type == "Maxwell 2D"
        object_names_set = set(self.modeler.object_names)

        props = {
            "Voltage" if not is_maxwell_2d else "Value": amplitude,
            "Objects": [],
            "Faces": [] if not is_maxwell_2d else None,
            "Edges": [] if is_maxwell_2d else None,
        }

        for element in assignment:
            if isinstance(element, str) and element in object_names_set:
                props["Objects"].append(element)
            else:
                key = "Edges" if is_maxwell_2d else "Faces"
                props[key].append(element)

        return self._create_boundary(name, props, "Voltage")

    @pyaedt_function_handler(face_list="assignment")
    def assign_voltage_drop(self, assignment, amplitude=1, swap_direction=False, name=None):
        """Assign a voltage drop across a list of faces to a specific value.

        The voltage drop applies only to sheet objects.

        Parameters
        ----------
        assignment : list
            List of faces to assign a voltage drop to.
        amplitude : float, optional
            Voltage amplitude in mV. The default is ``1``.
        swap_direction : bool, optional
            Whether to swap the direction. The default value is ``False``.
        name : str, optional
            Name of the boundary. The default is ``None``.

        Returns
        -------
        :class:`ansys.aedt.core.modules.boundary.common.BoundaryObject`
            Boundary object.
            ``False`` when failed.

        References
        ----------
        >>> oModule.AssignVoltageDrop
        """
        if isinstance(amplitude, (int, float)):
            amplitude = str(amplitude) + "mV"

        if not name:
            name = generate_unique_name("VoltageDrop")
        assignment = self.modeler.convert_to_selections(assignment, True)

        props = dict({"Faces": assignment, "Voltage Drop": amplitude, "Point out of terminal": swap_direction})
        return self._create_boundary(name, props, "VoltageDrop")

    @pyaedt_function_handler()
    def assign_floating(self, assignment, charge_value=0, name=None):
        """Assign floating excitation to model conductors at unknown potentials
        and specify the total charge on the conductor.

        Parameters
        ----------
        assignment : list of int, :class:`ansys.aedt.core.modeler.cad.object3d.Object3d`,
                    :class:`ansys.aedt.core.modeler.elements_3d.FacePrimitive` or str
            List of objects or faces to assign the excitation to.
        charge_value : int, float, optional
            Charge value.
            If not provided, The default is ``0``.
        name : str, optional
            Name of the excitation.
            If not provided, a random name with prefix "Floating" will be generated.

        Returns
        -------
        :class:`ansys.aedt.core.modules.Boundary.BoundaryObject`
            Boundary object.
            ``False`` when failed.

        References
        ----------
        >>> oModule.AssignFloating

        Examples
        --------
        Assign a floating excitation for a Maxwell 2d Electrostatic design

        >>> from ansys.aedt.core import Maxwell2d
        >>> m2d = Maxwell2d(version="2025.1")
        >>> m2d.solution_type = SOLUTIONS.Maxwell2d.ElectroStaticXY
        >>> rect = m2d.modeler.create_rectangle([0, 0, 0], [3, 1], name="Rectangle1")
        >>> floating = m2d.assign_floating(assignment=rect, charge_value=3, name="floating_test")
        >>> m2d.release_desktop(True, True)

        Assign a floating excitation for a Maxwell 3d Electrostatic design providing an object
        >>> from ansys.aedt.core import Maxwell3d
        >>> m3d = Maxwell3d(version="2025.1")
        >>> m3d.solution_type = SOLUTIONS.Maxwell3d.ElectroStatic
        >>> box = m3d.modeler.create_box([0, 0, 0], [10, 10, 10], name="Box1")
        >>> floating = m3d.assign_floating(assignment=box, charge_value=3)
        Assign a floating excitation providing a list of faces
        >>> floating1 = m3d.assign_floating(assignment=[box.faces[0], box.faces[1]], charge_value=3)
        >>> m3d.release_desktop(True, True)
        """
        if self.solution_type not in (SOLUTIONS.Maxwell3d.ElectroStatic, SOLUTIONS.Maxwell3d.ElectricTransient):
            raise AEDTRuntimeError(
                "Assign floating excitation is only valid for electrostatic or electric transient solvers."
            )

        if not isinstance(assignment, list):
            assignment = [assignment]

        if isinstance(charge_value, (int, float)):
            charge_value = str(charge_value)

        if self.dim == "3D" and all([isinstance(a, FacePrimitive) for a in assignment]):
            assignment_type = "Faces"
        else:
            assignment_type = "Objects"

        assignment = self.modeler.convert_to_selections(assignment, True)

        props = dict({assignment_type: assignment, "Value": charge_value})

        if not name:
            name = generate_unique_name("Floating")

        return self._create_boundary(name, props, "Floating")

    @pyaedt_function_handler(coil_terminals="assignment", current_value="current", res="resistance", ind="inductance")
    def assign_winding(
        self,
        assignment=None,
        winding_type="Current",
        is_solid=True,
        current=1,
        resistance=0,
        inductance=0,
        voltage=0,
        parallel_branches=1,
        phase=0,
        name=None,
    ):
        """Assign a winding to a Maxwell design.

        Parameters
        ----------
        assignment : list, optional
            List of faces to create the coil terminal on.
            The default is ``None``.
        winding_type : str, optional
            Type of the winding. Options are ``"Current"``, ``"Voltage"``,
            and ``"External"``. The default is ``"Current"``.
        is_solid : bool, optional
            Whether the winding is the solid type. The default is ``True``. If ``False``,
            the winding is the stranded type.
        current : float, optional
            Value of the current in amperes. The default is ``1``.
        resistance : float, optional
            Resistance in ohms. The default is ``0``.
        inductance : float, optional
            Inductance in Henry (H). The default is ``0``.
        voltage : float, optional
            Voltage value. The default is ``0``.
        parallel_branches : int, optional
            Number of parallel branches. The default is ``1``.
        phase : float, optional
            Value of the phase delay in degrees. The default is ``0``.
        name : str, optional
            Name of the boundary. The default is ``None``.

        Returns
        -------
        :class:`ansys.aedt.core.modules.boundary.common.BoundaryObject`
            Bounding object for the winding, otherwise only the bounding object.
            ``False`` when failed.

        References
        ----------
        >>> oModule.AssignWindingGroup
        """

        if not name:
            name = generate_unique_name("Winding")

        props = dict(
            {
                "Type": winding_type,
                "IsSolid": is_solid,
                "Current": self.value_with_units(current, "A"),
                "Resistance": self.value_with_units(resistance, "ohm"),
                "Inductance": self.value_with_units(inductance, "H"),
                "Voltage": self.value_with_units(voltage, "V"),
                "ParallelBranchesNum": str(parallel_branches),
                "Phase": self.value_with_units(phase, "deg"),
            }
        )
        bound = self._create_boundary(name, props, "Winding")
        if bound:
            if assignment is None:
                assignment = []
            if type(assignment) is not list:
                assignment = [assignment]
            coil_names = []
            for coil in assignment:
                c = self.assign_coil(coil)
                if c:
                    coil_names.append(c.name)

            if coil_names:
                self.add_winding_coils(bound.name, coil_names)
            return bound
        return False

    @pyaedt_function_handler(windingname="assignment", coil_names="coils")
    def add_winding_coils(self, assignment, coils):
        """Add coils to the winding.

        Parameters
        ----------
        assignment : str
            Name of the winding.
        coils : list
            List of the coil names.

        Returns
        -------
        bool
            ``True`` when successful, ``False`` when failed.

        References
        ----------
        >>> oModule.AddWindingTerminals
        >>> oModule.AddWindingCoils
        """
        if self.modeler._is3d:
            self.oboundary.AddWindingTerminals(assignment, coils)
        else:
            self.oboundary.AddWindingCoils(assignment, coils)
        return True

    @pyaedt_function_handler(input_object="assignment", conductor_number="conductors_number")
    def assign_coil(self, assignment, conductors_number=1, polarity="Positive", name=None):
        """Assign coils to a list of objects or face IDs.

        Parameters
        ----------
        assignment : list
            List of objects or face IDs.
        conductors_number : int, optional
            Number of conductors. The default is ``1``.
        polarity : str, optional
            Type of the polarity. The default is ``"Positive"``.
        name : str, optional
            The default is ``None``.

        Returns
        -------
        :class:`ansys.aedt.core.modules.boundary.common.BoundaryObject`
            Bounding object for the winding, otherwise only the bounding object.
            ``False`` when failed.

        References
        ----------
        >>> oModule.AssignCoil
        """
        if polarity.lower() == "positive":
            point = False
        else:
            point = True

        assignment = self.modeler.convert_to_selections(assignment, True)

        if not name:
            name = generate_unique_name("Coil")

        if isinstance(assignment[0], str):
            if self.modeler._is3d:
                props = dict(
                    {"Objects": assignment, "Conductor number": str(conductors_number), "Point out of terminal": point}
                )
                bound_type = "CoilTerminal"
            else:
                props = dict(
                    {
                        "Objects": assignment,
                        "Conductor number": str(conductors_number),
                        "PolarityType": polarity.lower(),
                    }
                )
                bound_type = "Coil"
        else:
            if self.modeler._is3d:
                props = dict(
                    {"Faces": assignment, "Conductor number": str(conductors_number), "Point out of terminal": point}
                )
                bound_type = "CoilTerminal"
            else:
                raise AEDTRuntimeError("Face Selection is not allowed in Maxwell 2D. Provide a 2D object.")

        return self._create_boundary(name, props, bound_type)

    @pyaedt_function_handler(input_object="assignment", reference_cs="coordinate_system")
    def assign_force(self, assignment, coordinate_system="Global", is_virtual=True, force_name=None):
        """Assign a force to one or more objects.

        Force assignment can be calculated based upon the solver type.
        For 3D solvers the available solution types are: ``Magnetostatic``,
        ``Electrostatic``, ``Eddy Current``, ``Transient`` and ``Electric Transient``.
        For 2D solvers the available solution types are: ``Magnetostatic``,
        ``Electrostatic``, ``Eddy Current`` and ``Transient``.

        Parameters
        ----------
        assignment : str, list
            One or more objects to assign the force to.
        coordinate_system : str, optional
            Name of the reference coordinate system. The default is ``"Global"``.
        is_virtual : bool, optional
            Whether the force is virtual. The default is ``True.``
        force_name : str, optional
            Name of the force. The default is ``None``, in which case the default
            name is used.

        Returns
        -------
        bool
            ``True`` when successful, ``False`` when failed.

        References
        ----------
        >>> oModule.AssignForce

        Examples
        --------

        Assign virtual force to a magnetic object:

        >>> from ansys.aedt.core import Maxwell3d
        >>> m3d = Maxwell3d()
        >>> iron_object = m3d.modeler.create_box([0, 0, 0],[2, 10, 10],name="iron")
        >>> magnet_object = m3d.modeler.create_box([10, 0, 0],[2, 10, 10],name="magnet")
        >>> m3d.assign_material(iron_object,"iron")
        >>> m3d.assign_material(magnet_object,"NdFe30")
        >>> m3d.assign_force("iron",is_virtual=True,force_name="force_iron")

        Assign Lorentz force to a conductor:

        >>> conductor1 = m3d.modeler.create_box([0, 0, 0],[1, 1, 10],name="conductor1")
        >>> conductor2 = m3d.modeler.create_box([10, 0, 0],[1, 1, 10],name="conductor2")
        >>> m3d.assign_material(conductor1,"copper")
        >>> m3d.assign_material(conductor2,"copper")
        >>> m3d.assign_force("conductor1",is_virtual=False,force_name="force_copper") # conductor, use Lorentz force
        >>> m3d.release_desktop(True, True)
        """
        if self.solution_type in (SOLUTIONS.Maxwell3d.ACConduction, SOLUTIONS.Maxwell3d.DCConduction):
            raise AEDTRuntimeError("Solution type has no 'Matrix' parameter.")

        assignment = self.modeler.convert_to_selections(assignment, True)
        if not force_name:
            force_name = generate_unique_name("Force")
        if self.design_type == "Maxwell 3D":
            prop = dict(
                {
                    "Name": force_name,
                    "Reference CS": coordinate_system,
                    "Is Virtual": is_virtual,
                    "Objects": assignment,
                }
            )
        else:
            prop = dict(
                {
                    "Name": force_name,
                    "Reference CS": coordinate_system,
                    "Objects": assignment,
                }
            )
        return self._create_boundary(force_name, prop, "Force")

    @pyaedt_function_handler(input_object="assignment", reference_cs="coordinate_system")
    def assign_torque(
        self, assignment, coordinate_system="Global", is_positive=True, is_virtual=True, axis="Z", torque_name=None
    ):
        """Assign a torque to one or more objects.

        Torque assignment can be calculated based upon the solver type.
        For 3D solvers the available solution types are: ``Magnetostatic``,
        ``Electrostatic``, ``Eddy Current``, ``Transient`` and ``Electric Transient``.
        For 2D solvers the available solution types are: ``Magnetostatic``,
        ``Electrostatic``, ``Eddy Current`` and ``Transient``.

        Parameters
        ----------
        assignment : str or list
           One or more objects to assign the torque to.
        coordinate_system : str, optional
            Name of the reference coordinate system. The default is ``"Global"``.
        is_positive : bool, optional
            Whether the torque is positive. The default is ``True``.
        is_virtual : bool, optional
            Whether the torque is virtual. The default is ``True``.
        axis : str, optional
            Axis to apply the torque to. The default is ``"Z"``.
        torque_name : str, optional
            Name of the torque. The default is ``None``, in which
            case the default name is used.

        Returns
        -------
        bool
            ``True`` when successful, ``False`` when failed.

        References
        ----------
        >>> oModule.AssignTorque
        """
        if self.solution_type in (SOLUTIONS.Maxwell3d.ACConduction, SOLUTIONS.Maxwell3d.DCConduction):
            raise AEDTRuntimeError("Solution Type has not Matrix Parameter")

        if self.solution_type == SOLUTIONS.Maxwell3d.Transient:
            is_virtual = True
        assignment = self.modeler.convert_to_selections(assignment, True)
        if not torque_name:
            torque_name = generate_unique_name("Torque")
        if self.design_type == "Maxwell 3D":
            prop = dict(
                {
                    "Name": torque_name,
                    "Is Virtual": is_virtual,
                    "Coordinate System": coordinate_system,
                    "Axis": axis,
                    "Is Positive": is_positive,
                    "Objects": assignment,
                }
            )
        else:
            prop = dict(
                {
                    "Name": torque_name,
                    "Coordinate System": coordinate_system,
                    "Is Positive": is_positive,
                    "Objects": assignment,
                }
            )
        return self._create_boundary(torque_name, prop, "Torque")

    @pyaedt_function_handler()
    def solve_inside(self, name, activate=True):
        """Solve inside to generate a solution inside an object.

        With this method, Maxwell will create a mesh inside the object and generate the solution from the mesh.

        Parameters
        ----------
        name : str
            Name of the object to generate the solution into.

        activate : bool, optional
            The default value is ``True``.

        Returns
        -------
        bool
            ``True`` when successful, ``False`` when failed.

        References
        ----------
        >>> oEditor.ChangeProperty
        """
        self.modeler[name].solve_inside = activate
        return True

    @pyaedt_function_handler()
    def analyze_from_zero(self):
        """Force the next solve to start from time 0 for a given setup.

        This method applies only to the Transient solution type.

        Returns
        -------
        bool
            ``True`` when successful, ``False`` when failed.

        References
        ----------
        >>> oModule.ResetSetupToTimeZero
        """
        if self.solution_type != SOLUTIONS.Maxwell3d.Transient:
            raise AEDTRuntimeError("This methods work only with Maxwell Transient Analysis.")

        self.oanalysis.ResetSetupToTimeZero(self._setup)
        self.analyze()
        return True

    @pyaedt_function_handler(val="angle")
    def set_initial_angle(self, motion_setup, angle):
        """Set the initial angle.

        Parameters
        ----------
        motion_setup : str
            Name of the motion setup.
        angle : float
            Value of the angle in degrees.

        Returns
        -------
        bool
            ``True`` when successful, ``False`` when failed.

        References
        ----------
        >>> oDesign.ChangeProperty
        """
        self.odesign.ChangeProperty(
            [
                "NAME:AllTabs",
                [
                    "NAME:Maxwell2D",
                    ["NAME:PropServers", "ModelSetup:" + motion_setup],
                    ["NAME:ChangedProps", ["NAME:Initial Position", "Value:=", angle]],
                ],
            ]
        )
        return True

    @pyaedt_function_handler(entity_list="assignment")
    def assign_symmetry(self, assignment, symmetry_name=None, is_odd=True):
        """Assign symmetry boundary.

        This boundary condition defines a plane of geometric or magnetic symmetry in a structure.
        Assign it only to the outer surfaces of the problem region.

        Parameters
        ----------
        assignment : list
            List IDs or :class:`ansys.aedt.core.modeler.elements_3d.EdgePrimitive` or
            :class:`ansys.aedt.core.modeler.elements_3d.FacePrimitive`.
        symmetry_name : str, optional
            Name of the symmetry.
        is_odd : bool, optional
            Type of the symmetry. The default is ``True`,` in which case the H field
            is tangential to the boundary. If ``False``, the H field is normal to
            the boundary.

        Returns
        -------
        bool
            ``True`` when successful, ``False`` when failed.

        References
        ----------
        >>> oModule.AssignSymmetry
        """
        if symmetry_name is None:
            symmetry_name = generate_unique_name("Symmetry")

        prop = {}
        if assignment:
            if self.design_type == "Maxwell 2D":
                assignment = self.modeler.convert_to_selections(assignment, True)
                prop = dict({"Name": symmetry_name, "Edges": assignment, "IsOdd": is_odd})
            else:
                assignment = self.modeler.convert_to_selections(assignment, True)
                prop = dict({"Name": symmetry_name, "Faces": assignment, "IsOdd": is_odd})
        else:
            raise ValueError("At least one edge must be provided.")
        return self._create_boundary(symmetry_name, prop, "Symmetry")

    @pyaedt_function_handler(
        entities="assignment",
        coordinate_system_name="coordinate_system",
        coordinate_system_cartesian="coordinate_system_type",
    )
    def assign_current_density(
        self,
        assignment,
        current_density_name=None,
        phase="0deg",
        current_density_x="0",
        current_density_y="0",
        current_density_z="0",
        current_density_2d="0",
        coordinate_system="Global",
        coordinate_system_type="Cartesian",
    ):
        """Assign current density to a single or list of entities.

        This method specifies the x-, y-, and z-components of the current density in a conduction path.

        Parameters
        ----------
        assignment : list
            Objects to assign the current to.
        current_density_name : str, optional
            Current density name.
            If no name is provided a random name is generated.
        phase : str, optional
            Current density phase.
            Available units are 'deg', 'degmin', 'degsec' and 'rad'.
            Default value is 0deg.
        current_density_x : str, optional
            Current density X coordinate value.
            Default value is 0 A/m2.
        current_density_y : str, optional
            Current density Y coordinate value.
            Default value is 0 A/m2.
        current_density_z : str, optional
            Current density Z coordinate value.
            Default value is 0 A/m2.
        current_density_2d : str, optional
            Current density 2D value.
            Default value is 0 A/m2.
        coordinate_system : str, optional
            Coordinate system name.
            Default value is 'Global'.
        coordinate_system_type : str, optional
            Coordinate system cartesian.
            Possible values can be ``"Cartesian"``, ``"Cylindrical"``, and ``"Spherical"``.
            Default value is ``"Cartesian"``.

        Returns
        -------
        bool
            ``True`` when successful, ``False`` when failed.
        """
        if self.solution_type not in (
            SOLUTIONS.Maxwell3d.EddyCurrent,
            SOLUTIONS.Maxwell3d.Magnetostatic,
            SOLUTIONS.Maxwell3d.Transient,
        ):
            raise AEDTRuntimeError(
                "Current density can only be applied to Eddy Current, Magnetostatic and 2D Transient solution types."
            )
        if re.compile(r"(\d+)\s*(\w+)").match(phase).groups()[1] not in ["deg", "degmin", "degsec", "rad"]:
            raise ValueError("Invalid phase unit.")
        if coordinate_system_type not in ("Cartesian", "Cylindrical", "Spherical"):
            raise ValueError("Invalid coordinate system.")

        if current_density_name is None:
            current_density_name = generate_unique_name("CurrentDensity")
        objects_list = self.modeler.convert_to_selections(assignment, True)

        try:
            if self.modeler._is3d:
                if self.solution_type == SOLUTIONS.Maxwell3d.Transient:
                    raise AEDTRuntimeError(
                        "Current density can only be applied to Eddy Current or Magnetostatic solution types."
                    )

                common_props = {
                    "Objects": objects_list,
                    "CurrentDensityX": current_density_x,
                    "CurrentDensityY": current_density_y,
                    "CurrentDensityZ": current_density_z,
                    "CoordinateSystem Name": coordinate_system,
                    "CoordinateSystem Type": coordinate_system_type,
                }

                if len(objects_list) > 1:
                    current_density_group_names = []
                    for x in range(0, len(objects_list)):
                        current_density_group_names.append(current_density_name + f"_{str(x + 1)}")
                    bound_props = {"items": current_density_group_names}
                    if self.solution_type == SOLUTIONS.Maxwell3d.EddyCurrent:
                        common_props["Phase"] = phase
                    bound_props[current_density_group_names[0]] = common_props.copy()
                    bound_name = current_density_group_names[0]
                    bound_type = "CurrentDensityGroup"
                else:
                    if self.solution_type == SOLUTIONS.Maxwell3d.EddyCurrent:
                        common_props["Phase"] = phase
                    bound_props = common_props
                    bound_name = current_density_name
                    bound_type = "CurrentDensity"
            else:
                common_props = {
                    "Objects": objects_list,
                    "Value": current_density_2d,
                    "CoordinateSystem": "",
                }
                if len(objects_list) > 1:
                    current_density_group_names = []
                    for x in range(0, len(objects_list)):
                        current_density_group_names.append(current_density_name + f"_{str(x + 1)}")
                    bound_props = {"items": current_density_group_names}
                    if self.solution_type == SOLUTIONS.Maxwell3d.EddyCurrent:
                        common_props["Phase"] = phase
                    bound_props[current_density_group_names[0]] = common_props.copy()
                    bound_name = current_density_group_names[0]
                    bound_type = "CurrentDensityGroup"
                else:
                    if self.solution_type == SOLUTIONS.Maxwell3d.EddyCurrent:
                        common_props["Phase"] = phase
                    bound_props = common_props
                    bound_name = current_density_name
                    bound_type = "CurrentDensity"

            return self._create_boundary(bound_name, bound_props, bound_type)
        except Exception:
            raise AEDTRuntimeError("Couldn't assign current density to desired list of objects.")

    @pyaedt_function_handler(input_object="assignment", radiation_name="radiation")
    def assign_radiation(self, assignment, radiation=None):
        """Assign radiation boundary to one or more objects.

        Radiation assignment can be calculated based upon the solver type.
        Available solution type is: ``Eddy Current``.

        Parameters
        ----------
        assignment : str, list
            One or more objects to assign the radiation to.
        radiation : str, optional
            Name of the force. The default is ``None``, in which case the default
            name is used.

        Returns
        -------
        :class:`ansys.aedt.core.modules.boundary.common.BoundaryObject`
            Radiation objects. If the method fails to execute it returns ``False``.

        References
        ----------
        >>> oModule.Radiation

        Examples
        --------

        Assign radiation boundary to one box and one face:

        >>> from ansys.aedt.core import Maxwell3d
        >>> m3d = Maxwell3d()
        >>> box1 = m3d.modeler.create_box([0, 0, 0],[2, 10, 10])
        >>> box2 = m3d.modeler.create_box([10, 0, 0],[2, 10, 10])
        >>> m3d.assign_radiation([box1, box2.faces[0]])
        >>> m3d.release_desktop(True, True)
        """
        if self.solution_type != SOLUTIONS.Maxwell3d.EddyCurrent:
            raise AEDTRuntimeError("Excitation applicable only to Eddy Current.")
        if not radiation:
            radiation = generate_unique_name("Radiation")
        elif radiation in self.modeler.get_boundaries_name():
            radiation = generate_unique_name(radiation)

        listobj = self.modeler.convert_to_selections(assignment, True)
        props = {"Objects": [], "Faces": []}
        for sel in listobj:
            if isinstance(sel, str):
                props["Objects"].append(sel)
            elif isinstance(sel, int):
                props["Faces"].append(sel)
        return self._create_boundary(radiation, props, "Radiation")

    @pyaedt_function_handler(objects="assignment")
    def enable_harmonic_force(
        self,
        assignment,
        force_type=0,
        window_function="Rectangular",
        use_number_of_last_cycles=True,
        last_cycles_number=1,
        calculate_force="Harmonic",
    ):
        """Enable the harmonic force calculation for the transient analysis.

        Parameters
        ----------
        assignment : list
            List of object names for force calculations.
        force_type : int, optional
            Force type. Options are ``0`` for objects, ``1`` for surface, and ``2`` for volumetric.
        window_function : str, optional
            Windowing function. Default is ``"Rectangular"``.
            Available options are: ``"Rectangular"``, ``"Tri"``, ``"Van Hann"``, ``"Hamming"``,
            ``"Blackman"``, ``"Lanczos"``, ``"Welch"``.
        use_number_of_last_cycles : bool, optional
            Use number of last cycles for force calculations. Default is ``True``.
        last_cycles_number : int, optional
            Defines the number of cycles to compute if `use_number_of_last_cycle` is ``True``.
        calculate_force : sr, optional
            How to calculate force. The default is ``"Harmonic"``.
            Options are ``"Harmonic"`` and ``"Transient"``.


        Returns
        -------
        bool
            ``True`` when successful, ``False`` when failed.

        """
        if self.solution_type != SOLUTIONS.Maxwell3d.Transient:
            raise AEDTRuntimeError("This methods work only with Maxwell Transient Analysis.")

        assignment = self.modeler.convert_to_selections(assignment, True)
        self.odesign.EnableHarmonicForceCalculation(
            [
                "EnabledObjects:=",
                assignment,
                "ForceType:=",
                force_type,
                "WindowFunctionType:=",
                window_function,
                "UseNumberOfLastCycles:=",
                use_number_of_last_cycles,
                "NumberOfLastCycles:=",
                last_cycles_number,
                "StartTime:=",
                "0s",
                "UseNumberOfCyclesForStopTime:=",
                True,
                "NumberOfCyclesForStopTime:=",
                1,
                "StopTime:=",
                "0.01s",
                "OutputFreqRangeType:=",
                "Use All",
                "CaculateForceType:=",
                calculate_force + " Force",
            ]
        )
        return True

    @pyaedt_function_handler(layout_component_name="assignment")
    def enable_harmonic_force_on_layout_component(
        self,
        assignment,
        nets,
        force_type=0,
        window_function="Rectangular",
        use_number_of_last_cycles=True,
        last_cycles_number=1,
        calculate_force="Harmonic",
        start_time="0s",
        stop_time="2ms",
        use_number_of_cycles_for_stop_time=True,
        number_of_cycles_for_stop_time=1,
        include_no_layer=True,
    ):
        # type: (str, dict, int, str,bool, int, str, str, str, bool, int, bool) -> bool
        """Enable the harmonic force calculation for the transient analysis.

        Parameters
        ----------
        assignment : str
            Name of layout component to apply harmonic forces to.
        nets : dict
            Dictionary containing nets and layers to enable harmonic forces on.
        force_type : int, optional
            Force Type. ``0`` for Objects, ``1`` for Surface, ``2`` for volumetric.
        window_function : str, optional
            Windowing function. Default is ``"Rectangular"``.
            Available options are: ``"Rectangular"``, ``"Tri"``, ``"Van Hann"``, ``"Hamming"``,
            ``"Blackman"``, ``"Lanczos"``, ``"Welch"``.
        use_number_of_last_cycles : bool, optional
            Use number Of last cycles for force calculations. Default is ``True``.
        last_cycles_number : int, optional
            Defines the number of cycles to compute if `use_number_of_last_cycle` is ``True``.
        calculate_force : str, optional
            How to calculate force. The default is ``"Harmonic"``.
            Options are ``"Harmonic"`` and ``"Transient"``.
        start_time : str, optional
            Harmonic Force Start Time. Default is ``"0s"``.
        stop_time : str, optional
            Harmonic Force Stop Time. Default is ``"2ms"``.
        use_number_of_cycles_for_stop_time : bool, optional
            Use number of cycles for force stop time calculations. Default is ``True``.
        number_of_cycles_for_stop_time : int, optional
            Number of cycles for force stop time calculations. Default is ``1``.
        include_no_layer : bool, optional
            Whether to include ``"<no-layer>"`` layer or not (used for vias). Default is ``True``.


        Returns
        -------
        bool
            ``True`` when successful, ``False`` when failed.
        """
        if self.solution_type != SOLUTIONS.Maxwell3d.TransientAPhiFormulation:
            raise AEDTRuntimeError("This methods work only with Maxwell TransientAPhiFormulation Analysis.")

        args = [
            "ForceType:=",
            force_type,
            "WindowFunctionType:=",
            window_function,
            "UseNumberOfLastCycles:=",
            use_number_of_last_cycles,
            "NumberOfLastCycles:=",
            last_cycles_number,
            "StartTime:=",
            start_time,
            "UseNumberOfCyclesForStopTime:=",
            use_number_of_cycles_for_stop_time,
            "NumberOfCyclesForStopTime:=",
            number_of_cycles_for_stop_time,
            "StopTime:=",
            stop_time,
            "OutputFreqRangeType:=",
            "Use All",
            "CaculateForceType:=",
            calculate_force + " Force",
        ]
        args2 = [
            "NAME:NetsAndLayersChoices",
            [
                "NAME:" + assignment,
                [
                    "NAME:NetLayerSetMap",
                ],
            ],
        ]
        for net, layers in nets.items():
            if include_no_layer:
                args2[1][1].append(["Name:" + net, "LayerSet:=", ["<no-layer>"] + layers])
            else:
                args2[1][1].append(["Name:" + net, "LayerSet:=", layers])
        args.append(args2)
        self.odesign.EnableHarmonicForceCalculation(args)
        return True

    @pyaedt_function_handler(setup_name="setup")
    def export_element_based_harmonic_force(
        self,
        output_directory=None,
        setup=None,
        start_frequency=None,
        stop_frequency=None,
        number_of_frequency=None,
    ):
        """Export an element-based harmonic force data to a .csv file.

        Parameters
        ----------
        output_directory : str, optional
            Path for the output directory. If ``None`` pyaedt working dir will be used.
        setup : str, optional
            Name of the solution setup. If ``None``, the nominal setup is used.
        start_frequency : float, optional
            When a float is entered the Start-Stop Frequency approach is used.
        stop_frequency : float, optional
            When a float is entered, the Start-Stop Frequency approach is used.
        number_of_frequency : int, optional
            When a number is entered, the number of frequencies approach is used.

        Returns
        -------
        str
            Path to the export directory.
        """
        if self.solution_type not in (SOLUTIONS.Maxwell3d.Transient, SOLUTIONS.Maxwell3d.TransientAPhiFormulation):
            raise AEDTRuntimeError("This methods work only with Maxwell Transient Analysis.")

        if not output_directory:
            output_directory = self.working_directory
        if not setup:
            setup = self.setups[0].name
        freq_option = 1
        f1 = -1
        f2 = -1
        if start_frequency and stop_frequency:
            freq_option = 2
            f1 = start_frequency
            f2 = stop_frequency
        elif number_of_frequency:
            freq_option = 3
            f1 = number_of_frequency
        self.odesign.ExportElementBasedHarmonicForce(output_directory, setup, freq_option, f1, f2)
        return output_directory

    @pyaedt_function_handler()
    def create_external_circuit(self, circuit_design=None):
        """
        Create the external circuit including all the windings of type ``External`` in the Maxwell design.

        Parameters
        ----------
        circuit_design : str, optional
            Name of the created circuit design.
            If not provided the design name + ``_ckt`` is used.

        Returns
        -------
        :class:`ansys.aedt.core.maxwellcircuit.MaxwellCircuit`
            MaxwellCircuit object if successful, ``False`` otherwise.

        Examples
        --------
        >>> from ansys.aedt.core import Maxwell2d
        >>> m2d = Maxwell2d()
        >>> m2d.modeler.create_circle([0, 0, 0], 10, name="Coil1")
        >>> m2d.assign_coil(assignment=["Coil1"])
        >>> m2d.assign_winding(assignment=["Coil1"], winding_type="External", name="Winding1")
        >>> cir = m2d.create_external_circuit()
        >>> m2d.release_desktop(True, True)
        """
        if self.solution_type not in (SOLUTIONS.Maxwell3d.EddyCurrent, SOLUTIONS.Maxwell3d.Transient):
            raise AEDTRuntimeError(
                "External circuit excitation for windings is available only for Eddy Current or Transient solutions."
            )

        if not circuit_design:
            circuit_design = self.design_name + "_ckt"

        from ansys.aedt.core.maxwellcircuit import MaxwellCircuit

        circuit = MaxwellCircuit(design=circuit_design)

        wdg_keys = ["Winding", "Winding Group"]
        wdgs = []
        for wdg_key in wdg_keys:
            if wdg_key in self.excitations_by_type.keys():
                [wdgs.append(w) for w in self.excitations_by_type[wdg_key]]
        if not wdgs:
            raise AEDTRuntimeError("No windings in the Maxwell design.")

        external_wdgs = [w for w in wdgs if w.props["Type"] == "External"]

        for w in external_wdgs:
            circuit.modeler.schematic.create_winding(name=w.name)

        return circuit

    @pyaedt_function_handler()
    def edit_external_circuit(self, netlist_file_path, schematic_design_name=None, parameters=None):
        """
        Edit the external circuit for the winding and allow editing of the circuit parameters.

        Parameters
        ----------
        netlist_file_path : str
            Path to the circuit netlist file.
        schematic_design_name : str, optional
            Name of the schematic design.
        parameters : dict, optional
            Name and value of the circuit parameters.
            Parameters must be provided as a dictionary, where the key is the parameter name
            and the value is the parameter value.
            If the dictionary is provided, the ``netlist_file_path`` parameter is automatically
            set to an empty string.
            The default is ``None``.

        Returns
        -------
        bool
            ``True`` when successful, ``False`` when failed.
        """
<<<<<<< HEAD
        if schematic_design_name not in self.design_list:
            raise AEDTRuntimeError(f"Schematic design '{schematic_design_name}' is not in design list.")

        odesign = self.desktop_class.active_design(self.oproject, schematic_design_name)
        oeditor = odesign.SetActiveEditor("SchematicEditor")
        if is_linux and settings.aedt_version == "2024.1":  # pragma: no cover
            time.sleep(1)
            self.desktop_class.close_windows()
        comps = oeditor.GetAllComponents()
        sources_array = []
        sources_type_array = []
        for comp in comps:
            if "Voltage Source" in oeditor.GetPropertyValue("ComponentTab", comp, "Description"):
                name = oeditor.GetPropertyValue("PassedParameterTab",comp,"Name")
                if name is None:
                    comp_id = "V" + comp.split("@")[1].split(";")[1]
                else:
                    comp_id = "V" + name
            elif "Current Source" in oeditor.GetPropertyValue("ComponentTab", comp, "Description"):
                name = oeditor.GetPropertyValue("PassedParameterTab",comp,"Name")
                if name is None:
                    comp_id = "I" + comp.split("@")[1].split(";")[1]
                else:
                    comp_id = "I" + name
            else:
                continue
            sources_array.append(comp_id)
            refdes = oeditor.GetPropertyValue("ComponentTab", comp, "RefDes")
            comp_instance = oeditor.GetCompInstanceFromRefDes(refdes)
            if "DC" in oeditor.GetPropertyValue("ComponentTab", comp, "Description"):
                sources_type_array.append(1)
            else:
                source_type = comp_instance.GetPropHost().GetText("Type")
                if source_type == "TIME":
=======
        if schematic_design_name:
            if schematic_design_name not in self.design_list:
                raise AEDTRuntimeError(f"Schematic design '{schematic_design_name}' is not in design list.")

            odesign = self.desktop_class.active_design(self.oproject, schematic_design_name)
            oeditor = odesign.SetActiveEditor("SchematicEditor")

            if is_linux and settings.aedt_version == "2024.1":  # pragma: no cover
                time.sleep(1)
                self.desktop_class.close_windows()

            sources_array, sources_type_array = [], []
            for comp in oeditor.GetAllComponents():
                if "Voltage Source" in oeditor.GetPropertyValue("ComponentTab", comp, "Description"):
                    comp_id = "V" + comp.split("@")[1].split(";")[1]
                elif "Current Source" in oeditor.GetPropertyValue("ComponentTab", comp, "Description"):
                    comp_id = "I" + comp.split("@")[1].split(";")[1]
                else:
                    continue

                sources_array.append(comp_id)
                refdes = oeditor.GetPropertyValue("ComponentTab", comp, "RefDes")
                comp_instance = oeditor.GetCompInstanceFromRefDes(refdes)

                if "DC" in oeditor.GetPropertyValue("ComponentTab", comp, "Description"):
>>>>>>> fc81bccb
                    sources_type_array.append(1)
                else:
                    source_type = comp_instance.GetPropHost().GetText("Type")
                    sources_type_array.append({"TIME": 1, "POS": 2, "SPEED": 3}.get(source_type, 0))

        names = []
        values = []
        if parameters:
            names, values = list(parameters.keys()), list(parameters.values())
            netlist_file_path = ""
        self.oboundary.EditExternalCircuit(netlist_file_path, sources_array, sources_type_array, names, values)
        return True

    @pyaedt_function_handler(setupname="name", setuptype="setup_type")
    def create_setup(self, name="MySetupAuto", setup_type=None, **kwargs):
        """Create an analysis setup for Maxwell 3D or 2D.

        Optional arguments are passed using the ``setup_type`` and ``name``
        parameters.
        Keyword names correspond to the ``setuptype`` corresponding to the native AEDT API.
        The list of keywords here is not exhaustive.

        Parameters
        ----------
        setup_type : int, str, optional
            Type of the setup. Depending on the solution type, options are
            ``"AC Conduction"``, ``"DC Conduction"``, ``"EddyCurrent"``,
            ``"Electric Transient"``, ``"Electrostatic"``, ``"Magnetostatic"``,
            and ``Transient"``.
        name : str, optional
            Name of the setup. The default is ``"Setup1"``.
        **kwargs : dict, optional
            Available keys depend on the setup chosen.
            For more information, see :doc:`../SetupTemplatesMaxwell`.

        Returns
        -------
        :class:`ansys.aedt.core.modules.solve_setup.SetupMaxwell`
            3D Solver Setup object.

        References
        ----------
        >>> oModule.InsertSetup

        Examples
        --------
        >>> from ansys.aedt.core import Maxwell3d
        >>> m3d = Maxwell3d()
        >>> m3d.create_setup(name="My_Setup",setup_type="EddyCurrent",MaximumPasses=10,PercentError=2)
        >>> m3d.release_desktop(True, True)
        """
        if setup_type is None:
            setup_type = self.design_solutions.default_setup
        elif setup_type in SetupKeys.SetupNames:
            setup_type = SetupKeys.SetupNames.index(setup_type)
        if "props" in kwargs:
            return self._create_setup(name=name, setup_type=setup_type, props=kwargs["props"])
        else:
            setup = self._create_setup(name=name, setup_type=setup_type)
        setup.auto_update = False
        for arg_name, arg_value in kwargs.items():
            if setup[arg_name] is not None:
                setup[arg_name] = arg_value
        setup.auto_update = True
        setup.update()
        return setup

    @pyaedt_function_handler(file_path="output_file", setup_name="setup")
    def export_rl_matrix(
        self,
        matrix_name,
        output_file,
        is_format_default=True,
        width=8,
        precision=2,
        is_exponential=False,
        setup=None,
        default_adaptive="LastAdaptive",
        is_post_processed=False,
    ):
        """Export R/L matrix after solving.

        Parameters
        ----------
        matrix_name : str
            Matrix name to be exported.
        output_file : str
            Output file path to export R/L matrix file to.
            Extension must be ``.txt``.
        is_format_default : bool, optional
            Whether the exported format is default or not.
            If False the custom format is set (no exponential).
        width : int, optional
            Column width in exported .txt file.
        precision : int, optional
            Decimal precision number in exported \\*.txt file.
        is_exponential : bool, optional
            Whether the format number is exponential or not.
        setup : str, optional
            Name of the setup.
            If not provided, the active setup is used.
        default_adaptive : str, optional
            Adaptive type.
            The default is ``"LastAdaptive"``.
        is_post_processed : bool, optional
            Boolean to check if it is post processed. Default value is ``False``.

        Returns
        -------
        bool
            ``True`` when successful, ``False`` when failed.
        """
        if self.solution_type not in [
            SOLUTIONS.Maxwell2d.EddyCurrentXY,
            SOLUTIONS.Maxwell2d.EddyCurrentZ,
            SOLUTIONS.Maxwell3d.EddyCurrent,
        ]:
            raise AEDTRuntimeError("RL Matrix can only be exported if solution type is Eddy Current.")

        matrix_names_list = [matrix.name for matrix in self.boundaries if isinstance(matrix, MaxwellParameters)]
        if not matrix_names_list:
            raise AEDTRuntimeError("Matrix list is empty, can't export a valid matrix.")
        elif matrix_name not in matrix_names_list:
            raise AEDTRuntimeError("Matrix name doesn't exist, provide and existing matrix name.")

        if Path(output_file).suffix != ".txt":
            raise AEDTRuntimeError("File extension must be .txt")

        if setup is None:
            setup = self.active_setup

        analysis_setup = setup + " : " + default_adaptive

        if not self.available_variations.nominal_w_values_dict:
            variations = ""
        else:
            variations = " ".join(
                f"{key}=\\'{value}\\'" for key, value in self.available_variations.nominal_w_values_dict.items()
            )

        if not is_format_default:
            try:
                self.oanalysis.ExportSolnData(
                    analysis_setup,
                    matrix_name,
                    is_post_processed,
                    variations,
                    output_file,
                    -1,
                    is_format_default,
                    width,
                    precision,
                    is_exponential,
                )
            except Exception as e:
                raise AEDTRuntimeError("Solutions are empty. Solve before exporting.") from e
        else:
            try:
                self.oanalysis.ExportSolnData(analysis_setup, matrix_name, is_post_processed, variations, output_file)
            except Exception as e:
                raise AEDTRuntimeError("Solutions are empty. Solve before exporting.") from e

        return True

    @pyaedt_function_handler()
    def export_c_matrix(
        self,
        matrix_name,
        output_file,
        setup=None,
        default_adaptive="LastAdaptive",
        is_post_processed=False,
    ):
        """Export Capacitance matrix after solving.

        Parameters
        ----------
        matrix_name : str
            Matrix name to be exported.
        output_file : str
            Output file path to export R/L matrix file to.
            Extension must be ``.txt``.
        setup : str, optional
            Name of the setup.
            If not provided, the active setup is used.
        default_adaptive : str, optional
            Adaptive type.
            The default is ``"LastAdaptive"``.
        is_post_processed : bool, optional
            Boolean to check if it is post processed. Default value is ``False``.

        Returns
        -------
        bool
            ``True`` when successful, ``False`` when failed.
        """
        if self.solution_type not in [
            SOLUTIONS.Maxwell2d.ElectroStaticXY,
            SOLUTIONS.Maxwell2d.ElectroStaticZ,
            SOLUTIONS.Maxwell3d.ElectroStatic,
        ]:
            raise AEDTRuntimeError("C Matrix can only be exported if solution type is Electrostatic.")

        matrix_names_list = [matrix.name for matrix in self.boundaries if isinstance(matrix, MaxwellParameters)]
        if not matrix_names_list:
            raise AEDTRuntimeError("Matrix list is empty, can't export a valid matrix.")
        elif matrix_name not in matrix_names_list:
            raise AEDTRuntimeError("Matrix name doesn't exist, provide and existing matrix name.")

        if Path(output_file).suffix != ".txt":
            raise AEDTRuntimeError("File extension must be .txt")

        if setup is None:
            setup = self.active_setup

        analysis_setup = setup + " : " + default_adaptive

        if not self.available_variations.nominal_w_values_dict:
            variations = ""
        else:
            variations = " ".join(
                f"{key}=\\'{value}\\'" for key, value in self.available_variations.nominal_w_values_dict.items()
            )

        self.oanalysis.ExportSolnData(analysis_setup, matrix_name, is_post_processed, variations, output_file)

        return True

    @pyaedt_function_handler
    # NOTE: Extend Mixin behaviour to handle Maxwell parameters
    def _create_boundary(self, name, props, boundary_type):
        # Non Maxwell parameters cases
        if boundary_type not in ("Force", "Torque", "Matrix", "LayoutForce"):
            return super()._create_boundary(name, props, boundary_type)

        # Maxwell parameters cases
        bound = MaxwellParameters(self, name, props, boundary_type)
        result = bound.create()
        if result:
            self._boundaries[bound.name] = bound
            self.logger.info(f"Boundary {boundary_type} {name} has been created.")
            return bound
        raise AEDTRuntimeError(f"Failed to create boundary {boundary_type} {name}")


class Maxwell3d(Maxwell, FieldAnalysis3D, object):
    """Provides the Maxwell 3D app interface.

    This class allows you to connect to an existing Maxwell 3D design or create a
    new Maxwell 3D design if one does not exist.

    Parameters
    ----------
    project : str, optional
        Name of the project to select or the full path to the project
        or AEDTZ archive to open. The default is ``None``, in which
        case an attempt is made to get an active project. If no
        projects are present, an empty project is created.
    design : str, optional
        Name of the design to select. The default is ``None``, in
        which case an attempt is made to get an active design. If no
        designs are present, an empty design is created.
    solution_type : str, optional
        Solution type to apply to the design. The default is
        ``None``, in which case the default type is applied.
    setup : str, optional
        Name of the setup to use as the nominal. The default is
        ``None``, in which case the active setup is used or
        nothing is used.
    version : str, int, float, optional
        Version of AEDT to use. The default is ``None``, in which case
        the active version or latest installed version is used. This
        parameter is ignored when a script is launched within AEDT.
        Examples of input values are ``251``, ``25.1``, ``2025.1``, ``"2025.1"``.
    non_graphical : bool, optional
        Whether to launch AEDT in non-graphical mode. The default
        is ``False``, in which case AEDT is launched in graphical
        mode. This parameter is ignored when a script is launched within
        AEDT.
    new_desktop : bool, optional
        Whether to launch an instance of AEDT in a new thread, even if
        another instance of the ``specified_version`` is active on the
        machine. The default is ``False``. This parameter is ignored
        when a script is launched within AEDT.
    close_on_exit : bool, optional
        Whether to release AEDT on exit. The default is ``False``.
    student_version : bool, optional
        Whether to open the AEDT student version. The default is
        ``False``. This parameter is ignored when a script is launched
        within AEDT.
    machine : str, optional
        Machine name to connect the oDesktop session to. This works only in 2022 R2
        or later. The remote server must be up and running with the command
        `"ansysedt.exe -grpcsrv portnum"`. If the machine is `"localhost"`, the
        server also starts if not present.
    port : int, optional
        Port number on which to start the oDesktop communication on an already existing server.
        This parameter is ignored when a new server is created. It works only in 2022 R2 or later.
        The remote server must be up and running with the command `"ansysedt.exe -grpcsrv portnum"`.
    aedt_process_id : int, optional
        Process ID for the instance of AEDT to point PyAEDT at. The default is
        ``None``. This parameter is only used when ``new_desktop = False``.
    remove_lock : bool, optional
        Whether to remove lock to project before opening it or not.
        The default is ``False``, which means to not unlock
        the existing project if needed and raise an exception.

    Examples
    --------
    Create an instance of Maxwell 3D and open the specified
    project, which is named ``mymaxwell.aedt``.

    >>> from ansys.aedt.core import Maxwell3d
    >>> m3d = Maxwell3d("mymaxwell.aedt")
    PyAEDT INFO: Added design ...

    Create an instance of Maxwell 3D using the 2025 R1 release and open
    the specified project, which is named ``mymaxwell2.aedt``.

    >>> m3d = Maxwell3d(version="2025.1", project="mymaxwell2.aedt")
    PyAEDT INFO: Added design ...

    """

    @property  # for legacy purposes
    def dim(self):
        """Dimensions."""
        return "3D"

    @pyaedt_function_handler(
        designname="design",
        projectname="project",
        specified_version="version",
        setup_name="setup",
        new_desktop_session="new_desktop",
    )
    def __init__(
        self,
        project=None,
        design=None,
        solution_type=None,
        setup=None,
        version=None,
        non_graphical=False,
        new_desktop=False,
        close_on_exit=False,
        student_version=False,
        machine="",
        port=0,
        aedt_process_id=None,
        remove_lock=False,
    ):
        """Initialize the ``Maxwell`` class."""
        self.is3d = True
        FieldAnalysis3D.__init__(
            self,
            "Maxwell 3D",
            project,
            design,
            solution_type,
            setup,
            version,
            non_graphical,
            new_desktop,
            close_on_exit,
            student_version,
            machine,
            port,
            aedt_process_id,
            remove_lock=remove_lock,
        )
        Maxwell.__init__(self)

    def _init_from_design(self, *args, **kwargs):
        self.__init__(**kwargs)

    @pyaedt_function_handler(geometry_selection="assignment", insulation_name="insulation")
    def assign_insulating(self, assignment, insulation=None):
        """Create an insulating boundary condition.

        This boundary condition is used to model very thin sheets of perfectly insulating material between
        touching conductors. Current cannot cross an insulating boundary.

        Parameters
        ----------
        assignment : str or int
            Objects or faces to apply the insulating boundary to.
        insulation : str, optional
            Name of the insulation. The default is ``None``, in which case a unique name is assigned.

        Returns
        -------
        :class:`ansys.aedt.core.modules.boundary.common.BoundaryObject`
            Boundary object if successful, ``False`` otherwise.

        References
        ----------
        >>> oModule.AssignInsulating

        Examples
        --------

        Create a box and assign insulating boundary to it.

        >>> from ansys.aedt.core import Maxwell3d
        >>> m3d = Maxwell3d()
        >>> insulated_box = m3d.modeler.create_box([50, 0, 50],[294, 294, 19],name="InsulatedBox")
        >>> insulating_assignment = m3d.assign_insulating(assignment=insulated_box,insulation="InsulatingExample")
        >>> m3d.release_desktop(True, True)
        """

        if self.solution_type not in (
            SOLUTIONS.Maxwell3d.Magnetostatic,
            SOLUTIONS.Maxwell3d.EddyCurrent,
            SOLUTIONS.Maxwell3d.Transient,
            SOLUTIONS.Maxwell3d.TransientAPhiFormulation,
            SOLUTIONS.Maxwell3d.DCConduction,
            SOLUTIONS.Maxwell3d.ACConduction,
            SOLUTIONS.Maxwell3d.ElectroDCConduction,
        ):
            raise AEDTRuntimeError(f"This method does not work with solution type '{self.solution_type}'")

        if not insulation:
            insulation = generate_unique_name("Insulation")
        elif insulation in self.modeler.get_boundaries_name():
            insulation = generate_unique_name(insulation)

        listobj = self.modeler.convert_to_selections(assignment, True)
        props = {"Objects": [], "Faces": []}
        for sel in listobj:
            if isinstance(sel, str):
                props["Objects"].append(sel)
            elif isinstance(sel, int):
                props["Faces"].append(sel)
        return self._create_boundary(insulation, props, "Insulating")

    @pyaedt_function_handler(geometry_selection="assignment", impedance_name="impedance")
    def assign_impedance(
        self,
        assignment,
        material_name=None,
        permeability=0.0,
        conductivity=None,
        non_linear_permeability=False,
        impedance=None,
    ):
        """Create an impedance boundary condition for Transient or Eddy Current solvers.

        This boundary condition is used to simulate the effect of induced currents in a conductor without
        explicitly computing them.

        Parameters
        ----------
        assignment : str
            Faces or objects to apply the impedance boundary to.
        material_name : str, optional
            Material name. The default is ``None``. If other than ``None``, material properties values are extracted
            from the named material in the list of materials available. The default value is ``None``.
        permeability : float, optional
            Permeability of the material.The default value is ``0.0``.
        conductivity : float, optional
            Conductivity of the material. The default value is ``None``.
        non_linear_permeability : bool, optional
            If the option ``material_name`` is activated, the permeability can either be linear or not.
            The default value is ``False``.
        impedance : str, optional
            Name of the impedance. The default is ``None``, in which case a unique name is assigned.

        Returns
        -------
        :class:`ansys.aedt.core.modules.boundary.common.BoundaryObject`
            Boundary object if successful, ``False`` otherwise.

        References
        ----------
        >>> oModule.AssignImpedance

        Examples
        --------

        Create a box and assign impedance boundary to the faces.

        >>> from ansys.aedt.core import Maxwell3d
        >>> m3d = Maxwell3d()
        >>> shield = m3d.modeler.create_box([-50, -50, -50],[294, 294, 19],name="shield")
        >>> shield_faces = m3d.modeler.select_allfaces_fromobjects(["shield"])
        >>> impedance_assignment = m3d.assign_impedance(assignment=shield_faces,impedance="ShieldImpedance")
        >>> m3d.release_desktop(True, True)
        """
        if self.solution_type not in (SOLUTIONS.Maxwell3d.Transient, SOLUTIONS.Maxwell3d.EddyCurrent):
            raise AEDTRuntimeError(f"This method does not work with solution type '{self.solution_type}'")

        if not impedance:
            impedance = generate_unique_name("Impedance")
        elif impedance in self.modeler.get_boundaries_name():
            impedance = generate_unique_name(impedance)

        listobj = self.modeler.convert_to_selections(assignment, True)
        props = {"Objects": [], "Faces": []}
        for sel in listobj:
            if isinstance(sel, str):
                props["Objects"].append(sel)
            elif isinstance(sel, int):
                props["Faces"].append(sel)

        if material_name is not None:
            props["UseMaterial"] = True
            props["MaterialName"] = material_name
            props["IsPermeabilityNonlinear"] = non_linear_permeability
            if conductivity is not None:
                props["Conductivity"] = conductivity
        else:
            props["UseMaterial"] = False
            props["Permeability"] = permeability
            props["Conductivity"] = conductivity
        return self._create_boundary(impedance, props, "Impedance")

    @pyaedt_function_handler(entities="assignment")
    def assign_current_density_terminal(self, assignment, current_density_name=None):
        """Assign current density terminal to a single or list of entities for an Eddy Current or Magnetostatic solver.

        Parameters
        ----------
        assignment : list of int or :class:`ansys.aedt.core.modeler.elements_3d.FacePrimitive`
            Faces or sheet objects to assign the current density terminal to.
        current_density_name : str, optional
            Current density name.
            If no name is provided a random name is generated.

        Returns
        -------
        bool
            ``True`` when successful, ``False`` when failed.
        """
        if self.solution_type not in (SOLUTIONS.Maxwell3d.EddyCurrent, SOLUTIONS.Maxwell3d.Magnetostatic):
            raise AEDTRuntimeError(
                "Current density can only be applied to Eddy Current or Magnetostatic solution types."
            )

        try:
            if current_density_name is None:
                current_density_name = generate_unique_name("CurrentDensity")

            objects_list = self.modeler.convert_to_selections(assignment, True)

            if self.modeler._is3d:
                bound_objects = {"Faces": objects_list}
            else:
                bound_objects = {"Objects": objects_list}
            if len(objects_list) > 1:
                current_density_group_names = []
                for x in range(0, len(objects_list)):
                    current_density_group_names.append(current_density_name + f"_{str(x + 1)}")
                bound_name = current_density_group_names[0]
                props = {"items": current_density_group_names, bound_name: bound_objects}
                bound_type = "CurrentDensityTerminalGroup"
            else:
                props = bound_objects
                bound_name = current_density_name
                bound_type = "CurrentDensityTerminal"

            boundary = self._create_boundary(bound_name, props, bound_type)
            if boundary:
                return True
        except GrpcApiError as e:
            raise AEDTRuntimeError("Current density terminal could not be assigned.") from e
        return False

    @pyaedt_function_handler()
    def get_conduction_paths(self):
        """Get a dictionary of all conduction paths with relative objects. It works from AEDT 23R1.

        Returns
        -------
        dict
            Dictionary of all conduction paths with relative objects.

        """
        conduction_paths = {}

        try:
            paths = list(self.oboundary.GetConductionPaths())
            for path in paths:
                conduction_paths[path] = list(self.oboundary.GetConductionPathObjects(path))
            return conduction_paths
        except Exception:
            return conduction_paths

    @pyaedt_function_handler(master_entity="independent", slave_entity="dependent")
    def assign_master_slave(
        self,
        independent,
        dependent,
        u_vector_origin_coordinates_master,
        u_vector_pos_coordinates_master,
        u_vector_origin_coordinates_slave,
        u_vector_pos_coordinates_slave,
        reverse_master=False,
        reverse_slave=False,
        same_as_master=True,
        bound_name=None,
    ):
        """Assign dependent and independent boundary conditions to two faces of the same object.

        Parameters
        ----------
        independent : int
            ID of the master entity.
        dependent : int
            ID of the slave entity.
        u_vector_origin_coordinates_master : list
            Master's list of U vector origin coordinates.
        u_vector_pos_coordinates_master : list
            Master's list of U vector position coordinates.
        u_vector_origin_coordinates_slave : list
            Slave's list of U vector origin coordinates.
        u_vector_pos_coordinates_slave : list
            Slave's list of U vector position coordinates.
        reverse_master : bool, optional
            Whether to reverse the master edge to the V direction. The default is ``False``.
        reverse_slave : bool, optional
            Whether to reverse the master edge to the U direction. The default is ``False``.
        same_as_master : bool, optional
            Whether the B-Field of the slave edge and master edge are the same. The default is ``True``.
        bound_name : str, optional
            Name of the master boundary. The default is ``None``, in which case the default name
            is used. The name of the slave boundary has a ``_dep`` suffix.

        Returns
        -------
        :class:`ansys.aedt.core.modules.boundary.common.BoundaryObject`,
        :class:`ansys.aedt.core.modules.boundary.common.BoundaryObject`
            Master and slave objects. If the method fails to execute it returns ``False``.

        References
        ----------
        >>> oModule.AssignIndependent
        >>> oModule.AssignDependent
        """
        try:
            independent = self.modeler.convert_to_selections(independent, True)
            dependent = self.modeler.convert_to_selections(dependent, True)
            if not bound_name:
                bound_name_m = generate_unique_name("Independent")
                bound_name_s = generate_unique_name("Dependent")
            else:
                bound_name_m = bound_name
                bound_name_s = bound_name + "_dep"
            list_coordinates = [
                u_vector_origin_coordinates_master,
                u_vector_origin_coordinates_slave,
                u_vector_pos_coordinates_master,
                u_vector_pos_coordinates_slave,
            ]
            if any(not isinstance(coordinates, list) for coordinates in list_coordinates):
                raise ValueError("Please provide a list of coordinates for U vectors.")
            for coordinates in list_coordinates:
                if any(not isinstance(x, str) for x in coordinates):
                    raise ValueError("Elements of coordinates system must be strings in the form of ``value+unit``.")
            if any(len(coordinates) != 3 for coordinates in list_coordinates):
                raise ValueError("Vector must contain 3 elements for x, y, and z coordinates.")
            u_master_vector_coordinates = dict(
                {
                    "Coordinate System": "Global",
                    "Origin": u_vector_origin_coordinates_master,
                    "UPos": u_vector_pos_coordinates_master,
                }
            )
            master_props = dict(
                {"Faces": independent, "CoordSysVector": u_master_vector_coordinates, "ReverseV": reverse_master}
            )
            master = self._create_boundary(bound_name_m, master_props, "Independent")
            if master:
                u_slave_vector_coordinates = dict(
                    {
                        "Coordinate System": "Global",
                        "Origin": u_vector_origin_coordinates_slave,
                        "UPos": u_vector_pos_coordinates_slave,
                    }
                )

                slave_props = dict(
                    {
                        "Faces": dependent,
                        "CoordSysVector": u_slave_vector_coordinates,
                        "ReverseU": reverse_slave,
                        "Independent": bound_name_m,
                        "RelationIsSame": same_as_master,
                    }
                )
                slave = self._create_boundary(bound_name_s, slave_props, "Dependent")
                if slave:
                    return master, slave
        except GrpcApiError as e:
            raise AEDTRuntimeError("Slave boundary could not be created.") from e
        return False

    @pyaedt_function_handler(objects_list="assignment")
    def assign_flux_tangential(self, assignment, flux_name=None):
        # type : (list, str = None) -> from ansys.aedt.core.modules.boundary.common.BoundaryObject
        """Assign a flux tangential boundary for a transient A-Phi solver.

        Parameters
        ----------
        assignment : list
            List of objects to assign the flux tangential boundary condition to.
        flux_name : str, optional
            Name of the flux tangential boundary. The default is ``None``,
            in which case a random name is automatically generated.

        Returns
        -------
        :class:`ansys.aedt.core.modules.boundary.common.BoundaryObject`
            Boundary object if successful, ``False`` otherwise.

        References
        ----------
        >>> oModule.AssignFluxTangential

        Examples
        --------
        Create a box and assign a flux tangential boundary to one of its faces.

        >>> from ansys.aedt.core import Maxwell3d
        >>> m3d = Maxwell3d()
        >>> box = m3d.modeler.create_box([50, 0, 50],[294, 294, 19],name="Box")
        >>> flux_tangential = m3d.assign_flux_tangential(box.faces[0],"FluxExample")
        >>> m3d.release_desktop(True, True)
        """
        if self.solution_type != SOLUTIONS.Maxwell3d.TransientAPhiFormulation:
            raise AEDTRuntimeError("Flux tangential boundary can only be assigned to a transient APhi solution type.")

        assignment = self.modeler.convert_to_selections(assignment, True)

        if not flux_name:
            flux_name = generate_unique_name("FluxTangential")
        elif flux_name in self.modeler.get_boundaries_name():
            flux_name = generate_unique_name(flux_name)

        props = {"NAME": flux_name, "Faces": []}
        for sel in assignment:
            props["Faces"].append(sel)
        return self._create_boundary(flux_name, props, "FluxTangential")

    @pyaedt_function_handler(nets_layers_mapping="net_layers", reference_cs="coordinate_system")
    def assign_layout_force(
        self, net_layers, component_name, coordinate_system="Global", force_name=None, include_no_layer=True
    ):
        # type: (dict, str, str, str, bool) -> bool
        """Assign the layout force to a component in a Transient A-Phi solver.

        To access layout component features the Beta option has to be enabled first.

        Parameters
        ----------
        net_layers : dict
            Each <net, layer> pair represents the objects in the intersection of the corresponding net and layer.
            The layer name is from the list of layer names. The net name is the dictionary's key.
        component_name : str
            Name of the 3D component to assign the layout force to.
        coordinate_system : str, optional
            Reference coordinate system.
            If not provided, the global one is used.
        force_name : str, optional
            Name of the layout force.
            If not provided a random name will be generated.
        include_no_layer : bool, optional
            Whether to include ``"<no-layer>"`` layer or not (used for vias). Default is ``True``.

        Returns
        -------
        bool
            ``True`` when successful, ``False`` when failed.

        References
        ----------
        >>> oModule.AssignLayoutForce

        Examples
        --------
        Create a dictionary to give as an input to assign_layout_force method.
        >>> nets_layers = {"<no-net>": ["PWR","TOP","UNNAMED_000","UNNAMED_002"],
        >>>                "GND": ["LYR_1","LYR_2","UNNAMED_006"]}
        >>>

        Assign layout force to a component.
        >>> from ansys.aedt.core import Maxwell3d
        >>> m3d = Maxwell3d()
        >>> m3d.assign_layout_force(net_layers=nets_layers,component_name="LC1_1")
        >>> m3d.release_desktop(True, True)
        """
        if component_name not in self.modeler.user_defined_component_names:
            raise AEDTRuntimeError("Provided component name doesn't exist in current design.")

        for key in net_layers.keys():
            if not isinstance(net_layers[key], list):
                net_layers[key] = list(net_layers[key])

        if not force_name:
            force_name = generate_unique_name("Layout_Force")

        nets_layers_props = None
        for key, valy in net_layers.items():
            layers = valy[:]
            if include_no_layer:
                layers = layers[:] + ["<no-layer>"]
            if nets_layers_props:
                nets_layers_props.append(dict({key: dict({"LayerSet": layers})}))
            else:
                nets_layers_props = [dict({key: dict({"LayerSet": layers})})]

        props = dict(
            {
                "Reference CS": coordinate_system,
                "NetsAndLayersChoices": dict({component_name: dict({"NetLayerSetMap": nets_layers_props})}),
            }
        )
        return self._create_boundary(force_name, props, "LayoutForce")

    @pyaedt_function_handler(faces="assignment")
    def assign_tangential_h_field(
        self,
        assignment,
        x_component_real=0,
        x_component_imag=0,
        y_component_real=0,
        y_component_imag=0,
        coordinate_system="Global",
        origin=None,
        u_pos=None,
        reverse=False,
        bound_name=None,
    ):
        """Assign a tangential H field boundary to a list of faces.

        Parameters
        ----------
        assignment : list of int  or :class:`ansys.aedt.core.modeler.cad.object_3d.Object3d`
            List of objects to assign an end connection to.
        x_component_real : float, str, optional
            X component value real part. The default is ``0``.
        x_component_imag : float, str, optional
            X component value imaginary part. The default is ``0``.
        y_component_real : float, str, optional
            Y component value real part. The default is ``0``.
        y_component_imag : float, str, optional
            Y component value imaginary part. The default is ``0``.
        coordinate_system : str, optional
            Coordinate system to use for the UV vector.
        origin : list, optional
            Origin of the UV vector.
            The default is ``None`, in which case the bottom left vertex is used.
        u_pos : list, optional
            Direction of the U vector.
            The default is ``None``, in which case the top left vertex is used.
        reverse : bool, optional
            Whether the vector is reversed. The default is ``False``.
        bound_name : str, optional
            Name of the end connection boundary.
            The default is ``None``, in which case the default name is used.

        Returns
        -------
        :class:`ansys.aedt.core.modules.boundary.common.BoundaryObject`
            Newly created object when successful, ``False`` when failed.

        References
        ----------
        >>> oModule.AssignTangentialHField
        """
        if self.solution_type not in (SOLUTIONS.Maxwell3d.EddyCurrent, SOLUTIONS.Maxwell3d.Magnetostatic):
            raise AEDTRuntimeError("Tangential H Field is applicable only to Eddy Current.")

        assignment = self.modeler.convert_to_selections(assignment, True)
        if not bound_name:
            bound_name = generate_unique_name("TangentialHField")
        props = dict(
            {
                "Faces": assignment,
            }
        )
        if isinstance(assignment[0], str):
            props = dict(
                {
                    "Objects": assignment,
                }
            )
        props["ComponentXReal"] = x_component_real
        if self.solution_type == SOLUTIONS.Maxwell3d.EddyCurrent:
            props["ComponentXImag"] = x_component_imag
        props["ComponentYReal"] = y_component_real
        if self.solution_type == SOLUTIONS.Maxwell3d.EddyCurrent:
            props["ComponentYImag"] = y_component_imag
        if not origin and isinstance(assignment[0], int):
            edges = self.modeler.get_face_edges(assignment[0])
            origin = self.oeditor.GetEdgePositionAtNormalizedParameter(edges[0], 0)
            if not u_pos:
                u_pos = self.oeditor.GetEdgePositionAtNormalizedParameter(edges[0], 1)

        props["CoordSysVector"] = dict({"Coordinate System": coordinate_system, "Origin": origin, "UPos": u_pos})
        props["ReverseV"] = reverse
        return self._create_boundary(bound_name, props, "Tangential H Field")

    @pyaedt_function_handler(faces="assignment", bound_name="boundary")
    def assign_zero_tangential_h_field(self, assignment, boundary=None):
        """Assign a zero tangential H field boundary to a list of faces.

        Parameters
        ----------
        assignment : list of int or :class:`ansys.aedt.core.modeler.cad.object_3d.Object3d`
            List of objects to assign an end connection to.
        boundary : str, optional
            Name of the end connection boundary. The default is ``None``, in which case the
            default name is used.

        Returns
        -------
        :class:`ansys.aedt.core.modules.boundary.common.BoundaryObject`
            Newly created object. ``False`` if it fails.

        References
        ----------
        >>> oModule.AssignZeroTangentialHField
        """
        if self.solution_type != SOLUTIONS.Maxwell3d.EddyCurrent:
            raise AEDTRuntimeError("Tangential H Field is applicable only to Eddy Current.")

        assignment = self.modeler.convert_to_selections(assignment, True)
        if not boundary:
            boundary = generate_unique_name("ZeroTangentialHField")
        props = dict(
            {
                "Faces": assignment,
            }
        )
        return self._create_boundary(boundary, props, "Zero Tangential H Field")

    @pyaedt_function_handler()
    def assign_resistive_sheet(
        self,
        assignment,
        resistance="1ohm",
        name=None,
        non_linear=False,
        anode_a="300000000",
        anode_b="5",
        anode_c="110000000000000",
        anode_d="2",
        cathode_a="300000000",
        cathode_b="10",
        cathode_c="110000000000000",
        cathode_d="2",
    ):
        """Assign a resistive sheet boundary between two conductors.

        Available for Maxwell 3D Magnetostatic, Eddy Current and Transient designs.
        For 3D Magnetostatic designs, the user can specify the nonlinear anode and cathode coefficients.
        To understand the nonlinear relationship used by AEDT between the conductivity and current density,
        please refer to Maxwell Help guide.

        Parameters
        ----------
        assignment : list of int or :class:`ansys.aedt.core.modeler.cad.object_3d.Object3d`
            List of objects to assign an end connection to.
        resistance : str, optional
            Resistance value with unit.
            For 3D Magnetostatic designs if non_linear is ``True``, it is not available.
            The default is ``1ohm``.
        name : str, optional
            Name of the boundary. The default is ``None``, in which case the default name is used.
        non_linear: bool, optional
            Whether the boundary is non-linear. The default is ``False``.
            Valid for 3D Magnetostatic designs only.
        anode_a : str, optional
            Anode a value that corresponds to the a coefficient in the non-linear relationship
            between conductivity and current density.
            The default value is ``"300000000"``.
        anode_b : str, optional
            Anode b value that corresponds to the b coefficient in the non-linear relationship
            between conductivity and current density.
            The default value is ``"10"``.
        anode_c : str, optional
            Anode c value that corresponds to the c coefficient in the non-linear relationship
            between conductivity and current density.
            The default value is ``"110000000000000"``.
        anode_d : str, optional
            Anode d value that corresponds to the d coefficient in the non-linear relationship
            between conductivity and current density.
            The default value is ``"2"``.
        cathode_a : str, optional
            Cathode a value that corresponds to the a coefficient in the non-linear relationship
            between conductivity and current density.
            The default value is ``"300000000"``.
        cathode_b : str, optional
            Cathode b value that corresponds to the b coefficient in the non-linear relationship
            between conductivity and current density.
            The default value is ``"10"``.
        cathode_c : str, optional
            Cathode c value that corresponds to the c coefficient in the non-linear relationship
            between conductivity and current density.
            The default value is ``"110000000000000"``.
        cathode_d : str, optional
            Cathode d value that corresponds to the d coefficient in the non-linear relationship
            between conductivity and current density.
            The default value is ``"2"``.

        Returns
        -------
        :class:`ansys.aedt.core.modules.boundary.common.BoundaryObject`
            Newly created object. ``False`` if it fails.

        References
        ----------
        >>> oModule.AssignResistiveSheet

        Examples
        --------
        >>> import ansys.aedt.core
        >>> from ansys.aedt.core.generic.constants import SOLUTIONS
        >>> m3d = ansys.aedt.core.Maxwell3d(solution_type="Transient")
        >>> my_box = m3d.modeler.create_box(origin=[0, 0, 0], sizes=[0.4, -1, 0.8], material="copper")
        >>> resistive_face = my_box.faces[0]
        >>> bound = m3d.assign_resistive_sheet(assignment=resistive_face, resistance="3ohm")
        >>> m3d.solution_type = SOLUTIONS.Maxwell3d.Magnetostatic
        >>> bound = m3d.assign_resistive_sheet(assignment=resistive_face, non_linear=True)
        >>> m3d.release_desktop()
        """
        if self.solution_type not in (
            SOLUTIONS.Maxwell3d.EddyCurrent,
            SOLUTIONS.Maxwell3d.Transient,
            SOLUTIONS.Maxwell3d.Magnetostatic,
        ):
            raise AEDTRuntimeError(
                "Resistive sheet is applicable only to Eddy Current, transient and magnetostatic solvers."
            )

        assignment = self.modeler.convert_to_selections(assignment, True)

        if not name:
            name = generate_unique_name("ResistiveSheet")

        listobj = self.modeler.convert_to_selections(assignment, True)

        props = {"Objects": [], "Faces": []}
        for sel in listobj:
            if isinstance(sel, str):
                props["Objects"].append(sel)
            elif isinstance(sel, int):
                props["Faces"].append(sel)

        if self.solution_type in (SOLUTIONS.Maxwell3d.EddyCurrent, SOLUTIONS.Maxwell3d.Transient):
            props["Resistance"] = resistance
        elif self.solution_type == SOLUTIONS.Maxwell3d.Magnetostatic:
            props["Nonlinear"] = non_linear
            props["AnodeParA"] = anode_a
            props["AnodeParB"] = anode_b
            props["AnodeParC"] = anode_c
            props["AnodeParD"] = anode_d
            props["CathodeParA"] = cathode_a
            props["CathodeParB"] = cathode_b
            props["CathodeParC"] = cathode_c
            props["CathodeParD"] = cathode_d

        return self._create_boundary(name, props, "ResistiveSheet")


class Maxwell2d(Maxwell, FieldAnalysis3D, object):
    """Provides the Maxwell 2D app interface.

    This class allows you to connect to an existing Maxwell 2D design or create a
    new Maxwell 2D design if one does not exist.

    Parameters
    ----------
    project : str, optional
        Name of the project to select or the full path to the project
        or AEDTZ archive to open. The default is ``None``, in which
        case an attempt is made to get an active project. If no
        projects are present, an empty project is created.
    design : str, optional
        Name of the design to select. The default is ``None``, in
        which case an attempt is made to get an active design. If no
        designs are present, an empty design is created.
    solution_type : str, optional
        Solution type to apply to the design. The default is
        ``None``, in which case the default type is applied.
    setup : str, optional
        Name of the setup to use as the nominal. The default is
        ``None``, in which case the active setup is used or
        nothing is used.
    version : str, int, float, optional
        Version of AEDT to use. The default is ``None``, in which case
        the active version or latest installed version is used.
        This parameter is ignored when a script is launched within AEDT.
        Examples of input values are ``251``, ``25.1``, ``2025.1``, ``"2025.1"``.
    non_graphical : bool, optional
        Whether to launch AEDT in non-graphical mode. The default
        is ``False``, in which case AEDT is launched in graphical mode.
        This parameter is ignored when a script is launched within AEDT.
    new_desktop : bool, optional
        Whether to launch an instance of AEDT in a new thread, even if
        another instance of the ``specified_version`` is active on the
        machine. The default is ``False``. This parameter is ignored when
        a script is launched within AEDT.
    close_on_exit : bool, optional
        Whether to release AEDT on exit. The default is ``False``.
    student_version : bool, optional
        Whether to open the AEDT student version. The default is ``False``.
        This parameter is ignored when a script is launched within AEDT.
    machine : str, optional
        Machine name to connect the oDesktop session to. This works only in 2022 R2
        or later. The remote server must be up and running with the command
        `"ansysedt.exe -grpcsrv portnum"`. If the machine is `"localhost"`,
        the server also starts if not present.
    port : int, optional
        Port number of which to start the oDesktop communication on an already existing
        server. This parameter is ignored when creating a new server. It works only in 2022
        R2 or later. The remote server must be up and running with the command `"ansysedt.exe -grpcsrv portnum"`.
    aedt_process_id : int, optional
        Process ID for the instance of AEDT to point PyAEDT at. The default is
        ``None``. This parameter is only used when ``new_desktop = False``.
    remove_lock : bool, optional
        Whether to remove lock to project before opening it or not.
        The default is ``False``, which means to not unlock
        the existing project if needed and raise an exception.

    Examples
    --------
    Create an instance of Maxwell 2D and connect to an existing
    Maxwell 2D design or create a new Maxwell 2D design if one does
    not exist.

    >>> from ansys.aedt.core import Maxwell2d
    >>> m2d = Maxwell2d()

    Create an instance of Maxwell 2D and link to a project named
    ``projectname``. If this project does not exist, create one with
    this name.

    >>> m2d = Maxwell2d(projectname)

    Create an instance of Maxwell 2D and link to a design named
    ``designname`` in a project named ``projectname``.

    >>> m2d = Maxwell2d(projectname,designname)
    """

    @property  # for legacy purposes
    def dim(self):
        """Dimensions."""
        return self.modeler.dimension

    @property
    def geometry_mode(self):
        """Geometry mode.

        References
        ----------
        >>> oDesign.GetGeometryMode"""
        return self.odesign.GetGeometryMode()

    @pyaedt_function_handler(
        designname="design",
        projectname="project",
        specified_version="version",
        setup_name="setup",
        new_desktop_session="new_desktop",
    )
    def __init__(
        self,
        project=None,
        design=None,
        solution_type=None,
        setup=None,
        version=None,
        non_graphical=False,
        new_desktop=False,
        close_on_exit=False,
        student_version=False,
        machine="",
        port=0,
        aedt_process_id=None,
        remove_lock=False,
    ):
        self.is3d = False
        FieldAnalysis3D.__init__(
            self,
            "Maxwell 2D",
            project,
            design,
            solution_type,
            setup,
            version,
            non_graphical,
            new_desktop,
            close_on_exit,
            student_version,
            machine,
            port,
            aedt_process_id,
            remove_lock=remove_lock,
        )
        Maxwell.__init__(self)

    def _init_from_design(self, *args, **kwargs):
        self.__init__(**kwargs)

    @property
    def xy_plane(self):
        """Maxwell 2D plane between ``True`` and ``False``."""
        return self.design_solutions.xy_plane

    @xy_plane.setter
    def xy_plane(self, value=True):
        self.design_solutions.xy_plane = value

    @property
    def model_depth(self):
        """Model depth."""
        design_settings = self.design_settings
        if "ModelDepth" in design_settings:
            value_str = design_settings["ModelDepth"]
            return value_str
        else:
            return None

    @model_depth.setter
    def model_depth(self, value):
        """Set model depth."""
        if isinstance(value, float) or isinstance(value, int):
            value = self.value_with_units(value, self.modeler.model_units)
        self.change_design_settings({"ModelDepth": value})

    @pyaedt_function_handler(linefilter="line_filter", objectfilter="object_filter")
    def generate_design_data(self, line_filter=None, object_filter=None):
        """Generate a generic set of design data and store it in the extension directory in a ``design_data.json`` file.

        Parameters
        ----------
        line_filter : optional
            The default is ``None``.
        object_filter : optional
            The default is ``None``.

        Returns
        -------
        bool
            ``True`` when successful, ``False`` when failed.
        """

        def convert(obj):
            if isinstance(obj, bool):
                return str(obj).lower()
            if isinstance(obj, (list, tuple)):
                return [convert(item) for item in obj]
            if isinstance(obj, dict):
                return {convert(key): convert(value) for key, value in obj.items()}
            return obj

        solid_bodies = self.modeler.solid_bodies
        if object_filter:
            solid_ids = [i for i, j in self.modeler._object_names_to_ids.items() if j.name in object_filter]
        else:
            solid_ids = [i for i in list(self.modeler._object_names_to_ids.keys())]
        self.design_data = {
            "Project Directory": self.project_path,
            "Working Directory": self.working_directory,
            "Library Directories": self.library_list,
            "Dimension": self.modeler.dimension,
            "GeoMode": self.geometry_mode,
            "ModelUnits": self.modeler.model_units,
            "Symmetry": self.symmetry_multiplier,
            "ModelDepth": self.model_depth,
            "ObjectList": solid_ids,
            "LineList": self.modeler.vertex_data_of_lines(line_filter),
            "VarList": self.variable_manager.variable_names,
            "Setups": self.setup_names,
            "MaterialProperties": self.get_object_material_properties(solid_bodies),
        }

        design_file = Path(self.working_directory) / "design_data.json"
        write_configuration_file(self.design_data, design_file)
        return True

    @pyaedt_function_handler()
    def read_design_data(self):
        """Read back the design data as a dictionary.

        Returns
        -------
        dict
            Dictionary of design data.

        """
        design_file = Path(self.working_directory) / "design_data.json"
        return read_configuration_file(design_file)

    @pyaedt_function_handler(edge_list="assignment", bound_name="boundary")
    def assign_balloon(self, assignment, boundary=None, is_voltage=False):
        """Assign a balloon boundary to a list of edges.

        Parameters
        ----------
        assignment : list
            List of edges.
        boundary : str, optional
            Name of the boundary. The default is ``None``, in which
            case the default name is used.
        is_voltage: bool, optional
            Whether the boundary is of type voltage or not. The default is ``False``.
            This option is valid for Electrostatic solvers only.

        Returns
        -------
        :class:`ansys.aedt.core.modules.boundary.common.BoundaryObject`
            Boundary object. If the method fails to execute it returns ``False``.

        References
        ----------
        >>> oModule.AssignBalloon


        Examples
        --------
        Set balloon boundary condition in Maxwell 2D.

        >>> from ansys.aedt.core import Maxwell2d
        >>> m2d = Maxwell2d()
        >>> region_id = m2d.modeler.create_region()
        >>> region_edges = region_id.edges
        >>> m2d.assign_balloon(edge_list=region_edges)
        """
        assignment = self.modeler.convert_to_selections(assignment, True)

        if not boundary:
            boundary = generate_unique_name("Balloon")
        props = {"Edges": assignment}
        if self.solution_type == "Electrostatic":
            props["IsOfTypeVoltage"] = is_voltage
        else:
            self.logger.warning("Balloon boundary with type voltage is only valid for Electrostatic solvers.")
        return self._create_boundary(boundary, props, "Balloon")

    @pyaedt_function_handler(input_edge="assignment", vectorvalue="vector_value", bound_name="boundary")
    def assign_vector_potential(self, assignment, vector_value=0, boundary=None):
        """Assign a vector potential boundary condition to specified edges.

        This method is valid for Maxwell 2D Eddy Current, Magnetostatic, and Transient solvers.

        Parameters
        ----------
        assignment : list
            List of edge names or edge IDs to assign a vector to.
        vector_value : float, optional
            Value of the vector. The default is ``0``.
        boundary : str, optional
            Name of the boundary. The default is ``None``, in which
            case the default name is used.

        Returns
        -------
        :class:`ansys.aedt.core.modules.boundary.common.BoundaryObject`
            Vector Potential Object. ``False`` if it fails.

        References
        ----------
        >>> oModule.AssignVectorPotential


        Examples
        --------
        Set vector potential to zero at the boundary edges in Maxwell 2D.

        >>> from ansys.aedt.core import Maxwell2d
        >>> m2d = Maxwell2d()
        >>> region_id = m2d.modeler.create_region()
        >>> region_edges = region_id.edges
        >>> m2d.assign_vector_potential(input_edge=region_edges)
        """
        assignment = self.modeler.convert_to_selections(assignment, True)

        if not boundary:
            boundary = generate_unique_name("Vector")
        if type(assignment[0]) is str:
            props2 = dict({"Objects": assignment, "Value": str(vector_value), "CoordinateSystem": ""})
        else:
            props2 = dict({"Edges": assignment, "Value": str(vector_value), "CoordinateSystem": ""})

        return self._create_boundary(boundary, props2, "Vector Potential")

    @pyaedt_function_handler(master_edge="independent", slave_edge="dependent", bound_name="boundary")
    def assign_master_slave(
        self, independent, dependent, reverse_master=False, reverse_slave=False, same_as_master=True, boundary=None
    ):
        """Assign dependent and independent boundary conditions to two edges of the same object.

        Parameters
        ----------
        independent : int
            ID of the master edge.
        dependent : int
            ID of the slave edge.
        reverse_master : bool, optional
            Whether to reverse the master edge to the V direction. The default is ``False``.
        reverse_slave : bool, optional
            Whether to reverse the master edge to the U direction. The default is ``False``.
        same_as_master : bool, optional
            Whether the B-Field of the slave edge and master edge are the same. The default is ``True``.
        boundary : str, optional
            Name of the master boundary. The default is ``None``, in which case the default name
            is used. The name of the slave boundary has a ``_dep`` suffix.

        Returns
        -------
        :class:`ansys.aedt.core.modules.boundary.common.BoundaryObject`,
        :class:`ansys.aedt.core.modules.boundary.common.BoundaryObject`
            Master and slave objects. If the method fails to execute it returns ``False``.

        References
        ----------
        >>> oModule.AssignIndependent
        >>> oModule.AssignDependent
        """
        try:
            independent = self.modeler.convert_to_selections(independent, True)
            dependent = self.modeler.convert_to_selections(dependent, True)
            if not boundary:
                bound_name_m = generate_unique_name("Independent")
                bound_name_s = generate_unique_name("Dependent")
            else:
                bound_name_m = boundary
                bound_name_s = boundary + "_dep"
            master_props = dict({"Edges": independent, "ReverseV": reverse_master})
            master = self._create_boundary(bound_name_m, master_props, "Independent")
            if master:
                slave_props = dict(
                    {
                        "Edges": dependent,
                        "ReverseU": reverse_slave,
                        "Independent": bound_name_m,
                        "SameAsMaster": same_as_master,
                    }
                )
                slave = self._create_boundary(bound_name_s, slave_props, "Dependent")
                if slave:
                    return master, slave
        except GrpcApiError as e:
            raise AEDTRuntimeError("Slave boundary could not be created.") from e
        return False

    @pyaedt_function_handler(objects="assignment", bound_name="boundary")
    def assign_end_connection(self, assignment, resistance=0, inductance=0, boundary=None):
        """Assign an end connection to a list of objects.

        Parameters
        ----------
        assignment : list of int or str or :class:`ansys.aedt.core.modeler.cad.object_3d.Object3d`
            List of objects to assign an end connection to.
        resistance : float or str, optional
            Resistance value. If float is provided, the units are assumed to be ohms.
            The default value is ``0``,
        inductance : float or str, optional
            Inductance value. If a float is provided, the units are assumed to Henry (H).
            The default value is ``0``.
        boundary : str, optional
            Name of the end connection boundary. The default is ``None``, in which case the
            default name is used.

        Returns
        -------
        :class:`ansys.aedt.core.modules.boundary.common.BoundaryObject`
            Newly created object. ``False`` if it fails.

        References
        ----------
        >>> oModule.AssignEndConnection
        """
        if self.solution_type not in (SOLUTIONS.Maxwell3d.EddyCurrent, SOLUTIONS.Maxwell3d.Transient):
            raise AEDTRuntimeError("Excitation applicable only to Eddy Current or Transient Solver.")
        if len(assignment) < 2:
            raise AEDTRuntimeError("At least 2 objects are needed.")

        assignment = self.modeler.convert_to_selections(assignment, True)
        if not boundary:
            boundary = generate_unique_name("EndConnection")

        props = dict(
            {
                "Objects": assignment,
                "ResistanceValue": self.value_with_units(resistance, "ohm"),
                "InductanceValue": self.value_with_units(inductance, "H"),
            }
        )
        return self._create_boundary(boundary, props, "EndConnection")<|MERGE_RESOLUTION|>--- conflicted
+++ resolved
@@ -2039,42 +2039,6 @@
         bool
             ``True`` when successful, ``False`` when failed.
         """
-<<<<<<< HEAD
-        if schematic_design_name not in self.design_list:
-            raise AEDTRuntimeError(f"Schematic design '{schematic_design_name}' is not in design list.")
-
-        odesign = self.desktop_class.active_design(self.oproject, schematic_design_name)
-        oeditor = odesign.SetActiveEditor("SchematicEditor")
-        if is_linux and settings.aedt_version == "2024.1":  # pragma: no cover
-            time.sleep(1)
-            self.desktop_class.close_windows()
-        comps = oeditor.GetAllComponents()
-        sources_array = []
-        sources_type_array = []
-        for comp in comps:
-            if "Voltage Source" in oeditor.GetPropertyValue("ComponentTab", comp, "Description"):
-                name = oeditor.GetPropertyValue("PassedParameterTab",comp,"Name")
-                if name is None:
-                    comp_id = "V" + comp.split("@")[1].split(";")[1]
-                else:
-                    comp_id = "V" + name
-            elif "Current Source" in oeditor.GetPropertyValue("ComponentTab", comp, "Description"):
-                name = oeditor.GetPropertyValue("PassedParameterTab",comp,"Name")
-                if name is None:
-                    comp_id = "I" + comp.split("@")[1].split(";")[1]
-                else:
-                    comp_id = "I" + name
-            else:
-                continue
-            sources_array.append(comp_id)
-            refdes = oeditor.GetPropertyValue("ComponentTab", comp, "RefDes")
-            comp_instance = oeditor.GetCompInstanceFromRefDes(refdes)
-            if "DC" in oeditor.GetPropertyValue("ComponentTab", comp, "Description"):
-                sources_type_array.append(1)
-            else:
-                source_type = comp_instance.GetPropHost().GetText("Type")
-                if source_type == "TIME":
-=======
         if schematic_design_name:
             if schematic_design_name not in self.design_list:
                 raise AEDTRuntimeError(f"Schematic design '{schematic_design_name}' is not in design list.")
@@ -2089,9 +2053,17 @@
             sources_array, sources_type_array = [], []
             for comp in oeditor.GetAllComponents():
                 if "Voltage Source" in oeditor.GetPropertyValue("ComponentTab", comp, "Description"):
-                    comp_id = "V" + comp.split("@")[1].split(";")[1]
+                    name = oeditor.GetPropertyValue("PassedParameterTab",comp,"Name")
+                    if name is None:
+                        comp_id = "V" + comp.split("@")[1].split(";")[1]
+                    else:
+                        comp_id = "V" + name
                 elif "Current Source" in oeditor.GetPropertyValue("ComponentTab", comp, "Description"):
-                    comp_id = "I" + comp.split("@")[1].split(";")[1]
+                    name = oeditor.GetPropertyValue("PassedParameterTab",comp,"Name")
+                    if name is None:
+                        comp_id = "I" + comp.split("@")[1].split(";")[1]
+                    else:
+                        comp_id = "I" + name
                 else:
                     continue
 
@@ -2100,7 +2072,6 @@
                 comp_instance = oeditor.GetCompInstanceFromRefDes(refdes)
 
                 if "DC" in oeditor.GetPropertyValue("ComponentTab", comp, "Description"):
->>>>>>> fc81bccb
                     sources_type_array.append(1)
                 else:
                     source_type = comp_instance.GetPropHost().GetText("Type")
