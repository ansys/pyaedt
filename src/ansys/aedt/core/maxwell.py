--- conflicted
+++ resolved
@@ -2276,13 +2276,8 @@
         Examples
         --------
         >>> from ansys.aedt.core import Maxwell3d
-<<<<<<< HEAD
-        >>> m3d = Maxwell3d(solution_type="Magnetostatic")
-        >>> m3d.create_setup(name="My_Setup", setup_type="Magnetostatic", MaximumPasses=10, PercentError=2)
-=======
         >>> m3d = Maxwell3d()
         >>> m3d.create_setup(name="My_Setup", setup_type="AC Magnetic", MaximumPasses=10, PercentError=2)
->>>>>>> dfb7c1b9
         >>> m3d.release_desktop(True, True)
         """
         if setup_type is None:
