# -*- coding: utf-8 -*-
#
# Copyright (C) 2021 - 2025 ANSYS, Inc. and/or its affiliates.
# SPDX-License-Identifier: MIT
#
#
# Permission is hereby granted, free of charge, to any person obtaining a copy
# of this software and associated documentation files (the "Software"), to deal
# in the Software without restriction, including without limitation the rights
# to use, copy, modify, merge, publish, distribute, sublicense, and/or sell
# copies of the Software, and to permit persons to whom the Software is
# furnished to do so, subject to the following conditions:
#
# The above copyright notice and this permission notice shall be included in all
# copies or substantial portions of the Software.
#
# THE SOFTWARE IS PROVIDED "AS IS", WITHOUT WARRANTY OF ANY KIND, EXPRESS OR
# IMPLIED, INCLUDING BUT NOT LIMITED TO THE WARRANTIES OF MERCHANTABILITY,
# FITNESS FOR A PARTICULAR PURPOSE AND NONINFRINGEMENT. IN NO EVENT SHALL THE
# AUTHORS OR COPYRIGHT HOLDERS BE LIABLE FOR ANY CLAIM, DAMAGES OR OTHER
# LIABILITY, WHETHER IN AN ACTION OF CONTRACT, TORT OR OTHERWISE, ARISING FROM,
# OUT OF OR IN CONNECTION WITH THE SOFTWARE OR THE USE OR OTHER DEALINGS IN THE
# SOFTWARE.

"""This module contains these Maxwell classes: ``Maxwell``, ``Maxwell2d``, and ``Maxwell3d``."""

from __future__ import absolute_import  # noreorder

import io
import os
import re
import time

from ansys.aedt.core.application.analysis_3d import FieldAnalysis3D
from ansys.aedt.core.application.variables import decompose_variable_value
from ansys.aedt.core.generic.constants import SOLUTIONS
from ansys.aedt.core.generic.errors import AEDTRuntimeError
from ansys.aedt.core.generic.errors import GrpcApiError
from ansys.aedt.core.generic.general_methods import generate_unique_name
from ansys.aedt.core.generic.general_methods import is_linux
from ansys.aedt.core.generic.general_methods import open_file
from ansys.aedt.core.generic.general_methods import pyaedt_function_handler
from ansys.aedt.core.generic.general_methods import read_configuration_file
from ansys.aedt.core.generic.general_methods import write_configuration_file
from ansys.aedt.core.generic.settings import settings
from ansys.aedt.core.modeler.cad.elements_3d import FacePrimitive
from ansys.aedt.core.modeler.geometry_operators import GeometryOperators
from ansys.aedt.core.modules.boundary.common import BoundaryObject
from ansys.aedt.core.modules.boundary.maxwell_boundary import MaxwellParameters
from ansys.aedt.core.modules.setup_templates import SetupKeys


class Maxwell(object):
    def __init__(self):
        pass

    @property
    def symmetry_multiplier(self):
        """Symmetry multiplier.

        References
        ----------
        >>> oModule.GetSymmetryMultiplier()
        """
        return int(self.omodelsetup.GetSymmetryMultiplier())

    @property
    def windings(self):
        """Windings.

        References
        ----------
        >>> oModule.GetExcitationsOfType("Winding Group")"""
        windings = self.oboundary.GetExcitationsOfType("Winding Group")
        return list(windings)

    @property
    def design_file(self):
        """Design file."""
        design_file = os.path.join(self.working_directory, "design_data.json")
        return design_file

    @pyaedt_function_handler()
    def change_symmetry_multiplier(self, value=1):
        """Set the design symmetry multiplier to a specified value.

        The symmetry multiplier is automatically applied to all input quantities.

        Parameters
        ----------
        value : int, optional
            Value to use as the Design Symmetry Multiplier coefficient. The default value is ``1``.

        Returns
        -------
        bool
            ``True`` when successful, ``False`` when failed.

        References
        ----------
        >>> oDesign.SetDesignSettings
        """
        return self.change_design_settings({"Multiplier": value})

    @pyaedt_function_handler()
    def change_inductance_computation(self, compute_transient_inductance=True, incremental_matrix=False):
        """Enable the inductance computation for the transient analysis and set the incremental matrix.

        Parameters
        ----------
        compute_transient_inductance : bool, optional
            Whether to enable the inductance calculation for the transient analysis.
            The default is ``True``.
        incremental_matrix : bool, optional
            Whether to set the inductance calculation to ``Incremental`` if
            ``compute_transient_inductance=True``. The default is ``False``.

        Returns
        -------
        bool
            ``True`` when successful, ``False`` when failed.

        References
        ----------
        >>> oDesign.SetDesignSettings
        """
        return self.change_design_settings(
            {"ComputeTransientInductance": compute_transient_inductance, "ComputeIncrementalMatrix": incremental_matrix}
        )

    @pyaedt_function_handler
    def apply_skew(
        self,
        skew_type="Continuous",
        skew_part="Rotor",
        skew_angle="1",
        skew_angle_unit="deg",
        number_of_slices=2,
        custom_slices_skew_angles=None,
    ):
        """Apply skew to 2D model.

        Parameters
        ----------
        skew_type : str, optional
            Skew type.
            Possible choices are ``Continuous``, ``Step``, ``V-Shape``, ``User Defined``.
            The default value is ``Continuous``.
        skew_part : str, optional
            Part to skew.
            Possible choices are ``Rotor`` or ``Stator``.
            The default value is ``Rotor``.
        skew_angle : str, optional
            Skew angle.
            The default value is ``1``.
        skew_angle_unit : str, optional
            Skew angle unit.
            Possible choices are ``deg``, ``rad``, ``degsec``, ``degmin``.
            The default value is ``deg``.
        number_of_slices : str, optional
            Number of slices to split the selected part into.
            The default value is ``2``.
        custom_slices_skew_angles : list, optional
            List of custom angles to apply to slices.
            Only available if skew_type is ``User Defined``.
            The length of this list must be equal to number_of_slices.
            The default value is ``None``.

        Returns
        -------
        bool
            ``True`` when successful, ``False`` when failed.
        """
        if skew_type not in ("Continuous", "Step", "V-Shape", "User Defined"):
            raise ValueError("Invalid skew type.")
        if skew_part not in ("Rotor", "Stator"):
            raise ValueError("Invalid skew part.")
        if skew_angle_unit not in ("deg", "rad", "degsec", "degmin"):
            raise ValueError("Invalid skew angle unit.")
        if skew_type != "User Defined":
            arg = {
                "UseSkewModel": True,
                "SkewType": skew_type,
                "SkewPart": skew_part,
                "SkewAngle": f"{skew_angle}{skew_angle_unit}",
                "NumberOfSlices": number_of_slices,
            }
            return self.change_design_settings(arg)
        else:
            if not custom_slices_skew_angles or len(custom_slices_skew_angles) != int(number_of_slices):
                raise ValueError("Please provide skew angles for each slice.")
            arg_slice_table = {"NAME:SkewSliceTable": []}
            slice_length = decompose_variable_value(self.design_properties["ModelDepth"])[0] / int(number_of_slices)
            for i in range(int(number_of_slices)):
                arg_slice_info = []
                arg_slice_info.append("NAME:OneSliceInfo")
                arg_slice_info.append("SkewAngle:=")
                arg_slice_info.append(str(custom_slices_skew_angles[i]))
                arg_slice_info.append("SliceLength:=")
                arg_slice_info.append(str(slice_length))
                arg_slice_table["NAME:SkewSliceTable"].append(arg_slice_info)
            props = {
                "UseSkewModel": True,
                "SkewType": skew_type,
                "SkewPart": skew_part,
                "SkewAngleUnit": skew_angle_unit,
                "NumberOfSlices": number_of_slices,
            }
            props.update(arg_slice_table)
            return self.change_design_settings(props)

    @pyaedt_function_handler(objects="assignment", value="core_loss_on_field")
    def set_core_losses(self, assignment, core_loss_on_field=False):
        """Whether to enable core losses for a set of objects.

        For ``EddyCurrent`` and ``Transient`` solver designs, core losses calculations
        may be included in the simulation on any object that has a corresponding
        core loss definition (with core loss coefficient settings) in the material library.

        Parameters
        ----------
        assignment : list, str
            List of object to apply core losses to.
        core_loss_on_field : bool, optional
            Whether to enable ``Consider core loss effect on field`` for the given list. The default is
            ``False``.

        Returns
        -------
        bool
            ``True`` when successful, ``False`` when failed.

        References
        ----------
        >>> oModule.SetCoreLoss

        Examples
        --------
        Set core losses in Maxwell 3D.

        >>> from ansys.aedt.core import Maxwell3d
        >>> m3d = Maxwell3d()
        >>> m3d.set_core_losses(assignment=["PQ_Core_Bottom", "PQ_Core_Top"],core_loss_on_field=True)
        >>> m3d.release_desktop(True, True)
        """
        if self.solution_type not in (SOLUTIONS.Maxwell3d.EddyCurrent, SOLUTIONS.Maxwell3d.Transient):
            raise AEDTRuntimeError("Core losses is only available with `EddyCurrent` and `Transient` solutions.")

        assignment = self.modeler.convert_to_selections(assignment, True)
        self.oboundary.SetCoreLoss(assignment, core_loss_on_field)
        return True

    # TODO: Check this method
    @pyaedt_function_handler(sources="assignment")
    def assign_matrix(
        self,
        assignment,
        matrix_name=None,
        turns=None,
        return_path=None,
        group_sources=None,
        branches=None,
    ):
        """Assign a matrix to the selection.

        Matrix assignment can be calculated based upon the solver type.
        For 2D/3D solvers the available solution types are: ``Magnetostatic``,
        ``Electrostatic``, ``Eddy Current``, ``DC Conduction`` and ``AC Conduction``.


        Parameters
        ----------
        assignment : list, str
            List of sources to assign a matrix to.
        matrix_name : str, optional
            Name of the matrix. The default is ``None``.
        turns : list, int, optional
            Number of turns. The default is 1.
        return_path : list, str, optional
            Return path. The default is ``infinite``
        group_sources : dict, list optional
            Dictionary consisting of ``{Group Name: list of source names}`` to add
            multiple groups. You can also define a list of strings. The default is ``None``.
        branches : : list, int, optional
            Number of branches. The default is ``None``, which indicates that only one
            branch exists.

        Returns
        -------
        :class:`ansys.aedt.core.modules.boundary.common.BoundaryObject`
            Boundary object.

        References
        ----------
        >>> oModule.AssignMatrix

        Examples
        --------
        Set matrix in a Maxwell magnetostatic analysis.

        >>> from ansys.aedt.core import Maxwell2d
        >>> m2d = Maxwell2d(solution_type="MagnetostaticXY",version="2022.1",close_on_exit=True)
        >>> coil1 = m2d.modeler.create_rectangle([0, 1.5, 0], [8, 3], is_covered=True, name="Coil_1")
        >>> coil2 = m2d.modeler.create_rectangle([8.5, 1.5, 0], [8, 3], is_covered=True, name="Coil_2")
        >>> coil3 = m2d.modeler.create_rectangle([16, 1.5, 0], [8, 3], is_covered=True, name="Coil_3")
        >>> coil4 = m2d.modeler.create_rectangle([32, 1.5, 0], [8, 3], is_covered=True, name="Coil_4")
        >>> current1 = m2d.assign_current(assignment="Coil_1",amplitude=1,swap_direction=False,name="Current1")
        >>> current2 = m2d.assign_current(assignment="Coil_2",amplitude=1,swap_direction=True,name="Current2")
        >>> current3 = m2d.assign_current(assignment="Coil_3",amplitude=1,swap_direction=True,name="Current3")
        >>> current4 = m2d.assign_current(assignment="Coil_4",amplitude=1,swap_direction=True,name="Current4")
        >>> group_sources = {"Group1_Test": ["Current1", "Current3"], "Group2_Test": ["Current2", "Current4"]}
        >>> selection = ['Current1', 'Current2', 'Current3', 'Current4']
        >>> turns = [5, 1, 2, 3]
        >>> L = m2d.assign_matrix(assignment=selection,matrix_name="Test2",turns=turns,group_sources=group_sources)

        Set matrix in a Maxwell DC Conduction analysis.
        >>> m2d.assign_voltage(["Port1"],amplitude=1,name="1V")
        >>> m2d.assign_voltage(["Port2"],amplitude=0,name="0V")
        >>> m2d.assign_matrix(assignment=['1V'],matrix_name="Matrix1",group_sources=['0V'])
        >>> m2d.release_desktop(True, True)
        """

        assignment = self.modeler.convert_to_selections(assignment, True)
        if self.solution_type in (
            SOLUTIONS.Maxwell3d.ElectroStatic,
            SOLUTIONS.Maxwell3d.ACConduction,
            SOLUTIONS.Maxwell3d.DCConduction,
        ):
            turns = ["1"] * len(assignment)
            branches = None
            if self.design_type == "Maxwell 2D":
                if group_sources:
                    if isinstance(group_sources, dict):
                        first_key = next(iter(group_sources))
                        group_sources = group_sources[first_key]
                        self.logger.warning("First Ground is selected")
                    group_sources = self.modeler.convert_to_selections(group_sources, True)
                    if any(item in group_sources for item in assignment):
                        raise AEDTRuntimeError("Ground must be different than selected sources")
            else:
                group_sources = None

        elif self.solution_type == SOLUTIONS.Maxwell3d.Magnetostatic:
            if group_sources:
                if isinstance(group_sources, dict):
                    new_group = group_sources.copy()
                    for element in new_group:
                        if not all(item in assignment for item in group_sources[element]):
                            self.logger.warning("Sources in group " + element + " are not selected")
                            group_sources.pop(element)
                    if not branches or len(group_sources) != len(self.modeler.convert_to_selections(branches, True)):
                        if branches:
                            branches = self.modeler.convert_to_selections(branches, True)
                            num = abs(len(group_sources) - len(self.modeler.convert_to_selections(branches, True)))
                            if len(group_sources) < len(self.modeler.convert_to_selections(branches, True)):
                                branches = branches[:-num]
                            else:
                                new_element = [branches[0]] * num
                                branches.extend(new_element)
                        else:
                            branches = [1] * len(group_sources)
                elif isinstance(group_sources, list):
                    group_name = generate_unique_name("Group")
                    group_sources = {group_name: group_sources}
                else:
                    self.logger.warning("Group of sources is not a dictionary")
                    group_sources = None
        elif self.solution_type == SOLUTIONS.Maxwell3d.EddyCurrent:
            group_sources = None
            branches = None
            turns = ["1"] * len(assignment)
            self.logger.info("Infinite is the only return path option in EddyCurrent.")
            return_path = ["infinite"] * len(assignment)

        if self.solution_type not in (SOLUTIONS.Maxwell3d.Transient, SOLUTIONS.Maxwell3d.ElectricTransient):
            if not matrix_name:
                matrix_name = generate_unique_name("Matrix")
            if not turns or len(assignment) != len(self.modeler.convert_to_selections(turns, True)):
                if turns:
                    turns = self.modeler.convert_to_selections(turns, True)
                    num = abs(len(assignment) - len(self.modeler.convert_to_selections(turns, True)))
                    if len(assignment) < len(self.modeler.convert_to_selections(turns, True)):
                        turns = turns[:-num]
                    else:
                        new_element = [turns[0]] * num
                        turns.extend(new_element)
                else:
                    turns = ["1"] * len(assignment)
            else:
                turns = self.modeler.convert_to_selections(turns, True)
            if not return_path or len(assignment) != len(self.modeler.convert_to_selections(return_path, True)):
                return_path = ["infinite"] * len(assignment)
            else:
                return_path = self.modeler.convert_to_selections(return_path, True)
            if any(item in return_path for item in assignment):
                raise AEDTRuntimeError("Return path specified must not be included in sources")

            if group_sources and self.solution_type in ["EddyCurrent", "Magnetostatic"]:
                props = dict({"MatrixEntry": dict({"MatrixEntry": []}), "MatrixGroup": dict({"MatrixGroup": []})})
            else:
                props = dict({"MatrixEntry": dict({"MatrixEntry": []}), "MatrixGroup": []})

            for element in range(len(assignment)):
                if self.solution_type == SOLUTIONS.Maxwell3d.Magnetostatic and self.design_type == "Maxwell 2D":
                    prop = dict(
                        {
                            "Source": assignment[element],
                            "NumberOfTurns": turns[element],
                            "ReturnPath": return_path[element],
                        }
                    )
                elif self.solution_type == SOLUTIONS.Maxwell3d.EddyCurrent:
                    prop = dict({"Source": assignment[element], "ReturnPath": return_path[element]})
                else:
                    prop = dict({"Source": assignment[element], "NumberOfTurns": turns[element]})
                props["MatrixEntry"]["MatrixEntry"].append(prop)

            if group_sources:
                if self.solution_type in (
                    SOLUTIONS.Maxwell3d.ElectroStatic,
                    SOLUTIONS.Maxwell3d.ACConduction,
                    SOLUTIONS.Maxwell3d.DCConduction,
                ):
                    source_list = ",".join(group_sources)
                    props["GroundSources"] = source_list
                else:
                    cont = 0
                    for element in group_sources:
                        source_list = ",".join(group_sources[element])
                        # GroundSources
                        prop = dict({"GroupName": element, "NumberOfBranches": branches[cont], "Sources": source_list})
                        props["MatrixGroup"]["MatrixGroup"].append(prop)
                        cont += 1
            return self._create_boundary_object(matrix_name, props, "Matrix")
        else:
            raise AEDTRuntimeError("Solution type does not have matrix parameters")

    @pyaedt_function_handler()
    def setup_ctrlprog(
        self, setupname, file_str=None, keep_modifications=False, python_interpreter=None, aedt_lib_dir=None
    ):
        """Configure the transient design setup to run a specific control program.

        The control program is executed from a temporary directory that Maxwell creates for every setup run.

        .. deprecated:: 0.6.71
        Use :func:`enable_control_program` method instead.

        Parameters
        ----------
        setupname : str
            Name of the setup.
            It will become the name of the Python file.
        file_str : str, optional
            Name of the file. The default value is ``None``.
        keep_modifications : bool, optional
            Whether to save the changes. The default value is ``False``.
        python_interpreter : str, optional
             Python interpreter to use. The default value is ``None``.
        aedt_lib_dir : str, optional
             Full path to the ``pyaedt`` directory. The default value is ``None``.

        Returns
        -------
        bool
            ``True`` when successful and ``False`` when failed.
        """
        if self.solution_type != SOLUTIONS.Maxwell3d.Transient:
            raise AEDTRuntimeError("Control Program is only available in Maxwell 2D and 3D Transient solutions.")

        self._py_file = setupname + ".py"
        ctl_file_path = os.path.join(self.working_directory, self._py_file)

        if aedt_lib_dir:
            source_dir = aedt_lib_dir
        else:
            source_dir = self.pyaedt_dir

        if os.path.exists(ctl_file_path) and keep_modifications:
            with open_file(ctl_file_path, "r") as fi:
                existing_data = fi.readlines()
            with open_file(ctl_file_path, "w") as fo:
                first_line = True
                for line in existing_data:
                    if first_line:
                        first_line = False
                        if python_interpreter:
                            fo.write(f"#!{python_interpreter}\n")
                    if line.startswith("work_dir"):
                        fo.write(f"work_dir = r'{self.working_directory}'\n")
                    elif line.startswith("lib_dir"):
                        fo.write(f"lib_dir = r'{source_dir}'\n")
                    else:
                        fo.write(line)
        else:
            if file_str is not None:
                with io.open(ctl_file_path, "w", newline="\n") as fo:
                    fo.write(file_str)
                if not os.path.exists(ctl_file_path):
                    raise FileNotFoundError("Control program file could not be created.")

        self.oanalysis.EditSetup(
            setupname,
            [
                "NAME:" + setupname,
                "Enabled:=",
                True,
                "UseControlProgram:=",
                True,
                "ControlProgramName:=",
                ctl_file_path,
                "ControlProgramArg:=",
                "",
                "CallCtrlProgAfterLastStep:=",
                True,
            ],
        )
        return True

    @pyaedt_function_handler(
        object_list="assignment",
        activate_eddy_effects="enable_eddy_effects",
        activate_displacement_current="enable_displacement_current",
    )
    def eddy_effects_on(self, assignment, enable_eddy_effects=True, enable_displacement_current=True):
        """Assign eddy effects on a list of objects.

        For Eddy Current solvers only, you must specify the displacement current on the model objects.

        Parameters
        ----------
        assignment : list, str
            List of objects to assign eddy effects to.
        enable_eddy_effects : bool, optional
            Whether to activate eddy effects. The default is ``True``.
        enable_displacement_current : bool, optional
            Whether to activate the displacement current. The default is ``True``.
            Valid only for Eddy Current solvers.

        Returns
        -------
        bool
            ``True`` when successful and ``False`` when failed.

        References
        ----------
        >>> oModule.SetEddyEffect
        """
        solid_objects_names = self.get_all_conductors_names()
        if not solid_objects_names:
            raise AEDTRuntimeError("No conductors defined in active design.")
        assignment = self.modeler.convert_to_selections(assignment, True)

        EddyVector = ["NAME:EddyEffectVector"]
        if self.modeler._is3d:
            if not enable_eddy_effects:
                enable_displacement_current = False
            for obj in solid_objects_names:
                if self.solution_type == SOLUTIONS.Maxwell3d.EddyCurrent:
                    if obj in assignment:
                        EddyVector.append(
                            [
                                "NAME:Data",
                                "Object Name:=",
                                obj,
                                "Eddy Effect:=",
                                enable_eddy_effects,
                                "Displacement Current:=",
                                enable_displacement_current,
                            ]
                        )
                    else:
                        EddyVector.append(
                            [
                                "NAME:Data",
                                "Object Name:=",
                                obj,
                                "Eddy Effect:=",
                                bool(self.oboundary.GetEddyEffect(obj)),
                                "Displacement Current:=",
                                bool(self.oboundary.GetDisplacementCurrent(obj)),
                            ]
                        )
                if self.solution_type == SOLUTIONS.Maxwell3d.Transient:
                    if obj in assignment:
                        EddyVector.append(
                            [
                                "NAME:Data",
                                "Object Name:=",
                                obj,
                                "Eddy Effect:=",
                                enable_eddy_effects,
                            ]
                        )
                    else:
                        EddyVector.append(
                            [
                                "NAME:Data",
                                "Object Name:=",
                                obj,
                                "Eddy Effect:=",
                                bool(self.oboundary.GetEddyEffect(obj)),
                            ]
                        )
        else:
            for obj in solid_objects_names:
                if obj in assignment:
                    EddyVector.append(
                        [
                            "NAME:Data",
                            "Object Name:=",
                            obj,
                            "Eddy Effect:=",
                            enable_eddy_effects,
                        ]
                    )
                else:
                    EddyVector.append(
                        [
                            "NAME:Data",
                            "Object Name:=",
                            obj,
                            "Eddy Effect:=",
                            bool(self.oboundary.GetEddyEffect(obj)),
                        ]
                    )
        self.oboundary.SetEddyEffect(["NAME:Eddy Effect Setting", EddyVector])
        return True

    @pyaedt_function_handler(windings_name="assignment")
    def setup_y_connection(self, assignment=None):
        """Set up the Y connection.

        Parameters
        ----------
        assignment : list, optional
            List of windings. For example, ``["PhaseA", "PhaseB", "PhaseC"]``.
            The default is ``None``, in which case the design has no Y connection.

        Returns
        -------
        bool
            ``True`` when successful and ``False`` when failed.

        References
        ----------
        >>> oModule.SetupYConnection

        Examples
        --------
        Set up the Y connection for three existing windings named ``PhaseA``, ``PhaseB``, and ``PhaseC``.
        This creates one ``YConnection`` group containing these three phases.

        >>> from ansys.aedt.core import Maxwell2d
        >>> m2d = Maxwell2d("Motor_EM_R2019R3.aedt")
        >>> m2d.set_active_design("Basis_Model_For_Test")
        >>> m2d.setup_y_connection(["PhaseA", "PhaseB", "PhaseC"])
        >>> m2d.release_desktop(True, True)
        """

        if self.solution_type != SOLUTIONS.Maxwell3d.Transient:
            raise AEDTRuntimeError("Y connections only available for Transient solutions.")

        if assignment:
            connection = ["NAME:YConnection", "Windings:=", ",".join(assignment)]
            assignment = ["NAME:YConnection", connection]
            self.oboundary.SetupYConnection(assignment)
        else:
            self.oboundary.SetupYConnection()
        return True

    @pyaedt_function_handler(object_list="assignment")
    def assign_current(self, assignment, amplitude=1, phase="0deg", solid=True, swap_direction=False, name=None):
        """Assign the source of the current.

        Parameters
        ----------
        assignment : list, str
            List of objects to assign the current source to.
        amplitude : float or str, optional
            Current amplitude. The default is ``1A``.
        phase : str, optional
            Current phase.
            The default is ``"0deg"``.
        solid : bool, optional
            Specifies the type of conductor, which can be solid or stranded.
            The default is ``True``, which means the conductor is solid``.
            When ``False``, it means the conductor is stranded.
        swap_direction : bool, optional
            Reference direction.
            The default is ``False`` which means that current is flowing inside the object.
        name : str, optional
            Name of the current excitation.
            The default is ``None`` in which case a generic name will be given.

        Returns
        -------
        :class:`ansys.aedt.core.modules.boundary.common.BoundaryObject`
            Boundary object.

        References
        ----------
        >>> oModule.AssignCurrent

        Examples
        --------

        >>> from ansys.aedt.core import Maxwell3d
        >>> m3d = Maxwell3d(solution_type="ElectroDCConduction")
        >>> cylinder= m3d.modeler.create_cylinder("X",[0,0,0],10,100,250)
        >>> current = m3d.assign_current(cylinder.top_face_x.id,amplitude="2mA")
        >>> m3d.release_desktop(True, True)
        """
        if isinstance(amplitude, (int, float)):
            amplitude = str(amplitude) + "A"

        if not name:
            name = generate_unique_name("Current")

        assignment = self.modeler.convert_to_selections(assignment, True)
        if self.is3d:
            if type(assignment[0]) is int:
                props = dict(
                    {
                        "Faces": assignment,
                        "Current": amplitude,
                    }
                )
            else:
                props = dict(
                    {
                        "Objects": assignment,
                        "Current": amplitude,
                    }
                )
            if self.solution_type not in (
                SOLUTIONS.Maxwell3d.Magnetostatic,
                SOLUTIONS.Maxwell3d.DCConduction,
                SOLUTIONS.Maxwell3d.ElectricTransient,
                SOLUTIONS.Maxwell3d.TransientAPhiFormulation,
                SOLUTIONS.Maxwell3d.ElectroDCConduction,
            ):
                props["Phase"] = phase
            if self.solution_type not in (
                SOLUTIONS.Maxwell3d.DCConduction,
                SOLUTIONS.Maxwell3d.ElectricTransient,
                SOLUTIONS.Maxwell3d.ElectroDCConduction,
            ):
                props["IsSolid"] = solid
            props["Point out of terminal"] = swap_direction
        else:
            if type(assignment[0]) is str:
                props = dict({"Objects": assignment, "Current": amplitude, "IsPositive": swap_direction})
            else:
                raise ValueError("Input must be a 2D object.")
        return self._create_boundary_object(name, props, "Current")

    @pyaedt_function_handler(band_object="assignment")
    def assign_translate_motion(
        self,
        assignment,
        coordinate_system="Global",
        axis="Z",
        positive_movement=True,
        start_position=0,
        periodic_translate=True,
        negative_limit=0,
        positive_limit=0,
        velocity=0,
        mechanical_transient=False,
        mass=1,
        damping=0,
        load_force=0,
        motion_name=None,
    ):
        """Assign a translation motion to an object container.

        For both rotational and translational problems, the band objects must always enclose all the moving objects.

        Parameters
        ----------
        assignment : str
            Object container.
        coordinate_system : str, optional
            Coordinate system name. The default is ``"Global"``.
        axis : str or int, optional
            Coordinate system axis. The default is ``"Z"``.
            It can be a ``ansys.aedt.core.generic.constants.AXIS`` enumerator value.
        positive_movement : bool, optional
            Whether movement is positive. The default is ``True``.
        start_position : float or str, optional
            Starting position of the movement. The default is ``0``. If a float
            value is used, default modeler units are applied.
        periodic_translate : bool, optional
            Whether movement is periodic. The default is ``False``.
        negative_limit : float or str, optional
            Negative limit of the movement. The default is ``0``. If a float
            value is used, the default modeler units are applied.
        positive_limit : float or str, optional
            Positive limit of the movement. The default is ``0``. If a float
            value is used, the default modeler units are applied.
        velocity : float or str, optional
            Initial velocity.
            The default is ``0``. If a float value is used, "m_per_sec" units are applied.
        mechanical_transient : bool, optional
            Whether to consider the mechanical movement. The default is ``False``.
        mass : float or str, optional
            Mechanical mass. The default is ``1``. If a float value is used, "Kg" units
            are applied.
        damping : float, optional
            Damping factor. The default is ``0``.
        load_force : float or str, optional
            Load force is positive if it's applied in the same direction as the moving vector and negative
            in the opposite direction.
            The default is ``0``. If a float value is used, "newton" units are applied.
        motion_name : str, optional
            Motion name. The default is ``None``.

        Returns
        -------
        :class:`ansys.aedt.core.modules.boundary.common.BoundaryObject` or ``False``
            Boundary object or bool if not successful.

        References
        ----------
        >>> oModule.AssignBand
        """
        if self.solution_type != SOLUTIONS.Maxwell3d.Transient:
            raise AEDTRuntimeError("Motion applies only to the Transient setup.")

        if not motion_name:
            motion_name = generate_unique_name("Motion")
        object_list = self.modeler.convert_to_selections(assignment, True)
        props = dict(
            {
                "Move Type": "Translate",
                "Coordinate System": coordinate_system,
                "PostProcessing Coordinate System": coordinate_system,
                "Axis": GeometryOperators.cs_axis_str(axis),
                "Is Positive": positive_movement,
                "InitPos": self._arg_with_units(start_position),
                "TranslatePeriodic": periodic_translate,
                "NegativePos": self._arg_with_units(negative_limit),
                "PositivePos": self._arg_with_units(positive_limit),
                "Consider Mechanical Transient": mechanical_transient,
                "Velocity": self._arg_with_units(velocity, "m_per_sec"),
                "Mass": self._arg_with_units(mass, "Kg"),
                "Damping": str(damping),
                "Load Force": self._arg_with_units(load_force, "newton"),
                "Objects": object_list,
            }
        )
        return self._create_boundary_object(motion_name, props, "Band")

    @pyaedt_function_handler(band_object="assignment")
    def assign_rotate_motion(
        self,
        assignment,
        coordinate_system="Global",
        axis="Z",
        positive_movement=True,
        start_position=0,
        has_rotation_limits=True,
        negative_limit=0,
        positive_limit=360,
        non_cylindrical=False,
        mechanical_transient=False,
        angular_velocity="0rpm",
        inertia="1",
        damping=0,
        load_torque="0newton",
    ):
        """Assign a rotation motion to an object container.

        For both rotational and translational problems, the band objects must always enclose all the moving objects.

        Parameters
        ----------
        assignment : str,
            Object container.
        coordinate_system : str, optional
            Coordinate system name. The default is ``"Global"``.
        axis : str or int, optional
            Coordinate system axis. The default is ``"Z"``.
            It can be a ``ansys.aedt.core.generic.constants.AXIS`` enumerator value.
        positive_movement : bool, optional
            Whether the movement is positive. The default is ``True``.
        start_position : float or str, optional
            Starting position of the movement. The default is ``0``. If a float value
            is used, "deg" units are applied.
        has_rotation_limits : bool, optional
            Whether there is a limit in rotation. The default is ``False``.
        negative_limit : float or str, optional
            Negative limit of the movement. The default is ``0``. If a float value is
            used, "deg" units are applied.
        positive_limit : float or str, optional
            Positive limit of the movement. The default is ``360``. If a float value is used,
            "deg" units are applied.
        non_cylindrical : bool, optional
            Whether to consider non-cylindrical rotation. The default is ``False``.
        angular_velocity : float or str, optional
            Movement velocity. The default is ``"0rpm"``. If a float value is used,
            "rpm" units are applied.
        mechanical_transient : bool, optional
            Whether to consider mechanical movement. The default is ``False``.
        inertia : float, optional
            Mechanical inertia. The default is ``1``.
        damping : float, optional
            Damping factor. The default is ``0``.
        load_torque : float or str, optional
            Load torque sign is determined based on the moving vector, using the right-hand rule.
            The default is ``"0NewtonMeter"``. If a float value is used "NewtonMeter" units are applied.

        Returns
        -------
        :class:`ansys.aedt.core.modules.boundary.common.BoundaryObject`
            Boundary object.

        References
        ----------
        >>> oModule.AssignBand
        """
        if self.solution_type != SOLUTIONS.Maxwell3d.Transient:
            raise AEDTRuntimeError("Motion applies only to the Transient setup.")

        names = list(self.omodelsetup.GetMotionSetupNames())
        motion_name = "MotionSetup" + str(len(names) + 1)
        object_list = self.modeler.convert_to_selections(assignment, True)
        props = dict(
            {
                "Move Type": "Rotate",
                "Coordinate System": coordinate_system,
                "Axis": GeometryOperators.cs_axis_str(axis),
                "Is Positive": positive_movement,
                "InitPos": self._arg_with_units(start_position, "deg"),
                "HasRotateLimit": has_rotation_limits,
                "NegativePos": self._arg_with_units(negative_limit, "deg"),
                "PositivePos": self._arg_with_units(positive_limit, "deg"),
                "NonCylindrical": non_cylindrical,
                "Consider Mechanical Transient": mechanical_transient,
                "Angular Velocity": self._arg_with_units(angular_velocity, "rpm"),
                "Moment of Inertia": str(inertia),
                "Damping": str(damping),
                "Load Torque": self._arg_with_units(load_torque, "NewtonMeter"),
                "Objects": object_list,
            }
        )
        return self._create_boundary_object(motion_name, props, "Band")

    @pyaedt_function_handler(face_list="assignment")
    def assign_voltage(self, assignment, amplitude=1, name=None):
        """Assign a voltage source to a list of faces in Maxwell 3D or a list of objects or edges in Maxwell 2D.

        Parameters
        ----------
        assignment : list
            List of faces, objects or edges to assign a voltage source to.
        amplitude : float, optional
            Voltage amplitude in mV. The default is ``1``.
        name : str, optional
            Name of the boundary. The default is ``None``.

        Returns
        -------
        :class:`ansys.aedt.core.modules.boundary.common.BoundaryObject`
            Boundary object.
            ``False`` when failed.

        References
        ----------
        >>> oModule.AssignVoltage

        Examples
        --------

        Create a region in Maxwell 2D and assign voltage to its edges.
        >>> from ansys.aedt.core import Maxwell2d
        >>> m2d = Maxwell2d(version="2025.1", solution_type="ElectrostaticZ")
        >>> region_id = m2d.modeler.create_region(pad_value=[500,50,50])
        >>> voltage = m2d.assign_voltage(assignment=region_id.edges, amplitude=0, name = "GRD")
        >>> m2d.release_desktop()

        Create a region in Maxwell 3D and assign voltage to its edges.
        >>> from ansys.aedt.core import Maxwell3d
        >>> m3d = Maxwell3d(version="2025.1", solution_type="Electrostatic")
        >>> region_id = m3d.modeler.create_box([0, 0, 0], [10, 10, 10])
        >>> voltage = m3d.assign_voltage(assignment=region_id.faces, amplitude=0, name = "GRD")
        >>> m3d.release_desktop()

        """
        if isinstance(amplitude, (int, float)):
            amplitude = f"{amplitude}mV"

        name = name or generate_unique_name("Voltage")
        assignment = self.modeler.convert_to_selections(assignment, True)
        is_maxwell_2d = self.design_type == "Maxwell 2D"
        object_names_set = set(self.modeler.object_names)

        props = {
            "Voltage" if not is_maxwell_2d else "Value": amplitude,
            "Objects": [],
            "Faces": [] if not is_maxwell_2d else None,
            "Edges": [] if is_maxwell_2d else None,
        }

        for element in assignment:
            if isinstance(element, str) and element in object_names_set:
                props["Objects"].append(element)
            else:
                key = "Edges" if is_maxwell_2d else "Faces"
                props[key].append(element)

        return self._create_boundary_object(name, props, "Voltage")

    @pyaedt_function_handler(face_list="assignment")
    def assign_voltage_drop(self, assignment, amplitude=1, swap_direction=False, name=None):
        """Assign a voltage drop across a list of faces to a specific value.

        The voltage drop applies only to sheet objects.

        Parameters
        ----------
        assignment : list
            List of faces to assign a voltage drop to.
        amplitude : float, optional
            Voltage amplitude in mV. The default is ``1``.
        swap_direction : bool, optional
            Whether to swap the direction. The default value is ``False``.
        name : str, optional
            Name of the boundary. The default is ``None``.

        Returns
        -------
        :class:`ansys.aedt.core.modules.boundary.common.BoundaryObject`
            Boundary object.
            ``False`` when failed.

        References
        ----------
        >>> oModule.AssignVoltageDrop
        """
        if isinstance(amplitude, (int, float)):
            amplitude = str(amplitude) + "mV"

        if not name:
            name = generate_unique_name("VoltageDrop")
        assignment = self.modeler.convert_to_selections(assignment, True)

        props = dict({"Faces": assignment, "Voltage Drop": amplitude, "Point out of terminal": swap_direction})
        return self._create_boundary_object(name, props, "VoltageDrop")

    @pyaedt_function_handler()
    def assign_floating(self, assignment, charge_value=0, name=None):
        """Assign floating excitation to model conductors at unknown potentials
        and specify the total charge on the conductor.

        Parameters
        ----------
        assignment : list of int, :class:`ansys.aedt.core.modeler.cad.object3d.Object3d`,
                    :class:`ansys.aedt.core.modeler.elements_3d.FacePrimitive` or str
            List of objects or faces to assign the excitation to.
        charge_value : int, float, optional
            Charge value.
            If not provided, The default is ``0``.
        name : str, optional
            Name of the excitation.
            If not provided, a random name with prefix "Floating" will be generated.

        Returns
        -------
        :class:`ansys.aedt.core.modules.Boundary.BoundaryObject`
            Boundary object.
            ``False`` when failed.

        References
        ----------
        >>> oModule.AssignFloating

        Examples
        --------
        Assign a floating excitation for a Maxwell 2d Electrostatic design

        >>> from ansys.aedt.core import Maxwell2d
        >>> m2d = Maxwell2d(version="2025.1")
        >>> m2d.solution_type = SOLUTIONS.Maxwell2d.ElectroStaticXY
        >>> rect = m2d.modeler.create_rectangle([0, 0, 0], [3, 1], name="Rectangle1")
        >>> floating = m2d.assign_floating(assignment=rect, charge_value=3, name="floating_test")
        >>> m2d.release_desktop(True, True)

        Assign a floating excitation for a Maxwell 3d Electrostatic design providing an object
        >>> from ansys.aedt.core import Maxwell3d
        >>> m3d = Maxwell3d(version="2025.1")
        >>> m3d.solution_type = SOLUTIONS.Maxwell3d.ElectroStatic
        >>> box = m3d.modeler.create_box([0, 0, 0], [10, 10, 10], name="Box1")
        >>> floating = m3d.assign_floating(assignment=box, charge_value=3)
        Assign a floating excitation providing a list of faces
        >>> floating1 = m3d.assign_floating(assignment=[box.faces[0], box.faces[1]], charge_value=3)
        >>> m3d.release_desktop(True, True)
        """
        if self.solution_type not in (SOLUTIONS.Maxwell3d.ElectroStatic, SOLUTIONS.Maxwell3d.ElectricTransient):
            raise AEDTRuntimeError(
                "Assign floating excitation is only valid for electrostatic or electric transient solvers."
            )

        if not isinstance(assignment, list):
            assignment = [assignment]

        if isinstance(charge_value, (int, float)):
            charge_value = str(charge_value)

        if self.dim == "3D" and all([isinstance(a, FacePrimitive) for a in assignment]):
            assignment_type = "Faces"
        else:
            assignment_type = "Objects"

        assignment = self.modeler.convert_to_selections(assignment, True)

        props = dict({assignment_type: assignment, "Value": charge_value})

        if not name:
            name = generate_unique_name("Floating")

        return self._create_boundary_object(name, props, "Floating")

    @pyaedt_function_handler(coil_terminals="assignment", current_value="current", res="resistance", ind="inductance")
    def assign_winding(
        self,
        assignment=None,
        winding_type="Current",
        is_solid=True,
        current=1,
        resistance=0,
        inductance=0,
        voltage=0,
        parallel_branches=1,
        phase=0,
        name=None,
    ):
        """Assign a winding to a Maxwell design.

        Parameters
        ----------
        assignment : list, optional
            List of faces to create the coil terminal on.
            The default is ``None``.
        winding_type : str, optional
            Type of the winding. Options are ``"Current"``, ``"Voltage"``,
            and ``"External"``. The default is ``"Current"``.
        is_solid : bool, optional
            Whether the winding is the solid type. The default is ``True``. If ``False``,
            the winding is the stranded type.
        current : float, optional
            Value of the current in amperes. The default is ``1``.
        resistance : float, optional
            Resistance in ohms. The default is ``0``.
        inductance : float, optional
            Inductance in Henry (H). The default is ``0``.
        voltage : float, optional
            Voltage value. The default is ``0``.
        parallel_branches : int, optional
            Number of parallel branches. The default is ``1``.
        phase : float, optional
            Value of the phase delay in degrees. The default is ``0``.
        name : str, optional
            Name of the boundary. The default is ``None``.

        Returns
        -------
        :class:`ansys.aedt.core.modules.boundary.common.BoundaryObject`
            Bounding object for the winding, otherwise only the bounding object.
            ``False`` when failed.

        References
        ----------
        >>> oModule.AssignWindingGroup
        """

        if not name:
            name = generate_unique_name("Winding")

        props = dict(
            {
                "Type": winding_type,
                "IsSolid": is_solid,
                "Current": self.modeler._arg_with_dim(current, "A"),
                "Resistance": self.modeler._arg_with_dim(resistance, "ohm"),
                "Inductance": self.modeler._arg_with_dim(inductance, "H"),
                "Voltage": self.modeler._arg_with_dim(voltage, "V"),
                "ParallelBranchesNum": str(parallel_branches),
                "Phase": self.modeler._arg_with_dim(phase, "deg"),
            }
        )
        bound = self._create_boundary_object(name, props, "Winding")
        if bound:
            if assignment is None:
                assignment = []
            if type(assignment) is not list:
                assignment = [assignment]
            coil_names = []
            for coil in assignment:
                c = self.assign_coil(coil)
                if c:
                    coil_names.append(c.name)

            if coil_names:
                self.add_winding_coils(bound.name, coil_names)
            return bound
        return False

    @pyaedt_function_handler(windingname="assignment", coil_names="coils")
    def add_winding_coils(self, assignment, coils):
        """Add coils to the winding.

        Parameters
        ----------
        assignment : str
            Name of the winding.
        coils : list
            List of the coil names.

        Returns
        -------
        bool
            ``True`` when successful, ``False`` when failed.

        References
        ----------
        >>> oModule.AddWindingTerminals
        >>> oModule.AddWindingCoils
        """
        if self.modeler._is3d:
            self.oboundary.AddWindingTerminals(assignment, coils)
        else:
            self.oboundary.AddWindingCoils(assignment, coils)
        return True

    @pyaedt_function_handler(input_object="assignment", conductor_number="conductors_number")
    def assign_coil(self, assignment, conductors_number=1, polarity="Positive", name=None):
        """Assign coils to a list of objects or face IDs.

        Parameters
        ----------
        assignment : list
            List of objects or face IDs.
        conductors_number : int, optional
            Number of conductors. The default is ``1``.
        polarity : str, optional
            Type of the polarity. The default is ``"Positive"``.
        name : str, optional
            The default is ``None``.

        Returns
        -------
        :class:`ansys.aedt.core.modules.boundary.common.BoundaryObject`
            Bounding object for the winding, otherwise only the bounding object.
            ``False`` when failed.

        References
        ----------
        >>> oModule.AssignCoil
        """
        if polarity.lower() == "positive":
            point = False
        else:
            point = True

        assignment = self.modeler.convert_to_selections(assignment, True)

        if not name:
            name = generate_unique_name("Coil")

        if isinstance(assignment[0], str):
            if self.modeler._is3d:
                props = dict(
                    {"Objects": assignment, "Conductor number": str(conductors_number), "Point out of terminal": point}
                )
                bound_type = "CoilTerminal"
            else:
                props = dict(
                    {
                        "Objects": assignment,
                        "Conductor number": str(conductors_number),
                        "PolarityType": polarity.lower(),
                    }
                )
                bound_type = "Coil"
        else:
            if self.modeler._is3d:
                props = dict(
                    {"Faces": assignment, "Conductor number": str(conductors_number), "Point out of terminal": point}
                )
                bound_type = "CoilTerminal"
            else:
                raise AEDTRuntimeError("Face Selection is not allowed in Maxwell 2D. Provide a 2D object.")

        return self._create_boundary_object(name, props, bound_type)

    @pyaedt_function_handler(input_object="assignment", reference_cs="coordinate_system")
    def assign_force(self, assignment, coordinate_system="Global", is_virtual=True, force_name=None):
        """Assign a force to one or more objects.

        Force assignment can be calculated based upon the solver type.
        For 3D solvers the available solution types are: ``Magnetostatic``,
        ``Electrostatic``, ``Eddy Current``, ``Transient`` and ``Electric Transient``.
        For 2D solvers the available solution types are: ``Magnetostatic``,
        ``Electrostatic``, ``Eddy Current`` and ``Transient``.

        Parameters
        ----------
        assignment : str, list
            One or more objects to assign the force to.
        coordinate_system : str, optional
            Name of the reference coordinate system. The default is ``"Global"``.
        is_virtual : bool, optional
            Whether the force is virtual. The default is ``True.``
        force_name : str, optional
            Name of the force. The default is ``None``, in which case the default
            name is used.

        Returns
        -------
        bool
            ``True`` when successful, ``False`` when failed.

        References
        ----------
        >>> oModule.AssignForce

        Examples
        --------

        Assign virtual force to a magnetic object:

        >>> from ansys.aedt.core import Maxwell3d
        >>> m3d = Maxwell3d()
        >>> iron_object = m3d.modeler.create_box([0, 0, 0],[2, 10, 10],name="iron")
        >>> magnet_object = m3d.modeler.create_box([10, 0, 0],[2, 10, 10],name="magnet")
        >>> m3d.assign_material(iron_object,"iron")
        >>> m3d.assign_material(magnet_object,"NdFe30")
        >>> m3d.assign_force("iron",is_virtual=True,force_name="force_iron")

        Assign Lorentz force to a conductor:

        >>> conductor1 = m3d.modeler.create_box([0, 0, 0],[1, 1, 10],name="conductor1")
        >>> conductor2 = m3d.modeler.create_box([10, 0, 0],[1, 1, 10],name="conductor2")
        >>> m3d.assign_material(conductor1,"copper")
        >>> m3d.assign_material(conductor2,"copper")
        >>> m3d.assign_force("conductor1",is_virtual=False,force_name="force_copper") # conductor, use Lorentz force
        >>> m3d.release_desktop(True, True)
        """
        if self.solution_type in (SOLUTIONS.Maxwell3d.ACConduction, SOLUTIONS.Maxwell3d.DCConduction):
            raise AEDTRuntimeError("Solution type has no 'Matrix' parameter.")

        assignment = self.modeler.convert_to_selections(assignment, True)
        if not force_name:
            force_name = generate_unique_name("Force")
        if self.design_type == "Maxwell 3D":
            prop = dict(
                {
                    "Name": force_name,
                    "Reference CS": coordinate_system,
                    "Is Virtual": is_virtual,
                    "Objects": assignment,
                }
            )
        else:
            prop = dict(
                {
                    "Name": force_name,
                    "Reference CS": coordinate_system,
                    "Objects": assignment,
                }
            )
        return self._create_boundary_object(force_name, prop, "Force")

    @pyaedt_function_handler(input_object="assignment", reference_cs="coordinate_system")
    def assign_torque(
        self, assignment, coordinate_system="Global", is_positive=True, is_virtual=True, axis="Z", torque_name=None
    ):
        """Assign a torque to one or more objects.

        Torque assignment can be calculated based upon the solver type.
        For 3D solvers the available solution types are: ``Magnetostatic``,
        ``Electrostatic``, ``Eddy Current``, ``Transient`` and ``Electric Transient``.
        For 2D solvers the available solution types are: ``Magnetostatic``,
        ``Electrostatic``, ``Eddy Current`` and ``Transient``.

        Parameters
        ----------
        assignment : str or list
           One or more objects to assign the torque to.
        coordinate_system : str, optional
            Name of the reference coordinate system. The default is ``"Global"``.
        is_positive : bool, optional
            Whether the torque is positive. The default is ``True``.
        is_virtual : bool, optional
            Whether the torque is virtual. The default is ``True``.
        axis : str, optional
            Axis to apply the torque to. The default is ``"Z"``.
        torque_name : str, optional
            Name of the torque. The default is ``None``, in which
            case the default name is used.

        Returns
        -------
        bool
            ``True`` when successful, ``False`` when failed.

        References
        ----------
        >>> oModule.AssignTorque
        """
        if self.solution_type in (SOLUTIONS.Maxwell3d.ACConduction, SOLUTIONS.Maxwell3d.DCConduction):
            raise AEDTRuntimeError("Solution Type has not Matrix Parameter")

        if self.solution_type == SOLUTIONS.Maxwell3d.Transient:
            is_virtual = True
        assignment = self.modeler.convert_to_selections(assignment, True)
        if not torque_name:
            torque_name = generate_unique_name("Torque")
        if self.design_type == "Maxwell 3D":
            prop = dict(
                {
                    "Name": torque_name,
                    "Is Virtual": is_virtual,
                    "Coordinate System": coordinate_system,
                    "Axis": axis,
                    "Is Positive": is_positive,
                    "Objects": assignment,
                }
            )
        else:
            prop = dict(
                {
                    "Name": torque_name,
                    "Coordinate System": coordinate_system,
                    "Is Positive": is_positive,
                    "Objects": assignment,
                }
            )
        return self._create_boundary_object(torque_name, prop, "Torque")

    @pyaedt_function_handler()
    def solve_inside(self, name, activate=True):
        """Solve inside to generate a solution inside an object.

        With this method, Maxwell will create a mesh inside the object and generate the solution from the mesh.

        Parameters
        ----------
        name : str
            Name of the object to generate the solution into.

        activate : bool, optional
            The default value is ``True``.

        Returns
        -------
        bool
            ``True`` when successful, ``False`` when failed.

        References
        ----------
        >>> oEditor.ChangeProperty
        """
        self.modeler[name].solve_inside = activate
        return True

    @pyaedt_function_handler()
    def analyze_from_zero(self):
        """Force the next solve to start from time 0 for a given setup.

        This method applies only to the Transient solution type.

        Returns
        -------
        bool
            ``True`` when successful, ``False`` when failed.

        References
        ----------
        >>> oModule.ResetSetupToTimeZero
        """
        if self.solution_type != SOLUTIONS.Maxwell3d.Transient:
            raise AEDTRuntimeError("This methods work only with Maxwell Transient Analysis.")

        self.oanalysis.ResetSetupToTimeZero(self._setup)
        self.analyze()
        return True

    @pyaedt_function_handler(val="angle")
    def set_initial_angle(self, motion_setup, angle):
        """Set the initial angle.

        Parameters
        ----------
        motion_setup : str
            Name of the motion setup.
        angle : float
            Value of the angle in degrees.

        Returns
        -------
        bool
            ``True`` when successful, ``False`` when failed.

        References
        ----------
        >>> oDesign.ChangeProperty
        """
        self.odesign.ChangeProperty(
            [
                "NAME:AllTabs",
                [
                    "NAME:Maxwell2D",
                    ["NAME:PropServers", "ModelSetup:" + motion_setup],
                    ["NAME:ChangedProps", ["NAME:Initial Position", "Value:=", angle]],
                ],
            ]
        )
        return True

    @pyaedt_function_handler(entity_list="assignment")
    def assign_symmetry(self, assignment, symmetry_name=None, is_odd=True):
        """Assign symmetry boundary.

        This boundary condition defines a plane of geometric or magnetic symmetry in a structure.
        Assign it only to the outer surfaces of the problem region.

        Parameters
        ----------
        assignment : list
            List IDs or :class:`ansys.aedt.core.modeler.elements_3d.EdgePrimitive` or
            :class:`ansys.aedt.core.modeler.elements_3d.FacePrimitive`.
        symmetry_name : str, optional
            Name of the symmetry.
        is_odd : bool, optional
            Type of the symmetry. The default is ``True`,` in which case the H field
            is tangential to the boundary. If ``False``, the H field is normal to
            the boundary.

        Returns
        -------
        bool
            ``True`` when successful, ``False`` when failed.

        References
        ----------
        >>> oModule.AssignSymmetry
        """
        if symmetry_name is None:
            symmetry_name = generate_unique_name("Symmetry")

        prop = {}
        if assignment:
            if self.design_type == "Maxwell 2D":
                assignment = self.modeler.convert_to_selections(assignment, True)
                prop = dict({"Name": symmetry_name, "Edges": assignment, "IsOdd": is_odd})
            else:
                assignment = self.modeler.convert_to_selections(assignment, True)
                prop = dict({"Name": symmetry_name, "Faces": assignment, "IsOdd": is_odd})
        else:
            raise ValueError("At least one edge must be provided.")
        return self._create_boundary_object(symmetry_name, prop, "Symmetry")

    @pyaedt_function_handler(
        entities="assignment",
        coordinate_system_name="coordinate_system",
        coordinate_system_cartesian="coordinate_system_type",
    )
    def assign_current_density(
        self,
        assignment,
        current_density_name=None,
        phase="0deg",
        current_density_x="0",
        current_density_y="0",
        current_density_z="0",
        current_density_2d="0",
        coordinate_system="Global",
        coordinate_system_type="Cartesian",
    ):
        """Assign current density to a single or list of entities.

        This method specifies the x-, y-, and z-components of the current density in a conduction path.

        Parameters
        ----------
        assignment : list
            Objects to assign the current to.
        current_density_name : str, optional
            Current density name.
            If no name is provided a random name is generated.
        phase : str, optional
            Current density phase.
            Available units are 'deg', 'degmin', 'degsec' and 'rad'.
            Default value is 0deg.
        current_density_x : str, optional
            Current density X coordinate value.
            Default value is 0 A/m2.
        current_density_y : str, optional
            Current density Y coordinate value.
            Default value is 0 A/m2.
        current_density_z : str, optional
            Current density Z coordinate value.
            Default value is 0 A/m2.
        current_density_2d : str, optional
            Current density 2D value.
            Default value is 0 A/m2.
        coordinate_system : str, optional
            Coordinate system name.
            Default value is 'Global'.
        coordinate_system_type : str, optional
            Coordinate system cartesian.
            Possible values can be ``"Cartesian"``, ``"Cylindrical"``, and ``"Spherical"``.
            Default value is ``"Cartesian"``.

        Returns
        -------
        bool
            ``True`` when successful, ``False`` when failed.
        """
        if self.solution_type not in (
            SOLUTIONS.Maxwell3d.EddyCurrent,
            SOLUTIONS.Maxwell3d.Magnetostatic,
            SOLUTIONS.Maxwell3d.Transient,
        ):
            raise AEDTRuntimeError(
                "Current density can only be applied to Eddy Current, Magnetostatic and 2D Transient solution types."
            )
        if re.compile(r"(\d+)\s*(\w+)").match(phase).groups()[1] not in ["deg", "degmin", "degsec", "rad"]:
            raise ValueError("Invalid phase unit.")
        if coordinate_system_type not in ("Cartesian", "Cylindrical", "Spherical"):
            raise ValueError("Invalid coordinate system.")

        if current_density_name is None:
            current_density_name = generate_unique_name("CurrentDensity")
        objects_list = self.modeler.convert_to_selections(assignment, True)

        try:
            if self.modeler._is3d:
                if self.solution_type == SOLUTIONS.Maxwell3d.Transient:
                    raise AEDTRuntimeError(
                        "Current density can only be applied to Eddy Current or Magnetostatic solution types."
                    )

                common_props = {
                    "Objects": objects_list,
                    "CurrentDensityX": current_density_x,
                    "CurrentDensityY": current_density_y,
                    "CurrentDensityZ": current_density_z,
                    "CoordinateSystem Name": coordinate_system,
                    "CoordinateSystem Type": coordinate_system_type,
                }

                if len(objects_list) > 1:
                    current_density_group_names = []
                    for x in range(0, len(objects_list)):
                        current_density_group_names.append(current_density_name + f"_{str(x + 1)}")
                    bound_props = {"items": current_density_group_names}
                    if self.solution_type == SOLUTIONS.Maxwell3d.EddyCurrent:
                        common_props["Phase"] = phase
                    bound_props[current_density_group_names[0]] = common_props.copy()
                    bound_name = current_density_group_names[0]
                    bound_type = "CurrentDensityGroup"
                else:
                    if self.solution_type == SOLUTIONS.Maxwell3d.EddyCurrent:
                        common_props["Phase"] = phase
                    bound_props = common_props
                    bound_name = current_density_name
                    bound_type = "CurrentDensity"
            else:
                common_props = {
                    "Objects": objects_list,
                    "Value": current_density_2d,
                    "CoordinateSystem": "",
                }
                if len(objects_list) > 1:
                    current_density_group_names = []
                    for x in range(0, len(objects_list)):
                        current_density_group_names.append(current_density_name + f"_{str(x + 1)}")
                    bound_props = {"items": current_density_group_names}
                    if self.solution_type == SOLUTIONS.Maxwell3d.EddyCurrent:
                        common_props["Phase"] = phase
                    bound_props[current_density_group_names[0]] = common_props.copy()
                    bound_name = current_density_group_names[0]
                    bound_type = "CurrentDensityGroup"
                else:
                    if self.solution_type == SOLUTIONS.Maxwell3d.EddyCurrent:
                        common_props["Phase"] = phase
                    bound_props = common_props
                    bound_name = current_density_name
                    bound_type = "CurrentDensity"

            return self._create_boundary_object(bound_name, bound_props, bound_type)
        except Exception:
            raise AEDTRuntimeError("Couldn't assign current density to desired list of objects.")

    @pyaedt_function_handler(input_object="assignment", radiation_name="radiation")
    def assign_radiation(self, assignment, radiation=None):
        """Assign radiation boundary to one or more objects.

        Radiation assignment can be calculated based upon the solver type.
        Available solution type is: ``Eddy Current``.

        Parameters
        ----------
        assignment : str, list
            One or more objects to assign the radiation to.
        radiation : str, optional
            Name of the force. The default is ``None``, in which case the default
            name is used.

        Returns
        -------
        :class:`ansys.aedt.core.modules.boundary.common.BoundaryObject`
            Radiation objects. If the method fails to execute it returns ``False``.

        References
        ----------
        >>> oModule.Radiation

        Examples
        --------

        Assign radiation boundary to one box and one face:

        >>> from ansys.aedt.core import Maxwell3d
        >>> m3d = Maxwell3d()
        >>> box1 = m3d.modeler.create_box([0, 0, 0],[2, 10, 10])
        >>> box2 = m3d.modeler.create_box([10, 0, 0],[2, 10, 10])
        >>> m3d.assign_radiation([box1, box2.faces[0]])
        >>> m3d.release_desktop(True, True)
        """
        if self.solution_type != SOLUTIONS.Maxwell3d.EddyCurrent:
            raise AEDTRuntimeError("Excitation applicable only to Eddy Current.")
        if not radiation:
            radiation = generate_unique_name("Radiation")
        elif radiation in self.modeler.get_boundaries_name():
            radiation = generate_unique_name(radiation)

        listobj = self.modeler.convert_to_selections(assignment, True)
        props = {"Objects": [], "Faces": []}
        for sel in listobj:
            if isinstance(sel, str):
                props["Objects"].append(sel)
            elif isinstance(sel, int):
                props["Faces"].append(sel)
        return self._create_boundary_object(radiation, props, "Radiation")

    @pyaedt_function_handler(objects="assignment")
    def enable_harmonic_force(
        self,
        assignment,
        coordinate_system="Global",
        axis=2,
        is_positive=True,
        force_type=0,
        calculate_force=0,
        window_function="Rectangular",
        use_number_of_cycles_from_stop_time=True,
        number_of_cycles_from_stop_time=1,
        start_time="0s",
        use_number_of_cycles_for_stop_time=True,
        number_of_cycles_for_stop_time=1,
        stop_time="0.01s",
        output_frequency_range_type=0,
        output_frequency_range_start="0Hz",
        output_frequency_range_stop="1000Hz",
        number_of_output_frequencies=10,
        enable_inverter_feedback=False,
        switching_frequency="4000Hz",
        maximum_frequency="8000Hz",
    ):
        """Enable the harmonic force calculation for the transient analysis.

        Available for Maxwell Eddy Current and Transient designs.

        Parameters
        ----------
        assignment : list
            Defines a list of object names for force calculations, for example:
            ["arc_01","arc_02","arc_03"]
        coordinate_system: str, optional
            Defines the coordinate system. The default is ``Global``.
        axis : int, optional
            Defines the rotation axis used to generate full model for a partial model
            of electric machine.``0`` for X-axis, ``1`` for Y-axis, ``2`` for Z-axis.
            The default is ``2``.
        is_positive : bool, optional
            Defines the rotation axis direction: ``True`` if ``Positive`` and ``False`` if ``Negative``.
            The default is ``True``.
        force_type : int, optional
            Force Type. ``0`` for Object Based, ``1`` for Element Based (Surface), ``2`` for
            Element Based (Volumetric).
        window_function : str, optional
            Windowing function. Default is ``"Rectangular"``.
            Available options are: ``"Rectangular"``, ``"Tri"``, ``"Van Hann"``, ``"Hamming"``,
            ``"Blackman"``, ``"Lanczos"``, ``"Welch"``.
        use_number_of_cycles_from_stop_time : bool, optional
            If True, the harmonic force will be computed using the transient force during the
            defined number of cycles backwards from stop time.
            If False, the defined time range will be used. Default is ``True``.
            For ``"TransientZ"`` and ``"TransientAphiFormulation"`` it is ``False``.
        number_of_cycles_from_stop_time : int, optional
            Defines the number of cycles from stop time for harmonic force computation,
            if `use_number_of_cycles_from_stop_time` is ``True``.
        start_time : str, optional
            Defines the time range start time for harmonic force computation,
            if `use_number_of_cycles_from_stop_time` is ``False``.
        use_number_of_cycles_for_stop_time : bool, optional
            If True, the time range stop time is defined using the number of cycles.
            The harmonic force will be computed using the defined number of cycles forward from the start time.
            If False, the time range stop time is defined using the stop time.
            The harmonic force will be computed using the transient force between the start time and the stop time.
            Default is ``True``.
            For ``"TransientZ"`` and ``"TransientAphiFormulation"`` it is ``False``.
        number_of_cycles_for_stop_time: int, optional
            Defines the time range for harmonic force computation using the number of cycles,
            if `use_number_of_cycles_for_stop_time` is ``True``.
        stop_time : str, optional
            Defines the time range stop time for harmonic force computation,
            if `use_number_of_cycles_for_stop_time` is ``False``.
        output_frequency_range_type : int, optional
            Defines the type of the output frequency range. ``0`` for ``"Use All"``,
            ``1`` for ``"Use Range"``, and ``2`` for ``"Use Number"``.
            The default is ``0``.
        output_frequency_range_start : str, optional
            The start frequency of calculated harmonic force components.
        output_frequency_range_stop : str, optional
            The end frequency of calculated harmonic force components.
        number_of_output_frequencies : int, optional
            Number of frequencies to output.
        calculate_force : int, optional
            How to calculate force: ``0`` for ``"Harmonic"``, ``1`` for ``"Transient"``,
            and ``2`` for``"Harmonic and Transient"``. The default is ``0``.
        enable_inverter_feedback : bool, optional
            If ``True`` it enables inverter feedback. The default is ``False``.
        switching_frequency: str, optional
            The switching frequency is available if `enable_inverter_feedback´ is ``True``.
            The default value is ``"4000Hz"``.
        maximum_frequency: str, optional
            The maximum frequency is available if `enable_inverter_feedback´ is ``True``.
            The default value is ``"8000Hz"``.

        Returns
        -------
        bool
            ``True`` when successful, ``False`` when failed.

        References
        -----------

        >>> odesign.EnableHarmonicForceCalculation

        Examples
        ---------

        Enable harmonic force in Maxwell 3D for magnetic transient solver:

        >>> from ansys.aedt.core import Maxwell3d
        >>> m3d = Maxwell3d()
        >>> m3d.enable_harmonic_force(assignment="Stator",number_of_cycles_from_stop_time=3)

        """
<<<<<<< HEAD
        if self.solution_type not in [
            "EddyCurrent",
            "Transient",
            "TransientAPhiFormulation",
        ]:
            self.logger.error(f"This method is not valid for {self.solution_type} solvers.")
            return False
        if self.solution_type == "EddyCurrent":
            if not self.is3d and axis != 2:
                axis = 2
                self.logger.warning("For 2D EddyCurrent solver only Z-axis is available.")
            self.odesign.EnableHarmonicForceCalculation(
                [
                    "EnabledObjects:=",
                    assignment,
                    "Coordinate System:=",
                    coordinate_system,
                    "Axis:=",
                    axis,
                    "Is Positive:=",
                    is_positive,
                ]
            )
            return True
        elif self.solution_type in ["Transient", "TransientAPhiFormulation"]:
            force = ["Harmonic", "Transient", "Harmonic and Transient"]
            calculate_force = force[calculate_force]
            range_type = ["Use All", "Use Range", "Use Number"]
            output_frequency_range_type = range_type[output_frequency_range_type]
            if not self.is3d and self.geometry_mode == "about Z" or self.solution_type == "TransientAPhiFormulation":
                if force_type == 0 and calculate_force == "Transient":
                    calculate_force = "Harmonic"
                    self.logger.warning(
                        "Object-Based Transient Force calculation is not supported for "
                        "non-rotational transient solutions. Only Harmonic Force will be calculated."
                    )
                if not self.is3d and self.geometry_mode == "about Z":
                    if use_number_of_cycles_from_stop_time or use_number_of_cycles_for_stop_time:
                        self.logger.warning(
                            " ``number_of_cycles_from_stop_time´´ and ``number_of_cycles_for_stop_time´´"
                            "are not available for TransientZ."
                        )
                        use_number_of_cycles_from_stop_time = False
                        use_number_of_cycles_for_stop_time = False
            self.odesign.EnableHarmonicForceCalculation(
                [
                    "EnabledObjects:=",
                    assignment,
                    "ForceType:=",
                    force_type,
                    "WindowFunctionType:=",
                    window_function,
                    "UseNumberOfLastCycles:=",
                    use_number_of_cycles_from_stop_time,
                    "NumberOfLastCycles:=",
                    number_of_cycles_from_stop_time,
                    "StartTime:=",
                    start_time,
                    "UseNumberOfCyclesForStopTime:=",
                    use_number_of_cycles_for_stop_time,
                    "NumberOfCyclesForStopTime:=",
                    number_of_cycles_for_stop_time,
                    "StopTime:=",
                    stop_time,
                    "OutputFreqRangeType:=",
                    output_frequency_range_type,
                    "OutputFreqRangeStart:=",
                    output_frequency_range_start,
                    "OutputFreqRangeStop:=",
                    output_frequency_range_stop,
                    "OutputFreqRangeNum:=",
                    str(number_of_output_frequencies),
                    "CaculateForceType:=",
                    calculate_force + " Force",
                    "EnableInverterFeedback:=",
                    enable_inverter_feedback,
                    "SwitchingFrequency:=",
                    switching_frequency,
                    "MaximumFrequency:=",
                    maximum_frequency,
                ]
            )
            return True
=======
        if self.solution_type != SOLUTIONS.Maxwell3d.Transient:
            raise AEDTRuntimeError("This methods work only with Maxwell Transient Analysis.")

        assignment = self.modeler.convert_to_selections(assignment, True)
        self.odesign.EnableHarmonicForceCalculation(
            [
                "EnabledObjects:=",
                assignment,
                "ForceType:=",
                force_type,
                "WindowFunctionType:=",
                window_function,
                "UseNumberOfLastCycles:=",
                use_number_of_last_cycles,
                "NumberOfLastCycles:=",
                last_cycles_number,
                "StartTime:=",
                "0s",
                "UseNumberOfCyclesForStopTime:=",
                True,
                "NumberOfCyclesForStopTime:=",
                1,
                "StopTime:=",
                "0.01s",
                "OutputFreqRangeType:=",
                "Use All",
                "CaculateForceType:=",
                calculate_force + " Force",
            ]
        )
        return True
>>>>>>> f75da8b2

    @pyaedt_function_handler(layout_component_name="assignment")
    def enable_harmonic_force_on_layout_component(
        self,
        assignment,
        nets,
        force_type=0,
        window_function="Rectangular",
        use_number_of_last_cycles=True,
        last_cycles_number=1,
        calculate_force="Harmonic",
        start_time="0s",
        stop_time="2ms",
        use_number_of_cycles_for_stop_time=True,
        number_of_cycles_for_stop_time=1,
        include_no_layer=True,
    ):
        # type: (str, dict, int, str,bool, int, str, str, str, bool, int, bool) -> bool
        """Enable the harmonic force calculation for the transient analysis.

        Parameters
        ----------
        assignment : str
            Name of layout component to apply harmonic forces to.
        nets : dict
            Dictionary containing nets and layers to enable harmonic forces on.
        force_type : int, optional
            Force Type. ``0`` for Objects, ``1`` for Surface, ``2`` for volumetric.
        window_function : str, optional
            Windowing function. Default is ``"Rectangular"``.
            Available options are: ``"Rectangular"``, ``"Tri"``, ``"Van Hann"``, ``"Hamming"``,
            ``"Blackman"``, ``"Lanczos"``, ``"Welch"``.
        use_number_of_last_cycles : bool, optional
            Use number Of last cycles for force calculations. Default is ``True``.
        last_cycles_number : int, optional
            Defines the number of cycles to compute if `use_number_of_last_cycle` is ``True``.
        calculate_force : str, optional
            How to calculate force. The default is ``"Harmonic"``.
            Options are ``"Harmonic"`` and ``"Transient"``.
        start_time : str, optional
            Harmonic Force Start Time. Default is ``"0s"``.
        stop_time : str, optional
            Harmonic Force Stop Time. Default is ``"2ms"``.
        use_number_of_cycles_for_stop_time : bool, optional
            Use number of cycles for force stop time calculations. Default is ``True``.
        number_of_cycles_for_stop_time : int, optional
            Number of cycles for force stop time calculations. Default is ``1``.
        include_no_layer : bool, optional
            Whether to include ``"<no-layer>"`` layer or not (used for vias). Default is ``True``.


        Returns
        -------
        bool
            ``True`` when successful, ``False`` when failed.
        """
        if self.solution_type != SOLUTIONS.Maxwell3d.TransientAPhiFormulation:
            raise AEDTRuntimeError("This methods work only with Maxwell TransientAPhiFormulation Analysis.")

        args = [
            "ForceType:=",
            force_type,
            "WindowFunctionType:=",
            window_function,
            "UseNumberOfLastCycles:=",
            use_number_of_last_cycles,
            "NumberOfLastCycles:=",
            last_cycles_number,
            "StartTime:=",
            start_time,
            "UseNumberOfCyclesForStopTime:=",
            use_number_of_cycles_for_stop_time,
            "NumberOfCyclesForStopTime:=",
            number_of_cycles_for_stop_time,
            "StopTime:=",
            stop_time,
            "OutputFreqRangeType:=",
            "Use All",
            "CaculateForceType:=",
            calculate_force + " Force",
        ]
        args2 = [
            "NAME:NetsAndLayersChoices",
            [
                "NAME:" + assignment,
                [
                    "NAME:NetLayerSetMap",
                ],
            ],
        ]
        for net, layers in nets.items():
            if include_no_layer:
                args2[1][1].append(["Name:" + net, "LayerSet:=", ["<no-layer>"] + layers])
            else:
                args2[1][1].append(["Name:" + net, "LayerSet:=", layers])
        args.append(args2)
        self.odesign.EnableHarmonicForceCalculation(args)
        return True

    @pyaedt_function_handler(setup_name="setup")
    def export_element_based_harmonic_force(
        self,
        output_directory=None,
        setup=None,
        start_frequency=None,
        stop_frequency=None,
        number_of_frequency=None,
    ):
        """Export an element-based harmonic force data to a .csv file.

        Parameters
        ----------
        output_directory : str, optional
            Path for the output directory. If ``None`` pyaedt working dir will be used.
        setup : str, optional
            Name of the solution setup. If ``None``, the nominal setup is used.
        start_frequency : float, optional
            When a float is entered the Start-Stop Frequency approach is used.
        stop_frequency : float, optional
            When a float is entered, the Start-Stop Frequency approach is used.
        number_of_frequency : int, optional
            When a number is entered, the number of frequencies approach is used.

        Returns
        -------
        str
            Path to the export directory.
        """
        if self.solution_type not in (SOLUTIONS.Maxwell3d.Transient, SOLUTIONS.Maxwell3d.TransientAPhiFormulation):
            raise AEDTRuntimeError("This methods work only with Maxwell Transient Analysis.")

        if not output_directory:
            output_directory = self.working_directory
        if not setup:
            setup = self.setups[0].name
        freq_option = 1
        f1 = -1
        f2 = -1
        if start_frequency and stop_frequency:
            freq_option = 2
            f1 = start_frequency
            f2 = stop_frequency
        elif number_of_frequency:
            freq_option = 3
            f1 = number_of_frequency
        self.odesign.ExportElementBasedHarmonicForce(output_directory, setup, freq_option, f1, f2)
        return output_directory

    @pyaedt_function_handler()
    def create_external_circuit(self, circuit_design=None):
        """
        Create the external circuit including all the windings of type ``External`` in the Maxwell design.

        Parameters
        ----------
        circuit_design : str, optional
            Name of the created circuit design.
            If not provided the design name + ``_ckt`` is used.

        Returns
        -------
        :class:`ansys.aedt.core.maxwellcircuit.MaxwellCircuit`
            MaxwellCircuit object if successful, ``False`` otherwise.

        Examples
        --------
        >>> from ansys.aedt.core import Maxwell2d
        >>> m2d = Maxwell2d()
        >>> m2d.modeler.create_circle([0, 0, 0], 10, name="Coil1")
        >>> m2d.assign_coil(assignment=["Coil1"])
        >>> m2d.assign_winding(assignment=["Coil1"], winding_type="External", name="Winding1")
        >>> cir = m2d.create_external_circuit()
        >>> m2d.release_desktop(True, True)
        """
        if self.solution_type not in (SOLUTIONS.Maxwell3d.EddyCurrent, SOLUTIONS.Maxwell3d.Transient):
            raise AEDTRuntimeError(
                "External circuit excitation for windings is available only for Eddy Current or Transient solutions."
            )

        if not circuit_design:
            circuit_design = self.design_name + "_ckt"

        from ansys.aedt.core.maxwellcircuit import MaxwellCircuit

        circuit = MaxwellCircuit(design=circuit_design)

        wdg_keys = ["Winding", "Winding Group"]
        wdgs = []
        for wdg_key in wdg_keys:
            if wdg_key in self.excitations_by_type.keys():
                [wdgs.append(w) for w in self.excitations_by_type[wdg_key]]
        if not wdgs:
            raise AEDTRuntimeError("No windings in the Maxwell design.")

        external_wdgs = [w for w in wdgs if w.props["Type"] == "External"]

        for w in external_wdgs:
            circuit.modeler.schematic.create_winding(name=w.name)

        return circuit

    @pyaedt_function_handler()
    def edit_external_circuit(self, netlist_file_path, schematic_design_name, parameters=None):
        """
        Edit the external circuit for the winding and allow editing of the circuit parameters.

        Parameters
        ----------
        netlist_file_path : str
            Path to the circuit netlist file.
        schematic_design_name : str
            Name of the schematic design.
        parameters : dict, optional
            Name and value of the circuit parameters.
            Parameters must be provided as a dictionary, where the key is the parameter name
            and the value is the parameter value.
            If the dictionary is provided, the ``netlist_file_path`` parameter is automatically
            set to an empty string.
            The default is ``None``.

        Returns
        -------
        bool
            ``True`` when successful, ``False`` when failed.
        """
        if schematic_design_name not in self.design_list:
            raise AEDTRuntimeError(f"Schematic design '{schematic_design_name}' is not in design list.")

        odesign = self.desktop_class.active_design(self.oproject, schematic_design_name)
        oeditor = odesign.SetActiveEditor("SchematicEditor")
        if is_linux and settings.aedt_version == "2024.1":  # pragma: no cover
            time.sleep(1)
            self.desktop_class.close_windows()
        comps = oeditor.GetAllComponents()
        sources_array = []
        sources_type_array = []
        for comp in comps:
            if "Voltage Source" in oeditor.GetPropertyValue("ComponentTab", comp, "Description"):
                comp_id = "V" + comp.split("@")[1].split(";")[1]
            elif "Current Source" in oeditor.GetPropertyValue("ComponentTab", comp, "Description"):
                comp_id = "I" + comp.split("@")[1].split(";")[1]
            else:
                continue
            sources_array.append(comp_id)
            refdes = oeditor.GetPropertyValue("ComponentTab", comp, "RefDes")
            comp_instance = oeditor.GetCompInstanceFromRefDes(refdes)
            if "DC" in oeditor.GetPropertyValue("ComponentTab", comp, "Description"):
                sources_type_array.append(1)
            else:
                source_type = comp_instance.GetPropHost().GetText("Type")
                if source_type == "TIME":
                    sources_type_array.append(1)
                elif source_type == "POS":
                    sources_type_array.append(2)
                elif source_type == "SPEED":
                    sources_type_array.append(3)
        names = []
        values = []
        if parameters:
            names = list(parameters.keys())
            values = list(parameters.values())
            netlist_file_path = ""
        self.oboundary.EditExternalCircuit(netlist_file_path, sources_array, sources_type_array, names, values)
        return True

    @pyaedt_function_handler(setupname="name", setuptype="setup_type")
    def create_setup(self, name="MySetupAuto", setup_type=None, **kwargs):
        """Create an analysis setup for Maxwell 3D or 2D.

        Optional arguments are passed using the ``setup_type`` and ``name``
        parameters.
        Keyword names correspond to the ``setuptype`` corresponding to the native AEDT API.
        The list of keywords here is not exhaustive.

        Parameters
        ----------
        setup_type : int, str, optional
            Type of the setup. Depending on the solution type, options are
            ``"AC Conduction"``, ``"DC Conduction"``, ``"EddyCurrent"``,
            ``"Electric Transient"``, ``"Electrostatic"``, ``"Magnetostatic"``,
            and ``Transient"``.
        name : str, optional
            Name of the setup. The default is ``"Setup1"``.
        **kwargs : dict, optional
            Available keys depend on the setup chosen.
            For more information, see :doc:`../SetupTemplatesMaxwell`.

        Returns
        -------
        :class:`ansys.aedt.core.modules.solve_setup.SetupMaxwell`
            3D Solver Setup object.

        References
        ----------
        >>> oModule.InsertSetup

        Examples
        --------
        >>> from ansys.aedt.core import Maxwell3d
        >>> m3d = Maxwell3d()
        >>> m3d.create_setup(name="My_Setup",setup_type="EddyCurrent",MaximumPasses=10,PercentError=2)
        >>> m3d.release_desktop(True, True)
        """
        if setup_type is None:
            setup_type = self.design_solutions.default_setup
        elif setup_type in SetupKeys.SetupNames:
            setup_type = SetupKeys.SetupNames.index(setup_type)
        if "props" in kwargs:
            return self._create_setup(name=name, setup_type=setup_type, props=kwargs["props"])
        else:
            setup = self._create_setup(name=name, setup_type=setup_type)
        setup.auto_update = False
        for arg_name, arg_value in kwargs.items():
            if setup[arg_name] is not None:
                setup[arg_name] = arg_value
        setup.auto_update = True
        setup.update()
        return setup

    def _create_boundary_object(self, name, props, boundary_type):
        if boundary_type in ["Force", "Torque", "Matrix", "LayoutForce"]:
            bound = MaxwellParameters(self, name, props, boundary_type)
        else:
            bound = BoundaryObject(self, name, props, boundary_type)
        if bound.create():
            self.logger.info(f"Boundary {name} has been correctly created.")
            self._boundaries[bound.name] = bound
            return bound
        raise AEDTRuntimeError(f"Boundary {name} was not created.")


class Maxwell3d(Maxwell, FieldAnalysis3D, object):
    """Provides the Maxwell 3D app interface.

    This class allows you to connect to an existing Maxwell 3D design or create a
    new Maxwell 3D design if one does not exist.

    Parameters
    ----------
    project : str, optional
        Name of the project to select or the full path to the project
        or AEDTZ archive to open. The default is ``None``, in which
        case an attempt is made to get an active project. If no
        projects are present, an empty project is created.
    design : str, optional
        Name of the design to select. The default is ``None``, in
        which case an attempt is made to get an active design. If no
        designs are present, an empty design is created.
    solution_type : str, optional
        Solution type to apply to the design. The default is
        ``None``, in which case the default type is applied.
    setup : str, optional
        Name of the setup to use as the nominal. The default is
        ``None``, in which case the active setup is used or
        nothing is used.
    version : str, int, float, optional
        Version of AEDT to use. The default is ``None``, in which case
        the active version or latest installed version is used. This
        parameter is ignored when a script is launched within AEDT.
        Examples of input values are ``251``, ``25.1``, ``2025.1``, ``"2025.1"``.
    non_graphical : bool, optional
        Whether to launch AEDT in non-graphical mode. The default
        is ``False``, in which case AEDT is launched in graphical
        mode. This parameter is ignored when a script is launched within
        AEDT.
    new_desktop : bool, optional
        Whether to launch an instance of AEDT in a new thread, even if
        another instance of the ``specified_version`` is active on the
        machine. The default is ``False``. This parameter is ignored
        when a script is launched within AEDT.
    close_on_exit : bool, optional
        Whether to release AEDT on exit. The default is ``False``.
    student_version : bool, optional
        Whether to open the AEDT student version. The default is
        ``False``. This parameter is ignored when a script is launched
        within AEDT.
    machine : str, optional
        Machine name to connect the oDesktop session to. This works only in 2022 R2
        or later. The remote server must be up and running with the command
        `"ansysedt.exe -grpcsrv portnum"`. If the machine is `"localhost"`, the
        server also starts if not present.
    port : int, optional
        Port number on which to start the oDesktop communication on an already existing server.
        This parameter is ignored when a new server is created. It works only in 2022 R2 or later.
        The remote server must be up and running with the command `"ansysedt.exe -grpcsrv portnum"`.
    aedt_process_id : int, optional
        Process ID for the instance of AEDT to point PyAEDT at. The default is
        ``None``. This parameter is only used when ``new_desktop = False``.
    remove_lock : bool, optional
        Whether to remove lock to project before opening it or not.
        The default is ``False``, which means to not unlock
        the existing project if needed and raise an exception.

    Examples
    --------
    Create an instance of Maxwell 3D and open the specified
    project, which is named ``mymaxwell.aedt``.

    >>> from ansys.aedt.core import Maxwell3d
    >>> m3d = Maxwell3d("mymaxwell.aedt")
    PyAEDT INFO: Added design ...

    Create an instance of Maxwell 3D using the 2025 R1 release and open
    the specified project, which is named ``mymaxwell2.aedt``.

    >>> m3d = Maxwell3d(version="2025.1", project="mymaxwell2.aedt")
    PyAEDT INFO: Added design ...

    """

    @property  # for legacy purposes
    def dim(self):
        """Dimensions."""
        return "3D"

    @pyaedt_function_handler(
        designname="design",
        projectname="project",
        specified_version="version",
        setup_name="setup",
        new_desktop_session="new_desktop",
    )
    def __init__(
        self,
        project=None,
        design=None,
        solution_type=None,
        setup=None,
        version=None,
        non_graphical=False,
        new_desktop=False,
        close_on_exit=False,
        student_version=False,
        machine="",
        port=0,
        aedt_process_id=None,
        remove_lock=False,
    ):
        """Initialize the ``Maxwell`` class."""
        self.is3d = True
        FieldAnalysis3D.__init__(
            self,
            "Maxwell 3D",
            project,
            design,
            solution_type,
            setup,
            version,
            non_graphical,
            new_desktop,
            close_on_exit,
            student_version,
            machine,
            port,
            aedt_process_id,
            remove_lock=remove_lock,
        )
        Maxwell.__init__(self)

    def _init_from_design(self, *args, **kwargs):
        self.__init__(**kwargs)

    @pyaedt_function_handler(geometry_selection="assignment", insulation_name="insulation")
    def assign_insulating(self, assignment, insulation=None):
        """Create an insulating boundary condition.

        This boundary condition is used to model very thin sheets of perfectly insulating material between
        touching conductors. Current cannot cross an insulating boundary.

        Parameters
        ----------
        assignment : str or int
            Objects or faces to apply the insulating boundary to.
        insulation : str, optional
            Name of the insulation. The default is ``None``, in which case a unique name is assigned.

        Returns
        -------
        :class:`ansys.aedt.core.modules.boundary.common.BoundaryObject`
            Boundary object if successful, ``False`` otherwise.

        References
        ----------
        >>> oModule.AssignInsulating

        Examples
        --------

        Create a box and assign insulating boundary to it.

        >>> from ansys.aedt.core import Maxwell3d
        >>> m3d = Maxwell3d()
        >>> insulated_box = m3d.modeler.create_box([50, 0, 50],[294, 294, 19],name="InsulatedBox")
        >>> insulating_assignment = m3d.assign_insulating(assignment=insulated_box,insulation="InsulatingExample")
        >>> m3d.release_desktop(True, True)
        """

        if self.solution_type not in (
            SOLUTIONS.Maxwell3d.Magnetostatic,
            SOLUTIONS.Maxwell3d.EddyCurrent,
            SOLUTIONS.Maxwell3d.Transient,
            SOLUTIONS.Maxwell3d.TransientAPhiFormulation,
            SOLUTIONS.Maxwell3d.DCConduction,
            SOLUTIONS.Maxwell3d.ACConduction,
            SOLUTIONS.Maxwell3d.ElectroDCConduction,
        ):
            raise AEDTRuntimeError(f"This method does not work with solution type '{self.solution_type}'")

        if not insulation:
            insulation = generate_unique_name("Insulation")
        elif insulation in self.modeler.get_boundaries_name():
            insulation = generate_unique_name(insulation)

        listobj = self.modeler.convert_to_selections(assignment, True)
        props = {"Objects": [], "Faces": []}
        for sel in listobj:
            if isinstance(sel, str):
                props["Objects"].append(sel)
            elif isinstance(sel, int):
                props["Faces"].append(sel)
        return self._create_boundary_object(insulation, props, "Insulating")

    @pyaedt_function_handler(geometry_selection="assignment", impedance_name="impedance")
    def assign_impedance(
        self,
        assignment,
        material_name=None,
        permeability=0.0,
        conductivity=None,
        non_linear_permeability=False,
        impedance=None,
    ):
        """Create an impedance boundary condition for Transient or Eddy Current solvers.

        This boundary condition is used to simulate the effect of induced currents in a conductor without
        explicitly computing them.

        Parameters
        ----------
        assignment : str
            Faces or objects to apply the impedance boundary to.
        material_name : str, optional
            Material name. The default is ``None``. If other than ``None``, material properties values are extracted
            from the named material in the list of materials available. The default value is ``None``.
        permeability : float, optional
            Permeability of the material.The default value is ``0.0``.
        conductivity : float, optional
            Conductivity of the material. The default value is ``None``.
        non_linear_permeability : bool, optional
            If the option ``material_name`` is activated, the permeability can either be linear or not.
            The default value is ``False``.
        impedance : str, optional
            Name of the impedance. The default is ``None``, in which case a unique name is assigned.

        Returns
        -------
        :class:`ansys.aedt.core.modules.boundary.common.BoundaryObject`
            Boundary object if successful, ``False`` otherwise.

        References
        ----------
        >>> oModule.AssignImpedance

        Examples
        --------

        Create a box and assign impedance boundary to the faces.

        >>> from ansys.aedt.core import Maxwell3d
        >>> m3d = Maxwell3d()
        >>> shield = m3d.modeler.create_box([-50, -50, -50],[294, 294, 19],name="shield")
        >>> shield_faces = m3d.modeler.select_allfaces_fromobjects(["shield"])
        >>> impedance_assignment = m3d.assign_impedance(assignment=shield_faces,impedance="ShieldImpedance")
        >>> m3d.release_desktop(True, True)
        """
        if self.solution_type not in (SOLUTIONS.Maxwell3d.Transient, SOLUTIONS.Maxwell3d.EddyCurrent):
            raise AEDTRuntimeError(f"This method does not work with solution type '{self.solution_type}'")

        if not impedance:
            impedance = generate_unique_name("Impedance")
        elif impedance in self.modeler.get_boundaries_name():
            impedance = generate_unique_name(impedance)

        listobj = self.modeler.convert_to_selections(assignment, True)
        props = {"Objects": [], "Faces": []}
        for sel in listobj:
            if isinstance(sel, str):
                props["Objects"].append(sel)
            elif isinstance(sel, int):
                props["Faces"].append(sel)

        if material_name is not None:
            props["UseMaterial"] = True
            props["MaterialName"] = material_name
            props["IsPermeabilityNonlinear"] = non_linear_permeability
            if conductivity is not None:
                props["Conductivity"] = conductivity
        else:
            props["UseMaterial"] = False
            props["Permeability"] = permeability
            props["Conductivity"] = conductivity
        return self._create_boundary_object(impedance, props, "Impedance")

    @pyaedt_function_handler(entities="assignment")
    def assign_current_density_terminal(self, assignment, current_density_name=None):
        """Assign current density terminal to a single or list of entities for an Eddy Current or Magnetostatic solver.

        Parameters
        ----------
        assignment : list of int or :class:`ansys.aedt.core.modeler.elements_3d.FacePrimitive`
            Faces or sheet objects to assign the current density terminal to.
        current_density_name : str, optional
            Current density name.
            If no name is provided a random name is generated.

        Returns
        -------
        bool
            ``True`` when successful, ``False`` when failed.
        """
        if self.solution_type not in (SOLUTIONS.Maxwell3d.EddyCurrent, SOLUTIONS.Maxwell3d.Magnetostatic):
            raise AEDTRuntimeError(
                "Current density can only be applied to Eddy Current or Magnetostatic solution types."
            )

        try:
            if current_density_name is None:
                current_density_name = generate_unique_name("CurrentDensity")

            objects_list = self.modeler.convert_to_selections(assignment, True)

            if self.modeler._is3d:
                bound_objects = {"Faces": objects_list}
            else:
                bound_objects = {"Objects": objects_list}
            if len(objects_list) > 1:
                current_density_group_names = []
                for x in range(0, len(objects_list)):
                    current_density_group_names.append(current_density_name + f"_{str(x + 1)}")
                bound_name = current_density_group_names[0]
                props = {"items": current_density_group_names, bound_name: bound_objects}
                bound_type = "CurrentDensityTerminalGroup"
            else:
                props = bound_objects
                bound_name = current_density_name
                bound_type = "CurrentDensityTerminal"

            boundary = self._create_boundary_object(bound_name, props, bound_type)
            if boundary:
                return True
        except GrpcApiError as e:
            raise AEDTRuntimeError("Current density terminal could not be assigned.") from e
        return False

    @pyaedt_function_handler()
    def get_conduction_paths(self):
        """Get a dictionary of all conduction paths with relative objects. It works from AEDT 23R1.

        Returns
        -------
        dict
            Dictionary of all conduction paths with relative objects.

        """
        conduction_paths = {}

        try:
            paths = list(self.oboundary.GetConductionPaths())
            for path in paths:
                conduction_paths[path] = list(self.oboundary.GetConductionPathObjects(path))
            return conduction_paths
        except Exception:
            return conduction_paths

    @pyaedt_function_handler(master_entity="independent", slave_entity="dependent")
    def assign_master_slave(
        self,
        independent,
        dependent,
        u_vector_origin_coordinates_master,
        u_vector_pos_coordinates_master,
        u_vector_origin_coordinates_slave,
        u_vector_pos_coordinates_slave,
        reverse_master=False,
        reverse_slave=False,
        same_as_master=True,
        bound_name=None,
    ):
        """Assign dependent and independent boundary conditions to two faces of the same object.

        Parameters
        ----------
        independent : int
            ID of the master entity.
        dependent : int
            ID of the slave entity.
        u_vector_origin_coordinates_master : list
            Master's list of U vector origin coordinates.
        u_vector_pos_coordinates_master : list
            Master's list of U vector position coordinates.
        u_vector_origin_coordinates_slave : list
            Slave's list of U vector origin coordinates.
        u_vector_pos_coordinates_slave : list
            Slave's list of U vector position coordinates.
        reverse_master : bool, optional
            Whether to reverse the master edge to the V direction. The default is ``False``.
        reverse_slave : bool, optional
            Whether to reverse the master edge to the U direction. The default is ``False``.
        same_as_master : bool, optional
            Whether the B-Field of the slave edge and master edge are the same. The default is ``True``.
        bound_name : str, optional
            Name of the master boundary. The default is ``None``, in which case the default name
            is used. The name of the slave boundary has a ``_dep`` suffix.

        Returns
        -------
        :class:`ansys.aedt.core.modules.boundary.common.BoundaryObject`,
        :class:`ansys.aedt.core.modules.boundary.common.BoundaryObject`
            Master and slave objects. If the method fails to execute it returns ``False``.

        References
        ----------
        >>> oModule.AssignIndependent
        >>> oModule.AssignDependent
        """
        try:
            independent = self.modeler.convert_to_selections(independent, True)
            dependent = self.modeler.convert_to_selections(dependent, True)
            if not bound_name:
                bound_name_m = generate_unique_name("Independent")
                bound_name_s = generate_unique_name("Dependent")
            else:
                bound_name_m = bound_name
                bound_name_s = bound_name + "_dep"
            list_coordinates = [
                u_vector_origin_coordinates_master,
                u_vector_origin_coordinates_slave,
                u_vector_pos_coordinates_master,
                u_vector_pos_coordinates_slave,
            ]
            if any(not isinstance(coordinates, list) for coordinates in list_coordinates):
                raise ValueError("Please provide a list of coordinates for U vectors.")
            for coordinates in list_coordinates:
                if any(not isinstance(x, str) for x in coordinates):
                    raise ValueError("Elements of coordinates system must be strings in the form of ``value+unit``.")
            if any(len(coordinates) != 3 for coordinates in list_coordinates):
                raise ValueError("Vector must contain 3 elements for x, y, and z coordinates.")
            u_master_vector_coordinates = dict(
                {
                    "Coordinate System": "Global",
                    "Origin": u_vector_origin_coordinates_master,
                    "UPos": u_vector_pos_coordinates_master,
                }
            )
            master_props = dict(
                {"Faces": independent, "CoordSysVector": u_master_vector_coordinates, "ReverseV": reverse_master}
            )
            master = self._create_boundary_object(bound_name_m, master_props, "Independent")
            if master:
                u_slave_vector_coordinates = dict(
                    {
                        "Coordinate System": "Global",
                        "Origin": u_vector_origin_coordinates_slave,
                        "UPos": u_vector_pos_coordinates_slave,
                    }
                )

                slave_props = dict(
                    {
                        "Faces": dependent,
                        "CoordSysVector": u_slave_vector_coordinates,
                        "ReverseU": reverse_slave,
                        "Independent": bound_name_m,
                        "RelationIsSame": same_as_master,
                    }
                )
                slave = self._create_boundary_object(bound_name_s, slave_props, "Dependent")
                if slave:
                    return master, slave
        except GrpcApiError as e:
            raise AEDTRuntimeError("Slave boundary could not be created.") from e
        return False

    @pyaedt_function_handler(objects_list="assignment")
    def assign_flux_tangential(self, assignment, flux_name=None):
        # type : (list, str = None) -> from ansys.aedt.core.modules.boundary.common.BoundaryObject
        """Assign a flux tangential boundary for a transient A-Phi solver.

        Parameters
        ----------
        assignment : list
            List of objects to assign the flux tangential boundary condition to.
        flux_name : str, optional
            Name of the flux tangential boundary. The default is ``None``,
            in which case a random name is automatically generated.

        Returns
        -------
        :class:`ansys.aedt.core.modules.boundary.common.BoundaryObject`
            Boundary object if successful, ``False`` otherwise.

        References
        ----------
        >>> oModule.AssignFluxTangential

        Examples
        --------
        Create a box and assign a flux tangential boundary to one of its faces.

        >>> from ansys.aedt.core import Maxwell3d
        >>> m3d = Maxwell3d()
        >>> box = m3d.modeler.create_box([50, 0, 50],[294, 294, 19],name="Box")
        >>> flux_tangential = m3d.assign_flux_tangential(box.faces[0],"FluxExample")
        >>> m3d.release_desktop(True, True)
        """
        if self.solution_type != SOLUTIONS.Maxwell3d.TransientAPhiFormulation:
            raise AEDTRuntimeError("Flux tangential boundary can only be assigned to a transient APhi solution type.")

        assignment = self.modeler.convert_to_selections(assignment, True)

        if not flux_name:
            flux_name = generate_unique_name("FluxTangential")
        elif flux_name in self.modeler.get_boundaries_name():
            flux_name = generate_unique_name(flux_name)

        props = {"NAME": flux_name, "Faces": []}
        for sel in assignment:
            props["Faces"].append(sel)
        return self._create_boundary_object(flux_name, props, "FluxTangential")

    @pyaedt_function_handler(nets_layers_mapping="net_layers", reference_cs="coordinate_system")
    def assign_layout_force(
        self, net_layers, component_name, coordinate_system="Global", force_name=None, include_no_layer=True
    ):
        # type: (dict, str, str, str, bool) -> bool
        """Assign the layout force to a component in a Transient A-Phi solver.

        To access layout component features the Beta option has to be enabled first.

        Parameters
        ----------
        net_layers : dict
            Each <net, layer> pair represents the objects in the intersection of the corresponding net and layer.
            The layer name is from the list of layer names. The net name is the dictionary's key.
        component_name : str
            Name of the 3D component to assign the layout force to.
        coordinate_system : str, optional
            Reference coordinate system.
            If not provided, the global one is used.
        force_name : str, optional
            Name of the layout force.
            If not provided a random name will be generated.
        include_no_layer : bool, optional
            Whether to include ``"<no-layer>"`` layer or not (used for vias). Default is ``True``.

        Returns
        -------
        bool
            ``True`` when successful, ``False`` when failed.

        References
        ----------
        >>> oModule.AssignLayoutForce

        Examples
        --------
        Create a dictionary to give as an input to assign_layout_force method.
        >>> nets_layers = {"<no-net>": ["PWR","TOP","UNNAMED_000","UNNAMED_002"],
        >>>                "GND": ["LYR_1","LYR_2","UNNAMED_006"]}
        >>>

        Assign layout force to a component.
        >>> from ansys.aedt.core import Maxwell3d
        >>> m3d = Maxwell3d()
        >>> m3d.assign_layout_force(net_layers=nets_layers,component_name="LC1_1")
        >>> m3d.release_desktop(True, True)
        """
        if component_name not in self.modeler.user_defined_component_names:
            raise AEDTRuntimeError("Provided component name doesn't exist in current design.")

        for key in net_layers.keys():
            if not isinstance(net_layers[key], list):
                net_layers[key] = list(net_layers[key])

        if not force_name:
            force_name = generate_unique_name("Layout_Force")

        nets_layers_props = None
        for key, valy in net_layers.items():
            layers = valy[:]
            if include_no_layer:
                layers = layers[:] + ["<no-layer>"]
            if nets_layers_props:
                nets_layers_props.append(dict({key: dict({"LayerSet": layers})}))
            else:
                nets_layers_props = [dict({key: dict({"LayerSet": layers})})]

        props = dict(
            {
                "Reference CS": coordinate_system,
                "NetsAndLayersChoices": dict({component_name: dict({"NetLayerSetMap": nets_layers_props})}),
            }
        )
        return self._create_boundary_object(force_name, props, "LayoutForce")

    @pyaedt_function_handler(faces="assignment")
    def assign_tangential_h_field(
        self,
        assignment,
        x_component_real=0,
        x_component_imag=0,
        y_component_real=0,
        y_component_imag=0,
        coordinate_system="Global",
        origin=None,
        u_pos=None,
        reverse=False,
        bound_name=None,
    ):
        """Assign a tangential H field boundary to a list of faces.

        Parameters
        ----------
        assignment : list of int  or :class:`ansys.aedt.core.modeler.cad.object_3d.Object3d`
            List of objects to assign an end connection to.
        x_component_real : float, str, optional
            X component value real part. The default is ``0``.
        x_component_imag : float, str, optional
            X component value imaginary part. The default is ``0``.
        y_component_real : float, str, optional
            Y component value real part. The default is ``0``.
        y_component_imag : float, str, optional
            Y component value imaginary part. The default is ``0``.
        coordinate_system : str, optional
            Coordinate system to use for the UV vector.
        origin : list, optional
            Origin of the UV vector.
            The default is ``None`, in which case the bottom left vertex is used.
        u_pos : list, optional
            Direction of the U vector.
            The default is ``None``, in which case the top left vertex is used.
        reverse : bool, optional
            Whether the vector is reversed. The default is ``False``.
        bound_name : str, optional
            Name of the end connection boundary.
            The default is ``None``, in which case the default name is used.

        Returns
        -------
        :class:`ansys.aedt.core.modules.boundary.common.BoundaryObject`
            Newly created object when successful, ``False`` when failed.

        References
        ----------
        >>> oModule.AssignTangentialHField
        """
        if self.solution_type not in (SOLUTIONS.Maxwell3d.EddyCurrent, SOLUTIONS.Maxwell3d.Magnetostatic):
            raise AEDTRuntimeError("Tangential H Field is applicable only to Eddy Current.")

        assignment = self.modeler.convert_to_selections(assignment, True)
        if not bound_name:
            bound_name = generate_unique_name("TangentialHField")
        props = dict(
            {
                "Faces": assignment,
            }
        )
        if isinstance(assignment[0], str):
            props = dict(
                {
                    "Objects": assignment,
                }
            )
        props["ComponentXReal"] = x_component_real
        if self.solution_type == SOLUTIONS.Maxwell3d.EddyCurrent:
            props["ComponentXImag"] = x_component_imag
        props["ComponentYReal"] = y_component_real
        if self.solution_type == SOLUTIONS.Maxwell3d.EddyCurrent:
            props["ComponentYImag"] = y_component_imag
        if not origin and isinstance(assignment[0], int):
            edges = self.modeler.get_face_edges(assignment[0])
            origin = self.oeditor.GetEdgePositionAtNormalizedParameter(edges[0], 0)
            if not u_pos:
                u_pos = self.oeditor.GetEdgePositionAtNormalizedParameter(edges[0], 1)

        props["CoordSysVector"] = dict({"Coordinate System": coordinate_system, "Origin": origin, "UPos": u_pos})
        props["ReverseV"] = reverse
        return self._create_boundary_object(bound_name, props, "Tangential H Field")

    @pyaedt_function_handler(faces="assignment", bound_name="boundary")
    def assign_zero_tangential_h_field(self, assignment, boundary=None):
        """Assign a zero tangential H field boundary to a list of faces.

        Parameters
        ----------
        assignment : list of int or :class:`ansys.aedt.core.modeler.cad.object_3d.Object3d`
            List of objects to assign an end connection to.
        boundary : str, optional
            Name of the end connection boundary. The default is ``None``, in which case the
            default name is used.

        Returns
        -------
        :class:`ansys.aedt.core.modules.boundary.common.BoundaryObject`
            Newly created object. ``False`` if it fails.

        References
        ----------
        >>> oModule.AssignZeroTangentialHField
        """
        if self.solution_type != SOLUTIONS.Maxwell3d.EddyCurrent:
            raise AEDTRuntimeError("Tangential H Field is applicable only to Eddy Current.")

        assignment = self.modeler.convert_to_selections(assignment, True)
        if not boundary:
            boundary = generate_unique_name("ZeroTangentialHField")
        props = dict(
            {
                "Faces": assignment,
            }
        )
        return self._create_boundary_object(boundary, props, "Zero Tangential H Field")

    @pyaedt_function_handler()
    def assign_resistive_sheet(
        self,
        assignment,
        resistance="1ohm",
        name=None,
        non_linear=False,
        anode_a="300000000",
        anode_b="5",
        anode_c="110000000000000",
        anode_d="2",
        cathode_a="300000000",
        cathode_b="10",
        cathode_c="110000000000000",
        cathode_d="2",
    ):
        """Assign a resistive sheet boundary between two conductors.

        Available for Maxwell 3D Magnetostatic, Eddy Current and Transient designs.
        For 3D Magnetostatic designs, the user can specify the nonlinear anode and cathode coefficients.
        To understand the nonlinear relationship used by AEDT between the conductivity and current density,
        please refer to Maxwell Help guide.

        Parameters
        ----------
        assignment : list of int or :class:`ansys.aedt.core.modeler.cad.object_3d.Object3d`
            List of objects to assign an end connection to.
        resistance : str, optional
            Resistance value with unit.
            For 3D Magnetostatic designs if non_linear is ``True``, it is not available.
            The default is ``1ohm``.
        name : str, optional
            Name of the boundary. The default is ``None``, in which case the default name is used.
        non_linear: bool, optional
            Whether the boundary is non-linear. The default is ``False``.
            Valid for 3D Magnetostatic designs only.
        anode_a : str, optional
            Anode a value that corresponds to the a coefficient in the non-linear relationship
            between conductivity and current density.
            The default value is ``"300000000"``.
        anode_b : str, optional
            Anode b value that corresponds to the b coefficient in the non-linear relationship
            between conductivity and current density.
            The default value is ``"10"``.
        anode_c : str, optional
            Anode c value that corresponds to the c coefficient in the non-linear relationship
            between conductivity and current density.
            The default value is ``"110000000000000"``.
        anode_d : str, optional
            Anode d value that corresponds to the d coefficient in the non-linear relationship
            between conductivity and current density.
            The default value is ``"2"``.
        cathode_a : str, optional
            Cathode a value that corresponds to the a coefficient in the non-linear relationship
            between conductivity and current density.
            The default value is ``"300000000"``.
        cathode_b : str, optional
            Cathode b value that corresponds to the b coefficient in the non-linear relationship
            between conductivity and current density.
            The default value is ``"10"``.
        cathode_c : str, optional
            Cathode c value that corresponds to the c coefficient in the non-linear relationship
            between conductivity and current density.
            The default value is ``"110000000000000"``.
        cathode_d : str, optional
            Cathode d value that corresponds to the d coefficient in the non-linear relationship
            between conductivity and current density.
            The default value is ``"2"``.

        Returns
        -------
        :class:`ansys.aedt.core.modules.boundary.common.BoundaryObject`
            Newly created object. ``False`` if it fails.

        References
        ----------
        >>> oModule.AssignResistiveSheet

        Examples
        --------
        >>> import ansys.aedt.core
        >>> from ansys.aedt.core.generic.constants import SOLUTIONS
        >>> m3d = ansys.aedt.core.Maxwell3d(solution_type="Transient")
        >>> my_box = m3d.modeler.create_box(origin=[0, 0, 0], sizes=[0.4, -1, 0.8], material="copper")
        >>> resistive_face = my_box.faces[0]
        >>> bound = m3d.assign_resistive_sheet(assignment=resistive_face, resistance="3ohm")
        >>> m3d.solution_type = SOLUTIONS.Maxwell3d.Magnetostatic
        >>> bound = m3d.assign_resistive_sheet(assignment=resistive_face, non_linear=True)
        >>> m3d.release_desktop()
        """
        if self.solution_type not in (
            SOLUTIONS.Maxwell3d.EddyCurrent,
            SOLUTIONS.Maxwell3d.Transient,
            SOLUTIONS.Maxwell3d.Magnetostatic,
        ):
            raise AEDTRuntimeError(
                "Resistive sheet is applicable only to Eddy Current, transient and magnetostatic solvers."
            )

        assignment = self.modeler.convert_to_selections(assignment, True)

        if not name:
            name = generate_unique_name("ResistiveSheet")

        listobj = self.modeler.convert_to_selections(assignment, True)

        props = {"Objects": [], "Faces": []}
        for sel in listobj:
            if isinstance(sel, str):
                props["Objects"].append(sel)
            elif isinstance(sel, int):
                props["Faces"].append(sel)

        if self.solution_type in (SOLUTIONS.Maxwell3d.EddyCurrent, SOLUTIONS.Maxwell3d.Transient):
            props["Resistance"] = resistance
        elif self.solution_type == SOLUTIONS.Maxwell3d.Magnetostatic:
            props["Nonlinear"] = non_linear
            props["AnodeParA"] = anode_a
            props["AnodeParB"] = anode_b
            props["AnodeParC"] = anode_c
            props["AnodeParD"] = anode_d
            props["CathodeParA"] = cathode_a
            props["CathodeParB"] = cathode_b
            props["CathodeParC"] = cathode_c
            props["CathodeParD"] = cathode_d

        return self._create_boundary_object(name, props, "ResistiveSheet")


class Maxwell2d(Maxwell, FieldAnalysis3D, object):
    """Provides the Maxwell 2D app interface.

    This class allows you to connect to an existing Maxwell 2D design or create a
    new Maxwell 2D design if one does not exist.

    Parameters
    ----------
    project : str, optional
        Name of the project to select or the full path to the project
        or AEDTZ archive to open. The default is ``None``, in which
        case an attempt is made to get an active project. If no
        projects are present, an empty project is created.
    design : str, optional
        Name of the design to select. The default is ``None``, in
        which case an attempt is made to get an active design. If no
        designs are present, an empty design is created.
    solution_type : str, optional
        Solution type to apply to the design. The default is
        ``None``, in which case the default type is applied.
    setup : str, optional
        Name of the setup to use as the nominal. The default is
        ``None``, in which case the active setup is used or
        nothing is used.
    version : str, int, float, optional
        Version of AEDT to use. The default is ``None``, in which case
        the active version or latest installed version is used.
        This parameter is ignored when a script is launched within AEDT.
        Examples of input values are ``251``, ``25.1``, ``2025.1``, ``"2025.1"``.
    non_graphical : bool, optional
        Whether to launch AEDT in non-graphical mode. The default
        is ``False``, in which case AEDT is launched in graphical mode.
        This parameter is ignored when a script is launched within AEDT.
    new_desktop : bool, optional
        Whether to launch an instance of AEDT in a new thread, even if
        another instance of the ``specified_version`` is active on the
        machine. The default is ``False``. This parameter is ignored when
        a script is launched within AEDT.
    close_on_exit : bool, optional
        Whether to release AEDT on exit. The default is ``False``.
    student_version : bool, optional
        Whether to open the AEDT student version. The default is ``False``.
        This parameter is ignored when a script is launched within AEDT.
    machine : str, optional
        Machine name to connect the oDesktop session to. This works only in 2022 R2
        or later. The remote server must be up and running with the command
        `"ansysedt.exe -grpcsrv portnum"`. If the machine is `"localhost"`,
        the server also starts if not present.
    port : int, optional
        Port number of which to start the oDesktop communication on an already existing
        server. This parameter is ignored when creating a new server. It works only in 2022
        R2 or later. The remote server must be up and running with the command `"ansysedt.exe -grpcsrv portnum"`.
    aedt_process_id : int, optional
        Process ID for the instance of AEDT to point PyAEDT at. The default is
        ``None``. This parameter is only used when ``new_desktop = False``.
    remove_lock : bool, optional
        Whether to remove lock to project before opening it or not.
        The default is ``False``, which means to not unlock
        the existing project if needed and raise an exception.

    Examples
    --------
    Create an instance of Maxwell 2D and connect to an existing
    Maxwell 2D design or create a new Maxwell 2D design if one does
    not exist.

    >>> from ansys.aedt.core import Maxwell2d
    >>> m2d = Maxwell2d()

    Create an instance of Maxwell 2D and link to a project named
    ``projectname``. If this project does not exist, create one with
    this name.

    >>> m2d = Maxwell2d(projectname)

    Create an instance of Maxwell 2D and link to a design named
    ``designname`` in a project named ``projectname``.

    >>> m2d = Maxwell2d(projectname,designname)
    """

    @property  # for legacy purposes
    def dim(self):
        """Dimensions."""
        return self.modeler.dimension

    @property
    def geometry_mode(self):
        """Geometry mode.

        References
        ----------
        >>> oDesign.GetGeometryMode"""
        return self.odesign.GetGeometryMode()

    @pyaedt_function_handler(
        designname="design",
        projectname="project",
        specified_version="version",
        setup_name="setup",
        new_desktop_session="new_desktop",
    )
    def __init__(
        self,
        project=None,
        design=None,
        solution_type=None,
        setup=None,
        version=None,
        non_graphical=False,
        new_desktop=False,
        close_on_exit=False,
        student_version=False,
        machine="",
        port=0,
        aedt_process_id=None,
        remove_lock=False,
    ):
        self.is3d = False
        FieldAnalysis3D.__init__(
            self,
            "Maxwell 2D",
            project,
            design,
            solution_type,
            setup,
            version,
            non_graphical,
            new_desktop,
            close_on_exit,
            student_version,
            machine,
            port,
            aedt_process_id,
            remove_lock=remove_lock,
        )
        Maxwell.__init__(self)

    def _init_from_design(self, *args, **kwargs):
        self.__init__(**kwargs)

    @property
    def xy_plane(self):
        """Maxwell 2D plane between ``True`` and ``False``."""
        return self.design_solutions.xy_plane

    @xy_plane.setter
    def xy_plane(self, value=True):
        self.design_solutions.xy_plane = value

    @property
    def model_depth(self):
        """Model depth."""
        design_settings = self.design_settings
        if "ModelDepth" in design_settings:
            value_str = design_settings["ModelDepth"]
            return value_str
        else:
            return None

    @model_depth.setter
    def model_depth(self, value):
        """Set model depth."""
        if isinstance(value, float) or isinstance(value, int):
            value = self.modeler._arg_with_dim(value, self.modeler.model_units)
        self.change_design_settings({"ModelDepth": value})

    @pyaedt_function_handler(linefilter="line_filter", objectfilter="object_filter")
    def generate_design_data(self, line_filter=None, object_filter=None):
        """Generate a generic set of design data and store it in the extension directory in a ``design_data.json`` file.

        Parameters
        ----------
        line_filter : optional
            The default is ``None``.
        object_filter : optional
            The default is ``None``.

        Returns
        -------
        bool
            ``True`` when successful, ``False`` when failed.
        """

        def convert(obj):
            if isinstance(obj, bool):
                return str(obj).lower()
            if isinstance(obj, (list, tuple)):
                return [convert(item) for item in obj]
            if isinstance(obj, dict):
                return {convert(key): convert(value) for key, value in obj.items()}
            return obj

        solid_bodies = self.modeler.solid_bodies
        if object_filter:
            solid_ids = [i for i, j in self.modeler._object_names_to_ids.items() if j.name in object_filter]
        else:
            solid_ids = [i for i in list(self.modeler._object_names_to_ids.keys())]
        self.design_data = {
            "Project Directory": self.project_path,
            "Working Directory": self.working_directory,
            "Library Directories": self.library_list,
            "Dimension": self.modeler.dimension,
            "GeoMode": self.geometry_mode,
            "ModelUnits": self.modeler.model_units,
            "Symmetry": self.symmetry_multiplier,
            "ModelDepth": self.model_depth,
            "ObjectList": solid_ids,
            "LineList": self.modeler.vertex_data_of_lines(line_filter),
            "VarList": self.variable_manager.variable_names,
            "Setups": self.existing_analysis_setups,
            "MaterialProperties": self.get_object_material_properties(solid_bodies),
        }

        design_file = os.path.join(self.working_directory, "design_data.json")
        write_configuration_file(self.design_data, design_file)
        return True

    @pyaedt_function_handler()
    def read_design_data(self):
        """Read back the design data as a dictionary.

        Returns
        -------
        dict
            Dictionary of design data.

        """
        design_file = os.path.join(self.working_directory, "design_data.json")
        return read_configuration_file(design_file)

    @pyaedt_function_handler(edge_list="assignment", bound_name="boundary")
    def assign_balloon(self, assignment, boundary=None):
        """Assign a balloon boundary to a list of edges.

        Parameters
        ----------
        assignment : list
            List of edges.
        boundary : str, optional
            Name of the boundary. The default is ``None``, in which
            case the default name is used.

        Returns
        -------
        :class:`ansys.aedt.core.modules.boundary.common.BoundaryObject`
            Boundary object. If the method fails to execute it returns ``False``.

        References
        ----------
        >>> oModule.AssignBalloon


        Examples
        --------
        Set balloon boundary condition in Maxwell 2D.

        >>> from ansys.aedt.core import Maxwell2d
        >>> m2d = Maxwell2d()
        >>> region_id = m2d.modeler.create_region()
        >>> region_edges = region_id.edges
        >>> m2d.assign_balloon(edge_list=region_edges)
        """
        assignment = self.modeler.convert_to_selections(assignment, True)

        if not boundary:
            boundary = generate_unique_name("Balloon")

        props = dict({"Edges": assignment})
        return self._create_boundary_object(boundary, props, "Balloon")

    @pyaedt_function_handler(input_edge="assignment", vectorvalue="vector_value", bound_name="boundary")
    def assign_vector_potential(self, assignment, vector_value=0, boundary=None):
        """Assign a vector potential boundary condition to specified edges.

        This method is valid for Maxwell 2D Eddy Current, Magnetostatic, and Transient solvers.

        Parameters
        ----------
        assignment : list
            List of edge names or edge IDs to assign a vector to.
        vector_value : float, optional
            Value of the vector. The default is ``0``.
        boundary : str, optional
            Name of the boundary. The default is ``None``, in which
            case the default name is used.

        Returns
        -------
        :class:`ansys.aedt.core.modules.boundary.common.BoundaryObject`
            Vector Potential Object. ``False`` if it fails.

        References
        ----------
        >>> oModule.AssignVectorPotential


        Examples
        --------
        Set vector potential to zero at the boundary edges in Maxwell 2D.

        >>> from ansys.aedt.core import Maxwell2d
        >>> m2d = Maxwell2d()
        >>> region_id = m2d.modeler.create_region()
        >>> region_edges = region_id.edges
        >>> m2d.assign_vector_potential(input_edge=region_edges)
        """
        assignment = self.modeler.convert_to_selections(assignment, True)

        if not boundary:
            boundary = generate_unique_name("Vector")
        if type(assignment[0]) is str:
            props2 = dict({"Objects": assignment, "Value": str(vector_value), "CoordinateSystem": ""})
        else:
            props2 = dict({"Edges": assignment, "Value": str(vector_value), "CoordinateSystem": ""})

        return self._create_boundary_object(boundary, props2, "Vector Potential")

    @pyaedt_function_handler(master_edge="independent", slave_edge="dependent", bound_name="boundary")
    def assign_master_slave(
        self, independent, dependent, reverse_master=False, reverse_slave=False, same_as_master=True, boundary=None
    ):
        """Assign dependent and independent boundary conditions to two edges of the same object.

        Parameters
        ----------
        independent : int
            ID of the master edge.
        dependent : int
            ID of the slave edge.
        reverse_master : bool, optional
            Whether to reverse the master edge to the V direction. The default is ``False``.
        reverse_slave : bool, optional
            Whether to reverse the master edge to the U direction. The default is ``False``.
        same_as_master : bool, optional
            Whether the B-Field of the slave edge and master edge are the same. The default is ``True``.
        boundary : str, optional
            Name of the master boundary. The default is ``None``, in which case the default name
            is used. The name of the slave boundary has a ``_dep`` suffix.

        Returns
        -------
        :class:`ansys.aedt.core.modules.boundary.common.BoundaryObject`,
        :class:`ansys.aedt.core.modules.boundary.common.BoundaryObject`
            Master and slave objects. If the method fails to execute it returns ``False``.

        References
        ----------
        >>> oModule.AssignIndependent
        >>> oModule.AssignDependent
        """
        try:
            independent = self.modeler.convert_to_selections(independent, True)
            dependent = self.modeler.convert_to_selections(dependent, True)
            if not boundary:
                bound_name_m = generate_unique_name("Independent")
                bound_name_s = generate_unique_name("Dependent")
            else:
                bound_name_m = boundary
                bound_name_s = boundary + "_dep"
            master_props = dict({"Edges": independent, "ReverseV": reverse_master})
            master = self._create_boundary_object(bound_name_m, master_props, "Independent")
            if master:
                slave_props = dict(
                    {
                        "Edges": dependent,
                        "ReverseU": reverse_slave,
                        "Independent": bound_name_m,
                        "SameAsMaster": same_as_master,
                    }
                )
                slave = self._create_boundary_object(bound_name_s, slave_props, "Dependent")
                if slave:
                    return master, slave
        except GrpcApiError as e:
            raise AEDTRuntimeError("Slave boundary could not be created.") from e
        return False

    @pyaedt_function_handler(objects="assignment", bound_name="boundary")
    def assign_end_connection(self, assignment, resistance=0, inductance=0, boundary=None):
        """Assign an end connection to a list of objects.

        Parameters
        ----------
        assignment : list of int or str or :class:`ansys.aedt.core.modeler.cad.object_3d.Object3d`
            List of objects to assign an end connection to.
        resistance : float or str, optional
            Resistance value. If float is provided, the units are assumed to be ohms.
            The default value is ``0``,
        inductance : float or str, optional
            Inductance value. If a float is provided, the units are assumed to Henry (H).
            The default value is ``0``.
        boundary : str, optional
            Name of the end connection boundary. The default is ``None``, in which case the
            default name is used.

        Returns
        -------
        :class:`ansys.aedt.core.modules.boundary.common.BoundaryObject`
            Newly created object. ``False`` if it fails.

        References
        ----------
        >>> oModule.AssignEndConnection
        """
        if self.solution_type not in (SOLUTIONS.Maxwell3d.EddyCurrent, SOLUTIONS.Maxwell3d.Transient):
            raise AEDTRuntimeError("Excitation applicable only to Eddy Current or Transient Solver.")
        if len(assignment) < 2:
            raise AEDTRuntimeError("At least 2 objects are needed.")

        assignment = self.modeler.convert_to_selections(assignment, True)
        if not boundary:
            boundary = generate_unique_name("EndConnection")

        props = dict(
            {
                "Objects": assignment,
                "ResistanceValue": self.modeler._arg_with_dim(resistance, "ohm"),
                "InductanceValue": self.modeler._arg_with_dim(inductance, "H"),
            }
        )
        return self._create_boundary_object(boundary, props, "EndConnection")<|MERGE_RESOLUTION|>--- conflicted
+++ resolved
@@ -1863,14 +1863,12 @@
         >>> m3d.enable_harmonic_force(assignment="Stator",number_of_cycles_from_stop_time=3)
 
         """
-<<<<<<< HEAD
         if self.solution_type not in [
             "EddyCurrent",
             "Transient",
             "TransientAPhiFormulation",
         ]:
-            self.logger.error(f"This method is not valid for {self.solution_type} solvers.")
-            return False
+            raise AEDTRuntimeError("This methods work only with Maxwell Transient Analysis.")
         if self.solution_type == "EddyCurrent":
             if not self.is3d and axis != 2:
                 axis = 2
@@ -1947,39 +1945,6 @@
                 ]
             )
             return True
-=======
-        if self.solution_type != SOLUTIONS.Maxwell3d.Transient:
-            raise AEDTRuntimeError("This methods work only with Maxwell Transient Analysis.")
-
-        assignment = self.modeler.convert_to_selections(assignment, True)
-        self.odesign.EnableHarmonicForceCalculation(
-            [
-                "EnabledObjects:=",
-                assignment,
-                "ForceType:=",
-                force_type,
-                "WindowFunctionType:=",
-                window_function,
-                "UseNumberOfLastCycles:=",
-                use_number_of_last_cycles,
-                "NumberOfLastCycles:=",
-                last_cycles_number,
-                "StartTime:=",
-                "0s",
-                "UseNumberOfCyclesForStopTime:=",
-                True,
-                "NumberOfCyclesForStopTime:=",
-                1,
-                "StopTime:=",
-                "0.01s",
-                "OutputFreqRangeType:=",
-                "Use All",
-                "CaculateForceType:=",
-                calculate_force + " Force",
-            ]
-        )
-        return True
->>>>>>> f75da8b2
 
     @pyaedt_function_handler(layout_component_name="assignment")
     def enable_harmonic_force_on_layout_component(
