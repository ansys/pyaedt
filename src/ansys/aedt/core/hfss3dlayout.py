# -*- coding: utf-8 -*-
#
# Copyright (C) 2021 - 2024 ANSYS, Inc. and/or its affiliates.
# SPDX-License-Identifier: MIT
#
#
# Permission is hereby granted, free of charge, to any person obtaining a copy
# of this software and associated documentation files (the "Software"), to deal
# in the Software without restriction, including without limitation the rights
# to use, copy, modify, merge, publish, distribute, sublicense, and/or sell
# copies of the Software, and to permit persons to whom the Software is
# furnished to do so, subject to the following conditions:
#
# The above copyright notice and this permission notice shall be included in all
# copies or substantial portions of the Software.
#
# THE SOFTWARE IS PROVIDED "AS IS", WITHOUT WARRANTY OF ANY KIND, EXPRESS OR
# IMPLIED, INCLUDING BUT NOT LIMITED TO THE WARRANTIES OF MERCHANTABILITY,
# FITNESS FOR A PARTICULAR PURPOSE AND NONINFRINGEMENT. IN NO EVENT SHALL THE
# AUTHORS OR COPYRIGHT HOLDERS BE LIABLE FOR ANY CLAIM, DAMAGES OR OTHER
# LIABILITY, WHETHER IN AN ACTION OF CONTRACT, TORT OR OTHERWISE, ARISING FROM,
# OUT OF OR IN CONNECTION WITH THE SOFTWARE OR THE USE OR OTHER DEALINGS IN THE
# SOFTWARE.

"""This module contains the ``Hfss3dLayout`` class."""

from __future__ import absolute_import  # noreorder

import fnmatch
import io
import os
from pathlib import Path
import re

from ansys.aedt.core.application.analysis_3d_layout import FieldAnalysis3DLayout
from ansys.aedt.core.application.analysis_hf import ScatteringMethods
from ansys.aedt.core.generic.general_methods import generate_unique_name
from ansys.aedt.core.generic.general_methods import open_file
from ansys.aedt.core.generic.general_methods import parse_excitation_file
from ansys.aedt.core.generic.general_methods import pyaedt_function_handler
from ansys.aedt.core.generic.general_methods import tech_to_control_file
from ansys.aedt.core.generic.settings import settings
from ansys.aedt.core.modeler.pcb.object_3d_layout import Line3dLayout  # noqa: F401
from ansys.aedt.core.modules.boundary.layout_boundary import BoundaryObject3dLayout


class Hfss3dLayout(FieldAnalysis3DLayout, ScatteringMethods):
    """Provides the HFSS 3D Layout application interface.

    This class inherits all objects that belong to HFSS 3D Layout, including EDB
    API queries.

    Parameters
    ----------
    project : str, optional
        Name of the project to select or the full path to the project
        or AEDTZ archive to open or the path to the ``aedb`` folder or
        ``edb.def`` file. The default is ``None``, in which case an
        attempt is made to get an active project. If no projects are present,
        an empty project is created.
    design : str, optional
        Name of the design to select. The default is ``None``, in
        which case an attempt is made to get an active design. If no
        designs are present, an empty design is created.
    solution_type : str, optional
        Solution type to apply to the design. The default is
        ``None``, in which case the default type is applied.
    setup : str, optional
        Name of the setup to use as the nominal. The default is
        ``None``, in which case the active setup is used or
        nothing is used.
    version : str, int, float, optional
        Version of AEDT to use. The default is ``None``, in which case
        the active version or latest installed version is used.
        Examples of input values are ``232``, ``23.2``,``2023.2``,``"2023.2"``.
    non_graphical : bool, optional
        Whether to launch AEDT in non-graphical mode. The default
        is ``True```, in which case AEDT is launched in graphical mode.
        This parameter is ignored when a script is launched within AEDT.
    new_desktop : bool, optional
        Whether to launch an instance of AEDT in a new thread, even if
        another instance of the ``specified_version`` is active on the
        machine. The default is ``False``.
    close_on_exit : bool, optional
        Whether to release AEDT on exit. The default is ``False``.
    student_version : bool, optional
        Whether to open the AEDT student version. The default is ``False``.
    machine : str, optional
        Machine name to connect the oDesktop session to. This works only in 2022 R2 or later.
        The remote server must be up and running with the command `"ansysedt.exe -grpcsrv portnum"`.
        If the machine is `"localhost"`. the server also starts if not present.
    port : int, optional
        Port number on which to start the oDesktop communication on an already existing server.
        This parameter is ignored when creating a new server. It works only in 2022 R2 or later.
        The remote server must be up and running with the command `"ansysedt.exe -grpcsrv portnum"`.
    aedt_process_id : int, optional
        Process ID for the instance of AEDT to point PyAEDT at. The default is
        ``None``. This parameter is only used when ``new_desktop = False``.
    ic_mode : bool, optional
        Whether to set the design to IC mode or not. The default is ``None``, which  means to retain
        the existing setting.
    remove_lock : bool, optional
        Whether to remove lock to project before opening it or not.
        The default is ``False``, which means to not unlock
        the existing project if needed and raise an exception.

    Examples
    --------
    Create an ``Hfss3dLayout`` object and connect to an existing HFSS
    design or create a new HFSS design if one does not exist.

    >>> from ansys.aedt.core import Hfss3dLayout
    >>> aedtapp = Hfss3dLayout()

    Create an ``Hfss3dLayout`` object and link to a project named
    ``projectname``. If this project does not exist, create one with
    this name.

    >>> aedtapp = Hfss3dLayout(projectname)

    Create an ``Hfss3dLayout`` object and link to a design named
    ``designname`` in a project named ``projectname``.

    >>> aedtapp = Hfss3dLayout(projectname,designame)

    Create an ``Hfss3dLayout`` object and open the specified project.

    >>> aedtapp = Hfss3dLayout("myfile.aedt")

    Create an AEDT 2023 R1 object and then create a
    ``Hfss3dLayout`` object and open the specified project.

    >>> aedtapp = Hfss3dLayout(version="2024.2", project="myfile.aedt")

    Create an instance of ``Hfss3dLayout`` from an ``Edb``

    >>> import ansys.aedt.core
    >>> edb_path = "/path/to/edbfile.aedb"
    >>> edb = ansys.aedt.core.Edb(edb_path, edbversion=231)
    >>> edb.stackup.import_stackup("stackup.xml")  # Import stackup. Manipulate edb, ...
    >>> edb.save_edb()
    >>> edb.close_edb()
    >>> aedtapp = ansys.aedt.core.Hfss3dLayout(version=231, project=edb_path)

    """

    @pyaedt_function_handler(
        designname="design",
        projectname="project",
        specified_version="version",
        setup_name="setup",
        new_desktop_session="new_desktop",
    )
    def __init__(
        self,
        project=None,
        design=None,
        solution_type=None,
        setup=None,
        version=None,
        non_graphical=False,
        new_desktop=False,
        close_on_exit=False,
        student_version=False,
        machine="",
        port=0,
        aedt_process_id=None,
        ic_mode=None,
        remove_lock=False,
    ):
        FieldAnalysis3DLayout.__init__(
            self,
            "HFSS 3D Layout Design",
            project,
            design,
            solution_type,
            setup,
            version,
            non_graphical,
            new_desktop,
            close_on_exit,
            student_version,
            machine,
            port,
            aedt_process_id,
            ic_mode,
            remove_lock=remove_lock,
        )
        ScatteringMethods.__init__(self, self)
        self.onetwork_data_explorer = self.odesktop.GetTool("NdExplorer")

    def _init_from_design(self, *args, **kwargs):
        self.__init__(*args, **kwargs)

    @property
    def ic_mode(self):
        """IC mode of current design.

        Returns
        -------
        bool
        """
        return self.get_oo_property_value(self.odesign, "Design Settings", "Design Mode/IC")

    @ic_mode.setter
    def ic_mode(self, value):
        self.set_oo_property_value(self.odesign, "Design Settings", "Design Mode/IC", value)

    @pyaedt_function_handler(
        primivitivename="assignment",
        edgenumber="edge_number",
        iscircuit="is_circuit_port",
        iswave="is_wave_port",
        ref_primitive_name="reference_primitive",
        ref_edge_number="reference_edge_number",
    )
    def create_edge_port(
        self,
        assignment,
        edge_number,
        is_circuit_port=False,
        is_wave_port=False,
        wave_horizontal_extension=5,
        wave_vertical_extension=3,
        wave_launcher="1mm",
        reference_primitive=None,
        reference_edge_number=0,
    ):
        # type: (str | Line3dLayout,int,bool, bool,float,float, str, str, str | int) -> BoundaryObject3dLayout | bool
        """Create an edge port.

        Parameters
        ----------
        assignment : str or :class:`ansys.aedt.core.modeler.pcb.object_3d_layout.Line3dLayout`
            Name of the primitive to create the edge port on.
        edge_number :
            Edge number to create the edge port on.
        is_circuit_port : bool, optional
            Whether the edge port is a circuit port. The default is ``False``.
        is_wave_port : bool, optional
            Whether the edge port is a wave port. The default is ``False``.
        wave_horizontal_extension : float, optional
            Horizontal port extension factor. The default is `5`.
        wave_vertical_extension : float, optional
            Vertical port extension factor. The default is `5`.
        wave_launcher : str, optional
            PEC (perfect electrical conductor) launcher size with units. The
            default is `"1mm"`.
        reference_primitive : str, optional
            Name of the reference primitive to place negative edge port terminal.
            The default is ``None``.
        reference_edge_number : str, int
            Edge number of reference primitive. The default is ``0``.

        Returns
        -------
        :class:`ansys.aedt.core.modules.layout_boundary.BoundaryObject3dLayout`
            Port objcet port when successful, ``False`` when failed.

        References
        ----------

        >>> oEditor.CreateEdgePort
        """
        assignment = self.modeler.convert_to_selections(assignment, False)
        listp = self.port_list
        self.modeler.oeditor.CreateEdgePort(
            [
                "NAME:Contents",
                "edge:=",
                ["et:=", "pe", "prim:=", assignment, "edge:=", edge_number],
                "circuit:=",
                is_circuit_port,
                "btype:=",
                0,
            ]
        )

        listnew = self.port_list
        a = [i for i in listnew if i not in listp]

        if reference_primitive:
            self.modeler.oeditor.AddRefPort(
                [a[0]],
                [
                    "NAME:Contents",
                    "edge:=",
                    ["et:=", "pe", "prim:=", reference_primitive, "edge:=", reference_edge_number],
                ],
            )

        if len(a) > 0:
            if is_wave_port:
                self.modeler.change_property(
                    assignment=f"Excitations:{a[0]}",
                    name="HFSS Type",
                    value="Wave",
                    aedt_tab="EM Design",
                )
                self.modeler.change_property(
                    assignment=f"Excitations:{a[0]}",
                    name="Horizontal Extent Factor",
                    value=str(wave_horizontal_extension),
                    aedt_tab="EM Design",
                )
                if "Vertical Extent Factor" in list(
                    self.modeler.oeditor.GetProperties("EM Design", f"Excitations:{a[0]}")
                ):
                    self.modeler.change_property(
                        assignment=f"Excitations:{a[0]}",
                        name="Vertical Extent Factor",
                        value=str(wave_vertical_extension),
                        aedt_tab="EM Design",
                    )
                self.modeler.change_property(
                    assignment=f"Excitations:{a[0]}",
                    name="PEC Launch Width",
                    value=str(wave_launcher),
                    aedt_tab="EM Design",
                )
            bound = self._update_port_info(a[0])
            if bound:
                self._boundaries[bound.name] = bound
                return bound
            else:
                return False
        else:
            return False

    @pyaedt_function_handler(primitive_name="assignment")
    def create_wave_port(
        self,
        assignment,
        edge_number,
        wave_horizontal_extension=5,
        wave_vertical_extension=3,
        wave_launcher="1mm",
    ):
        """Create a single-ended wave port.

        Parameters
        ----------
        assignment : str
            Name of the primitive to create the edge port on.
        edge_number : int
            Edge number to create the edge port on.
        wave_horizontal_extension : float, optional
            Horizontal port extension factor. The default is ``5``.
        wave_vertical_extension : float, optional
            Vertical port extension factor. The default is ``5``.
        wave_launcher : str, optional
            PEC (perfect electrical conductor) launcher size with units. The
            default is ``"1mm"``.

        Returns
        -------
        :class:`ansys.aedt.core.modules.layout_boundary.BoundaryObject3dLayout`
            Port objcet port when successful, ``False`` when failed.

        References
        ----------
        """
        port_name = self.create_edge_port(
            assignment,
            edge_number,
            wave_horizontal_extension=wave_horizontal_extension,
            wave_vertical_extension=wave_vertical_extension,
            wave_launcher=wave_launcher,
        )
        if port_name:
            port_name["HFSS Type"] = "Wave"
            port_name["Horizontal Extent Factor"] = str(wave_horizontal_extension)
            if "Vertical Extent Factor" in list(port_name.props.keys()):
                port_name["Vertical Extent Factor"] = str(wave_vertical_extension)
            port_name["PEC Launch Width"] = str(wave_launcher)
            return port_name
        else:
            return False

    @pyaedt_function_handler(primivitivenames="assignment", edgenumbers="edge_numbers")
    def create_wave_port_from_two_conductors(self, assignment=None, edge_numbers=None):
        """Create a wave port.

        Parameters
        ----------
        assignment : list, optional
            List of the primitive names to create the wave port on.
            The list must have two entries, one entry for each of the two conductors,
            or the method is not executed.

        edge_numbers : list, optional
            List of the edge number to create the wave port on.
            The list must have two entries, one entry for each of the two edges,
            or the method is not executed.

        Returns
        -------
        :class:`ansys.aedt.core.modules.layout_boundary.BoundaryObject3dLayout`
            Port objcet port when successful, ``False`` when failed.

        References
        ----------

        >>> oEditor.CreateEdgePort
        """
        if edge_numbers is None:
            edge_numbers = [""]
        if assignment is None:
            assignment = [""]
        if len(assignment) == 2 and len(edge_numbers) == 2:
            listp = self.port_list
            self.modeler.oeditor.CreateEdgePort(
                [
                    "NAME:Contents",
                    "edge:=",
                    ["et:=", "pe", "prim:=", assignment[0], "edge:=", edge_numbers[0]],
                    "edge:=",
                    ["et:=", "pe", "prim:=", assignment[1], "edge:=", edge_numbers[1]],
                    "external:=",
                    True,
                    "btype:=",
                    0,
                ]
            )
            listnew = self.port_list
            a = [i for i in listnew if i not in listp]
            if len(a) > 0:
                bound = self._update_port_info(a[0])
                if bound:
                    self._boundaries[bound.name] = bound
                    return bound
                else:
                    return False
            else:
                return False
        else:
            return False

    @pyaedt_function_handler(component_name="component")
    def dissolve_component(self, component):
        """Dissolve a component and remove it from 3D Layout.

        Parameters
        ----------
        component : str
            Name of the component.

        Returns
        -------
        bool
            ``True`` when successful, ``False`` when failed.


        """
        self.oeditor.DissolveComponents(["NAME:elements", component])
        return True

    @pyaedt_function_handler(component_name="component")
    def create_ports_on_component_by_nets(
        self,
        component,
        nets,
    ):
        """Create the ports on a component for a list of nets.

        Parameters
        ----------
        component : str
            Component name.
        nets : str, list
            Nets to include.


        Returns
        -------
<<<<<<< HEAD
        List[:class:`ansys.aedt.core.modules.boundary.BoundaryObject3dLayout`]
=======
        list of :class:`ansys.aedt.core.modules.layout_boundary.BoundaryObject3dLayout`
>>>>>>> 4ab7475c
            Port Objects when successful.

        References
        ----------

        >>> oEditor.CreateEdgePort
        """
        listp = self.port_list
        if isinstance(nets, list):
            pass
        else:
            nets = [nets]
        net_array = ["NAME:Nets"] + nets
        self.oeditor.CreatePortsOnComponentsByNet(["NAME:Components", component], net_array, "Port", "0", "0", "0")
        listnew = self.port_list
        a = [i for i in listnew if i not in listp]
        ports = []
        if len(a) > 0:
            for port in a:
                bound = self._update_port_info(port)
                if bound:
                    self._boundaries[bound.name] = bound
                    ports.append(bound)
        return ports

    @pyaedt_function_handler(component_name="component")
    def create_pec_on_component_by_nets(
        self,
        component,
        nets,
    ):
        """Create a PEC connection on a component for a list of nets.

        Parameters
        ----------
        component : str
            Component name.
        nets : str, list
            Nets to include.


        Returns
        -------
        bool
            ``True`` when successful, ``False`` when failed.

        References
        ----------

        >>> oEditor.CreateEdgePort
        """
        if isinstance(nets, list):
            pass
        else:
            nets = [nets]
        net_array = ["NAME:Nets"] + nets
        self.oeditor.CreatePortsOnComponentsByNet(["NAME:Components", component], net_array, "PEC", "0", "0", "0")
        return True

    @pyaedt_function_handler(port_name="name")
    def create_differential_port(self, via_signal, via_reference, name, deembed=True):
        """Create a differential port.

        Parameters
        ----------
        via_signal : str
            Signal pin.
        via_reference : float
            Reference pin.
        name : str
            New Port Name.
        deembed : bool, optional
            Whether to deembed parasitics. The default is ``True``.

        Returns
        -------
        :class:`ansys.aedt.core.modules.layout_boundary.BoundaryObject3dLayout`
            Port Object when successful, ``False`` when failed.

        References
        ----------

        >>> oEditor.CreateEdgePort
        """
        listp = self.port_list
        if name in self.port_list:
            self.logger.error(f"Port already existd on via {name}.")
            return False
        self.oeditor.ToggleViaPin(["NAME:elements", via_signal])

        listnew = self.port_list
        a = [i for i in listnew if i not in listp]
        if len(a) > 0:
            self.modeler.change_property(f"Excitations:{a[0]}", "Port", name, "EM Design")
            self.modeler.oeditor.AssignRefPort([name], via_reference)
            if deembed:
                self.modeler.change_property(
                    f"Excitations:{name}", "DeembedParasiticPortInductance", deembed, "EM Design"
                )
            bound = self._update_port_info(name)
            if bound:
                self._boundaries[bound.name] = bound
                return bound
            else:
                return False
        else:
            return False

    @pyaedt_function_handler(vianame="via")
    def create_coax_port(self, via, radial_extent=0.1, layer=None, alignment="lower"):
        """Create a coax port.

        Parameters
        ----------
        via : str
            Name of the via to create the port on.
        radial_extent : float
            Radial coax extension.
        layer : str
            Name of the layer to apply the reference to.
        alignment : str, optional
            Port alignment on the layer.

        Returns
        -------
        :class:`ansys.aedt.core.modules.layout_boundary.BoundaryObject3dLayout`
            Port Object when successful, ``False`` when failed.

        References
        ----------

        >>> oEditor.CreateEdgePort
        """
        listp = self.port_list
        if via in self.port_list:
            self.logger.error(f"Port already exists on via {via}.")
            return False
        self.oeditor.ToggleViaPin(["NAME:elements", via])

        listnew = self.port_list
        a = [i for i in listnew if i not in listp]
        if len(a) > 0:
            self.modeler.change_property(f"Excitations:{a[0]}", "Radial Extent Factor", str(radial_extent), "EM Design")
            self.modeler.change_property(f"Excitations:{a[0]}", "Layer Alignment", alignment, "EM Design")
            if layer:
                self.modeler.change_property(a[0], "Pad Port Layer", layer)
            bound = self._update_port_info(a[0])
            if bound:
                self._boundaries[bound.name] = bound
                return bound
            else:
                return False
        else:
            return False

    @pyaedt_function_handler(xpos="x", ypos="y", bot_layer="bottom_layer")
    def create_pin_port(self, name, x=0, y=0, rotation=0, top_layer=None, bottom_layer=None):
        """Create a pin port.

        Parameters
        ----------
        name : str
            Name of the pin port.
        x : float, optional
            X-axis position of the pin. The default is ``0``.
        y : float, optional
            Y-axis position of the pin. The default is ``0``.
        rotation : float, optional
            Rotation of the pin in degrees. The default is ``0``.
        top_layer : str, optional
            Top layer of the pin. The default is ``None``, in which case the top
            layer is assigned automatically.
        bottom_layer : str
            Bottom layer of the pin. The default is ``None``, in which case the
            bottom layer is assigned automatically.

        Returns
        -------
        :class:`ansys.aedt.core.modules.layout_boundary.BoundaryObject3dLayout`

            ``True`` when successful, ``False`` when failed.

        References
        ----------

        >>> oEditor.CreatePin
        """
        layers = self.modeler.layers.all_signal_layers
        if not top_layer:
            top_layer = layers[0].name
        if not bottom_layer:
            bottom_layer = layers[len(layers) - 1].name
        self.modeler.oeditor.CreatePin(
            [
                "NAME:Contents",
                ["NAME:Port", "Name:=", name],
                "ReferencedPadstack:=",
                "Padstacks:NoPad SMT East",
                "vposition:=",
                ["x:=", str(x) + self.modeler.model_units, "y:=", str(y) + self.modeler.model_units],
                "vrotation:=",
                [str(rotation) + "deg"],
                "overrides hole:=",
                False,
                "hole diameter:=",
                ["0mm"],
                "Pin:=",
                True,
                "highest_layer:=",
                top_layer,
                "lowest_layer:=",
                bottom_layer,
            ]
        )
        bound = self._update_port_info(name)
        if bound:
            self._boundaries[bound.name] = bound
            return bound
        else:
            return False

    @pyaedt_function_handler(portname="name")
    def delete_port(self, name):
        """Delete a port.

        Parameters
        ----------
        name : str
            Name of the port.

        Returns
        -------
        bool
            ``True`` when successful, ``False`` when failed.

        References
        ----------

        >>> oModule.Delete
        """
        self.oexcitation.Delete(name)
        for bound in self.boundaries:
            if bound.name == name:
                self.boundaries.remove(bound)
        return True

    @pyaedt_function_handler(edb_full_path="input_folder")
    def import_edb(self, input_folder):
        """Import EDB.

        Parameters
        ----------
        input_folder : str
            Full path to EDB.

        Returns
        -------
        bool
            ``True`` when successful, ``False`` when failed.

        References
        ----------

        >>> oModule.ImportEDB
        """
        if "edb.def" not in input_folder:
            input_folder = os.path.join(input_folder, "edb.def")
        self.oimport_export.ImportEDB(input_folder)
        self._close_edb()
        project_name = self.desktop_class.active_project().GetName()
        design_name = self.desktop_class.active_design(self.desktop_class.active_project()).GetName().split(";")[-1]
        self.__init__(project=project_name, design=design_name)
        return True

    @pyaedt_function_handler(outputdir="output_dir")
    def validate_full_design(self, name=None, output_dir=None, ports=None):
        """Validate the design based on the expected value and save the information in the log file.

        Parameters
        ----------
        name : str, optional
            Name of the design to validate. The default is ``None``.
        output_dir : str, optional
            Output directory to save the log file to. The default is ``None``,
            in which case the file is exported to the working directory.

        ports : str, optional
            Number of excitations that are expected. The default is ``None``.

        Returns
        -------
        list of str
            List of validation messages.

        References
        ----------

        >>> oDesign.ValidateDesign
        """
        if name is None:
            name = self.design_name
        if output_dir is None:
            output_dir = self.working_directory

        self.logger.info("#### Design Validation Checks###")
        #
        # Routine outputs to the validation info to a log file in the project directory and also
        # returns the validation info to be used to update properties.xml file

        validation_ok = True

        #
        # Write an overall validation log file with all output from all checks
        # The design validation inside HFSS outputs to a separate log file that is merged into this overall file
        #
        val_list = []
        all_validate = output_dir + "\\all_validation.log"
        with open_file(all_validate, "w") as validation:
            # Desktop Messages
            msg = "Desktop Messages:"
            validation.writelines(msg + "\n")
            val_list.append(msg)
            msgs = self._desktop.GetMessages(self.project_name, name, 0)
            # need to check if design name is always this default name HFSSDesign1
            for msg in msgs:
                self.logger.info(msg)
                # msg = msg.replace('"','')
                msg = msg.rstrip("\r\n")
                val_list.append(msg)
                validation.writelines(msg + "\n")

            # Run Design Validation and write out the lines to the logger

            ret = self._odesign.ValidateCircuit()
            msg = "Design Validation Messages:"
            validation.writelines(msg + "\n")
            val_list.append(msg)
            if ret == 0:
                msg = "**** ERRORS Present - please check and confirm"
                self.logger.error(msg)
            else:
                msg = "**** Validation Completed Correctly"
                self.logger.info(msg)

            # Find the Excitations and check or list them out
            msg = "Excitation Messages:"
            validation.writelines(msg + "\n")
            val_list.append(msg)
            numportsdefined = int(len(self.excitations))
            if ports is not None and ports != numportsdefined:
                msg = "**** Port Number Error! - Please check model"
                self.logger.error(msg)
                validation.writelines(msg + "\n")
                val_list.append(msg)
                validation_ok = False
                # need to stop the simulation athis point
            else:
                msg1 = "Ports Requested: " + str(ports)
                msg2 = "Ports Defined: " + str(numportsdefined)
                self.logger.info(msg1)
                validation.writelines(msg1 + "\n")
                val_list.append(msg1)
                self.logger.info(msg2)
                validation.writelines(msg2 + "\n")
                val_list.append(msg2)

            excitation_names = self.excitations
            for excitation in excitation_names:
                msg = "Excitation name: " + str(excitation)
                self.logger.info(msg)
                validation.writelines(msg + "\n")
                val_list.append(msg)
        validation.close()
        return val_list, validation_ok  # return all the info in a list for use later

    @pyaedt_function_handler(plot_name="plot")
    def create_scattering(
        self, plot="S Parameter Plot Nominal", sweep_name=None, port_names=None, port_excited=None, variations=None
    ):
        """Create a scattering report.

        Parameters
        ----------
        plot : str, optional
            Name of the plot. The default is ``"S Parameter Plot Nominal"``.
        sweep_name : str, optional
            Name of the sweep. The default is ``None``.
        port_names : str or list, optional
            One or more port names. The default is ``None``.
        port_excited : optional
            The default is ``None``.
        variations : optional
            The default is ``None``.

        Returns
        -------
        bool
            ``True`` when successful, ``False`` when failed.

        References
        ----------

        >>> oModule.CreateReport
        """
        solution_data = "Standard"
        if "Modal" in self.solution_type:
            solution_data = "Modal Solution Data"
        elif "Terminal" in self.solution_type:
            solution_data = "Terminal Solution Data"
        if not port_names:
            port_names = self.excitations
        if not port_excited:
            port_excited = port_names
        traces = ["dB(S(" + p + "," + q + "))" for p, q in zip(list(port_names), list(port_excited))]
        return self.post.create_report(
            traces, sweep_name, variations=variations, report_category=solution_data, plot_name=plot
        )

    @pyaedt_function_handler(activate="export", export_dir="output_dir")
    def export_touchstone_on_completion(self, export=True, output_dir=""):
        """Enable or disable the automatic export of the touchstone file after completing frequency sweep.

        Parameters
        ----------
        export : bool, optional
            Whether to export the Touchstone file after the simulation. The default is ``True``.
        output_dir : str, optional
            Path to the directory of exported file. The default is the project path.

        Returns
        -------
        bool
            ``True`` when successful, ``False`` when failed.

        References
        ----------

        >>> oDesign.DesignOptions
        """
        touchstone_settings = []
        if export:
            touchstone_settings.append("NAME:options")
            touchstone_settings.append("ExportAfterSolve:=")
            touchstone_settings.append(True)
            touchstone_settings.append("ExportDir:=")
            touchstone_settings.append(output_dir)
        elif not export:
            touchstone_settings.append("NAME:options")
            touchstone_settings.append("ExportAfterSolve:=")
            touchstone_settings.append(False)
        self.odesign.DesignOptions(touchstone_settings, 0)
        return True

    @pyaedt_function_handler()
    def set_export_touchstone(
        self,
        file_format="TouchStone1.0",
        enforce_passivity=True,
        enforce_causality=False,
        use_common_ground=True,
        show_gamma_comments=True,
        renormalize=False,
        impedance=50.0,
        fitting_error=0.5,
        maximum_poles=1000,
        passivity_type="PassivityByPerturbation",
        column_fitting_type="Matrix",
        state_space_fitting="IterativeRational",
        relative_error_tolerance=True,
        ensure_accurate_fit=False,
        touchstone_output="MA",
        units="GHz",
        precision=11,
    ):  # pragma: no cover
        """Set or disable the automatic export of the touchstone file after completing frequency sweep.

        Parameters
        ----------
        file_format : str, optional
            Touchstone format. Available options are: ``"TouchStone1.0"``, and ``"TouchStone2.0"``.
            The default is ``"TouchStone1.0"``.
        enforce_passivity : bool, optional
            Enforce passivity. The default is ``True``.
        enforce_causality : bool, optional
            Enforce causality. The default is ``False``.
        use_common_ground : bool, optional
            Use common ground. The default is ``True``.
        show_gamma_comments : bool, optional
            Show gamma comments. The default is ``True``.
        renormalize : bool, optional
            Renormalize. The default is ``False``.
        impedance : float, optional
            Impedance in ohms. The default is ``50.0``.
        fitting_error : float, optional
            Fitting error. The default is ``0.5``.
        maximum_poles : int, optional
            Maximum number of poles. The default is ``10000``.
        passivity_type : str, optional
            Passivity type. Available options are: ``"PassivityByPerturbation"``, ``"IteratedFittingOfPV"``,
            ``"IteratedFittingOfPVLF"``, and ``"ConvexOptimization"``.
        column_fitting_type : str, optional
            Column fitting type. Available options are: ``"Matrix"``, `"Column"``, and `"Entry"``.
        state_space_fitting : str, optional
            State space fitting algorithm. Available options are: ``"IterativeRational"``, `"TWA"``, and `"FastFit"``.
        relative_error_tolerance : bool, optional
            Relative error tolerance. The default is ``True``.
        ensure_accurate_fit : bool, optional
            Ensure accurate impedance fit. The default is ``False``.
        touchstone_output : str, optional
            Touchstone output format. Available options are: ``"MA"`` for magnitude and phase in ``deg``,
            ``"RI"`` for real and imaginary part, and ``"DB"`` for magnitude in ``dB`` and phase in ``deg``.
        units : str, optional
            Frequency units. The default is ``"GHz"``.
        precision : int, optional
            Touchstone precision. The default is ``11``.

        Returns
        -------
        bool
            ``True`` when successful, ``False`` when failed.

        References
        ----------
        >>> oTool.SetExportTouchstoneOptions

        Examples
        --------
        >>> from ansys.aedt.core import Hfss3dlayout
        >>> layout = Hfss3dlayout()
        >>> layout.export_touchstone_on_completion()
        >>> layout.export_touchstone_on_completion()


        """
        if settings.aedt_version < "2025.1":
            self.logger.warning("Touchstone export setup aborted. This method is available from AEDT 2025.1.")
            return False
        preferences = "Planar EM\\"
        design_name = self.design_name

        props = [
            "NAME:SpiceData",
            "SpiceType:=",
            file_format,
            "EnforcePassivity:=",
            enforce_passivity,
            "EnforceCausality:=",
            enforce_causality,
            "UseCommonGround:=",
            use_common_ground,
            "ShowGammaComments:=",
            show_gamma_comments,
            "Renormalize:=",
            renormalize,
            "RenormImpedance:=",
            impedance,
            "FittingError:=",
            fitting_error,
            "MaxPoles:=",
            maximum_poles,
            "PassivityType:=",
            passivity_type,
            "ColumnFittingType:=",
            column_fitting_type,
            "SSFittingType:=",
            state_space_fitting,
            "RelativeErrorToleranc:=",
            relative_error_tolerance,
            "EnsureAccurateZfit:=",
            ensure_accurate_fit,
            "TouchstoneFormat:=",
            touchstone_output,
            "TouchstoneUnits:=",
            units,
            "TouchStonePrecision:=",
            precision,
            "SubcircuitName:=",
            "",
        ]

        self.onetwork_data_explorer.SetExportTouchstoneOptions(preferences, design_name, props)
        return True

    @pyaedt_function_handler()
    def set_meshing_settings(self, mesh_method="Phi", enable_intersections_check=True, use_alternative_fallback=True):
        """Define the settings of the mesh.

        Parameters
        ----------
        mesh_method : string
            Mesh method. The default is ``"Phi"``. Options are ``"Phi"``, ``"PhiPlus"``,
            and ``"Classic"``.
        enable_intersections_check : bool, optional
            Whether to enable the alternative mesh intersections checks. The default is
            ``True``.
        use_alternative_fallback : bool, optional
            Whether to enable the alternative fall back mesh method. The default is ``True``.

        Returns
        -------
        bool
            ``True`` when successful, ``False`` when failed.

        References
        ----------
        >>> oDesign.DesignOptions
        """
        settings = []
        settings.append("NAME:options")
        settings.append("MeshingMethod:=")
        settings.append(mesh_method)
        settings.append("EnableDesignIntersectionCheck:=")
        settings.append(enable_intersections_check)
        settings.append("UseAlternativeMeshMethodsAsFallBack:=")
        settings.append(use_alternative_fallback)
        self.odesign.DesignOptions(settings, 0)
        return True

    @pyaedt_function_handler(
        setupname="setup", freqstart="start_frequency", freqstop="stop_frequency", sweepname="name"
    )
    def create_linear_count_sweep(
        self,
        setup,
        unit,
        start_frequency,
        stop_frequency,
        num_of_freq_points,
        name=None,
        save_fields=True,
        save_rad_fields_only=False,
        sweep_type="Interpolating",
        interpolation_tol_percent=0.5,
        interpolation_max_solutions=250,
        use_q3d_for_dc=False,
    ):
        """Create a sweep with the specified number of points.

        Parameters
        ----------
        setup : str
            Name of the setup to attach to the sweep.
        unit : str
            Unit of the frequency. For example, ``"MHz"`` or ``"GHz"``.
        start_frequency : float
            Starting frequency of the sweep.
        stop_frequency : float
            Stopping frequency of the sweep.
        num_of_freq_points : int
            Number of frequency points in the range.
        name : str, optional
            Name of the sweep. The default is ``None``, in which
            case a name is automatically assigned.
        save_fields : bool, optional
            Whether to save fields for a discrete sweep only. The
            default is ``True``.
        save_rad_fields_only : bool, optional
            Whether to save only radiated fields if
            ``save_fields=True``. The default is ``False``.
        sweep_type : str, optional
            Type of the sweep. Options are ``"Fast"``,
            ``"Interpolating"``, and ``"Discrete"``.  The default is
            ``"Interpolating"``.
        interpolation_tol_percent : float, optional
            Error tolerance threshold for the interpolation process.
            The default is ``0.5``.
        interpolation_max_solutions : int, optional
            Maximum number of solutions to evaluate for the
            interpolation process. The default is ``250``.
        use_q3d_for_dc : bool, optional
            Whether to use Q3D to solve the DC point. The default is ``False``.

        Returns
        -------
        :class:`ansys.aedt.core.modules.solve_sweeps.SweepHFSS3DLayout` or bool
            Sweep object if successful, ``False`` otherwise.

        References
        ----------

        >>> oModule.AddSweep
        """
        if sweep_type not in ["Discrete", "Interpolating", "Fast"]:
            raise AttributeError(
                "Invalid value for `sweep_type`. The value must be 'Discrete', 'Interpolating', or 'Fast'."
            )
        if name is None:
            sweep_name = generate_unique_name("Sweep")
        else:
            sweep_name = name

        interpolation = False
        if sweep_type == "Interpolating":
            interpolation = True
            save_fields = False

        if not save_fields:
            save_rad_fields_only = False

        interpolation_tol = interpolation_tol_percent / 100.0

        for s in self.setups:
            if s.name == setup:
                setupdata = s
                if sweep_name in [sweep.name for sweep in setupdata.sweeps]:
                    oldname = sweep_name
                    sweep_name = generate_unique_name(oldname)
                    self.logger.warning(
                        "Sweep %s is already present. Sweep has been renamed in %s.", oldname, sweep_name
                    )
                sweep = setupdata.add_sweep(name=sweep_name, sweep_type=sweep_type)
                if not sweep:
                    return False
                sweep.change_range("LinearCount", start_frequency, stop_frequency, num_of_freq_points, unit)
                sweep.props["GenerateSurfaceCurrent"] = save_fields
                sweep.props["SaveRadFieldsOnly"] = save_rad_fields_only
                sweep.props["FastSweep"] = interpolation
                sweep.props["SAbsError"] = interpolation_tol
                sweep.props["EnforcePassivity"] = interpolation
                sweep.props["UseQ3DForDC"] = use_q3d_for_dc
                sweep.props["MaxSolutions"] = interpolation_max_solutions
                sweep.update()
                self.logger.info("Linear count sweep %s has been correctly created.", sweep_name)
                return sweep
        return False

    @pyaedt_function_handler(
        setup_name="setup",
        setupname="setup",
        freqstart="start_frequency",
        freqstop="stop_frequency",
        sweepname="name",
        sweep_name="name",
    )
    def create_linear_step_sweep(
        self,
        setup,
        unit,
        start_frequency,
        stop_frequency,
        step_size,
        name=None,
        save_fields=True,
        save_rad_fields_only=False,
        sweep_type="Interpolating",
        interpolation_tol_percent=0.5,
        interpolation_max_solutions=250,
        use_q3d_for_dc=False,
    ):
        """Create a sweep with the specified frequency step.

        Parameters
        ----------
        setup : str
            Name of the setup to attach to the sweep.
        unit : str
            Unit of the frequency. For example, ``"MHz"`` or ``"GHz"``.
        start_frequency : float
            Starting frequency of the sweep.
        stop_frequency : float
            Stopping frequency of the sweep.
        step_size : float
            Frequency size of the step.
        name : str, optional
            Name of the sweep. The default is ``None``, in which
            case a name is automatically assigned.
        save_fields : bool, optional
            Whether to save fields for a discrete sweep only. The
            default is ``True``.
        save_rad_fields_only : bool, optional
            Whether to save only radiated fields if
            ``save_fields=True``. The default is ``False``.
        sweep_type : str, optional
            Type of the sweep. Options are ``"Fast"``,
            ``"Interpolating"``, and ``"Discrete"``.
            The default is ``"Interpolating"``.
        interpolation_tol_percent : float, optional
            Error tolerance threshold for the interpolation
            process. The default is ``0.5``.
        interpolation_max_solutions : int, optional
            Maximum number of solutions to evaluate for the
            interpolation process. The default is ``250``.
        use_q3d_for_dc : bool, optional
            Whether to use Q3D to solve the DC point. The default is ``False``.

        Returns
        -------
        :class:`ansys.aedt.core.modules.solve_sweeps.SweepHFSS3DLayout` or bool
            Sweep object if successful, ``False`` otherwise.

        References
        ----------

        >>> oModule.AddSweep
        """
        if sweep_type not in ["Discrete", "Interpolating", "Fast"]:
            raise AttributeError(
                "Invalid value for `sweep_type`. The value must be 'Discrete', 'Interpolating', or 'Fast'."
            )
        if name is None:
            sweep_name = generate_unique_name("Sweep")
        else:
            sweep_name = name

        interpolation = False
        if sweep_type == "Interpolating":
            interpolation = True
            save_fields = False

        if not save_fields:
            save_rad_fields_only = False

        interpolation_tol = interpolation_tol_percent / 100.0

        for s in self.setups:
            if s.name == setup:
                setupdata = s
                if sweep_name in [sweep.name for sweep in setupdata.sweeps]:
                    oldname = sweep_name
                    sweep_name = generate_unique_name(oldname)
                    self.logger.warning(
                        "Sweep %s is already present. Sweep has been renamed in %s.", oldname, sweep_name
                    )
                sweep = setupdata.add_sweep(name=sweep_name, sweep_type=sweep_type)
                if not sweep:
                    return False
                sweep.change_range("LinearStep", start_frequency, stop_frequency, step_size, unit)
                sweep.props["GenerateSurfaceCurrent"] = save_fields
                sweep.props["SaveRadFieldsOnly"] = save_rad_fields_only
                sweep.props["FastSweep"] = interpolation
                sweep.props["SAbsError"] = interpolation_tol
                sweep.props["EnforcePassivity"] = interpolation
                sweep.props["UseQ3DForDC"] = use_q3d_for_dc
                sweep.props["MaxSolutions"] = interpolation_max_solutions
                sweep.update()
                self.logger.info("Linear step sweep %s has been correctly created.", sweep_name)
                return sweep
        return False

    @pyaedt_function_handler(setupname="setup", sweepname="name")
    def create_single_point_sweep(
        self,
        setup,
        unit,
        freq,
        name=None,
        save_fields=False,
        save_rad_fields_only=False,
    ):
        """Create a sweep with a single frequency point.

        Parameters
        ----------
        setup : str
            Name of the setup.
        unit : str
            Unit of the frequency. For example, ``"MHz`` or ``"GHz"``.
        freq : float, list
            Frequency of the single point or list of frequencies to create distinct single points.
        name : str, optional
            Name of the sweep. The default is ``None``, in which
            case a name is automatically assigned.
        save_fields : bool, optional
            Whether to save fields for all points and subranges defined in the sweep. The default is ``False``.
        save_rad_fields_only : bool, optional
            Whether to save only radiating fields. The default is ``False``.

        Returns
        -------
        :class:`ansys.aedt.core.modules.solve_sweeps.SweepHFSS` or bool
            Sweep object if successful, ``False`` otherwise.

        References
        ----------

        >>> oModule.AddSweep
        """
        if name is None:
            sweep_name = generate_unique_name("SinglePoint")
        else:
            sweep_name = name

        add_subranges = False
        if isinstance(freq, list):
            if not freq:
                raise AttributeError("Frequency list is empty. Specify at least one frequency point.")
            freq0 = freq.pop(0)
            if freq:
                add_subranges = True
        else:
            freq0 = freq

        if setup not in self.setup_names:
            return False
        for s in self.setups:
            if s.name == setup:
                setupdata = s
                if sweep_name in [sweep.name for sweep in setupdata.sweeps]:
                    oldname = sweep_name
                    sweep_name = generate_unique_name(oldname)
                    self.logger.warning(
                        "Sweep %s is already present. Sweep has been renamed in %s.", oldname, sweep_name
                    )
                sweepdata = setupdata.add_sweep(sweep_name, "Discrete")
                sweepdata.change_range("SinglePoint", freq0, unit=unit)
                sweepdata.props["GenerateSurfaceCurrent"] = save_fields
                sweepdata.props["SaveRadFieldsOnly"] = save_rad_fields_only
                sweepdata.update()
                if add_subranges:
                    for f in freq:
                        sweepdata.add_subrange(range_type="SinglePoint", start=f, unit=unit)
                self.logger.info("Single point sweep %s has been correctly created.", sweep_name)
                return sweepdata
        return False

    @pyaedt_function_handler()
    def _import_cad(
        self, cad_path, cad_format="gds", aedb_path=None, xml_path=None, set_as_active=True, close_active_project=False
    ):
        method = None
        if cad_format == "gds":
            method = self.oimport_export.ImportGDSII
        elif cad_format == "dxf":
            method = self.oimport_export.ImportAutoCAD
        elif cad_format == "gerber":
            method = self.oimport_export.ImportGerber
        elif cad_format == "awr":
            method = self.oimport_export.ImportAWRMicrowaveOffice
        elif cad_format == "brd":
            method = self.oimport_export.ImportExtracta
        elif cad_format == "ipc2581":
            method = self.oimport_export.ImportIPC
        elif cad_format == "odb++":
            method = self.oimport_export.ImportODB
        if not method:
            return False
        active_project = self.project_name
        path_ext = os.path.splitext(cad_path)
        if not aedb_path:
            aedb_path = path_ext[0] + ".aedb"
        project_name = os.path.splitext(os.path.basename(aedb_path))[0]

        if os.path.exists(aedb_path):
            old_name = project_name
            project_name = generate_unique_name(project_name)
            aedb_path = aedb_path.replace(old_name, project_name)
            self.logger.warning("aedb_exists. Renaming it to %s", project_name)
        if not xml_path:
            xml_path = ""
        elif os.path.splitext(xml_path)[1] == ".tech":
            xml_path = tech_to_control_file(xml_path)
        if cad_format == "gds":
            method(cad_path, aedb_path, xml_path, "")
        else:
            method(cad_path, aedb_path, xml_path)

        if set_as_active:
            self._close_edb()
            self.__init__(project_name)
        if close_active_project:
            self.odesktop.CloseProject(active_project)
        return True

    @pyaedt_function_handler(gds_path="input_file", aedb_path="output_dir")
    def import_gds(
        self, input_file, output_dir=None, control_file=None, set_as_active=True, close_active_project=False
    ):
        """Import a GDS file into HFSS 3D Layout and assign the stackup from an XML file if present.

        Parameters
        ----------
        input_file : str
            Full path to the GDS file.
        output_dir : str, optional
            Full path to the AEDB folder. For example, ``"c:\\temp\\test.aedb"``.
        control_file : str, optional
            Path to the XML or TECH file with the stackup information. The default is ``None``, in
            which case the stackup is not edited.
            If a TECH file is provided and the layer name starts with ``"v"``, the layer
            is mapped as a via layer.
        set_as_active : bool, optional
            Whether to set the GDS file as active. The default is ``True``.
        close_active_project : bool, optional
            Whether to close the active project after loading the GDS file.
            The default is ''False``.

        Returns
        -------
        bool
            ``True`` when successful, ``False`` when failed.

        References
        ----------
        >>> oModule.ImportGDSII
        """
        return self._import_cad(input_file, "gds", output_dir, control_file, set_as_active, close_active_project)

    @pyaedt_function_handler(dxf_path="input_file", aedb_path="output_dir")
    def import_dxf(
        self, input_file, output_dir=None, control_file=None, set_as_active=True, close_active_project=False
    ):
        """Import a DXF file into HFSS 3D Layout and assign the stackup from an XML file if present.

        Parameters
        ----------
        input_file : str
            Full path to the DXF file.
        output_dir : str, optional
            Full path to the AEDB folder. For example, ``"c:\\temp\\test.aedb"``.
        control_file : str, optional
            Path to the XML or TECH file with the stackup information. The default is ``None``, in
            which case the stackup is not edited.
            If a TECH file is provided and the layer name starts with ``"v"``, the layer
            is mapped as a via layer.
        set_as_active : bool, optional
            Whether to set the DXF file as active. The default is ``True``.
        close_active_project : bool, optional
            Whether to close the active project after loading the DXF file.
            The default is ''False``.

        Returns
        -------
        bool
            ``True`` when successful, ``False`` when failed.

        References
        ----------
        >>> oModule.ImportDXF
        """
        return self._import_cad(input_file, "dxf", output_dir, control_file, set_as_active, close_active_project)

    @pyaedt_function_handler(gerber_path="input_file", aedb_path="output_dir")
    def import_gerber(
        self, input_file, output_dir=None, control_file=None, set_as_active=True, close_active_project=False
    ):
        """Import a Gerber zip file into HFSS 3D Layout and assign the stackup from an XML file if present.

        Parameters
        ----------
        input_file : str
            Full path to the Gerber zip file.
        output_dir : str, optional
            Full path to the AEDB folder. For example, ``"c:\\temp\\test.aedb"``.
        control_file : str, optional
            Path to the XML file with the stackup information. The default is ``None``, in
            which case the stackup is not edited.
        set_as_active : bool, optional
            Whether to set the Gerber zip file file as active. The default is ``True``.
        close_active_project : bool, optional
            Whether to close the active project after loading the Gerber zip file file.
            The default is ''False``.

        Returns
        -------
        bool
            ``True`` when successful, ``False`` when failed.

        References
        ----------
        >>> oModule.ImportGerber
        """
        return self._import_cad(input_file, "gerber", output_dir, control_file, set_as_active, close_active_project)

    @pyaedt_function_handler(aedb_path="output_dir")
    def import_brd(
        self, input_file, output_dir=None, set_as_active=True, close_active_project=False, control_file=None
    ):  # pragma: no cover
        """Import a board file into HFSS 3D Layout and assign the stackup from an XML file if present.

        Parameters
        ----------
        input_file : str
            Full path to the board file.
        output_dir : str, optional
            Full path to the AEDB folder. For example, ``"c:\\temp\\test.aedb"``.
        set_as_active : bool, optional
            Whether to set the board file as active. The default is ``True``.
        close_active_project : bool, optional
            Whether to close the active project after loading the board file.
            The default is ''False``.
        control_file : str, optional
            Path to the XML file with the stackup information. The default is ``None``, in
            which case the stackup is not edited.

        Returns
        -------
        bool
            ``True`` when successful, ``False`` when failed.

        References
        ----------

        >>> oModule.ImportExtracta
        """
        return self._import_cad(input_file, "brd", output_dir, control_file, set_as_active, close_active_project)

    @pyaedt_function_handler(aedb_path="output_dir")
    def import_awr(
        self, input_file, output_dir=None, control_file=None, set_as_active=True, close_active_project=False
    ):  # pragma: no cover
        """Import an AWR Microwave Office file into HFSS 3D Layout and assign the stackup from an XML file if present.

        Parameters
        ----------
        input_file : str
            Full path to the AWR Microwave Office file.
        output_dir : str, optional
            Full path to the AEDB folder. For example, ``"c:\\temp\\test.aedb"``.
        control_file : str, optional
            Path to the XML file with the stackup information. The default is ``None``, in
            which case the stackup is not edited.
        set_as_active : bool, optional
            Whether to set the AWR Microwave Office file as active. The default is ``True``.
        close_active_project : bool, optional
            Whether to close the active project after loading the AWR Microwave Office file.
            The default is ''False``.

        Returns
        -------
        bool
            ``True`` when successful, ``False`` when failed.

        References
        ----------
        >>> oModule.ImportAWRMicrowaveOffice
        """
        return self._import_cad(input_file, "awr", output_dir, control_file, set_as_active, close_active_project)

    @pyaedt_function_handler(aedb_path="output_dir")
    def import_ipc2581(
        self, input_file, output_dir=None, control_file=None, set_as_active=True, close_active_project=False
    ):
        """Import an IPC2581 file into HFSS 3D Layout and assign the stackup from an XML file if present.

        Parameters
        ----------
        input_file : str
            Full path to the IPC2581 file.
        output_dir : str, optional
            Full path to the AEDB folder. For example, ``"c:\\temp\\test.aedb"``.
        control_file : str, optional
            Path to the XML file with the stackup information. The default is ``None``, in
            which case the stackup is not edited.
        set_as_active : bool, optional
            Whether to set the IPC2581 file as active. The default is ``True``.
        close_active_project : bool, optional
            Whether to close the active project after loading the IPC2581 file.
            The default is ''False``.

        Returns
        -------
        bool
            ``True`` when successful, ``False`` when failed.

        References
        ----------
        >>> oModule.ImportAWRMicrowaveOffice
        """
        return self._import_cad(input_file, "ipc2581", output_dir, control_file, set_as_active, close_active_project)

    @pyaedt_function_handler(aedb_path="output_dir")
    def import_odb(
        self, input_file, output_dir=None, control_file=None, set_as_active=True, close_active_project=False
    ):
        """Import an ODB++ file into HFSS 3D Layout and assign the stackup from an XML file if present.

        Parameters
        ----------
        input_file : str
            Full path to the ODB++ file.
        output_dir : str, optional
            Full path to the AEDB folder. For example, ``"c:\\temp\\test.aedb"``.
        control_file : str, optional
            Path to the XML file with the stackup information. The default is ``None``, in
            which case the stackup is not edited.
        set_as_active : bool, optional
            Whether to set the ODB++ file as active. The default is ``True``.
        close_active_project : bool, optional
            Whether to close the active project after loading the ODB++ file.
            The default is ''False``.

        Returns
        -------
        bool
            ``True`` when successful, ``False`` when failed.

        References
        ----------
        >>> oModule.ImportAWRMicrowaveOffice
        """
        return self._import_cad(input_file, "odb++", output_dir, control_file, set_as_active, close_active_project)

    @pyaedt_function_handler()
    def edit_cosim_options(
        self,
        simulate_missing_solution=True,
        align_ports=True,
        renormalize_ports=True,
        renorm_impedance=50,
        setup_override_name=None,
        sweep_override_name=None,
        use_interpolating_sweep=False,
        use_y_matrix=True,
        interpolation_algorithm="auto",
    ):
        """Edit cosimulation options.

        Parameters
        ----------
        simulate_missing_solution : bool, optional
            Whether the solver is to simulate a missing solution. The default is ``True``. If
            ``False``, the solver interpolates a missing solution.
        align_ports : bool, optional
            Whether the solver is to align microwave parts. The default is ``True``.
        renormalize_ports : bool, optional
            Whether to renormalize port impendance. The default is ``True``.
        renorm_impedance : float, optional
            Renormalization impedance in ohms. The default is ``50``.
        setup_override_name : str, optional
            Setup name if there is a setup override. The default is ``None``.
        sweep_override_name : str, optional
            Sweep name if there is a sweep override. The default is ``None``.
        use_interpolating_sweep : bool, optional
            Whether the solver is to use an interpolating sweep. The default is ``True``.
            If ``False``, the solver is to use a discrete sweep.
        use_y_matrix : bool, optional
            Whether the interpolation algorithm is to use the Y matrix. The default is
            ``True``.
        interpolation_algorithm : str, optional
            Interpolation algorithm to use. Options are ``"auto"``, ``"lin"``, ``"shadH"``,
            and ``"shadNH"``. The default is ``"auto"``.

        Returns
        -------
        bool
            ``True`` if successful and ``False`` if failed.

        References
        ----------

        >>> oDesign.EditCoSimulationOptions

        Examples
        --------
        >>> from ansys.aedt.core import Hfss3dLayout
        >>> h3d = Hfss3dLayout()
        >>> h3d.edit_cosim_options(
        ...     simulate_missing_solution=True,
        ...     align_ports=True,
        ...     renormalize_ports=True,
        ...     renorm_impedance=50,
        ...     setup_override_name=None,
        ...     sweep_override_name=None,
        ...     use_interpolating_sweep=False,
        ...     use_y_matrix=True,
        ...     interpolation_algorithm="auto"
        ... )

        """
        if interpolation_algorithm not in ["auto", "lin", "shadH", "shadNH"]:
            self.logger.error("Wrong Interpolation Algorithm")
            return False
        arg = ["NAME:CoSimOptions", "Override:="]

        if setup_override_name:
            arg.append(True)
            arg.append("Setup:=")
            arg.append(setup_override_name)
        else:
            arg.append(False)
            arg.append("Setup:=")
            arg.append("")
        arg.append("OverrideSweep:=")

        if sweep_override_name:
            arg.append(True)
            arg.append("Sweep:=")
            arg.append(sweep_override_name)
        else:
            arg.append(False)
            arg.append("Sweep:=")
            arg.append("")
        arg.append("SweepType:=")
        if use_interpolating_sweep:
            arg.append(6)
        else:
            arg.append(4)
        arg.append("Interpolate:=")
        arg.append(not simulate_missing_solution)
        arg.append("YMatrix:=")
        arg.append(use_y_matrix)
        arg.append("AutoAlignPorts:=")
        arg.append(align_ports)
        arg.append("InterpAlg:=")
        arg.append(interpolation_algorithm)
        arg.append("Renormalize:=")
        arg.append(renormalize_ports)
        arg.append("RenormImpedance:=")
        arg.append(renorm_impedance)
        self.odesign.EditCoSimulationOptions(arg)
        return True

    @pyaedt_function_handler(
        positive_terminal="assignment",
        negative_terminal="reference",
        common_name="common_mode",
        diff_name="differential_mode",
        common_ref="common_reference",
        diff_ref_z="differential_reference",
    )
    def set_differential_pair(
        self,
        assignment,
        reference,
        common_mode=None,
        differential_mode=None,
        common_reference=25,
        differential_reference=100,
        active=True,
        matched=False,
    ):
        """Add a differential pair definition.

        Parameters
        ----------
        assignment : str
            Name of the terminal to use as the positive terminal.
        reference : str
            Name of the terminal to use as the negative terminal.
        common_mode : str, optional
            Name for the common mode. The default is ``None``, in which case a unique name is assigned.
        differential_mode : str, optional
            Name for the differential mode. The default is ``None``, in which case a unique name is assigned.
        common_reference : float, optional
            Reference impedance for the common mode in ohms. The default is ``25``.
        differential_reference : float, optional
            Reference impedance for the differential mode in ohms. The default is ``100``.
        active : bool, optional
            Whether to set the differential pair as active. The default is ``True``.
        matched : bool, optional
            Whether to set the differential pair as active. The default is ``False``.

        Returns
        -------
        bool
            ``True`` when successful, ``False`` when failed.

        References
        ----------
        >>> oModule.SetDiffPairs
        """
        if not differential_mode:
            differential_mode = generate_unique_name("Diff")
        if not common_mode:
            common_mode = generate_unique_name("Comm")

        arg1 = [
            "Pos:=",
            assignment,
            "Neg:=",
            reference,
            "On:=",
            active,
            "matched:=",
            matched,
            "Dif:=",
            differential_mode,
            "DfZ:=",
            [float(differential_reference), 0],
            "Com:=",
            common_mode,
            "CmZ:=",
            [float(common_reference), 0],
        ]

        arg = ["NAME:DiffPairs"]
        arg.append("Pair:=")
        arg.append(arg1)

        tmpfile1 = os.path.join(self.working_directory, generate_unique_name("tmp"))
        self.oexcitation.SaveDiffPairsToFile(tmpfile1)
        with open_file(tmpfile1, "r") as fh:
            lines = fh.read().splitlines()
        old_arg = []
        for line in lines:
            data = line.split(",")
            data_arg = [
                "Pos:=",
                data[0],
                "Neg:=",
                data[1],
                "On:=",
                data[2] == "1",
                "matched:=",
                data[3] == "1",
                "Dif:=",
                data[4],
                "DfZ:=",
                [float(data[5]), 0],
                "Com:=",
                data[6],
                "CmZ:=",
                [float(data[7]), 0],
            ]
            old_arg.append(data_arg)

        for arg2 in old_arg:
            arg.append("Pair:=")
            arg.append(arg2)

        try:
            os.remove(tmpfile1)
        except Exception:  # pragma: no cover
            self.logger.warning("ERROR: Cannot remove temp files.")

        try:
            self.oexcitation.SetDiffPairs(arg)
        except Exception:  # pragma: no cover
            return False
        return True

    @pyaedt_function_handler()
    def get_differential_pairs(self):
        # type: () -> list
        """Get the list defined differential pairs.


        Returns
        -------
        list
            List of differential pairs.

        Examples
        --------
        >>> from ansys.aedt.core import Hfss3dLayout
        >>> hfss = Hfss3dLayout()
        >>> hfss.get_defined_diff_pairs()
        """

        list_output = []
        if len(self.excitations) != 0:
            tmpfile1 = os.path.join(self.working_directory, generate_unique_name("tmp"))
            file_flag = self.save_diff_pairs_to_file(tmpfile1)
            if file_flag and os.stat(tmpfile1).st_size != 0:
                with open_file(tmpfile1, "r") as fi:
                    fi_lst = fi.readlines()
                list_output = [line.split(",")[4] for line in fi_lst]
            else:
                self.logger.warning("ERROR: No differential pairs defined under Excitations > Differential Pairs...")

            try:
                os.remove(tmpfile1)
            except Exception:  # pragma: no cover
                self.logger.warning("ERROR: Cannot remove temp files.")

        return list_output

    @pyaedt_function_handler(filename="input_file")
    def load_diff_pairs_from_file(self, input_file):
        # type: (str) -> bool
        """Load differential pairs definition from a file.

        You can use the ``save_diff_pairs_to_file`` method to obtain the file format.
        The ``File End Of Line`` must be UNIX (LF).
        New definitions are added only if compatible with the existing definition already defined in the project.

        Parameters
        ----------
        input_file : str
            Full path to the differential pairs definition file.

        Returns
        -------
        bool
            ``True`` when successful, ``False`` when failed.

        References
        ----------
        >>> oModule.LoadDiffPairsFromFile
        """
        if not os.path.isfile(input_file):  # pragma: no cover
            raise ValueError(f"{input_file}: Unable to find the specified file.")

        try:
            new_file = os.path.join(os.path.dirname(input_file), generate_unique_name("temp") + ".txt")
            with open_file(input_file, "r") as file:
                filedata = file.read().splitlines()
            with io.open(new_file, "w", newline="\n") as fh:
                for line in filedata:
                    fh.write(line + "\n")

            self.oexcitation.LoadDiffPairsFromFile(new_file)
            os.remove(new_file)
        except Exception:  # pragma: no cover
            return False
        return True

    @pyaedt_function_handler(filename="output_file")
    def save_diff_pairs_to_file(self, output_file):
        # type: (str) -> bool
        """Save differtential pairs definition to a file.

        If a file with the specified name already exists, it is overwritten.

        Parameters
        ----------
        output_file : str
            Full path to the differential pairs definition file.

        Returns
        -------
        bool
            ``True`` when successful, ``False`` when failed.

        References
        ----------
        >>> oModule.SaveDiffPairsToFile
        """
        self.oexcitation.SaveDiffPairsToFile(output_file)

        return os.path.isfile(output_file)

    @pyaedt_function_handler(file_name="output_file")
    def export_3d_model(self, output_file=None):
        """Export the Ecad model to a 3D file.

        Parameters
        ----------
        output_file : str, optional
            Full name of the file to export. The default is ``None``, in which case the file name is
            set to the design name and saved as a SAT file in the working directory.
            Extensions available are ``"sat"``, ``"sab"``, and ``"sm3"`` up to AEDT 2022 R2 and
            Parasolid format `"x_t"` from AEDT 2023R1.

        Returns
        -------
        str
            File name if successful.
        """
        if not output_file:
            if settings.aedt_version > "2022.2":
                output_file = os.path.join(self.working_directory, self.design_name + ".x_t")
                self.modeler.oeditor.ExportCAD(["NAME:options", "FileName:=", output_file])

            else:
                output_file = os.path.join(self.working_directory, self.design_name + ".sat")
                self.modeler.oeditor.ExportAcis(["NAME:options", "FileName:=", output_file])

        return output_file

    @pyaedt_function_handler()
    def enable_rigid_flex(self):
        """Turn on or off the rigid flex of a board with bending if available.

        This function is the same for both turning on and off rigid flex.

        Returns
        -------
        bool
            ``True`` if rigid flex is turned off, ``False``` if rigid flex is turned off.
            In non-graphical, ``True`` is always returned due to a bug in the native API.
        """
        if settings.aedt_version >= "2022.2":
            self.modeler.oeditor.ProcessBentModelCmd()
        if self.desktop_class.non_graphical:
            return True
        return True if self.variable_manager["BendModel"].expression == "1" else False

    @pyaedt_function_handler()
    def edit_hfss_extents(
        self,
        diel_extent_type=None,
        diel_extent_horizontal_padding=None,
        diel_honor_primitives_on_diel_layers="keep",
        air_extent_type=None,
        air_truncate_model_at_ground_layer="keep",
        air_vertical_positive_padding=None,
        air_vertical_negative_padding=None,
        airbox_values_as_dim=True,
        air_horizontal_padding=None,
    ):
        """Edit HFSS 3D Layout extents.

        Parameters
        ----------
        diel_extent_type : str, optional
            Dielectric extent type. The default is ``None``. Options are ``"BboxExtent"``,
            ``"ConformalExtent"``, and ``"ConvexHullExtent"``.
        diel_extent_horizontal_padding : str, optional
            Dielectric extent horizontal padding. The default is ``None``.
        diel_honor_primitives_on_diel_layers : str, optional
            Whether to set dielectric honor primitives on dielectric layers. The default is ``None``.
        air_extent_type : str, optional
            Airbox extent type. The default is ``None``. Options are ``"BboxExtent"``,
            ``"ConformalExtent"``, and ``"ConvexHullExtent"``.
        air_truncate_model_at_ground_layer : str, optional
            Whether to set airbox truncate model at ground layer. The default is ``None``.
        air_vertical_positive_padding : str, optional
            Airbox vertical positive padding. The default is ``None``.
        air_vertical_negative_padding : str, optional
            Airbox vertical negative padding. The default is ``None``.
        airbox_values_as_dim : bool, optional
            Either if inputs are dims or not. Default is `True`.
        air_horizontal_padding : float, optional
            Airbox horizontal padding. The default is ``None``.


        Returns
        -------
        bool
            ``True`` when successful, ``False`` when failed.
        """
        arg = ["NAME:HfssExportInfo"]
        if diel_extent_type:
            arg.append("DielExtentType:=")
            arg.append(diel_extent_type)
        if diel_extent_horizontal_padding:
            arg.append("DielExt:=")
            arg.append(["Ext:=", diel_extent_horizontal_padding, "Dim:=", False])
        if not diel_honor_primitives_on_diel_layers == "keep":
            arg.append("HonorUserDiel:=")
            arg.append(diel_honor_primitives_on_diel_layers)
        if air_extent_type:
            arg.append("ExtentType:=")
            arg.append(air_extent_type)
        if not air_truncate_model_at_ground_layer == "keep":
            arg.append("TruncAtGnd:=")
            arg.append(air_truncate_model_at_ground_layer)
        if air_horizontal_padding:
            arg.append("AirHorExt:=")
            arg.append(["Ext:=", str(air_horizontal_padding), "Dim:=", airbox_values_as_dim])
        if air_vertical_positive_padding:
            arg.append("AirPosZExt:=")
            arg.append(["Ext:=", air_vertical_positive_padding, "Dim:=", airbox_values_as_dim])
        if air_vertical_negative_padding:
            arg.append("AirNegZExt:=")
            arg.append(["Ext:=", air_vertical_negative_padding, "Dim:=", airbox_values_as_dim])
        arg.append("UseStackupForZExtFact:=")
        arg.append(True)

        self.odesign.EditHfssExtents(arg)
        return True

    @pyaedt_function_handler()
    def _update_port_info(self, port):
        propnames = self.oeditor.GetProperties("EM Design", f"Excitations:{port}")
        props = {}
        for prop in propnames:
            props[prop] = self.oeditor.GetPropertyValue("EM Design", f"Excitations:{port}", prop)
        return BoundaryObject3dLayout(self, port, props, "Port")

    @pyaedt_function_handler()
    def get_model_from_mesh_results(self, binary=True):
        """Get the path for the parasolid file in the result folder.

        The parasolid file is generated after the mesh is created in 3D Layout.

        Parameters
        ----------
        binary : str, optional
            Either if retrieve binary format of parasoli or not.

        Returns
        -------
        str
            Path for the parasolid file in the results folder.
        """
        startpath = os.path.join(self.results_directory, self.design_name)
        if not binary:
            model_name = "model_sm3.x_t"
        else:
            model_name = "model.x_b"

        out_files = [
            os.path.join(dirpath, filename)
            for dirpath, _, filenames in os.walk(startpath)
            for filename in filenames
            if fnmatch.fnmatch(filename, model_name)
        ]
        if out_files:
            out_files.sort(key=lambda x: os.path.getmtime(x))
            return out_files[0]
        return ""

    @pyaedt_function_handler(source_name="source", file_name="input_file")
    def edit_source_from_file(
        self,
        source,
        input_file,
        is_time_domain=True,
        x_scale=1,
        y_scale=1,
        impedance=50,
        data_format="Power",
        encoding="utf-8",
        include_post_effects=True,
        incident_voltage=True,
        window="hamming",
    ):
        """Edit a source from file data.
        File data is a csv containing either frequency data or time domain data that will be converted through FFT.

        Parameters
        ----------
        source : str
            Source Name.
        input_file : str
            Full name of the input file.
        is_time_domain : bool, optional
            Whether the input data is time-based. The defaulti s ``True``. If
            ``False``, the input data is frequency-based. Frequency-based data
            is degrees in this format: ``Mag/Phase``.
        x_scale : float, optional
            Scaling factor for x axis.
        y_scale : float, optional
            Scaling factor for y axis.
        impedance : float, optional
            Excitation impedance. Default is `50`.
        data_format : str, optional
            Either `"Power"`, `"Current"` or `"Voltage"`.
        encoding : str, optional
            Csv file encoding.
        include_post_effects : bool, optional
            Either if include or not post-processing effects. Default is `True`,
        incident_voltage : bool, optional
            Either if include or incident or total voltage. Default is `True`, for incident voltage.
        window : str, optional
            Fft window. Options are ``"hamming"``, ``"hanning"``, ``"blackman"``, ``"bartlett"`` or ``None``.

        Returns
        -------
        bool
        """

        def find_scale(data, header_line):
            for td in data.keys():
                if td in header_line:
                    return data[td]
            return None

        with open(input_file, "r") as f:
            header = f.readlines()[0]
            time_data = {"[ps]": 1e-12, "[ns]": 1e-9, "[us]": 1e-6, "[ms]": 1e-3, "[s]": 1}
            curva_data_V = {
                "[nV]": 1e-9,
                "[pV]": 1e-12,
                "[uV]": 1e-6,
                "[mV]": 1e-3,
                "[V]": 1,
                "[kV]": 1e3,
            }
            curva_data_W = {
                "[nW]": 1e-9,
                "[pW]": 1e-12,
                "[uW]": 1e-6,
                "[mW]": 1e-3,
                "[W]": 1,
                "[kW]": 1e3,
            }
            curva_data_A = {
                "[nA]": 1e-9,
                "[pA]": 1e-12,
                "[uA]": 1e-6,
                "[mA]": 1e-3,
                "[A]": 1,
                "[kA]": 1e3,
            }
            scale = find_scale(time_data, header)
            x_scale = scale if scale else x_scale
            scale = find_scale(curva_data_V, header)
            if scale:
                y_scale = scale
                data_format = "Voltage"
            else:
                scale = find_scale(curva_data_W, header)
                if scale:
                    y_scale = scale
                    data_format = "Power"
                else:
                    scale = find_scale(curva_data_A, header)
                    if scale:
                        y_scale = scale
                        data_format = "Current"
        out = "Voltage"
        freq, mag, phase = parse_excitation_file(
            input_file=input_file,
            is_time_domain=is_time_domain,
            x_scale=x_scale,
            y_scale=y_scale,
            impedance=impedance,
            data_format=data_format,
            encoding=encoding,
            out_mag=out,
            window=window,
        )
        ds_name_mag = "ds_" + source.replace(":", "_mode_") + "_Mag"
        ds_name_phase = "ds_" + source.replace(":", "_mode_") + "_Angle"
        if self.dataset_exists(ds_name_mag, False):
            self.design_datasets[ds_name_mag].x = freq
            self.design_datasets[ds_name_mag].y = mag
            self.design_datasets[ds_name_mag].update()
        else:
            self.create_dataset1d_design(ds_name_mag, freq, mag, x_unit="Hz")
        if self.dataset_exists(ds_name_phase, False):
            self.design_datasets[ds_name_phase].x = freq
            self.design_datasets[ds_name_phase].y = phase
            self.design_datasets[ds_name_phase].update()

        else:
            self.create_dataset1d_design(ds_name_phase, freq, phase, x_unit="Hz", y_unit="deg")
        for p in self.boundaries:
            if p.name == source:
                str_val = ["TotalVoltage"]
                if incident_voltage:
                    str_val = ["IncidentVoltage"]
                if include_post_effects:
                    str_val.append("IncludePortPostProcess")
                self.oboundary.EditExcitations(
                    [
                        "NAME:Excitations",
                        [source, f"pwl({ds_name_phase}, Freq)", f"pwl({ds_name_mag}, Freq)"],
                    ],
                    ["NAME:Terminations", [source, False, str(impedance) + "ohm", "0ohm"]],
                    ",".join(str_val),
                    [],
                )
                self.logger.info("Source Excitation updated with Dataset.")
                return True
        self.logger.error("Port not found.")
        return False

    @pyaedt_function_handler(setup_name="setup")
    def get_dcir_solution_data(self, setup, show="RL", category="Loop_Resistance"):
        """Retrieve dcir solution data. Available element_names are dependent on element_type as below.
        Sources ["Voltage", "Current", "Power"]
        "RL" ['Loop Resistance', 'Path Resistance', 'Resistance', 'Inductance']
        "Vias" ['X', 'Y', 'Current', 'Limit', 'Resistance', 'IR Drop', 'Power']
        "Bondwires" ['Current', 'Limit', 'Resistance', 'IR Drop']
        "Probes" ['Voltage'].

        Parameters
        ----------
        setup : str
            Name of the setup.
        show : str, optional
            Type of the element. Options are ``"Sources"`, ``"RL"`, ``"Vias"``, ``"Bondwires"``, and ``"Probes"``.
        category : str, optional
            Name of the element. Options are ``"Voltage"`, ``"Current"`, ``"Power"``, ``"Loop_Resistance"``,
            ``"Path_Resistance"``, ``"Resistance"``, ``"Inductance"``, ``"X"``, ``"Y"``, ``"Limit"`` and ``"IR Drop"``.

        Returns
        -------
        from ansys.aedt.core.modules.solutions.SolutionData
        """
        all_categories = self.post.available_quantities_categories(context=show, is_siwave_dc=True)
        if category not in all_categories:
            return False  # pragma: no cover
        all_quantities = self.post.available_report_quantities(
            context=show, is_siwave_dc=True, quantities_category=category
        )
        if not all_quantities:
            self._logger.error("No expressions found.")
            return False
        return self.post.get_solution_data(all_quantities, setup_sweep_name=setup, domain="DCIR", context=show)

    @pyaedt_function_handler(setup_name="setup")
    def get_dcir_element_data_loop_resistance(self, setup):
        """Get dcir element data loop resistance.

        Parameters
        ----------
        setup : str
            Name of the setup.

        Returns
        -------
        pandas.Dataframe
        """
        import pandas as pd

        solution_data = self.get_dcir_solution_data(setup=setup, show="RL", category="Loop Resistance")

        terms = []
        pattern = r"LoopRes\((.*?)\)"
        for ex in solution_data.expressions:
            matches = re.findall(pattern, ex)
            if matches:
                terms.extend(matches[0].split(","))
        terms = list(set(terms))

        data = {}
        for i in terms:
            data2 = []
            for ex in [f"LoopRes({i},{j})" for j in terms]:
                d = solution_data.data_magnitude(ex)
                if d is not False:
                    data2.append(d[0])
                else:
                    data2.append(False)
            data[i] = data2

        df = pd.DataFrame(data)
        df.index = terms
        return df

    @pyaedt_function_handler(setup_name="setup")
    def get_dcir_element_data_current_source(self, setup):
        """Get dcir element data current source.

        Parameters
        ----------
        setup : str
            Name of the setup.

        Returns
        -------
        pandas.Dataframe
        """
        import pandas as pd

        solution_data = self.get_dcir_solution_data(setup=setup, show="Sources", category="Voltage")
        terms = []
        pattern = r"^V\((.*?)\)"
        for t_name in solution_data.expressions:
            matches = re.findall(pattern, t_name)
            if matches:
                terms.append(matches[0])
        terms = list(set(terms))

        data = {"Voltage": []}
        for t_name in terms:
            ex = f"V({t_name})"
            value = solution_data.data_magnitude(ex, convert_to_SI=True)
            if value is not False:
                data["Voltage"].append(value[0])
        df = pd.DataFrame(data)
        df.index = terms
        return df

    @pyaedt_function_handler(setup_name="setup")
    def get_dcir_element_data_via(self, setup):
        """Get dcir element data via.

        Parameters
        ----------
        setup : str
            Name of the setup.

        Returns
        -------
        pandas.Dataframe
        """
        import pandas as pd

        cates = ["X", "Y", "Current", "Resistance", "IR Drop", "Power"]
        df = None
        for cat in cates:
            data = {cat: []}
            solution_data = self.get_dcir_solution_data(setup=setup, show="Vias", category=cat)
            tmp_via_names = []
            pattern = r"\((.*?)\)"
            for t_name in solution_data.expressions:
                matches = re.findall(pattern, t_name)
                if matches:
                    tmp_via_names.append(matches[0])

            for ex in solution_data.expressions:
                value = solution_data.data_magnitude(ex, convert_to_SI=True)[0]
                data[cat].append(value)

            df_tmp = pd.DataFrame(data)
            df_tmp.index = tmp_via_names
            if not isinstance(df, pd.DataFrame):
                df = df_tmp
            else:
                df.merge(df_tmp, left_index=True, right_index=True, how="outer")
        return df

    @pyaedt_function_handler()
    def show_extent(self, show=True):
        """Show or hide extent in a HFSS3dLayout design.

        Parameters
        ----------
        show : bool, optional
            Whether to show or not the extent.
            The default value is ``True``.

        Returns
        -------
        bool
            ``True`` is successful, ``False`` if it fails.

        >>> oEditor.SetHfssExtentsVisible

        Examples
        --------
        >>> from ansys.aedt.core import Hfss3dLayout
        >>> h3d = Hfss3dLayout()
        >>> h3d.show_extent(show=True)
        """
        try:
            self.oeditor.SetHfssExtentsVisible(show)
            return True
        except Exception:
            return False

    @pyaedt_function_handler()
    def change_options(self, color_by_net=True):
        """Change options for an existing layout.

        It changes design visualization by color.

        Parameters
        ----------
        color_by_net : bool, optional
            Whether visualize color by net or by layer.
            The default value is ``True``, which means color by net.

        Returns
        -------
        bool
            ``True`` if successful, ``False`` if it fails.

        >>> oEditor.ChangeOptions

        Examples
        --------
        >>> from ansys.aedt.core import Hfss3dLayout
        >>> h3d = Hfss3dLayout()
        >>> h3d.change_options(color_by_net=True)
        """
        try:
            options = ["NAME:options", "ColorByNet:=", color_by_net, "CN:=", self.design_name]
            oeditor = self.odesign.SetActiveEditor("Layout")
            oeditor.ChangeOptions(options)
            return True
        except Exception:
            return False

    @pyaedt_function_handler()
    def export_touchstone_on_completion(self, export=True, output_dir=None):
        """Enable or disable the automatic export of the touchstone file after completing frequency sweep.

        Parameters
        ----------
        export : bool, optional
            Whether to enable the export.
            The default is ``True``.
        output_dir : str, optional
            Path to the directory of exported file. The default is the project path.

        Returns
        -------
        bool
            ``True`` when successful, ``False`` when failed.

        References
        ----------

        >>> oDesign.SetDesignSettings
        """
        if export:
            self.logger.info("Enabling Export On Completion")
        else:
            self.logger.info("Disabling Export On Completion")
        if not output_dir:
            output_dir = ""
        props = {"ExportAfterSolve": export, "ExportDir": output_dir}
        return self.change_design_settings(props)

    @pyaedt_function_handler()
    def import_table(
        self,
        input_file,
        link=False,
        header_rows=0,
        rows_to_read=-1,
        column_separator="Space",
        data_type="real",
        sweep_columns=0,
        total_columns=-1,
        real_columns=1,
    ):
        """Import a data table as a solution.

        Parameters
        ----------
        input_file : str
            Full path to the file.
        link : bool, optional
            Whether to link the file to the solution. The default is ``False``.
        header_rows : int, optional
            Header rows. The default is ``0``.
        rows_to_read : int, optional
            Rows to read. If ``-1``, then reads until end of file. The default is ``-1``.
        column_separator : str, optional
            Column separator type. Available options are ``Space``, ``Tab``, ``Comma``, and ``Period``.
            The default is ``Space``.
        data_type : str, optional
            Data type. Available options are ``real``, ``real_imag``, ``mag_ang_deg``, and ``mag_ang_rad``.
            The default is ``real``.
        sweep_columns : int, optional
            Sweep columns. The default is ``0``.
        total_columns : int, optional
            Total number of columns. If ``-1``, then reads the total number of columns. The default is ``-1``.
        real_columns : int, optional
            Number of lefmotst real columns. The default is ``1``.

        Returns
        -------
        str
            ``True`` when successful, ``False`` when failed.

        References
        ----------
        >>> oModule.ImportData

        Examples
        --------
        >>> from ansys.aedt.core import Hfss3dlayout
        >>> h3d = Hfss3dlayout()
        >>> h3d.import_table(input_file="my_file.csv")
        """

        columns_separator_map = {"Space": 0, "Tab": 1, "Comma": 2, "Period": 3}
        if column_separator not in ["Space", "Tab", "Comma", "Period"]:
            self.logger.error("Invalid column separator.")
            return False

        input_path = Path(input_file).resolve()

        if not input_path.is_file():
            self.logger.error("File does not exist.")
            return False

        existing_sweeps = self.existing_analysis_sweeps

        self.odesign.ImportData(
            [
                "NAME:DataFormat",
                "DataTableFormat:=",
                [
                    "HeaderRows:=",
                    header_rows,
                    "RowsToRead:=",
                    rows_to_read,
                    "ColumnSep:=",
                    columns_separator_map[column_separator],
                    "DataType:=",
                    data_type,
                    "Sweep:=",
                    sweep_columns,
                    "Cols:=",
                    total_columns,
                    "Real:=",
                    real_columns,
                ],
            ],
            str(input_path),
            link,
        )

        new_sweeps = self.existing_analysis_sweeps
        new_sweep = list(set(new_sweeps) - set(existing_sweeps))

        if not new_sweep:  # pragma: no cover
            self.logger.error("Data not imported.")
            return False
        return new_sweep[0]

    @pyaedt_function_handler()
    def delete_imported_data(self, name):
        """Delete imported data.

        Parameters
        ----------
        name : str
            Table to delete.

        Returns
        -------
        str
            ``True`` when successful, ``False`` when failed.

        References
        ----------
        >>> oModule.RemoveImportData

        Examples
        --------
        >>> from ansys.aedt.core import Hfss3dlayout
        >>> h3d = Hfss3dlayout()
        >>> table_name = h3d.import_table(input_file="my_file.csv")
        >>> h3d.delete_imported_data(table_name)
        """
        if name not in self.existing_analysis_sweeps:
            self.logger.error("Data does not exist.")
            return False
        self.odesign.RemoveImportData(name)
        return True<|MERGE_RESOLUTION|>--- conflicted
+++ resolved
@@ -473,11 +473,7 @@
 
         Returns
         -------
-<<<<<<< HEAD
-        List[:class:`ansys.aedt.core.modules.boundary.BoundaryObject3dLayout`]
-=======
-        list of :class:`ansys.aedt.core.modules.layout_boundary.BoundaryObject3dLayout`
->>>>>>> 4ab7475c
+        List[:class:`ansys.aedt.core.modules.boundary.layout_boundary.BoundaryObject3dLayout`]
             Port Objects when successful.
 
         References
