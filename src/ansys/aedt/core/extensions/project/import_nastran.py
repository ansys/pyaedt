# -*- coding: utf-8 -*-
#
# Copyright (C) 2021 - 2025 ANSYS, Inc. and/or its affiliates.
# SPDX-License-Identifier: MIT
#
#
# Permission is hereby granted, free of charge, to any person obtaining a copy
# of this software and associated documentation files (the "Software"), to deal
# in the Software without restriction, including without limitation the rights
# to use, copy, modify, merge, publish, distribute, sublicense, and/or sell
# copies of the Software, and to permit persons to whom the Software is
# furnished to do so, subject to the following conditions:
#
# The above copyright notice and this permission notice shall be included in all
# copies or substantial portions of the Software.
#
# THE SOFTWARE IS PROVIDED "AS IS", WITHOUT WARRANTY OF ANY KIND, EXPRESS OR
# IMPLIED, INCLUDING BUT NOT LIMITED TO THE WARRANTIES OF MERCHANTABILITY,
# FITNESS FOR A PARTICULAR PURPOSE AND NONINFRINGEMENT. IN NO EVENT SHALL THE
# AUTHORS OR COPYRIGHT HOLDERS BE LIABLE FOR ANY CLAIM, DAMAGES OR OTHER
# LIABILITY, WHETHER IN AN ACTION OF CONTRACT, TORT OR OTHERWISE, ARISING FROM,
# OUT OF OR IN CONNECTION WITH THE SOFTWARE OR THE USE OR OTHER DEALINGS IN THE
# SOFTWARE.

from dataclasses import asdict
from dataclasses import dataclass
import os
from pathlib import Path
import tkinter

import ansys.aedt.core
from ansys.aedt.core import get_pyaedt_app
import ansys.aedt.core.extensions
from ansys.aedt.core.extensions.misc import get_aedt_version
from ansys.aedt.core.extensions.misc import get_arguments
from ansys.aedt.core.extensions.misc import get_port
from ansys.aedt.core.extensions.misc import get_process_id
from ansys.aedt.core.extensions.misc import is_student
from ansys.aedt.core.syslib.nastran_import import nastran_to_stl


@dataclass
class ExtensionData:
    decimate: float = 0.0
    lightweight: bool = False
    planar: bool = True
    file_path: str = ""


PORT = get_port()
VERSION = get_aedt_version()
AEDT_PROCESS_ID = get_process_id()
IS_STUDENT = is_student()
EXTENSION_TITLE = "Import Nastran or STL file"
EXTENSION_DEFAULT_ARGUMENTS = {"decimate": 0.0, "lightweight": False, "planar": True, "file_path": ""}

result = None


def create_ui(withdraw=False):
    from tkinter import filedialog
    from tkinter import ttk

    from ansys.aedt.core.extensions.misc import create_default_ui

    root, theme, style = create_default_ui(EXTENSION_TITLE, withdraw=withdraw)

    label2 = ttk.Label(root, text="Browse file:", style="PyAEDT.TLabel")
    label2.grid(row=0, column=0, pady=10)

    text = tkinter.Text(root, width=40, height=1, name="file_path_text")
    text.configure(bg=theme.light["pane_bg"], foreground=theme.light["text"], font=theme.default_font)
    text.grid(row=0, column=1, pady=10, padx=5)

    def browseFiles():
        filename = filedialog.askopenfilename(
            initialdir="/",
            title="Select a Nastran or stl File",
            filetypes=(("Nastran", "*.nas"), ("STL", "*.stl"), ("all files", "*.*")),
        )
        text.insert(tkinter.END, filename)

    b1 = ttk.Button(root, text="...", width=10, command=browseFiles, style="PyAEDT.TButton", name="browse_button")
    b1.grid(row=0, column=2, pady=10)

    label = ttk.Label(root, text="Decimation factor (0-0.9). It may affect results:", style="PyAEDT.TLabel")
    label.grid(row=1, column=0, pady=10)

    check = tkinter.Text(root, width=20, height=1, name="decimation_text")
    check.configure(bg=theme.light["pane_bg"], foreground=theme.light["text"], font=theme.default_font)
    check.insert(tkinter.END, "0.0")
    check.grid(row=1, column=1, pady=10, padx=5)

    label = ttk.Label(root, text="Import as lightweight (only HFSS):", style="PyAEDT.TLabel")
    label.grid(row=2, column=0, pady=10)
    light = tkinter.IntVar(root, name="var_lightweight")
    check2 = ttk.Checkbutton(root, variable=light, style="PyAEDT.TCheckbutton", name="check_lightweight")
    check2.grid(row=2, column=1, pady=10, padx=5)

    label = ttk.Label(root, text="Enable planar merge:", style="PyAEDT.TLabel")
    label.grid(row=3, column=0, pady=10)
    planar = tkinter.IntVar(root, value=1)
    check3 = ttk.Checkbutton(root, variable=planar, style="PyAEDT.TCheckbutton", name="check_planar_merge")
    check3.grid(row=3, column=1, pady=10, padx=5)

    def toggle_theme():
        if root.theme == "light":
            set_dark_theme()
            root.theme = "dark"
        else:
            set_light_theme()
            root.theme = "light"

    def set_light_theme():
        root.configure(bg=theme.light["widget_bg"])
        text.configure(bg=theme.light["pane_bg"], foreground=theme.light["text"], font=theme.default_font)
        check.configure(bg=theme.light["pane_bg"], foreground=theme.light["text"], font=theme.default_font)
        theme.apply_light_theme(style)
        change_theme_button.config(text="\u263d")  # Sun icon for light theme

    def set_dark_theme():
        root.configure(bg=theme.dark["widget_bg"])
        text.configure(bg=theme.dark["pane_bg"], foreground=theme.dark["text"], font=theme.default_font)
        check.configure(bg=theme.dark["pane_bg"], foreground=theme.dark["text"], font=theme.default_font)
        theme.apply_dark_theme(style)
        change_theme_button.config(text="\u2600")  # Moon icon for dark theme

    # Create a frame for the toggle button to position it correctly
    button_frame = ttk.Frame(
        root, style="PyAEDT.TFrame", relief=tkinter.SUNKEN, borderwidth=2, name="theme_button_frame"
    )
    button_frame.grid(row=5, column=2, pady=10, padx=10)

    # Add the toggle theme button inside the frame
    change_theme_button = ttk.Button(
        button_frame, width=20, text="\u263d", command=toggle_theme, style="PyAEDT.TButton", name="theme_toggle_button"
    )

    change_theme_button.grid(row=0, column=0, padx=0)

    def callback():
        global result
        result = ExtensionData(
            decimate=float(check.get("1.0", tkinter.END).strip()),
            lightweight=True if light.get() == 1 else False,
            planar=True if planar.get() == 1 else False,
            file_path=text.get("1.0", tkinter.END).strip(),
        )
        root.destroy()

    def preview():
        decimate_ui = float(check.get("1.0", tkinter.END).strip())
        file_path_ui = text.get("1.0", tkinter.END).strip()
        if not file_path_ui:
            raise ValueError("Incorrect file path. Please select a valid file.")

        if not Path(file_path_ui).is_file():
            raise FileNotFoundError(f"File ({file_path_ui}) not found")

        if file_path_ui.endswith(".nas"):
            nastran_to_stl(file_path_ui, decimation=decimate_ui, preview=True)
        else:
            from ansys.aedt.core.visualization.advanced.misc import simplify_and_preview_stl

<<<<<<< HEAD
            simplify_and_preview_stl(master.file_path_ui, decimation=master.decimate_ui, preview=True)
=======
            simplify_stl(file_path_ui, decimation=decimate_ui, preview=True)
>>>>>>> 18f98308

    b2 = ttk.Button(root, text="Preview", width=40, command=preview, style="PyAEDT.TButton", name="preview_button")
    b2.grid(row=5, column=0, pady=10, padx=10)

    b3 = ttk.Button(root, text="Ok", width=40, command=callback, style="PyAEDT.TButton", name="ok_button")
    b3.grid(row=5, column=1, pady=10, padx=10)

    return root


def main(extension_args):
    file_path = Path(extension_args["file_path"])
    lightweight = extension_args["lightweight"]
    decimate = extension_args["decimate"]
    planar = extension_args["planar"]

    if file_path.is_file():
        app = ansys.aedt.core.Desktop(
            new_desktop=False,
            version=VERSION,
            port=PORT,
            aedt_process_id=AEDT_PROCESS_ID,
            student_version=IS_STUDENT,
        )

        active_project = app.active_project()
        active_design = app.active_design()

        project_name = active_project.GetName()
        design_name = active_design.GetName()

        aedtapp = get_pyaedt_app(project_name, design_name)

        if file_path.suffix == ".nas":
            aedtapp.modeler.import_nastran(
                str(file_path), import_as_light_weight=lightweight, decimation=decimate, enable_planar_merge=str(planar)
            )
        else:
            from ansys.aedt.core.visualization.advanced.misc import simplify_and_preview_stl

            outfile = simplify_and_preview_stl(str(file_path), decimation=decimate)
            aedtapp.modeler.import_3d_cad(
                outfile, healing=False, create_lightweigth_part=lightweight, merge_planar_faces=planar
            )
        app.logger.info("Geometry imported correctly.")
    else:
        app = ansys.aedt.core.Desktop(
            new_desktop=False,
            version=VERSION,
            port=PORT,
            aedt_process_id=AEDT_PROCESS_ID,
            student_version=IS_STUDENT,
        )
        app.logger.debug("Wrong file selected. Select a .nas or .stl file")

    if "PYTEST_CURRENT_TEST" not in os.environ:
        app.release_desktop(False, False)
    return True


if __name__ == "__main__":  # pragma: no cover
    args = get_arguments(EXTENSION_DEFAULT_ARGUMENTS, EXTENSION_TITLE)

    # Open UI
    if not args["is_batch"]:  # pragma: no cover
        root = create_ui()

        tkinter.mainloop()

        if result:
            args.update(asdict(result))
            main(args)
    else:
        main(args)<|MERGE_RESOLUTION|>--- conflicted
+++ resolved
@@ -162,11 +162,7 @@
         else:
             from ansys.aedt.core.visualization.advanced.misc import simplify_and_preview_stl
 
-<<<<<<< HEAD
-            simplify_and_preview_stl(master.file_path_ui, decimation=master.decimate_ui, preview=True)
-=======
-            simplify_stl(file_path_ui, decimation=decimate_ui, preview=True)
->>>>>>> 18f98308
+            simplify_and_preview_stl(file_path_ui, decimation=decimate_ui, preview=True)
 
     b2 = ttk.Button(root, text="Preview", width=40, command=preview, style="PyAEDT.TButton", name="preview_button")
     b2.grid(row=5, column=0, pady=10, padx=10)
