--- conflicted
+++ resolved
@@ -160,26 +160,22 @@
         if not create_design_path.is_file():
             raise AEDTRuntimeError(f"Selected file does not exist or is not a file: {self.__create_design_path}")
         else:
-<<<<<<< HEAD
             try:
-                self.config_model = ConfigModel.create_from_toml(create_design_path)
+                with open(create_design_path, "r") as f:
+                    data = json.load(f)
+
+                self.config_model = ConfigModel(**data)
                 # Update all UI components after loading new configuration
                 # Update Stackup
                 update_stackup_tree(self)
                 
                 # Update Padstack UI
-                self.refresh_padstack_ui()
+                self.refresh_padstack_ui_after_config_load()
 
                 messagebox.showinfo("Configuration Loaded", f"Configuration successfully loaded from:\n{create_design_path}")
                 
             except Exception as e:
                 messagebox.showerror("Load Error", f"Failed to load configuration:\n{str(e)}")
-=======
-            with open(create_design_path, "r") as f:
-                data = json.load(f)
-
-            self.config_model = ConfigModel(**data)
->>>>>>> 21418f3d
             # todo update GUI
             # Update Stackup
             update_stackup_tree(self)
