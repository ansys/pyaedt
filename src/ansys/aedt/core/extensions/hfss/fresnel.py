--- conflicted
+++ resolved
@@ -93,11 +93,7 @@
 
         state = "normal"
         if self.desktop.aedt_version_id < "2026.2":
-<<<<<<< HEAD
-            # Anisotropic not available before 2026R1
-=======
             # Anisotropic not available before 2026R2
->>>>>>> b9558c5c
             state = "disabled"
 
         # Anisotropic and isotropic workflows
