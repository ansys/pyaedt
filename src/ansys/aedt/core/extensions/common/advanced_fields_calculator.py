--- conflicted
+++ resolved
@@ -95,14 +95,8 @@
             "Mechanical",
         ]:
             self.release_desktop()
-<<<<<<< HEAD
             raise AEDTRuntimeError("This extension only works with HFSS, Icepak, " \
             "HFSS 3D, Maxwell 3D, Q3D, Maxwell 2D, Q2D, or Mechanical designs.")
-=======
-            raise AEDTRuntimeError(
-                "This extension only works with HFSS, Icepak, HFSS 3D, Maxwell 3D, Q3D, Maxwell 2D, Q2D, or Mechanical designs."
-            )
->>>>>>> c77ee85b
 
     def __load_expression_files(self):
         """Load expression files from the current directory and personal library."""
