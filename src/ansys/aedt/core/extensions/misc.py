--- conflicted
+++ resolved
@@ -278,13 +278,8 @@
 
     def release_desktop(self):
         """Release AEDT desktop instance."""
-<<<<<<< HEAD
-        # if "PYTEST_CURRENT_TEST" not in os.environ:  # pragma: no cover
-        #     self.desktop.release_desktop(False, False)
-=======
         if self.__desktop is not None and "PYTEST_CURRENT_TEST" not in os.environ:  # pragma: no cover
             self.desktop.release_desktop(False, False)
->>>>>>> e6725d08
         return True
 
     @property
