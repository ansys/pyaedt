# -*- coding: utf-8 -*-
#
# Copyright (C) 2021 - 2025 ANSYS, Inc. and/or its affiliates.
# SPDX-License-Identifier: MIT
#
#
# Permission is hereby granted, free of charge, to any person obtaining a copy
# of this software and associated documentation files (the "Software"), to deal
# in the Software without restriction, including without limitation the rights
# to use, copy, modify, merge, publish, distribute, sublicense, and/or sell
# copies of the Software, and to permit persons to whom the Software is
# furnished to do so, subject to the following conditions:
#
# The above copyright notice and this permission notice shall be included in all
# copies or substantial portions of the Software.
#
# THE SOFTWARE IS PROVIDED "AS IS", WITHOUT WARRANTY OF ANY KIND, EXPRESS OR
# IMPLIED, INCLUDING BUT NOT LIMITED TO THE WARRANTIES OF MERCHANTABILITY,
# FITNESS FOR A PARTICULAR PURPOSE AND NONINFRINGEMENT. IN NO EVENT SHALL THE
# AUTHORS OR COPYRIGHT HOLDERS BE LIABLE FOR ANY CLAIM, DAMAGES OR OTHER
# LIABILITY, WHETHER IN AN ACTION OF CONTRACT, TORT OR OTHERWISE, ARISING FROM,
# OUT OF OR IN CONNECTION WITH THE SOFTWARE OR THE USE OR OTHER DEALINGS IN THE
# SOFTWARE.

<<<<<<< HEAD
import ansys.aedt.core.filtersolutions_core
from ansys.aedt.core.filtersolutions_core.attributes import Attributes
from ansys.aedt.core.filtersolutions_core.distributed_geometry import DistributedGeometry
from ansys.aedt.core.filtersolutions_core.distributed_parasitics import DistributedParasitics
=======
from ansys.aedt.core import settings
import ansys.aedt.core.filtersolutions_core
from ansys.aedt.core.filtersolutions_core.attributes import Attributes
from ansys.aedt.core.filtersolutions_core.distributed_geometry import DistributedGeometry
>>>>>>> 865f1e6c
from ansys.aedt.core.filtersolutions_core.distributed_radial import DistributedRadial
from ansys.aedt.core.filtersolutions_core.distributed_substrate import DistributedSubstrate
from ansys.aedt.core.filtersolutions_core.distributed_topology import DistributedTopology
from ansys.aedt.core.filtersolutions_core.export_to_aedt import ExportToAedt
from ansys.aedt.core.filtersolutions_core.graph_setup import GraphSetup
from ansys.aedt.core.filtersolutions_core.ideal_response import IdealResponse
from ansys.aedt.core.filtersolutions_core.lumped_nodes_and_leads import LumpedNodesandLeads
from ansys.aedt.core.filtersolutions_core.lumped_parasitics import LumpedParasitics
from ansys.aedt.core.filtersolutions_core.lumped_termination_impedance_table import LumpedTerminationImpedance
from ansys.aedt.core.filtersolutions_core.lumped_termination_impedance_table import TerminationType
from ansys.aedt.core.filtersolutions_core.lumped_topology import LumpedTopology
from ansys.aedt.core.filtersolutions_core.multiple_bands_table import MultipleBandsTable
from ansys.aedt.core.filtersolutions_core.optimization_goals_table import OptimizationGoalsTable
from ansys.aedt.core.filtersolutions_core.transmission_zeros import TableFormat
from ansys.aedt.core.filtersolutions_core.transmission_zeros import TransmissionZeros


class FilterDesignBase:
    """Provides the `FilterSolutions` main parameters applicable for all design types.
    This class has access to ideal filter attributes and calculated output parameters.
    """

<<<<<<< HEAD
    # See Also
    # --------
    # :doc:`filtersolutions`

    def __init__(self, version=None):
        self.version = version
=======
    def __init__(self, version=None):
        self.version = version if version else settings.aedt_version
>>>>>>> 865f1e6c
        ansys.aedt.core.filtersolutions_core._dll_interface(version)
        self.attributes = Attributes()
        self.ideal_response = IdealResponse()
        self.graph_setup = GraphSetup()
        self.transmission_zeros_ratio = TransmissionZeros(TableFormat.RATIO)
        self.transmission_zeros_bandwidth = TransmissionZeros(TableFormat.BANDWIDTH)
        self.export_to_aedt = ExportToAedt()


class LumpedDesign(FilterDesignBase):
    """Provides the `FilterSolutions` application interface for lumped filter designs.
    This class provides access to lumped filter design parameters.

    Parameters
    ----------
    version : str, optional
        Version of AEDT in ``xxxx.x`` format. The default is ``None``.

    Example
    --------
    Create a ``FilterSolutions.LumpedDesign`` instance with a band-pass elliptic filter.

    >>> import ansys.aedt.core
    >>> import ansys.aedt.core.filtersolutions
    >>> LumpedDesign = ansys.aedt.core.FilterSolutions.LumpedDesign(version= "2025.1")
    >>> LumpedDesign.attributes.filter_class = FilterClass.BAND_PASS
    >>> LumpedDesign.attributes.filter_type = FilterType.ELLIPTIC
    """

    def __init__(self, version=None):
        super().__init__(version)
        self._init_lumped_design()

    def _init_lumped_design(self):
        """Initialize the ``FilterSolutions`` object to support a lumped filter design."""
        self.source_impedance_table = LumpedTerminationImpedance(TerminationType.SOURCE)
        self.load_impedance_table = LumpedTerminationImpedance(TerminationType.LOAD)
        self.multiple_bands_table = MultipleBandsTable()
        self.optimization_goals_table = OptimizationGoalsTable()
        self.topology = LumpedTopology()
        self.parasitics = LumpedParasitics()
        self.leads_and_nodes = LumpedNodesandLeads()


class DistributedDesign(FilterDesignBase):
    """Provides the `FilterSolutions` application interface for distributed filter designs.
    This class provides access to distributed filter design parameters.

    Parameters
    ----------
    version : str, optional
        Version of AEDT in ``xxxx.x`` format. The default is ``None``.

    Example
    --------
    Create a ``FilterSolutions.DistributedDesign`` instance with a band-pass interdigital filter.

    >>> import ansys.aedt.core
    >>> import ansys.aedt.core.filtersolutions
    >>> DistributedDesign = ansys.aedt.core.FilterSolutions.DistributedDesign(version= "2025.2")
    >>> DistributedDesign.attributes.filter_class = FilterClass.BAND_PASS
    >>> DistributedDesign.topology.topology_type = TopologyType.INTERDIGITAL
    """

    def __init__(self, version=None):
        super().__init__(version)
        self._dll = ansys.aedt.core.filtersolutions_core._dll_interface()._dll
        self._dll_interface = ansys.aedt.core.filtersolutions_core._dll_interface()
        self._check_version()
        self._init_distributed_design()
        self._set_distributed_implementation()

    def _init_distributed_design(self):
        """Initialize the ``FilterSolutions`` object to support a distributed filter design."""
        self.topology = DistributedTopology()
        self.substrate = DistributedSubstrate()
        self.geometry = DistributedGeometry()
        self.radial = DistributedRadial()
<<<<<<< HEAD
        self.parasitics = DistributedParasitics()
=======
>>>>>>> 865f1e6c

    def _set_distributed_implementation(self):
        """Set ``FilterSolutions`` implementation to ``Distributed Design``."""
        filter_implementation_status = self._dll.setFilterImplementation(1)
        self._dll_interface.raise_error(filter_implementation_status)
        first_shunt_status = self._dll.setDistributedFirstElementShunt(True)
        self._dll_interface.raise_error(first_shunt_status)

    def _check_version(self):
        if self._dll_interface._version < "2025.2":
            raise ValueError("FilterSolutions API supports distributed designs in version 2025 R2 and later.")<|MERGE_RESOLUTION|>--- conflicted
+++ resolved
@@ -22,17 +22,11 @@
 # OUT OF OR IN CONNECTION WITH THE SOFTWARE OR THE USE OR OTHER DEALINGS IN THE
 # SOFTWARE.
 
-<<<<<<< HEAD
+from ansys.aedt.core import settings
 import ansys.aedt.core.filtersolutions_core
 from ansys.aedt.core.filtersolutions_core.attributes import Attributes
 from ansys.aedt.core.filtersolutions_core.distributed_geometry import DistributedGeometry
 from ansys.aedt.core.filtersolutions_core.distributed_parasitics import DistributedParasitics
-=======
-from ansys.aedt.core import settings
-import ansys.aedt.core.filtersolutions_core
-from ansys.aedt.core.filtersolutions_core.attributes import Attributes
-from ansys.aedt.core.filtersolutions_core.distributed_geometry import DistributedGeometry
->>>>>>> 865f1e6c
 from ansys.aedt.core.filtersolutions_core.distributed_radial import DistributedRadial
 from ansys.aedt.core.filtersolutions_core.distributed_substrate import DistributedSubstrate
 from ansys.aedt.core.filtersolutions_core.distributed_topology import DistributedTopology
@@ -55,17 +49,8 @@
     This class has access to ideal filter attributes and calculated output parameters.
     """
 
-<<<<<<< HEAD
-    # See Also
-    # --------
-    # :doc:`filtersolutions`
-
-    def __init__(self, version=None):
-        self.version = version
-=======
     def __init__(self, version=None):
         self.version = version if version else settings.aedt_version
->>>>>>> 865f1e6c
         ansys.aedt.core.filtersolutions_core._dll_interface(version)
         self.attributes = Attributes()
         self.ideal_response = IdealResponse()
@@ -144,10 +129,7 @@
         self.substrate = DistributedSubstrate()
         self.geometry = DistributedGeometry()
         self.radial = DistributedRadial()
-<<<<<<< HEAD
         self.parasitics = DistributedParasitics()
-=======
->>>>>>> 865f1e6c
 
     def _set_distributed_implementation(self):
         """Set ``FilterSolutions`` implementation to ``Distributed Design``."""
