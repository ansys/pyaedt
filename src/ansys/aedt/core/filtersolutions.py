--- conflicted
+++ resolved
@@ -40,12 +40,8 @@
 
 
 class FilterSolutions:
-<<<<<<< HEAD
-    """Provides the `FilterSolutions` application interface.
-=======
     """Provides the :doc:`FilterSolutions` application interface.
 
->>>>>>> 3a671126
     This class has access to ideal filter attributes and calculated output parameters.
 
     Parameters
