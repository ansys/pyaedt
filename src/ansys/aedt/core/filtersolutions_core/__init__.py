--- conflicted
+++ resolved
@@ -38,14 +38,8 @@
     if _this._internal_dll_interface is None:
         _this._internal_dll_interface = DllInterface(show_gui=False, version=version)
     elif version is not None and version != _this._internal_dll_interface._version:
-<<<<<<< HEAD
-        raise Exception(
-            f"The requested version {version} does not match with the previously defined version {_this._internal_dll_interface._version}."
-            f"{_this._internal_dll_interface.version}."
-=======
         raise ValueError(
             f"The requested version {version} does not match with the previously defined version {_this._internal_dll_interface._version}."
->>>>>>> b48776ea
         )
 
     return _this._internal_dll_interface
