# -*- coding: utf-8 -*-
#
# Copyright (C) 2021 - 2024 ANSYS, Inc. and/or its affiliates.
# SPDX-License-Identifier: MIT
#
#
# Permission is hereby granted, free of charge, to any person obtaining a copy
# of this software and associated documentation files (the "Software"), to deal
# in the Software without restriction, including without limitation the rights
# to use, copy, modify, merge, publish, distribute, sublicense, and/or sell
# copies of the Software, and to permit persons to whom the Software is
# furnished to do so, subject to the following conditions:
#
# The above copyright notice and this permission notice shall be included in all
# copies or substantial portions of the Software.
#
# THE SOFTWARE IS PROVIDED "AS IS", WITHOUT WARRANTY OF ANY KIND, EXPRESS OR
# IMPLIED, INCLUDING BUT NOT LIMITED TO THE WARRANTIES OF MERCHANTABILITY,
# FITNESS FOR A PARTICULAR PURPOSE AND NONINFRINGEMENT. IN NO EVENT SHALL THE
# AUTHORS OR COPYRIGHT HOLDERS BE LIABLE FOR ANY CLAIM, DAMAGES OR OTHER
# LIABILITY, WHETHER IN AN ACTION OF CONTRACT, TORT OR OTHERWISE, ARISING FROM,
# OUT OF OR IN CONNECTION WITH THE SOFTWARE OR THE USE OR OTHER DEALINGS IN THE
# SOFTWARE.

import ctypes
from enum import Enum
import os
import threading
import time
from typing import Callable

from ansys.aedt.core.generic.aedt_versions import aedt_versions


class DllInterface:
    """Interfaces with the FilterSolutions C++ API DLL."""

    def __init__(self, show_gui=False, version=None):
        self._init_dll_path(version)
        self._init_dll(show_gui)

    def restore_defaults(self):
        """Restore the state of the API, including all options and values, to the initial startup state."""
        status = self._dll.startApplication(self.show_gui)
        self.raise_error(status)

    def _init_dll_path(self, version):
        """Set DLL path and print the status of the DLL access to the screen."""
        latest_version = aedt_versions.latest_version
        if latest_version == "":
            raise Exception("AEDT is not installed on your system. Install AEDT 2025 R1 or later.")
        if version is None:
            version = latest_version
        if float(version[0:6]) < 2025:
            raise ValueError(
                "FilterSolutions supports AEDT version 2025 R1 and later. Recommended version is 2025 R1 or later."
            )
        if not (version in aedt_versions.installed_versions) and not (
            version + "CL" in aedt_versions.installed_versions
        ):
<<<<<<< HEAD
            raise ValueError(f"Specified version {version[0:6]} is not installed on your system")
        self.dll_path = os.path.join(aedt_versions.installed_versions[version], "nuhertz/FilterSolutionsAPI.dll")
=======
            raise ValueError("Specified version {} is not installed on your system".format(version[0:6]))
        self.dll_path = os.path.join(aedt_versions.installed_versions[version], "nuhertz", "FilterSolutionsAPI.dll")
>>>>>>> 015b3802
        print("DLL Path:", self.dll_path)
        if not os.path.isfile(self.dll_path):
            raise RuntimeError(f"The 'FilterSolutions' API DLL was not found at {self.dll_path}.")  # pragma: no cover
        self.version = version

    def _init_dll(self, show_gui):
        """Load DLL and initialize application parameters to default values."""

        self._dll = ctypes.cdll.LoadLibrary(self.dll_path)
        self._define_dll_functions()
        self.show_gui = show_gui
        if show_gui:  # pragma: no cover
            self._app_thread = threading.Thread(target=self._app_thread_task)
            self._app_thread.start()
            # TODO: Need some way to confirm that the GUI has completed initialization.
            # Otherwise some subsequent API calls will fail. For now, sleep a few seconds.
            time.sleep(5)
        else:
            status = self._dll.startApplication(False)
            self.raise_error(status)

        print("DLL Loaded:", self.api_version())
        print("API Ready")
        print("")

    def _app_thread_task(self):  # pragma: no cover
        """Print the status of running application thread."""
        print("Starting Application::Run thread")
        status = self._dll.startApplication(self.show_gui)
        self.raise_error(status)

    def _define_dll_functions(self):
        """Define DLL function."""
        self._dll.getVersion.argtypes = [ctypes.c_char_p, ctypes.c_int]
        self._dll.getVersion.restype = ctypes.c_int

    def get_string(self, dll_function: Callable, max_size=100) -> str:
        """
        Call a DLL function that returns a string.

        Parameters
        ----------
        dll_function: Callable
            DLL function to call. It must be a function that returns a string.
        max_size: int
            Maximum number of string characters to return. This value is used for the string buffer size.

        Raises
        -------
        If there is an error in the execution of the DLL function, an exception is raised.

        Returns
        --------
        str
        Return value of the called DLL function.
        """
        text_buffer = ctypes.create_string_buffer(max_size)
        status = dll_function(text_buffer, max_size)
        self.raise_error(status)
        text = text_buffer.value.decode("utf-8")
        return text

    def set_string(self, dll_function: Callable, string: str):
        """
        Call a DLL function that sets a string.

        Parameters
        ----------
        dll_function: Callable
            DLL function to call. It must be a function that sets a string.
        string: str
            String to set.
        """
        bytes_value = bytes(string, "ascii")
        status = dll_function(bytes_value)
        self.raise_error(status)

    def string_to_enum(self, enum_type: Enum, string: str) -> Enum:
        """
        Convert a string to a string defined by an enum.

        Parameters
        ----------
        enum_type: Enum
            Type of enum to convert.
        string: str
            String to convert.

        Returns
        -------
        str
            Enum value of the converted string.
        """
        fixed_string = string.upper().replace(" ", "_")
        return enum_type[fixed_string]

    def enum_to_string(self, enum_value: Enum) -> str:
        """
        Convert an enum value to a string.

        Parameters
        ----------
        enum_value: Enum
            Enum value to convert to string.

        Returns
        -------
        str
            String converted from the enum string.
        """
        fixed_string = str(enum_value.name).replace("_", " ").lower()
        return fixed_string

    def api_version(self) -> str:
        """
        Get the version of the API.

        Returns
        -------
        str
            API version.
        """
        version = self.get_string(self._dll.getVersion)
        return version

    def raise_error(self, error_status):
        if error_status != 0:
            error_message = self.get_string(self._dll.getErrorMessage, 4096)
            raise RuntimeError(error_message)<|MERGE_RESOLUTION|>--- conflicted
+++ resolved
@@ -58,13 +58,8 @@
         if not (version in aedt_versions.installed_versions) and not (
             version + "CL" in aedt_versions.installed_versions
         ):
-<<<<<<< HEAD
             raise ValueError(f"Specified version {version[0:6]} is not installed on your system")
-        self.dll_path = os.path.join(aedt_versions.installed_versions[version], "nuhertz/FilterSolutionsAPI.dll")
-=======
-            raise ValueError("Specified version {} is not installed on your system".format(version[0:6]))
         self.dll_path = os.path.join(aedt_versions.installed_versions[version], "nuhertz", "FilterSolutionsAPI.dll")
->>>>>>> 015b3802
         print("DLL Path:", self.dll_path)
         if not os.path.isfile(self.dll_path):
             raise RuntimeError(f"The 'FilterSolutions' API DLL was not found at {self.dll_path}.")  # pragma: no cover
