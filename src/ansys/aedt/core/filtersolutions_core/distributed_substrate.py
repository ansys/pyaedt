--- conflicted
+++ resolved
@@ -106,11 +106,7 @@
 
     @property
     def substrate_type(self) -> SubstrateType:
-<<<<<<< HEAD
-        """Subctrate type of the filter. The default is ``MICROSTRIP`` if not specified.
-=======
         """Substrate type of the filter.
->>>>>>> 3da90573
 
         The ``SubstrateType`` enum provides a list of all substrate types.
 
