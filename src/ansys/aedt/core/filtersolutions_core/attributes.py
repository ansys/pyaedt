# -*- coding: utf-8 -*-
#
# Copyright (C) 2021 - 2025 ANSYS, Inc. and/or its affiliates.
# SPDX-License-Identifier: MIT
#
#
# Permission is hereby granted, free of charge, to any person obtaining a copy
# of this software and associated documentation files (the "Software"), to deal
# in the Software without restriction, including without limitation the rights
# to use, copy, modify, merge, publish, distribute, sublicense, and/or sell
# copies of the Software, and to permit persons to whom the Software is
# furnished to do so, subject to the following conditions:
#
# The above copyright notice and this permission notice shall be included in all
# copies or substantial portions of the Software.
#
# THE SOFTWARE IS PROVIDED "AS IS", WITHOUT WARRANTY OF ANY KIND, EXPRESS OR
# IMPLIED, INCLUDING BUT NOT LIMITED TO THE WARRANTIES OF MERCHANTABILITY,
# FITNESS FOR A PARTICULAR PURPOSE AND NONINFRINGEMENT. IN NO EVENT SHALL THE
# AUTHORS OR COPYRIGHT HOLDERS BE LIABLE FOR ANY CLAIM, DAMAGES OR OTHER
# LIABILITY, WHETHER IN AN ACTION OF CONTRACT, TORT OR OTHERWISE, ARISING FROM,
# OUT OF OR IN CONNECTION WITH THE SOFTWARE OR THE USE OR OTHER DEALINGS IN THE
# SOFTWARE.

from ctypes import POINTER
from ctypes import byref
from ctypes import c_bool
from ctypes import c_char_p
from ctypes import c_int
from enum import Enum

import ansys.aedt.core


class FilterType(Enum):
    """Provides an enum of filter types with associated mathematical formulations.

    **Attributes:**

    - GAUSSIAN: Represents a Gaussian filter.
    - BESSEL: Represents a Bessel filter.
    - BUTTERWORTH: Represents a Butterworth filter.
    - LEGENDRE: Represents a Legendre filter.
    - CHEBYSHEV_I: Represents a Chevyshev type I filter.
    - CHEBYSHEV_II: Represents a Chevyshev type II filter.
    - HOURGLASS: Represents an hourglass filter.
    - ELLIPTIC: Represents an elliptic filter.
    - DELAY: Represents a delay filter.
    - RAISED_COS: Represents a raised cosine filter.

    Custom and matched filter types are not available in this release.
    """

    GAUSSIAN = 0
    BESSEL = 1
    BUTTERWORTH = 2
    LEGENDRE = 3
    CHEBYSHEV_I = 4
    CHEBYSHEV_II = 5
    HOURGLASS = 6
    ELLIPTIC = 7
    DELAY = 8
    RAISED_COS = 9


#   CUSTOM = 8
#   MATCHED = 10
#   DELAY = 11


class FilterClass(Enum):
    """Provides an enum of filter types for single-band and multiple-bands filters.

    **Attributes:**

    - LOW_PASS: Represents a low-pass filter.
    - HIGH_PASS: Represents a high-pass filter.
    - DIPLEXER_1: Represents a first group of diplexer filter.
    - BAND_PASS: Represents a band-pass filter.
    - BAND_STOP: Represents a band-stop filter.
    - DIPLEXER_2: Represents a second group of diplexer filter.
    - LOW_BAND: Represents a combined low-pass and multi-band filter.
    - BAND_HIGH: Represents a combined high-pass and multi-band filter.
    - BAND_BAND: Represents a multi-band pass filter.
    - STOP_STOP: Represents a multi-band stop filter.
    """

    LOW_PASS = 0
    HIGH_PASS = 1
    DIPLEXER_1 = 2
    BAND_PASS = 3
    BAND_STOP = 4
    DIPLEXER_2 = 5
    LOW_BAND = 6
    BAND_HIGH = 7
    BAND_BAND = 8
    STOP_STOP = 9


class DiplexerType(Enum):
    """Provides an enum of diplexer and triplexer types.

    **Attributes:**

    - HI_LO: Represents a high-pass, low-pass diplexer type.
    - BP_1: Represents a band-pass, band-pass diplexer type.
    - BP_2: Represents a band-pass, band-pass diplexer type.
    - BP_BS: Represents a band-pass, band-stop diplexer type.
    - TRIPLEXER_1: Represents a low-pass, band-pass, and high-pass triplexer type.
    - TRIPLEXER_2: Represents a low-pass, band-pass, and high-pass triplexer type.
    """

    HI_LO = 0
    BP_1 = 1
    BP_2 = 2
    BP_BS = 3
    TRIPLEXER_1 = 4
    TRIPLEXER_2 = 5


class RaisedCosineAlphaPercentage(Enum):
    """Provides an enum of alpha percentage for raised, root raised, or data transmission filters.

    **Attributes:**

    - FIFTEEN: 15%
    - TWENTY: 20%
    - TWENTY_FIVE: 25%
    - THIRTY: 30%
    - THIRTY_FIVE: 35%
    - FORTY: 40%
    - FORTY_FIVE: 45%
    - FIFTY: 50%
    - SEVENTY_FIVE: 75%
    - HUNDRED: 100%
    """

    FIFTEEN = 0
    TWENTY = 1
    TWENTY_FIVE = 2
    THIRTY = 3
    THIRTY_FIVE = 4
    FORTY = 5
    FORTY_FIVE = 6
    FIFTY = 7
    SEVENTY_FIVE = 8
    HUNDRED = 9


class BesselRipplePercentage(Enum):
    """Provides an enum of peak-to-peak group delay ripple magnitudes as percents of averages for Bessel filters.

    **Attributes:**

    - ZERO: 0%
    - HALF: 0.5%
    - ONE: 1%
    - TWO: 2%
    - FIVE: 5%
    - TEN: 10%
    """

    ZERO = 0
    HALF = 1
    ONE = 2
    TWO = 3
    FIVE = 4
    TEN = 5


class GaussianTransition(Enum):
    """Provides an enum of transition attenuations in dB for Gaussian filters to improve group delay response.

    **Attributes:**

    - TRANSITION_NONE: 0dB
    - TRANSITION_3_DB: 3dB
    - TRANSITION_6_DB: 6dB
    - TRANSITION_9_DB: 9dB
    - TRANSITION_12_DB: 12dB
    - TRANSITION_15_DB: 15dB
    """

    TRANSITION_NONE = 0
    TRANSITION_3_DB = 1
    TRANSITION_6_DB = 2
    TRANSITION_9_DB = 3
    TRANSITION_12_DB = 4
    TRANSITION_15_DB = 5


class GaussianBesselReflection(Enum):
    """Provides an enum of synthesis methods for Gaussian and Bessel filters.

    **Attributes:**

    - OPTION_1: The first method for filter synthesis.
    - OPTION_2: The second method for filter synthesis.
    - OPTION_3: The third method for filter synthesis.
    """

    OPTION_1 = 0
    OPTION_2 = 1
    OPTION_3 = 2


class RippleConstrictionBandSelect(Enum):
    """Provides an enum of the bands to apply constrict the ripple parameter.

    **Attributes:**

    - STOP: Stop band
    - PASS: Pass band
    - BOTH: Stop and pass bands
    """

    STOP = 0
    PASS = 1
    BOTH = 2


class SinglePointRippleInfZeros(Enum):
    """Provides an enum for either one or three non-infinite zeros at the single frequency point to confine the ripple.

    **Attributes:**

    - RIPPLE_INF_ZEROS_1: One zero
    - RIPPLE_INF_ZEROS_3: Three zeros
    """

    RIPPLE_INF_ZEROS_1 = 0
    RIPPLE_INF_ZEROS_3 = 1


class PassbandDefinition(Enum):
    """Provides an enum to get either center frequency and bandwidth or corner frequencies.

    **Attributes:**

    - CENTER_FREQUENCY: Define the passband by the center frequency and bandwidth.
    - CORNER_FREQUENCIES: Define the passband by the corner frequencies.
    """

    CENTER_FREQUENCY = 0
    CORNER_FREQUENCIES = 1


class StopbandDefinition(Enum):
    """Provides an enum for comparing the stop band parameter to the pass band parameter.

    **Attributes:**

    - RATIO: Ratio between the stop band and pass band frequencies.
    - FREQUENCY: Explicit frequency.
    - ATTENUATION_DB: Attenuation in decibels.
    """

    RATIO = 0
    FREQUENCY = 1
    ATTENUATION_DB = 2


class Attributes:
    """Defines attributes and parameters of filters.

    This class lets you construct all the necessary attributes for the ``FilterDesign`` class.
    """

    def __init__(self):
        self._dll = ansys.aedt.core.filtersolutions_core._dll_interface()._dll
        self._dll_interface = ansys.aedt.core.filtersolutions_core._dll_interface()
        self._dll_interface.restore_defaults()
        self._define_attributes_dll_functions()

    def _define_attributes_dll_functions(self):
        """Define C++ API DLL functions."""
        self._dll.setFilterType.argtype = c_char_p
        self._dll.setFilterType.restype = c_int
        self._dll.getFilterType.argtypes = [c_char_p, c_int]
        self._dll.getFilterType.restype = c_int

        self._dll.setFilterClass.argtype = c_char_p
        self._dll.setFilterClass.restype = int
        self._dll.getFilterClass.argtypes = [c_char_p, c_int]
        self._dll.getFilterClass.restype = int

        self._dll.setFilterImplementation.argtype = c_int
        self._dll.setFilterImplementation.restype = c_int
        self._dll.getFilterImplementation.argtype = POINTER(c_int)
        self._dll.getFilterImplementation.restype = c_int

        self._dll.setMultipleBandsEnabled.argtype = c_bool
        self._dll.setMultipleBandsEnabled.restype = c_int
        self._dll.getMultipleBandsEnabled.argtype = POINTER(c_bool)
        self._dll.getMultipleBandsEnabled.restype = c_int

        self._dll.setMultipleBandsLowPassFrequency.argtype = c_char_p
        self._dll.setMultipleBandsLowPassFrequency.restype = c_int
        self._dll.getMultipleBandsLowPassFrequency.argtypes = [c_char_p, c_int]
        self._dll.getMultipleBandsLowPassFrequency.restype = c_int

        self._dll.setMultipleBandsHighPassFrequency.argtype = c_char_p
        self._dll.setMultipleBandsHighPassFrequency.restype = c_int
        self._dll.getMultipleBandsHighPassFrequency.argtypes = [c_char_p, c_int]
        self._dll.getMultipleBandsHighPassFrequency.restype = c_int

        self._dll.setDiplexerType.argtype = c_char_p
        self._dll.setDiplexerType.restype = c_int
        self._dll.getDiplexerType.argtypes = [c_char_p, c_int]
        self._dll.getDiplexerType.restype = c_int

        self._dll.setDiplexerInnerPassbandWidth.argtype = c_char_p
        self._dll.setDiplexerInnerPassbandWidth.restype = c_int
        self._dll.getDiplexerInnerPassbandWidth.argtypes = [c_char_p, c_int]
        self._dll.getDiplexerInnerPassbandWidth.restype = c_int

        self._dll.setDiplexerOuterPassbandWidth.argtype = c_char_p
        self._dll.setDiplexerOuterPassbandWidth.restype = c_int
        self._dll.getDiplexerOuterPassbandWidth.argtypes = [c_char_p, c_int]
        self._dll.getDiplexerOuterPassbandWidth.restype = c_int

        self._dll.setDiplexerLowerCenterFrequency.argtype = c_char_p
        self._dll.setDiplexerLowerCenterFrequency.restype = c_int
        self._dll.getDiplexerLowerCenterFrequency.argtypes = [c_char_p, c_int]
        self._dll.getDiplexerLowerCenterFrequency.restype = c_int

        self._dll.setDiplexerUpperCenterFrequency.argtype = c_char_p
        self._dll.setDiplexerUpperCenterFrequency.restype = c_int
        self._dll.getDiplexerUpperCenterFrequency.argtypes = [c_char_p, c_int]
        self._dll.getDiplexerUpperCenterFrequency.restype = c_int

        self._dll.setDiplexerLowerBandwidth.argtype = c_char_p
        self._dll.setDiplexerLowerBandwidth.restype = c_int
        self._dll.getDiplexerLowerBandwidth.argtypes = [c_char_p, c_int]
        self._dll.getDiplexerLowerBandwidth.restype = c_int

        self._dll.setDiplexerUpperBandwidth.argtype = c_char_p
        self._dll.setDiplexerUpperBandwidth.restype = c_int
        self._dll.getDiplexerUpperBandwidth.argtypes = [c_char_p, c_int]
        self._dll.getDiplexerUpperBandwidth.restype = c_int

        self._dll.setOrder.argtype = c_int
        self._dll.setOrder.restype = c_int
        self._dll.getOrder.argtype = POINTER(c_int)
        self._dll.getOrder.restype = c_int

        self._dll.setMinimumOrderStopbandAttenuationdB.argtype = c_char_p
        self._dll.setMinimumOrderStopbandAttenuationdB.restype = c_int
        self._dll.getMinimumOrderStopbandAttenuationdB.argtypes = [c_char_p, c_int]
        self._dll.getMinimumOrderStopbandAttenuationdB.restype = c_int

        self._dll.setMinimumOrderStopbandFrequency.argtype = c_char_p
        self._dll.setMinimumOrderStopbandFrequency.restype = c_int
        self._dll.getMinimumOrderStopbandFrequency.argtypes = [c_char_p, c_int]
        self._dll.getMinimumOrderStopbandFrequency.restype = c_int

        self._dll.setMinimumOrderGroupDelayError.argtype = c_char_p
        self._dll.setMinimumOrderGroupDelayError.restype = c_int
        self._dll.getMinimumOrderGroupDelayError.argtypes = [c_char_p, c_int]
        self._dll.getMinimumOrderGroupDelayError.restype = c_int

        self._dll.setMinimumOrderGroupDelayCutoff.argtype = c_char_p
        self._dll.setMinimumOrderGroupDelayCutoff.restype = c_int
        self._dll.getMinimumOrderGroupDelayCutoff.argtypes = [c_char_p, c_int]
        self._dll.getMinimumOrderGroupDelayCutoff.restype = c_int

        self._dll.setIdealMinimumOrder.argtype = POINTER(c_int)
        self._dll.setIdealMinimumOrder.restype = c_int

        self._dll.getErrorMessage.argtypes = [c_char_p, c_int]
        self._dll.getErrorMessage.restype = c_int

        self._dll.setPassbandDef.argtype = c_int
        self._dll.setPassbandDef.restype = c_int
        self._dll.getPassbandDef.argtype = POINTER(c_int)
        self._dll.getPassbandDef.restype = c_int

        self._dll.setCenterFrequency.argtype = c_char_p
        self._dll.setCenterFrequency.restype = c_int
        self._dll.getCenterFrequency.argtypes = [c_char_p, c_int]
        self._dll.getCenterFrequency.restype = c_int

        self._dll.setDelayTime.argtype = c_char_p
        self._dll.setDelayTime.restype = c_int
        self._dll.getDelayTime.argtypes = [c_char_p, c_int]
        self._dll.getDelayTime.restype = c_int

        self._dll.setPassbandFrequency.argtype = c_char_p
        self._dll.setPassbandFrequency.restype = c_int
        self._dll.getPassbandFrequency.argtypes = [c_char_p, c_int]
        self._dll.getPassbandFrequency.restype = c_int

        self._dll.setLowerFrequency.argtype = c_char_p
        self._dll.setLowerFrequency.restype = c_int
        self._dll.getLowerFrequency.argtypes = [c_char_p, c_int]
        self._dll.getLowerFrequency.restype = c_int

        self._dll.setUpperFrequency.argtype = c_char_p
        self._dll.setUpperFrequency.restype = c_int
        self._dll.getUpperFrequency.argtypes = [c_char_p, c_int]
        self._dll.getUpperFrequency.restype = c_int

        self._dll.setStopbandDef.argtype = c_int
        self._dll.setStopbandDef.restype = c_int
        self._dll.getStopbandDef.argtype = POINTER(c_int)
        self._dll.getStopbandDef.restype = c_int

        self._dll.setStopbandRatio.argtype = c_char_p
        self._dll.setStopbandRatio.restype = c_int
        self._dll.getStopbandRatio.argtypes = [c_char_p, c_int]
        self._dll.getStopbandRatio.restype = c_int

        self._dll.setStopbandFrequency.argtype = c_char_p
        self._dll.setStopbandFrequency.restype = c_int
        self._dll.getStopbandFrequency.argtypes = [c_char_p, c_int]
        self._dll.getStopbandFrequency.restype = c_int

        self._dll.setStopbandAttenuationdB.argtype = c_char_p
        self._dll.setStopbandAttenuationdB.restype = c_int
        self._dll.getStopbandAttenuationdB.argtypes = [c_char_p, c_int]
        self._dll.getStopbandAttenuationdB.restype = c_int

        self._dll.setStandardCutoffEnabled.argtype = c_bool
        self._dll.setStandardCutoffEnabled.restype = c_int
        self._dll.getStandardCutoffEnabled.argtype = POINTER(c_bool)
        self._dll.getStandardCutoffEnabled.restype = c_int

        self._dll.setEquirippleDelayEnabled.argtype = c_bool
        self._dll.setEquirippleDelayEnabled.restype = c_int
        self._dll.getEquirippleDelayEnabled.argtype = POINTER(c_bool)
        self._dll.getEquirippleDelayEnabled.restype = c_int

        self._dll.setRootRaisedCosineEnabled.argtype = c_bool
        self._dll.setRootRaisedCosineEnabled.restype = c_int
        self._dll.getRootRaisedCosineEnabled.argtype = POINTER(c_bool)
        self._dll.getRootRaisedCosineEnabled.restype = c_int

        self._dll.setDataTransmissionEnabled.argtype = c_bool
        self._dll.setDataTransmissionEnabled.restype = c_int
        self._dll.getDataTransmissionEnabled.argtype = POINTER(c_bool)
        self._dll.getDataTransmissionEnabled.restype = c_int

        self._dll.setRaisedCosineAlphaPercentage.argtype = c_int
        self._dll.setRaisedCosineAlphaPercentage.restype = c_int
        self._dll.getRaisedCosineAlphaPercentage.argtype = POINTER(c_int)
        self._dll.getRaisedCosineAlphaPercentage.restype = c_int

        self._dll.setDelayRipplePeriod.argtype = c_char_p
        self._dll.setDelayRipplePeriod.restype = c_int
        self._dll.getDelayRipplePeriod.argtypes = [c_char_p, c_int]
        self._dll.getDelayRipplePeriod.restype = c_int

        self._dll.setGroupDelayRipplePercentage.argtype = c_int
        self._dll.setGroupDelayRipplePercentage.restype = c_int
        self._dll.getGroupDelayRipplePercentage.argtype = POINTER(c_int)
        self._dll.getGroupDelayRipplePercentage.restype = c_int

        self._dll.setCutoffAttenuationdB.argtype = c_char_p
        self._dll.setCutoffAttenuationdB.restype = c_int
        self._dll.getCutoffAttenuationdB.argtypes = [c_char_p, c_int]
        self._dll.getCutoffAttenuationdB.restype = c_int

        self._dll.setBesselNormalizedDelayEnabled.argtype = c_bool
        self._dll.setBesselNormalizedDelayEnabled.restype = c_int
        self._dll.getBesselNormalizedDelayEnabled.argtype = POINTER(c_bool)
        self._dll.getBesselNormalizedDelayEnabled.restype = c_int

        self._dll.setBesselEquiRippleDelayPeriod.argtype = c_char_p
        self._dll.setBesselEquiRippleDelayPeriod.restype = c_int
        self._dll.getBesselEquiRippleDelayPeriod.argtypes = [c_char_p, c_int]
        self._dll.getBesselEquiRippleDelayPeriod.restype = c_int

        self._dll.setBesselRipplePercentage.argtype = c_int
        self._dll.setBesselRipplePercentage.restype = c_int
        self._dll.getBesselRipplePercentage.argtype = POINTER(c_int)
        self._dll.getBesselRipplePercentage.restype = c_int

        self._dll.setPassbandRipple.argtype = c_char_p
        self._dll.setPassbandRipple.restype = c_int
        self._dll.getPassbandRipple.argtypes = [c_char_p, c_int]
        self._dll.getPassbandRipple.restype = c_int

        self._dll.setArithSymmetry.argtype = c_bool
        self._dll.setArithSymmetry.restype = c_int
        self._dll.getArithSymmetry.argtype = POINTER(c_bool)
        self._dll.getArithSymmetry.restype = c_int

        self._dll.setAsymmetric.argtype = c_bool
        self._dll.setAsymmetric.restype = c_int
        self._dll.getAsymmetric.argtype = POINTER(c_bool)
        self._dll.getAsymmetric.restype = c_int

        self._dll.setAsymmetricLowOrder.argtype = c_int
        self._dll.setAsymmetricLowOrder.restype = c_int
        self._dll.getAsymmetricLowOrder.argtype = POINTER(c_int)
        self._dll.getAsymmetricLowOrder.restype = c_int

        self._dll.setAsymmetricHighOrder.argtype = c_int
        self._dll.setAsymmetricHighOrder.restype = c_int
        self._dll.getAsymmetricHighOrder.argtype = POINTER(c_int)
        self._dll.getAsymmetricHighOrder.restype = c_int

        self._dll.setAsymmetricLowStopbandRatio.argtype = c_char_p
        self._dll.setAsymmetricLowStopbandRatio.restype = c_int
        self._dll.getAsymmetricLowStopbandRatio.argtypes = [c_char_p, c_int]
        self._dll.getAsymmetricLowStopbandRatio.restype = c_int

        self._dll.setAsymmetricHighStopbandRatio.argtype = c_char_p
        self._dll.setAsymmetricHighStopbandRatio.restype = c_int
        self._dll.getAsymmetricHighStopbandRatio.argtypes = [c_char_p, c_int]
        self._dll.getAsymmetricHighStopbandRatio.restype = c_int

        self._dll.setAsymmetricLowStopbandAttenuationdB.argtype = c_char_p
        self._dll.setAsymmetricLowStopbandAttenuationdB.restype = c_int
        self._dll.getAsymmetricLowStopbandAttenuationdB.argtypes = [c_char_p, c_int]
        self._dll.getAsymmetricLowStopbandAttenuationdB.restype = c_int

        self._dll.setAsymmetricHighStopbandAttenuationdB.argtype = c_char_p
        self._dll.setAsymmetricHighStopbandAttenuationdB.restype = c_int
        self._dll.getAsymmetricHighStopbandAttenuationdB.argtypes = [c_char_p, c_int]
        self._dll.getAsymmetricHighStopbandAttenuationdB.restype = c_int

        self._dll.setGaussianTransition.argtype = c_char_p
        self._dll.setGaussianTransition.restype = c_int
        self._dll.getGaussianTransition.argtypes = [c_char_p, c_int]
        self._dll.getGaussianTransition.restype = c_int

        self._dll.setGaussianBesselReflection.argtype = c_int
        self._dll.setGaussianBesselReflection.restype = c_int
        self._dll.getGaussianBesselReflection.argtype = POINTER(c_int)
        self._dll.getGaussianBesselReflection.restype = c_int

        self._dll.setEvenOrderMode.argtype = c_bool
        self._dll.setEvenOrderMode.restype = c_int
        self._dll.getEvenOrderMode.argtype = POINTER(c_bool)
        self._dll.getEvenOrderMode.restype = c_int

        self._dll.setEvenReflZeroTo0.argtype = c_bool
        self._dll.setEvenReflZeroTo0.restype = c_int
        self._dll.getEvenReflZeroTo0.argtype = POINTER(c_bool)
        self._dll.getEvenReflZeroTo0.restype = c_int

        self._dll.setEvenTrnZeroToInf.argtype = c_bool
        self._dll.setEvenTrnZeroToInf.restype = c_int
        self._dll.getEvenTrnZeroToInf.argtype = POINTER(c_bool)
        self._dll.getEvenTrnZeroToInf.restype = c_int

        self._dll.setConstrictRipple.argtype = c_bool
        self._dll.setConstrictRipple.restype = c_int
        self._dll.getConstrictRipple.argtype = POINTER(c_bool)
        self._dll.getConstrictRipple.restype = c_int

        self._dll.setSinglePointRipple.argtype = c_bool
        self._dll.setSinglePointRipple.restype = c_int
        self._dll.getSinglePointRipple.argtype = POINTER(c_bool)
        self._dll.getSinglePointRipple.restype = c_int

        self._dll.setHalfBandRipple.argtype = c_bool
        self._dll.setHalfBandRipple.restype = c_int
        self._dll.getHalfBandRipple.argtype = POINTER(c_bool)
        self._dll.getHalfBandRipple.restype = c_int

        self._dll.setRippleConstrictionPercent.argtype = c_char_p
        self._dll.setRippleConstrictionPercent.restype = c_int
        self._dll.getRippleConstrictionPercent.argtypes = [c_char_p, c_int]
        self._dll.getRippleConstrictionPercent.restype = c_int

        self._dll.setRippleConstrictionBandSelect.argtype = c_char_p
        self._dll.setRippleConstrictionBandSelect.restype = c_int
        self._dll.getRippleConstrictionBandSelect.argtypes = [c_char_p, c_int]
        self._dll.getRippleConstrictionBandSelect.restype = c_int

        self._dll.setSinglePointRippleNoninfiniteZeros.argtype = c_char_p
        self._dll.setSinglePointRippleNoninfiniteZeros.restype = c_int
        self._dll.getSinglePointRippleNoninfiniteZeros.argtypes = [c_char_p, c_int]
        self._dll.getSinglePointRippleNoninfiniteZeros.restype = c_int

        self._dll.setDelayEqualizer.argtype = c_bool
        self._dll.setDelayEqualizer.restype = c_int
        self._dll.getDelayEqualizer.argtype = POINTER(c_bool)
        self._dll.getDelayEqualizer.restype = c_int

        self._dll.setDelayEqualizerOrder.argtype = c_int
        self._dll.setDelayEqualizerOrder.restype = c_int
        self._dll.getDelayEqualizerOrder.argtype = POINTER(c_int)
        self._dll.getDelayEqualizerOrder.restype = c_int

        self._dll.setStandardDelayEquCut.argtype = c_bool
        self._dll.setStandardDelayEquCut.restype = c_int
        self._dll.getStandardDelayEquCut.argtype = POINTER(c_bool)
        self._dll.getStandardDelayEquCut.restype = c_int

        self._dll.setDelayEquCutoffAttenuationdB.argtype = c_char_p
        self._dll.setDelayEquCutoffAttenuationdB.restype = c_int
        self._dll.getDelayEquCutoffAttenuationdB.argtypes = [c_char_p, c_int]
        self._dll.getDelayEquCutoffAttenuationdB.restype = c_int

    @property
    def filter_type(self) -> FilterType:
        """Type (mathematical formulation) of the filter. The default is ``BUTTERWORTH``.

        The ``FilterType`` enum provides a list of all types.

        Returns
        -------
        :enum:`FilterType`
        """
        type_string = self._dll_interface.get_string(self._dll.getFilterType)
        return self._dll_interface.string_to_enum(FilterType, type_string)

    @filter_type.setter
    def filter_type(self, filter_type: FilterType):
        if filter_type:
            string_value = self._dll_interface.enum_to_string(filter_type)
            self._dll_interface.set_string(self._dll.setFilterType, string_value)

    @property
    def filter_class(self) -> FilterClass:
        """Class (band definition) of the filter. The default is ``LOW_PASS``.

        The ``FilterClass`` enum provides a list of all classes.

        Returns
        -------
        :enum:`FilterClass`
        """
        type_string = self._dll_interface.get_string(self._dll.getFilterClass)
        return self._dll_interface.string_to_enum(FilterClass, type_string)

    @filter_class.setter
    def filter_class(self, filter_class: FilterClass):
        if filter_class:
            string_value = self._dll_interface.enum_to_string(filter_class)
            self._dll_interface.set_string(self._dll.setFilterClass, string_value)

    @property
<<<<<<< HEAD
=======
    def filter_implementation(self) -> FilterImplementation:
        """Technology for implementing the filter. The default is ``LUMPED``.

        The ``FilterImplementation`` enum provides a list of all implementations.

        Returns
        -------
        :enum:`FilterImplementation`
        """
        type_string = self._dll_interface.get_string(self._dll.getFilterImplementation)
        return self._dll_interface.string_to_enum(FilterImplementation, type_string)

    @filter_implementation.setter
    def filter_implementation(self, filter_implementation: FilterImplementation):
        if filter_implementation:
            string_value = self._dll_interface.enum_to_string(filter_implementation)
            self._dll_interface.set_string(self._dll.setFilterImplementation, string_value)

    @property
>>>>>>> a4577271
    def diplexer_type(self) -> DiplexerType:
        """Type of diplexer topology. This property is only applicable to lumped filters.

        - The default is ``HI_LO`` for the ``DIPLEXER_1`` filter class.

        - The default is ``BP_BS`` for the ``DIPLEXER_2`` filter class.

        The ``DiplexerType`` enum provides a full list of diplexer types.

        Returns
        -------
        :enum:`DiplexerType`
        """
        type_string = self._dll_interface.get_string(self._dll.getDiplexerType)
        return self._dll_interface.string_to_enum(DiplexerType, type_string)

    @diplexer_type.setter
    def diplexer_type(self, diplexer_type: DiplexerType):
        string_value = self._dll_interface.enum_to_string(diplexer_type)
        self._dll_interface.set_string(self._dll.setDiplexerType, string_value)

    @property
    def filter_multiple_bands_enabled(self) -> bool:
        """Flag indicating if the multiple bands table is enabled.

        Returns
        -------
        bool
        """
        filter_multiple_bands_enabled = c_bool()
        status = self._dll.getMultipleBandsEnabled(byref(filter_multiple_bands_enabled))
        ansys.aedt.core.filtersolutions_core._dll_interface().raise_error(status)
        return bool(filter_multiple_bands_enabled.value)

    @filter_multiple_bands_enabled.setter
    def filter_multiple_bands_enabled(self, filter_multiple_bands_enabled: bool):
        status = self._dll.setMultipleBandsEnabled(filter_multiple_bands_enabled)
        ansys.aedt.core.filtersolutions_core._dll_interface().raise_error(status)

    @property
    def filter_multiple_bands_low_pass_frequency(self) -> str:
        """Multiple bands low-pass frequency of combined low-pass and band-pass filters. The default is ``1GHz``.

        Returns
        -------
        str
        """
        filter_multiple_bands_low_pass_freq_string = self._dll_interface.get_string(
            self._dll.getMultipleBandsLowPassFrequency
        )
        return filter_multiple_bands_low_pass_freq_string

    @filter_multiple_bands_low_pass_frequency.setter
    def filter_multiple_bands_low_pass_frequency(self, filter_multiple_bands_low_pass_freq_string):
        self._dll_interface.set_string(
            self._dll.setMultipleBandsLowPassFrequency,
            filter_multiple_bands_low_pass_freq_string,
        )

    @property
    def filter_multiple_bands_high_pass_frequency(self) -> str:
        """Multiple bands high-pass frequency of combined high-pass and band-pass filters. The default is ``1GHz``.

        Returns
        -------
        str
        """
        filter_multiple_bands_high_pass_freq_string = self._dll_interface.get_string(
            self._dll.getMultipleBandsHighPassFrequency
        )
        return filter_multiple_bands_high_pass_freq_string

    @filter_multiple_bands_high_pass_frequency.setter
    def filter_multiple_bands_high_pass_frequency(self, filter_multiple_bands_high_pass_freq_string):
        self._dll_interface.set_string(
            self._dll.setMultipleBandsHighPassFrequency,
            filter_multiple_bands_high_pass_freq_string,
        )

    @property
    def filter_order(self) -> int:
        """Order of the filter. The default is ``5``.

        Returns
        -------
        int
        """
        order = c_int()
        status = self._dll.getOrder(byref(order))
        ansys.aedt.core.filtersolutions_core._dll_interface().raise_error(status)
        return int(order.value)

    @filter_order.setter
    def filter_order(self, filter_order: int):
        status = self._dll.setOrder(filter_order)
        ansys.aedt.core.filtersolutions_core._dll_interface().raise_error(status)

    @property
    def minimum_order_stop_band_attenuation_db(self) -> str:
        """Filter stop band attenuation in dB for calculation of the filter minimum order.

        The default is ``50``.

        Returns
        -------
        str
        """
        minimum_order_stop_band_attenuation_db_string = self._dll_interface.get_string(
            self._dll.getMinimumOrderStopbandAttenuationdB
        )
        return minimum_order_stop_band_attenuation_db_string

    @minimum_order_stop_band_attenuation_db.setter
    def minimum_order_stop_band_attenuation_db(self, minimum_order_stop_band_attenuation_db_string):
        self._dll_interface.set_string(
            self._dll.setMinimumOrderStopbandAttenuationdB,
            minimum_order_stop_band_attenuation_db_string,
        )

    @property
    def minimum_order_stop_band_frequency(self) -> str:
        """Filter stop band frequency for calculation of the filter minimum order.

        The default is ``10 GHz``.

        Returns
        -------
        str
        """
        minimum_order_stop_band_frequency_string = self._dll_interface.get_string(
            self._dll.getMinimumOrderStopbandFrequency
        )
        return minimum_order_stop_band_frequency_string

    @minimum_order_stop_band_frequency.setter
    def minimum_order_stop_band_frequency(self, minimum_order_stop_band_frequency_string):
        self._dll_interface.set_string(
            self._dll.setMinimumOrderStopbandFrequency,
            minimum_order_stop_band_frequency_string,
        )

    @property
    def minimum_order_group_delay_error_percent(self) -> str:
        """Filter maximum group delay in % for calculation of the filter minimum order.

        The default is ``5``.

        Returns
        -------
        str
        """
        minimum_order_group_delay_error_percent_string = self._dll_interface.get_string(
            self._dll.getMinimumOrderGroupDelayError
        )
        return minimum_order_group_delay_error_percent_string

    @minimum_order_group_delay_error_percent.setter
    def minimum_order_group_delay_error_percent(self, minimum_order_group_delay_error_percent):
        self._dll_interface.set_string(
            self._dll.setMinimumOrderGroupDelayError,
            minimum_order_group_delay_error_percent,
        )

    @property
    def minimum_order_group_delay_cutoff(self) -> str:
        """Filter group delay cutoff frequency for calculation of the filter minimum order.

        The default is ``10 GHz``.

        Returns
        -------
        str
        """
        minimum_order_group_delay_cutoff_string = self._dll_interface.get_string(
            self._dll.getMinimumOrderGroupDelayCutoff
        )
        return minimum_order_group_delay_cutoff_string

    @minimum_order_group_delay_cutoff.setter
    def minimum_order_group_delay_cutoff(self, minimum_order_group_delay_cutoff_string):
        self._dll_interface.set_string(
            self._dll.setMinimumOrderGroupDelayCutoff,
            minimum_order_group_delay_cutoff_string,
        )

    @property
    def ideal_minimum_order(self) -> int:
        """Filter minimum order for the defined stop band frequency and attenuation parameters.

        Returns
        -------
        int
        """
        minimum_order = c_int()
        status = self._dll.setIdealMinimumOrder(byref(minimum_order))
        ansys.aedt.core.filtersolutions_core._dll_interface().raise_error(status)
        return int(minimum_order.value)

    @property
    def delay_time(self) -> str:
        """Filter delay time.

        The default is ``1 ns``.

        Returns
        -------
        str
        """
        delay_time_string = self._dll_interface.get_string(self._dll.getDelayTime)
        return delay_time_string

    @delay_time.setter
    def delay_time(self, delay_time_string):
        self._dll_interface.set_string(self._dll.setDelayTime, delay_time_string)

    @property
    def pass_band_definition(self) -> PassbandDefinition:
        """Pass band frequency entry options.

        The default is ``CENTER_FREQUENCY``.

        Returns
        -------
        :enum:`PassbandDefinition`
        """
        index = c_int()
        pass_band_definition = list(PassbandDefinition)
        status = self._dll.getPassbandDef(byref(index))
        ansys.aedt.core.filtersolutions_core._dll_interface().raise_error(status)
        pass_band_definition = pass_band_definition[index.value]
        return pass_band_definition

    @pass_band_definition.setter
    def pass_band_definition(self, column: PassbandDefinition):
        status = self._dll.setPassbandDef(column.value)
        ansys.aedt.core.filtersolutions_core._dll_interface().raise_error(status)

    @property
    def pass_band_center_frequency(self) -> str:
        """Filter pass band or center frequency.

        The default is ``1 GHz``.

        Returns
        -------
        str
        """
        center_freq_string = self._dll_interface.get_string(self._dll.getCenterFrequency)
        return center_freq_string

    @pass_band_center_frequency.setter
    def pass_band_center_frequency(self, center_freq_string):
        self._dll_interface.set_string(self._dll.setCenterFrequency, center_freq_string)

    @property
    def pass_band_width_frequency(self) -> str:
        """Pass band width frequency for band pass or band stop filters.
        The default is ``200 MHz``.

        Returns
        -------
        str
        """
        pass_band_freq_string = self._dll_interface.get_string(self._dll.getPassbandFrequency)
        return pass_band_freq_string

    @pass_band_width_frequency.setter
    def pass_band_width_frequency(self, pass_band_freq_string):
        self._dll_interface.set_string(self._dll.setPassbandFrequency, pass_band_freq_string)

    @property
    def lower_frequency(self) -> str:
        """Filter lower corner frequency.

        The default is ``905 MHz``.

        Returns
        -------
        str
        """
        lower_freq_string = self._dll_interface.get_string(self._dll.getLowerFrequency)
        return lower_freq_string

    @lower_frequency.setter
    def lower_frequency(self, lower_freq_string):
        self._dll_interface.set_string(self._dll.setLowerFrequency, lower_freq_string)

    @property
    def upper_frequency(self) -> str:
        """Filter upper corner frequency.

        The default is ``1.105 MHz``.

        Returns
        -------
        str
        """
        upper_freq_string = self._dll_interface.get_string(self._dll.getUpperFrequency)
        return upper_freq_string

    @upper_frequency.setter
    def upper_frequency(self, upper_freq_string):
        self._dll_interface.set_string(self._dll.setUpperFrequency, upper_freq_string)

    @property
    def diplexer_inner_band_width(self) -> str:
        """Diplexer inner band width for ``BP1`` and ``Triplexer1`` diplexer types.

        The default is ``200 MHz``.

        Returns
        -------
        str
        """
        diplexer_inner_band_width_string = self._dll_interface.get_string(self._dll.getDiplexerInnerPassbandWidth)
        return diplexer_inner_band_width_string

    @diplexer_inner_band_width.setter
    def diplexer_inner_band_width(self, diplexer_inner_band_width_string):
        self._dll_interface.set_string(self._dll.setDiplexerInnerPassbandWidth, diplexer_inner_band_width_string)

    @property
    def diplexer_outer_band_width(self) -> str:
        """Diplexer outer band width for ``BP1`` and ``Triplexer1`` diplexer types.

        The default is ``2 GHz``.

        Returns
        -------
        str
        """
        diplexer_outer_band_width_string = self._dll_interface.get_string(self._dll.getDiplexerOuterPassbandWidth)
        return diplexer_outer_band_width_string

    @diplexer_outer_band_width.setter
    def diplexer_outer_band_width(self, diplexer_outer_band_width_string):
        self._dll_interface.set_string(self._dll.setDiplexerOuterPassbandWidth, diplexer_outer_band_width_string)

    @property
    def diplexer_lower_center_frequency(self) -> str:
        """Diplexer lower center frequency for ``BP2`` and ``Triplexer2`` diplexer types.

        The default is ``500 MHz``.

        Returns
        -------
        str
        """
        diplexer_lower_center_frequency_string = self._dll_interface.get_string(
            self._dll.getDiplexerLowerCenterFrequency
        )
        return diplexer_lower_center_frequency_string

    @diplexer_lower_center_frequency.setter
    def diplexer_lower_center_frequency(self, diplexer_lower_center_frequency_string):
        self._dll_interface.set_string(
            self._dll.setDiplexerLowerCenterFrequency, diplexer_lower_center_frequency_string
        )

    @property
    def diplexer_upper_center_frequency(self) -> str:
        """Diplexer upper center frequency for ``BP2`` and ``Triplexer2`` diplexer types.

        The default is ``2 GHz``.

        Returns
        -------
        str
        """
        diplexer_upper_center_frequency_string = self._dll_interface.get_string(
            self._dll.getDiplexerUpperCenterFrequency
        )
        return diplexer_upper_center_frequency_string

    @diplexer_upper_center_frequency.setter
    def diplexer_upper_center_frequency(self, diplexer_upper_center_frequency_string):
        self._dll_interface.set_string(
            self._dll.setDiplexerUpperCenterFrequency, diplexer_upper_center_frequency_string
        )

    @property
    def diplexer_lower_band_width(self) -> str:
        """Diplexer lower band width for ``BP2`` and ``Triplexer2`` diplexer types.

        The default is ``500 MHz``.

        Returns
        -------
        str
        """
        diplexer_lower_band_width_string = self._dll_interface.get_string(self._dll.getDiplexerLowerBandwidth)
        return diplexer_lower_band_width_string

    @diplexer_lower_band_width.setter
    def diplexer_lower_band_width(self, diplexer_lower_band_width_string):
        self._dll_interface.set_string(self._dll.setDiplexerLowerBandwidth, diplexer_lower_band_width_string)

    @property
    def diplexer_upper_band_width(self) -> str:
        """Diplexer upper band width for ``BP2`` and ``Triplexer2`` diplexer types.

        The default is ``2 GHz``.

        Returns
        -------
        str
        """
        diplexer_upper_band_width_string = self._dll_interface.get_string(self._dll.getDiplexerUpperBandwidth)
        return diplexer_upper_band_width_string

    @diplexer_upper_band_width.setter
    def diplexer_upper_band_width(self, diplexer_upper_band_width_string):
        self._dll_interface.set_string(self._dll.setDiplexerUpperBandwidth, diplexer_upper_band_width_string)

    @property
    def stop_band_definition(self) -> StopbandDefinition:
        """Stop band parameter entry option.

        The default is ``RATIO``.

        Returns
        -------
        :enum:`StopbandDefinition`
        """
        index = c_int()
        stop_band_definition = list(StopbandDefinition)
        status = self._dll.getStopbandDef(byref(index))
        ansys.aedt.core.filtersolutions_core._dll_interface().raise_error(status)
        stop_band_definition = stop_band_definition[index.value]
        return stop_band_definition

    @stop_band_definition.setter
    def stop_band_definition(self, column: StopbandDefinition):
        status = self._dll.setStopbandDef(column.value)
        ansys.aedt.core.filtersolutions_core._dll_interface().raise_error(status)

    @property
    def stop_band_ratio(self) -> str:
        """Filter stop band ratio.

        The default is ``1.2``.

        Returns
        -------
        str
        """
        stop_band_ratio_string = self._dll_interface.get_string(self._dll.getStopbandRatio)
        return stop_band_ratio_string

    @stop_band_ratio.setter
    def stop_band_ratio(self, stop_band_ratio_string):
        self._dll_interface.set_string(self._dll.setStopbandRatio, stop_band_ratio_string)

    @property
    def stop_band_frequency(self) -> str:
        """Filter stop band frequency.

        The default is ``1.2 GHz``.

        Returns
        -------
        str
        """
        stop_band_frequency_string = self._dll_interface.get_string(self._dll.getStopbandFrequency)
        return stop_band_frequency_string

    @stop_band_frequency.setter
    def stop_band_frequency(self, stop_band_frequency_string):
        self._dll_interface.set_string(self._dll.setStopbandFrequency, stop_band_frequency_string)

    @property
    def stop_band_attenuation_db(self) -> str:
        """Filter stop band attenuation in dB.

        The default is ``60 dB``.

        Returns
        -------
        str
        """
        stop_band_attenuation_db_string = self._dll_interface.get_string(self._dll.getStopbandAttenuationdB)
        return stop_band_attenuation_db_string

    @stop_band_attenuation_db.setter
    def stop_band_attenuation_db(self, stop_band_attenuation_db_string):
        self._dll_interface.set_string(self._dll.setStopbandAttenuationdB, stop_band_attenuation_db_string)

    @property
    def standard_pass_band_attenuation(self) -> bool:
        """Flag indicating if the standard cut is enabled.

        Returns
        -------
        bool
        """
        standard_pass_band_attenuation = c_bool()
        status = self._dll.getStandardCutoffEnabled(byref(standard_pass_band_attenuation))
        ansys.aedt.core.filtersolutions_core._dll_interface().raise_error(status)
        return bool(standard_pass_band_attenuation.value)

    @standard_pass_band_attenuation.setter
    def standard_pass_band_attenuation(self, standard_pass_band_attenuation: bool):
        status = self._dll.setStandardCutoffEnabled(standard_pass_band_attenuation)
        ansys.aedt.core.filtersolutions_core._dll_interface().raise_error(status)

    @property
    def root_raised_cosine(self) -> bool:
        """Flag indicating if the root raised cosine is enabled.

        Returns
        -------
        bool
        """
        root_raised_cosine = c_bool()
        status = self._dll.getRootRaisedCosineEnabled(byref(root_raised_cosine))
        ansys.aedt.core.filtersolutions_core._dll_interface().raise_error(status)
        return bool(root_raised_cosine.value)

    @root_raised_cosine.setter
    def root_raised_cosine(self, root_raised_cosine: bool):
        status = self._dll.setRootRaisedCosineEnabled(root_raised_cosine)
        ansys.aedt.core.filtersolutions_core._dll_interface().raise_error(status)

    @property
    def data_transmission_filter(self) -> bool:
        """Flag indicating if the data transmission filter is enabled.

        Returns
        -------
        bool
        """
        data_transmission_filter = c_bool()
        status = self._dll.getDataTransmissionEnabled(byref(data_transmission_filter))
        ansys.aedt.core.filtersolutions_core._dll_interface().raise_error(status)
        return bool(data_transmission_filter.value)

    @data_transmission_filter.setter
    def data_transmission_filter(self, data_transmission_filter: bool):
        status = self._dll.setDataTransmissionEnabled(data_transmission_filter)
        ansys.aedt.core.filtersolutions_core._dll_interface().raise_error(status)

    @property
    def raised_cosine_alpha_percentage(self) -> RaisedCosineAlphaPercentage:
        """Raised cosine alpha percentage.

        The default is ''FORTY''.

        Returns
        -------
        :enum:`RaisedCosineAlphaPercentage`
        """
        index = c_int()
        raised_cosine_alpha_percentage = list(RaisedCosineAlphaPercentage)
        status = self._dll.getRaisedCosineAlphaPercentage(byref(index))
        ansys.aedt.core.filtersolutions_core._dll_interface().raise_error(status)
        raised_cosine_alpha_percentage = raised_cosine_alpha_percentage[index.value]
        return raised_cosine_alpha_percentage

    @raised_cosine_alpha_percentage.setter
    def raised_cosine_alpha_percentage(self, column: RaisedCosineAlphaPercentage):
        status = self._dll.setRaisedCosineAlphaPercentage(column.value)
        ansys.aedt.core.filtersolutions_core._dll_interface().raise_error(status)

    @property
    def equiripple_delay(self) -> bool:
        """Flag indicating if the equiripple delay is enabled.

        Returns
        -------
        bool
        """
        equiripple_delay = c_bool()
        status = self._dll.getEquirippleDelayEnabled(byref(equiripple_delay))
        ansys.aedt.core.filtersolutions_core._dll_interface().raise_error(status)
        return bool(equiripple_delay.value)

    @equiripple_delay.setter
    def equiripple_delay(self, equiripple_delay: bool):
        status = self._dll.setEquirippleDelayEnabled(equiripple_delay)
        ansys.aedt.core.filtersolutions_core._dll_interface().raise_error(status)

    @property
    def group_delay_ripple_period(self) -> str:
        """Filter approximate normalized group delay ripple period.

        The default is ''2''.

        Returns
        -------
        str
        """
        group_delay_ripple_period_string = self._dll_interface.get_string(self._dll.getDelayRipplePeriod)
        return group_delay_ripple_period_string

    @group_delay_ripple_period.setter
    def group_delay_ripple_period(self, group_delay_ripple_period_string):
        self._dll_interface.set_string(
            self._dll.setDelayRipplePeriod,
            group_delay_ripple_period_string,
        )

    @property
    def normalized_group_delay_percentage(self) -> int:
        """Normalized group delay percentage.

        The default is ''0''.

        Returns
        -------
        int
        """
        index = c_int()
        normalized_group_delay_percentage = list(BesselRipplePercentage)
        status = self._dll.getGroupDelayRipplePercentage(byref(index))
        ansys.aedt.core.filtersolutions_core._dll_interface().raise_error(status)
        normalized_group_delay_percentage_string = normalized_group_delay_percentage[index.value]
        return normalized_group_delay_percentage_string

    @normalized_group_delay_percentage.setter
    def normalized_group_delay_percentage(self, column: BesselRipplePercentage):
        status = self._dll.setGroupDelayRipplePercentage(column.value)
        ansys.aedt.core.filtersolutions_core._dll_interface().raise_error(status)

    @property
    def standard_pass_band_attenuation_value_db(self) -> str:
        """Filter cut off attenuation in dB.

        The default is ''3.01 dB''.

        Returns
        -------
        str
        """
        standard_pass_band_attenuation_value_db_string = self._dll_interface.get_string(
            self._dll.getCutoffAttenuationdB
        )
        return standard_pass_band_attenuation_value_db_string

    @standard_pass_band_attenuation_value_db.setter
    def standard_pass_band_attenuation_value_db(self, standard_pass_band_attenuation_value_db_string):
        self._dll_interface.set_string(
            self._dll.setCutoffAttenuationdB,
            standard_pass_band_attenuation_value_db_string,
        )

    @property
    def bessel_normalized_delay(self) -> bool:
        """Flag indicating if the normalized delay is enabled.

        Returns
        -------
        bool
        """
        bessel_normalized_delay = c_bool()
        status = self._dll.getBesselNormalizedDelayEnabled(byref(bessel_normalized_delay))
        ansys.aedt.core.filtersolutions_core._dll_interface().raise_error(status)
        return bool(bessel_normalized_delay.value)

    @bessel_normalized_delay.setter
    def bessel_normalized_delay(self, bessel_normalized_delay: bool):
        status = self._dll.setBesselNormalizedDelayEnabled(bessel_normalized_delay)
        ansys.aedt.core.filtersolutions_core._dll_interface().raise_error(status)

    @property
    def bessel_normalized_delay_period(self) -> str:
        """Bessel filter normalized delay period.

        The default is ''2''.

        Returns
        -------
        str
        """
        bessel_normalized_delay_period_string = self._dll_interface.get_string(self._dll.getBesselEquiRippleDelayPeriod)
        return bessel_normalized_delay_period_string

    @bessel_normalized_delay_period.setter
    def bessel_normalized_delay_period(self, bessel_normalized_delay_period_string):
        self._dll_interface.set_string(
            self._dll.setBesselEquiRippleDelayPeriod,
            bessel_normalized_delay_period_string,
        )

    @property
    def bessel_normalized_delay_percentage(self) -> int:
        """Bessel filter ripple percentage.

        The default is ''0''.

        Returns
        -------
        int
        """
        index = c_int()
        bessel_normalized_delay_percentage = list(BesselRipplePercentage)
        status = self._dll.getBesselRipplePercentage(byref(index))
        ansys.aedt.core.filtersolutions_core._dll_interface().raise_error(status)
        bessel_normalized_delay_percentage_string = bessel_normalized_delay_percentage[index.value]
        return bessel_normalized_delay_percentage_string

    @bessel_normalized_delay_percentage.setter
    def bessel_normalized_delay_percentage(self, column: BesselRipplePercentage):
        status = self._dll.setBesselRipplePercentage(column.value)
        ansys.aedt.core.filtersolutions_core._dll_interface().raise_error(status)

    @property
    def pass_band_ripple(self) -> str:
        """Filter pass band ripple in dB.

        The default is ''0.05 dB''.

        Returns
        -------
        str
        """
        pass_band_ripple_string = self._dll_interface.get_string(self._dll.getPassbandRipple)
        return pass_band_ripple_string

    @pass_band_ripple.setter
    def pass_band_ripple(self, pass_band_ripple_string):
        self._dll_interface.set_string(self._dll.setPassbandRipple, pass_band_ripple_string)

    @property
    def arith_symmetry(self) -> bool:
        """Flag indicating if the arithmetic symmetry is enabled.

        Returns
        -------
        bool
        """
        arith_symmetry = c_bool()
        status = self._dll.getArithSymmetry(byref(arith_symmetry))
        ansys.aedt.core.filtersolutions_core._dll_interface().raise_error(status)
        return bool(arith_symmetry.value)

    @arith_symmetry.setter
    def arith_symmetry(self, arith_symmetry: bool):
        status = self._dll.setArithSymmetry(arith_symmetry)
        ansys.aedt.core.filtersolutions_core._dll_interface().raise_error(status)

    @property
    def asymmetric(self) -> bool:
        """Flag indicating if the asymmetric is enabled.

        Returns
        -------
        bool
        """
        asymmetric = c_bool()
        status = self._dll.getAsymmetric(byref(asymmetric))
        ansys.aedt.core.filtersolutions_core._dll_interface().raise_error(status)
        return bool(asymmetric.value)

    @asymmetric.setter
    def asymmetric(self, asymmetric: bool):
        status = self._dll.setAsymmetric(asymmetric)
        ansys.aedt.core.filtersolutions_core._dll_interface().raise_error(status)

    @property
    def asymmetric_low_order(self) -> int:
        """Order for low side of an asymmetric filter.

        The default is ''5''.

        Returns
        -------
        int
        """
        asymmetric_low_order = c_int()
        status = self._dll.getAsymmetricLowOrder(byref(asymmetric_low_order))
        ansys.aedt.core.filtersolutions_core._dll_interface().raise_error(status)
        return int(asymmetric_low_order.value)

    @asymmetric_low_order.setter
    def asymmetric_low_order(self, asymmetric_low_order: int):
        status = self._dll.setAsymmetricLowOrder(asymmetric_low_order)
        ansys.aedt.core.filtersolutions_core._dll_interface().raise_error(status)

    @property
    def asymmetric_high_order(self) -> int:
        """Order for high side of an asymmetric filter.

        The default is ''5''.

        Returns
        -------
        int
        """
        asymmetric_high_order = c_int()
        status = self._dll.getAsymmetricHighOrder(byref(asymmetric_high_order))
        ansys.aedt.core.filtersolutions_core._dll_interface().raise_error(status)
        return int(asymmetric_high_order.value)

    @asymmetric_high_order.setter
    def asymmetric_high_order(self, asymmetric_high_order: int):
        status = self._dll.setAsymmetricHighOrder(asymmetric_high_order)
        ansys.aedt.core.filtersolutions_core._dll_interface().raise_error(status)

    @property
    def asymmetric_low_stop_band_ratio(self) -> str:
        """Stop-band ratio for low side of an asymmetric filter.

        The default is ''1.2''.

        Returns
        -------
        str
        """
        asymmetric_low_stop_band_ratio_string = self._dll_interface.get_string(self._dll.getAsymmetricLowStopbandRatio)
        return asymmetric_low_stop_band_ratio_string

    @asymmetric_low_stop_band_ratio.setter
    def asymmetric_low_stop_band_ratio(self, asymmetric_low_stop_band_ratio_string):
        self._dll_interface.set_string(
            self._dll.setAsymmetricLowStopbandRatio,
            asymmetric_low_stop_band_ratio_string,
        )

    @property
    def asymmetric_high_stop_band_ratio(self) -> str:
        """Stop-band ratio for high side of an asymmetric filter.

        The default is ''1.2''.

        Returns
        -------
        str
        """
        asymmetric_high_stop_band_ratio_string = self._dll_interface.get_string(
            self._dll.getAsymmetricHighStopbandRatio
        )
        return asymmetric_high_stop_band_ratio_string

    @asymmetric_high_stop_band_ratio.setter
    def asymmetric_high_stop_band_ratio(self, asymmetric_high_stop_band_ratio_string):
        self._dll_interface.set_string(
            self._dll.setAsymmetricHighStopbandRatio,
            asymmetric_high_stop_band_ratio_string,
        )

    @property
    def asymmetric_low_stop_band_attenuation_db(self) -> str:
        """Stop-band attenuation for low side of an asymmetric filter.

        The default is ''60 dB''.

        Returns
        -------
        str
        """
        asymmetric_low_stop_band_attenuation_db_string = self._dll_interface.get_string(
            self._dll.getAsymmetricLowStopbandAttenuationdB
        )
        return asymmetric_low_stop_band_attenuation_db_string

    @asymmetric_low_stop_band_attenuation_db.setter
    def asymmetric_low_stop_band_attenuation_db(self, asymmetric_low_stop_band_attenuation_db_string):
        self._dll_interface.set_string(
            self._dll.setAsymmetricLowStopbandAttenuationdB,
            asymmetric_low_stop_band_attenuation_db_string,
        )

    @property
    def asymmetric_high_stop_band_attenuation_db(self) -> str:
        """Stop-band attenuation for high side of an asymmetric filter.

        The default is ''60 dB''.

        Returns
        -------
        str
        """
        asymmetric_high_stop_band_attenuation_db_string = self._dll_interface.get_string(
            self._dll.getAsymmetricHighStopbandAttenuationdB
        )
        return asymmetric_high_stop_band_attenuation_db_string

    @asymmetric_high_stop_band_attenuation_db.setter
    def asymmetric_high_stop_band_attenuation_db(self, asymmetric_high_stop_band_attenuation_db_string):
        self._dll_interface.set_string(
            self._dll.setAsymmetricHighStopbandAttenuationdB,
            asymmetric_high_stop_band_attenuation_db_string,
        )

    @property
    def gaussian_transition(self) -> GaussianTransition:
        """Gaussian filter transition option.

        The default is ''TRANSITION_NONE''.

        Returns
        -------
        :enum:`GaussianTransition`
        """
        type_string = self._dll_interface.get_string(self._dll.getGaussianTransition)
        type_string = "TRANSITION_" + type_string
        return self._dll_interface.string_to_enum(GaussianTransition, type_string)

    @gaussian_transition.setter
    def gaussian_transition(self, gaussian_transition: GaussianTransition):
        string_value = self._dll_interface.enum_to_string(gaussian_transition)
        self._dll_interface.set_string(self._dll.setGaussianTransition, string_value)

    @property
    def gaussian_bessel_reflection(self) -> GaussianBesselReflection:
        """Gaussian or Bessel filter reflection option.
        The default is ''OPTION_1''.

        Returns
        -------
        :enum:`GaussianBesselReflection`
        """
        index = c_int()
        gaussian_bessel_reflection = list(GaussianBesselReflection)
        status = self._dll.getGaussianBesselReflection(byref(index))
        ansys.aedt.core.filtersolutions_core._dll_interface().raise_error(status)
        gaussian_bessel_reflection = gaussian_bessel_reflection[index.value]
        return gaussian_bessel_reflection

    @gaussian_bessel_reflection.setter
    def gaussian_bessel_reflection(self, column: GaussianBesselReflection):
        status = self._dll.setGaussianBesselReflection(column.value)
        ansys.aedt.core.filtersolutions_core._dll_interface().raise_error(status)

    @property
    def even_order(self) -> bool:
        """Flag indicating if the even order mode for a filter with even orders is enabled.

        Returns
        -------
        bool
        """
        even_order = c_bool()
        status = self._dll.getEvenOrderMode(byref(even_order))
        ansys.aedt.core.filtersolutions_core._dll_interface().raise_error(status)
        return bool(even_order.value)

    @even_order.setter
    def even_order(self, even_order: bool):
        status = self._dll.setEvenOrderMode(even_order)
        ansys.aedt.core.filtersolutions_core._dll_interface().raise_error(status)

    @property
    def even_order_refl_zero(self) -> bool:
        """Flag indicating if the even order reflection zeros translation to 0 is enabled.

        Returns
        -------
        bool
        """
        even_order_refl_zero = c_bool()
        status = self._dll.getEvenReflZeroTo0(byref(even_order_refl_zero))
        ansys.aedt.core.filtersolutions_core._dll_interface().raise_error(status)
        return bool(even_order_refl_zero.value)

    @even_order_refl_zero.setter
    def even_order_refl_zero(self, even_order_refl_zero: bool):
        status = self._dll.setEvenReflZeroTo0(even_order_refl_zero)
        ansys.aedt.core.filtersolutions_core._dll_interface().raise_error(status)

    @property
    def even_order_trn_zero(self) -> bool:
        """Flag indicating if the even order reflection zeros translation to infinite is enabled.

        Returns
        -------
        bool
        """
        even_order_trn_zero = c_bool()
        status = self._dll.getEvenTrnZeroToInf(byref(even_order_trn_zero))
        ansys.aedt.core.filtersolutions_core._dll_interface().raise_error(status)
        return bool(even_order_trn_zero.value)

    @even_order_trn_zero.setter
    def even_order_trn_zero(self, even_order_trn_zero: bool):
        status = self._dll.setEvenTrnZeroToInf(even_order_trn_zero)
        ansys.aedt.core.filtersolutions_core._dll_interface().raise_error(status)

    @property
    def constrict_ripple(self) -> bool:
        """Flag indicating if the equiripple constriction is enabled.

        Returns
        -------
        bool
        """
        constrict_ripple = c_bool()
        status = self._dll.getConstrictRipple(byref(constrict_ripple))
        ansys.aedt.core.filtersolutions_core._dll_interface().raise_error(status)
        return bool(constrict_ripple.value)

    @constrict_ripple.setter
    def constrict_ripple(self, constrict_ripple: bool):
        status = self._dll.setConstrictRipple(constrict_ripple)
        ansys.aedt.core.filtersolutions_core._dll_interface().raise_error(status)

    @property
    def single_point_ripple(self) -> bool:
        """Flag indicating if the ripple confinement to a single frequency point is enabled.

        Returns
        -------
        bool
        """
        single_point_ripple = c_bool()
        status = self._dll.getSinglePointRipple(byref(single_point_ripple))
        ansys.aedt.core.filtersolutions_core._dll_interface().raise_error(status)
        return bool(single_point_ripple.value)

    @single_point_ripple.setter
    def single_point_ripple(self, single_point_ripple: bool):
        self._dll.setSinglePointRipple(single_point_ripple)

    @property
    def half_band_ripple(self) -> bool:
        """Flag indicating if the ripple with half of the zeros in the given band is enabled.

        Returns
        -------
        bool
        """
        half_band_point_ripple = c_bool()
        status = self._dll.getHalfBandRipple(byref(half_band_point_ripple))
        ansys.aedt.core.filtersolutions_core._dll_interface().raise_error(status)
        return bool(half_band_point_ripple.value)

    @half_band_ripple.setter
    def half_band_ripple(self, half_band_ripple: bool):
        status = self._dll.setHalfBandRipple(half_band_ripple)
        ansys.aedt.core.filtersolutions_core._dll_interface().raise_error(status)

    @property
    def constrict_ripple_percent(self) -> str:
        """Filter ripple constriction percentage.

        The default is ''50%''.

        Returns
        -------
        str
        """
        constrict_ripple_percent_string = self._dll_interface.get_string(self._dll.getRippleConstrictionPercent)
        return constrict_ripple_percent_string

    @constrict_ripple_percent.setter
    def constrict_ripple_percent(self, constrict_ripple_percent_string):
        self._dll_interface.set_string(self._dll.setRippleConstrictionPercent, constrict_ripple_percent_string)

    @property
    def ripple_constriction_band(self) -> RippleConstrictionBandSelect:
        """Filter ripple constriction band option.

        The default is ''STOP''.

        Returns
        -------
        :enum:`RippleConstrictionBandSelect`
        """
        type_string = self._dll_interface.get_string(self._dll.getRippleConstrictionBandSelect)
        return self._dll_interface.string_to_enum(RippleConstrictionBandSelect, type_string)

    @ripple_constriction_band.setter
    def ripple_constriction_band(self, ripple_constriction_band: RippleConstrictionBandSelect):
        string_value = self._dll_interface.enum_to_string(ripple_constriction_band)
        self._dll_interface.set_string(self._dll.setRippleConstrictionBandSelect, string_value)

    @property
    def single_point_ripple_inf_zeros(self) -> SinglePointRippleInfZeros:
        """Filter number of single point ripple infinite zeros.

        The default is ''RIPPLE_INF_ZEROS_1''.

        Returns
        -------
        :enum:`SinglePointRippleInfZeros`
        """
        type_string = self._dll_interface.get_string(self._dll.getSinglePointRippleNoninfiniteZeros)
        type_string = "RIPPLE_INF_ZEROS_" + type_string
        return self._dll_interface.string_to_enum(SinglePointRippleInfZeros, type_string)

    @single_point_ripple_inf_zeros.setter
    def single_point_ripple_inf_zeros(self, single_point_ripple_inf_zeros: SinglePointRippleInfZeros):
        string_value = self._dll_interface.enum_to_string(single_point_ripple_inf_zeros)
        self._dll_interface.set_string(self._dll.setSinglePointRippleNoninfiniteZeros, string_value)

    @property
    def delay_equalizer(self) -> bool:
        """Flag indicating if the delay equalizer is enabled.

        Returns
        -------
        bool
        """
        delay_equalizer = c_bool()
        status = self._dll.getDelayEqualizer(byref(delay_equalizer))
        ansys.aedt.core.filtersolutions_core._dll_interface().raise_error(status)
        return bool(delay_equalizer.value)

    @delay_equalizer.setter
    def delay_equalizer(self, delay_equalizer: bool):
        self._dll.setDelayEqualizer(delay_equalizer)

    @property
    def delay_equalizer_order(self) -> int:
        """Filter delay equalizer order.

        The default is ''2''.

        Returns
        -------
        int
        """
        delay_equalizer_order = c_int()
        status = self._dll.getDelayEqualizerOrder(byref(delay_equalizer_order))
        ansys.aedt.core.filtersolutions_core._dll_interface().raise_error(status)
        return int(delay_equalizer_order.value)

    @delay_equalizer_order.setter
    def delay_equalizer_order(self, delay_equalizer_order: int):
        status = self._dll.setDelayEqualizerOrder(delay_equalizer_order)
        ansys.aedt.core.filtersolutions_core._dll_interface().raise_error(status)

    @property
    def standard_delay_equ_pass_band_attenuation(self) -> bool:
        """Flag indicating if the standard delay equalizer attenuation is enabled.

        Returns
        -------
        bool
        """
        standard_delay_equ_cut = c_bool()
        status = self._dll.getStandardDelayEquCut(byref(standard_delay_equ_cut))
        ansys.aedt.core.filtersolutions_core._dll_interface().raise_error(status)
        return bool(standard_delay_equ_cut.value)

    @standard_delay_equ_pass_band_attenuation.setter
    def standard_delay_equ_pass_band_attenuation(self, standard_delay_equ_pass_band_attenuation: bool):
        status = self._dll.setStandardDelayEquCut(standard_delay_equ_pass_band_attenuation)
        ansys.aedt.core.filtersolutions_core._dll_interface().raise_error(status)

    @property
    def standard_delay_equ_pass_band_attenuation_value_db(self) -> str:
        """Filter standard delay equalizer cut Off attenuation in dB.

        The default is ''3.01 dB''.

        Returns
        -------
        str
        """
        delay_equcutoff_attenuation_db_string = self._dll_interface.get_string(self._dll.getDelayEquCutoffAttenuationdB)
        return delay_equcutoff_attenuation_db_string

    @standard_delay_equ_pass_band_attenuation_value_db.setter
    def standard_delay_equ_pass_band_attenuation_value_db(
        self, standard_delay_equ_pass_band_attenuation_value_db_string
    ):
        self._dll_interface.set_string(
            self._dll.setDelayEquCutoffAttenuationdB,
            standard_delay_equ_pass_band_attenuation_value_db_string,
        )<|MERGE_RESOLUTION|>--- conflicted
+++ resolved
@@ -634,28 +634,6 @@
             self._dll_interface.set_string(self._dll.setFilterClass, string_value)
 
     @property
-<<<<<<< HEAD
-=======
-    def filter_implementation(self) -> FilterImplementation:
-        """Technology for implementing the filter. The default is ``LUMPED``.
-
-        The ``FilterImplementation`` enum provides a list of all implementations.
-
-        Returns
-        -------
-        :enum:`FilterImplementation`
-        """
-        type_string = self._dll_interface.get_string(self._dll.getFilterImplementation)
-        return self._dll_interface.string_to_enum(FilterImplementation, type_string)
-
-    @filter_implementation.setter
-    def filter_implementation(self, filter_implementation: FilterImplementation):
-        if filter_implementation:
-            string_value = self._dll_interface.enum_to_string(filter_implementation)
-            self._dll_interface.set_string(self._dll.setFilterImplementation, string_value)
-
-    @property
->>>>>>> a4577271
     def diplexer_type(self) -> DiplexerType:
         """Type of diplexer topology. This property is only applicable to lumped filters.
 
