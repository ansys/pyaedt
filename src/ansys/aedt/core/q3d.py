--- conflicted
+++ resolved
@@ -910,20 +910,12 @@
         --------
         >>> from ansys.aedt.core import Q3d
         >>> aedtapp = Q3d()
-<<<<<<< HEAD
-        >>> box = aedtapp.modeler.create_box([30, 30, 30],[10, 10, 10],name="mybox")
-        >>> net = aedtapp.assign_net(box,"my_net")
-        >>> source = aedtapp.assign_source_to_objectface(box.bottom_face_z.id, axisdir=0,
-        ...     source_name="Source1", net_name=net.name)
-        >>> sink = aedtapp.sink(box.top_face_z.id,direction=0,name="Sink1",net_name=net.name)
-=======
         >>> box = aedtapp.modeler.create_box([30, 30, 30], [10, 10, 10], name="mybox")
         >>> net = aedtapp.assign_net(box, "my_net")
         >>> source = aedtapp.assign_source_to_objectface(
         ...     box.bottom_face_z.id, axisdir=0, source_name="Source1", net_name=net.name
         ... )
-        >>> sink = aedtapp.assign_sink_to_objectface(box.top_face_z.id, direction=0, name="Sink1", net_name=net.name)
->>>>>>> a37ccf55
+        >>> sink = aedtapp.sink(box.top_face_z.id, direction=0, name="Sink1", net_name=net.name)
         >>> aedtapp["d"] = "20mm"
         >>> aedtapp.modeler.duplicate_along_line(objid="Box1", vector=[0, "d", 0])
         >>> mysetup = aedtapp.create_setup()
@@ -1111,14 +1103,8 @@
         if include_cpp:
             if settings.aedt_version >= "2023.2":
                 if not [x for x in [include_dcr, include_dcl, include_acr, include_acl, add_resistance] if x]:
-<<<<<<< HEAD
                     raise AEDTRuntimeError(
-                        "Select DC/AC resistance/inductance to include "
-                        "the chip package control data in export circuit."
-=======
-                    self.logger.error(
                         "Select DC/AC resistance/inductance to include the chip package control data in export circuit."
->>>>>>> a37ccf55
                     )
                 else:
                     circuit_settings = self.oanalysis.GetCircuitSettings()
