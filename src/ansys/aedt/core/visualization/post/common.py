--- conflicted
+++ resolved
@@ -1788,15 +1788,11 @@
                 and props.get("report_type", "") != "Rectangular Contour Plot"
             ):
                 report._legacy_props["context"]["secondary_sweep"] = ""
-<<<<<<< HEAD
-            if props.get("context", {}).get("primary_sweep", "Freq") in ["Time", "__UnitInterval", "__Amplitude"]:
-=======
             if props.get("context", {}).get("primary_sweep", "Freq") in [
                 "Time",
                 "__UnitInterval",
                 "__Amplitude",
             ] and "Freq" in report._legacy_props.get("context", {}).get("variations", {}):
->>>>>>> 37233ebc
                 del report._legacy_props["context"]["variations"]["Freq"]
             _update_props(props, report._legacy_props)
             for el, k in self._app.available_variations.nominal_w_values_dict.items():
