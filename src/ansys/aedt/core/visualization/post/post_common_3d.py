# -*- coding: utf-8 -*-
#
# Copyright (C) 2021 - 2025 ANSYS, Inc. and/or its affiliates.
# SPDX-License-Identifier: MIT
#
#
# Permission is hereby granted, free of charge, to any person obtaining a copy
# of this software and associated documentation files (the "Software"), to deal
# in the Software without restriction, including without limitation the rights
# to use, copy, modify, merge, publish, distribute, sublicense, and/or sell
# copies of the Software, and to permit persons to whom the Software is
# furnished to do so, subject to the following conditions:
#
# The above copyright notice and this permission notice shall be included in all
# copies or substantial portions of the Software.
#
# THE SOFTWARE IS PROVIDED "AS IS", WITHOUT WARRANTY OF ANY KIND, EXPRESS OR
# IMPLIED, INCLUDING BUT NOT LIMITED TO THE WARRANTIES OF MERCHANTABILITY,
# FITNESS FOR A PARTICULAR PURPOSE AND NONINFRINGEMENT. IN NO EVENT SHALL THE
# AUTHORS OR COPYRIGHT HOLDERS BE LIABLE FOR ANY CLAIM, DAMAGES OR OTHER
# LIABILITY, WHETHER IN AN ACTION OF CONTRACT, TORT OR OTHERWISE, ARISING FROM,
# OUT OF OR IN CONNECTION WITH THE SOFTWARE OR THE USE OR OTHER DEALINGS IN THE
# SOFTWARE.

"""
Module containing the class: `PostProcessor3D`.

This module provides all functionalities for creating and editing plots in the 3D tools.

"""

import os
from pathlib import Path
import secrets
import string
from typing import Dict
from typing import Literal
from typing import Optional
from typing import Tuple
import warnings

import numpy as np

from ansys.aedt.core.generic.constants import unit_converter
from ansys.aedt.core.generic.file_utils import check_and_download_file
from ansys.aedt.core.generic.file_utils import generate_unique_name
from ansys.aedt.core.generic.file_utils import open_file
from ansys.aedt.core.generic.general_methods import pyaedt_function_handler
from ansys.aedt.core.generic.settings import settings
from ansys.aedt.core.internal.checks import min_aedt_version
from ansys.aedt.core.modeler.cad.elements_3d import FacePrimitive
from ansys.aedt.core.visualization.post.common import PostProcessorCommon
from ansys.aedt.core.visualization.post.field_data import FieldPlot
from ansys.aedt.core.visualization.post.fields_calculator import FieldsCalculator
from ansys.aedt.core.visualization.report.constants import ORIENTATION_TO_VIEW


class PostProcessor3D(PostProcessorCommon):
    """Manages the main AEDT postprocessing functions.

    The inherited ``AEDTConfig`` class contains all ``_desktop``
    hierarchical calls needed for the class initialization data
    ``_desktop`` and the design types ``"HFSS"``, ``"Icepak"``, and
    ``"HFSS3DLayout"``.

    .. note::
       Some functionalities are available only when AEDT is running in
       the graphical mode.

    Parameters
    ----------
    app : :class:`ansys.aedt.core.application.analysis_3d.FieldAnalysis3D`
        Inherited parent object. The parent object must provide the members
        ``_modeler``, ``_desktop``, ``_odesign``, and ``logger``.

    Examples
    --------
    Basic usage demonstrated with an HFSS, Maxwell, or any other design:

    >>> from ansys.aedt.core import Hfss
    >>> hfss = Hfss()
    >>> post = hfss.post
    """

    def __init__(self, app):
        app.logger.reset_timer()
        self._app = app
        self._post_osolution = self._app.osolution
        self.field_plots = self._get_fields_plot()
        PostProcessorCommon.__init__(self, app)
        self.fields_calculator = FieldsCalculator(app)
        app.logger.info_timer("PostProcessor class has been initialized!")

    @property
    def _primitives(self):  # pragma: no cover
        """Primitives.

        Returns
        -------
        ansys.aedt.core.modeler.cad.primitives
            Primitives object.

        """
        return self._app.modeler

    @property
    def model_units(self):
        """Model units.

        Returns
        -------
        str
           Model units, such as ``"mm"``.
        """
        return self._app.units.length

    @property
    def post_osolution(self):
        """Solution.

        Returns
        -------
        type
            Solution module.
        """
        return self._post_osolution

    @property
    def ofieldsreporter(self):
        """Fields reporter.

        Returns
        -------
        :attr:`ansys.aedt.core.modules.post_general.PostProcessor.ofieldsreporter`

        References
        ----------
        >>> oDesign.GetModule("FieldsReporter")
        """
        return self._app.ofieldsreporter

    @property
    def field_plot_names(self):
        """Fields plot names.

        Returns
        -------
        str
            Field plot names.
        """
        return self._app.ofieldsreporter.GetChildNames()

    @pyaedt_function_handler()
    def _get_base_name(self, setup):
        setups_data = self._app.design_properties["FieldsReporter"]["FieldsPlotManagerID"]
        if "SimDataExtractors" in self._app.design_properties["SolutionManager"]:
            sim_data = self._app.design_properties["SolutionManager"]["SimDataExtractors"]
        else:
            sim_data = self._app.design_properties["SolutionManager"]
        if "SimSetup" in sim_data:
            if isinstance(sim_data["SimSetup"], list):  # pragma: no cover
                for solution in sim_data["SimSetup"]:
                    base_name = solution["Name"]
                    if isinstance(solution["Solution"], dict):
                        sols = [solution["Solution"]]
                    else:
                        sols = solution["Solution"]
                    for sol in sols:
                        if sol["ID"] == setups_data[setup]["SolutionId"]:
                            base_name += " : " + sol["Name"]
                            return base_name
            else:
                base_name = sim_data["SimSetup"]["Name"]
                if isinstance(sim_data["SimSetup"]["Solution"], list):
                    for sol in sim_data["SimSetup"]["Solution"]:
                        if sol["ID"] == setups_data[setup]["SolutionId"]:
                            base_name += " : " + sol["Name"]
                            return base_name
                else:
                    sol = sim_data["SimSetup"]["Solution"]
                    if sol["ID"] == setups_data[setup]["SolutionId"]:
                        base_name += " : " + sol["Name"]
                        return base_name
        return ""  # pragma: no cover

    @pyaedt_function_handler()
    def _get_intrinsic(self, setup):
        setups_data = self._app.design_properties["FieldsReporter"]["FieldsPlotManagerID"]
        intrinsics = [i.split("=") for i in setups_data[setup]["IntrinsicVar"].split(" ")]
        intr_dict = {}
        if intrinsics:
            for intr in intrinsics:
                if isinstance(intr, list) and len(intr) == 2:
                    intr_dict[intr[0]] = intr[1].replace("\\", "").replace("'", "")
        return intr_dict  # pragma: no cover

    @pyaedt_function_handler()
    def _check_intrinsics(self, input_data, input_phase=None, setup=None, return_list=False):
        intrinsics = {}
        if input_data is None:
            if setup is None:
                try:
                    setup = self._app.existing_analysis_sweeps[0].split(":")[0].strip()
                except Exception:
                    setup = None
            else:
                setup = setup.split(":")[0].strip()
            for set_obj in self._app.setups:
                if set_obj.name == setup:
                    intrinsics = set_obj.default_intrinsics
                    break

        elif isinstance(input_data, str):
            if "Freq" in self._app.design_solutions.intrinsics:
                intrinsics["Freq"] = input_data
                if "Phase" in self._app.design_solutions.intrinsics:
                    intrinsics["Phase"] = input_phase if input_phase else "0deg"
            elif "Time" in self._app.design_solutions.intrinsics:
                intrinsics["Time"] = input_data
        elif isinstance(input_data, dict):
            for k, v in input_data.items():
                if k in ["Freq", "freq", "frequency", "Frequency"]:
                    intrinsics["Freq"] = v
                elif k in ["Phase", "phase"]:
                    intrinsics["Phase"] = v
                elif k in ["Time", "time"]:
                    if self._app.solution_type == "SteadyState":
                        continue
                    intrinsics["Time"] = v
                if input_phase:
                    intrinsics["Phase"] = input_phase
                if "Phase" in self._app.design_solutions.intrinsics and "Phase" not in intrinsics:
                    intrinsics["Phase"] = "0deg"
        else:
            raise TypeError("Invalid input_data type. It should be of type None, string or dictionary.")
        if return_list:
            intrinsics_list = []
            for k, v in intrinsics.items():
                intrinsics_list.append(f"{k}:=")
                intrinsics_list.append(v)
            return intrinsics_list
        return intrinsics

    @pyaedt_function_handler(list_objs="assignment")
    def _get_volume_objects(self, assignment):
        obj_list = []
        if self._app.solution_type not in ["HFSS3DLayout", "HFSS 3D Layout Design"]:
            obj_list = []
            editor = self._app._odesign.SetActiveEditor("3D Modeler")
            for obj in assignment:
                obj_list.append(editor.GetObjectNameByID(int(obj)))
        if obj_list:
            return obj_list
        else:
            return assignment

    @pyaedt_function_handler(list_objs="assignment")
    def _get_surface_objects(self, assignment):
        faces = [int(i) for i in assignment]
        if self._app.solution_type not in ["HFSS3DLayout", "HFSS 3D Layout Design"]:
            planes = self._get_cs_plane_ids()
            objs = []
            for face in faces:
                if face in list(planes.keys()):
                    objs.append(planes[face])
            if objs:
                return "CutPlane", objs
        return "FacesList", faces

    @pyaedt_function_handler()
    def _get_cs_plane_ids(self):
        name2refid = {-4: "Global:XY", -3: "Global:YZ", -2: "Global:XZ"}
        if self._app.design_properties and "ModelSetup" in self._app.design_properties:  # pragma: no cover
            cs = self._app.design_properties["ModelSetup"]["GeometryCore"]["GeometryOperations"]["CoordinateSystems"]
            for ds in cs:
                try:
                    if isinstance(cs[ds], dict):
                        name = cs[ds]["Attributes"]["Name"]
                        cs_id = cs[ds]["XYPlaneID"]
                        name2refid[cs_id] = name + ":XY"
                        name2refid[cs_id + 1] = name + ":YZ"
                        name2refid[cs_id + 2] = name + ":XZ"
                    elif isinstance(cs[ds], list):
                        for el in cs[ds]:
                            cs_id = el["XYPlaneID"]
                            name = el["Attributes"]["Name"]
                            name2refid[cs_id] = name + ":XY"
                            name2refid[cs_id + 1] = name + ":YZ"
                            name2refid[cs_id + 2] = name + ":XZ"
                except Exception:
                    self.logger.debug(
                        f"Something went wrong with key {ds} while retrieving coordinate systems plane ids."
                    )  # pragma: no cover
        return name2refid

    @pyaedt_function_handler()
    def _get_fields_plot(self):
        plots = {}
        if (
            self._app.design_properties
            and "FieldsReporter" in self._app.design_properties
            and "FieldsPlotManagerID" in self._app.design_properties["FieldsReporter"]
        ):
            setups_data = self._app.design_properties["FieldsReporter"]["FieldsPlotManagerID"]
            for setup in setups_data:
                try:
                    if isinstance(setups_data[setup], dict) and "PlotDefinition" in setup:
                        plot_name = setups_data[setup]["PlotName"]
                        plots[plot_name] = FieldPlot(self)
                        plots[plot_name].solution = self._get_base_name(setup)
                        plots[plot_name].quantity = self.ofieldsreporter.GetFieldPlotQuantityName(
                            setups_data[setup]["PlotName"]
                        )
                        plots[plot_name].intrinsics = self._get_intrinsic(setup)
                        list_objs = setups_data[setup]["FieldPlotGeometry"][1:]
                        while list_objs:
                            id = list_objs[0]
                            num_objects = list_objs[2]
                            if id == 64:
                                plots[plot_name].volumes = self._get_volume_objects(list_objs[3 : num_objects + 3])
                            elif id == 128:
                                out, faces = self._get_surface_objects(list_objs[3 : num_objects + 3])
                                if out == "CutPlane":
                                    plots[plot_name].cutplanes = faces
                                else:
                                    plots[plot_name].surfaces = faces
                            elif id == 256:
                                plots[plot_name].lines = self._get_volume_objects(list_objs[3 : num_objects + 3])
                            list_objs = list_objs[num_objects + 3 :]
                        plots[plot_name].name = setups_data[setup]["PlotName"]
                        plots[plot_name].plot_folder = setups_data[setup]["PlotFolder"]
                        surf_setts = setups_data[setup]["PlotOnSurfaceSettings"]
                        plots[plot_name].Filled = surf_setts["Filled"]
                        plots[plot_name].IsoVal = surf_setts["IsoValType"]
                        plots[plot_name].AddGrid = surf_setts["AddGrid"]
                        plots[plot_name].MapTransparency = surf_setts["MapTransparency"]
                        plots[plot_name].Refinement = surf_setts["Refinement"]
                        plots[plot_name].Transparency = surf_setts["Transparency"]
                        plots[plot_name].SmoothingLevel = surf_setts["SmoothingLevel"]
                        arrow_setts = surf_setts["Arrow3DSpacingSettings"]
                        plots[plot_name].ArrowUniform = arrow_setts["ArrowUniform"]
                        plots[plot_name].ArrowSpacing = arrow_setts["ArrowSpacing"]
                        plots[plot_name].MinArrowSpacing = arrow_setts["MinArrowSpacing"]
                        plots[plot_name].MaxArrowSpacing = arrow_setts["MaxArrowSpacing"]
                        plots[plot_name].GridColor = surf_setts["GridColor"]
                except Exception:
                    self.logger.debug(
                        f"Something went wrong with setup {setup} while retrieving fields plot."
                    )  # pragma: no cover
        return plots

    @pyaedt_function_handler(plotname="plot_name", propertyname="property_name", propertyval="property_value")
    def change_field_property(self, plot_name, property_name, property_value):
        """Modify a field plot property.

        Parameters
        ----------
        plot_name : str
            Name of the field plot.
        property_name : str
            Name of the property.
        property_value :
            Value for the property.

        Returns
        -------
        bool
            ``True`` when successful, ``False`` when failed.

        References
        ----------
        >>> oDesign.ChangeProperty
        """
        self._odesign.ChangeProperty(
            [
                "NAME:AllTabs",
                [
                    "NAME:FieldsPostProcessorTab",
                    ["NAME:PropServers", "FieldsReporter:" + plot_name],
                    ["NAME:ChangedProps", ["NAME:" + property_name, "Value:=", property_value]],
                ],
            ]
        )

    @pyaedt_function_handler(quantity_name="quantity", variation_dict="variations", isvector="is_vector")
    def get_scalar_field_value(
        self,
        quantity,
        scalar_function="Maximum",
        solution=None,
        variations=None,
        is_vector=False,
        intrinsics=None,
        phase=None,
        object_name="AllObjects",
        object_type="volume",
        adjacent_side=False,
    ):
        """Use the field calculator to Compute Scalar of a Field.

        Parameters
        ----------
        quantity : str
            Name of the quantity to export. For example, ``"Temp"``.
        scalar_function : str, optional
            The name of the scalar function. For example, ``"Maximum"``, ``"Integrate"``.
            The default is ``"Maximum"``.
        solution : str, optional
            Name of the solution in the format ``"solution : sweep"``. The default is ``None``.
        variations : dict, optional
            Dictionary of all variation variables with their values.
            e.g. ``['power_block:=', ['0.6W'], 'power_source:=', ['0.15W']]``
            The default is ``None``.
        is_vector : bool, optional
            Whether the quantity is a vector. The  default is ``False``.
        intrinsics : dict, str, optional
            Intrinsic variables required to compute the field before the export.
            These are typically: frequency, time and phase.
            It can be provided either as a dictionary or as a string.

            If it is a dictionary, keys depend on the solution type and can be expressed as:
            - ``"Freq"`` or ``"Frequency"``.
            - ``"Time"``.
            - ``"Phase"``.

            If it is a string, it can either be ``"Freq"`` or ``"Time"`` depending on the solution type.
            The default is ``None`` in which case the intrinsics value is automatically computed based on the setup.
        phase : str, optional
            Field phase. The default is ``None``.
        object_name : str, optional
            Name of the object. For example, ``"Box1"``.
            The default is ``"AllObjects"``.
        object_type : str, optional
            Type of the object - ``"volume"``, ``"surface"``, ``"point"``.
            The default is ``"volume"``.
        adjacent_side : bool, optional
            To query quantity value on adjacent side for object_type = "surface", pass ``True``.
            The default is ``False``.

        Returns
        -------
        float
            Scalar field value.

        References
        ----------
        >>> oModule.EnterQty
        >>> oModule.CopyNamedExprToStack
        >>> oModule.CalcOp
        >>> oModule.EnterQty
        >>> oModule.EnterVol
        >>> oModule.ClcEval
        >>> GetTopEntryValue

        Examples
        --------
        >>> from ansys.aedt.core import Hfss
        >>> aedtapp = Hfss()
        >>> # Intrinsics is explicitly provided as a dictionary.
        >>> intrinsics = {"Freq": "5GHz", "Phase": "180deg"}
        >>> min_value = aedtapp.post.get_scalar_field_value(quantity_name, "Minimum", setup_name, intrinsics=intrinsics)
        >>> plot1 = aedtapp.post.create_fieldplot_cutplane(cutlist, quantity_name, setup_name, intrinsics=intrinsics)
        >>> # Intrinsics is provided as a string. Phase is automatically assigned to 0deg.
        >>> min_value = aedtapp.post.get_scalar_field_value(quantity_name, "Minimum", setup_name, intrinsics="5GHz")
        >>> plot1 = aedtapp.post.create_fieldplot_cutplane(cutlist, quantity_name, setup_name, intrinsics="5GHz")
        >>> # Intrinsics is provided as a dictionary. Phase is automatically assigned to 0deg.
        >>> intrinsics = {"Freq": "5GHz"}
        >>> min_value = aedtapp.post.get_scalar_field_value(quantity_name, "Minimum", setup_name, intrinsics=intrinsics)
        >>> plot1 = aedtapp.post.create_fieldplot_cutplane(cutlist, quantity_name, setup_name, intrinsics=intrinsics)
        >>> # Intrinsics is not provided and is automatically computed from the setup.
        >>> min_value = aedtapp.post.get_scalar_field_value(quantity_name, "Minimum", setup_name)
        >>> plot1 = aedtapp.post.create_fieldplot_cutplane(cutlist, quantity_name, setup_name)
        """
        intrinsics = self._check_intrinsics(intrinsics, phase, solution, return_list=True)
        self.logger.info(f"Exporting {quantity} field. Be patient")
        if not solution:
            solution = self._app.existing_analysis_sweeps[0]
        self.ofieldsreporter.CalcStack("clear")
        if is_vector:
            try:
                self.ofieldsreporter.EnterQty(quantity)
            except Exception:
                self.ofieldsreporter.CopyNamedExprToStack(quantity)
            self.ofieldsreporter.CalcOp("Smooth")
            self.ofieldsreporter.EnterScalar(0)
            self.ofieldsreporter.CalcOp("AtPhase")
            self.ofieldsreporter.CalcOp("Mag")
        else:
            try:
                self.ofieldsreporter.EnterQty(quantity)
            except Exception:
                self.logger.info(f"Quantity {quantity} not present. Trying to get it from Stack")
                self.ofieldsreporter.CopyNamedExprToStack(quantity)
        obj_list = object_name
        if scalar_function:
            if object_type == "volume":
                self.ofieldsreporter.EnterVol(obj_list)
            elif object_type == "surface":
                if adjacent_side:
                    self.ofieldsreporter.EnterAdjacentSurf(obj_list)
                else:
                    self.ofieldsreporter.EnterSurf(obj_list)
            elif object_type == "point":
                self.ofieldsreporter.EnterPoint(obj_list)
            self.ofieldsreporter.CalcOp(scalar_function)

        if not variations:
            variations = self._app.available_variations.get_independent_nominal_values()

        variation = []
        for el, value in variations.items():
            if self._app.variable_manager.variables[el].sweep:
                variation.append(el + ":=")
                variation.append(value)

        variation.extend(intrinsics)

        file_name = Path(self._app.working_directory) / (generate_unique_name("temp_fld") + ".fld")
        self.ofieldsreporter.CalculatorWrite(str(file_name), ["Solution:=", solution], variation)
        value = None
        if file_name.exists() or settings.remote_rpc_session:
            with open_file(file_name, "r") as f:
                lines = f.readlines()
                lines = [line.strip() for line in lines]
                value = lines[-1]
            file_name.unlink()
        self.ofieldsreporter.CalcStack("clear")
        return float(value)

    @pyaedt_function_handler(
        quantity_name="quantity",
        variation_dict="variations",
        filename="file_name",
        gridtype="grid_type",
        isvector="is_vector",
    )
    def export_field_file_on_grid(
        self,
        quantity,
        solution=None,
        variations=None,
        file_name=None,
        grid_type="Cartesian",
        grid_center=None,
        grid_start=None,
        grid_stop=None,
        grid_step=None,
        is_vector=False,
        intrinsics=None,
        phase=None,
        export_with_sample_points=True,
        reference_coordinate_system="Global",
        export_in_si_system=True,
        export_field_in_reference=True,
    ):
        """Use the field calculator to create a field file on a grid based on a solution and variation.

        Parameters
        ----------
        quantity : str
            Name of the quantity to export. For example, ``"Temp"``.
        solution : str, optional
            Name of the solution in the format ``"solution : sweep"``. The default is ``None``.
        variations : dict, optional
            Dictionary of all variation variables with their values.
            The default is ``None``.
        file_name : str, optional
            Full path and name to save the file to.
            The default is ``None``, in which case the file is exported
            to the working directory.
        grid_type : str, optional
            Type of the grid to export. The default is ``"Cartesian"``.
        grid_center : list, optional
            The ``[x, y, z]`` coordinates for the center of the grid.
            The default is ``[0, 0, 0]``. This parameter is disabled if ``gridtype=
            "Cartesian"``.
        grid_start : list, optional
            The ``[x, y, z]`` coordinates for the starting point of the grid.
            The default is ``[0, 0, 0]``.
        grid_stop : list, optional
            The ``[x, y, z]`` coordinates for the stopping point of the grid.
            The default is ``[0, 0, 0]``.
        grid_step : list, optional
            The ``[x, y, z]`` coordinates for the step size of the grid.
            The default is ``[0, 0, 0]``.
        is_vector : bool, optional
            Whether the quantity is a vector. The  default is ``False``.
        intrinsics : dict, str, optional
            Intrinsic variables required to compute the field before the export.
            These are typically: frequency, time and phase.
            It can be provided either as a dictionary or as a string.
            If it is a dictionary, keys depend on the solution type and can be expressed in lower or camel case as:
            - ``"Freq"`` or ``"Frequency"``.
            - ``"Time"``.
            - ``"Phase"``.
            If it is a string, it can either be ``"Freq"`` or ``"Time"`` depending on the solution type.
            The default is ``None`` in which case the intrinsics value is automatically computed based on the setup.
        phase : str, optional
            Field phase. The default is ``None``.
        export_with_sample_points : bool, optional
            Whether to include the sample points in the file to export.
            The default is ``True``.
        reference_coordinate_system : str, optional
            Reference coordinate system in the file to export.
            The default is ``"Global"``.
        export_in_si_system : bool, optional
            Whether the provided sample points are defined in the SI system or model units.
            The default is ``True``.
        export_field_in_reference : bool, optional
            Whether to export the field in reference coordinate system.
            The default is ``True``.

        Returns
        -------
        str
            Field file path when succeeded.

        References
        ----------
        >>> oModule.EnterQty
        >>> oModule.CopyNamedExprToStack
        >>> oModule.CalcOp
        >>> oModule.EnterQty
        >>> oModule.EnterVol
        >>> oModule.ExportOnGrid

        Examples
        --------
        >>> from ansys.aedt.core import Hfss
        >>> hfss = Hfss()
        >>> var = hfss.available_variations.nominal_values
        >>> setup = "Setup1 : LastAdaptive"
        >>> path = "Field.fld"
        >>> hfss.post.export_field_file_on_grid("E", setup, var, path, "Cartesian", [0, 0, 0], intrinsics="8GHz")
        """
        intrinsics = self._check_intrinsics(intrinsics, phase, solution, return_list=True)
        self.logger.info("Exporting %s field. Be patient", quantity)
        if grid_step is None:
            grid_step = [0, 0, 0]
        if grid_start is None:
            grid_start = [0, 0, 0]
        if grid_stop is None:
            grid_stop = [0, 0, 0]
        if grid_center is None:
            grid_center = [0, 0, 0]
        self.logger.info("Exporting %s field. Be patient", quantity)
        if not solution:
            solution = self._app.existing_analysis_sweeps[0]
        if not file_name:
            file_name = Path(self._app.working_directory, f"{quantity}_{solution.replace(' : ', '_')}.fld")
        elif Path(file_name).is_dir():
            file_name = Path(file_name) / f"{quantity}_{solution.replace(' : ', '_')}.fld"
        self.ofieldsreporter.CalcStack("clear")
        try:
            self.ofieldsreporter.EnterQty(quantity)
        except Exception:
            self.ofieldsreporter.CopyNamedExprToStack(quantity)
        if is_vector:
            self.ofieldsreporter.CalcOp("Smooth")
            if phase:
                self.ofieldsreporter.EnterScalar(0)
                self.ofieldsreporter.CalcOp("AtPhase")
                self.ofieldsreporter.CalcOp("Mag")
        units = self._app.modeler.model_units
        ang_units = "deg"
        if grid_type == "Cartesian":
            grid_center = ["0mm", "0mm", "0mm"]
            grid_start_wu = [str(i) + units for i in grid_start]
            grid_stop_wu = [str(i) + units for i in grid_stop]
            grid_step_wu = [str(i) + units for i in grid_step]
        elif grid_type == "Cylindrical":
            grid_center = [str(i) + units for i in grid_center]
            grid_start_wu = [str(grid_start[0]) + units, str(grid_start[1]) + ang_units, str(grid_start[2]) + units]
            grid_stop_wu = [str(grid_stop[0]) + units, str(grid_stop[1]) + ang_units, str(grid_stop[2]) + units]
            grid_step_wu = [str(grid_step[0]) + units, str(grid_step[1]) + ang_units, str(grid_step[2]) + units]
        elif grid_type == "Spherical":
            grid_center = [str(i) + units for i in grid_center]
            grid_start_wu = [str(grid_start[0]) + units, str(grid_start[1]) + ang_units, str(grid_start[2]) + ang_units]
            grid_stop_wu = [str(grid_stop[0]) + units, str(grid_stop[1]) + ang_units, str(grid_stop[2]) + ang_units]
            grid_step_wu = [str(grid_step[0]) + units, str(grid_step[1]) + ang_units, str(grid_step[2]) + ang_units]
        else:
            self.logger.error("Error in the type of the grid.")
            return False

        if not variations:
            variations = self._app.available_variations.get_independent_nominal_values()

        variation = []
        for el, value in variations.items():
            if self._app.variable_manager.variables[el].sweep:
                variation.append(el + ":=")
                variation.append(value)
        variation.extend(intrinsics)

        export_options = [
            "NAME:ExportOption",
            "IncludePtInOutput:=",
            export_with_sample_points,
            "RefCSName:=",
            reference_coordinate_system,
            "PtInSI:=",
            export_in_si_system,
            "FieldInRefCS:=",
            export_field_in_reference,
        ]

        self.ofieldsreporter.ExportOnGrid(
            str(file_name),
            grid_start_wu,
            grid_stop_wu,
            grid_step_wu,
            solution,
            variation,
            export_options,
            grid_type,
            grid_center,
            False,
        )
        if Path(file_name).exists():
            return str(file_name)
        return False  # pragma: no cover

    @pyaedt_function_handler(
        quantity_name="quantity",
        variation_dict="variations",
        filename="output_file",
        obj_list="assignment",
        obj_type="objects_type",
        sample_points_lists="sample_points",
    )
    def export_field_file(
        self,
        quantity,
        solution=None,
        variations=None,
        output_file=None,
        assignment="AllObjects",
        objects_type="Vol",
        intrinsics=None,
        phase=None,
        sample_points_file=None,
        sample_points=None,
        export_with_sample_points=True,
        reference_coordinate_system="Global",
        export_in_si_system=True,
        export_field_in_reference=True,
    ):
        """Use the field calculator to create a field file based on a solution and variation.

        Parameters
        ----------
        quantity : str
            Name of the quantity to export. For example, ``"Temp"``.
        solution : str, optional
            Name of the solution in the format ``"solution: sweep"``.
            The default is ``None``.
        variations : dict, optional
            Dictionary of all variation variables with their values.
            The default is ``None``.
        output_file : str, optional
            Full path and name to save the file to.
            The default is ``None`` which export a file named ``"<setup_name>.fld"`` in working_directory.
        assignment : str, optional
            List of objects to export. The default is ``"AllObjects"``.
        objects_type : str, optional
            Type of objects to export. The default is ``"Vol"``.
            Options are ``"Surf"`` for surface and ``"Vol"`` for
            volume.
        intrinsics : dict, str, optional
            Intrinsic variables required to compute the field before the export.
            These are typically: frequency, time and phase.
            It can be provided either as a dictionary or as a string.
            If it is a dictionary, keys depend on the solution type and can be expressed in lower or camel case as:
            - ``"Freq"`` or ``"Frequency"``
            - ``"Time"``
            - ``"Phase"``
            If it is a string, it can either be ``"Freq"`` or ``"Time"`` depending on the solution type.
            The default is ``None`` in which case the intrinsics value is automatically computed based on the setup.
        phase : str, optional
            Field phase. The default is ``None``.
            This argument is deprecated. Please use ``intrinsics`` and provide the phase as a dictionary key instead.
        sample_points_file : str, optional
            Name of the file with sample points. The default is ``None``.
        sample_points : list, optional
            List of the sample points. The default is ``None``.
        export_with_sample_points : bool, optional
            Whether to include the sample points in the file to export.
            The default is ``True``.
        reference_coordinate_system : str, optional
            Reference coordinate system in the file to export.
            The default is ``"Global"``.
        export_in_si_system : bool, optional
            Whether the provided sample points are defined in the SI system or model units.
            The default is ``True``.
        export_field_in_reference : bool, optional
            Whether to export the field in reference coordinate system.
            The default is ``True``.

        Returns
        -------
        bool
            ``True`` when successful, ``False`` when failed.

        References
        ----------
        >>> oModule.EnterQty
        >>> oModule.CopyNamedExprToStack
        >>> oModule.CalcOp
        >>> oModule.EnterQty
        >>> oModule.EnterVol
        >>> oModule.CalculatorWrite
        >>> oModule.ExportToFile

        Examples
        --------

        >>> from ansys.aedt.core import Maxwell3d
        >>> m3d = Maxwell3d()
        >>> # Intrinsics is provided as a string.
        >>> fld_file1 = "test_fld_hfss1.fld"
        >>> hfss_app.post.export_field_file(quantity="Mag_E", output_file=fld_file1, assignment="Box1",
        >>>                                 intrinsics="1GHz", phase="5deg")
        >>> # Intrinsics is provided as dictionary. Phase is automatically assigned to 0deg.
        >>> fld_file2 = "test_fld_hfss2.fld"
        >>> hfss_app.post.export_field_file(quantity="Mag_E", output_file=fld_file2, assignment="Box1",
        >>>                                intrinsics={"frequency":"1GHz"})
        >>> # Intrinsics is provided as dictionary. Phase is provided.
        >>> hfss_app.post.export_field_file(quantity="Mag_E", output_file=fld_file2, assignment="Box1",
        >>>                                 intrinsics={"frequency":"1GHz", "phase":"30deg"})
        >>> # Intrinsics is not provided. It is computed from the setup arguments.
        >>>  hfss_app.post.export_field_file(quantity="Mag_E", output_file=fld_file2, assignment="Box1",
        >>>                                     )
        """
        intrinsics = self._check_intrinsics(intrinsics, phase, solution, return_list=True)
        self.logger.info(f"Exporting '{quantity}' field. Please be patient.")
        if not solution:
            if not self._app.existing_analysis_sweeps:
                self.logger.error("There are no existing sweeps.")
                return False
            solution = self._app.existing_analysis_sweeps[0]
        if not output_file:
            appendix = ""
            ext = ".fld"
            output_file = Path(self._app.working_directory) / (solution.replace(" : ", "_") + appendix + ext)
        else:
            output_file = Path(output_file).resolve()
        self.ofieldsreporter.CalcStack("clear")
        try:
            self.ofieldsreporter.EnterQty(quantity)
        except Exception:
            self.ofieldsreporter.CopyNamedExprToStack(quantity)

        if not variations:
            variations = self._app.available_variations.get_independent_nominal_values()

        variation = []
        for el, value in variations.items():
            if self._app.variable_manager.variables[el].sweep:
                variation.append(el + ":=")
                variation.append(value)
        variation.extend(intrinsics)

        if not sample_points_file and not sample_points:
            if objects_type == "Vol":
                self.ofieldsreporter.EnterVol(assignment)
            elif objects_type == "Surf":
                self.ofieldsreporter.EnterSurf(assignment)
            elif objects_type == "Line":
                self.ofieldsreporter.EnterLine(assignment)
            else:
                self.logger.error("No correct choice.")
                return False
            self.ofieldsreporter.CalcOp("Value")
            if objects_type == "Line":
                args = ["Solution:=", solution, "Geometry:=", assignment, "GeometryType:=", objects_type]
            else:
                args = ["Solution:=", solution]
            self.ofieldsreporter.CalculatorWrite(str(output_file), args, variation)
        elif sample_points_file:
            export_options = [
                "NAME:ExportOption",
                "IncludePtInOutput:=",
                export_with_sample_points,
                "RefCSName:=",
                reference_coordinate_system,
                "PtInSI:=",
                export_in_si_system,
                "FieldInRefCS:=",
                export_field_in_reference,
            ]
            self.ofieldsreporter.ExportToFile(
                str(output_file),
                str(sample_points_file),
                solution,
                variation,
                export_options,
            )
        else:
            sample_points_file = Path(self._app.working_directory) / "temp_points.pts"
            with open_file(sample_points_file, "w") as f:
                f.write(f"Unit={self.model_units}\n")
                for point in sample_points:
                    f.write(" ".join([str(i) for i in point]) + "\n")
            export_options = [
                "NAME:ExportOption",
                "IncludePtInOutput:=",
                export_with_sample_points,
                "RefCSName:=",
                reference_coordinate_system,
                "PtInSI:=",
                export_in_si_system,
                "FieldInRefCS:=",
                export_field_in_reference,
            ]
            self.ofieldsreporter.ExportToFile(
                str(output_file),
                str(sample_points_file),
                solution,
                variation,
                export_options,
            )

        if Path(output_file).exists():
            return output_file
        return False  # pragma: no cover

    @pyaedt_function_handler(plotname="plot_name", filepath="output_dir", filename="file_name")
    def export_field_plot(self, plot_name, output_dir, file_name="", file_format="aedtplt"):
        """Export a field plot.

        .. note:
           This method works only when the plot is active when it is run.

        Parameters
        ----------
        plot_name : str
            Name of the plot.
        output_dir : str or :class:`pathlib.Path`
            Path for saving the file.
        file_name : str, optional
            Name of the file. The default is ``""``, in which case a name is automatically assigned.
        file_format : str, optional
            Name of the file extension. The default is ``"aedtplt"``. Options are ``"case"`` and ``"fldplt"``.

        Returns
        -------
        str or bool
            File path when successful or ``False`` when it fails.

        References
        ----------
        >>> oModule.ExportFieldPlot
        """
        if not file_name:
            file_name = plot_name
        output_dir = Path(output_dir) / (file_name + "." + file_format)
        try:
            self.ofieldsreporter.ExportFieldPlot(plot_name, False, str(output_dir))
            if settings.remote_rpc_session_temp_folder:  # pragma: no cover
                local_path = Path(settings.remote_rpc_session_temp_folder) / (file_name + "." + file_format)
                output_dir = check_and_download_file(local_path, output_dir)
            return output_dir
        except Exception:  # pragma: no cover
            self.logger.error(f"{file_format} file format is not supported for this plot.")
            return False

    @pyaedt_function_handler()
    def change_field_plot_scale(
        self, plot_name, minimum_value, maximum_value, is_log=False, is_db=False, scale_levels=None
    ):
        """Change Field Plot Scale.

        .. deprecated:: 0.10.1
           Use :class:`FieldPlot.folder_settings` methods instead.

        Parameters
        ----------
        plot_name : str
            Name of the Plot Folder to update.
        minimum_value : str, float
            Minimum value of the scale.
        maximum_value : str, float
            Maximum value of the scale.
        is_log : bool, optional
            Set to ``True`` if Log Scale is setup.
        is_db : bool, optional
            Set to ``True`` if dB Scale is setup.
        scale_levels : int, optional
            Set number of color levels. The default is ``None``, in which case the
            setting is not changed.

        Returns
        -------
        bool
            ``True`` if successful.

        References
        ----------
        >>> oModule.SetPlotFolderSettings
        """
        args = ["NAME:FieldsPlotSettings", "Real Time mode:=", True]
        args += [
            [
                "NAME:ColorMaPSettings",
                "ColorMapType:=",
                "Spectrum",
                "SpectrumType:=",
                "Rainbow",
                "UniformColor:=",
                [127, 255, 255],
                "RampColor:=",
                [255, 127, 127],
            ]
        ]
        scale_args = [
            "NAME:Scale3DSettings",
            "minvalue:=",
            minimum_value,
            "maxvalue:=",
            maximum_value,
            "log:=",
            is_log,
            "dB:=",
            is_db,
            "ScaleType:=",
            1,
        ]
        if scale_levels is not None:
            scale_args += ["m_nLevels:=", scale_levels]
        args += [scale_args]
        self.ofieldsreporter.SetPlotFolderSettings(plot_name, args)
        return True

    @pyaedt_function_handler(objlist="assignment", quantityName="quantity", listtype="list_type", setup_name="setup")
    def _create_fieldplot(
        self,
        assignment,
        quantity,
        setup,
        intrinsics,
        list_type,
        plot_name=None,
        filter_boxes=None,
        field_type=None,
        create_plot=True,
    ):
        intrinsics = self._check_intrinsics(intrinsics, None, setup)
        if not list_type.startswith("Layer") and self._app.design_type != "HFSS 3D Layout Design":
            assignment = self._app.modeler.convert_to_selections(assignment, True)
        if not setup:
            setup = self._app.existing_analysis_sweeps[0]

        self._app.desktop_class.close_windows()
        try:
            self._app.modeler.fit_all()
        except Exception:
            self.logger.debug("Something went wrong with `fit_all` while creating field plot.")  # pragma: no cover
        self._desktop.TileWindows(0)
        self._app.desktop_class.active_design(self._oproject, self._app.design_name)

        char_set = string.ascii_uppercase + string.digits
        if not plot_name:
            plot_name = quantity + "_" + "".join(secrets.choice(char_set) for _ in range(6))
        filter_boxes = [] if filter_boxes is None else filter_boxes
        if list_type == "CutPlane":
            plot = FieldPlot(self, cutplanes=assignment, solution=setup, quantity=quantity, intrinsics=intrinsics)
        elif list_type == "FacesList":
            plot = FieldPlot(self, surfaces=assignment, solution=setup, quantity=quantity, intrinsics=intrinsics)
        elif list_type == "ObjList":
            plot = FieldPlot(self, objects=assignment, solution=setup, quantity=quantity, intrinsics=intrinsics)
        elif list_type == "Line":
            plot = FieldPlot(self, lines=assignment, solution=setup, quantity=quantity, intrinsics=intrinsics)
        elif list_type.startswith("Layer"):
            plot = FieldPlot(
                self,
                solution=setup,
                quantity=quantity,
                intrinsics=intrinsics,
                layer_nets=assignment,
                layer_plot_type=list_type,
            )
        if self._app.design_type == "Q3D Extractor":  # pragma: no cover
            plot.field_type = field_type
        plot.name = plot_name
        plot.plot_folder = plot_name
        plot.filter_boxes = filter_boxes
        if create_plot:
            plt = plot.create()
            if plt:
                return plot
            else:
                return False
        return plot

    @pyaedt_function_handler(objlist="assignment", quantityName="quantity", setup_name="setup")
    def create_fieldplot_line(
        self, assignment, quantity, setup=None, intrinsics=None, plot_name=None, field_type="DC R/L Fields"
    ):
        """Create a field plot of the line.

        Parameters
        ----------
        assignment : list
            List of polylines to plot.
        quantity : str
            Name of the quantity to plot.
        setup : str, optional
            Name of the setup. The default is ``None``, in which case the ``nominal_adaptive``
            setup is used. Be sure to build a setup string in the form of
            ``"SetupName : SetupSweep"``, where ``SetupSweep`` is the sweep name to
            use in the export or ``LastAdaptive``.
        intrinsics : dict, str, optional
            Intrinsic variables required to compute the field before the export.
            These are typically: frequency, time and phase.
            It can be provided either as a dictionary or as a string.
            If it is a dictionary, keys depend on the solution type and can be expressed in lower or camel case as:
            - ``"Freq"`` or ``"Frequency"``.
            - ``"Time"``.
            - ``"Phase"``.
            If it is a string, it can either be ``"Freq"`` or ``"Time"`` depending on the solution type.
            The default is ``None`` in which case the intrinsics value is automatically computed based on the setup.
        plot_name : str, optional
            Name of the field plot to create.
        field_type : str, optional
            Field type to plot. Valid only for Q3D Field plots.

        Returns
        -------
        type
            Plot object.

        References
        ----------
        >>> oModule.CreateFieldPlot

        Examples
        --------
        >>> from ansys.aedt.core import Hfss
        >>> aedtapp = Hfss()
        >>> # Intrinsics is provided as a dictionary.
        >>> intrinsics = {"Freq": "5GHz", "Phase": "180deg"}
        >>> min_value = aedtapp.post.get_scalar_field_value(quantity_name, "Minimum", setup_name, intrinsics=intrinsics)
        >>> plot1 = aedtapp.post.create_fieldplot_line("Polyline1", quantity_name, setup_name, intrinsics=intrinsics)
        >>> # Intrinsics is provided as a string. Phase is automatically assigned to 0deg.
        >>> min_value = aedtapp.post.get_scalar_field_value(quantity_name, "Minimum", setup_name, intrinsics="5GHz")
        >>> plot1 = aedtapp.post.create_fieldplot_line("Polyline1", quantity_name, setup_name, intrinsics="5GHz")
        >>> # Intrinsics is provided as a dictionary. Phase is automatically assigned to 0deg.
        >>> intrinsics = {"Freq": "5GHz"}
        >>> min_value = aedtapp.post.get_scalar_field_value(quantity_name, "Minimum", setup_name, intrinsics=intrinsics)
        >>> plot1 = aedtapp.post.create_fieldplot_line("Polyline1", quantity_name, setup_name, intrinsics=intrinsics)
        >>> # Intrinsics is not provided and is computed from the setup.
        >>> min_value = aedtapp.post.get_scalar_field_value(quantity_name, "Minimum", setup_name)
        >>> plot1 = aedtapp.post.create_fieldplot_line("Polyline1", quantity_name, setup_name)
        """
        intrinsics = self._check_intrinsics(intrinsics, setup=setup)
        if plot_name and plot_name in list(self.field_plots.keys()):
            self.logger.info(f"Plot {plot_name} exists. returning the object.")
            return self.field_plots[plot_name]
        return self._create_fieldplot(assignment, quantity, setup, intrinsics, "Line", plot_name, field_type=field_type)

    @pyaedt_function_handler(
        objlist="assignment", quantityName="quantity", IntrinsincDict="intrinsics", setup_name="setup"
    )
    def create_fieldplot_surface(
        self, assignment, quantity, setup=None, intrinsics=None, plot_name=None, field_type="DC R/L Fields"
    ):
        """Create a field plot of surfaces.

        Parameters
        ----------
        assignment : list
            List of surfaces to plot.
        quantity : str
            Name of the quantity to plot.
        setup : str, optional
            Name of the setup. The default is ``None``, in which case the ``nominal_adaptive``
            setup is used. Be sure to build a setup string in the form of
            ``"SetupName : SetupSweep"``, where ``SetupSweep`` is the sweep name to
            use in the export or ``LastAdaptive``.
        intrinsics : dict, str, optional
            Intrinsic variables required to compute the field before the export.
            These are typically: frequency, time and phase.
            It can be provided either as a dictionary or as a string.
            If it is a dictionary, keys depend on the solution type and can be expressed in lower or camel case as:
            - ``"Freq"`` or ``"Frequency"``.
            - ``"Time"``.
            - ``"Phase"``.
            If it is a string, it can either be ``"Freq"`` or ``"Time"`` depending on the solution type.
            The default is ``None`` in which case the intrinsics value is automatically computed based on the setup.
        plot_name : str, optional
            Name of the field plot to create.
        field_type : str, optional
            Field type to plot. Valid only for Q3D Field plots.

        Returns
        -------
        :class:``ansys.aedt.core.modules.solutions.FieldPlot``
            Plot object.

        References
        ----------
        >>> oModule.CreateFieldPlot
        """
        if plot_name and plot_name in list(self.field_plots.keys()):
            self.logger.info(f"Plot {plot_name} exists. returning the object.")
            return self.field_plots[plot_name]
        if not isinstance(assignment, (list, tuple)):
            assignment = [assignment]
        new_obj_list = []
        for obj in assignment:
            if isinstance(obj, (int, FacePrimitive)):
                new_obj_list.append(obj)
            elif self._app.modeler[obj]:
                new_obj_list.extend([face for face in self._app.modeler[obj].faces if face.id not in new_obj_list])
        return self._create_fieldplot(
            new_obj_list, quantity, setup, intrinsics, "FacesList", plot_name, field_type=field_type
        )

    @pyaedt_function_handler(
        objlist="assignment", quantityName="quantity", IntrinsincDict="intrinsics", setup_name="setup"
    )
    def create_fieldplot_cutplane(
        self,
        assignment,
        quantity,
        setup=None,
        intrinsics=None,
        plot_name=None,
        filter_objects=None,
        field_type="DC R/L Fields",
    ):
        """Create a field plot of cut planes.

        Parameters
        ----------
        assignment : list
            List of cut planes to plot.
        quantity : str
            Name of the quantity to plot.
        setup : str, optional
            Name of the setup. The default is ``None``, in which case the ``nominal_adaptive`` setup
            is used. Be sure to build a setup string in the form of ``"SetupName : SetupSweep"``,
            where ``SetupSweep`` is the sweep name to use in the export or ``LastAdaptive``.
        intrinsics : dict, str, optional
            Intrinsic variables required to compute the field before the export.
            These are typically: frequency, time and phase.
            It can be provided either as a dictionary or as a string.
            If it is a dictionary, keys depend on the solution type and can be expressed in lower or camel case as:

            - ``"Freq"`` or ``"Frequency"``.
            - ``"Time"``.
            - ``"Phase"``.

            If it is a string, it can either be ``"Freq"`` or ``"Time"`` depending on the solution type.
            The default is ``None`` in which case the intrinsics value is automatically computed based on the setup.
        plot_name : str, optional
            Name of the field plot to create.
        filter_objects : list, optional
            Objects list on which filter the plot.
            The default value is ``None``, in which case an empty list is passed.
        field_type : str, optional
            Field type to plot. This parameter is valid only for Q3D field plots.

        Returns
        -------
        :class:``ansys.aedt.core.modules.solutions.FieldPlot``
            Plot object.

        References
        ----------
        >>> oModule.CreateFieldPlot

        Examples
        --------
        >>> from ansys.aedt.core import Hfss
        >>> aedtapp = Hfss()
        >>> # Intrinsics is provided as a dictionary.
        >>> intrinsics = {"Freq": "5GHz", "Phase": "180deg"}
        >>> min_value = aedtapp.post.get_scalar_field_value(quantity_name, "Minimum", setup_name, intrinsics=intrinsics)
        >>> plot1 = aedtapp.post.create_fieldplot_cutplane(cutlist, quantity_name, setup_name, intrinsics=intrinsics)
        >>> # Intrinsics is provided as a string. Phase is automatically assigned to 0deg.
        >>> min_value = aedtapp.post.get_scalar_field_value(quantity_name, "Minimum", setup_name, intrinsics="5GHz")
        >>> plot1 = aedtapp.post.create_fieldplot_cutplane(cutlist, quantity_name, setup_name, intrinsics="5GHz")
        >>> # Intrinsics is provided as a dictionary. Phase is automatically assigned to 0deg.
        >>> intrinsics = {"Freq": "5GHz"}
        >>> min_value = aedtapp.post.get_scalar_field_value(quantity_name, "Minimum", setup_name, intrinsics=intrinsics)
        >>> plot1 = aedtapp.post.create_fieldplot_cutplane(cutlist, quantity_name, setup_name, intrinsics=intrinsics)
        >>> # Intrinsics is not provided and is computed from the setup.
        >>> min_value = aedtapp.post.get_scalar_field_value(quantity_name, "Minimum", setup_name)
        >>> plot1 = aedtapp.post.create_fieldplot_cutplane(cutlist, quantity_name, setup_name)
        """
        if intrinsics is None:
            intrinsics = {}
        if plot_name and plot_name in list(self.field_plots.keys()):
            self.logger.info(f"Plot {plot_name} exists. returning the object.")
            return self.field_plots[plot_name]
        if filter_objects:
            filter_objects = self._app.modeler.convert_to_selections(filter_objects, True)
        return self._create_fieldplot(
            assignment,
            quantity,
            setup,
            intrinsics,
            "CutPlane",
            plot_name,
            filter_boxes=filter_objects,
            field_type=field_type,
        )

    @pyaedt_function_handler(
        objlist="assignment", quantityName="quantity", IntrinsincDict="intrinsics", setup_name="setup"
    )
    def create_fieldplot_volume(
        self, assignment, quantity, setup=None, intrinsics=None, plot_name=None, field_type="DC R/L Fields"
    ):
        """Create a field plot of volumes.

        Parameters
        ----------
        assignment : list
            List of volumes to plot.
        quantity :
            Name of the quantity to plot.
        setup : str, optional
            Name of the setup. The default is ``None``, in which case the ``nominal_adaptive``
            setup is used. Be sure to build a setup string in the form of
            ``"SetupName : SetupSweep"``, where ``SetupSweep`` is the sweep name to
            use in the export or ``LastAdaptive``.
        intrinsics : dict, str, optional
            Intrinsic variables required to compute the field before the export.
            These are typically: frequency, time and phase.
            It can be provided either as a dictionary or as a string.
            If it is a dictionary, keys depend on the solution type and can be expressed in lower or camel case as:
            - ``"Freq"`` or ``"Frequency"``.
            - ``"Time"``.
            - ``"Phase"``.
            If it is a string, it can either be ``"Freq"`` or ``"Time"`` depending on the solution type.
            The default is ``None`` in which case the intrinsics value is automatically computed based on the setup.
        plot_name : str, optional
            Name of the field plot to create.

        Returns
        -------
        :class:``ansys.aedt.core.modules.solutions.FieldPlot``
            Plot object.

        References
        ----------
        >>> oModule.CreateFieldPlot
        """
        assignment = self._app.modeler.convert_to_selections(assignment, True)

        list_type = "ObjList"
        obj_list = []
        for element in assignment:
            if element not in list(self._app.modeler.objects_by_name.keys()):
                self.logger.error(f"{element} does not exist in current design")
                return False
            elif (
                self._app.modeler.objects_by_name[element].is_conductor
                and not self._app.modeler.objects_by_name[element].solve_inside
            ):
                self.logger.warning(f"Solve inside is unchecked for {element} object. Creating a surface plot instead.")
                list_type = "FacesList"
                obj_list.extend([face for face in self._app.modeler[element].faces if face.id not in obj_list])
            else:
                obj_list.append(element)
        intrinsics = self._check_intrinsics(intrinsics, setup=setup)

        if plot_name and plot_name in list(self.field_plots.keys()):
            self.logger.info(f"Plot {plot_name} exists. returning the object.")
            return self.field_plots[plot_name]
        return self._create_fieldplot(
            obj_list, quantity, setup, intrinsics, list_type, plot_name, field_type=field_type
        )

    @pyaedt_function_handler(fileName="file_name", plotName="plot_name", foldername="folder_name")
    def export_field_jpg(
        self,
        file_name,
        plot_name,
        folder_name,
        orientation="isometric",
        width=1920,
        height=1080,
        display_wireframe=True,
        selections=None,
        show_axis=True,
        show_grid=True,
        show_ruler=True,
        show_region="Default",
    ):
        """Export a field plot and coordinate system to a JPG file.

        Parameters
        ----------
        file_name : str
            Full path and name to save the JPG file to.
        plot_name : str
            Name of the plot.
        folder_name : str
            Name of the folder plot.
        orientation : str, optional
            Name of the orientation to apply. The default is ``"isometric"``.
        width : int, optional
            Plot Width. The default is ``1920``.
        height : int, optional
            Plot Height. The default is ``1080``.
        display_wireframe : bool, optional
            Display wireframe. The default is ``True``.
        selections : list, optional
            List of objects to include in the plot.
             Supported in 3D Field Plots only starting from 23R1.
        show_axis : bool, optional
            Whether to show the axes. The default is ``True``.
            Supported in 3D Field Plots only starting from 23R1.
        show_grid : bool, optional
            Whether to show the grid. The default is ``True``.
            Supported in 3D Field Plots only starting from 23R1.
        show_ruler : bool, optional
            Whether to show the ruler. The default is ``True``.
            Supported in 3D Field Plots only starting from 23R1.
        show_region : bool, optional
            Whether to show the region or not. The default is ``Default``.
            Supported in 3D Field Plots only starting from 23R1.

        Returns
        -------
        bool
            ``True`` when successful, ``False`` when failed.

        References
        ----------
        >>> oModule.ExportPlotImageToFile
        >>> oModule.ExportModelImageToFile
        """
        if self.post_solution_type not in ["HFSS3DLayout", "HFSS 3D Layout Design"]:
            wireframes = []
            if display_wireframe:
                names = self._primitives.object_names
                for el in names:
                    if not self._primitives[el].display_wireframe:
                        wireframes.append(el)
                        self._primitives[el].display_wireframe = True
            if self._app._aedt_version < "2021.2":
                bound = self._app.modeler.get_model_bounding_box()
                center = [
                    (float(bound[0]) + float(bound[3])) / 2,
                    (float(bound[1]) + float(bound[4])) / 2,
                    (float(bound[2]) + float(bound[5])) / 2,
                ]
                view = ORIENTATION_TO_VIEW.get(orientation, "iso")
                cs = self._app.modeler.create_coordinate_system(origin=center, mode="view", view=view)
                self.ofieldsreporter.ExportPlotImageToFile(file_name, folder_name, plot_name, cs.name)
                cs.delete()
            else:
                self.export_model_picture(
                    full_name=file_name,
                    width=width,
                    height=height,
                    orientation=orientation,
                    field_selections=plot_name,
                    selections=selections,
                    show_axis=show_axis,
                    show_grid=show_grid,
                    show_ruler=show_ruler,
                    show_region=show_region,
                )

            for solid in wireframes:
                self._primitives[solid].display_wireframe = False
        else:
            self.ofieldsreporter.ExportPlotImageWithViewToFile(
                file_name, folder_name, plot_name, width, height, orientation
            )
        return True

    @pyaedt_function_handler()
    def delete_field_plot(self, name):
        """Delete a field plot.

        Parameters
        ----------
        name : str
            Name of the field plot.

        Returns
        -------
        bool
            ``True`` when successful, ``False`` when failed.

        References
        ----------
        >>> oModule.DeleteFieldPlot
        """
        self.ofieldsreporter.DeleteFieldPlot([name])
        self.field_plots.pop(name, None)
        return True

    @pyaedt_function_handler()
    def export_model_picture(
        self,
        full_name=None,
        show_axis=True,
        show_grid=True,
        show_ruler=True,
        show_region="Default",
        selections=None,
        field_selections=None,
        orientation="isometric",
        width=0,
        height=0,
    ):
        """Export a snapshot of the model to a ``JPG`` file.

        .. note::
           This method works only when AEDT is running in the graphical mode.

        Parameters
        ----------
        full_name : str, optional
            Full Path for exporting the image file. The default is ``None``, in which case working_dir is used.
        show_axis : bool, optional
            Whether to show the axes. The default is ``True``.
        show_grid : bool, optional
            Whether to show the grid. The default is ``True``.
        show_ruler : bool, optional
            Whether to show the ruler. The default is ``True``.
        show_region : bool, optional
            Whether to show the region or not. The default is ``Default``.
        selections : list, optional
            Whether to export image of a selection or not. Default is `None`.
        field_selections : str, list, optional
            List of Fields plots to add to the image. Default is `None`. `"all"` for all field plots.
        orientation : str, optional
            Picture orientation. Orientation can be one of `"top"`, `"bottom"`, `"right"`, `"left"`,
            `"front"`, `"back"`, `"trimetric"`, `"dimetric"`, `"isometric"`, or a custom
            orientation that you added to the Orientation List.
        width : int, optional
            Export image picture width size in pixels. Default is 0 which takes the desktop size.
        height : int, optional
            Export image picture height size in pixels. Default is 0 which takes the desktop size.

        Returns
        -------
        str
            File path of the generated JPG file.

        References
        ----------
        >>> oEditor.ExportModelImageToFile

        Examples
        --------
        >>> from ansys.aedt.core import Q3d
        >>> q3d = Q3d(non_graphical=False)
        >>> output_file = q3d.post.export_model_picture(full_name=Path(q3d.working_directory) / "images1.jpg")
        """
        if selections:
            selections = self._app.modeler.convert_to_selections(selections, False)
        else:
            selections = ""
        if not full_name:
            full_name = Path(self._app.working_directory) / (generate_unique_name(self._app.design_name) + ".jpg")

        # open the 3D modeler and remove the selection on other objects
        if not self._app.desktop_class.non_graphical:  # pragma: no cover
            if self._app.design_type not in [
                "HFSS 3D Layout Design",
                "Circuit Design",
                "Maxwell Circuit",
                "Twin Builder",
            ]:
                self.oeditor.ShowWindow()
                self.steal_focus_oneditor()
            self._app.modeler.fit_all()
        # export the image
        if field_selections:
            if isinstance(field_selections, str):
                if field_selections.lower() == "all":
                    field_selections = [""]
                else:
                    field_selections = [field_selections]

        else:
            field_selections = ["none"]
        arg = [
            "NAME:SaveImageParams",
            "ShowAxis:=",
            str(show_axis),
            "ShowGrid:=",
            str(show_grid),
            "ShowRuler:=",
            str(show_ruler),
            "ShowRegion:=",
            str(show_region),
            "Selections:=",
            selections,
            "FieldPlotSelections:=",
            ",".join(field_selections),
            "Orientation:=",
            orientation,
        ]
        if self._app.design_type in ["HFSS 3D Layout Design", "Circuit Design", "Maxwell Circuit", "Twin Builder"]:
            if width == 0:
                width = 1920
            if height == 0:
                height = 1080
            self.oeditor.ExportImage(full_name, width, height)
        else:
            if self._app.desktop_class.non_graphical:
                if width == 0:
                    width = 500
                if height == 0:
                    height = 500
            self.oeditor.ExportModelImageToFile(full_name, width, height, arg)
        return full_name

    @pyaedt_function_handler(obj_list="assignment", export_as_single_objects="export_as_multiple_objects")
    @min_aedt_version("2021.2")
    def export_model_obj(self, assignment=None, export_path=None, export_as_multiple_objects=False, air_objects=False):
        """Export the model.

        Parameters
        ----------
        assignment : list of str, optional
            List of strings with names of objects to export. Default is ``None`` in which
            case export every model object except 3D ones and vacuum and air objects.
        export_path : str, optional
            Full path of the exported OBJ file.
        export_as_multiple_objects : bool, optional
           Whether to export the model as multiple objects or not. Default is ``False``
           in which case the model is exported as single object.
        air_objects : bool, optional
            Whether to export air and vacuum objects. The default is ``False``.

        Returns
        -------
        list
            Paths for OBJ files.
        """
<<<<<<< HEAD
        if assignment and not isinstance(assignment, (list, tuple)):
            assignment = [assignment]
        if self._app._aedt_version < "2021.2":
            raise RuntimeError("Object is supported from AEDT 2021 R2.")  # pragma: no cover
        if not export_path or isinstance(export_path, Path) and not export_path.name:
=======

        if not export_path or isinstance(export_path, pathlib.Path) and not export_path.name:
>>>>>>> 189b7d2e
            export_path = self._app.working_directory
        export_path = pathlib.Path(export_path)
        export_path = export_path.resolve()
        export_path = str(export_path)

        if assignment and not isinstance(assignment, (list, tuple)):
            assignment = [assignment]
        if not assignment:
            self._app.modeler.refresh_all_ids()
            non_model = self._app.modeler.non_model_objects[:]
            assignment = [i for i in self._app.modeler.object_names if i not in non_model and "PML_" not in i]
            if not air_objects:
                assignment = [
                    i
                    for i in assignment
                    if not self._app.modeler[i].is3d
                    or (
                        self._app.modeler[i].material_name.lower() != "vacuum"
                        and self._app.modeler[i].material_name.lower() != "air"
                    )
                ]
        if export_as_multiple_objects:
            files_exported = []
            for el in assignment:
                fname = Path(export_path) / f"{el}.obj"
                self._app.modeler.oeditor.ExportModelMeshToFile(str(fname), [el])

                fname = check_and_download_file(fname)

                if not self._app.modeler[el].display_wireframe:
                    transp = 0.6
                    t = self._app.modeler[el].transparency
                    if t is not None:
                        transp = t
                    files_exported.append([fname, self._app.modeler[el].color, 1 - transp])
                else:
                    files_exported.append([fname, self._app.modeler[el].color, 0.05])
            return files_exported
        else:
            if Path(export_path).is_dir():
                fname = Path(export_path) / "Model_AllObjs_AllMats.obj"
            else:
                fname = Path(export_path)
            self._app.modeler.oeditor.ExportModelMeshToFile(str(fname), assignment)
            return [[str(fname), "aquamarine", 0.3]]

    @pyaedt_function_handler(setup_name="setup")
    def export_mesh_obj(self, setup=None, intrinsics=None, export_air_objects=False, on_surfaces=True):
        """Export the mesh in AEDTPLT format.

        The mesh has to be available in the selected setup.
        If a parametric model is provided, you can choose the mesh to export by providing a specific set of variations.
        This method applies only to ``Hfss``, ``Q3d``, ``Q2D``, ``Maxwell3d``, ``Maxwell2d``, ``Icepak``
        and ``Mechanical`` objects. This method is calling ``create_fieldplot_surface`` to create a mesh plot and
        ``export_field_plot`` to export it as ``aedtplt`` file.

        Parameters
        ----------
        setup : str, optional
            Name of the setup. The default is ``None``, in which case the ``nominal_adaptive``
            setup is used. Be sure to build a setup string in the form of
            ``"SetupName : SetupSweep"``, where ``SetupSweep`` is the sweep name to
            use in the export or ``LastAdaptive``.
        intrinsics : dict, str, optional
            Intrinsic variables required to compute the field before the export.
            These are typically: frequency, time and phase.
            It can be provided either as a dictionary or as a string.
            If it is a dictionary, keys depend on the solution type and can be expressed in lower or camel case as:
            - ``"Freq"`` or ``"Frequency"``.
            - ``"Time"``.
            - ``"Phase"``.
            If it is a string, it can either be ``"Freq"`` or ``"Time"`` depending on the solution type.
            The default is ``None`` in which case the intrinsics value is automatically computed based on the setup.
        export_air_objects : bool, optional
            Whether to include vacuum objects for the copied objects.
            The default is ``False``.
        on_surfaces : bool, optional
            Whether to create a mesh on surfaces or on the volume.  The default is ``True``.

        Returns
        -------
        str
            File Generated with full path.

        Examples
        --------
        >>> from ansys.aedt.core import Hfss
        >>> hfss = Hfss()
        >>> hfss.analyze()
        >>> # Export report using defaults.
        >>> hfss.post.export_mesh_obj(setup=None, intrinsics=None)
        >>> # Export report using arguments.
        >>> hfss.post.export_mesh_obj(setup="MySetup : LastAdaptive", intrinsics={"w1": "5mm", "l1": "3mm"})
        """
        project_path = self._app.working_directory

        if not setup:
            setup = self._app.nominal_adaptive
        intrinsics = self._check_intrinsics(intrinsics, setup=setup)

        mesh_list = []
        obj_list = self._app.modeler.object_names
        for el in obj_list:
            object3d = self._app.modeler[el]
            if on_surfaces:
                if not object3d.is3d or (not export_air_objects and object3d.material_name not in ["vacuum", "air"]):
                    mesh_list += [i.id for i in object3d.faces]
            else:
                if not object3d.is3d or (not export_air_objects and object3d.material_name not in ["vacuum", "air"]):
                    mesh_list.append(el)
        if on_surfaces:
            plot = self.create_fieldplot_surface(mesh_list, "Mesh", setup, intrinsics)
        else:
            plot = self.create_fieldplot_volume(mesh_list, "Mesh", setup, intrinsics)

        if plot:
            file_to_add = self.export_field_plot(plot.name, project_path)
            plot.delete()
            return file_to_add
        return None

    @pyaedt_function_handler()
    def nb_display(self, show_axis=True, show_grid=True, show_ruler=True):
        """Show the Jupyter Notebook display.

          .. note::
              .assign_curvature_extraction Jupyter Notebook is not supported by IronPython.

        Parameters
        ----------
        show_axis : bool, optional
            Whether to show the axes. The default is ``True``.
        show_grid : bool, optional
            Whether to show the grid. The default is ``True``.
        show_ruler : bool, optional
            Whether to show the ruler. The default is ``True``.

        Returns
        -------
        :class:`IPython.core.display.Image`
            Jupyter notebook image.
        """
        try:
            from IPython.display import Image

            ipython_available = True
        except ImportError:
            ipython_available = False
            Image = None
        if ipython_available:
            file_name = self.export_model_picture(show_axis=show_axis, show_grid=show_grid, show_ruler=show_ruler)
            return Image(file_name, width=500)
        else:
            warnings.warn("The Ipython package is missing and must be installed.")

    @pyaedt_function_handler()
    def get_efields_data(self, setup_sweep_name="", ff_setup="Infinite Sphere1"):
        """Compute Etheta and EPhi.

        .. warning::
           This method requires NumPy to be installed on your machine.


        Parameters
        ----------
        setup_sweep_name : str, optional
            Name of the setup for computing the report. The default is ``""``, in
            which case the nominal adaptive is applied.
        ff_setup : str, optional
            Far field setup. The default is ``"Infinite Sphere1"``.

        Returns
        -------
        np.ndarray
            Numpy array containing ``[theta_range, phi_range, Etheta, Ephi]``.
        """
        if not setup_sweep_name:
            setup_sweep_name = self._app.nominal_adaptive
        results_dict = {}
        all_sources = self.post_osolution.GetAllSources()
        # assuming only 1 mode
        all_sources_with_modes = [s + ":1" for s in all_sources]

        for n, source in enumerate(all_sources_with_modes):
            edit_sources_ctxt = [["IncludePortPostProcessing:=", False, "SpecifySystemPower:=", False]]
            for m, each in enumerate(all_sources_with_modes):
                if n == m:  # set only 1 source to 1W, all the rest to 0
                    mag = 1
                else:
                    mag = 0
                phase = 0
                edit_sources_ctxt.append(["Name:=", f"{each}", "Magnitude:=", f"{mag}W", "Phase:=", f"{phase}deg"])
            self.post_osolution.EditSources(edit_sources_ctxt)

            trace_name = "rETheta"
            solnData = self.get_far_field_data(
                expressions=trace_name, setup_sweep_name=setup_sweep_name, domain=ff_setup
            )

            data = solnData.nominal_variation

            theta_vals = np.degrees(np.array(data.GetSweepValues("Theta")))
            phi_vals = np.degrees(np.array(data.GetSweepValues("Phi")))
            # phi is outer loop
            theta_unique = np.unique(theta_vals)
            phi_unique = np.unique(phi_vals)
            theta_range = np.linspace(np.min(theta_vals), np.max(theta_vals), np.size(theta_unique))
            phi_range = np.linspace(np.min(phi_vals), np.max(phi_vals), np.size(phi_unique))
            real_theta = np.array(data.GetRealDataValues(trace_name))
            imag_theta = np.array(data.GetImagDataValues(trace_name))

            trace_name = "rEPhi"
            solnData = self.get_far_field_data(
                expressions=trace_name, setup_sweep_name=setup_sweep_name, domain=ff_setup
            )
            data = solnData.nominal_variation

            real_phi = np.array(data.GetRealDataValues(trace_name))
            imag_phi = np.array(data.GetImagDataValues(trace_name))

            Etheta = np.vectorize(complex)(real_theta, imag_theta)
            Ephi = np.vectorize(complex)(real_phi, imag_phi)
            source_name_without_mode = source.replace(":1", "")
            results_dict[source_name_without_mode] = [theta_range, phi_range, Etheta, Ephi]
        return results_dict

    @pyaedt_function_handler()
    def get_model_plotter_geometries(
        self,
        objects=None,
        plot_as_separate_objects=True,
        plot_air_objects=False,
        force_opacity_value=None,
        array_coordinates=None,
        generate_mesh=True,
        get_objects_from_aedt=True,
    ):
        """Initialize the Model Plotter object with actual modeler objects and return it.

        Parameters
        ----------
        objects : list, optional
            Optional list of objects to plot. If `None` all objects will be exported.
        plot_as_separate_objects : bool, optional
            Plot each object separately. It may require more time to export from AEDT.
        plot_air_objects : bool, optional
            Plot also air and vacuum objects.
        force_opacity_value : float, optional
            Opacity value between 0 and 1 to be applied to all model.
            If `None` aedt opacity will be applied to each object.
        array_coordinates : list of list
            List of array element centers. The modeler objects will be duplicated and translated.
            List of [[x1,y1,z1], [x2,y2,z2]...].
        generate_mesh : bool, optional
            Whether to generate the mesh after importing objects. The default is ``True``.
        get_objects_from_aedt : bool, optional
            Whether to export objects from AEDT and initialize them. The default is ``True``.

        Returns
        -------
        :class:`ansys.aedt.core.generic.plot.ModelPlotter`
            Model Object.
        """
        from ansys.aedt.core.visualization.plot.pyvista import ModelPlotter

        if self._app._aedt_version < "2021.2":
            raise RuntimeError("Object is supported from AEDT 2021 R2.")  # pragma: no cover

        files = []
        if get_objects_from_aedt and self._app.solution_type not in ["HFSS3DLayout", "HFSS 3D Layout Design"]:
            files = self.export_model_obj(
                assignment=objects, export_as_multiple_objects=plot_as_separate_objects, air_objects=plot_air_objects
            )

        model = ModelPlotter()
        model.off_screen = True
        units = self._app.modeler.model_units
        for file in files:
            if force_opacity_value:
                model.add_object(file[0], file[1], force_opacity_value, units)
            else:
                model.add_object(file[0], file[1], file[2], units)
        model.array_coordinates = array_coordinates
        if generate_mesh:
            model.generate_geometry_mesh()
        return model

    @pyaedt_function_handler()
    def plot_model_obj(
        self,
        objects=None,
        show=True,
        export_path=None,
        plot_as_separate_objects=True,
        plot_air_objects=False,
        force_opacity_value=None,
        clean_files=False,
        array_coordinates=None,
        view="isometric",
        show_legend=True,
        dark_mode=False,
        show_bounding=False,
        show_grid=False,
    ):
        """Plot the model or a substet of objects.

        Parameters
        ----------
        objects : list, optional
            Optional list of objects to plot. If `None` all objects will be exported.
        show : bool, optional
            Show the plot after generation or simply return the
            generated Class for more customization before plot.
        export_path : str, optional
            If available, an image is saved to file. If `None` no image will be saved.
        plot_as_separate_objects : bool, optional
            Plot each object separately. It may require more time to export from AEDT.
        plot_air_objects : bool, optional
            Plot also air and vacuum objects.
        force_opacity_value : float, optional
            Opacity value between 0 and 1 to be applied to all model.
            If `None` aedt opacity will be applied to each object.
        clean_files : bool, optional
            Clean created files after plot. Cache is mainteined into the model object returned.
        array_coordinates : list of list
            List of array element centers. The modeler objects will be duplicated and translated.
            List of [[x1,y1,z1], [x2,y2,z2]...].
        view : str, optional
           View to export. Options are ``"isometric"``, ``"xy"``, ``"xz"``, ``"yz"``.
            The default is ``"isometric"``.
        show_legend : bool, optional
            Whether to display the legend or not. The default is ``True``.
        dark_mode : bool, optional
            Whether to display the model in dark mode or not. The default is ``False``.
        show_grid : bool, optional
            Whether to display the axes grid or not. The default is ``False``.
        show_bounding : bool, optional
            Whether to display the axes bounding box or not. The default is ``False``.

        Returns
        -------
        :class:`ansys.aedt.core.generic.plot.ModelPlotter`
            Model Object.
        """
        model = self.get_model_plotter_geometries(
            objects=objects,
            plot_as_separate_objects=plot_as_separate_objects,
            plot_air_objects=plot_air_objects,
            force_opacity_value=force_opacity_value,
            array_coordinates=array_coordinates,
            generate_mesh=False,
        )

        model.show_legend = show_legend
        model.off_screen = not show
        if dark_mode:
            model.background_color = [40, 40, 40]
        model.bounding_box = show_bounding
        model.show_grid = show_grid
        if view != "isometric" and view in ["xy", "xz", "yz"]:
            model.camera_position = view
        elif view != "isometric":
            self.logger.warning("Wrong view setup. It has to be one of xy, xz, yz, isometric.")
        if export_path:
            model.plot(export_path)
        elif show:
            model.plot()
        if clean_files:
            model.clean_cache_and_files(clean_cache=False)
        return model

    @pyaedt_function_handler(plotname="plot_name", meshplot="mesh_plot", imageformat="image_format")
    def plot_field_from_fieldplot(
        self,
        plot_name,
        project_path="",
        mesh_plot=False,
        image_format="jpg",
        view="isometric",
        plot_label="Temperature",
        plot_folder=None,
        show=True,
        scale_min=None,
        scale_max=None,
        plot_cad_objs=True,
        log_scale=True,
        dark_mode=False,
        show_grid=False,
        show_bounding=False,
        show_legend=True,
        plot_as_separate_objects=True,
        file_format="case",
    ):
        """Export a field plot to an image file (JPG or PNG) using Python PyVista.

        This method does not support streamlines plot.

        .. note::
           The PyVista module rebuilds the mesh and the overlap fields on the mesh.

        Parameters
        ----------
        plot_name : str
            Name of the field plot to export.
        project_path : str, optional
            Path for saving the image file. The default is ``""``.
        mesh_plot : bool, optional
            Whether to create and plot the mesh over the fields. The default is ``False``.
        image_format : str, optional
            Format of the image file. Options are ``"jpg"``, ``"png"``, ``"svg"``, and ``"webp"``.
            The default is ``"jpg"``.
        view : str, optional
           View to export. Options are ``"isometric"``, ``"xy"``, ``"xz"``, ``"yz"``.
        plot_label : str, optional
            Type of the plot. The default is ``"Temperature"``.
        plot_folder : str, optional
            Plot folder to update before exporting the field.
            The default is ``None``, in which case all plot folders are updated.
        show : bool, optional
            Export Image without plotting on UI.
        scale_min : float, optional
            Fix the Scale Minimum value.
        scale_max : float, optional
            Fix the Scale Maximum value.
        plot_cad_objs : bool, optional
            Whether to include objects in the plot. The default is ``True``.
        log_scale : bool, optional
            Whether to plot fields in log scale. The default is ``True``.
        dark_mode : bool, optional
            Whether to display the model in dark mode or not. The default is ``False``.
        show_grid : bool, optional
            Whether to display the axes grid or not. The default is ``False``.
        show_bounding : bool, optional
            Whether to display the axes bounding box or not. The default is ``False``.
        show_legend : bool, optional
            Whether to display the legend. The default is ``True``.
        plot_as_separate_objects : bool, optional
            Whether to plot each object separately, which can require
            more time to export from AEDT. The default is ``True``.
        file_format : str, optional
            File format to export the plot to. The default is ``"case".
            Options are ``"aedtplt"`` and ``"case"``.
            If the active design is a Q3D design, the file format is automatically
            set to ``"fldplt"``.

        Returns
        -------
        :class:`ansys.aedt.core.generic.plot.ModelPlotter`
            Model Object.
        """
        is_pcb = False
        if self._app.solution_type in ["HFSS3DLayout", "HFSS 3D Layout Design"]:
            is_pcb = True
        if not plot_folder:
            self.ofieldsreporter.UpdateAllFieldsPlots()
        else:
            self.ofieldsreporter.UpdateQuantityFieldsPlots(plot_folder)

        file_to_add = self.export_field_plot(plot_name, self._app.working_directory, file_format=file_format)
        model = self.get_model_plotter_geometries(
            generate_mesh=False,
            get_objects_from_aedt=plot_cad_objs,
            plot_as_separate_objects=plot_as_separate_objects,
        )
        model.show_legend = show_legend
        model.off_screen = not show
        if dark_mode:
            model.background_color = [40, 40, 40]
        model.bounding_box = show_bounding
        model.show_grid = show_grid
        if file_to_add:
            model.add_field_from_file(
                file_to_add,
                coordinate_units=self._app.modeler.model_units,
                show_edges=mesh_plot,
                log_scale=log_scale,
            )
            if plot_label:
                model.fields[0].label = plot_label

        if view != "isometric" and view in ["xy", "xz", "yz"]:
            model.camera_position = view
        elif view != "isometric":
            self.logger.warning("Wrong view setup. It has to be one of xy, xz, yz, isometric.")
        if is_pcb:
            model.z_scale = 5

        if scale_min is not None and scale_max is None or scale_min is None and scale_max is not None:
            self.logger.warning("Invalid scale values: both values must be None or different from None.")
        elif scale_min is not None and scale_max is not None and not 0 <= scale_min < scale_max:
            self.logger.warning("Invalid scale values: scale_min must be greater than zero and less than scale_max.")
        elif log_scale and scale_min == 0:
            self.logger.warning("Invalid scale minimum value for logarithm scale.")
        else:
            model.range_min = scale_min
            model.range_max = scale_max
        if project_path:
            model.plot(Path(project_path) / (plot_name + "." + image_format))
        elif show:
            model.plot()
        return model

    @pyaedt_function_handler(object_list="assignment", imageformat="image_format", setup_name="setup")
    def plot_field(
        self,
        quantity,
        assignment,
        plot_type="Surface",
        setup=None,
        intrinsics=None,
        mesh_on_fields=False,
        view="isometric",
        plot_label=None,
        show=True,
        scale_min=None,
        scale_max=None,
        plot_cad_objs=True,
        log_scale=False,
        export_path="",
        image_format="jpg",
        keep_plot_after_generation=False,
        dark_mode=False,
        show_bounding=False,
        show_grid=False,
        show_legend=True,
        filter_objects=None,
        plot_as_separate_objects=True,
        file_format="case",
    ):
        """Create a field plot  using Python PyVista and export to an image file (JPG or PNG).

        .. note::
           The PyVista module rebuilds the mesh and the overlap fields on the mesh.

        Parameters
        ----------
        quantity : str
            Quantity to plot. For example, ``"Mag_E"``.
        assignment : str, list
            One or more objects or faces to apply the field plot to.
        plot_type  : str, optional
            Plot type. The default is ``Surface``. Options are
            ``"CutPlane"``, ``"Surface"``, and ``"Volume"``.
        setup : str, optional
            Setup and sweep name on which create the field plot. Default is None for nominal setup usage.
        intrinsics : dict, str, optional
            Intrinsic variables required to compute the field before the export.
            These are typically: frequency, time and phase.
            It can be provided either as a dictionary or as a string.
            If it is a dictionary, keys depend on the solution type and can be expressed as:

            - ``"Freq"`` or ``"Frequency"``.
            - ``"Time"``.
            - ``"Phase"``.

            If it is a string, it can either be ``"Freq"`` or ``"Time"`` depending on the solution type.
            The default is ``None`` in which case the intrinsics value is automatically computed based on the setup.
        mesh_on_fields : bool, optional
            Whether to create and plot the mesh over the fields. The
            default is ``False``.
        view : str, optional
           View to export. Options are ``"isometric"``, ``"xy"``, ``"xz"``, ``"yz"``.
        plot_label : str, optional
            Type of the plot. The default is ``"Temperature"``.
        show : bool, optional
            Export Image without plotting on UI.
        scale_min : float, optional
            Fix the Scale Minimum value.
        scale_max : float, optional
            Fix the Scale Maximum value.
        plot_cad_objs : bool, optional
            Whether to include objects in the plot. The default is ``True``.
        log_scale : bool, optional
            Whether to plot fields in log scale. The default is ``False``.
        export_path : str, optional
            Image export path. Default is ``None`` to not export the image.
        image_format : str, optional
            Format of the image file. Options are ``"jpg"``, ``"png"``, ``"svg"``, and ``"webp"``.
            The default is ``"jpg"``.
        keep_plot_after_generation : bool, optional
            Either to keep the Field Plot in AEDT after the generation is completed. Default is ``False``.
        dark_mode : bool, optional
            Whether to display the model in dark mode or not. The default is ``False``.
        show_grid : bool, optional
            Whether to display the axes grid or not. The default is ``False``.
        show_bounding : bool, optional
            Whether to display the axes bounding box or not. The default is ``False``.
        show_legend : bool, optional
            Whether to display the legend or not. The default is ``True``.
        filter_objects : list, optional
            Objects list for filtering the ``CutPlane`` plots.
        plot_as_separate_objects : bool, optional
            Plot each object separately. It may require more time to export from AEDT.
        file_format : str, optional
            File format for the exported image. The default is ``"case"``.

        Returns
        -------
        :class:`ansys.aedt.core.visualization.plot.pyvista.ModelPlotter`
            Model Object.
        """
        intrinsics = self._check_intrinsics(intrinsics, setup=setup)
        if filter_objects is None:
            filter_objects = []
        if os.getenv("PYAEDT_DOC_GENERATION", "False").lower() in ("true", "1", "t"):  # pragma: no cover
            show = False
        if not setup:
            setup = self._app.existing_analysis_sweeps[0]

        # file_to_add = []
        if plot_type == "Surface":
            plotf = self.create_fieldplot_surface(assignment, quantity, setup, intrinsics)
        elif plot_type == "Volume":
            plotf = self.create_fieldplot_volume(assignment, quantity, setup, intrinsics)
        else:
            plotf = self.create_fieldplot_cutplane(
                assignment, quantity, setup, intrinsics, filter_objects=filter_objects
            )
        # if plotf:
        #     file_to_add = self.export_field_plot(plotf.name, self._app.working_directory, plotf.name)

        model = self.plot_field_from_fieldplot(
            plotf.name,
            export_path,
            mesh_on_fields,
            image_format,
            view,
            plot_label if plot_label else quantity,
            None,
            show,
            scale_min,
            scale_max,
            plot_cad_objs,
            log_scale,
            dark_mode=dark_mode,
            show_grid=show_grid,
            show_bounding=show_bounding,
            show_legend=show_legend,
            plot_as_separate_objects=plot_as_separate_objects,
            file_format=file_format,
        )
        if not keep_plot_after_generation:
            plotf.delete()
        return model

    @pyaedt_function_handler(object_list="assignment", variation_list="variations", setup_name="setup")
    def plot_animated_field(
        self,
        quantity,
        assignment,
        plot_type="Surface",
        setup=None,
        intrinsics=None,
        variation_variable="Phi",
        variations=None,
        view="isometric",
        show=True,
        scale_min=None,
        scale_max=None,
        plot_cad_objs=True,
        log_scale=True,
        zoom=None,
        export_gif=False,
        export_path="",
        force_opacity_value=0.1,
        dark_mode=False,
        show_grid=False,
        show_bounding=False,
        show_legend=True,
        filter_objects=None,
        file_format="case",
    ):
        """Create an animated field plot using Python PyVista and export to a gif file.

        .. note::
           The PyVista module rebuilds the mesh and the overlap fields on the mesh.

        Parameters
        ----------
        quantity : str
            Quantity to plot (for example, ``"Mag_E"``).
        assignment : list, str
            One or more objects or faces to apply the field plot to.
        plot_type  : str, optional
            Plot type. The default is ``Surface``. Options are
            ``"CutPlane"``, ``"Surface"``, and ``"Volume"``.
        setup : str, optional
            Setup and sweep name on which create the field plot. Default is None for nominal setup usage.
        intrinsics : dict, str, optional
            Intrinsic variables required to compute the field before the export.
            These are typically: frequency, time and phase.
            It can be provided either as a dictionary or as a string.
            If it is a dictionary, keys depend on the solution type and can be expressed as:
            - ``"Freq"`` or ``"Frequency"``
            - ``"Time"``
            - ``"Phase"``

            If it is a string, it can either be ``"Freq"`` or ``"Time"`` depending on the solution type.
            The default is ``None`` in which case the intrinsics value is automatically computed based on the setup.
        variation_variable : str, optional
            Variable to vary. The default is ``"Phi"``.
        variations : list, optional
            List of variation values with units. The default is ``["0deg"]``.
        view : str, optional
           View to export. Options are ``"isometric"``, ``"xy"``, ``"xz"``, ``"yz"``.
        show : bool, optional
            Export Image without plotting on UI.
        scale_min : float, optional
            Fix the Scale Minimum value.
        scale_max : float, optional
            Fix the Scale Maximum value.
        plot_cad_objs : bool, optional
            Whether to include objects in the plot. The default is ``True``.
        log_scale : bool, optional
            Whether to plot fields in log scale. The default is ``True``.
        zoom : float, optional
            Zoom factor.
        export_gif : bool, optional
             Whether to export an animated gif or not. The default is ``False``.
        export_path : str, optional
            Image export path. Default is ``None`` to not ``working_directory`` will be used to save the image.
        force_opacity_value : float, optional
            Opacity value between 0 and 1 to be applied to all model.
            If `None` aedt opacity will be applied to each object.
        dark_mode : bool, optional
            Whether to display the model in dark mode or not. The default is ``False``.
        show_grid : bool, optional
            Whether to display the axes grid or not. The default is ``False``.
        show_bounding : bool, optional
            Whether to display the axes bounding box or not. The default is ``False``.
        show_legend : bool, optional
            Whether to display the legend or not. The default is ``True``.
        filter_objects : list, optional
            Objects list for filtering the ``CutPlane`` plots.
            The default is ``None`` in which case an empty list is passed.
        file_format : str, optional
            File format for the exported image. The default is ``"case"``.
        Returns
        -------
        :class:`ansys.aedt.core.generic.plot.ModelPlotter`
            Model Object.
        """
        if isinstance(export_path, Path):
            export_path = str(export_path)
        intrinsics = self._check_intrinsics(intrinsics, setup=setup)
        if variations is None:
            variations = ["0deg"]
        if os.getenv("PYAEDT_DOC_GENERATION", "False").lower() in ("true", "1", "t"):  # pragma: no cover
            show = False
        if not export_path:
            export_path = self._app.working_directory
        if not filter_objects:
            filter_objects = []

        v = 0
        fields_to_add = []
        is_intrinsics = True
        if variation_variable in self._app.variable_manager.independent_variables:
            is_intrinsics = False
        for el in variations:
            if is_intrinsics:
                intrinsics[variation_variable] = el
            else:
                self._app[variation_variable] = el
            if plot_type == "Surface":
                plotf = self.create_fieldplot_surface(assignment, quantity, setup, intrinsics)
            elif plot_type == "Volume":
                plotf = self.create_fieldplot_volume(assignment, quantity, setup, intrinsics)
            else:
                plotf = self.create_fieldplot_cutplane(
                    assignment, quantity, setup, intrinsics, filter_objects=filter_objects
                )
            if plotf:
                file_to_add = self.export_field_plot(plotf.name, export_path, plotf.name + str(v), file_format)
                if file_to_add:
                    fields_to_add.append(file_to_add)
                plotf.delete()
            v += 1
        model = self.get_model_plotter_geometries(
            generate_mesh=False, get_objects_from_aedt=plot_cad_objs, force_opacity_value=force_opacity_value
        )
        model.off_screen = not show
        if dark_mode:
            model.background_color = [40, 40, 40]
        model.bounding_box = show_bounding
        model.show_grid = show_grid
        model.show_legend = show_legend
        if fields_to_add:
            model.add_frames_from_file(fields_to_add, log_scale=log_scale)
        if export_gif:
            model.gif_file = Path(self._app.working_directory) / (self._app.project_name + ".gif")
        if view != "isometric" and view in ["xy", "xz", "yz"]:
            model.camera_position = view
        elif view != "isometric":
            self.logger.warning("Wrong view setup. It has to be one of xy, xz, yz, isometric.")

        if scale_min and scale_max:
            model.range_min = scale_min
            model.range_max = scale_max
        if zoom:
            model.zoom = zoom
        if show or export_gif:
            model.animate(show=show)
        return model

    @pyaedt_function_handler(plotname="plot_name", variation_list="variations")
    def animate_fields_from_aedtplt(
        self,
        plot_name,
        plot_folder=None,
        variation_variable="Phase",
        variations=["0deg"],
        project_path="",
        export_gif=False,
        show=True,
        dark_mode=False,
        show_bounding=False,
        show_grid=False,
    ):
        """Generate a field plot to an image file (JPG or PNG) using PyVista.

        .. note::
           The PyVista module rebuilds the mesh and the overlap fields on the mesh.

        Parameters
        ----------
        plot_name : str
            Name of the plot or the name of the object.
        plot_folder : str, optional
            Name of the folder in which the plot resides. The default
            is ``None``.
        variation_variable : str, optional
            Variable to vary. The default is ``"Phase"``.
        variations : list, optional
            List of variation values with units. The default is
            ``["0deg"]``.
        project_path : str or :class:'pathlib.Path', optional
            Path for the export. The default is ``""``, in which case the file is exported
            to the working directory.
        export_gif : bool, optional
             Whether to export the GIF file. The default is ``False``.
        show : bool, optional
             Generate the animation without showing an interactive plot.  The default is ``True``.
        dark_mode : bool, optional
            Whether to display the model in dark mode or not. The default is ``False``.
        show_grid : bool, optional
            Whether to display the axes grid or not. The default is ``False``.
        show_bounding : bool, optional
            Whether to display the axes bounding box or not. The default is ``False``.

        Returns
        -------
        :class:`ansys.aedt.core.generic.plot.ModelPlotter`
            Model Object.
        """
        if isinstance(project_path, Path):
            project_path = str(project_path)

        if not plot_folder:
            self.ofieldsreporter.UpdateAllFieldsPlots()
        else:
            self.ofieldsreporter.UpdateQuantityFieldsPlots(plot_folder)

        fields_to_add = []
        if not project_path:
            project_path = self._app.working_directory
        for el in variations:
            if plot_name in self.field_plots and variation_variable in self.field_plots[plot_name].intrinsics:
                self.field_plots[plot_name].intrinsics[variation_variable] = el
                self.field_plots[plot_name].update()
            else:
                self._app._odesign.ChangeProperty(
                    [
                        "NAME:AllTabs",
                        [
                            "NAME:FieldsPostProcessorTab",
                            ["NAME:PropServers", "FieldsReporter:" + plot_name],
                            ["NAME:ChangedProps", ["NAME:" + variation_variable, "Value:=", el]],
                        ],
                    ]
                )
            fields_to_add.append(
                self.export_field_plot(
                    plot_name, project_path, plot_name + variation_variable + str(el), file_format="case"
                )
            )

        model = self.get_model_plotter_geometries(generate_mesh=False)
        model.off_screen = not show
        if dark_mode:
            model.background_color = [40, 40, 40]
        model.bounding_box = show_bounding
        model.show_grid = show_grid
        if fields_to_add:
            model.add_frames_from_file(fields_to_add)
        if export_gif:
            model.gif_file = Path(self._app.working_directory) / (self._app.project_name + ".gif")

        if show or export_gif:
            model.animate(show=show)
        return model

    @pyaedt_function_handler()
    def create_3d_plot(
        self,
        solution_data,
        nominal_sweep=None,
        nominal_value=None,
        primary_sweep="Theta",
        secondary_sweep="Phi",
        snapshot_path=None,
        show=True,
    ):
        """Create a 3D plot using Matplotlib.

        Parameters
        ----------
        solution_data : :class:`ansys.aedt.core.modules.solutions.SolutionData`
            Input data for the solution.
        nominal_sweep : str, optional
            Name of the nominal sweep. The default is ``None``.
        nominal_value : str, optional
            Value for the nominal sweep. The default is ``None``.
        primary_sweep : str, optional
            Primary sweep. The default is ``"Theta"``.
        secondary_sweep : str, optional
            Secondary sweep. The default is ``"Phi"``.
        snapshot_path : str, optional
            Full path to image file if a snapshot is needed.
            The default is ``None``.
        show : bool, optional
            Whether if show the plot or not. Default is set to `True`.

        Returns
        -------
         bool
             ``True`` when successful, ``False`` when failed.
        """
        if nominal_value:
            solution_data.intrinsics[nominal_sweep] = nominal_value
        if nominal_value:
            solution_data.primary_sweep = primary_sweep
        return solution_data.plot_3d(
            x_axis=primary_sweep, y_axis=secondary_sweep, snapshot_path=snapshot_path, show=show
        )

    @pyaedt_function_handler(frames_list="frames", output_gif_path="gif_path")
    def plot_scene(
        self,
        frames,
        gif_path,
        norm_index=0,
        dy_rng=0,
        fps=30,
        show=True,
        view="yz",
        zoom=2.0,
        convert_fields_in_db=False,
        log_multiplier=10.0,
    ):
        """Plot the current model 3D scene with overlapping animation coming from a file list and save the gif.

        Parameters
        ----------
        frames : list or str
            File list containing animation frames to plot in CSV format or
            path to a text index file containing the full path to CSV files.
        gif_path : str
            Full path for outputting the GIF file.
        norm_index : int, optional
            Frame to use to normalize your images.
            Data is already saved as dB : 100 for usual traffic scenes.
        dy_rng : int, optional
            Specify how many dB below you would like to specify the range_min.
            Tweak this a couple of times with small number of frames.
        fps : int, optional
            Frames per Second.
        show : bool, optional
            Either if show or only export gif.
        view : str, optional
           View to export. Options are ``"isometric"``, ``"xy"``, ``"xz"``, and ``"yz"``.
           The default is ``"isometric"``.
        zoom : float, optional
            Default zoom. Default Value is `2`.
        convert_fields_in_db : bool, optional
            Either if convert the fields before plotting in dB. Default Value is `False`.
        log_multiplier : float, optional
            Field multiplier if field in dB. Default Value is `10.0`.

        Returns
        -------
        """
        if isinstance(frames, str) and Path(frames).exists():
            with open_file(frames, "r") as f:
                lines = f.read()
                temp_list = lines.splitlines()
            frames_paths_list = [i for i in temp_list]
        elif isinstance(frames, str):
            self.logger.error("Path doesn't exists")
            return False
        else:
            frames_paths_list = frames
        scene = self.get_model_plotter_geometries(generate_mesh=False)

        norm_data = np.loadtxt(frames_paths_list[norm_index], skiprows=1, delimiter=",")
        norm_val = norm_data[:, -1]
        v_max = np.max(norm_val)
        v_min = v_max - dy_rng
        scene.add_frames_from_file(frames_paths_list, log_scale=False, color_map="jet", header_lines=1, opacity=0.8)

        # Specifying the attributes of the scene through the ModelPlotter object
        scene.off_screen = not show
        if view != "isometric" and view in ["xy", "xz", "yz"]:
            scene.camera_position = view
        scene.range_min = v_min
        scene.range_max = v_max
        scene.show_grid = False
        scene.windows_size = [1920, 1080]
        scene.show_legend = False
        scene.show_boundingbox = False
        scene.legend = False
        scene.frame_per_seconds = fps
        scene.zoom = zoom
        scene.bounding_box = False
        scene.color_bar = False
        scene.gif_file = gif_path  # This GIF file may be a bit slower so it can be speed it up a bit
        scene.convert_fields_in_db = convert_fields_in_db
        scene.log_multiplier = log_multiplier
        scene.animate(show=show)

    def get_field_extremum(
        self,
        assignment: str,
        max_min: Literal["Max", "Min"],
        location: Literal["Surface", "Volume"],
        field: str,
        setup: Optional[str] = None,
        intrinsics: Optional[Dict[str, str]] = None,
    ) -> Tuple[Tuple[float, float, float], float]:
        """
        Calculates the position and value of the field maximum or minimum.

        Parameters
        ----------
            assignment : str
                The name of the object to calculate the extremum for.
            max_min : Literal["Max", "Min"]
                "Max" for maximum, "Min" for minimum.
            location : Literal["Surface", "Volume"]
                "Surface" for surface, "Volume" for volume.
            field : str:
                Name of the field.
            intrinsics : Optional[dict[str, str]]
                Time at which to retrieve results if setup is transient. Default is `None`.
            setup : Optional[str]
                The name of the setup to use. If `None`, the first available setup is used. Default is `None`.

        Returns
        -------
            Tuple[Tuple[float, float, float], float]
            A tuple containing:

              - A tuple of three floats representing the (x, y, z) coordinates of the maximum point.
              - A float representing the value associated with the maximum point.
        """
        if assignment not in self._app.modeler.object_names:
            raise ValueError(f"Object '{assignment}' does not exist.")

        max_min = max_min.capitalize()
        location = location.capitalize()

        position = []
        for d in ["X", "Y", "Z"]:
            self.fields_calculator.delete_expression("__pyaedt_internal_MaxMinPos")
            xpr = self.fields_calculator.add_expression(
                {
                    "name": "__pyaedt_internal_MaxMinPos",
                    "design_type": [self._app.design_type],
                    "fields_type": ["Fields"],
                    "primary_sweep": "",
                    "assignment": assignment,
                    "assignment_type": ["Sheet", "Solid"],
                    "operations": [
                        f"Fundamental_Quantity('{field}')"
                        f"Enter{location}('{assignment}')"
                        f"Operation('{location}Value')"
                        f"Operation('{max_min}Pos')"
                        f"Operation('Scalar{d}')"
                    ],
                },
                assignment,
            )
            position.append(
                unit_converter(
                    float(self.fields_calculator.evaluate(xpr, setup, intrinsics)),
                    unit_system="Length",
                    input_units="meter",
                    output_units=self._app.units.length,
                )
            )
            self.fields_calculator.delete_expression(xpr)
        position = tuple(position)

        value = self.get_scalar_field_value(
            field,
            scalar_function=f"{max_min}imum",
            solution=setup,
            intrinsics=intrinsics,
            object_name=assignment,
            object_type=location.casefold(),
        )

        return position, value<|MERGE_RESOLUTION|>--- conflicted
+++ resolved
@@ -1639,16 +1639,12 @@
         list
             Paths for OBJ files.
         """
-<<<<<<< HEAD
+        
         if assignment and not isinstance(assignment, (list, tuple)):
             assignment = [assignment]
         if self._app._aedt_version < "2021.2":
             raise RuntimeError("Object is supported from AEDT 2021 R2.")  # pragma: no cover
         if not export_path or isinstance(export_path, Path) and not export_path.name:
-=======
-
-        if not export_path or isinstance(export_path, pathlib.Path) and not export_path.name:
->>>>>>> 189b7d2e
             export_path = self._app.working_directory
         export_path = pathlib.Path(export_path)
         export_path = export_path.resolve()
