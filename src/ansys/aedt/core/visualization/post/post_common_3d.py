--- conflicted
+++ resolved
@@ -2214,13 +2214,8 @@
         export_path : str, optional
             Full path of the exported OBJ file.
         export_as_multiple_objects : bool, optional
-<<<<<<< HEAD
-           Whether to export the model as single object. The default is ``False``, in which
-           case is exported asa list of objects for each object.
-=======
            Whether to export the model as multiple objects or not. Default is ``False``
            in which case the model is exported as single object.
->>>>>>> 780a7e08
         air_objects : bool, optional
             Whether to export air and vacuum objects. The default is ``False``.
 
