# -*- coding: utf-8 -*-
#
# Copyright (C) 2021 - 2025 ANSYS, Inc. and/or its affiliates.
# SPDX-License-Identifier: MIT
#
#
# Permission is hereby granted, free of charge, to any person obtaining a copy
# of this software and associated documentation files (the "Software"), to deal
# in the Software without restriction, including without limitation the rights
# to use, copy, modify, merge, publish, distribute, sublicense, and/or sell
# copies of the Software, and to permit persons to whom the Software is
# furnished to do so, subject to the following conditions:
#
# The above copyright notice and this permission notice shall be included in all
# copies or substantial portions of the Software.
#
# THE SOFTWARE IS PROVIDED "AS IS", WITHOUT WARRANTY OF ANY KIND, EXPRESS OR
# IMPLIED, INCLUDING BUT NOT LIMITED TO THE WARRANTIES OF MERCHANTABILITY,
# FITNESS FOR A PARTICULAR PURPOSE AND NONINFRINGEMENT. IN NO EVENT SHALL THE
# AUTHORS OR COPYRIGHT HOLDERS BE LIABLE FOR ANY CLAIM, DAMAGES OR OTHER
# LIABILITY, WHETHER IN AN ACTION OF CONTRACT, TORT OR OTHERWISE, ARISING FROM,
# OUT OF OR IN CONNECTION WITH THE SOFTWARE OR THE USE OR OTHER DEALINGS IN THE
# SOFTWARE.

"""
Module containing the class: `PostProcessor3D`.

This module provides all functionalities for creating and editing plots in the 3D tools.

"""

import os
from pathlib import Path
import secrets
import string
from typing import Dict
from typing import Literal
from typing import Optional
from typing import Tuple
import warnings

import numpy as np

from ansys.aedt.core.generic.constants import unit_converter
from ansys.aedt.core.generic.file_utils import check_and_download_file
from ansys.aedt.core.generic.file_utils import generate_unique_name
from ansys.aedt.core.generic.file_utils import open_file
from ansys.aedt.core.generic.general_methods import pyaedt_function_handler
from ansys.aedt.core.generic.settings import settings
from ansys.aedt.core.modeler.cad.elements_3d import FacePrimitive
from ansys.aedt.core.visualization.post.common import PostProcessorCommon
from ansys.aedt.core.visualization.post.field_data import FieldPlot
from ansys.aedt.core.visualization.post.fields_calculator import FieldsCalculator
from ansys.aedt.core.visualization.report.constants import ORIENTATION_TO_VIEW


class PostProcessor3D(PostProcessorCommon):
    """Manages the main AEDT postprocessing functions.

    The inherited ``AEDTConfig`` class contains all ``_desktop``
    hierarchical calls needed for the class initialization data
    ``_desktop`` and the design types ``"HFSS"``, ``"Icepak"``, and
    ``"HFSS3DLayout"``.

    .. note::
       Some functionalities are available only when AEDT is running in
       the graphical mode.

    Parameters
    ----------
    app : :class:`ansys.aedt.core.application.analysis_3d.FieldAnalysis3D`
        Inherited parent object. The parent object must provide the members
        ``_modeler``, ``_desktop``, ``_odesign``, and ``logger``.

    Examples
    --------
    Basic usage demonstrated with an HFSS, Maxwell, or any other design:

    >>> from ansys.aedt.core import Hfss
    >>> hfss = Hfss()
    >>> post = hfss.post
    """

    def __init__(self, app):
        app.logger.reset_timer()
        self._app = app
        self._post_osolution = self._app.osolution
        self.field_plots = self._get_fields_plot()
        PostProcessorCommon.__init__(self, app)
        self.fields_calculator = FieldsCalculator(app)
        app.logger.info_timer("PostProcessor class has been initialized!")

    @property
    def _primitives(self):  # pragma: no cover
        """Primitives.

        Returns
        -------
        ansys.aedt.core.modeler.cad.primitives
            Primitives object.

        """
        return self._app.modeler

    @property
    def model_units(self):
        """Model units.

        Returns
        -------
        str
           Model units, such as ``"mm"``.
        """
        return self._app.units.length

    @property
    def post_osolution(self):
        """Solution.

        Returns
        -------
        type
            Solution module.
        """
        return self._post_osolution

    @property
    def ofieldsreporter(self):
        """Fields reporter.

        Returns
        -------
        :attr:`ansys.aedt.core.modules.post_general.PostProcessor.ofieldsreporter`

        References
        ----------
        >>> oDesign.GetModule("FieldsReporter")
        """
        return self._app.ofieldsreporter

    @property
    def field_plot_names(self):
        """Fields plot names.

        Returns
        -------
        str
            Field plot names.
        """
        return self._app.ofieldsreporter.GetChildNames()

    @pyaedt_function_handler()
    def _get_base_name(self, setup):
        setups_data = self._app.design_properties["FieldsReporter"]["FieldsPlotManagerID"]
        if "SimDataExtractors" in self._app.design_properties["SolutionManager"]:
            sim_data = self._app.design_properties["SolutionManager"]["SimDataExtractors"]
        else:
            sim_data = self._app.design_properties["SolutionManager"]
        if "SimSetup" in sim_data:
            if isinstance(sim_data["SimSetup"], list):  # pragma: no cover
                for solution in sim_data["SimSetup"]:
                    base_name = solution["Name"]
                    if isinstance(solution["Solution"], dict):
                        sols = [solution["Solution"]]
                    else:
                        sols = solution["Solution"]
                    for sol in sols:
                        if sol["ID"] == setups_data[setup]["SolutionId"]:
                            base_name += " : " + sol["Name"]
                            return base_name
            else:
                base_name = sim_data["SimSetup"]["Name"]
                if isinstance(sim_data["SimSetup"]["Solution"], list):
                    for sol in sim_data["SimSetup"]["Solution"]:
                        if sol["ID"] == setups_data[setup]["SolutionId"]:
                            base_name += " : " + sol["Name"]
                            return base_name
                else:
                    sol = sim_data["SimSetup"]["Solution"]
                    if sol["ID"] == setups_data[setup]["SolutionId"]:
                        base_name += " : " + sol["Name"]
                        return base_name
        return ""  # pragma: no cover

    @pyaedt_function_handler()
    def _get_intrinsic(self, setup):
        setups_data = self._app.design_properties["FieldsReporter"]["FieldsPlotManagerID"]
        intrinsics = [i.split("=") for i in setups_data[setup]["IntrinsicVar"].split(" ")]
        intr_dict = {}
        if intrinsics:
            for intr in intrinsics:
                if isinstance(intr, list) and len(intr) == 2:
                    intr_dict[intr[0]] = intr[1].replace("\\", "").replace("'", "")
        return intr_dict  # pragma: no cover

    @pyaedt_function_handler()
    def _check_intrinsics(self, input_data, input_phase=None, setup=None, return_list=False):
        intrinsics = {}
        if input_data is None:
            if setup is None:
                try:
                    setup = self._app.existing_analysis_sweeps[0].split(":")[0].strip()
                except Exception:
                    setup = None
            else:
                setup = setup.split(":")[0].strip()
            for set_obj in self._app.setups:
                if set_obj.name == setup:
                    intrinsics = set_obj.default_intrinsics
                    break

        elif isinstance(input_data, str):
            if "Freq" in self._app.design_solutions.intrinsics:
                intrinsics["Freq"] = input_data
                if "Phase" in self._app.design_solutions.intrinsics:
                    intrinsics["Phase"] = input_phase if input_phase else "0deg"
            elif "Time" in self._app.design_solutions.intrinsics:
                intrinsics["Time"] = input_data
        elif isinstance(input_data, dict):
            for k, v in input_data.items():
                if k in ["Freq", "freq", "frequency", "Frequency"]:
                    intrinsics["Freq"] = v
                elif k in ["Phase", "phase"]:
                    intrinsics["Phase"] = v
                elif k in ["Time", "time"]:
                    if self._app.solution_type == "SteadyState":
                        continue
                    intrinsics["Time"] = v
                if input_phase:
                    intrinsics["Phase"] = input_phase
                if "Phase" in self._app.design_solutions.intrinsics and "Phase" not in intrinsics:
                    intrinsics["Phase"] = "0deg"
        else:
            raise TypeError("Invalid input_data type. It should be of type None, string or dictionary.")
        if return_list:
            intrinsics_list = []
            for k, v in intrinsics.items():
                intrinsics_list.append(f"{k}:=")
                intrinsics_list.append(v)
            return intrinsics_list
        return intrinsics

    @pyaedt_function_handler(list_objs="assignment")
    def _get_volume_objects(self, assignment):
        obj_list = []
        if self._app.solution_type not in ["HFSS3DLayout", "HFSS 3D Layout Design"]:
            obj_list = []
            editor = self._app._odesign.SetActiveEditor("3D Modeler")
            for obj in assignment:
                obj_list.append(editor.GetObjectNameByID(int(obj)))
        if obj_list:
            return obj_list
        else:
            return assignment

    @pyaedt_function_handler(list_objs="assignment")
    def _get_surface_objects(self, assignment):
        faces = [int(i) for i in assignment]
        if self._app.solution_type not in ["HFSS3DLayout", "HFSS 3D Layout Design"]:
            planes = self._get_cs_plane_ids()
            objs = []
            for face in faces:
                if face in list(planes.keys()):
                    objs.append(planes[face])
            if objs:
                return "CutPlane", objs
        return "FacesList", faces

    @pyaedt_function_handler()
    def _get_cs_plane_ids(self):
        name2refid = {-4: "Global:XY", -3: "Global:YZ", -2: "Global:XZ"}
        if self._app.design_properties and "ModelSetup" in self._app.design_properties:  # pragma: no cover
            cs = self._app.design_properties["ModelSetup"]["GeometryCore"]["GeometryOperations"]["CoordinateSystems"]
            for ds in cs:
                try:
                    if isinstance(cs[ds], dict):
                        name = cs[ds]["Attributes"]["Name"]
                        cs_id = cs[ds]["XYPlaneID"]
                        name2refid[cs_id] = name + ":XY"
                        name2refid[cs_id + 1] = name + ":YZ"
                        name2refid[cs_id + 2] = name + ":XZ"
                    elif isinstance(cs[ds], list):
                        for el in cs[ds]:
                            cs_id = el["XYPlaneID"]
                            name = el["Attributes"]["Name"]
                            name2refid[cs_id] = name + ":XY"
                            name2refid[cs_id + 1] = name + ":YZ"
                            name2refid[cs_id + 2] = name + ":XZ"
                except Exception:
                    self.logger.debug(
                        f"Something went wrong with key {ds} while retrieving coordinate systems plane ids."
                    )  # pragma: no cover
        return name2refid

    @pyaedt_function_handler()
    def _get_fields_plot(self):
        plots = {}
        if (
            self._app.design_properties
            and "FieldsReporter" in self._app.design_properties
            and "FieldsPlotManagerID" in self._app.design_properties["FieldsReporter"]
        ):
            setups_data = self._app.design_properties["FieldsReporter"]["FieldsPlotManagerID"]
            for setup in setups_data:
                try:
                    if isinstance(setups_data[setup], dict) and "PlotDefinition" in setup:
                        plot_name = setups_data[setup]["PlotName"]
                        plots[plot_name] = FieldPlot(self)
                        plots[plot_name].solution = self._get_base_name(setup)
                        plots[plot_name].quantity = self.ofieldsreporter.GetFieldPlotQuantityName(
                            setups_data[setup]["PlotName"]
                        )
                        plots[plot_name].intrinsics = self._get_intrinsic(setup)
                        list_objs = setups_data[setup]["FieldPlotGeometry"][1:]
                        while list_objs:
                            id = list_objs[0]
                            num_objects = list_objs[2]
                            if id == 64:
                                plots[plot_name].volumes = self._get_volume_objects(list_objs[3 : num_objects + 3])
                            elif id == 128:
                                out, faces = self._get_surface_objects(list_objs[3 : num_objects + 3])
                                if out == "CutPlane":
                                    plots[plot_name].cutplanes = faces
                                else:
                                    plots[plot_name].surfaces = faces
                            elif id == 256:
                                plots[plot_name].lines = self._get_volume_objects(list_objs[3 : num_objects + 3])
                            list_objs = list_objs[num_objects + 3 :]
                        plots[plot_name].name = setups_data[setup]["PlotName"]
                        plots[plot_name].plot_folder = setups_data[setup]["PlotFolder"]
                        surf_setts = setups_data[setup]["PlotOnSurfaceSettings"]
                        plots[plot_name].Filled = surf_setts["Filled"]
                        plots[plot_name].IsoVal = surf_setts["IsoValType"]
                        plots[plot_name].AddGrid = surf_setts["AddGrid"]
                        plots[plot_name].MapTransparency = surf_setts["MapTransparency"]
                        plots[plot_name].Refinement = surf_setts["Refinement"]
                        plots[plot_name].Transparency = surf_setts["Transparency"]
                        plots[plot_name].SmoothingLevel = surf_setts["SmoothingLevel"]
                        arrow_setts = surf_setts["Arrow3DSpacingSettings"]
                        plots[plot_name].ArrowUniform = arrow_setts["ArrowUniform"]
                        plots[plot_name].ArrowSpacing = arrow_setts["ArrowSpacing"]
                        plots[plot_name].MinArrowSpacing = arrow_setts["MinArrowSpacing"]
                        plots[plot_name].MaxArrowSpacing = arrow_setts["MaxArrowSpacing"]
                        plots[plot_name].GridColor = surf_setts["GridColor"]
                except Exception:
                    self.logger.debug(
                        f"Something went wrong with setup {setup} while retrieving fields plot."
                    )  # pragma: no cover
        return plots

    @pyaedt_function_handler(plotname="plot_name", propertyname="property_name", propertyval="property_value")
    def change_field_property(self, plot_name, property_name, property_value):
        """Modify a field plot property.

        Parameters
        ----------
        plot_name : str
            Name of the field plot.
        property_name : str
            Name of the property.
        property_value :
            Value for the property.

        Returns
        -------
        bool
            ``True`` when successful, ``False`` when failed.

        References
        ----------
        >>> oDesign.ChangeProperty
        """
        self._odesign.ChangeProperty(
            [
                "NAME:AllTabs",
                [
                    "NAME:FieldsPostProcessorTab",
                    ["NAME:PropServers", "FieldsReporter:" + plot_name],
                    ["NAME:ChangedProps", ["NAME:" + property_name, "Value:=", property_value]],
                ],
            ]
        )

    @pyaedt_function_handler(quantity_name="quantity", variation_dict="variations", isvector="is_vector")
    def get_scalar_field_value(
        self,
        quantity,
        scalar_function="Maximum",
        solution=None,
        variations=None,
        is_vector=False,
        intrinsics=None,
        phase=None,
        object_name="AllObjects",
        object_type="volume",
        adjacent_side=False,
    ):
        """Use the field calculator to Compute Scalar of a Field.

        Parameters
        ----------
        quantity : str
            Name of the quantity to export. For example, ``"Temp"``.
        scalar_function : str, optional
            The name of the scalar function. For example, ``"Maximum"``, ``"Integrate"``.
            The default is ``"Maximum"``.
        solution : str, optional
            Name of the solution in the format ``"solution : sweep"``. The default is ``None``.
        variations : dict, optional
            Dictionary of all variation variables with their values.
            e.g. ``['power_block:=', ['0.6W'], 'power_source:=', ['0.15W']]``
            The default is ``None``.
        is_vector : bool, optional
            Whether the quantity is a vector. The  default is ``False``.
        intrinsics : dict, str, optional
            Intrinsic variables required to compute the field before the export.
            These are typically: frequency, time and phase.
            It can be provided either as a dictionary or as a string.

            If it is a dictionary, keys depend on the solution type and can be expressed as:
            - ``"Freq"`` or ``"Frequency"``.
            - ``"Time"``.
            - ``"Phase"``.

            If it is a string, it can either be ``"Freq"`` or ``"Time"`` depending on the solution type.
            The default is ``None`` in which case the intrinsics value is automatically computed based on the setup.
        phase : str, optional
            Field phase. The default is ``None``.
        object_name : str, optional
            Name of the object. For example, ``"Box1"``.
            The default is ``"AllObjects"``.
        object_type : str, optional
            Type of the object - ``"volume"``, ``"surface"``, ``"point"``.
            The default is ``"volume"``.
        adjacent_side : bool, optional
            To query quantity value on adjacent side for object_type = "surface", pass ``True``.
            The default is ``False``.

        Returns
        -------
        float
            Scalar field value.

        References
        ----------
        >>> oModule.EnterQty
        >>> oModule.CopyNamedExprToStack
        >>> oModule.CalcOp
        >>> oModule.EnterQty
        >>> oModule.EnterVol
        >>> oModule.ClcEval
        >>> GetTopEntryValue

        Examples
        --------
        >>> from ansys.aedt.core import Hfss
        >>> aedtapp = Hfss()
        >>> # Intrinsics is explicitly provided as a dictionary.
        >>> intrinsics = {"Freq": "5GHz", "Phase": "180deg"}
        >>> min_value = aedtapp.post.get_scalar_field_value(quantity_name, "Minimum", setup_name, intrinsics=intrinsics)
        >>> plot1 = aedtapp.post.create_fieldplot_cutplane(cutlist, quantity_name, setup_name, intrinsics=intrinsics)
        >>> # Intrinsics is provided as a string. Phase is automatically assigned to 0deg.
        >>> min_value = aedtapp.post.get_scalar_field_value(quantity_name, "Minimum", setup_name, intrinsics="5GHz")
        >>> plot1 = aedtapp.post.create_fieldplot_cutplane(cutlist, quantity_name, setup_name, intrinsics="5GHz")
        >>> # Intrinsics is provided as a dictionary. Phase is automatically assigned to 0deg.
        >>> intrinsics = {"Freq": "5GHz"}
        >>> min_value = aedtapp.post.get_scalar_field_value(quantity_name, "Minimum", setup_name, intrinsics=intrinsics)
        >>> plot1 = aedtapp.post.create_fieldplot_cutplane(cutlist, quantity_name, setup_name, intrinsics=intrinsics)
        >>> # Intrinsics is not provided and is automatically computed from the setup.
        >>> min_value = aedtapp.post.get_scalar_field_value(quantity_name, "Minimum", setup_name)
        >>> plot1 = aedtapp.post.create_fieldplot_cutplane(cutlist, quantity_name, setup_name)
        """
        intrinsics = self._check_intrinsics(intrinsics, phase, solution, return_list=True)
        self.logger.info(f"Exporting {quantity} field. Be patient")
        if not solution:
            solution = self._app.existing_analysis_sweeps[0]
        self.ofieldsreporter.CalcStack("clear")
        if is_vector:
            try:
                self.ofieldsreporter.EnterQty(quantity)
            except Exception:
                self.ofieldsreporter.CopyNamedExprToStack(quantity)
            self.ofieldsreporter.CalcOp("Smooth")
            self.ofieldsreporter.EnterScalar(0)
            self.ofieldsreporter.CalcOp("AtPhase")
            self.ofieldsreporter.CalcOp("Mag")
        else:
            try:
                self.ofieldsreporter.EnterQty(quantity)
            except Exception:
                self.logger.info(f"Quantity {quantity} not present. Trying to get it from Stack")
                self.ofieldsreporter.CopyNamedExprToStack(quantity)
        obj_list = object_name
        if scalar_function:
            if object_type == "volume":
                self.ofieldsreporter.EnterVol(obj_list)
            elif object_type == "surface":
                if adjacent_side:
                    self.ofieldsreporter.EnterAdjacentSurf(obj_list)
                else:
                    self.ofieldsreporter.EnterSurf(obj_list)
            elif object_type == "point":
                self.ofieldsreporter.EnterPoint(obj_list)
            self.ofieldsreporter.CalcOp(scalar_function)

        if not variations:
            variations = self._app.available_variations.get_independent_nominal_values()

        variation = []
        for el, value in variations.items():
            if self._app.variable_manager.variables[el].sweep:
                variation.append(el + ":=")
                variation.append(value)

        variation.extend(intrinsics)

        file_name = Path(self._app.working_directory) / (generate_unique_name("temp_fld") + ".fld")
        self.ofieldsreporter.CalculatorWrite(str(file_name), ["Solution:=", solution], variation)
        value = None
        if file_name.exists() or settings.remote_rpc_session:
            with open_file(file_name, "r") as f:
                lines = f.readlines()
                lines = [line.strip() for line in lines]
                value = lines[-1]
            file_name.unlink()
        self.ofieldsreporter.CalcStack("clear")
        return float(value)

    @pyaedt_function_handler(
        quantity_name="quantity",
        variation_dict="variations",
        filename="file_name",
        gridtype="grid_type",
        isvector="is_vector",
    )
    def export_field_file_on_grid(
        self,
        quantity,
        solution=None,
        variations=None,
        file_name=None,
        grid_type="Cartesian",
        grid_center=None,
        grid_start=None,
        grid_stop=None,
        grid_step=None,
        is_vector=False,
        intrinsics=None,
        phase=None,
        export_with_sample_points=True,
        reference_coordinate_system="Global",
        export_in_si_system=True,
        export_field_in_reference=True,
    ):
        """Use the field calculator to create a field file on a grid based on a solution and variation.

        Parameters
        ----------
        quantity : str
            Name of the quantity to export. For example, ``"Temp"``.
        solution : str, optional
            Name of the solution in the format ``"solution : sweep"``. The default is ``None``.
        variations : dict, optional
            Dictionary of all variation variables with their values.
            The default is ``None``.
        file_name : str, optional
            Full path and name to save the file to.
            The default is ``None``, in which case the file is exported
            to the working directory.
        grid_type : str, optional
            Type of the grid to export. The default is ``"Cartesian"``.
        grid_center : list, optional
            The ``[x, y, z]`` coordinates for the center of the grid.
            The default is ``[0, 0, 0]``. This parameter is disabled if ``gridtype=
            "Cartesian"``.
        grid_start : list, optional
            The ``[x, y, z]`` coordinates for the starting point of the grid.
            The default is ``[0, 0, 0]``.
        grid_stop : list, optional
            The ``[x, y, z]`` coordinates for the stopping point of the grid.
            The default is ``[0, 0, 0]``.
        grid_step : list, optional
            The ``[x, y, z]`` coordinates for the step size of the grid.
            The default is ``[0, 0, 0]``.
        is_vector : bool, optional
            Whether the quantity is a vector. The  default is ``False``.
        intrinsics : dict, str, optional
            Intrinsic variables required to compute the field before the export.
            These are typically: frequency, time and phase.
            It can be provided either as a dictionary or as a string.
            If it is a dictionary, keys depend on the solution type and can be expressed in lower or camel case as:
            - ``"Freq"`` or ``"Frequency"``.
            - ``"Time"``.
            - ``"Phase"``.
            If it is a string, it can either be ``"Freq"`` or ``"Time"`` depending on the solution type.
            The default is ``None`` in which case the intrinsics value is automatically computed based on the setup.
        phase : str, optional
            Field phase. The default is ``None``.
        export_with_sample_points : bool, optional
            Whether to include the sample points in the file to export.
            The default is ``True``.
        reference_coordinate_system : str, optional
            Reference coordinate system in the file to export.
            The default is ``"Global"``.
        export_in_si_system : bool, optional
            Whether the provided sample points are defined in the SI system or model units.
            The default is ``True``.
        export_field_in_reference : bool, optional
            Whether to export the field in reference coordinate system.
            The default is ``True``.

        Returns
        -------
        str
            Field file path when succeeded.

        References
        ----------
        >>> oModule.EnterQty
        >>> oModule.CopyNamedExprToStack
        >>> oModule.CalcOp
        >>> oModule.EnterQty
        >>> oModule.EnterVol
        >>> oModule.ExportOnGrid

        Examples
        --------
        >>> from ansys.aedt.core import Hfss
        >>> hfss = Hfss()
        >>> var = hfss.available_variations.nominal_values
        >>> setup = "Setup1 : LastAdaptive"
        >>> path = "Field.fld"
        >>> hfss.post.export_field_file_on_grid("E", setup, var, path, "Cartesian", [0, 0, 0], intrinsics="8GHz")
        """
        intrinsics = self._check_intrinsics(intrinsics, phase, solution, return_list=True)
        self.logger.info("Exporting %s field. Be patient", quantity)
        if grid_step is None:
            grid_step = [0, 0, 0]
        if grid_start is None:
            grid_start = [0, 0, 0]
        if grid_stop is None:
            grid_stop = [0, 0, 0]
        if grid_center is None:
            grid_center = [0, 0, 0]
        self.logger.info("Exporting %s field. Be patient", quantity)
        if not solution:
            solution = self._app.existing_analysis_sweeps[0]
        if not file_name:
            file_name = Path(self._app.working_directory, f"{quantity}_{solution.replace(' : ', '_')}.fld")
        elif Path(file_name).is_dir():
            file_name = Path(file_name) / f"{quantity}_{solution.replace(' : ', '_')}.fld"
        self.ofieldsreporter.CalcStack("clear")
        try:
            self.ofieldsreporter.EnterQty(quantity)
        except Exception:
            self.ofieldsreporter.CopyNamedExprToStack(quantity)
        if is_vector:
            self.ofieldsreporter.CalcOp("Smooth")
            if phase:
                self.ofieldsreporter.EnterScalar(0)
                self.ofieldsreporter.CalcOp("AtPhase")
                self.ofieldsreporter.CalcOp("Mag")
        units = self._app.modeler.model_units
        ang_units = "deg"
        if grid_type == "Cartesian":
            grid_center = ["0mm", "0mm", "0mm"]
            grid_start_wu = [str(i) + units for i in grid_start]
            grid_stop_wu = [str(i) + units for i in grid_stop]
            grid_step_wu = [str(i) + units for i in grid_step]
        elif grid_type == "Cylindrical":
            grid_center = [str(i) + units for i in grid_center]
            grid_start_wu = [str(grid_start[0]) + units, str(grid_start[1]) + ang_units, str(grid_start[2]) + units]
            grid_stop_wu = [str(grid_stop[0]) + units, str(grid_stop[1]) + ang_units, str(grid_stop[2]) + units]
            grid_step_wu = [str(grid_step[0]) + units, str(grid_step[1]) + ang_units, str(grid_step[2]) + units]
        elif grid_type == "Spherical":
            grid_center = [str(i) + units for i in grid_center]
            grid_start_wu = [str(grid_start[0]) + units, str(grid_start[1]) + ang_units, str(grid_start[2]) + ang_units]
            grid_stop_wu = [str(grid_stop[0]) + units, str(grid_stop[1]) + ang_units, str(grid_stop[2]) + ang_units]
            grid_step_wu = [str(grid_step[0]) + units, str(grid_step[1]) + ang_units, str(grid_step[2]) + ang_units]
        else:
            self.logger.error("Error in the type of the grid.")
            return False

        if not variations:
            variations = self._app.available_variations.get_independent_nominal_values()

        variation = []
        for el, value in variations.items():
            if self._app.variable_manager.variables[el].sweep:
                variation.append(el + ":=")
                variation.append(value)
        variation.extend(intrinsics)

        export_options = [
            "NAME:ExportOption",
            "IncludePtInOutput:=",
            export_with_sample_points,
            "RefCSName:=",
            reference_coordinate_system,
            "PtInSI:=",
            export_in_si_system,
            "FieldInRefCS:=",
            export_field_in_reference,
        ]

        self.ofieldsreporter.ExportOnGrid(
            file_name,
            grid_start_wu,
            grid_stop_wu,
            grid_step_wu,
            solution,
            variation,
            export_options,
            grid_type,
            grid_center,
            False,
        )
        if Path(file_name).exists():
            return file_name
        return False  # pragma: no cover

    @pyaedt_function_handler(
        quantity_name="quantity",
        variation_dict="variations",
        filename="output_file",
        obj_list="assignment",
        obj_type="objects_type",
        sample_points_lists="sample_points",
    )
    def export_field_file(
        self,
        quantity,
        solution=None,
        variations=None,
        output_file=None,
        assignment="AllObjects",
        objects_type="Vol",
        intrinsics=None,
        phase=None,
        sample_points_file=None,
        sample_points=None,
        export_with_sample_points=True,
        reference_coordinate_system="Global",
        export_in_si_system=True,
        export_field_in_reference=True,
    ):
        """Use the field calculator to create a field file based on a solution and variation.

        Parameters
        ----------
        quantity : str
            Name of the quantity to export. For example, ``"Temp"``.
        solution : str, optional
            Name of the solution in the format ``"solution: sweep"``.
            The default is ``None``.
        variations : dict, optional
            Dictionary of all variation variables with their values.
            The default is ``None``.
        output_file : str, optional
            Full path and name to save the file to.
            The default is ``None`` which export a file named ``"<setup_name>.fld"`` in working_directory.
        assignment : str, optional
            List of objects to export. The default is ``"AllObjects"``.
        objects_type : str, optional
            Type of objects to export. The default is ``"Vol"``.
            Options are ``"Surf"`` for surface and ``"Vol"`` for
            volume.
        intrinsics : dict, str, optional
            Intrinsic variables required to compute the field before the export.
            These are typically: frequency, time and phase.
            It can be provided either as a dictionary or as a string.
            If it is a dictionary, keys depend on the solution type and can be expressed in lower or camel case as:
            - ``"Freq"`` or ``"Frequency"``
            - ``"Time"``
            - ``"Phase"``
            If it is a string, it can either be ``"Freq"`` or ``"Time"`` depending on the solution type.
            The default is ``None`` in which case the intrinsics value is automatically computed based on the setup.
        phase : str, optional
            Field phase. The default is ``None``.
            This argument is deprecated. Please use ``intrinsics`` and provide the phase as a dictionary key instead.
        sample_points_file : str, optional
            Name of the file with sample points. The default is ``None``.
        sample_points : list, optional
            List of the sample points. The default is ``None``.
        export_with_sample_points : bool, optional
            Whether to include the sample points in the file to export.
            The default is ``True``.
        reference_coordinate_system : str, optional
            Reference coordinate system in the file to export.
            The default is ``"Global"``.
        export_in_si_system : bool, optional
            Whether the provided sample points are defined in the SI system or model units.
            The default is ``True``.
        export_field_in_reference : bool, optional
            Whether to export the field in reference coordinate system.
            The default is ``True``.

        Returns
        -------
        bool
            ``True`` when successful, ``False`` when failed.

        References
        ----------
        >>> oModule.EnterQty
        >>> oModule.CopyNamedExprToStack
        >>> oModule.CalcOp
        >>> oModule.EnterQty
        >>> oModule.EnterVol
        >>> oModule.CalculatorWrite
        >>> oModule.ExportToFile

        Examples
        --------

        >>> from ansys.aedt.core import Maxwell3d
        >>> m3d = Maxwell3d()
        >>> # Intrinsics is provided as a string.
        >>> fld_file1 = "test_fld_hfss1.fld"
        >>> hfss_app.post.export_field_file(quantity="Mag_E", output_file=fld_file1, assignment="Box1",
        >>>                                 intrinsics="1GHz", phase="5deg")
        >>> # Intrinsics is provided as dictionary. Phase is automatically assigned to 0deg.
        >>> fld_file2 = "test_fld_hfss2.fld"
        >>> hfss_app.post.export_field_file(quantity="Mag_E", output_file=fld_file2, assignment="Box1",
        >>>                                intrinsics={"frequency":"1GHz"})
        >>> # Intrinsics is provided as dictionary. Phase is provided.
        >>> hfss_app.post.export_field_file(quantity="Mag_E", output_file=fld_file2, assignment="Box1",
        >>>                                 intrinsics={"frequency":"1GHz", "phase":"30deg"})
        >>> # Intrinsics is not provided. It is computed from the setup arguments.
        >>>  hfss_app.post.export_field_file(quantity="Mag_E", output_file=fld_file2, assignment="Box1",
        >>>                                     )
        """
        intrinsics = self._check_intrinsics(intrinsics, phase, solution, return_list=True)
        self.logger.info(f"Exporting '{quantity}' field. Please be patient.")
        if not solution:
            if not self._app.existing_analysis_sweeps:
                self.logger.error("There are no existing sweeps.")
                return False
            solution = self._app.existing_analysis_sweeps[0]
        if not output_file:
            appendix = ""
            ext = ".fld"
            output_file = Path(self._app.working_directory) / (solution.replace(" : ", "_") + appendix + ext)
        else:
            output_file = Path(output_file).resolve()
        self.ofieldsreporter.CalcStack("clear")
        try:
            self.ofieldsreporter.EnterQty(quantity)
        except Exception:
            self.ofieldsreporter.CopyNamedExprToStack(quantity)

        if not variations:
            variations = self._app.available_variations.get_independent_nominal_values()

        variation = []
        for el, value in variations.items():
            if self._app.variable_manager.variables[el].sweep:
                variation.append(el + ":=")
                variation.append(value)
        variation.extend(intrinsics)

        if not sample_points_file and not sample_points:
            if objects_type == "Vol":
                self.ofieldsreporter.EnterVol(assignment)
            elif objects_type == "Surf":
                self.ofieldsreporter.EnterSurf(assignment)
            elif objects_type == "Line":
                self.ofieldsreporter.EnterLine(assignment)
            else:
                self.logger.error("No correct choice.")
                return False
            self.ofieldsreporter.CalcOp("Value")
            if objects_type == "Line":
                args = ["Solution:=", solution, "Geometry:=", assignment, "GeometryType:=", objects_type]
            else:
                args = ["Solution:=", solution]
            self.ofieldsreporter.CalculatorWrite(str(output_file), args, variation)
        elif sample_points_file:
            export_options = [
                "NAME:ExportOption",
                "IncludePtInOutput:=",
                export_with_sample_points,
                "RefCSName:=",
                reference_coordinate_system,
                "PtInSI:=",
                export_in_si_system,
                "FieldInRefCS:=",
                export_field_in_reference,
            ]
            self.ofieldsreporter.ExportToFile(
                str(output_file),
                str(sample_points_file),
                solution,
                variation,
                export_options,
            )
        else:
            sample_points_file = Path(self._app.working_directory) / "temp_points.pts"
            with open_file(sample_points_file, "w") as f:
                f.write(f"Unit={self.model_units}\n")
                for point in sample_points:
                    f.write(" ".join([str(i) for i in point]) + "\n")
            export_options = [
                "NAME:ExportOption",
                "IncludePtInOutput:=",
                export_with_sample_points,
                "RefCSName:=",
                reference_coordinate_system,
                "PtInSI:=",
                export_in_si_system,
                "FieldInRefCS:=",
                export_field_in_reference,
            ]
            self.ofieldsreporter.ExportToFile(
                str(output_file),
                str(sample_points_file),
                solution,
                variation,
                export_options,
            )

        if Path(output_file).exists():
            return output_file
        return False  # pragma: no cover

    @pyaedt_function_handler(plotname="plot_name", filepath="output_dir", filename="file_name")
    def export_field_plot(self, plot_name, output_dir, file_name="", file_format="aedtplt"):
        """Export a field plot.

        .. note:
           This method works only when the plot is active when it is run.

        Parameters
        ----------
        plot_name : str
            Name of the plot.
        output_dir : str
            Path for saving the file.
        file_name : str, optional
            Name of the file. The default is ``""``, in which case a name is automatically assigned.
        file_format : str, optional
            Name of the file extension. The default is ``"aedtplt"``. Options are ``"case"`` and ``"fldplt"``.

        Returns
        -------
        str or bool
            File path when successful or ``False`` when it fails.

        References
        ----------
        >>> oModule.ExportFieldPlot
        """
        if not file_name:
            file_name = plot_name
        output_dir = Path(output_dir) / (file_name + "." + file_format)
        try:
            self.ofieldsreporter.ExportFieldPlot(plot_name, False, output_dir)
            if settings.remote_rpc_session_temp_folder:  # pragma: no cover
                local_path = Path(settings.remote_rpc_session_temp_folder) / (file_name + "." + file_format)
                output_dir = check_and_download_file(local_path, output_dir)
            return output_dir
        except Exception:  # pragma: no cover
            self.logger.error(f"{file_format} file format is not supported for this plot.")
            return False

    @pyaedt_function_handler()
    def change_field_plot_scale(
        self, plot_name, minimum_value, maximum_value, is_log=False, is_db=False, scale_levels=None
    ):
        """Change Field Plot Scale.

        .. deprecated:: 0.10.1
           Use :class:`FieldPlot.folder_settings` methods instead.

        Parameters
        ----------
        plot_name : str
            Name of the Plot Folder to update.
        minimum_value : str, float
            Minimum value of the scale.
        maximum_value : str, float
            Maximum value of the scale.
        is_log : bool, optional
            Set to ``True`` if Log Scale is setup.
        is_db : bool, optional
            Set to ``True`` if dB Scale is setup.
        scale_levels : int, optional
            Set number of color levels. The default is ``None``, in which case the
            setting is not changed.

        Returns
        -------
        bool
            ``True`` if successful.

        References
        ----------
        >>> oModule.SetPlotFolderSettings
        """
        args = ["NAME:FieldsPlotSettings", "Real Time mode:=", True]
        args += [
            [
                "NAME:ColorMaPSettings",
                "ColorMapType:=",
                "Spectrum",
                "SpectrumType:=",
                "Rainbow",
                "UniformColor:=",
                [127, 255, 255],
                "RampColor:=",
                [255, 127, 127],
            ]
        ]
        scale_args = [
            "NAME:Scale3DSettings",
            "minvalue:=",
            minimum_value,
            "maxvalue:=",
            maximum_value,
            "log:=",
            is_log,
            "dB:=",
            is_db,
            "ScaleType:=",
            1,
        ]
        if scale_levels is not None:
            scale_args += ["m_nLevels:=", scale_levels]
        args += [scale_args]
        self.ofieldsreporter.SetPlotFolderSettings(plot_name, args)
        return True

    @pyaedt_function_handler(objlist="assignment", quantityName="quantity", listtype="list_type", setup_name="setup")
    def _create_fieldplot(
        self,
        assignment,
        quantity,
        setup,
        intrinsics,
        list_type,
        plot_name=None,
        filter_boxes=None,
        field_type=None,
        create_plot=True,
    ):
        intrinsics = self._check_intrinsics(intrinsics, None, setup)
        if not list_type.startswith("Layer") and self._app.design_type != "HFSS 3D Layout Design":
            assignment = self._app.modeler.convert_to_selections(assignment, True)
        if not setup:
            setup = self._app.existing_analysis_sweeps[0]

        self._app.desktop_class.close_windows()
        try:
            self._app.modeler.fit_all()
        except Exception:
            self.logger.debug("Something went wrong with `fit_all` while creating field plot.")  # pragma: no cover
        self._desktop.TileWindows(0)
        self._app.desktop_class.active_design(self._oproject, self._app.design_name)

        char_set = string.ascii_uppercase + string.digits
        if not plot_name:
            plot_name = quantity + "_" + "".join(secrets.choice(char_set) for _ in range(6))
        filter_boxes = [] if filter_boxes is None else filter_boxes
        if list_type == "CutPlane":
            plot = FieldPlot(self, cutplanes=assignment, solution=setup, quantity=quantity, intrinsics=intrinsics)
        elif list_type == "FacesList":
            plot = FieldPlot(self, surfaces=assignment, solution=setup, quantity=quantity, intrinsics=intrinsics)
        elif list_type == "ObjList":
            plot = FieldPlot(self, objects=assignment, solution=setup, quantity=quantity, intrinsics=intrinsics)
        elif list_type == "Line":
            plot = FieldPlot(self, lines=assignment, solution=setup, quantity=quantity, intrinsics=intrinsics)
        elif list_type.startswith("Layer"):
            plot = FieldPlot(
                self,
                solution=setup,
                quantity=quantity,
                intrinsics=intrinsics,
                layer_nets=assignment,
                layer_plot_type=list_type,
            )
        if self._app.design_type == "Q3D Extractor":  # pragma: no cover
            plot.field_type = field_type
        plot.name = plot_name
        plot.plot_folder = plot_name
        plot.filter_boxes = filter_boxes
        if create_plot:
            plt = plot.create()
            if plt:
                return plot
            else:
                return False
        return plot

    @pyaedt_function_handler(objlist="assignment", quantityName="quantity", setup_name="setup")
    def create_fieldplot_line(
        self, assignment, quantity, setup=None, intrinsics=None, plot_name=None, field_type="DC R/L Fields"
    ):
        """Create a field plot of the line.

        Parameters
        ----------
        assignment : list
            List of polylines to plot.
        quantity : str
            Name of the quantity to plot.
        setup : str, optional
            Name of the setup. The default is ``None``, in which case the ``nominal_adaptive``
            setup is used. Be sure to build a setup string in the form of
            ``"SetupName : SetupSweep"``, where ``SetupSweep`` is the sweep name to
            use in the export or ``LastAdaptive``.
        intrinsics : dict, str, optional
            Intrinsic variables required to compute the field before the export.
            These are typically: frequency, time and phase.
            It can be provided either as a dictionary or as a string.
            If it is a dictionary, keys depend on the solution type and can be expressed in lower or camel case as:
            - ``"Freq"`` or ``"Frequency"``.
            - ``"Time"``.
            - ``"Phase"``.
            If it is a string, it can either be ``"Freq"`` or ``"Time"`` depending on the solution type.
            The default is ``None`` in which case the intrinsics value is automatically computed based on the setup.
        plot_name : str, optional
            Name of the field plot to create.
        field_type : str, optional
            Field type to plot. Valid only for Q3D Field plots.

        Returns
        -------
        type
            Plot object.

        References
        ----------
        >>> oModule.CreateFieldPlot

        Examples
        --------
        >>> from ansys.aedt.core import Hfss
        >>> aedtapp = Hfss()
        >>> # Intrinsics is provided as a dictionary.
        >>> intrinsics = {"Freq": "5GHz", "Phase": "180deg"}
        >>> min_value = aedtapp.post.get_scalar_field_value(quantity_name, "Minimum", setup_name, intrinsics=intrinsics)
        >>> plot1 = aedtapp.post.create_fieldplot_line("Polyline1", quantity_name, setup_name, intrinsics=intrinsics)
        >>> # Intrinsics is provided as a string. Phase is automatically assigned to 0deg.
        >>> min_value = aedtapp.post.get_scalar_field_value(quantity_name, "Minimum", setup_name, intrinsics="5GHz")
        >>> plot1 = aedtapp.post.create_fieldplot_line("Polyline1", quantity_name, setup_name, intrinsics="5GHz")
        >>> # Intrinsics is provided as a dictionary. Phase is automatically assigned to 0deg.
        >>> intrinsics = {"Freq": "5GHz"}
        >>> min_value = aedtapp.post.get_scalar_field_value(quantity_name, "Minimum", setup_name, intrinsics=intrinsics)
        >>> plot1 = aedtapp.post.create_fieldplot_line("Polyline1", quantity_name, setup_name, intrinsics=intrinsics)
        >>> # Intrinsics is not provided and is computed from the setup.
        >>> min_value = aedtapp.post.get_scalar_field_value(quantity_name, "Minimum", setup_name)
        >>> plot1 = aedtapp.post.create_fieldplot_line("Polyline1", quantity_name, setup_name)
        """
        intrinsics = self._check_intrinsics(intrinsics, setup=setup)
        if plot_name and plot_name in list(self.field_plots.keys()):
            self.logger.info(f"Plot {plot_name} exists. returning the object.")
            return self.field_plots[plot_name]
        return self._create_fieldplot(assignment, quantity, setup, intrinsics, "Line", plot_name, field_type=field_type)

    @pyaedt_function_handler(
        objlist="assignment", quantityName="quantity", IntrinsincDict="intrinsics", setup_name="setup"
    )
    def create_fieldplot_surface(
        self, assignment, quantity, setup=None, intrinsics=None, plot_name=None, field_type="DC R/L Fields"
    ):
        """Create a field plot of surfaces.

        Parameters
        ----------
        assignment : list
            List of surfaces to plot.
        quantity : str
            Name of the quantity to plot.
        setup : str, optional
            Name of the setup. The default is ``None``, in which case the ``nominal_adaptive``
            setup is used. Be sure to build a setup string in the form of
            ``"SetupName : SetupSweep"``, where ``SetupSweep`` is the sweep name to
            use in the export or ``LastAdaptive``.
        intrinsics : dict, str, optional
            Intrinsic variables required to compute the field before the export.
            These are typically: frequency, time and phase.
            It can be provided either as a dictionary or as a string.
            If it is a dictionary, keys depend on the solution type and can be expressed in lower or camel case as:
            - ``"Freq"`` or ``"Frequency"``.
            - ``"Time"``.
            - ``"Phase"``.
            If it is a string, it can either be ``"Freq"`` or ``"Time"`` depending on the solution type.
            The default is ``None`` in which case the intrinsics value is automatically computed based on the setup.
        plot_name : str, optional
            Name of the field plot to create.
        field_type : str, optional
            Field type to plot. Valid only for Q3D Field plots.

        Returns
        -------
        :class:``ansys.aedt.core.modules.solutions.FieldPlot``
            Plot object.

        References
        ----------
        >>> oModule.CreateFieldPlot
        """
        if plot_name and plot_name in list(self.field_plots.keys()):
            self.logger.info(f"Plot {plot_name} exists. returning the object.")
            return self.field_plots[plot_name]
        if not isinstance(assignment, (list, tuple)):
            assignment = [assignment]
        new_obj_list = []
        for obj in assignment:
            if isinstance(obj, (int, FacePrimitive)):
                new_obj_list.append(obj)
            elif self._app.modeler[obj]:
                new_obj_list.extend([face for face in self._app.modeler[obj].faces if face.id not in new_obj_list])
        return self._create_fieldplot(
            new_obj_list, quantity, setup, intrinsics, "FacesList", plot_name, field_type=field_type
        )

    @pyaedt_function_handler(
        objlist="assignment", quantityName="quantity", IntrinsincDict="intrinsics", setup_name="setup"
    )
    def create_fieldplot_cutplane(
        self,
        assignment,
        quantity,
        setup=None,
        intrinsics=None,
        plot_name=None,
        filter_objects=None,
        field_type="DC R/L Fields",
    ):
        """Create a field plot of cut planes.

        Parameters
        ----------
        assignment : list
            List of cut planes to plot.
        quantity : str
            Name of the quantity to plot.
        setup : str, optional
            Name of the setup. The default is ``None``, in which case the ``nominal_adaptive`` setup
            is used. Be sure to build a setup string in the form of ``"SetupName : SetupSweep"``,
            where ``SetupSweep`` is the sweep name to use in the export or ``LastAdaptive``.
        intrinsics : dict, str, optional
            Intrinsic variables required to compute the field before the export.
            These are typically: frequency, time and phase.
            It can be provided either as a dictionary or as a string.
            If it is a dictionary, keys depend on the solution type and can be expressed in lower or camel case as:

            - ``"Freq"`` or ``"Frequency"``.
            - ``"Time"``.
            - ``"Phase"``.

            If it is a string, it can either be ``"Freq"`` or ``"Time"`` depending on the solution type.
            The default is ``None`` in which case the intrinsics value is automatically computed based on the setup.
        plot_name : str, optional
            Name of the field plot to create.
        filter_objects : list, optional
            Objects list on which filter the plot.
            The default value is ``None``, in which case an empty list is passed.
        field_type : str, optional
            Field type to plot. This parameter is valid only for Q3D field plots.

        Returns
        -------
        :class:``ansys.aedt.core.modules.solutions.FieldPlot``
            Plot object.

        References
        ----------
        >>> oModule.CreateFieldPlot

        Examples
        --------
        >>> from ansys.aedt.core import Hfss
        >>> aedtapp = Hfss()
        >>> # Intrinsics is provided as a dictionary.
        >>> intrinsics = {"Freq": "5GHz", "Phase": "180deg"}
        >>> min_value = aedtapp.post.get_scalar_field_value(quantity_name, "Minimum", setup_name, intrinsics=intrinsics)
        >>> plot1 = aedtapp.post.create_fieldplot_cutplane(cutlist, quantity_name, setup_name, intrinsics=intrinsics)
        >>> # Intrinsics is provided as a string. Phase is automatically assigned to 0deg.
        >>> min_value = aedtapp.post.get_scalar_field_value(quantity_name, "Minimum", setup_name, intrinsics="5GHz")
        >>> plot1 = aedtapp.post.create_fieldplot_cutplane(cutlist, quantity_name, setup_name, intrinsics="5GHz")
        >>> # Intrinsics is provided as a dictionary. Phase is automatically assigned to 0deg.
        >>> intrinsics = {"Freq": "5GHz"}
        >>> min_value = aedtapp.post.get_scalar_field_value(quantity_name, "Minimum", setup_name, intrinsics=intrinsics)
        >>> plot1 = aedtapp.post.create_fieldplot_cutplane(cutlist, quantity_name, setup_name, intrinsics=intrinsics)
        >>> # Intrinsics is not provided and is computed from the setup.
        >>> min_value = aedtapp.post.get_scalar_field_value(quantity_name, "Minimum", setup_name)
        >>> plot1 = aedtapp.post.create_fieldplot_cutplane(cutlist, quantity_name, setup_name)
        """
        if intrinsics is None:
            intrinsics = {}
        if plot_name and plot_name in list(self.field_plots.keys()):
            self.logger.info(f"Plot {plot_name} exists. returning the object.")
            return self.field_plots[plot_name]
        if filter_objects:
            filter_objects = self._app.modeler.convert_to_selections(filter_objects, True)
        return self._create_fieldplot(
            assignment,
            quantity,
            setup,
            intrinsics,
            "CutPlane",
            plot_name,
            filter_boxes=filter_objects,
            field_type=field_type,
        )

    @pyaedt_function_handler(
        objlist="assignment", quantityName="quantity", IntrinsincDict="intrinsics", setup_name="setup"
    )
    def create_fieldplot_volume(
        self, assignment, quantity, setup=None, intrinsics=None, plot_name=None, field_type="DC R/L Fields"
    ):
        """Create a field plot of volumes.

        Parameters
        ----------
        assignment : list
            List of volumes to plot.
        quantity :
            Name of the quantity to plot.
        setup : str, optional
            Name of the setup. The default is ``None``, in which case the ``nominal_adaptive``
            setup is used. Be sure to build a setup string in the form of
            ``"SetupName : SetupSweep"``, where ``SetupSweep`` is the sweep name to
            use in the export or ``LastAdaptive``.
        intrinsics : dict, str, optional
            Intrinsic variables required to compute the field before the export.
            These are typically: frequency, time and phase.
            It can be provided either as a dictionary or as a string.
            If it is a dictionary, keys depend on the solution type and can be expressed in lower or camel case as:
            - ``"Freq"`` or ``"Frequency"``.
            - ``"Time"``.
            - ``"Phase"``.
            If it is a string, it can either be ``"Freq"`` or ``"Time"`` depending on the solution type.
            The default is ``None`` in which case the intrinsics value is automatically computed based on the setup.
        plot_name : str, optional
            Name of the field plot to create.

        Returns
        -------
        :class:``ansys.aedt.core.modules.solutions.FieldPlot``
            Plot object.

        References
        ----------
        >>> oModule.CreateFieldPlot
        """
        assignment = self._app.modeler.convert_to_selections(assignment, True)

        list_type = "ObjList"
        obj_list = []
        for element in assignment:
            if element not in list(self._app.modeler.objects_by_name.keys()):
                self.logger.error(f"{element} does not exist in current design")
                return False
            elif (
                self._app.modeler.objects_by_name[element].is_conductor
                and not self._app.modeler.objects_by_name[element].solve_inside
            ):
                self.logger.warning(f"Solve inside is unchecked for {element} object. Creating a surface plot instead.")
                list_type = "FacesList"
                obj_list.extend([face for face in self._app.modeler[element].faces if face.id not in obj_list])
            else:
                obj_list.append(element)
        intrinsics = self._check_intrinsics(intrinsics, setup=setup)

        if plot_name and plot_name in list(self.field_plots.keys()):
            self.logger.info(f"Plot {plot_name} exists. returning the object.")
            return self.field_plots[plot_name]
        return self._create_fieldplot(
            obj_list, quantity, setup, intrinsics, list_type, plot_name, field_type=field_type
        )

    @pyaedt_function_handler(fileName="file_name", plotName="plot_name", foldername="folder_name")
    def export_field_jpg(
        self,
        file_name,
        plot_name,
        folder_name,
        orientation="isometric",
        width=1920,
        height=1080,
        display_wireframe=True,
        selections=None,
        show_axis=True,
        show_grid=True,
        show_ruler=True,
        show_region="Default",
    ):
        """Export a field plot and coordinate system to a JPG file.

        Parameters
        ----------
        file_name : str
            Full path and name to save the JPG file to.
        plot_name : str
            Name of the plot.
        folder_name : str
            Name of the folder plot.
        orientation : str, optional
            Name of the orientation to apply. The default is ``"isometric"``.
        width : int, optional
            Plot Width. The default is ``1920``.
        height : int, optional
            Plot Height. The default is ``1080``.
        display_wireframe : bool, optional
            Display wireframe. The default is ``True``.
        selections : list, optional
            List of objects to include in the plot.
             Supported in 3D Field Plots only starting from 23R1.
        show_axis : bool, optional
            Whether to show the axes. The default is ``True``.
            Supported in 3D Field Plots only starting from 23R1.
        show_grid : bool, optional
            Whether to show the grid. The default is ``True``.
            Supported in 3D Field Plots only starting from 23R1.
        show_ruler : bool, optional
            Whether to show the ruler. The default is ``True``.
            Supported in 3D Field Plots only starting from 23R1.
        show_region : bool, optional
            Whether to show the region or not. The default is ``Default``.
            Supported in 3D Field Plots only starting from 23R1.

        Returns
        -------
        bool
            ``True`` when successful, ``False`` when failed.

        References
        ----------
        >>> oModule.ExportPlotImageToFile
        >>> oModule.ExportModelImageToFile
        """
        if self.post_solution_type not in ["HFSS3DLayout", "HFSS 3D Layout Design"]:
            wireframes = []
            if display_wireframe:
                names = self._primitives.object_names
                for el in names:
                    if not self._primitives[el].display_wireframe:
                        wireframes.append(el)
                        self._primitives[el].display_wireframe = True
            if self._app._aedt_version < "2021.2":
                bound = self._app.modeler.get_model_bounding_box()
                center = [
                    (float(bound[0]) + float(bound[3])) / 2,
                    (float(bound[1]) + float(bound[4])) / 2,
                    (float(bound[2]) + float(bound[5])) / 2,
                ]
                view = ORIENTATION_TO_VIEW.get(orientation, "iso")
                cs = self._app.modeler.create_coordinate_system(origin=center, mode="view", view=view)
                self.ofieldsreporter.ExportPlotImageToFile(file_name, folder_name, plot_name, cs.name)
                cs.delete()
            else:
                self.export_model_picture(
                    full_name=file_name,
                    width=width,
                    height=height,
                    orientation=orientation,
                    field_selections=plot_name,
                    selections=selections,
                    show_axis=show_axis,
                    show_grid=show_grid,
                    show_ruler=show_ruler,
                    show_region=show_region,
                )

            for solid in wireframes:
                self._primitives[solid].display_wireframe = False
        else:
            self.ofieldsreporter.ExportPlotImageWithViewToFile(
                file_name, folder_name, plot_name, width, height, orientation
            )
        return True

    @pyaedt_function_handler()
    def delete_field_plot(self, name):
        """Delete a field plot.

        Parameters
        ----------
        name : str
            Name of the field plot.

        Returns
        -------
        bool
            ``True`` when successful, ``False`` when failed.

        References
        ----------
        >>> oModule.DeleteFieldPlot
        """
        self.ofieldsreporter.DeleteFieldPlot([name])
        self.field_plots.pop(name, None)
        return True

    @pyaedt_function_handler()
    def export_model_picture(
        self,
        full_name=None,
        show_axis=True,
        show_grid=True,
        show_ruler=True,
        show_region="Default",
        selections=None,
        field_selections=None,
        orientation="isometric",
        width=0,
        height=0,
    ):
        """Export a snapshot of the model to a ``JPG`` file.

        .. note::
           This method works only when AEDT is running in the graphical mode.

        Parameters
        ----------
        full_name : str, optional
            Full Path for exporting the image file. The default is ``None``, in which case working_dir is used.
        show_axis : bool, optional
            Whether to show the axes. The default is ``True``.
        show_grid : bool, optional
            Whether to show the grid. The default is ``True``.
        show_ruler : bool, optional
            Whether to show the ruler. The default is ``True``.
        show_region : bool, optional
            Whether to show the region or not. The default is ``Default``.
        selections : list, optional
            Whether to export image of a selection or not. Default is `None`.
        field_selections : str, list, optional
            List of Fields plots to add to the image. Default is `None`. `"all"` for all field plots.
        orientation : str, optional
            Picture orientation. Orientation can be one of `"top"`, `"bottom"`, `"right"`, `"left"`,
            `"front"`, `"back"`, `"trimetric"`, `"dimetric"`, `"isometric"`, or a custom
            orientation that you added to the Orientation List.
        width : int, optional
            Export image picture width size in pixels. Default is 0 which takes the desktop size.
        height : int, optional
            Export image picture height size in pixels. Default is 0 which takes the desktop size.

        Returns
        -------
        str
            File path of the generated JPG file.

        References
        ----------
        >>> oEditor.ExportModelImageToFile

        Examples
        --------
        >>> from ansys.aedt.core import Q3d
        >>> q3d = Q3d(non_graphical=False)
        >>> output_file = q3d.post.export_model_picture(full_name=Path(q3d.working_directory) / "images1.jpg")
        """
        if selections:
            selections = self._app.modeler.convert_to_selections(selections, False)
        else:
            selections = ""
        if not full_name:
            full_name = Path(self._app.working_directory) / (generate_unique_name(self._app.design_name) + ".jpg")

        # open the 3D modeler and remove the selection on other objects
        if not self._app.desktop_class.non_graphical:  # pragma: no cover
            if self._app.design_type not in [
                "HFSS 3D Layout Design",
                "Circuit Design",
                "Maxwell Circuit",
                "Twin Builder",
            ]:
                self.oeditor.ShowWindow()
                self.steal_focus_oneditor()
            self._app.modeler.fit_all()
        # export the image
        if field_selections:
            if isinstance(field_selections, str):
                if field_selections.lower() == "all":
                    field_selections = [""]
                else:
                    field_selections = [field_selections]

        else:
            field_selections = ["none"]
        arg = [
            "NAME:SaveImageParams",
            "ShowAxis:=",
            str(show_axis),
            "ShowGrid:=",
            str(show_grid),
            "ShowRuler:=",
            str(show_ruler),
            "ShowRegion:=",
            str(show_region),
            "Selections:=",
            selections,
            "FieldPlotSelections:=",
            ",".join(field_selections),
            "Orientation:=",
            orientation,
        ]
        if self._app.design_type in ["HFSS 3D Layout Design", "Circuit Design", "Maxwell Circuit", "Twin Builder"]:
            if width == 0:
                width = 1920
            if height == 0:
                height = 1080
            self.oeditor.ExportImage(full_name, width, height)
        else:
            if self._app.desktop_class.non_graphical:
                if width == 0:
                    width = 500
                if height == 0:
                    height = 500
            self.oeditor.ExportModelImageToFile(full_name, width, height, arg)
        return full_name

    @pyaedt_function_handler(obj_list="assignment", export_as_single_objects="export_as_multiple_objects")
    def export_model_obj(self, assignment=None, export_path=None, export_as_multiple_objects=False, air_objects=False):
        """Export the model.

        Parameters
        ----------
        assignment : list of str, optional
            List of strings with names of objects to export. Default is ``None`` in which
            case export every model object except 3D ones and vacuum and air objects.
        export_path : str, optional
            Full path of the exported OBJ file.
        export_as_multiple_objects : bool, optional
           Whether to export the model as multiple objects or not. Default is ``False``
           in which case the model is exported as single object.
        air_objects : bool, optional
            Whether to export air and vacuum objects. The default is ``False``.

        Returns
        -------
        list
            Paths for OBJ files.
        """
        if assignment and not isinstance(assignment, (list, tuple)):
            assignment = [assignment]
        if self._app._aedt_version < "2021.2":
            raise RuntimeError("Object is supported from AEDT 2021 R2.")  # pragma: no cover
        if not export_path or isinstance(export_path, Path) and not export_path.name:
            export_path = self._app.working_directory
        if not assignment:
            self._app.modeler.refresh_all_ids()
            non_model = self._app.modeler.non_model_objects[:]
            assignment = [i for i in self._app.modeler.object_names if i not in non_model and "PML_" not in i]
            if not air_objects:
                assignment = [
                    i
                    for i in assignment
                    if not self._app.modeler[i].is3d
                    or (
                        self._app.modeler[i].material_name.lower() != "vacuum"
                        and self._app.modeler[i].material_name.lower() != "air"
                    )
                ]
        if export_as_multiple_objects:
            files_exported = []
            for el in assignment:
                fname = Path(export_path) / f"{el}.obj"
                self._app.modeler.oeditor.ExportModelMeshToFile(str(fname), [el])

                fname = check_and_download_file(fname)

                if not self._app.modeler[el].display_wireframe:
                    transp = 0.6
                    t = self._app.modeler[el].transparency
                    if t is not None:
                        transp = t
                    files_exported.append([fname, self._app.modeler[el].color, 1 - transp])
                else:
                    files_exported.append([fname, self._app.modeler[el].color, 0.05])
            return files_exported
        else:
<<<<<<< HEAD
            fname = Path(export_path) / "Model_AllObjs_AllMats.obj"
=======
            if os.path.isdir(export_path):
                fname = os.path.join(export_path, "Model_AllObjs_AllMats.obj")
            else:
                fname = export_path
>>>>>>> 67d9e0c6
            self._app.modeler.oeditor.ExportModelMeshToFile(fname, assignment)
            return [[fname, "aquamarine", 0.3]]

    @pyaedt_function_handler(setup_name="setup")
    def export_mesh_obj(self, setup=None, intrinsics=None, export_air_objects=False, on_surfaces=True):
        """Export the mesh in AEDTPLT format.

        The mesh has to be available in the selected setup.
        If a parametric model is provided, you can choose the mesh to export by providing a specific set of variations.
        This method applies only to ``Hfss``, ``Q3d``, ``Q2D``, ``Maxwell3d``, ``Maxwell2d``, ``Icepak``
        and ``Mechanical`` objects. This method is calling ``create_fieldplot_surface`` to create a mesh plot and
        ``export_field_plot`` to export it as ``aedtplt`` file.

        Parameters
        ----------
        setup : str, optional
            Name of the setup. The default is ``None``, in which case the ``nominal_adaptive``
            setup is used. Be sure to build a setup string in the form of
            ``"SetupName : SetupSweep"``, where ``SetupSweep`` is the sweep name to
            use in the export or ``LastAdaptive``.
        intrinsics : dict, str, optional
            Intrinsic variables required to compute the field before the export.
            These are typically: frequency, time and phase.
            It can be provided either as a dictionary or as a string.
            If it is a dictionary, keys depend on the solution type and can be expressed in lower or camel case as:
            - ``"Freq"`` or ``"Frequency"``.
            - ``"Time"``.
            - ``"Phase"``.
            If it is a string, it can either be ``"Freq"`` or ``"Time"`` depending on the solution type.
            The default is ``None`` in which case the intrinsics value is automatically computed based on the setup.
        export_air_objects : bool, optional
            Whether to include vacuum objects for the copied objects.
            The default is ``False``.
        on_surfaces : bool, optional
            Whether to create a mesh on surfaces or on the volume.  The default is ``True``.

        Returns
        -------
        str
            File Generated with full path.

        Examples
        --------
        >>> from ansys.aedt.core import Hfss
        >>> hfss = Hfss()
        >>> hfss.analyze()
        >>> # Export report using defaults.
        >>> hfss.post.export_mesh_obj(setup=None, intrinsics=None)
        >>> # Export report using arguments.
        >>> hfss.post.export_mesh_obj(setup="MySetup : LastAdaptive", intrinsics={"w1": "5mm", "l1": "3mm"})
        """
        project_path = self._app.working_directory

        if not setup:
            setup = self._app.nominal_adaptive
        intrinsics = self._check_intrinsics(intrinsics, setup=setup)

        mesh_list = []
        obj_list = self._app.modeler.object_names
        for el in obj_list:
            object3d = self._app.modeler[el]
            if on_surfaces:
                if not object3d.is3d or (not export_air_objects and object3d.material_name not in ["vacuum", "air"]):
                    mesh_list += [i.id for i in object3d.faces]
            else:
                if not object3d.is3d or (not export_air_objects and object3d.material_name not in ["vacuum", "air"]):
                    mesh_list.append(el)
        if on_surfaces:
            plot = self.create_fieldplot_surface(mesh_list, "Mesh", setup, intrinsics)
        else:
            plot = self.create_fieldplot_volume(mesh_list, "Mesh", setup, intrinsics)

        if plot:
            file_to_add = self.export_field_plot(plot.name, project_path)
            plot.delete()
            return file_to_add
        return None

    @pyaedt_function_handler()
    def nb_display(self, show_axis=True, show_grid=True, show_ruler=True):
        """Show the Jupyter Notebook display.

          .. note::
              .assign_curvature_extraction Jupyter Notebook is not supported by IronPython.

        Parameters
        ----------
        show_axis : bool, optional
            Whether to show the axes. The default is ``True``.
        show_grid : bool, optional
            Whether to show the grid. The default is ``True``.
        show_ruler : bool, optional
            Whether to show the ruler. The default is ``True``.

        Returns
        -------
        :class:`IPython.core.display.Image`
            Jupyter notebook image.
        """
        try:
            from IPython.display import Image

            ipython_available = True
        except ImportError:
            ipython_available = False
            Image = None
        if ipython_available:
            file_name = self.export_model_picture(show_axis=show_axis, show_grid=show_grid, show_ruler=show_ruler)
            return Image(file_name, width=500)
        else:
            warnings.warn("The Ipython package is missing and must be installed.")

    @pyaedt_function_handler()
    def get_efields_data(self, setup_sweep_name="", ff_setup="Infinite Sphere1"):
        """Compute Etheta and EPhi.

        .. warning::
           This method requires NumPy to be installed on your machine.


        Parameters
        ----------
        setup_sweep_name : str, optional
            Name of the setup for computing the report. The default is ``""``, in
            which case the nominal adaptive is applied.
        ff_setup : str, optional
            Far field setup. The default is ``"Infinite Sphere1"``.

        Returns
        -------
        np.ndarray
            Numpy array containing ``[theta_range, phi_range, Etheta, Ephi]``.
        """
        if not setup_sweep_name:
            setup_sweep_name = self._app.nominal_adaptive
        results_dict = {}
        all_sources = self.post_osolution.GetAllSources()
        # assuming only 1 mode
        all_sources_with_modes = [s + ":1" for s in all_sources]

        for n, source in enumerate(all_sources_with_modes):
            edit_sources_ctxt = [["IncludePortPostProcessing:=", False, "SpecifySystemPower:=", False]]
            for m, each in enumerate(all_sources_with_modes):
                if n == m:  # set only 1 source to 1W, all the rest to 0
                    mag = 1
                else:
                    mag = 0
                phase = 0
                edit_sources_ctxt.append(["Name:=", f"{each}", "Magnitude:=", f"{mag}W", "Phase:=", f"{phase}deg"])
            self.post_osolution.EditSources(edit_sources_ctxt)

            trace_name = "rETheta"
            solnData = self.get_far_field_data(
                expressions=trace_name, setup_sweep_name=setup_sweep_name, domain=ff_setup
            )

            data = solnData.nominal_variation

            theta_vals = np.degrees(np.array(data.GetSweepValues("Theta")))
            phi_vals = np.degrees(np.array(data.GetSweepValues("Phi")))
            # phi is outer loop
            theta_unique = np.unique(theta_vals)
            phi_unique = np.unique(phi_vals)
            theta_range = np.linspace(np.min(theta_vals), np.max(theta_vals), np.size(theta_unique))
            phi_range = np.linspace(np.min(phi_vals), np.max(phi_vals), np.size(phi_unique))
            real_theta = np.array(data.GetRealDataValues(trace_name))
            imag_theta = np.array(data.GetImagDataValues(trace_name))

            trace_name = "rEPhi"
            solnData = self.get_far_field_data(
                expressions=trace_name, setup_sweep_name=setup_sweep_name, domain=ff_setup
            )
            data = solnData.nominal_variation

            real_phi = np.array(data.GetRealDataValues(trace_name))
            imag_phi = np.array(data.GetImagDataValues(trace_name))

            Etheta = np.vectorize(complex)(real_theta, imag_theta)
            Ephi = np.vectorize(complex)(real_phi, imag_phi)
            source_name_without_mode = source.replace(":1", "")
            results_dict[source_name_without_mode] = [theta_range, phi_range, Etheta, Ephi]
        return results_dict

    @pyaedt_function_handler()
    def get_model_plotter_geometries(
        self,
        objects=None,
        plot_as_separate_objects=True,
        plot_air_objects=False,
        force_opacity_value=None,
        array_coordinates=None,
        generate_mesh=True,
        get_objects_from_aedt=True,
    ):
        """Initialize the Model Plotter object with actual modeler objects and return it.

        Parameters
        ----------
        objects : list, optional
            Optional list of objects to plot. If `None` all objects will be exported.
        plot_as_separate_objects : bool, optional
            Plot each object separately. It may require more time to export from AEDT.
        plot_air_objects : bool, optional
            Plot also air and vacuum objects.
        force_opacity_value : float, optional
            Opacity value between 0 and 1 to be applied to all model.
            If `None` aedt opacity will be applied to each object.
        array_coordinates : list of list
            List of array element centers. The modeler objects will be duplicated and translated.
            List of [[x1,y1,z1], [x2,y2,z2]...].
        generate_mesh : bool, optional
            Whether to generate the mesh after importing objects. The default is ``True``.
        get_objects_from_aedt : bool, optional
            Whether to export objects from AEDT and initialize them. The default is ``True``.

        Returns
        -------
        :class:`ansys.aedt.core.generic.plot.ModelPlotter`
            Model Object.
        """
        from ansys.aedt.core.visualization.plot.pyvista import ModelPlotter

        if self._app._aedt_version < "2021.2":
            raise RuntimeError("Object is supported from AEDT 2021 R2.")  # pragma: no cover

        files = []
        if get_objects_from_aedt and self._app.solution_type not in ["HFSS3DLayout", "HFSS 3D Layout Design"]:
            files = self.export_model_obj(
                assignment=objects, export_as_multiple_objects=plot_as_separate_objects, air_objects=plot_air_objects
            )

        model = ModelPlotter()
        model.off_screen = True
        units = self._app.modeler.model_units
        for file in files:
            if force_opacity_value:
                model.add_object(file[0], file[1], force_opacity_value, units)
            else:
                model.add_object(file[0], file[1], file[2], units)
        model.array_coordinates = array_coordinates
        if generate_mesh:
            model.generate_geometry_mesh()
        return model

    @pyaedt_function_handler()
    def plot_model_obj(
        self,
        objects=None,
        show=True,
        export_path=None,
        plot_as_separate_objects=True,
        plot_air_objects=False,
        force_opacity_value=None,
        clean_files=False,
        array_coordinates=None,
        view="isometric",
        show_legend=True,
        dark_mode=False,
        show_bounding=False,
        show_grid=False,
    ):
        """Plot the model or a substet of objects.

        Parameters
        ----------
        objects : list, optional
            Optional list of objects to plot. If `None` all objects will be exported.
        show : bool, optional
            Show the plot after generation or simply return the
            generated Class for more customization before plot.
        export_path : str, optional
            If available, an image is saved to file. If `None` no image will be saved.
        plot_as_separate_objects : bool, optional
            Plot each object separately. It may require more time to export from AEDT.
        plot_air_objects : bool, optional
            Plot also air and vacuum objects.
        force_opacity_value : float, optional
            Opacity value between 0 and 1 to be applied to all model.
            If `None` aedt opacity will be applied to each object.
        clean_files : bool, optional
            Clean created files after plot. Cache is mainteined into the model object returned.
        array_coordinates : list of list
            List of array element centers. The modeler objects will be duplicated and translated.
            List of [[x1,y1,z1], [x2,y2,z2]...].
        view : str, optional
           View to export. Options are ``"isometric"``, ``"xy"``, ``"xz"``, ``"yz"``.
            The default is ``"isometric"``.
        show_legend : bool, optional
            Whether to display the legend or not. The default is ``True``.
        dark_mode : bool, optional
            Whether to display the model in dark mode or not. The default is ``False``.
        show_grid : bool, optional
            Whether to display the axes grid or not. The default is ``False``.
        show_bounding : bool, optional
            Whether to display the axes bounding box or not. The default is ``False``.

        Returns
        -------
        :class:`ansys.aedt.core.generic.plot.ModelPlotter`
            Model Object.
        """
        model = self.get_model_plotter_geometries(
            objects=objects,
            plot_as_separate_objects=plot_as_separate_objects,
            plot_air_objects=plot_air_objects,
            force_opacity_value=force_opacity_value,
            array_coordinates=array_coordinates,
            generate_mesh=False,
        )

        model.show_legend = show_legend
        model.off_screen = not show
        if dark_mode:
            model.background_color = [40, 40, 40]
        model.bounding_box = show_bounding
        model.show_grid = show_grid
        if view != "isometric" and view in ["xy", "xz", "yz"]:
            model.camera_position = view
        elif view != "isometric":
            self.logger.warning("Wrong view setup. It has to be one of xy, xz, yz, isometric.")
        if export_path:
            model.plot(export_path)
        elif show:
            model.plot()
        if clean_files:
            model.clean_cache_and_files(clean_cache=False)
        return model

    @pyaedt_function_handler(plotname="plot_name", meshplot="mesh_plot", imageformat="image_format")
    def plot_field_from_fieldplot(
        self,
        plot_name,
        project_path="",
        mesh_plot=False,
        image_format="jpg",
        view="isometric",
        plot_label="Temperature",
        plot_folder=None,
        show=True,
        scale_min=None,
        scale_max=None,
        plot_cad_objs=True,
        log_scale=True,
        dark_mode=False,
        show_grid=False,
        show_bounding=False,
        show_legend=True,
        plot_as_separate_objects=True,
        file_format="case",
    ):
        """Export a field plot to an image file (JPG or PNG) using Python PyVista.

        This method does not support streamlines plot.

        .. note::
           The PyVista module rebuilds the mesh and the overlap fields on the mesh.

        Parameters
        ----------
        plot_name : str
            Name of the field plot to export.
        project_path : str, optional
            Path for saving the image file. The default is ``""``.
        mesh_plot : bool, optional
            Whether to create and plot the mesh over the fields. The default is ``False``.
        image_format : str, optional
            Format of the image file. Options are ``"jpg"``, ``"png"``, ``"svg"``, and ``"webp"``.
            The default is ``"jpg"``.
        view : str, optional
           View to export. Options are ``"isometric"``, ``"xy"``, ``"xz"``, ``"yz"``.
        plot_label : str, optional
            Type of the plot. The default is ``"Temperature"``.
        plot_folder : str, optional
            Plot folder to update before exporting the field.
            The default is ``None``, in which case all plot folders are updated.
        show : bool, optional
            Export Image without plotting on UI.
        scale_min : float, optional
            Fix the Scale Minimum value.
        scale_max : float, optional
            Fix the Scale Maximum value.
        plot_cad_objs : bool, optional
            Whether to include objects in the plot. The default is ``True``.
        log_scale : bool, optional
            Whether to plot fields in log scale. The default is ``True``.
        dark_mode : bool, optional
            Whether to display the model in dark mode or not. The default is ``False``.
        show_grid : bool, optional
            Whether to display the axes grid or not. The default is ``False``.
        show_bounding : bool, optional
            Whether to display the axes bounding box or not. The default is ``False``.
        show_legend : bool, optional
            Whether to display the legend. The default is ``True``.
        plot_as_separate_objects : bool, optional
            Whether to plot each object separately, which can require
            more time to export from AEDT. The default is ``True``.
        file_format : str, optional
            File format to export the plot to. The default is ``"case".
            Options are ``"aedtplt"`` and ``"case"``.
            If the active design is a Q3D design, the file format is automatically
            set to ``"fldplt"``.

        Returns
        -------
        :class:`ansys.aedt.core.generic.plot.ModelPlotter`
            Model Object.
        """
        is_pcb = False
        if self._app.solution_type in ["HFSS3DLayout", "HFSS 3D Layout Design"]:
            is_pcb = True
        if not plot_folder:
            self.ofieldsreporter.UpdateAllFieldsPlots()
        else:
            self.ofieldsreporter.UpdateQuantityFieldsPlots(plot_folder)

        file_to_add = self.export_field_plot(plot_name, self._app.working_directory, file_format=file_format)
        model = self.get_model_plotter_geometries(
            generate_mesh=False,
            get_objects_from_aedt=plot_cad_objs,
            plot_as_separate_objects=plot_as_separate_objects,
        )
        model.show_legend = show_legend
        model.off_screen = not show
        if dark_mode:
            model.background_color = [40, 40, 40]
        model.bounding_box = show_bounding
        model.show_grid = show_grid
        if file_to_add:
            model.add_field_from_file(
                file_to_add,
                coordinate_units=self._app.modeler.model_units,
                show_edges=mesh_plot,
                log_scale=log_scale,
            )
            if plot_label:
                model.fields[0].label = plot_label

        if view != "isometric" and view in ["xy", "xz", "yz"]:
            model.camera_position = view
        elif view != "isometric":
            self.logger.warning("Wrong view setup. It has to be one of xy, xz, yz, isometric.")
        if is_pcb:
            model.z_scale = 5

        if scale_min is not None and scale_max is None or scale_min is None and scale_max is not None:
            self.logger.warning("Invalid scale values: both values must be None or different from None.")
        elif scale_min is not None and scale_max is not None and not 0 <= scale_min < scale_max:
            self.logger.warning("Invalid scale values: scale_min must be greater than zero and less than scale_max.")
        elif log_scale and scale_min == 0:
            self.logger.warning("Invalid scale minimum value for logarithm scale.")
        else:
            model.range_min = scale_min
            model.range_max = scale_max
        if project_path:
            model.plot(Path(project_path) / (plot_name + "." + image_format))
        elif show:
            model.plot()
        return model

    @pyaedt_function_handler(object_list="assignment", imageformat="image_format", setup_name="setup")
    def plot_field(
        self,
        quantity,
        assignment,
        plot_type="Surface",
        setup=None,
        intrinsics=None,
        mesh_on_fields=False,
        view="isometric",
        plot_label=None,
        show=True,
        scale_min=None,
        scale_max=None,
        plot_cad_objs=True,
        log_scale=False,
        export_path="",
        image_format="jpg",
        keep_plot_after_generation=False,
        dark_mode=False,
        show_bounding=False,
        show_grid=False,
        show_legend=True,
        filter_objects=None,
        plot_as_separate_objects=True,
        file_format="case",
    ):
        """Create a field plot  using Python PyVista and export to an image file (JPG or PNG).

        .. note::
           The PyVista module rebuilds the mesh and the overlap fields on the mesh.

        Parameters
        ----------
        quantity : str
            Quantity to plot. For example, ``"Mag_E"``.
        assignment : str, list
            One or more objects or faces to apply the field plot to.
        plot_type  : str, optional
            Plot type. The default is ``Surface``. Options are
            ``"CutPlane"``, ``"Surface"``, and ``"Volume"``.
        setup : str, optional
            Setup and sweep name on which create the field plot. Default is None for nominal setup usage.
        intrinsics : dict, str, optional
            Intrinsic variables required to compute the field before the export.
            These are typically: frequency, time and phase.
            It can be provided either as a dictionary or as a string.
            If it is a dictionary, keys depend on the solution type and can be expressed as:

            - ``"Freq"`` or ``"Frequency"``.
            - ``"Time"``.
            - ``"Phase"``.

            If it is a string, it can either be ``"Freq"`` or ``"Time"`` depending on the solution type.
            The default is ``None`` in which case the intrinsics value is automatically computed based on the setup.
        mesh_on_fields : bool, optional
            Whether to create and plot the mesh over the fields. The
            default is ``False``.
        view : str, optional
           View to export. Options are ``"isometric"``, ``"xy"``, ``"xz"``, ``"yz"``.
        plot_label : str, optional
            Type of the plot. The default is ``"Temperature"``.
        show : bool, optional
            Export Image without plotting on UI.
        scale_min : float, optional
            Fix the Scale Minimum value.
        scale_max : float, optional
            Fix the Scale Maximum value.
        plot_cad_objs : bool, optional
            Whether to include objects in the plot. The default is ``True``.
        log_scale : bool, optional
            Whether to plot fields in log scale. The default is ``False``.
        export_path : str, optional
            Image export path. Default is ``None`` to not export the image.
        image_format : str, optional
            Format of the image file. Options are ``"jpg"``, ``"png"``, ``"svg"``, and ``"webp"``.
            The default is ``"jpg"``.
        keep_plot_after_generation : bool, optional
            Either to keep the Field Plot in AEDT after the generation is completed. Default is ``False``.
        dark_mode : bool, optional
            Whether to display the model in dark mode or not. The default is ``False``.
        show_grid : bool, optional
            Whether to display the axes grid or not. The default is ``False``.
        show_bounding : bool, optional
            Whether to display the axes bounding box or not. The default is ``False``.
        show_legend : bool, optional
            Whether to display the legend or not. The default is ``True``.
        filter_objects : list, optional
            Objects list for filtering the ``CutPlane`` plots.
        plot_as_separate_objects : bool, optional
            Plot each object separately. It may require more time to export from AEDT.
        file_format : str, optional
            File format for the exported image. The default is ``"case"``.

        Returns
        -------
        :class:`ansys.aedt.core.visualization.plot.pyvista.ModelPlotter`
            Model Object.
        """
        intrinsics = self._check_intrinsics(intrinsics, setup=setup)
        if filter_objects is None:
            filter_objects = []
        if os.getenv("PYAEDT_DOC_GENERATION", "False").lower() in ("true", "1", "t"):  # pragma: no cover
            show = False
        if not setup:
            setup = self._app.existing_analysis_sweeps[0]

        # file_to_add = []
        if plot_type == "Surface":
            plotf = self.create_fieldplot_surface(assignment, quantity, setup, intrinsics)
        elif plot_type == "Volume":
            plotf = self.create_fieldplot_volume(assignment, quantity, setup, intrinsics)
        else:
            plotf = self.create_fieldplot_cutplane(
                assignment, quantity, setup, intrinsics, filter_objects=filter_objects
            )
        # if plotf:
        #     file_to_add = self.export_field_plot(plotf.name, self._app.working_directory, plotf.name)

        model = self.plot_field_from_fieldplot(
            plotf.name,
            export_path,
            mesh_on_fields,
            image_format,
            view,
            plot_label if plot_label else quantity,
            None,
            show,
            scale_min,
            scale_max,
            plot_cad_objs,
            log_scale,
            dark_mode=dark_mode,
            show_grid=show_grid,
            show_bounding=show_bounding,
            show_legend=show_legend,
            plot_as_separate_objects=plot_as_separate_objects,
            file_format=file_format,
        )
        if not keep_plot_after_generation:
            plotf.delete()
        return model

    @pyaedt_function_handler(object_list="assignment", variation_list="variations", setup_name="setup")
    def plot_animated_field(
        self,
        quantity,
        assignment,
        plot_type="Surface",
        setup=None,
        intrinsics=None,
        variation_variable="Phi",
        variations=None,
        view="isometric",
        show=True,
        scale_min=None,
        scale_max=None,
        plot_cad_objs=True,
        log_scale=True,
        zoom=None,
        export_gif=False,
        export_path="",
        force_opacity_value=0.1,
        dark_mode=False,
        show_grid=False,
        show_bounding=False,
        show_legend=True,
        filter_objects=None,
        file_format="case",
    ):
        """Create an animated field plot using Python PyVista and export to a gif file.

        .. note::
           The PyVista module rebuilds the mesh and the overlap fields on the mesh.

        Parameters
        ----------
        quantity : str
            Quantity to plot (for example, ``"Mag_E"``).
        assignment : list, str
            One or more objects or faces to apply the field plot to.
        plot_type  : str, optional
            Plot type. The default is ``Surface``. Options are
            ``"CutPlane"``, ``"Surface"``, and ``"Volume"``.
        setup : str, optional
            Setup and sweep name on which create the field plot. Default is None for nominal setup usage.
        intrinsics : dict, str, optional
            Intrinsic variables required to compute the field before the export.
            These are typically: frequency, time and phase.
            It can be provided either as a dictionary or as a string.
            If it is a dictionary, keys depend on the solution type and can be expressed as:
            - ``"Freq"`` or ``"Frequency"``
            - ``"Time"``
            - ``"Phase"``

            If it is a string, it can either be ``"Freq"`` or ``"Time"`` depending on the solution type.
            The default is ``None`` in which case the intrinsics value is automatically computed based on the setup.
        variation_variable : str, optional
            Variable to vary. The default is ``"Phi"``.
        variations : list, optional
            List of variation values with units. The default is ``["0deg"]``.
        view : str, optional
           View to export. Options are ``"isometric"``, ``"xy"``, ``"xz"``, ``"yz"``.
        show : bool, optional
            Export Image without plotting on UI.
        scale_min : float, optional
            Fix the Scale Minimum value.
        scale_max : float, optional
            Fix the Scale Maximum value.
        plot_cad_objs : bool, optional
            Whether to include objects in the plot. The default is ``True``.
        log_scale : bool, optional
            Whether to plot fields in log scale. The default is ``True``.
        zoom : float, optional
            Zoom factor.
        export_gif : bool, optional
             Whether to export an animated gif or not. The default is ``False``.
        export_path : str, optional
            Image export path. Default is ``None`` to not ``working_directory`` will be used to save the image.
        force_opacity_value : float, optional
            Opacity value between 0 and 1 to be applied to all model.
            If `None` aedt opacity will be applied to each object.
        dark_mode : bool, optional
            Whether to display the model in dark mode or not. The default is ``False``.
        show_grid : bool, optional
            Whether to display the axes grid or not. The default is ``False``.
        show_bounding : bool, optional
            Whether to display the axes bounding box or not. The default is ``False``.
        show_legend : bool, optional
            Whether to display the legend or not. The default is ``True``.
        filter_objects : list, optional
            Objects list for filtering the ``CutPlane`` plots.
            The default is ``None`` in which case an empty list is passed.
        file_format : str, optional
            File format for the exported image. The default is ``"case"``.
        Returns
        -------
        :class:`ansys.aedt.core.generic.plot.ModelPlotter`
            Model Object.
        """
        intrinsics = self._check_intrinsics(intrinsics, setup=setup)
        if variations is None:
            variations = ["0deg"]
        if os.getenv("PYAEDT_DOC_GENERATION", "False").lower() in ("true", "1", "t"):  # pragma: no cover
            show = False
        if not export_path:
            export_path = self._app.working_directory
        if not filter_objects:
            filter_objects = []

        v = 0
        fields_to_add = []
        is_intrinsics = True
        if variation_variable in self._app.variable_manager.independent_variables:
            is_intrinsics = False
        for el in variations:
            if is_intrinsics:
                intrinsics[variation_variable] = el
            else:
                self._app[variation_variable] = el
            if plot_type == "Surface":
                plotf = self.create_fieldplot_surface(assignment, quantity, setup, intrinsics)
            elif plot_type == "Volume":
                plotf = self.create_fieldplot_volume(assignment, quantity, setup, intrinsics)
            else:
                plotf = self.create_fieldplot_cutplane(
                    assignment, quantity, setup, intrinsics, filter_objects=filter_objects
                )
            if plotf:
                file_to_add = self.export_field_plot(plotf.name, export_path, plotf.name + str(v), file_format)
                if file_to_add:
                    fields_to_add.append(file_to_add)
                plotf.delete()
            v += 1
        model = self.get_model_plotter_geometries(
            generate_mesh=False, get_objects_from_aedt=plot_cad_objs, force_opacity_value=force_opacity_value
        )
        model.off_screen = not show
        if dark_mode:
            model.background_color = [40, 40, 40]
        model.bounding_box = show_bounding
        model.show_grid = show_grid
        model.show_legend = show_legend
        if fields_to_add:
            model.add_frames_from_file(fields_to_add, log_scale=log_scale)
        if export_gif:
            model.gif_file = Path(self._app.working_directory) / (self._app.project_name + ".gif")
        if view != "isometric" and view in ["xy", "xz", "yz"]:
            model.camera_position = view
        elif view != "isometric":
            self.logger.warning("Wrong view setup. It has to be one of xy, xz, yz, isometric.")

        if scale_min and scale_max:
            model.range_min = scale_min
            model.range_max = scale_max
        if zoom:
            model.zoom = zoom
        if show or export_gif:
            model.animate(show=show)
        return model

    @pyaedt_function_handler(plotname="plot_name", variation_list="variations")
    def animate_fields_from_aedtplt(
        self,
        plot_name,
        plot_folder=None,
        variation_variable="Phase",
        variations=["0deg"],
        project_path="",
        export_gif=False,
        show=True,
        dark_mode=False,
        show_bounding=False,
        show_grid=False,
    ):
        """Generate a field plot to an image file (JPG or PNG) using PyVista.

        .. note::
           The PyVista module rebuilds the mesh and the overlap fields on the mesh.

        Parameters
        ----------
        plot_name : str
            Name of the plot or the name of the object.
        plot_folder : str, optional
            Name of the folder in which the plot resides. The default
            is ``None``.
        variation_variable : str, optional
            Variable to vary. The default is ``"Phase"``.
        variations : list, optional
            List of variation values with units. The default is
            ``["0deg"]``.
        project_path : str, optional
            Path for the export. The default is ``""``, in which case the file is exported
            to the working directory.
        export_gif : bool, optional
             Whether to export the GIF file. The default is ``False``.
        show : bool, optional
             Generate the animation without showing an interactive plot.  The default is ``True``.
        dark_mode : bool, optional
            Whether to display the model in dark mode or not. The default is ``False``.
        show_grid : bool, optional
            Whether to display the axes grid or not. The default is ``False``.
        show_bounding : bool, optional
            Whether to display the axes bounding box or not. The default is ``False``.

        Returns
        -------
        :class:`ansys.aedt.core.generic.plot.ModelPlotter`
            Model Object.
        """
        if not plot_folder:
            self.ofieldsreporter.UpdateAllFieldsPlots()
        else:
            self.ofieldsreporter.UpdateQuantityFieldsPlots(plot_folder)

        fields_to_add = []
        if not project_path:
            project_path = self._app.working_directory
        for el in variations:
            if plot_name in self.field_plots and variation_variable in self.field_plots[plot_name].intrinsics:
                self.field_plots[plot_name].intrinsics[variation_variable] = el
                self.field_plots[plot_name].update()
            else:
                self._app._odesign.ChangeProperty(
                    [
                        "NAME:AllTabs",
                        [
                            "NAME:FieldsPostProcessorTab",
                            ["NAME:PropServers", "FieldsReporter:" + plot_name],
                            ["NAME:ChangedProps", ["NAME:" + variation_variable, "Value:=", el]],
                        ],
                    ]
                )
            fields_to_add.append(
                self.export_field_plot(
                    plot_name, project_path, plot_name + variation_variable + str(el), file_format="case"
                )
            )

        model = self.get_model_plotter_geometries(generate_mesh=False)
        model.off_screen = not show
        if dark_mode:
            model.background_color = [40, 40, 40]
        model.bounding_box = show_bounding
        model.show_grid = show_grid
        if fields_to_add:
            model.add_frames_from_file(fields_to_add)
        if export_gif:
            model.gif_file = Path(self._app.working_directory) / (self._app.project_name + ".gif")

        if show or export_gif:
            model.animate(show=show)
        return model

    @pyaedt_function_handler()
    def create_3d_plot(
        self,
        solution_data,
        nominal_sweep=None,
        nominal_value=None,
        primary_sweep="Theta",
        secondary_sweep="Phi",
        snapshot_path=None,
        show=True,
    ):
        """Create a 3D plot using Matplotlib.

        Parameters
        ----------
        solution_data : :class:`ansys.aedt.core.modules.solutions.SolutionData`
            Input data for the solution.
        nominal_sweep : str, optional
            Name of the nominal sweep. The default is ``None``.
        nominal_value : str, optional
            Value for the nominal sweep. The default is ``None``.
        primary_sweep : str, optional
            Primary sweep. The default is ``"Theta"``.
        secondary_sweep : str, optional
            Secondary sweep. The default is ``"Phi"``.
        snapshot_path : str, optional
            Full path to image file if a snapshot is needed.
            The default is ``None``.
        show : bool, optional
            Whether if show the plot or not. Default is set to `True`.

        Returns
        -------
         bool
             ``True`` when successful, ``False`` when failed.
        """
        if nominal_value:
            solution_data.intrinsics[nominal_sweep] = nominal_value
        if nominal_value:
            solution_data.primary_sweep = primary_sweep
        return solution_data.plot_3d(
            x_axis=primary_sweep, y_axis=secondary_sweep, snapshot_path=snapshot_path, show=show
        )

    @pyaedt_function_handler(frames_list="frames", output_gif_path="gif_path")
    def plot_scene(
        self,
        frames,
        gif_path,
        norm_index=0,
        dy_rng=0,
        fps=30,
        show=True,
        view="yz",
        zoom=2.0,
        convert_fields_in_db=False,
        log_multiplier=10.0,
    ):
        """Plot the current model 3D scene with overlapping animation coming from a file list and save the gif.

        Parameters
        ----------
        frames : list or str
            File list containing animation frames to plot in CSV format or
            path to a text index file containing the full path to CSV files.
        gif_path : str
            Full path for outputting the GIF file.
        norm_index : int, optional
            Frame to use to normalize your images.
            Data is already saved as dB : 100 for usual traffic scenes.
        dy_rng : int, optional
            Specify how many dB below you would like to specify the range_min.
            Tweak this a couple of times with small number of frames.
        fps : int, optional
            Frames per Second.
        show : bool, optional
            Either if show or only export gif.
        view : str, optional
           View to export. Options are ``"isometric"``, ``"xy"``, ``"xz"``, and ``"yz"``.
           The default is ``"isometric"``.
        zoom : float, optional
            Default zoom. Default Value is `2`.
        convert_fields_in_db : bool, optional
            Either if convert the fields before plotting in dB. Default Value is `False`.
        log_multiplier : float, optional
            Field multiplier if field in dB. Default Value is `10.0`.

        Returns
        -------
        """
        if isinstance(frames, str) and Path(frames).exists():
            with open_file(frames, "r") as f:
                lines = f.read()
                temp_list = lines.splitlines()
            frames_paths_list = [i for i in temp_list]
        elif isinstance(frames, str):
            self.logger.error("Path doesn't exists")
            return False
        else:
            frames_paths_list = frames
        scene = self.get_model_plotter_geometries(generate_mesh=False)

        norm_data = np.loadtxt(frames_paths_list[norm_index], skiprows=1, delimiter=",")
        norm_val = norm_data[:, -1]
        v_max = np.max(norm_val)
        v_min = v_max - dy_rng
        scene.add_frames_from_file(frames_paths_list, log_scale=False, color_map="jet", header_lines=1, opacity=0.8)

        # Specifying the attributes of the scene through the ModelPlotter object
        scene.off_screen = not show
        if view != "isometric" and view in ["xy", "xz", "yz"]:
            scene.camera_position = view
        scene.range_min = v_min
        scene.range_max = v_max
        scene.show_grid = False
        scene.windows_size = [1920, 1080]
        scene.show_legend = False
        scene.show_boundingbox = False
        scene.legend = False
        scene.frame_per_seconds = fps
        scene.zoom = zoom
        scene.bounding_box = False
        scene.color_bar = False
        scene.gif_file = gif_path  # This GIF file may be a bit slower so it can be speed it up a bit
        scene.convert_fields_in_db = convert_fields_in_db
        scene.log_multiplier = log_multiplier
        scene.animate(show=show)

    def get_field_extremum(
        self,
        assignment: str,
        max_min: Literal["Max", "Min"],
        location: Literal["Surface", "Volume"],
        field: str,
        setup: Optional[str] = None,
        intrinsics: Optional[Dict[str, str]] = None,
    ) -> Tuple[Tuple[float, float, float], float]:
        """
        Calculates the position and value of the field maximum or minimum.

        Parameters
        ----------
            assignment : str
                The name of the object to calculate the extremum for.
            max_min : Literal["Max", "Min"]
                "Max" for maximum, "Min" for minimum.
            location : Literal["Surface", "Volume"]
                "Surface" for surface, "Volume" for volume.
            field : str:
                Name of the field.
            intrinsics : Optional[dict[str, str]]
                Time at which to retrieve results if setup is transient. Default is `None`.
            setup : Optional[str]
                The name of the setup to use. If `None`, the first available setup is used. Default is `None`.

        Returns
        -------
            Tuple[Tuple[float, float, float], float]
            A tuple containing:

              - A tuple of three floats representing the (x, y, z) coordinates of the maximum point.
              - A float representing the value associated with the maximum point.
        """
        if assignment not in self._app.modeler.object_names:
            raise ValueError(f"Object '{assignment}' does not exist.")

        max_min = max_min.capitalize()
        location = location.capitalize()

        position = []
        for d in ["X", "Y", "Z"]:
            self.fields_calculator.delete_expression("__pyaedt_internal_MaxMinPos")
            xpr = self.fields_calculator.add_expression(
                {
                    "name": "__pyaedt_internal_MaxMinPos",
                    "design_type": [self._app.design_type],
                    "fields_type": ["Fields"],
                    "primary_sweep": "",
                    "assignment": assignment,
                    "assignment_type": ["Sheet", "Solid"],
                    "operations": [
                        f"Fundamental_Quantity('{field}')"
                        f"Enter{location}('{assignment}')"
                        f"Operation('{location}Value')"
                        f"Operation('{max_min}Pos')"
                        f"Operation('Scalar{d}')"
                    ],
                },
                assignment,
            )
            position.append(
                unit_converter(
                    float(self.fields_calculator.evaluate(xpr, setup, intrinsics)),
                    unit_system="Length",
                    input_units="meter",
                    output_units=self._app.units.length,
                )
            )
            self.fields_calculator.delete_expression(xpr)
        position = tuple(position)

        value = self.get_scalar_field_value(
            field,
            scalar_function=f"{max_min}imum",
            solution=setup,
            intrinsics=intrinsics,
            object_name=assignment,
            object_type=location.casefold(),
        )

        return position, value<|MERGE_RESOLUTION|>--- conflicted
+++ resolved
@@ -1675,14 +1675,10 @@
                     files_exported.append([fname, self._app.modeler[el].color, 0.05])
             return files_exported
         else:
-<<<<<<< HEAD
-            fname = Path(export_path) / "Model_AllObjs_AllMats.obj"
-=======
-            if os.path.isdir(export_path):
-                fname = os.path.join(export_path, "Model_AllObjs_AllMats.obj")
+            if Path(export_path).is_dir():
+                fname = Path(export_path) / "Model_AllObjs_AllMats.obj"
             else:
-                fname = export_path
->>>>>>> 67d9e0c6
+                fname = Path(export_path)
             self._app.modeler.oeditor.ExportModelMeshToFile(fname, assignment)
             return [[fname, "aquamarine", 0.3]]
 
