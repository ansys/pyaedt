--- conflicted
+++ resolved
@@ -105,13 +105,8 @@
         return parent_node
 
     @property
-<<<<<<< HEAD
-    def properties(self):
-        """Gets the node's properties.
-=======
     def properties(self) -> dict:
         """Node properties.
->>>>>>> eab35581
 
         Returns
         -------
