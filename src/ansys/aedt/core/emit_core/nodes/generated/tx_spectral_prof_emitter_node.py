--- conflicted
+++ resolved
@@ -64,21 +64,13 @@
         Value should be 'true' or 'false'.
         """
         val = self._get_property("Include Phase Noise")
-<<<<<<< HEAD
-        return val == true
+        return val == "true"
 
     @include_phase_noise.setter
     def include_phase_noise(self, value: bool):
-        self._oRevisionData.SetEmitNodeProperties(self._result_id, self._node_id, [f"Include Phase Noise={value}"])
-=======
-        return (val == "true")
-
-    @include_phase_noise.setter
-    def include_phase_noise(self, value: bool):
-        self._oRevisionData.SetEmitNodeProperties(self._result_id, 
-                                                  self._node_id, 
-                                                  [f"Include Phase Noise={str(value).lower()}"])
->>>>>>> 2a1ac4f6
+        self._oRevisionData.SetEmitNodeProperties(
+            self._result_id, self._node_id, [f"Include Phase Noise={str(value).lower()}"]
+        )
 
     @property
     def tx_broadband_noise(self) -> float:
@@ -100,23 +92,13 @@
         Value should be 'true' or 'false'.
         """
         val = self._get_property("Perform Tx Intermod Analysis")
-<<<<<<< HEAD
-        return val == true
+        return val == "true"
 
     @perform_tx_intermod_analysis.setter
     def perform_tx_intermod_analysis(self, value: bool):
         self._oRevisionData.SetEmitNodeProperties(
-            self._result_id, self._node_id, [f"Perform Tx Intermod Analysis={value}"]
+            self._result_id, self._node_id, [f"Perform Tx Intermod Analysis={str(value).lower()}"]
         )
-=======
-        return (val == "true")
-
-    @perform_tx_intermod_analysis.setter
-    def perform_tx_intermod_analysis(self, value: bool):
-        self._oRevisionData.SetEmitNodeProperties(self._result_id, 
-                                                  self._node_id, 
-                                                  [f"Perform Tx Intermod Analysis={str(value).lower()}"])
->>>>>>> 2a1ac4f6
 
     @property
     def internal_amp_gain(self) -> float:
