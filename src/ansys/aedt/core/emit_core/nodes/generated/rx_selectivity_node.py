# -*- coding: utf-8 -*-
#
# Copyright (C) 2021 - 2025 ANSYS, Inc. and/or its affiliates.
# SPDX-FileCopyrightText: 2021 - 2025 ANSYS, Inc. and /or its affiliates.
# SPDX-License-Identifier: MIT
#
#
# Permission is hereby granted, free of charge, to any person obtaining a copy
# of this software and associated documentation files (the "Software"), to deal
# in the Software without restriction, including without limitation the rights
# to use, copy, modify, merge, publish, distribute, sublicense, and/or sell
# copies of the Software, and to permit persons to whom the Software is
# furnished to do so, subject to the following conditions:
#
# The above copyright notice and this permission notice shall be included in all
# copies or substantial portions of the Software.
#
# THE SOFTWARE IS PROVIDED "AS IS", WITHOUT WARRANTY OF ANY KIND, EXPRESS OR
# IMPLIED, INCLUDING BUT NOT LIMITED TO THE WARRANTIES OF MERCHANTABILITY,
# FITNESS FOR A PARTICULAR PURPOSE AND NONINFRINGEMENT. IN NO EVENT SHALL THE
# AUTHORS OR COPYRIGHT HOLDERS BE LIABLE FOR ANY CLAIM, DAMAGES OR OTHER
# LIABILITY, WHETHER IN AN ACTION OF CONTRACT, TORT OR OTHERWISE, ARISING FROM,
# OUT OF OR IN CONNECTION WITH THE SOFTWARE OR THE USE OR OTHER DEALINGS IN THE
# SOFTWARE.

from ansys.aedt.core.emit_core.nodes.emit_node import EmitNode


class RxSelectivityNode(EmitNode):
    def __init__(self, emit_obj, result_id, node_id):
        self._is_component = False
        EmitNode.__init__(self, emit_obj, result_id, node_id)

    @property
    def parent(self):
        """The parent of this emit node."""
        return self._parent

    def import_csv_file(self, file_name):
        """Import a CSV File..."""
        return self._import(file_name, "Csv")

    def delete(self):
        """Delete this node"""
        self._delete()

    @property
    def enabled(self) -> bool:
        """Enabled state for this node."""
<<<<<<< HEAD
        return self._oRevisionData.GetEmitNodeProperties(self._result_id, self._node_id, "enabled")
=======
        return self._get_property("enabled")
>>>>>>> eab35581

    @enabled.setter
    def enabled(self, value: bool):
        self._set_property("enabled", f"{str(value).lower()}")

    @property
    def use_arithmetic_mean(self) -> bool:
        """Use Arithmetic Mean.

        Uses arithmetic mean to center bandwidths about the tuned channel
        frequency.

        Value should be 'true' or 'false'.
        """
        val = self._get_property("Use Arithmetic Mean")
        return val == "true"

    @use_arithmetic_mean.setter
    def use_arithmetic_mean(self, value: bool):
<<<<<<< HEAD
        self._oRevisionData.SetEmitNodeProperties(
            self._result_id, self._node_id, [f"Use Arithmetic Mean={str(value).lower()}"]
        )
=======
        self._set_property("Use Arithmetic Mean", f"{str(value).lower()}")
>>>>>>> eab35581
<|MERGE_RESOLUTION|>--- conflicted
+++ resolved
@@ -47,11 +47,7 @@
     @property
     def enabled(self) -> bool:
         """Enabled state for this node."""
-<<<<<<< HEAD
-        return self._oRevisionData.GetEmitNodeProperties(self._result_id, self._node_id, "enabled")
-=======
         return self._get_property("enabled")
->>>>>>> eab35581
 
     @enabled.setter
     def enabled(self, value: bool):
@@ -71,10 +67,4 @@
 
     @use_arithmetic_mean.setter
     def use_arithmetic_mean(self, value: bool):
-<<<<<<< HEAD
-        self._oRevisionData.SetEmitNodeProperties(
-            self._result_id, self._node_id, [f"Use Arithmetic Mean={str(value).lower()}"]
-        )
-=======
-        self._set_property("Use Arithmetic Mean", f"{str(value).lower()}")
->>>>>>> eab35581
+        self._set_property("Use Arithmetic Mean", f"{str(value).lower()}")