--- conflicted
+++ resolved
@@ -46,18 +46,8 @@
         Value should be 'true' or 'false'.
         """
         val = self._get_property("Enabled")
-<<<<<<< HEAD
-        return val == true
+        return val == "true"
 
     @enabled.setter
     def enabled(self, value: bool):
-        self._oRevisionData.SetEmitNodeProperties(self._result_id, self._node_id, [f"Enabled={value}"])
-=======
-        return (val == "true")
-
-    @enabled.setter
-    def enabled(self, value: bool):
-        self._oRevisionData.SetEmitNodeProperties(self._result_id, 
-                                                  self._node_id, 
-                                                  [f"Enabled={str(value).lower()}"])
->>>>>>> 2a1ac4f6
+        self._oRevisionData.SetEmitNodeProperties(self._result_id, self._node_id, [f"Enabled={str(value).lower()}"])