--- conflicted
+++ resolved
@@ -50,8 +50,4 @@
 
     @enabled.setter
     def enabled(self, value: bool):
-<<<<<<< HEAD
-        self._oRevisionData.SetEmitNodeProperties(self._result_id, self._node_id, [f"Enabled={str(value).lower()}"])
-=======
-        self._set_property("Enabled", f"{str(value).lower()}")
->>>>>>> eab35581
+        self._set_property("Enabled", f"{str(value).lower()}")