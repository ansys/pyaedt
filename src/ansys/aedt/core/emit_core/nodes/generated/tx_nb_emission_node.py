--- conflicted
+++ resolved
@@ -49,11 +49,7 @@
     @property
     def enabled(self) -> bool:
         """Enabled state for this node."""
-<<<<<<< HEAD
-        return self._oRevisionData.GetEmitNodeProperties(self._result_id, self._node_id, "enabled")
-=======
         return self._get_property("enabled")
->>>>>>> eab35581
 
     @enabled.setter
     def enabled(self, value: bool):
@@ -72,13 +68,7 @@
 
     @narrowband_behavior.setter
     def narrowband_behavior(self, value: NarrowbandBehaviorOption):
-<<<<<<< HEAD
-        self._oRevisionData.SetEmitNodeProperties(
-            self._result_id, self._node_id, [f"Narrowband Behavior={value.value}"]
-        )
-=======
         self._set_property("Narrowband Behavior", f"{value.value}")
->>>>>>> eab35581
 
     @property
     def measurement_frequency(self) -> float:
@@ -90,8 +80,4 @@
     @measurement_frequency.setter
     def measurement_frequency(self, value: float | str):
         value = self._convert_to_internal_units(value, "Freq")
-<<<<<<< HEAD
-        self._oRevisionData.SetEmitNodeProperties(self._result_id, self._node_id, [f"Measurement Frequency={value}"])
-=======
-        self._set_property("Measurement Frequency", f"{value}")
->>>>>>> eab35581
+        self._set_property("Measurement Frequency", f"{value}")