--- conflicted
+++ resolved
@@ -68,11 +68,7 @@
         Value should be 'true' or 'false'.
         """
         val = self._get_property("Use AMS Limits")
-<<<<<<< HEAD
-        return val == true
-=======
-        return (val == "true")
->>>>>>> 2a1ac4f6
+        return val == "true"
 
     @property
     def start_frequency(self) -> float:
@@ -101,8 +97,4 @@
         Value should be 'true' or 'false'.
         """
         val = self._get_property("Exclude Harmonics Below Noise")
-<<<<<<< HEAD
-        return val == true
-=======
-        return (val == "true")
->>>>>>> 2a1ac4f6
+        return val == "true"