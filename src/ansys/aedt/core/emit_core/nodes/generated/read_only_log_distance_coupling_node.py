--- conflicted
+++ resolved
@@ -45,11 +45,7 @@
         Value should be 'true' or 'false'.
         """
         val = self._get_property("Enabled")
-<<<<<<< HEAD
-        return val == true
-=======
-        return (val == "true")
->>>>>>> 2a1ac4f6
+        return val == "true"
 
     @property
     def antenna_a(self) -> EmitNode:
@@ -70,11 +66,7 @@
         Value should be 'true' or 'false'.
         """
         val = self._get_property("Enable Refinement")
-<<<<<<< HEAD
-        return val == true
-=======
-        return (val == "true")
->>>>>>> 2a1ac4f6
+        return val == "true"
 
     @property
     def adaptive_sampling(self) -> bool:
@@ -83,11 +75,7 @@
         Value should be 'true' or 'false'.
         """
         val = self._get_property("Adaptive Sampling")
-<<<<<<< HEAD
-        return val == true
-=======
-        return (val == "true")
->>>>>>> 2a1ac4f6
+        return val == "true"
 
     @property
     def refinement_domain(self):
@@ -197,11 +185,7 @@
         Value should be 'true' or 'false'.
         """
         val = self._get_property("Include Rain Attenuation")
-<<<<<<< HEAD
-        return val == true
-=======
-        return (val == "true")
->>>>>>> 2a1ac4f6
+        return val == "true"
 
     @property
     def rain_availability(self) -> float:
@@ -246,11 +230,7 @@
         Value should be 'true' or 'false'.
         """
         val = self._get_property("Include Atmospheric Absorption")
-<<<<<<< HEAD
-        return val == true
-=======
-        return (val == "true")
->>>>>>> 2a1ac4f6
+        return val == "true"
 
     @property
     def temperature(self) -> float:
