--- conflicted
+++ resolved
@@ -46,21 +46,11 @@
         Value should be 'true' or 'false'.
         """
         val = self._get_property("Enabled")
-<<<<<<< HEAD
-        return val == true
+        return val == "true"
 
     @enabled.setter
     def enabled(self, value: bool):
-        self._oRevisionData.SetEmitNodeProperties(self._result_id, self._node_id, [f"Enabled={value}"])
-=======
-        return (val == "true")
-
-    @enabled.setter
-    def enabled(self, value: bool):
-        self._oRevisionData.SetEmitNodeProperties(self._result_id, 
-                                                  self._node_id, 
-                                                  [f"Enabled={str(value).lower()}"])
->>>>>>> 2a1ac4f6
+        self._oRevisionData.SetEmitNodeProperties(self._result_id, self._node_id, [f"Enabled={str(value).lower()}"])
 
     @property
     def enable_refinement(self) -> bool:
@@ -69,21 +59,13 @@
         Value should be 'true' or 'false'.
         """
         val = self._get_property("Enable Refinement")
-<<<<<<< HEAD
-        return val == true
+        return val == "true"
 
     @enable_refinement.setter
     def enable_refinement(self, value: bool):
-        self._oRevisionData.SetEmitNodeProperties(self._result_id, self._node_id, [f"Enable Refinement={value}"])
-=======
-        return (val == "true")
-
-    @enable_refinement.setter
-    def enable_refinement(self, value: bool):
-        self._oRevisionData.SetEmitNodeProperties(self._result_id, 
-                                                  self._node_id, 
-                                                  [f"Enable Refinement={str(value).lower()}"])
->>>>>>> 2a1ac4f6
+        self._oRevisionData.SetEmitNodeProperties(
+            self._result_id, self._node_id, [f"Enable Refinement={str(value).lower()}"]
+        )
 
     @property
     def adaptive_sampling(self) -> bool:
@@ -92,21 +74,13 @@
         Value should be 'true' or 'false'.
         """
         val = self._get_property("Adaptive Sampling")
-<<<<<<< HEAD
-        return val == true
+        return val == "true"
 
     @adaptive_sampling.setter
     def adaptive_sampling(self, value: bool):
-        self._oRevisionData.SetEmitNodeProperties(self._result_id, self._node_id, [f"Adaptive Sampling={value}"])
-=======
-        return (val == "true")
-
-    @adaptive_sampling.setter
-    def adaptive_sampling(self, value: bool):
-        self._oRevisionData.SetEmitNodeProperties(self._result_id, 
-                                                  self._node_id, 
-                                                  [f"Adaptive Sampling={str(value).lower()}"])
->>>>>>> 2a1ac4f6
+        self._oRevisionData.SetEmitNodeProperties(
+            self._result_id, self._node_id, [f"Adaptive Sampling={str(value).lower()}"]
+        )
 
     @property
     def refinement_domain(self):
