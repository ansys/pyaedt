# -*- coding: utf-8 -*-
#
# Copyright (C) 2021 - 2025 ANSYS, Inc. and/or its affiliates.
# SPDX-FileCopyrightText: 2021 - 2025 ANSYS, Inc. and /or its affiliates.
# SPDX-License-Identifier: MIT
#
#
# Permission is hereby granted, free of charge, to any person obtaining a copy
# of this software and associated documentation files (the "Software"), to deal
# in the Software without restriction, including without limitation the rights
# to use, copy, modify, merge, publish, distribute, sublicense, and/or sell
# copies of the Software, and to permit persons to whom the Software is
# furnished to do so, subject to the following conditions:
#
# The above copyright notice and this permission notice shall be included in all
# copies or substantial portions of the Software.
#
# THE SOFTWARE IS PROVIDED "AS IS", WITHOUT WARRANTY OF ANY KIND, EXPRESS OR
# IMPLIED, INCLUDING BUT NOT LIMITED TO THE WARRANTIES OF MERCHANTABILITY,
# FITNESS FOR A PARTICULAR PURPOSE AND NONINFRINGEMENT. IN NO EVENT SHALL THE
# AUTHORS OR COPYRIGHT HOLDERS BE LIABLE FOR ANY CLAIM, DAMAGES OR OTHER
# LIABILITY, WHETHER IN AN ACTION OF CONTRACT, TORT OR OTHERWISE, ARISING FROM,
# OUT OF OR IN CONNECTION WITH THE SOFTWARE OR THE USE OR OTHER DEALINGS IN THE
# SOFTWARE.

from ansys.aedt.core.emit_core.nodes.emit_node import EmitNode


class ReadOnlyCustomCouplingNode(EmitNode):
    def __init__(self, emit_obj, result_id, node_id):
        self._is_component = False
        EmitNode.__init__(self, emit_obj, result_id, node_id)

    @property
    def parent(self):
        """The parent of this emit node."""
        return self._parent

    @property
    def table_data(self):
        """Table.
        Table consists of 2 columns.
        Frequency:
            Value should be between 1.0 and 100.0e9.
        Value (dB):
            Value should be between -1000.0 and 0.0.
        """
        return self._get_table_data()

    @property
    def enabled(self) -> bool:
        """Enable/Disable coupling.

        Value should be 'true' or 'false'.
        """
        val = self._get_property("Enabled")
<<<<<<< HEAD
        return val == true
=======
        return (val == "true")
>>>>>>> 2a1ac4f6

    @property
    def antenna_a(self) -> EmitNode:
        """First antenna of the pair to apply the coupling values to."""
        val = self._get_property("Antenna A")
        return val

    @property
    def antenna_b(self) -> EmitNode:
        """Second antenna of the pair to apply the coupling values to."""
        val = self._get_property("Antenna B")
        return val

    @property
    def enable_refinement(self) -> bool:
        """Enables/disables refined sampling of the frequency domain.

        Value should be 'true' or 'false'.
        """
        val = self._get_property("Enable Refinement")
<<<<<<< HEAD
        return val == true
=======
        return (val == "true")
>>>>>>> 2a1ac4f6

    @property
    def adaptive_sampling(self) -> bool:
        """Enables/disables adaptive refinement the frequency domain sampling.

        Value should be 'true' or 'false'.
        """
        val = self._get_property("Adaptive Sampling")
<<<<<<< HEAD
        return val == true
=======
        return (val == "true")
>>>>>>> 2a1ac4f6

    @property
    def refinement_domain(self):
        """Points to use when refining the frequency domain."""
        val = self._get_property("Refinement Domain")
        return val<|MERGE_RESOLUTION|>--- conflicted
+++ resolved
@@ -54,11 +54,7 @@
         Value should be 'true' or 'false'.
         """
         val = self._get_property("Enabled")
-<<<<<<< HEAD
-        return val == true
-=======
-        return (val == "true")
->>>>>>> 2a1ac4f6
+        return val == "true"
 
     @property
     def antenna_a(self) -> EmitNode:
@@ -79,11 +75,7 @@
         Value should be 'true' or 'false'.
         """
         val = self._get_property("Enable Refinement")
-<<<<<<< HEAD
-        return val == true
-=======
-        return (val == "true")
->>>>>>> 2a1ac4f6
+        return val == "true"
 
     @property
     def adaptive_sampling(self) -> bool:
@@ -92,11 +84,7 @@
         Value should be 'true' or 'false'.
         """
         val = self._get_property("Adaptive Sampling")
-<<<<<<< HEAD
-        return val == true
-=======
-        return (val == "true")
->>>>>>> 2a1ac4f6
+        return val == "true"
 
     @property
     def refinement_domain(self):
