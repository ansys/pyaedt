# -*- coding: utf-8 -*-
#
# Copyright (C) 2021 - 2025 ANSYS, Inc. and/or its affiliates.
# SPDX-FileCopyrightText: 2021 - 2025 ANSYS, Inc. and /or its affiliates.
# SPDX-License-Identifier: MIT
#
#
# Permission is hereby granted, free of charge, to any person obtaining a copy
# of this software and associated documentation files (the "Software"), to deal
# in the Software without restriction, including without limitation the rights
# to use, copy, modify, merge, publish, distribute, sublicense, and/or sell
# copies of the Software, and to permit persons to whom the Software is
# furnished to do so, subject to the following conditions:
#
# The above copyright notice and this permission notice shall be included in all
# copies or substantial portions of the Software.
#
# THE SOFTWARE IS PROVIDED "AS IS", WITHOUT WARRANTY OF ANY KIND, EXPRESS OR
# IMPLIED, INCLUDING BUT NOT LIMITED TO THE WARRANTIES OF MERCHANTABILITY,
# FITNESS FOR A PARTICULAR PURPOSE AND NONINFRINGEMENT. IN NO EVENT SHALL THE
# AUTHORS OR COPYRIGHT HOLDERS BE LIABLE FOR ANY CLAIM, DAMAGES OR OTHER
# LIABILITY, WHETHER IN AN ACTION OF CONTRACT, TORT OR OTHERWISE, ARISING FROM,
# OUT OF OR IN CONNECTION WITH THE SOFTWARE OR THE USE OR OTHER DEALINGS IN THE
# SOFTWARE.

from enum import Enum

from ansys.aedt.core.emit_core.nodes.emit_node import EmitNode


class MultiplexerBand(EmitNode):
    def __init__(self, emit_obj, result_id, node_id):
        self._is_component = False
        EmitNode.__init__(self, emit_obj, result_id, node_id)

    @property
    def parent(self):
        """The parent of this emit node."""
        return self._parent

    def rename(self, new_name: str):
        """Rename this node"""
        self._rename(new_name)

    def duplicate(self, new_name: str):
        """Duplicate this node"""
        return self._duplicate(new_name)

    def delete(self):
        """Delete this node"""
        self._delete()

    class TypeOption(Enum):
        BY_FILE = "By File"
        LOW_PASS = "Low Pass"  # nosec
        HIGH_PASS = "High Pass"  # nosec
        BAND_PASS = "Band Pass"  # nosec

    @property
    def type(self) -> TypeOption:
        """Type.

        Type of multiplexer pass band to define. The pass band can be defined by
        file (measured or simulated data) or using one of EMIT's parametric
        models.
        """
        val = self._get_property("Type")
        val = self.TypeOption[val.upper()]
        return val

    @type.setter
    def type(self, value: TypeOption):
<<<<<<< HEAD
        self._oRevisionData.SetEmitNodeProperties(self._result_id, self._node_id, [f"Type={value.value}"])
=======
        self._set_property("Type", f"{value.value}")
>>>>>>> eab35581

    @property
    def filename(self) -> str:
        """Name of file defining the multiplexer band.

        Value should be a full file path.
        """
        val = self._get_property("Filename")
        return val

    @filename.setter
    def filename(self, value: str):
<<<<<<< HEAD
        self._oRevisionData.SetEmitNodeProperties(self._result_id, self._node_id, [f"Filename={value}"])
=======
        self._set_property("Filename", f"{value}")
>>>>>>> eab35581

    @property
    def insertion_loss(self) -> float:
        """Multiplexer pass band insertion loss.

        Value should be between 0 and 100.
        """
        val = self._get_property("Insertion Loss")
        return float(val)

    @insertion_loss.setter
    def insertion_loss(self, value: float):
<<<<<<< HEAD
        self._oRevisionData.SetEmitNodeProperties(self._result_id, self._node_id, [f"Insertion Loss={value}"])
=======
        self._set_property("Insertion Loss", f"{value}")
>>>>>>> eab35581

    @property
    def stop_band_attenuation(self) -> float:
        """Stop-band loss (attenuation).

        Value should be between 0 and 200.
        """
        val = self._get_property("Stop band Attenuation")
        return float(val)

    @stop_band_attenuation.setter
    def stop_band_attenuation(self, value: float):
<<<<<<< HEAD
        self._oRevisionData.SetEmitNodeProperties(self._result_id, self._node_id, [f"Stop band Attenuation={value}"])
=======
        self._set_property("Stop band Attenuation", f"{value}")
>>>>>>> eab35581

    @property
    def max_pass_band(self) -> float:
        """Maximum pass band frequency.

        Value should be between 1 and 100e9.
        """
        val = self._get_property("Max Pass Band")
        val = self._convert_from_internal_units(float(val), "Freq")
        return float(val)

    @max_pass_band.setter
    def max_pass_band(self, value: float | str):
        value = self._convert_to_internal_units(value, "Freq")
<<<<<<< HEAD
        self._oRevisionData.SetEmitNodeProperties(self._result_id, self._node_id, [f"Max Pass Band={value}"])
=======
        self._set_property("Max Pass Band", f"{value}")
>>>>>>> eab35581

    @property
    def min_stop_band(self) -> float:
        """Minimum stop band frequency.

        Value should be between 1 and 100e9.
        """
        val = self._get_property("Min Stop Band")
        val = self._convert_from_internal_units(float(val), "Freq")
        return float(val)

    @min_stop_band.setter
    def min_stop_band(self, value: float | str):
        value = self._convert_to_internal_units(value, "Freq")
<<<<<<< HEAD
        self._oRevisionData.SetEmitNodeProperties(self._result_id, self._node_id, [f"Min Stop Band={value}"])
=======
        self._set_property("Min Stop Band", f"{value}")
>>>>>>> eab35581

    @property
    def max_stop_band(self) -> float:
        """Maximum stop band frequency.

        Value should be between 1 and 100e9.
        """
        val = self._get_property("Max Stop Band")
        val = self._convert_from_internal_units(float(val), "Freq")
        return float(val)

    @max_stop_band.setter
    def max_stop_band(self, value: float | str):
        value = self._convert_to_internal_units(value, "Freq")
<<<<<<< HEAD
        self._oRevisionData.SetEmitNodeProperties(self._result_id, self._node_id, [f"Max Stop Band={value}"])
=======
        self._set_property("Max Stop Band", f"{value}")
>>>>>>> eab35581

    @property
    def min_pass_band(self) -> float:
        """Minimum pass band frequency.

        Value should be between 1 and 100e9.
        """
        val = self._get_property("Min Pass Band")
        val = self._convert_from_internal_units(float(val), "Freq")
        return float(val)

    @min_pass_band.setter
    def min_pass_band(self, value: float | str):
        value = self._convert_to_internal_units(value, "Freq")
<<<<<<< HEAD
        self._oRevisionData.SetEmitNodeProperties(self._result_id, self._node_id, [f"Min Pass Band={value}"])
=======
        self._set_property("Min Pass Band", f"{value}")
>>>>>>> eab35581

    @property
    def lower_stop_band(self) -> float:
        """Lower stop band frequency.

        Value should be between 1 and 100e9.
        """
        val = self._get_property("Lower Stop Band")
        val = self._convert_from_internal_units(float(val), "Freq")
        return float(val)

    @lower_stop_band.setter
    def lower_stop_band(self, value: float | str):
        value = self._convert_to_internal_units(value, "Freq")
<<<<<<< HEAD
        self._oRevisionData.SetEmitNodeProperties(self._result_id, self._node_id, [f"Lower Stop Band={value}"])
=======
        self._set_property("Lower Stop Band", f"{value}")
>>>>>>> eab35581

    @property
    def lower_cutoff(self) -> float:
        """Lower cutoff frequency.

        Value should be between 1 and 100e9.
        """
        val = self._get_property("Lower Cutoff")
        val = self._convert_from_internal_units(float(val), "Freq")
        return float(val)

    @lower_cutoff.setter
    def lower_cutoff(self, value: float | str):
        value = self._convert_to_internal_units(value, "Freq")
<<<<<<< HEAD
        self._oRevisionData.SetEmitNodeProperties(self._result_id, self._node_id, [f"Lower Cutoff={value}"])
=======
        self._set_property("Lower Cutoff", f"{value}")
>>>>>>> eab35581

    @property
    def higher_cutoff(self) -> float:
        """Higher cutoff frequency.

        Value should be between 1 and 100e9.
        """
        val = self._get_property("Higher Cutoff")
        val = self._convert_from_internal_units(float(val), "Freq")
        return float(val)

    @higher_cutoff.setter
    def higher_cutoff(self, value: float | str):
        value = self._convert_to_internal_units(value, "Freq")
<<<<<<< HEAD
        self._oRevisionData.SetEmitNodeProperties(self._result_id, self._node_id, [f"Higher Cutoff={value}"])
=======
        self._set_property("Higher Cutoff", f"{value}")
>>>>>>> eab35581

    @property
    def higher_stop_band(self) -> float:
        """Higher stop band frequency.

        Value should be between 1 and 100e9.
        """
        val = self._get_property("Higher Stop Band")
        val = self._convert_from_internal_units(float(val), "Freq")
        return float(val)

    @higher_stop_band.setter
    def higher_stop_band(self, value: float | str):
        value = self._convert_to_internal_units(value, "Freq")
<<<<<<< HEAD
        self._oRevisionData.SetEmitNodeProperties(self._result_id, self._node_id, [f"Higher Stop Band={value}"])
=======
        self._set_property("Higher Stop Band", f"{value}")
>>>>>>> eab35581

    @property
    def warnings(self) -> str:
        """Warning(s) for this node."""
        val = self._get_property("Warnings")
        return val<|MERGE_RESOLUTION|>--- conflicted
+++ resolved
@@ -70,11 +70,7 @@
 
     @type.setter
     def type(self, value: TypeOption):
-<<<<<<< HEAD
-        self._oRevisionData.SetEmitNodeProperties(self._result_id, self._node_id, [f"Type={value.value}"])
-=======
         self._set_property("Type", f"{value.value}")
->>>>>>> eab35581
 
     @property
     def filename(self) -> str:
@@ -87,11 +83,7 @@
 
     @filename.setter
     def filename(self, value: str):
-<<<<<<< HEAD
-        self._oRevisionData.SetEmitNodeProperties(self._result_id, self._node_id, [f"Filename={value}"])
-=======
         self._set_property("Filename", f"{value}")
->>>>>>> eab35581
 
     @property
     def insertion_loss(self) -> float:
@@ -104,11 +96,7 @@
 
     @insertion_loss.setter
     def insertion_loss(self, value: float):
-<<<<<<< HEAD
-        self._oRevisionData.SetEmitNodeProperties(self._result_id, self._node_id, [f"Insertion Loss={value}"])
-=======
         self._set_property("Insertion Loss", f"{value}")
->>>>>>> eab35581
 
     @property
     def stop_band_attenuation(self) -> float:
@@ -121,11 +109,7 @@
 
     @stop_band_attenuation.setter
     def stop_band_attenuation(self, value: float):
-<<<<<<< HEAD
-        self._oRevisionData.SetEmitNodeProperties(self._result_id, self._node_id, [f"Stop band Attenuation={value}"])
-=======
         self._set_property("Stop band Attenuation", f"{value}")
->>>>>>> eab35581
 
     @property
     def max_pass_band(self) -> float:
@@ -140,11 +124,7 @@
     @max_pass_band.setter
     def max_pass_band(self, value: float | str):
         value = self._convert_to_internal_units(value, "Freq")
-<<<<<<< HEAD
-        self._oRevisionData.SetEmitNodeProperties(self._result_id, self._node_id, [f"Max Pass Band={value}"])
-=======
         self._set_property("Max Pass Band", f"{value}")
->>>>>>> eab35581
 
     @property
     def min_stop_band(self) -> float:
@@ -159,11 +139,7 @@
     @min_stop_band.setter
     def min_stop_band(self, value: float | str):
         value = self._convert_to_internal_units(value, "Freq")
-<<<<<<< HEAD
-        self._oRevisionData.SetEmitNodeProperties(self._result_id, self._node_id, [f"Min Stop Band={value}"])
-=======
         self._set_property("Min Stop Band", f"{value}")
->>>>>>> eab35581
 
     @property
     def max_stop_band(self) -> float:
@@ -178,11 +154,7 @@
     @max_stop_band.setter
     def max_stop_band(self, value: float | str):
         value = self._convert_to_internal_units(value, "Freq")
-<<<<<<< HEAD
-        self._oRevisionData.SetEmitNodeProperties(self._result_id, self._node_id, [f"Max Stop Band={value}"])
-=======
         self._set_property("Max Stop Band", f"{value}")
->>>>>>> eab35581
 
     @property
     def min_pass_band(self) -> float:
@@ -197,11 +169,7 @@
     @min_pass_band.setter
     def min_pass_band(self, value: float | str):
         value = self._convert_to_internal_units(value, "Freq")
-<<<<<<< HEAD
-        self._oRevisionData.SetEmitNodeProperties(self._result_id, self._node_id, [f"Min Pass Band={value}"])
-=======
         self._set_property("Min Pass Band", f"{value}")
->>>>>>> eab35581
 
     @property
     def lower_stop_band(self) -> float:
@@ -216,11 +184,7 @@
     @lower_stop_band.setter
     def lower_stop_band(self, value: float | str):
         value = self._convert_to_internal_units(value, "Freq")
-<<<<<<< HEAD
-        self._oRevisionData.SetEmitNodeProperties(self._result_id, self._node_id, [f"Lower Stop Band={value}"])
-=======
         self._set_property("Lower Stop Band", f"{value}")
->>>>>>> eab35581
 
     @property
     def lower_cutoff(self) -> float:
@@ -235,11 +199,7 @@
     @lower_cutoff.setter
     def lower_cutoff(self, value: float | str):
         value = self._convert_to_internal_units(value, "Freq")
-<<<<<<< HEAD
-        self._oRevisionData.SetEmitNodeProperties(self._result_id, self._node_id, [f"Lower Cutoff={value}"])
-=======
         self._set_property("Lower Cutoff", f"{value}")
->>>>>>> eab35581
 
     @property
     def higher_cutoff(self) -> float:
@@ -254,11 +214,7 @@
     @higher_cutoff.setter
     def higher_cutoff(self, value: float | str):
         value = self._convert_to_internal_units(value, "Freq")
-<<<<<<< HEAD
-        self._oRevisionData.SetEmitNodeProperties(self._result_id, self._node_id, [f"Higher Cutoff={value}"])
-=======
         self._set_property("Higher Cutoff", f"{value}")
->>>>>>> eab35581
 
     @property
     def higher_stop_band(self) -> float:
@@ -273,11 +229,7 @@
     @higher_stop_band.setter
     def higher_stop_band(self, value: float | str):
         value = self._convert_to_internal_units(value, "Freq")
-<<<<<<< HEAD
-        self._oRevisionData.SetEmitNodeProperties(self._result_id, self._node_id, [f"Higher Stop Band={value}"])
-=======
         self._set_property("Higher Stop Band", f"{value}")
->>>>>>> eab35581
 
     @property
     def warnings(self) -> str:
