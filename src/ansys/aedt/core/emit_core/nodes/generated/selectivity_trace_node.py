# -*- coding: utf-8 -*-
#
# Copyright (C) 2021 - 2025 ANSYS, Inc. and/or its affiliates.
# SPDX-FileCopyrightText: 2021 - 2025 ANSYS, Inc. and /or its affiliates.
# SPDX-License-Identifier: MIT
#
#
# Permission is hereby granted, free of charge, to any person obtaining a copy
# of this software and associated documentation files (the "Software"), to deal
# in the Software without restriction, including without limitation the rights
# to use, copy, modify, merge, publish, distribute, sublicense, and/or sell
# copies of the Software, and to permit persons to whom the Software is
# furnished to do so, subject to the following conditions:
#
# The above copyright notice and this permission notice shall be included in all
# copies or substantial portions of the Software.
#
# THE SOFTWARE IS PROVIDED "AS IS", WITHOUT WARRANTY OF ANY KIND, EXPRESS OR
# IMPLIED, INCLUDING BUT NOT LIMITED TO THE WARRANTIES OF MERCHANTABILITY,
# FITNESS FOR A PARTICULAR PURPOSE AND NONINFRINGEMENT. IN NO EVENT SHALL THE
# AUTHORS OR COPYRIGHT HOLDERS BE LIABLE FOR ANY CLAIM, DAMAGES OR OTHER
# LIABILITY, WHETHER IN AN ACTION OF CONTRACT, TORT OR OTHERWISE, ARISING FROM,
# OUT OF OR IN CONNECTION WITH THE SOFTWARE OR THE USE OR OTHER DEALINGS IN THE
# SOFTWARE.

from enum import Enum

from ansys.aedt.core.emit_core.nodes.emit_node import EmitNode


class SelectivityTraceNode(EmitNode):
    def __init__(self, emit_obj, result_id, node_id):
        self._is_component = False
        EmitNode.__init__(self, emit_obj, result_id, node_id)

    @property
    def parent(self):
        """The parent of this emit node."""
        return self._parent

    def export_model(self, file_name):
        """Save this data to a file"""
        return self._export_model(file_name)

    def duplicate(self, new_name: str):
        """Duplicate this node"""
        return self._duplicate(new_name)

    def delete(self):
        """Delete this node"""
        self._delete()

    @property
    def data_source(self):
        """Data Source.

        Identifies tree node serving as data source for plot trace, click link
        to find it.
        """
        val = self._get_property("Data Source")
        return val

    @data_source.setter
    def data_source(self, value):
        self._oRevisionData.SetEmitNodeProperties(self._result_id, self._node_id, [f"Data Source={value}"])

    @property
    def visible(self) -> bool:
        """Toggle (on/off) display of this plot trace.

        Value should be 'true' or 'false'.
        """
        val = self._get_property("Visible")
<<<<<<< HEAD
        return val == true

    @visible.setter
    def visible(self, value: bool):
        self._oRevisionData.SetEmitNodeProperties(self._result_id, self._node_id, [f"Visible={value}"])
=======
        return (val == "true")

    @visible.setter
    def visible(self, value: bool):
        self._oRevisionData.SetEmitNodeProperties(self._result_id, 
                                                  self._node_id, 
                                                  [f"Visible={str(value).lower()}"])
>>>>>>> 2a1ac4f6

    @property
    def custom_legend(self) -> bool:
        """Enable/disable custom legend entry for this plot trace.

        Value should be 'true' or 'false'.
        """
        val = self._get_property("Custom Legend")
<<<<<<< HEAD
        return val == true

    @custom_legend.setter
    def custom_legend(self, value: bool):
        self._oRevisionData.SetEmitNodeProperties(self._result_id, self._node_id, [f"Custom Legend={value}"])
=======
        return (val == "true")

    @custom_legend.setter
    def custom_legend(self, value: bool):
        self._oRevisionData.SetEmitNodeProperties(self._result_id, 
                                                  self._node_id, 
                                                  [f"Custom Legend={str(value).lower()}"])
>>>>>>> 2a1ac4f6

    @property
    def name(self) -> str:
        """Enter name of plot trace as it will appear in legend."""
        val = self._get_property("Name")
        return val

    @name.setter
    def name(self, value: str):
        self._oRevisionData.SetEmitNodeProperties(self._result_id, self._node_id, [f"Name={value}"])

    class StyleOption(Enum):
        LINES = "Lines"
        DOTTED = "Dotted"
        DASHED = "Dashed"
        DOT_DASH = "Dot-Dash"
        DOT_DOT_DASH = "Dot-Dot-Dash"
        NONE = "None"

    @property
    def style(self) -> StyleOption:
        """Specify line style of plot trace."""
        val = self._get_property("Style")
        val = self.StyleOption[val.upper()]
        return val

    @style.setter
    def style(self, value: StyleOption):
        self._oRevisionData.SetEmitNodeProperties(self._result_id, self._node_id, [f"Style={value.value}"])

    @property
    def line_width(self) -> int:
        """Specify line width of plot trace.

        Value should be between 1 and 100.
        """
        val = self._get_property("Line Width")
        return int(val)

    @line_width.setter
    def line_width(self, value: int):
        self._oRevisionData.SetEmitNodeProperties(self._result_id, self._node_id, [f"Line Width={value}"])

    @property
    def line_color(self):
        """Specify line color of plot trace.

        Color should be in RGB form: #RRGGBB.
        """
        val = self._get_property("Line Color")
        return val

    @line_color.setter
    def line_color(self, value):
        self._oRevisionData.SetEmitNodeProperties(self._result_id, self._node_id, [f"Line Color={value}"])

    class SymbolOption(Enum):
        NOSYMBOL = "NoSymbol"
        ELLIPSE = "Ellipse"
        RECT = "Rect"
        DIAMOND = "Diamond"
        TRIANGLE = "Triangle"
        DTRIANGLE = "DTriangle"
        LTRIANGLE = "LTriangle"
        RTRIANGLE = "RTriangle"
        CROSS = "Cross"
        XCROSS = "XCross"
        HLINE = "HLine"
        VLINE = "VLine"
        STAR1 = "Star1"
        STAR2 = "Star2"
        HEXAGON = "Hexagon"

    @property
    def symbol(self) -> SymbolOption:
        """Select symbol to mark points along plot trace."""
        val = self._get_property("Symbol")
        val = self.SymbolOption[val.upper()]
        return val

    @symbol.setter
    def symbol(self, value: SymbolOption):
        self._oRevisionData.SetEmitNodeProperties(self._result_id, self._node_id, [f"Symbol={value.value}"])

    @property
    def symbol_size(self) -> int:
        """Set size (in points) of symbols marking points along plot trace.

        Value should be between 1 and 1000.
        """
        val = self._get_property("Symbol Size")
        return int(val)

    @symbol_size.setter
    def symbol_size(self, value: int):
        self._oRevisionData.SetEmitNodeProperties(self._result_id, self._node_id, [f"Symbol Size={value}"])

    @property
    def symbol_color(self):
        """Specify color of symbols marking points along plot trace.

        Color should be in RGB form: #RRGGBB.
        """
        val = self._get_property("Symbol Color")
        return val

    @symbol_color.setter
    def symbol_color(self, value):
        self._oRevisionData.SetEmitNodeProperties(self._result_id, self._node_id, [f"Symbol Color={value}"])

    @property
    def symbol_line_width(self) -> int:
        """Set the width of the line used to draw the symbol.

        Value should be between 1 and 20.
        """
        val = self._get_property("Symbol Line Width")
        return int(val)

    @symbol_line_width.setter
    def symbol_line_width(self, value: int):
        self._oRevisionData.SetEmitNodeProperties(self._result_id, self._node_id, [f"Symbol Line Width={value}"])

    @property
    def symbol_filled(self) -> bool:
        """Symbol Filled.

        If true, the interior of the symbol is filled - has no effect for some
        symbol types.

        Value should be 'true' or 'false'.
        """
        val = self._get_property("Symbol Filled")
<<<<<<< HEAD
        return val == true

    @symbol_filled.setter
    def symbol_filled(self, value: bool):
        self._oRevisionData.SetEmitNodeProperties(self._result_id, self._node_id, [f"Symbol Filled={value}"])
=======
        return (val == "true")

    @symbol_filled.setter
    def symbol_filled(self, value: bool):
        self._oRevisionData.SetEmitNodeProperties(self._result_id, 
                                                  self._node_id, 
                                                  [f"Symbol Filled={str(value).lower()}"])
>>>>>>> 2a1ac4f6
<|MERGE_RESOLUTION|>--- conflicted
+++ resolved
@@ -71,21 +71,11 @@
         Value should be 'true' or 'false'.
         """
         val = self._get_property("Visible")
-<<<<<<< HEAD
-        return val == true
+        return val == "true"
 
     @visible.setter
     def visible(self, value: bool):
-        self._oRevisionData.SetEmitNodeProperties(self._result_id, self._node_id, [f"Visible={value}"])
-=======
-        return (val == "true")
-
-    @visible.setter
-    def visible(self, value: bool):
-        self._oRevisionData.SetEmitNodeProperties(self._result_id, 
-                                                  self._node_id, 
-                                                  [f"Visible={str(value).lower()}"])
->>>>>>> 2a1ac4f6
+        self._oRevisionData.SetEmitNodeProperties(self._result_id, self._node_id, [f"Visible={str(value).lower()}"])
 
     @property
     def custom_legend(self) -> bool:
@@ -94,21 +84,13 @@
         Value should be 'true' or 'false'.
         """
         val = self._get_property("Custom Legend")
-<<<<<<< HEAD
-        return val == true
+        return val == "true"
 
     @custom_legend.setter
     def custom_legend(self, value: bool):
-        self._oRevisionData.SetEmitNodeProperties(self._result_id, self._node_id, [f"Custom Legend={value}"])
-=======
-        return (val == "true")
-
-    @custom_legend.setter
-    def custom_legend(self, value: bool):
-        self._oRevisionData.SetEmitNodeProperties(self._result_id, 
-                                                  self._node_id, 
-                                                  [f"Custom Legend={str(value).lower()}"])
->>>>>>> 2a1ac4f6
+        self._oRevisionData.SetEmitNodeProperties(
+            self._result_id, self._node_id, [f"Custom Legend={str(value).lower()}"]
+        )
 
     @property
     def name(self) -> str:
@@ -242,18 +224,10 @@
         Value should be 'true' or 'false'.
         """
         val = self._get_property("Symbol Filled")
-<<<<<<< HEAD
-        return val == true
+        return val == "true"
 
     @symbol_filled.setter
     def symbol_filled(self, value: bool):
-        self._oRevisionData.SetEmitNodeProperties(self._result_id, self._node_id, [f"Symbol Filled={value}"])
-=======
-        return (val == "true")
-
-    @symbol_filled.setter
-    def symbol_filled(self, value: bool):
-        self._oRevisionData.SetEmitNodeProperties(self._result_id, 
-                                                  self._node_id, 
-                                                  [f"Symbol Filled={str(value).lower()}"])
->>>>>>> 2a1ac4f6
+        self._oRevisionData.SetEmitNodeProperties(
+            self._result_id, self._node_id, [f"Symbol Filled={str(value).lower()}"]
+        )