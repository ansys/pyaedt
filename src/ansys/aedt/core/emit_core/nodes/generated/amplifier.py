--- conflicted
+++ resolved
@@ -56,11 +56,7 @@
 
     @filename.setter
     def filename(self, value: str):
-<<<<<<< HEAD
-        self._oRevisionData.SetEmitNodeProperties(self._result_id, self._node_id, [f"Filename={value}"])
-=======
         self._set_property("Filename", f"{value}")
->>>>>>> eab35581
 
     @property
     def noise_temperature(self) -> float:
@@ -73,11 +69,7 @@
 
     @noise_temperature.setter
     def noise_temperature(self, value: float):
-<<<<<<< HEAD
-        self._oRevisionData.SetEmitNodeProperties(self._result_id, self._node_id, [f"Noise Temperature={value}"])
-=======
         self._set_property("Noise Temperature", f"{value}")
->>>>>>> eab35581
 
     @property
     def notes(self) -> str:
@@ -87,11 +79,7 @@
 
     @notes.setter
     def notes(self, value: str):
-<<<<<<< HEAD
-        self._oRevisionData.SetEmitNodeProperties(self._result_id, self._node_id, [f"Notes={value}"])
-=======
         self._set_property("Notes", f"{value}")
->>>>>>> eab35581
 
     class AmplifierTypeOption(Enum):
         TRANSMIT_AMPLIFIER = "Transmit Amplifier"
@@ -106,11 +94,7 @@
 
     @amplifier_type.setter
     def amplifier_type(self, value: AmplifierTypeOption):
-<<<<<<< HEAD
-        self._oRevisionData.SetEmitNodeProperties(self._result_id, self._node_id, [f"Amplifier Type={value.value}"])
-=======
         self._set_property("Amplifier Type", f"{value.value}")
->>>>>>> eab35581
 
     @property
     def gain(self) -> float:
@@ -123,11 +107,7 @@
 
     @gain.setter
     def gain(self, value: float):
-<<<<<<< HEAD
-        self._oRevisionData.SetEmitNodeProperties(self._result_id, self._node_id, [f"Gain={value}"])
-=======
         self._set_property("Gain", f"{value}")
->>>>>>> eab35581
 
     @property
     def center_frequency(self) -> float:
@@ -142,11 +122,7 @@
     @center_frequency.setter
     def center_frequency(self, value: float | str):
         value = self._convert_to_internal_units(value, "Freq")
-<<<<<<< HEAD
-        self._oRevisionData.SetEmitNodeProperties(self._result_id, self._node_id, [f"Center Frequency={value}"])
-=======
         self._set_property("Center Frequency", f"{value}")
->>>>>>> eab35581
 
     @property
     def bandwidth(self) -> float:
@@ -161,11 +137,7 @@
     @bandwidth.setter
     def bandwidth(self, value: float | str):
         value = self._convert_to_internal_units(value, "Freq")
-<<<<<<< HEAD
-        self._oRevisionData.SetEmitNodeProperties(self._result_id, self._node_id, [f"Bandwidth={value}"])
-=======
         self._set_property("Bandwidth", f"{value}")
->>>>>>> eab35581
 
     @property
     def noise_figure(self) -> float:
@@ -178,11 +150,7 @@
 
     @noise_figure.setter
     def noise_figure(self, value: float):
-<<<<<<< HEAD
-        self._oRevisionData.SetEmitNodeProperties(self._result_id, self._node_id, [f"Noise Figure={value}"])
-=======
         self._set_property("Noise Figure", f"{value}")
->>>>>>> eab35581
 
     @property
     def saturation_level(self) -> float:
@@ -197,11 +165,7 @@
     @saturation_level.setter
     def saturation_level(self, value: float | str):
         value = self._convert_to_internal_units(value, "Power")
-<<<<<<< HEAD
-        self._oRevisionData.SetEmitNodeProperties(self._result_id, self._node_id, [f"Saturation Level={value}"])
-=======
         self._set_property("Saturation Level", f"{value}")
->>>>>>> eab35581
 
     @property
     def p1_db_point_ref_input(self) -> float:
@@ -216,11 +180,7 @@
     @p1_db_point_ref_input.setter
     def p1_db_point_ref_input(self, value: float | str):
         value = self._convert_to_internal_units(value, "Power")
-<<<<<<< HEAD
-        self._oRevisionData.SetEmitNodeProperties(self._result_id, self._node_id, [f"P1-dB Point, Ref. Input={value}"])
-=======
         self._set_property("P1-dB Point, Ref. Input", f"{value}")
->>>>>>> eab35581
 
     @property
     def ip3_ref_input(self) -> float:
@@ -235,11 +195,7 @@
     @ip3_ref_input.setter
     def ip3_ref_input(self, value: float | str):
         value = self._convert_to_internal_units(value, "Power")
-<<<<<<< HEAD
-        self._oRevisionData.SetEmitNodeProperties(self._result_id, self._node_id, [f"IP3, Ref. Input={value}"])
-=======
         self._set_property("IP3, Ref. Input", f"{value}")
->>>>>>> eab35581
 
     @property
     def shape_factor(self) -> float:
@@ -252,11 +208,7 @@
 
     @shape_factor.setter
     def shape_factor(self, value: float):
-<<<<<<< HEAD
-        self._oRevisionData.SetEmitNodeProperties(self._result_id, self._node_id, [f"Shape Factor={value}"])
-=======
         self._set_property("Shape Factor", f"{value}")
->>>>>>> eab35581
 
     @property
     def reverse_isolation(self) -> float:
@@ -269,11 +221,7 @@
 
     @reverse_isolation.setter
     def reverse_isolation(self, value: float):
-<<<<<<< HEAD
-        self._oRevisionData.SetEmitNodeProperties(self._result_id, self._node_id, [f"Reverse Isolation={value}"])
-=======
         self._set_property("Reverse Isolation", f"{value}")
->>>>>>> eab35581
 
     @property
     def max_intermod_order(self) -> int:
@@ -286,8 +234,4 @@
 
     @max_intermod_order.setter
     def max_intermod_order(self, value: int):
-<<<<<<< HEAD
-        self._oRevisionData.SetEmitNodeProperties(self._result_id, self._node_id, [f"Max Intermod Order={value}"])
-=======
-        self._set_property("Max Intermod Order", f"{value}")
->>>>>>> eab35581
+        self._set_property("Max Intermod Order", f"{value}")