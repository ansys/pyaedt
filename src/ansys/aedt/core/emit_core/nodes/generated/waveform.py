--- conflicted
+++ resolved
@@ -215,23 +215,13 @@
         Value should be 'true' or 'false'.
         """
         val = self._get_property("Advanced Extraction Params")
-<<<<<<< HEAD
-        return val == true
+        return val == "true"
 
     @advanced_extraction_params.setter
     def advanced_extraction_params(self, value: bool):
         self._oRevisionData.SetEmitNodeProperties(
-            self._result_id, self._node_id, [f"Advanced Extraction Params={value}"]
+            self._result_id, self._node_id, [f"Advanced Extraction Params={str(value).lower()}"]
         )
-=======
-        return (val == "true")
-
-    @advanced_extraction_params.setter
-    def advanced_extraction_params(self, value: bool):
-        self._oRevisionData.SetEmitNodeProperties(self._result_id, 
-                                                  self._node_id, 
-                                                  [f"Advanced Extraction Params={str(value).lower()}"])
->>>>>>> 2a1ac4f6
 
     @property
     def nb_window_size(self) -> float:
@@ -376,21 +366,13 @@
         Value should be 'true' or 'false'.
         """
         val = self._get_property("Adjust Coherent Gain")
-<<<<<<< HEAD
-        return val == true
+        return val == "true"
 
     @adjust_coherent_gain.setter
     def adjust_coherent_gain(self, value: bool):
-        self._oRevisionData.SetEmitNodeProperties(self._result_id, self._node_id, [f"Adjust Coherent Gain={value}"])
-=======
-        return (val == "true")
-
-    @adjust_coherent_gain.setter
-    def adjust_coherent_gain(self, value: bool):
-        self._oRevisionData.SetEmitNodeProperties(self._result_id, 
-                                                  self._node_id, 
-                                                  [f"Adjust Coherent Gain={str(value).lower()}"])
->>>>>>> 2a1ac4f6
+        self._oRevisionData.SetEmitNodeProperties(
+            self._result_id, self._node_id, [f"Adjust Coherent Gain={str(value).lower()}"]
+        )
 
     @property
     def data_rate(self) -> float:
@@ -427,21 +409,13 @@
         Value should be 'true' or 'false'.
         """
         val = self._get_property("Use Envelope")
-<<<<<<< HEAD
-        return val == true
+        return val == "true"
 
     @use_envelope.setter
     def use_envelope(self, value: bool):
-        self._oRevisionData.SetEmitNodeProperties(self._result_id, self._node_id, [f"Use Envelope={value}"])
-=======
-        return (val == "true")
-
-    @use_envelope.setter
-    def use_envelope(self, value: bool):
-        self._oRevisionData.SetEmitNodeProperties(self._result_id, 
-                                                  self._node_id, 
-                                                  [f"Use Envelope={str(value).lower()}"])
->>>>>>> 2a1ac4f6
+        self._oRevisionData.SetEmitNodeProperties(
+            self._result_id, self._node_id, [f"Use Envelope={str(value).lower()}"]
+        )
 
     @property
     def min_ptsnull(self) -> int:
