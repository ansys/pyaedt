--- conflicted
+++ resolved
@@ -54,11 +54,7 @@
         Value should be 'true' or 'false'.
         """
         val = self._get_property("Show Relative Coordinates")
-<<<<<<< HEAD
-        return val == true
-=======
-        return (val == "true")
->>>>>>> 2a1ac4f6
+        return val == "true"
 
     @property
     def position(self):
@@ -117,11 +113,7 @@
         Value should be 'true' or 'false'.
         """
         val = self._get_property("Position Defined")
-<<<<<<< HEAD
-        return val == true
-=======
-        return (val == "true")
->>>>>>> 2a1ac4f6
+        return val == "true"
 
     @property
     def antenna_temperature(self) -> float:
@@ -201,11 +193,7 @@
         Value should be 'true' or 'false'.
         """
         val = self._get_property("Extra Sidelobe")
-<<<<<<< HEAD
-        return val == true
-=======
-        return (val == "true")
->>>>>>> 2a1ac4f6
+        return val == "true"
 
     @property
     def first_sidelobe_level(self) -> float:
@@ -366,123 +354,6 @@
         val = self.AntennaPolarizationOption[val.upper()]
         return val
 
-<<<<<<< HEAD
-    class CrossDipoleModeOption(Enum):
-        FREESTANDING = "Freestanding"
-        OVER_GROUND_PLANE = "Over Ground Plane"
-
-    @property
-    def cross_dipole_mode(self) -> CrossDipoleModeOption:
-        """Choose the Cross Dipole type."""
-        val = self._get_property("Cross Dipole Mode")
-        val = self.CrossDipoleModeOption[val.upper()]
-        return val
-
-    class CrossDipolePolarizationOption(Enum):
-        RHCP = "RHCP"
-        LHCP = "LHCP"
-
-    @property
-    def cross_dipole_polarization(self) -> CrossDipolePolarizationOption:
-        """Choose local-coordinates polarization along boresight."""
-        val = self._get_property("Cross Dipole Polarization")
-        val = self.CrossDipolePolarizationOption[val.upper()]
-        return val
-
-    @property
-    def override_height(self) -> bool:
-        """Override Height.
-
-        Ignores the default placement of quarter design wavelength over the
-        ground plane.
-
-        Value should be 'true' or 'false'.
-        """
-        val = self._get_property("Override Height")
-        return val == true
-
-    @property
-    def offset_height(self) -> float:
-        """Offset Height.
-
-        Sets the offset height for the current sources above the ground plane.
-
-        Value should be greater than 0.
-        """
-        val = self._get_property("Offset Height")
-        val = self._convert_from_internal_units(float(val), "Length")
-        return float(val)
-
-    @property
-    def auto_height_offset(self) -> bool:
-        """Auto Height Offset.
-
-        Switch on to automatically place slot current at sub-wavelength offset
-        height above ground plane.
-
-        Value should be 'true' or 'false'.
-        """
-        val = self._get_property("Auto Height Offset")
-        return val == true
-
-    @property
-    def conform__adjust_antenna(self) -> bool:
-        """Toggle (on/off) conformal adjustment for array antenna elements.
-
-        Value should be 'true' or 'false'.
-        """
-        val = self._get_property("Conform / Adjust Antenna")
-        return val == true
-
-    @property
-    def element_offset(self):
-        """Element Offset.
-
-        Set vector for shifting element positions in antenna local coordinates.
-
-        Value should be x/y/z, delimited by spaces.
-        """
-        val = self._get_property("Element Offset")
-        return val
-
-    class ConformtoPlatformOption(Enum):
-        NONE = "None"
-        ALONG_NORMAL = "Along Normal"
-        PERPENDICULAR_TO_PLANE = "Perpendicular to Plane"
-
-    @property
-    def conform_to_platform(self) -> ConformtoPlatformOption:
-        """Select method of automated conforming applied after Element Offset."""
-        val = self._get_property("Conform to Platform")
-        val = self.ConformtoPlatformOption[val.upper()]
-        return val
-
-    class ReferencePlaneOption(Enum):
-        XY_PLANE = "XY Plane"
-        YZ_PLANE = "YZ Plane"
-        ZX_PLANE = "ZX Plane"
-
-    @property
-    def reference_plane(self) -> ReferencePlaneOption:
-        """Select reference plane for determining original element heights."""
-        val = self._get_property("Reference Plane")
-        val = self.ReferencePlaneOption[val.upper()]
-        return val
-
-    @property
-    def conform_element_orientation(self) -> bool:
-        """Conform Element Orientation.
-
-        Toggle (on/off) re-orientation of elements to conform to curved
-        placement surface.
-
-        Value should be 'true' or 'false'.
-        """
-        val = self._get_property("Conform Element Orientation")
-        return val == true
-
-=======
->>>>>>> 2a1ac4f6
     @property
     def show_axes(self) -> bool:
         """Toggle (on/off) display of antenna coordinate axes in 3-D window.
@@ -490,11 +361,7 @@
         Value should be 'true' or 'false'.
         """
         val = self._get_property("Show Axes")
-<<<<<<< HEAD
-        return val == true
-=======
-        return (val == "true")
->>>>>>> 2a1ac4f6
+        return val == "true"
 
     @property
     def show_icon(self) -> bool:
@@ -503,11 +370,7 @@
         Value should be 'true' or 'false'.
         """
         val = self._get_property("Show Icon")
-<<<<<<< HEAD
-        return val == true
-=======
-        return (val == "true")
->>>>>>> 2a1ac4f6
+        return val == "true"
 
     @property
     def size(self) -> float:
@@ -546,11 +409,7 @@
         Value should be 'true' or 'false'.
         """
         val = self._get_property("Has Frequency Domain")
-<<<<<<< HEAD
-        return val == true
-=======
-        return (val == "true")
->>>>>>> 2a1ac4f6
+        return val == "true"
 
     @property
     def frequency_domain(self):
@@ -589,11 +448,7 @@
         Value should be 'true' or 'false'.
         """
         val = self._get_property("Show Composite Passband")
-<<<<<<< HEAD
-        return val == true
-=======
-        return (val == "true")
->>>>>>> 2a1ac4f6
+        return val == "true"
 
     @property
     def use_phase_center(self) -> bool:
@@ -602,11 +457,7 @@
         Value should be 'true' or 'false'.
         """
         val = self._get_property("Use Phase Center")
-<<<<<<< HEAD
-        return val == true
-=======
-        return (val == "true")
->>>>>>> 2a1ac4f6
+        return val == "true"
 
     @property
     def coordinate_systems(self) -> str:
