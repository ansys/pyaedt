# -*- coding: utf-8 -*-
#
# Copyright (C) 2021 - 2025 ANSYS, Inc. and/or its affiliates.
# SPDX-FileCopyrightText: 2021 - 2025 ANSYS, Inc. and /or its affiliates.
# SPDX-License-Identifier: MIT
#
#
# Permission is hereby granted, free of charge, to any person obtaining a copy
# of this software and associated documentation files (the "Software"), to deal
# in the Software without restriction, including without limitation the rights
# to use, copy, modify, merge, publish, distribute, sublicense, and/or sell
# copies of the Software, and to permit persons to whom the Software is
# furnished to do so, subject to the following conditions:
#
# The above copyright notice and this permission notice shall be included in all
# copies or substantial portions of the Software.
#
# THE SOFTWARE IS PROVIDED "AS IS", WITHOUT WARRANTY OF ANY KIND, EXPRESS OR
# IMPLIED, INCLUDING BUT NOT LIMITED TO THE WARRANTIES OF MERCHANTABILITY,
# FITNESS FOR A PARTICULAR PURPOSE AND NONINFRINGEMENT. IN NO EVENT SHALL THE
# AUTHORS OR COPYRIGHT HOLDERS BE LIABLE FOR ANY CLAIM, DAMAGES OR OTHER
# LIABILITY, WHETHER IN AN ACTION OF CONTRACT, TORT OR OTHERWISE, ARISING FROM,
# OUT OF OR IN CONNECTION WITH THE SOFTWARE OR THE USE OR OTHER DEALINGS IN THE
# SOFTWARE.

from ansys.aedt.core.emit_core.nodes.emit_node import EmitNode


class CustomCouplingNode(EmitNode):
    def __init__(self, emit_obj, result_id, node_id):
        self._is_component = False
        EmitNode.__init__(self, emit_obj, result_id, node_id)

    @property
    def parent(self):
        """The parent of this emit node."""
        return self._parent

    def import_csv_file(self, file_name):
        """Import a CSV File..."""
        return self._import(file_name, "Csv")

    def rename(self, new_name: str):
        """Rename this node"""
        self._rename(new_name)

    def duplicate(self, new_name: str):
        """Duplicate this node"""
        return self._duplicate(new_name)

    def delete(self):
        """Delete this node"""
        self._delete()

    @property
    def table_data(self):
        """Table.
        Table consists of 2 columns.
        Frequency:
            Value should be between 1.0 and 100.0e9.
        Value (dB):
            Value should be between -1000.0 and 0.0.
        """
        return self._get_table_data()

    @table_data.setter
    def table_data(self, value):
        self._set_table_data(value)

    @property
    def enabled(self) -> bool:
        """Enable/Disable coupling.

        Value should be 'true' or 'false'.
        """
        val = self._get_property("Enabled")
        return val == "true"

    @enabled.setter
    def enabled(self, value: bool):
<<<<<<< HEAD
        self._oRevisionData.SetEmitNodeProperties(self._result_id, self._node_id, [f"Enabled={str(value).lower()}"])
=======
        self._set_property("Enabled", f"{str(value).lower()}")
>>>>>>> eab35581

    @property
    def antenna_a(self) -> EmitNode:
        """First antenna of the pair to apply the coupling values to."""
        val = self._get_property("Antenna A")
        return val

    @antenna_a.setter
    def antenna_a(self, value: EmitNode):
<<<<<<< HEAD
        self._oRevisionData.SetEmitNodeProperties(self._result_id, self._node_id, [f"Antenna A={value}"])
=======
        self._set_property("Antenna A", f"{value}")
>>>>>>> eab35581

    @property
    def antenna_b(self) -> EmitNode:
        """Second antenna of the pair to apply the coupling values to."""
        val = self._get_property("Antenna B")
        return val

    @antenna_b.setter
    def antenna_b(self, value: EmitNode):
<<<<<<< HEAD
        self._oRevisionData.SetEmitNodeProperties(self._result_id, self._node_id, [f"Antenna B={value}"])
=======
        self._set_property("Antenna B", f"{value}")
>>>>>>> eab35581

    @property
    def enable_refinement(self) -> bool:
        """Enables/disables refined sampling of the frequency domain.

        Value should be 'true' or 'false'.
        """
        val = self._get_property("Enable Refinement")
        return val == "true"

    @enable_refinement.setter
    def enable_refinement(self, value: bool):
<<<<<<< HEAD
        self._oRevisionData.SetEmitNodeProperties(
            self._result_id, self._node_id, [f"Enable Refinement={str(value).lower()}"]
        )
=======
        self._set_property("Enable Refinement", f"{str(value).lower()}")
>>>>>>> eab35581

    @property
    def adaptive_sampling(self) -> bool:
        """Enables/disables adaptive refinement the frequency domain sampling.

        Value should be 'true' or 'false'.
        """
        val = self._get_property("Adaptive Sampling")
        return val == "true"

    @adaptive_sampling.setter
    def adaptive_sampling(self, value: bool):
<<<<<<< HEAD
        self._oRevisionData.SetEmitNodeProperties(
            self._result_id, self._node_id, [f"Adaptive Sampling={str(value).lower()}"]
        )
=======
        self._set_property("Adaptive Sampling", f"{str(value).lower()}")
>>>>>>> eab35581

    @property
    def refinement_domain(self):
        """Points to use when refining the frequency domain."""
        val = self._get_property("Refinement Domain")
        return val

    @refinement_domain.setter
    def refinement_domain(self, value):
<<<<<<< HEAD
        self._oRevisionData.SetEmitNodeProperties(self._result_id, self._node_id, [f"Refinement Domain={value}"])
=======
        self._set_property("Refinement Domain", f"{value}")
>>>>>>> eab35581
<|MERGE_RESOLUTION|>--- conflicted
+++ resolved
@@ -78,11 +78,7 @@
 
     @enabled.setter
     def enabled(self, value: bool):
-<<<<<<< HEAD
-        self._oRevisionData.SetEmitNodeProperties(self._result_id, self._node_id, [f"Enabled={str(value).lower()}"])
-=======
         self._set_property("Enabled", f"{str(value).lower()}")
->>>>>>> eab35581
 
     @property
     def antenna_a(self) -> EmitNode:
@@ -92,11 +88,7 @@
 
     @antenna_a.setter
     def antenna_a(self, value: EmitNode):
-<<<<<<< HEAD
-        self._oRevisionData.SetEmitNodeProperties(self._result_id, self._node_id, [f"Antenna A={value}"])
-=======
         self._set_property("Antenna A", f"{value}")
->>>>>>> eab35581
 
     @property
     def antenna_b(self) -> EmitNode:
@@ -106,11 +98,7 @@
 
     @antenna_b.setter
     def antenna_b(self, value: EmitNode):
-<<<<<<< HEAD
-        self._oRevisionData.SetEmitNodeProperties(self._result_id, self._node_id, [f"Antenna B={value}"])
-=======
         self._set_property("Antenna B", f"{value}")
->>>>>>> eab35581
 
     @property
     def enable_refinement(self) -> bool:
@@ -123,13 +111,7 @@
 
     @enable_refinement.setter
     def enable_refinement(self, value: bool):
-<<<<<<< HEAD
-        self._oRevisionData.SetEmitNodeProperties(
-            self._result_id, self._node_id, [f"Enable Refinement={str(value).lower()}"]
-        )
-=======
         self._set_property("Enable Refinement", f"{str(value).lower()}")
->>>>>>> eab35581
 
     @property
     def adaptive_sampling(self) -> bool:
@@ -142,13 +124,7 @@
 
     @adaptive_sampling.setter
     def adaptive_sampling(self, value: bool):
-<<<<<<< HEAD
-        self._oRevisionData.SetEmitNodeProperties(
-            self._result_id, self._node_id, [f"Adaptive Sampling={str(value).lower()}"]
-        )
-=======
         self._set_property("Adaptive Sampling", f"{str(value).lower()}")
->>>>>>> eab35581
 
     @property
     def refinement_domain(self):
@@ -158,8 +134,4 @@
 
     @refinement_domain.setter
     def refinement_domain(self, value):
-<<<<<<< HEAD
-        self._oRevisionData.SetEmitNodeProperties(self._result_id, self._node_id, [f"Refinement Domain={value}"])
-=======
-        self._set_property("Refinement Domain", f"{value}")
->>>>>>> eab35581
+        self._set_property("Refinement Domain", f"{value}")