# -*- coding: utf-8 -*-
#
# Copyright (C) 2021 - 2025 ANSYS, Inc. and/or its affiliates.
# SPDX-FileCopyrightText: 2021 - 2025 ANSYS, Inc. and /or its affiliates.
# SPDX-License-Identifier: MIT
#
#
# Permission is hereby granted, free of charge, to any person obtaining a copy
# of this software and associated documentation files (the "Software"), to deal
# in the Software without restriction, including without limitation the rights
# to use, copy, modify, merge, publish, distribute, sublicense, and/or sell
# copies of the Software, and to permit persons to whom the Software is
# furnished to do so, subject to the following conditions:
#
# The above copyright notice and this permission notice shall be included in all
# copies or substantial portions of the Software.
#
# THE SOFTWARE IS PROVIDED "AS IS", WITHOUT WARRANTY OF ANY KIND, EXPRESS OR
# IMPLIED, INCLUDING BUT NOT LIMITED TO THE WARRANTIES OF MERCHANTABILITY,
# FITNESS FOR A PARTICULAR PURPOSE AND NONINFRINGEMENT. IN NO EVENT SHALL THE
# AUTHORS OR COPYRIGHT HOLDERS BE LIABLE FOR ANY CLAIM, DAMAGES OR OTHER
# LIABILITY, WHETHER IN AN ACTION OF CONTRACT, TORT OR OTHERWISE, ARISING FROM,
# OUT OF OR IN CONNECTION WITH THE SOFTWARE OR THE USE OR OTHER DEALINGS IN THE
# SOFTWARE.

from enum import Enum

from ansys.aedt.core.emit_core.nodes.emit_node import EmitNode


class SamplingNode(EmitNode):
    def __init__(self, emit_obj, result_id, node_id):
        self._is_component = False
        EmitNode.__init__(self, emit_obj, result_id, node_id)

    @property
    def parent(self):
        """The parent of this emit node."""
        return self._parent

    @property
    def table_data(self):
        """Table.
        Table consists of 2 columns.
        Min:
            Value should be greater than 1.0.
        Max:
            Value should be greater than 1.0.
        """
        return self._get_table_data()

    @table_data.setter
    def table_data(self, value):
        self._set_table_data(value)

    class SamplingTypeOption(Enum):
        SAMPLE_ALL_CHANNELS_IN_RANGES = "Sample All Channels in Range(s)"
        RANDOM_SAMPLING = "Random Sampling"
        UNIFORM_SAMPLING = "Uniform Sampling"

    @property
    def sampling_type(self) -> SamplingTypeOption:
        """Sampling to apply to this configuration."""
        val = self._get_property("Sampling Type")
        val = self.SamplingTypeOption[val.upper()]
        return val

    @sampling_type.setter
    def sampling_type(self, value: SamplingTypeOption):
        self._oRevisionData.SetEmitNodeProperties(self._result_id, self._node_id, [f"Sampling Type={value.value}"])

    @property
    def specify_percentage(self) -> bool:
        """Specify Percentage.

        Specify the number of channels to simulate via a percentage of the total
        available band channels.

        Value should be 'true' or 'false'.
        """
        val = self._get_property("Specify Percentage")
<<<<<<< HEAD
        return val == true

    @specify_percentage.setter
    def specify_percentage(self, value: bool):
        self._oRevisionData.SetEmitNodeProperties(self._result_id, self._node_id, [f"Specify Percentage={value}"])
=======
        return (val == "true")

    @specify_percentage.setter
    def specify_percentage(self, value: bool):
        self._oRevisionData.SetEmitNodeProperties(self._result_id, 
                                                  self._node_id, 
                                                  [f"Specify Percentage={str(value).lower()}"])
>>>>>>> 2a1ac4f6

    @property
    def percentage_of_channels(self) -> float:
        """Percentage of the Band Channels to simulate.

        Value should be between 1 and 100.
        """
        val = self._get_property("Percentage of Channels")
        return float(val)

    @percentage_of_channels.setter
    def percentage_of_channels(self, value: float):
        self._oRevisionData.SetEmitNodeProperties(self._result_id, self._node_id, [f"Percentage of Channels={value}"])

    @property
    def max__channelsrangeband(self) -> int:
        """Maximum number of Band Channels to simulate.

        Value should be between 1 and 100000.
        """
        val = self._get_property("Max # Channels/Range/Band")
        return int(val)

    @max__channelsrangeband.setter
    def max__channelsrangeband(self, value: int):
        self._oRevisionData.SetEmitNodeProperties(
            self._result_id, self._node_id, [f"Max # Channels/Range/Band={value}"]
        )

    @property
    def seed(self) -> int:
        """Seed for random channel generator.

        Value should be greater than 0.
        """
        val = self._get_property("Seed")
        return int(val)

    @seed.setter
    def seed(self, value: int):
        self._oRevisionData.SetEmitNodeProperties(self._result_id, self._node_id, [f"Seed={value}"])

    @property
    def total_tx_channels(self) -> int:
        """Total Tx Channels.

        Total number of transmit channels this configuration is capable of
        operating on.
        """
        val = self._get_property("Total Tx Channels")
        return int(val)

    @property
    def total_rx_channels(self) -> int:
        """Total Rx Channels.

        Total number of receive channels this configuration is capable of
        operating on.
        """
        val = self._get_property("Total Rx Channels")
        return int(val)

    @property
    def warnings(self) -> str:
        """Warning(s) for this node."""
        val = self._get_property("Warnings")
        return val<|MERGE_RESOLUTION|>--- conflicted
+++ resolved
@@ -79,21 +79,13 @@
         Value should be 'true' or 'false'.
         """
         val = self._get_property("Specify Percentage")
-<<<<<<< HEAD
-        return val == true
+        return val == "true"
 
     @specify_percentage.setter
     def specify_percentage(self, value: bool):
-        self._oRevisionData.SetEmitNodeProperties(self._result_id, self._node_id, [f"Specify Percentage={value}"])
-=======
-        return (val == "true")
-
-    @specify_percentage.setter
-    def specify_percentage(self, value: bool):
-        self._oRevisionData.SetEmitNodeProperties(self._result_id, 
-                                                  self._node_id, 
-                                                  [f"Specify Percentage={str(value).lower()}"])
->>>>>>> 2a1ac4f6
+        self._oRevisionData.SetEmitNodeProperties(
+            self._result_id, self._node_id, [f"Specify Percentage={str(value).lower()}"]
+        )
 
     @property
     def percentage_of_channels(self) -> float:
