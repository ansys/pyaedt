--- conflicted
+++ resolved
@@ -127,21 +127,13 @@
         Value should be 'true' or 'false'.
         """
         val = self._get_property("Flip Ports Vertically")
-<<<<<<< HEAD
-        return val == true
+        return val == "true"
 
     @flip_ports_vertically.setter
     def flip_ports_vertically(self, value: bool):
-        self._oRevisionData.SetEmitNodeProperties(self._result_id, self._node_id, [f"Flip Ports Vertically={value}"])
-=======
-        return (val == "true")
-
-    @flip_ports_vertically.setter
-    def flip_ports_vertically(self, value: bool):
-        self._oRevisionData.SetEmitNodeProperties(self._result_id, 
-                                                  self._node_id, 
-                                                  [f"Flip Ports Vertically={str(value).lower()}"])
->>>>>>> 2a1ac4f6
+        self._oRevisionData.SetEmitNodeProperties(
+            self._result_id, self._node_id, [f"Flip Ports Vertically={str(value).lower()}"]
+        )
 
     @property
     def ports(self):
