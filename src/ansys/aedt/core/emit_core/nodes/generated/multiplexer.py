--- conflicted
+++ resolved
@@ -60,11 +60,7 @@
 
     @filename.setter
     def filename(self, value: str):
-<<<<<<< HEAD
-        self._oRevisionData.SetEmitNodeProperties(self._result_id, self._node_id, [f"Filename={value}"])
-=======
         self._set_property("Filename", f"{value}")
->>>>>>> eab35581
 
     @property
     def noise_temperature(self) -> float:
@@ -77,11 +73,7 @@
 
     @noise_temperature.setter
     def noise_temperature(self, value: float):
-<<<<<<< HEAD
-        self._oRevisionData.SetEmitNodeProperties(self._result_id, self._node_id, [f"Noise Temperature={value}"])
-=======
         self._set_property("Noise Temperature", f"{value}")
->>>>>>> eab35581
 
     @property
     def notes(self) -> str:
@@ -91,11 +83,7 @@
 
     @notes.setter
     def notes(self, value: str):
-<<<<<<< HEAD
-        self._oRevisionData.SetEmitNodeProperties(self._result_id, self._node_id, [f"Notes={value}"])
-=======
         self._set_property("Notes", f"{value}")
->>>>>>> eab35581
 
     class TypeOption(Enum):
         BY_PASS_BAND = "By Pass Band"  # nosec
@@ -115,11 +103,7 @@
 
     @type.setter
     def type(self, value: TypeOption):
-<<<<<<< HEAD
-        self._oRevisionData.SetEmitNodeProperties(self._result_id, self._node_id, [f"Type={value.value}"])
-=======
         self._set_property("Type", f"{value.value}")
->>>>>>> eab35581
 
     class Port1LocationOption(Enum):
         RADIO_SIDE = "Radio Side"
@@ -134,11 +118,7 @@
 
     @port_1_location.setter
     def port_1_location(self, value: Port1LocationOption):
-<<<<<<< HEAD
-        self._oRevisionData.SetEmitNodeProperties(self._result_id, self._node_id, [f"Port 1 Location={value.value}"])
-=======
         self._set_property("Port 1 Location", f"{value.value}")
->>>>>>> eab35581
 
     @property
     def flip_ports_vertically(self) -> bool:
@@ -151,13 +131,7 @@
 
     @flip_ports_vertically.setter
     def flip_ports_vertically(self, value: bool):
-<<<<<<< HEAD
-        self._oRevisionData.SetEmitNodeProperties(
-            self._result_id, self._node_id, [f"Flip Ports Vertically={str(value).lower()}"]
-        )
-=======
         self._set_property("Flip Ports Vertically", f"{str(value).lower()}")
->>>>>>> eab35581
 
     @property
     def ports(self):
@@ -167,11 +141,7 @@
 
     @ports.setter
     def ports(self, value):
-<<<<<<< HEAD
-        self._oRevisionData.SetEmitNodeProperties(self._result_id, self._node_id, [f"Ports={value}"])
-=======
         self._set_property("Ports", f"{value}")
->>>>>>> eab35581
 
     @property
     def warnings(self) -> str:
