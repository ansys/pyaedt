# -*- coding: utf-8 -*-
#
# Copyright (C) 2021 - 2025 ANSYS, Inc. and/or its affiliates.
# SPDX-FileCopyrightText: 2021 - 2025 ANSYS, Inc. and /or its affiliates.
# SPDX-License-Identifier: MIT
#
#
# Permission is hereby granted, free of charge, to any person obtaining a copy
# of this software and associated documentation files (the "Software"), to deal
# in the Software without restriction, including without limitation the rights
# to use, copy, modify, merge, publish, distribute, sublicense, and/or sell
# copies of the Software, and to permit persons to whom the Software is
# furnished to do so, subject to the following conditions:
#
# The above copyright notice and this permission notice shall be included in all
# copies or substantial portions of the Software.
#
# THE SOFTWARE IS PROVIDED "AS IS", WITHOUT WARRANTY OF ANY KIND, EXPRESS OR
# IMPLIED, INCLUDING BUT NOT LIMITED TO THE WARRANTIES OF MERCHANTABILITY,
# FITNESS FOR A PARTICULAR PURPOSE AND NONINFRINGEMENT. IN NO EVENT SHALL THE
# AUTHORS OR COPYRIGHT HOLDERS BE LIABLE FOR ANY CLAIM, DAMAGES OR OTHER
# LIABILITY, WHETHER IN AN ACTION OF CONTRACT, TORT OR OTHERWISE, ARISING FROM,
# OUT OF OR IN CONNECTION WITH THE SOFTWARE OR THE USE OR OTHER DEALINGS IN THE
# SOFTWARE.

from enum import Enum

from ansys.aedt.core.emit_core.nodes.emit_node import EmitNode


class ReadOnlyBand(EmitNode):
    def __init__(self, emit_obj, result_id, node_id):
        self._is_component = False
        EmitNode.__init__(self, emit_obj, result_id, node_id)

    @property
    def parent(self):
        """The parent of this emit node."""
        return self._parent

    @property
    def port(self):
        """Radio Port associated with this Band."""
        val = self._get_property("Port")
        return val

    @property
    def use_dd_1494_mode(self) -> bool:
        """Uses DD-1494 parameters to define the Tx/Rx spectrum.

        Value should be 'true' or 'false'.
        """
        val = self._get_property("Use DD-1494 Mode")
<<<<<<< HEAD
        return val == true
=======
        return (val == "true")
>>>>>>> 2a1ac4f6

    @property
    def use_emission_designator(self) -> bool:
        """Use Emission Designator.

        Uses the Emission Designator to define the bandwidth and modulation.

        Value should be 'true' or 'false'.
        """
        val = self._get_property("Use Emission Designator")
<<<<<<< HEAD
        return val == true
=======
        return (val == "true")
>>>>>>> 2a1ac4f6

    @property
    def emission_designator(self) -> str:
        """Emission Designator.

        Enter the Emission Designator to define the bandwidth and modulation.
        """
        val = self._get_property("Emission Designator")
        return val

    @property
    def emission_designator_ch_bw(self) -> float:
        """Channel Bandwidth based off the emission designator."""
        val = self._get_property("Emission Designator Ch. BW")
        val = self._convert_from_internal_units(float(val), "Freq")
        return float(val)

    @property
    def emit_modulation_type(self) -> str:
        """Modulation based off the emission designator."""
        val = self._get_property("EMIT Modulation Type")
        return val

    @property
    def override_emission_designator_bw(self) -> bool:
        """Override Emission Designator BW.

        Enables the 3 dB channel bandwidth to equal a value < emission
        designator bandwidth.

        Value should be 'true' or 'false'.
        """
        val = self._get_property("Override Emission Designator BW")
<<<<<<< HEAD
        return val == true
=======
        return (val == "true")
>>>>>>> 2a1ac4f6

    @property
    def channel_bandwidth(self) -> float:
        """Channel Bandwidth.

        Value should be greater than 1.
        """
        val = self._get_property("Channel Bandwidth")
        val = self._convert_from_internal_units(float(val), "Freq")
        return float(val)

    class ModulationOption(Enum):
        GENERIC = "Generic"
        AM = "AM"
        LSB = "LSB"
        USB = "USB"
        FM = "FM"
        FSK = "FSK"
        MSK = "MSK"
        PSK = "PSK"
        QAM = "QAM"
        APSK = "APSK"
        RADAR = "Radar"

    @property
    def modulation(self) -> ModulationOption:
        """Modulation used for the transmitted/received signal."""
        val = self._get_property("Modulation")
        val = self.ModulationOption[val.upper()]
        return val

    @property
    def max_modulating_freq(self) -> float:
        """Maximum modulating frequency: helps determine spectral profile.

        Value should be greater than 1.
        """
        val = self._get_property("Max Modulating Freq.")
        val = self._convert_from_internal_units(float(val), "Freq")
        return float(val)

    @property
    def modulation_index(self) -> float:
        """AM modulation index: helps determine spectral profile.

        Value should be between 0.01 and 1.
        """
        val = self._get_property("Modulation Index")
        return float(val)

    @property
    def freq_deviation(self) -> float:
        """Frequency deviation: helps determine spectral profile.

        Value should be greater than 1.
        """
        val = self._get_property("Freq. Deviation")
        val = self._convert_from_internal_units(float(val), "Freq")
        return float(val)

    @property
    def bit_rate(self) -> float:
        """Maximum bit rate: helps determine width of spectral profile.

        Value should be greater than 1.
        """
        val = self._get_property("Bit Rate")
        val = self._convert_from_internal_units(float(val), "Data Rate")
        return float(val)

    @property
    def sidelobes(self) -> int:
        """Number of sidelobes in spectral profile.

        Value should be greater than 0.
        """
        val = self._get_property("Sidelobes")
        return int(val)

    @property
    def freq_deviation(self) -> float:
        """FSK frequency deviation: helps determine spectral profile.

        Value should be greater than 1.
        """
        val = self._get_property("Freq. Deviation ")
        val = self._convert_from_internal_units(float(val), "Freq")
        return float(val)

    class PSKTypeOption(Enum):
        BPSK = "BPSK"
        QPSK = "QPSK"
        PSK_8 = "PSK-8"
        PSK_16 = "PSK-16"
        PSK_32 = "PSK-32"
        PSK_64 = "PSK-64"

    @property
    def psk_type(self) -> PSKTypeOption:
        """PSK modulation order: helps determine spectral profile."""
        val = self._get_property("PSK Type")
        val = self.PSKTypeOption[val.upper()]
        return val

    class FSKTypeOption(Enum):
        FSK_2 = "FSK-2"
        FSK_4 = "FSK-4"
        FSK_8 = "FSK-8"

    @property
    def fsk_type(self) -> FSKTypeOption:
        """FSK modulation order: helps determine spectral profile."""
        val = self._get_property("FSK Type")
        val = self.FSKTypeOption[val.upper()]
        return val

    class QAMTypeOption(Enum):
        QAM_4 = "QAM-4"
        QAM_16 = "QAM-16"
        QAM_64 = "QAM-64"
        QAM_256 = "QAM-256"
        QAM_1024 = "QAM-1024"

    @property
    def qam_type(self) -> QAMTypeOption:
        """QAM modulation order: helps determine spectral profile."""
        val = self._get_property("QAM Type")
        val = self.QAMTypeOption[val.upper()]
        return val

    class APSKTypeOption(Enum):
        APSK_4 = "APSK-4"
        APSK_16 = "APSK-16"
        APSK_64 = "APSK-64"
        APSK_256 = "APSK-256"
        APSK_1024 = "APSK-1024"

    @property
    def apsk_type(self) -> APSKTypeOption:
        """APSK modulation order: helps determine spectral profile."""
        val = self._get_property("APSK Type")
        val = self.APSKTypeOption[val.upper()]
        return val

    @property
    def start_frequency(self) -> float:
        """First frequency for this band.

        Value should be between 1 and 100e9.
        """
        val = self._get_property("Start Frequency")
        val = self._convert_from_internal_units(float(val), "Freq")
        return float(val)

    @property
    def stop_frequency(self) -> float:
        """Last frequency for this band.

        Value should be between 1 and 100e9.
        """
        val = self._get_property("Stop Frequency")
        val = self._convert_from_internal_units(float(val), "Freq")
        return float(val)

    @property
    def channel_spacing(self) -> float:
        """Spacing between channels within this band.

        Value should be between 1 and 100e9.
        """
        val = self._get_property("Channel Spacing")
        val = self._convert_from_internal_units(float(val), "Freq")
        return float(val)

    @property
    def tx_offset(self) -> float:
        """Frequency offset between Tx and Rx channels.

        Value should be less than 100e9.
        """
        val = self._get_property("Tx Offset")
        val = self._convert_from_internal_units(float(val), "Freq")
        return float(val)

    class RadarTypeOption(Enum):
        CW = "CW"
        FM_CW = "FM-CW"
        FM_PULSE = "FM Pulse"
        NON_FM_PULSE = "Non-FM Pulse"
        PHASE_CODED = "Phase Coded"

    @property
    def radar_type(self) -> RadarTypeOption:
        """Radar type: helps determine spectral profile."""
        val = self._get_property("Radar Type")
        val = self.RadarTypeOption[val.upper()]
        return val

    @property
    def hopping_radar(self) -> bool:
        """True for hopping radars; false otherwise.

        Value should be 'true' or 'false'.
        """
        val = self._get_property("Hopping Radar")
<<<<<<< HEAD
        return val == true
=======
        return (val == "true")
>>>>>>> 2a1ac4f6

    @property
    def post_october_2020_procurement(self) -> bool:
        """Post October 2020 Procurement.

        Procurement date: helps determine spectral profile, particularly the
        roll-off.

        Value should be 'true' or 'false'.
        """
        val = self._get_property("Post October 2020 Procurement")
<<<<<<< HEAD
        return val == true
=======
        return (val == "true")
>>>>>>> 2a1ac4f6

    @property
    def hop_range_min_freq(self) -> float:
        """Sets the minimum frequency of the hopping range.

        Value should be between 1.0 and 100.0e9.
        """
        val = self._get_property("Hop Range Min Freq")
        val = self._convert_from_internal_units(float(val), "Freq")
        return float(val)

    @property
    def hop_range_max_freq(self) -> float:
        """Sets the maximum frequency of the hopping range.

        Value should be between 1.0 and 100.0e9.
        """
        val = self._get_property("Hop Range Max Freq")
        val = self._convert_from_internal_units(float(val), "Freq")
        return float(val)

    @property
    def pulse_duration(self) -> float:
        """Pulse duration.

        Value should be greater than 0.0.
        """
        val = self._get_property("Pulse Duration")
        val = self._convert_from_internal_units(float(val), "Time")
        return float(val)

    @property
    def pulse_rise_time(self) -> float:
        """Pulse rise time.

        Value should be greater than 0.0.
        """
        val = self._get_property("Pulse Rise Time")
        val = self._convert_from_internal_units(float(val), "Time")
        return float(val)

    @property
    def pulse_fall_time(self) -> float:
        """Pulse fall time.

        Value should be greater than 0.0.
        """
        val = self._get_property("Pulse Fall Time")
        val = self._convert_from_internal_units(float(val), "Time")
        return float(val)

    @property
    def pulse_repetition_rate(self) -> float:
        """Pulse repetition rate [pulses/sec].

        Value should be greater than 1.0.
        """
        val = self._get_property("Pulse Repetition Rate")
        return float(val)

    @property
    def number_of_chips(self) -> float:
        """Total number of chips (subpulses) contained in the pulse.

        Value should be greater than 1.0.
        """
        val = self._get_property("Number of Chips")
        return float(val)

    @property
    def pulse_compression_ratio(self) -> float:
        """Pulse compression ratio.

        Value should be greater than 1.0.
        """
        val = self._get_property("Pulse Compression Ratio")
        return float(val)

    @property
    def fm_chirp_period(self) -> float:
        """FM Chirp period for the FM/CW radar.

        Value should be greater than 0.0.
        """
        val = self._get_property("FM Chirp Period")
        val = self._convert_from_internal_units(float(val), "Time")
        return float(val)

    @property
    def fm_freq_deviation(self) -> float:
        """FM Freq Deviation.

        Total frequency deviation for the carrier frequency for the FM/CW radar.

        Value should be between 1 and 100e9.
        """
        val = self._get_property("FM Freq Deviation")
        val = self._convert_from_internal_units(float(val), "Freq")
        return float(val)

    @property
    def fm_freq_dev_bandwidth(self) -> float:
        """FM Freq Dev Bandwidth.

        Bandwidth of freq deviation for FM modulated pulsed waveform (total freq
        shift during pulse duration).

        Value should be between 1 and 100e9.
        """
        val = self._get_property("FM Freq Dev Bandwidth")
        val = self._convert_from_internal_units(float(val), "Freq")
        return float(val)<|MERGE_RESOLUTION|>--- conflicted
+++ resolved
@@ -51,11 +51,7 @@
         Value should be 'true' or 'false'.
         """
         val = self._get_property("Use DD-1494 Mode")
-<<<<<<< HEAD
-        return val == true
-=======
-        return (val == "true")
->>>>>>> 2a1ac4f6
+        return val == "true"
 
     @property
     def use_emission_designator(self) -> bool:
@@ -66,11 +62,7 @@
         Value should be 'true' or 'false'.
         """
         val = self._get_property("Use Emission Designator")
-<<<<<<< HEAD
-        return val == true
-=======
-        return (val == "true")
->>>>>>> 2a1ac4f6
+        return val == "true"
 
     @property
     def emission_designator(self) -> str:
@@ -104,11 +96,7 @@
         Value should be 'true' or 'false'.
         """
         val = self._get_property("Override Emission Designator BW")
-<<<<<<< HEAD
-        return val == true
-=======
-        return (val == "true")
->>>>>>> 2a1ac4f6
+        return val == "true"
 
     @property
     def channel_bandwidth(self) -> float:
@@ -314,11 +302,7 @@
         Value should be 'true' or 'false'.
         """
         val = self._get_property("Hopping Radar")
-<<<<<<< HEAD
-        return val == true
-=======
-        return (val == "true")
->>>>>>> 2a1ac4f6
+        return val == "true"
 
     @property
     def post_october_2020_procurement(self) -> bool:
@@ -330,11 +314,7 @@
         Value should be 'true' or 'false'.
         """
         val = self._get_property("Post October 2020 Procurement")
-<<<<<<< HEAD
-        return val == true
-=======
-        return (val == "true")
->>>>>>> 2a1ac4f6
+        return val == "true"
 
     @property
     def hop_range_min_freq(self) -> float:
