# -*- coding: utf-8 -*-
#
# Copyright (C) 2021 - 2025 ANSYS, Inc. and/or its affiliates.
# SPDX-FileCopyrightText: 2021 - 2025 ANSYS, Inc. and /or its affiliates.
# SPDX-License-Identifier: MIT
#
#
# Permission is hereby granted, free of charge, to any person obtaining a copy
# of this software and associated documentation files (the "Software"), to deal
# in the Software without restriction, including without limitation the rights
# to use, copy, modify, merge, publish, distribute, sublicense, and/or sell
# copies of the Software, and to permit persons to whom the Software is
# furnished to do so, subject to the following conditions:
#
# The above copyright notice and this permission notice shall be included in all
# copies or substantial portions of the Software.
#
# THE SOFTWARE IS PROVIDED "AS IS", WITHOUT WARRANTY OF ANY KIND, EXPRESS OR
# IMPLIED, INCLUDING BUT NOT LIMITED TO THE WARRANTIES OF MERCHANTABILITY,
# FITNESS FOR A PARTICULAR PURPOSE AND NONINFRINGEMENT. IN NO EVENT SHALL THE
# AUTHORS OR COPYRIGHT HOLDERS BE LIABLE FOR ANY CLAIM, DAMAGES OR OTHER
# LIABILITY, WHETHER IN AN ACTION OF CONTRACT, TORT OR OTHERWISE, ARISING FROM,
# OUT OF OR IN CONNECTION WITH THE SOFTWARE OR THE USE OR OTHER DEALINGS IN THE
# SOFTWARE.

from ansys.aedt.core.emit_core.nodes.emit_node import EmitNode


class TxMeasNode(EmitNode):
    def __init__(self, emit_obj, result_id, node_id):
        self._is_component = False
        EmitNode.__init__(self, emit_obj, result_id, node_id)

    @property
    def parent(self):
        """The parent of this emit node."""
        return self._parent

    def rename(self, new_name: str):
        """Rename this node"""
        self._rename(new_name)

    def delete(self):
        """Delete this node"""
        self._delete()

    @property
    def file(self) -> str:
        """Name of the measurement source.

        Value should be a full file path.
        """
        val = self._get_property("File")
        return val

    @property
    def source_file(self) -> str:
        """Name of the measurement source.

        Value should be a full file path.
        """
        val = self._get_property("Source File")
        return val

    @property
    def transmit_frequency(self) -> float:
        """Channel associated with the measurement file."""
        val = self._get_property("Transmit Frequency")
        val = self._convert_from_internal_units(float(val), "Freq")
        return float(val)

    @property
    def use_ams_limits(self) -> bool:
        """Allow AMS to define the frequency limits for the measurements.

        Value should be 'true' or 'false'.
        """
        val = self._get_property("Use AMS Limits")
<<<<<<< HEAD
        return val == true

    @use_ams_limits.setter
    def use_ams_limits(self, value: bool):
        self._oRevisionData.SetEmitNodeProperties(self._result_id, self._node_id, [f"Use AMS Limits={value}"])
=======
        return (val == "true")

    @use_ams_limits.setter
    def use_ams_limits(self, value: bool):
        self._oRevisionData.SetEmitNodeProperties(self._result_id, 
                                                  self._node_id, 
                                                  [f"Use AMS Limits={str(value).lower()}"])
>>>>>>> 2a1ac4f6

    @property
    def start_frequency(self) -> float:
        """Starting frequency for the measurement sweep.

        Value should be greater than 1e6.
        """
        val = self._get_property("Start Frequency")
        val = self._convert_from_internal_units(float(val), "Freq")
        return float(val)

    @start_frequency.setter
    def start_frequency(self, value: float | str):
        value = self._convert_to_internal_units(value, "Freq")
        self._oRevisionData.SetEmitNodeProperties(self._result_id, self._node_id, [f"Start Frequency={value}"])

    @property
    def stop_frequency(self) -> float:
        """Stopping frequency for the measurement sweep.

        Value should be less than 6e9.
        """
        val = self._get_property("Stop Frequency")
        val = self._convert_from_internal_units(float(val), "Freq")
        return float(val)

    @stop_frequency.setter
    def stop_frequency(self, value: float | str):
        value = self._convert_to_internal_units(value, "Freq")
        self._oRevisionData.SetEmitNodeProperties(self._result_id, self._node_id, [f"Stop Frequency={value}"])

    @property
    def exclude_harmonics_below_noise(self) -> bool:
        """Include/Exclude Harmonics below the noise.

        Value should be 'true' or 'false'.
        """
        val = self._get_property("Exclude Harmonics Below Noise")
<<<<<<< HEAD
        return val == true

    @exclude_harmonics_below_noise.setter
    def exclude_harmonics_below_noise(self, value: bool):
        self._oRevisionData.SetEmitNodeProperties(
            self._result_id, self._node_id, [f"Exclude Harmonics Below Noise={value}"]
        )
=======
        return (val == "true")

    @exclude_harmonics_below_noise.setter
    def exclude_harmonics_below_noise(self, value: bool):
        self._oRevisionData.SetEmitNodeProperties(self._result_id, 
                                                  self._node_id, 
                                                  [f"Exclude Harmonics Below Noise={str(value).lower()}"])
>>>>>>> 2a1ac4f6

    @property
    def enabled(self) -> bool:
        """Enabled state for this node."""
        return self._oRevisionData.GetEmitNodeProperties(self._result_id, self._node_id, "enabled")

    @enabled.setter
    def enabled(self, value: bool):
        self._oRevisionData.SetEmitNodeProperties(self._result_id, self._node_id, [f"enabled= + {value}"])<|MERGE_RESOLUTION|>--- conflicted
+++ resolved
@@ -76,21 +76,13 @@
         Value should be 'true' or 'false'.
         """
         val = self._get_property("Use AMS Limits")
-<<<<<<< HEAD
-        return val == true
+        return val == "true"
 
     @use_ams_limits.setter
     def use_ams_limits(self, value: bool):
-        self._oRevisionData.SetEmitNodeProperties(self._result_id, self._node_id, [f"Use AMS Limits={value}"])
-=======
-        return (val == "true")
-
-    @use_ams_limits.setter
-    def use_ams_limits(self, value: bool):
-        self._oRevisionData.SetEmitNodeProperties(self._result_id, 
-                                                  self._node_id, 
-                                                  [f"Use AMS Limits={str(value).lower()}"])
->>>>>>> 2a1ac4f6
+        self._oRevisionData.SetEmitNodeProperties(
+            self._result_id, self._node_id, [f"Use AMS Limits={str(value).lower()}"]
+        )
 
     @property
     def start_frequency(self) -> float:
@@ -129,23 +121,13 @@
         Value should be 'true' or 'false'.
         """
         val = self._get_property("Exclude Harmonics Below Noise")
-<<<<<<< HEAD
-        return val == true
+        return val == "true"
 
     @exclude_harmonics_below_noise.setter
     def exclude_harmonics_below_noise(self, value: bool):
         self._oRevisionData.SetEmitNodeProperties(
-            self._result_id, self._node_id, [f"Exclude Harmonics Below Noise={value}"]
+            self._result_id, self._node_id, [f"Exclude Harmonics Below Noise={str(value).lower()}"]
         )
-=======
-        return (val == "true")
-
-    @exclude_harmonics_below_noise.setter
-    def exclude_harmonics_below_noise(self, value: bool):
-        self._oRevisionData.SetEmitNodeProperties(self._result_id, 
-                                                  self._node_id, 
-                                                  [f"Exclude Harmonics Below Noise={str(value).lower()}"])
->>>>>>> 2a1ac4f6
 
     @property
     def enabled(self) -> bool:
