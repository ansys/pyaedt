# -*- coding: utf-8 -*-
#
# Copyright (C) 2021 - 2025 ANSYS, Inc. and/or its affiliates.
# SPDX-FileCopyrightText: 2021 - 2025 ANSYS, Inc. and /or its affiliates.
# SPDX-License-Identifier: MIT
#
#
# Permission is hereby granted, free of charge, to any person obtaining a copy
# of this software and associated documentation files (the "Software"), to deal
# in the Software without restriction, including without limitation the rights
# to use, copy, modify, merge, publish, distribute, sublicense, and/or sell
# copies of the Software, and to permit persons to whom the Software is
# furnished to do so, subject to the following conditions:
#
# The above copyright notice and this permission notice shall be included in all
# copies or substantial portions of the Software.
#
# THE SOFTWARE IS PROVIDED "AS IS", WITHOUT WARRANTY OF ANY KIND, EXPRESS OR
# IMPLIED, INCLUDING BUT NOT LIMITED TO THE WARRANTIES OF MERCHANTABILITY,
# FITNESS FOR A PARTICULAR PURPOSE AND NONINFRINGEMENT. IN NO EVENT SHALL THE
# AUTHORS OR COPYRIGHT HOLDERS BE LIABLE FOR ANY CLAIM, DAMAGES OR OTHER
# LIABILITY, WHETHER IN AN ACTION OF CONTRACT, TORT OR OTHERWISE, ARISING FROM,
# OUT OF OR IN CONNECTION WITH THE SOFTWARE OR THE USE OR OTHER DEALINGS IN THE
# SOFTWARE.

from ansys.aedt.core.emit_core.nodes.emit_node import EmitNode


class TxMeasNode(EmitNode):
    def __init__(self, emit_obj, result_id, node_id):
        self._is_component = False
        EmitNode.__init__(self, emit_obj, result_id, node_id)

    @property
    def parent(self):
        """The parent of this emit node."""
        return self._parent

    def rename(self, new_name: str):
        """Rename this node"""
        self._rename(new_name)

    def delete(self):
        """Delete this node"""
        self._delete()

    @property
    def file(self) -> str:
        """Name of the measurement source.

        Value should be a full file path.
        """
        val = self._get_property("File")
        return val

    @property
    def source_file(self) -> str:
        """Name of the measurement source.

        Value should be a full file path.
        """
        val = self._get_property("Source File")
        return val

    @property
    def transmit_frequency(self) -> float:
        """Channel associated with the measurement file."""
        val = self._get_property("Transmit Frequency")
        val = self._convert_from_internal_units(float(val), "Freq")
        return float(val)

    @property
    def use_ams_limits(self) -> bool:
        """Allow AMS to define the frequency limits for the measurements.

        Value should be 'true' or 'false'.
        """
        val = self._get_property("Use AMS Limits")
        return val == "true"

    @use_ams_limits.setter
    def use_ams_limits(self, value: bool):
<<<<<<< HEAD
        self._oRevisionData.SetEmitNodeProperties(
            self._result_id, self._node_id, [f"Use AMS Limits={str(value).lower()}"]
        )
=======
        self._set_property("Use AMS Limits", f"{str(value).lower()}")
>>>>>>> eab35581

    @property
    def start_frequency(self) -> float:
        """Starting frequency for the measurement sweep.

        Value should be greater than 1e6.
        """
        val = self._get_property("Start Frequency")
        val = self._convert_from_internal_units(float(val), "Freq")
        return float(val)

    @start_frequency.setter
    def start_frequency(self, value: float | str):
        value = self._convert_to_internal_units(value, "Freq")
<<<<<<< HEAD
        self._oRevisionData.SetEmitNodeProperties(self._result_id, self._node_id, [f"Start Frequency={value}"])
=======
        self._set_property("Start Frequency", f"{value}")
>>>>>>> eab35581

    @property
    def stop_frequency(self) -> float:
        """Stopping frequency for the measurement sweep.

        Value should be less than 6e9.
        """
        val = self._get_property("Stop Frequency")
        val = self._convert_from_internal_units(float(val), "Freq")
        return float(val)

    @stop_frequency.setter
    def stop_frequency(self, value: float | str):
        value = self._convert_to_internal_units(value, "Freq")
<<<<<<< HEAD
        self._oRevisionData.SetEmitNodeProperties(self._result_id, self._node_id, [f"Stop Frequency={value}"])
=======
        self._set_property("Stop Frequency", f"{value}")
>>>>>>> eab35581

    @property
    def exclude_harmonics_below_noise(self) -> bool:
        """Include/Exclude Harmonics below the noise.

        Value should be 'true' or 'false'.
        """
        val = self._get_property("Exclude Harmonics Below Noise")
        return val == "true"

    @exclude_harmonics_below_noise.setter
    def exclude_harmonics_below_noise(self, value: bool):
<<<<<<< HEAD
        self._oRevisionData.SetEmitNodeProperties(
            self._result_id, self._node_id, [f"Exclude Harmonics Below Noise={str(value).lower()}"]
        )
=======
        self._set_property("Exclude Harmonics Below Noise", f"{str(value).lower()}")
>>>>>>> eab35581

    @property
    def enabled(self) -> bool:
        """Enabled state for this node."""
<<<<<<< HEAD
        return self._oRevisionData.GetEmitNodeProperties(self._result_id, self._node_id, "enabled")

    @enabled.setter
    def enabled(self, value: bool):
        self._oRevisionData.SetEmitNodeProperties(self._result_id, self._node_id, [f"enabled= + {value}"])
=======
        return self._get_property("enabled")

    @enabled.setter
    def enabled(self, value: bool):
        self._set_property("enabled", f"{str(value).lower()}")
>>>>>>> eab35581
<|MERGE_RESOLUTION|>--- conflicted
+++ resolved
@@ -80,13 +80,7 @@
 
     @use_ams_limits.setter
     def use_ams_limits(self, value: bool):
-<<<<<<< HEAD
-        self._oRevisionData.SetEmitNodeProperties(
-            self._result_id, self._node_id, [f"Use AMS Limits={str(value).lower()}"]
-        )
-=======
         self._set_property("Use AMS Limits", f"{str(value).lower()}")
->>>>>>> eab35581
 
     @property
     def start_frequency(self) -> float:
@@ -101,11 +95,7 @@
     @start_frequency.setter
     def start_frequency(self, value: float | str):
         value = self._convert_to_internal_units(value, "Freq")
-<<<<<<< HEAD
-        self._oRevisionData.SetEmitNodeProperties(self._result_id, self._node_id, [f"Start Frequency={value}"])
-=======
         self._set_property("Start Frequency", f"{value}")
->>>>>>> eab35581
 
     @property
     def stop_frequency(self) -> float:
@@ -120,11 +110,7 @@
     @stop_frequency.setter
     def stop_frequency(self, value: float | str):
         value = self._convert_to_internal_units(value, "Freq")
-<<<<<<< HEAD
-        self._oRevisionData.SetEmitNodeProperties(self._result_id, self._node_id, [f"Stop Frequency={value}"])
-=======
         self._set_property("Stop Frequency", f"{value}")
->>>>>>> eab35581
 
     @property
     def exclude_harmonics_below_noise(self) -> bool:
@@ -137,27 +123,13 @@
 
     @exclude_harmonics_below_noise.setter
     def exclude_harmonics_below_noise(self, value: bool):
-<<<<<<< HEAD
-        self._oRevisionData.SetEmitNodeProperties(
-            self._result_id, self._node_id, [f"Exclude Harmonics Below Noise={str(value).lower()}"]
-        )
-=======
         self._set_property("Exclude Harmonics Below Noise", f"{str(value).lower()}")
->>>>>>> eab35581
 
     @property
     def enabled(self) -> bool:
         """Enabled state for this node."""
-<<<<<<< HEAD
-        return self._oRevisionData.GetEmitNodeProperties(self._result_id, self._node_id, "enabled")
-
-    @enabled.setter
-    def enabled(self, value: bool):
-        self._oRevisionData.SetEmitNodeProperties(self._result_id, self._node_id, [f"enabled= + {value}"])
-=======
         return self._get_property("enabled")
 
     @enabled.setter
     def enabled(self, value: bool):
-        self._set_property("enabled", f"{str(value).lower()}")
->>>>>>> eab35581
+        self._set_property("enabled", f"{str(value).lower()}")