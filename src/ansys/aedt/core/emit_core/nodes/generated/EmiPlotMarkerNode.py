--- conflicted
+++ resolved
@@ -1,6 +1,3 @@
-<<<<<<< HEAD
-from enum import Enum
-=======
 # -*- coding: utf-8 -*-
 #
 # Copyright (C) 2021 - 2025 ANSYS, Inc. and/or its affiliates.
@@ -25,7 +22,7 @@
 # OUT OF OR IN CONNECTION WITH THE SOFTWARE OR THE USE OR OTHER DEALINGS IN THE
 # SOFTWARE.
 
->>>>>>> e3faed08
+from enum import Enum
 from ..EmitNode import EmitNode
 
 
