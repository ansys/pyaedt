--- conflicted
+++ resolved
@@ -106,11 +106,7 @@
         Value should be 'true' or 'false'.
         """
         val = self._get_property("Finite Isolation")
-<<<<<<< HEAD
-        return val == true
-=======
-        return (val == "true")
->>>>>>> 2a1ac4f6
+        return val == "true"
 
     @property
     def isolation(self) -> float:
@@ -131,11 +127,7 @@
         Value should be 'true' or 'false'.
         """
         val = self._get_property("Finite Bandwidth")
-<<<<<<< HEAD
-        return val == true
-=======
-        return (val == "true")
->>>>>>> 2a1ac4f6
+        return val == "true"
 
     @property
     def out_of_band_attenuation(self) -> float:
