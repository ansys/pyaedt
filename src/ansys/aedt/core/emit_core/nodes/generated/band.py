# -*- coding: utf-8 -*-
#
# Copyright (C) 2021 - 2025 ANSYS, Inc. and/or its affiliates.
# SPDX-FileCopyrightText: 2021 - 2025 ANSYS, Inc. and /or its affiliates.
# SPDX-License-Identifier: MIT
#
#
# Permission is hereby granted, free of charge, to any person obtaining a copy
# of this software and associated documentation files (the "Software"), to deal
# in the Software without restriction, including without limitation the rights
# to use, copy, modify, merge, publish, distribute, sublicense, and/or sell
# copies of the Software, and to permit persons to whom the Software is
# furnished to do so, subject to the following conditions:
#
# The above copyright notice and this permission notice shall be included in all
# copies or substantial portions of the Software.
#
# THE SOFTWARE IS PROVIDED "AS IS", WITHOUT WARRANTY OF ANY KIND, EXPRESS OR
# IMPLIED, INCLUDING BUT NOT LIMITED TO THE WARRANTIES OF MERCHANTABILITY,
# FITNESS FOR A PARTICULAR PURPOSE AND NONINFRINGEMENT. IN NO EVENT SHALL THE
# AUTHORS OR COPYRIGHT HOLDERS BE LIABLE FOR ANY CLAIM, DAMAGES OR OTHER
# LIABILITY, WHETHER IN AN ACTION OF CONTRACT, TORT OR OTHERWISE, ARISING FROM,
# OUT OF OR IN CONNECTION WITH THE SOFTWARE OR THE USE OR OTHER DEALINGS IN THE
# SOFTWARE.

from enum import Enum

from ansys.aedt.core.emit_core.nodes.emit_node import EmitNode


class Band(EmitNode):
    def __init__(self, emit_obj, result_id, node_id):
        self._is_component = False
        EmitNode.__init__(self, emit_obj, result_id, node_id)

    @property
    def parent(self):
        """The parent of this emit node."""
        return self._parent

    @property
    def enabled(self) -> bool:
        """Enabled state for this node."""
<<<<<<< HEAD
        return self._oRevisionData.GetEmitNodeProperties(self._result_id, self._node_id, "enabled")
=======
        return self._get_property("enabled")
>>>>>>> eab35581

    @enabled.setter
    def enabled(self, value: bool):
        self._set_property("enabled", f"{str(value).lower()}")

    @property
    def port(self):
        """Radio Port associated with this Band."""
        val = self._get_property("Port")
        return val

    @port.setter
    def port(self, value):
<<<<<<< HEAD
        self._oRevisionData.SetEmitNodeProperties(self._result_id, self._node_id, [f"Port={value}"])
=======
        self._set_property("Port", f"{value}")
>>>>>>> eab35581

    @property
    def use_dd_1494_mode(self) -> bool:
        """Uses DD-1494 parameters to define the Tx/Rx spectrum.

        Value should be 'true' or 'false'.
        """
        val = self._get_property("Use DD-1494 Mode")
        return val == "true"

    @use_dd_1494_mode.setter
    def use_dd_1494_mode(self, value: bool):
<<<<<<< HEAD
        self._oRevisionData.SetEmitNodeProperties(
            self._result_id, self._node_id, [f"Use DD-1494 Mode={str(value).lower()}"]
        )
=======
        self._set_property("Use DD-1494 Mode", f"{str(value).lower()}")
>>>>>>> eab35581

    @property
    def use_emission_designator(self) -> bool:
        """Use Emission Designator.

        Uses the Emission Designator to define the bandwidth and modulation.

        Value should be 'true' or 'false'.
        """
        val = self._get_property("Use Emission Designator")
        return val == "true"

    @use_emission_designator.setter
    def use_emission_designator(self, value: bool):
<<<<<<< HEAD
        self._oRevisionData.SetEmitNodeProperties(
            self._result_id, self._node_id, [f"Use Emission Designator={str(value).lower()}"]
        )
=======
        self._set_property("Use Emission Designator", f"{str(value).lower()}")
>>>>>>> eab35581

    @property
    def emission_designator(self) -> str:
        """Emission Designator.

        Enter the Emission Designator to define the bandwidth and modulation.
        """
        val = self._get_property("Emission Designator")
        return val

    @emission_designator.setter
    def emission_designator(self, value: str):
<<<<<<< HEAD
        self._oRevisionData.SetEmitNodeProperties(self._result_id, self._node_id, [f"Emission Designator={value}"])
=======
        self._set_property("Emission Designator", f"{value}")
>>>>>>> eab35581

    @property
    def emission_designator_ch_bw(self) -> float:
        """Channel Bandwidth based off the emission designator."""
        val = self._get_property("Emission Designator Ch. BW")
        val = self._convert_from_internal_units(float(val), "Freq")
        return float(val)

    @property
    def emit_modulation_type(self) -> str:
        """Modulation based off the emission designator."""
        val = self._get_property("EMIT Modulation Type")
        return val

    @property
    def override_emission_designator_bw(self) -> bool:
        """Override Emission Designator BW.

        Enables the 3 dB channel bandwidth to equal a value < emission
        designator bandwidth.

        Value should be 'true' or 'false'.
        """
        val = self._get_property("Override Emission Designator BW")
        return val == "true"

    @override_emission_designator_bw.setter
    def override_emission_designator_bw(self, value: bool):
<<<<<<< HEAD
        self._oRevisionData.SetEmitNodeProperties(
            self._result_id, self._node_id, [f"Override Emission Designator BW={str(value).lower()}"]
        )
=======
        self._set_property("Override Emission Designator BW", f"{str(value).lower()}")
>>>>>>> eab35581

    @property
    def channel_bandwidth(self) -> float:
        """Channel Bandwidth.

        Value should be greater than 1.
        """
        val = self._get_property("Channel Bandwidth")
        val = self._convert_from_internal_units(float(val), "Freq")
        return float(val)

    @channel_bandwidth.setter
    def channel_bandwidth(self, value: float | str):
        value = self._convert_to_internal_units(value, "Freq")
<<<<<<< HEAD
        self._oRevisionData.SetEmitNodeProperties(self._result_id, self._node_id, [f"Channel Bandwidth={value}"])
=======
        self._set_property("Channel Bandwidth", f"{value}")
>>>>>>> eab35581

    class ModulationOption(Enum):
        GENERIC = "Generic"
        AM = "AM"
        LSB = "LSB"
        USB = "USB"
        FM = "FM"
        FSK = "FSK"
        MSK = "MSK"
        PSK = "PSK"
        QAM = "QAM"
        APSK = "APSK"
        RADAR = "Radar"

    @property
    def modulation(self) -> ModulationOption:
        """Modulation used for the transmitted/received signal."""
        val = self._get_property("Modulation")
        val = self.ModulationOption[val.upper()]
        return val

    @modulation.setter
    def modulation(self, value: ModulationOption):
<<<<<<< HEAD
        self._oRevisionData.SetEmitNodeProperties(self._result_id, self._node_id, [f"Modulation={value.value}"])
=======
        self._set_property("Modulation", f"{value.value}")
>>>>>>> eab35581

    @property
    def max_modulating_freq(self) -> float:
        """Maximum modulating frequency: helps determine spectral profile.

        Value should be greater than 1.
        """
        val = self._get_property("Max Modulating Freq.")
        val = self._convert_from_internal_units(float(val), "Freq")
        return float(val)

    @max_modulating_freq.setter
    def max_modulating_freq(self, value: float | str):
        value = self._convert_to_internal_units(value, "Freq")
<<<<<<< HEAD
        self._oRevisionData.SetEmitNodeProperties(self._result_id, self._node_id, [f"Max Modulating Freq.={value}"])
=======
        self._set_property("Max Modulating Freq.", f"{value}")
>>>>>>> eab35581

    @property
    def modulation_index(self) -> float:
        """AM modulation index: helps determine spectral profile.

        Value should be between 0.01 and 1.
        """
        val = self._get_property("Modulation Index")
        return float(val)

    @modulation_index.setter
    def modulation_index(self, value: float):
<<<<<<< HEAD
        self._oRevisionData.SetEmitNodeProperties(self._result_id, self._node_id, [f"Modulation Index={value}"])
=======
        self._set_property("Modulation Index", f"{value}")
>>>>>>> eab35581

    @property
    def freq_deviation(self) -> float:
        """Frequency deviation: helps determine spectral profile.

        Value should be greater than 1.
        """
        val = self._get_property("Freq. Deviation")
        val = self._convert_from_internal_units(float(val), "Freq")
        return float(val)

    @freq_deviation.setter
    def freq_deviation(self, value: float | str):
        value = self._convert_to_internal_units(value, "Freq")
<<<<<<< HEAD
        self._oRevisionData.SetEmitNodeProperties(self._result_id, self._node_id, [f"Freq. Deviation={value}"])
=======
        self._set_property("Freq. Deviation", f"{value}")
>>>>>>> eab35581

    @property
    def bit_rate(self) -> float:
        """Maximum bit rate: helps determine width of spectral profile.

        Value should be greater than 1.
        """
        val = self._get_property("Bit Rate")
        val = self._convert_from_internal_units(float(val), "Data Rate")
        return float(val)

    @bit_rate.setter
    def bit_rate(self, value: float | str):
        value = self._convert_to_internal_units(value, "Data Rate")
<<<<<<< HEAD
        self._oRevisionData.SetEmitNodeProperties(self._result_id, self._node_id, [f"Bit Rate={value}"])
=======
        self._set_property("Bit Rate", f"{value}")
>>>>>>> eab35581

    @property
    def sidelobes(self) -> int:
        """Number of sidelobes in spectral profile.

        Value should be greater than 0.
        """
        val = self._get_property("Sidelobes")
        return int(val)

    @sidelobes.setter
    def sidelobes(self, value: int):
<<<<<<< HEAD
        self._oRevisionData.SetEmitNodeProperties(self._result_id, self._node_id, [f"Sidelobes={value}"])

    @property
    def freq_deviation(self) -> float:
        """FSK frequency deviation: helps determine spectral profile.

        Value should be greater than 1.
        """
        val = self._get_property("Freq. Deviation ")
        val = self._convert_from_internal_units(float(val), "Freq")
        return float(val)

    @freq_deviation.setter
    def freq_deviation(self, value: float | str):
        value = self._convert_to_internal_units(value, "Freq")
        self._oRevisionData.SetEmitNodeProperties(self._result_id, self._node_id, [f"Freq. Deviation ={value}"])
=======
        self._set_property("Sidelobes", f"{value}")
>>>>>>> eab35581

    class PSKTypeOption(Enum):
        BPSK = "BPSK"
        QPSK = "QPSK"
        PSK_8 = "PSK-8"
        PSK_16 = "PSK-16"
        PSK_32 = "PSK-32"
        PSK_64 = "PSK-64"

    @property
    def psk_type(self) -> PSKTypeOption:
        """PSK modulation order: helps determine spectral profile."""
        val = self._get_property("PSK Type")
        val = self.PSKTypeOption[val.upper()]
        return val

    @psk_type.setter
    def psk_type(self, value: PSKTypeOption):
<<<<<<< HEAD
        self._oRevisionData.SetEmitNodeProperties(self._result_id, self._node_id, [f"PSK Type={value.value}"])
=======
        self._set_property("PSK Type", f"{value.value}")
>>>>>>> eab35581

    class FSKTypeOption(Enum):
        FSK_2 = "FSK-2"
        FSK_4 = "FSK-4"
        FSK_8 = "FSK-8"

    @property
    def fsk_type(self) -> FSKTypeOption:
        """FSK modulation order: helps determine spectral profile."""
        val = self._get_property("FSK Type")
        val = self.FSKTypeOption[val.upper()]
        return val

    @fsk_type.setter
    def fsk_type(self, value: FSKTypeOption):
<<<<<<< HEAD
        self._oRevisionData.SetEmitNodeProperties(self._result_id, self._node_id, [f"FSK Type={value.value}"])
=======
        self._set_property("FSK Type", f"{value.value}")
>>>>>>> eab35581

    class QAMTypeOption(Enum):
        QAM_4 = "QAM-4"
        QAM_16 = "QAM-16"
        QAM_64 = "QAM-64"
        QAM_256 = "QAM-256"
        QAM_1024 = "QAM-1024"

    @property
    def qam_type(self) -> QAMTypeOption:
        """QAM modulation order: helps determine spectral profile."""
        val = self._get_property("QAM Type")
        val = self.QAMTypeOption[val.upper()]
        return val

    @qam_type.setter
    def qam_type(self, value: QAMTypeOption):
<<<<<<< HEAD
        self._oRevisionData.SetEmitNodeProperties(self._result_id, self._node_id, [f"QAM Type={value.value}"])
=======
        self._set_property("QAM Type", f"{value.value}")
>>>>>>> eab35581

    class APSKTypeOption(Enum):
        APSK_4 = "APSK-4"
        APSK_16 = "APSK-16"
        APSK_64 = "APSK-64"
        APSK_256 = "APSK-256"
        APSK_1024 = "APSK-1024"

    @property
    def apsk_type(self) -> APSKTypeOption:
        """APSK modulation order: helps determine spectral profile."""
        val = self._get_property("APSK Type")
        val = self.APSKTypeOption[val.upper()]
        return val

    @apsk_type.setter
    def apsk_type(self, value: APSKTypeOption):
<<<<<<< HEAD
        self._oRevisionData.SetEmitNodeProperties(self._result_id, self._node_id, [f"APSK Type={value.value}"])
=======
        self._set_property("APSK Type", f"{value.value}")
>>>>>>> eab35581

    @property
    def start_frequency(self) -> float:
        """First frequency for this band.

        Value should be between 1 and 100e9.
        """
        val = self._get_property("Start Frequency")
        val = self._convert_from_internal_units(float(val), "Freq")
        return float(val)

    @start_frequency.setter
    def start_frequency(self, value: float | str):
        value = self._convert_to_internal_units(value, "Freq")
<<<<<<< HEAD
        self._oRevisionData.SetEmitNodeProperties(self._result_id, self._node_id, [f"Start Frequency={value}"])
=======
        self._set_property("Start Frequency", f"{value}")
>>>>>>> eab35581

    @property
    def stop_frequency(self) -> float:
        """Last frequency for this band.

        Value should be between 1 and 100e9.
        """
        val = self._get_property("Stop Frequency")
        val = self._convert_from_internal_units(float(val), "Freq")
        return float(val)

    @stop_frequency.setter
    def stop_frequency(self, value: float | str):
        value = self._convert_to_internal_units(value, "Freq")
<<<<<<< HEAD
        self._oRevisionData.SetEmitNodeProperties(self._result_id, self._node_id, [f"Stop Frequency={value}"])
=======
        self._set_property("Stop Frequency", f"{value}")
>>>>>>> eab35581

    @property
    def channel_spacing(self) -> float:
        """Spacing between channels within this band.

        Value should be between 1 and 100e9.
        """
        val = self._get_property("Channel Spacing")
        val = self._convert_from_internal_units(float(val), "Freq")
        return float(val)

    @channel_spacing.setter
    def channel_spacing(self, value: float | str):
        value = self._convert_to_internal_units(value, "Freq")
<<<<<<< HEAD
        self._oRevisionData.SetEmitNodeProperties(self._result_id, self._node_id, [f"Channel Spacing={value}"])
=======
        self._set_property("Channel Spacing", f"{value}")
>>>>>>> eab35581

    @property
    def tx_offset(self) -> float:
        """Frequency offset between Tx and Rx channels.

        Value should be less than 100e9.
        """
        val = self._get_property("Tx Offset")
        val = self._convert_from_internal_units(float(val), "Freq")
        return float(val)

    @tx_offset.setter
    def tx_offset(self, value: float | str):
        value = self._convert_to_internal_units(value, "Freq")
<<<<<<< HEAD
        self._oRevisionData.SetEmitNodeProperties(self._result_id, self._node_id, [f"Tx Offset={value}"])
=======
        self._set_property("Tx Offset", f"{value}")
>>>>>>> eab35581

    class RadarTypeOption(Enum):
        CW = "CW"
        FM_CW = "FM-CW"
        FM_PULSE = "FM Pulse"
        NON_FM_PULSE = "Non-FM Pulse"
        PHASE_CODED = "Phase Coded"

    @property
    def radar_type(self) -> RadarTypeOption:
        """Radar type: helps determine spectral profile."""
        val = self._get_property("Radar Type")
        val = self.RadarTypeOption[val.upper()]
        return val

    @radar_type.setter
    def radar_type(self, value: RadarTypeOption):
<<<<<<< HEAD
        self._oRevisionData.SetEmitNodeProperties(self._result_id, self._node_id, [f"Radar Type={value.value}"])
=======
        self._set_property("Radar Type", f"{value.value}")
>>>>>>> eab35581

    @property
    def hopping_radar(self) -> bool:
        """True for hopping radars; false otherwise.

        Value should be 'true' or 'false'.
        """
        val = self._get_property("Hopping Radar")
        return val == "true"

    @hopping_radar.setter
    def hopping_radar(self, value: bool):
<<<<<<< HEAD
        self._oRevisionData.SetEmitNodeProperties(
            self._result_id, self._node_id, [f"Hopping Radar={str(value).lower()}"]
        )
=======
        self._set_property("Hopping Radar", f"{str(value).lower()}")
>>>>>>> eab35581

    @property
    def post_october_2020_procurement(self) -> bool:
        """Post October 2020 Procurement.

        Procurement date: helps determine spectral profile, particularly the
        roll-off.

        Value should be 'true' or 'false'.
        """
        val = self._get_property("Post October 2020 Procurement")
        return val == "true"

    @post_october_2020_procurement.setter
    def post_october_2020_procurement(self, value: bool):
<<<<<<< HEAD
        self._oRevisionData.SetEmitNodeProperties(
            self._result_id, self._node_id, [f"Post October 2020 Procurement={str(value).lower()}"]
        )
=======
        self._set_property("Post October 2020 Procurement", f"{str(value).lower()}")
>>>>>>> eab35581

    @property
    def hop_range_min_freq(self) -> float:
        """Sets the minimum frequency of the hopping range.

        Value should be between 1.0 and 100.0e9.
        """
        val = self._get_property("Hop Range Min Freq")
        val = self._convert_from_internal_units(float(val), "Freq")
        return float(val)

    @hop_range_min_freq.setter
    def hop_range_min_freq(self, value: float | str):
        value = self._convert_to_internal_units(value, "Freq")
<<<<<<< HEAD
        self._oRevisionData.SetEmitNodeProperties(self._result_id, self._node_id, [f"Hop Range Min Freq={value}"])
=======
        self._set_property("Hop Range Min Freq", f"{value}")
>>>>>>> eab35581

    @property
    def hop_range_max_freq(self) -> float:
        """Sets the maximum frequency of the hopping range.

        Value should be between 1.0 and 100.0e9.
        """
        val = self._get_property("Hop Range Max Freq")
        val = self._convert_from_internal_units(float(val), "Freq")
        return float(val)

    @hop_range_max_freq.setter
    def hop_range_max_freq(self, value: float | str):
        value = self._convert_to_internal_units(value, "Freq")
<<<<<<< HEAD
        self._oRevisionData.SetEmitNodeProperties(self._result_id, self._node_id, [f"Hop Range Max Freq={value}"])
=======
        self._set_property("Hop Range Max Freq", f"{value}")
>>>>>>> eab35581

    @property
    def pulse_duration(self) -> float:
        """Pulse duration.

        Value should be greater than 0.0.
        """
        val = self._get_property("Pulse Duration")
        val = self._convert_from_internal_units(float(val), "Time")
        return float(val)

    @pulse_duration.setter
    def pulse_duration(self, value: float | str):
        value = self._convert_to_internal_units(value, "Time")
<<<<<<< HEAD
        self._oRevisionData.SetEmitNodeProperties(self._result_id, self._node_id, [f"Pulse Duration={value}"])
=======
        self._set_property("Pulse Duration", f"{value}")
>>>>>>> eab35581

    @property
    def pulse_rise_time(self) -> float:
        """Pulse rise time.

        Value should be greater than 0.0.
        """
        val = self._get_property("Pulse Rise Time")
        val = self._convert_from_internal_units(float(val), "Time")
        return float(val)

    @pulse_rise_time.setter
    def pulse_rise_time(self, value: float | str):
        value = self._convert_to_internal_units(value, "Time")
<<<<<<< HEAD
        self._oRevisionData.SetEmitNodeProperties(self._result_id, self._node_id, [f"Pulse Rise Time={value}"])
=======
        self._set_property("Pulse Rise Time", f"{value}")
>>>>>>> eab35581

    @property
    def pulse_fall_time(self) -> float:
        """Pulse fall time.

        Value should be greater than 0.0.
        """
        val = self._get_property("Pulse Fall Time")
        val = self._convert_from_internal_units(float(val), "Time")
        return float(val)

    @pulse_fall_time.setter
    def pulse_fall_time(self, value: float | str):
        value = self._convert_to_internal_units(value, "Time")
<<<<<<< HEAD
        self._oRevisionData.SetEmitNodeProperties(self._result_id, self._node_id, [f"Pulse Fall Time={value}"])
=======
        self._set_property("Pulse Fall Time", f"{value}")
>>>>>>> eab35581

    @property
    def pulse_repetition_rate(self) -> float:
        """Pulse repetition rate [pulses/sec].

        Value should be greater than 1.0.
        """
        val = self._get_property("Pulse Repetition Rate")
        return float(val)

    @pulse_repetition_rate.setter
    def pulse_repetition_rate(self, value: float):
<<<<<<< HEAD
        self._oRevisionData.SetEmitNodeProperties(self._result_id, self._node_id, [f"Pulse Repetition Rate={value}"])
=======
        self._set_property("Pulse Repetition Rate", f"{value}")
>>>>>>> eab35581

    @property
    def number_of_chips(self) -> float:
        """Total number of chips (subpulses) contained in the pulse.

        Value should be greater than 1.0.
        """
        val = self._get_property("Number of Chips")
        return float(val)

    @number_of_chips.setter
    def number_of_chips(self, value: float):
<<<<<<< HEAD
        self._oRevisionData.SetEmitNodeProperties(self._result_id, self._node_id, [f"Number of Chips={value}"])
=======
        self._set_property("Number of Chips", f"{value}")
>>>>>>> eab35581

    @property
    def pulse_compression_ratio(self) -> float:
        """Pulse compression ratio.

        Value should be greater than 1.0.
        """
        val = self._get_property("Pulse Compression Ratio")
        return float(val)

    @pulse_compression_ratio.setter
    def pulse_compression_ratio(self, value: float):
<<<<<<< HEAD
        self._oRevisionData.SetEmitNodeProperties(self._result_id, self._node_id, [f"Pulse Compression Ratio={value}"])
=======
        self._set_property("Pulse Compression Ratio", f"{value}")
>>>>>>> eab35581

    @property
    def fm_chirp_period(self) -> float:
        """FM Chirp period for the FM/CW radar.

        Value should be greater than 0.0.
        """
        val = self._get_property("FM Chirp Period")
        val = self._convert_from_internal_units(float(val), "Time")
        return float(val)

    @fm_chirp_period.setter
    def fm_chirp_period(self, value: float | str):
        value = self._convert_to_internal_units(value, "Time")
<<<<<<< HEAD
        self._oRevisionData.SetEmitNodeProperties(self._result_id, self._node_id, [f"FM Chirp Period={value}"])
=======
        self._set_property("FM Chirp Period", f"{value}")
>>>>>>> eab35581

    @property
    def fm_freq_deviation(self) -> float:
        """FM Freq Deviation.

        Total frequency deviation for the carrier frequency for the FM/CW radar.

        Value should be between 1 and 100e9.
        """
        val = self._get_property("FM Freq Deviation")
        val = self._convert_from_internal_units(float(val), "Freq")
        return float(val)

    @fm_freq_deviation.setter
    def fm_freq_deviation(self, value: float | str):
        value = self._convert_to_internal_units(value, "Freq")
<<<<<<< HEAD
        self._oRevisionData.SetEmitNodeProperties(self._result_id, self._node_id, [f"FM Freq Deviation={value}"])
=======
        self._set_property("FM Freq Deviation", f"{value}")
>>>>>>> eab35581

    @property
    def fm_freq_dev_bandwidth(self) -> float:
        """FM Freq Dev Bandwidth.

        Bandwidth of freq deviation for FM modulated pulsed waveform (total freq
        shift during pulse duration).

        Value should be between 1 and 100e9.
        """
        val = self._get_property("FM Freq Dev Bandwidth")
        val = self._convert_from_internal_units(float(val), "Freq")
        return float(val)

    @fm_freq_dev_bandwidth.setter
    def fm_freq_dev_bandwidth(self, value: float | str):
        value = self._convert_to_internal_units(value, "Freq")
<<<<<<< HEAD
        self._oRevisionData.SetEmitNodeProperties(self._result_id, self._node_id, [f"FM Freq Dev Bandwidth={value}"])
=======
        self._set_property("FM Freq Dev Bandwidth", f"{value}")
>>>>>>> eab35581
<|MERGE_RESOLUTION|>--- conflicted
+++ resolved
@@ -41,11 +41,7 @@
     @property
     def enabled(self) -> bool:
         """Enabled state for this node."""
-<<<<<<< HEAD
-        return self._oRevisionData.GetEmitNodeProperties(self._result_id, self._node_id, "enabled")
-=======
         return self._get_property("enabled")
->>>>>>> eab35581
 
     @enabled.setter
     def enabled(self, value: bool):
@@ -59,11 +55,7 @@
 
     @port.setter
     def port(self, value):
-<<<<<<< HEAD
-        self._oRevisionData.SetEmitNodeProperties(self._result_id, self._node_id, [f"Port={value}"])
-=======
         self._set_property("Port", f"{value}")
->>>>>>> eab35581
 
     @property
     def use_dd_1494_mode(self) -> bool:
@@ -76,13 +68,7 @@
 
     @use_dd_1494_mode.setter
     def use_dd_1494_mode(self, value: bool):
-<<<<<<< HEAD
-        self._oRevisionData.SetEmitNodeProperties(
-            self._result_id, self._node_id, [f"Use DD-1494 Mode={str(value).lower()}"]
-        )
-=======
         self._set_property("Use DD-1494 Mode", f"{str(value).lower()}")
->>>>>>> eab35581
 
     @property
     def use_emission_designator(self) -> bool:
@@ -97,13 +83,7 @@
 
     @use_emission_designator.setter
     def use_emission_designator(self, value: bool):
-<<<<<<< HEAD
-        self._oRevisionData.SetEmitNodeProperties(
-            self._result_id, self._node_id, [f"Use Emission Designator={str(value).lower()}"]
-        )
-=======
         self._set_property("Use Emission Designator", f"{str(value).lower()}")
->>>>>>> eab35581
 
     @property
     def emission_designator(self) -> str:
@@ -116,11 +96,7 @@
 
     @emission_designator.setter
     def emission_designator(self, value: str):
-<<<<<<< HEAD
-        self._oRevisionData.SetEmitNodeProperties(self._result_id, self._node_id, [f"Emission Designator={value}"])
-=======
         self._set_property("Emission Designator", f"{value}")
->>>>>>> eab35581
 
     @property
     def emission_designator_ch_bw(self) -> float:
@@ -149,13 +125,7 @@
 
     @override_emission_designator_bw.setter
     def override_emission_designator_bw(self, value: bool):
-<<<<<<< HEAD
-        self._oRevisionData.SetEmitNodeProperties(
-            self._result_id, self._node_id, [f"Override Emission Designator BW={str(value).lower()}"]
-        )
-=======
         self._set_property("Override Emission Designator BW", f"{str(value).lower()}")
->>>>>>> eab35581
 
     @property
     def channel_bandwidth(self) -> float:
@@ -170,11 +140,7 @@
     @channel_bandwidth.setter
     def channel_bandwidth(self, value: float | str):
         value = self._convert_to_internal_units(value, "Freq")
-<<<<<<< HEAD
-        self._oRevisionData.SetEmitNodeProperties(self._result_id, self._node_id, [f"Channel Bandwidth={value}"])
-=======
         self._set_property("Channel Bandwidth", f"{value}")
->>>>>>> eab35581
 
     class ModulationOption(Enum):
         GENERIC = "Generic"
@@ -198,11 +164,7 @@
 
     @modulation.setter
     def modulation(self, value: ModulationOption):
-<<<<<<< HEAD
-        self._oRevisionData.SetEmitNodeProperties(self._result_id, self._node_id, [f"Modulation={value.value}"])
-=======
         self._set_property("Modulation", f"{value.value}")
->>>>>>> eab35581
 
     @property
     def max_modulating_freq(self) -> float:
@@ -217,11 +179,7 @@
     @max_modulating_freq.setter
     def max_modulating_freq(self, value: float | str):
         value = self._convert_to_internal_units(value, "Freq")
-<<<<<<< HEAD
-        self._oRevisionData.SetEmitNodeProperties(self._result_id, self._node_id, [f"Max Modulating Freq.={value}"])
-=======
         self._set_property("Max Modulating Freq.", f"{value}")
->>>>>>> eab35581
 
     @property
     def modulation_index(self) -> float:
@@ -234,11 +192,7 @@
 
     @modulation_index.setter
     def modulation_index(self, value: float):
-<<<<<<< HEAD
-        self._oRevisionData.SetEmitNodeProperties(self._result_id, self._node_id, [f"Modulation Index={value}"])
-=======
         self._set_property("Modulation Index", f"{value}")
->>>>>>> eab35581
 
     @property
     def freq_deviation(self) -> float:
@@ -253,11 +207,7 @@
     @freq_deviation.setter
     def freq_deviation(self, value: float | str):
         value = self._convert_to_internal_units(value, "Freq")
-<<<<<<< HEAD
-        self._oRevisionData.SetEmitNodeProperties(self._result_id, self._node_id, [f"Freq. Deviation={value}"])
-=======
         self._set_property("Freq. Deviation", f"{value}")
->>>>>>> eab35581
 
     @property
     def bit_rate(self) -> float:
@@ -272,11 +222,7 @@
     @bit_rate.setter
     def bit_rate(self, value: float | str):
         value = self._convert_to_internal_units(value, "Data Rate")
-<<<<<<< HEAD
-        self._oRevisionData.SetEmitNodeProperties(self._result_id, self._node_id, [f"Bit Rate={value}"])
-=======
         self._set_property("Bit Rate", f"{value}")
->>>>>>> eab35581
 
     @property
     def sidelobes(self) -> int:
@@ -289,26 +235,7 @@
 
     @sidelobes.setter
     def sidelobes(self, value: int):
-<<<<<<< HEAD
-        self._oRevisionData.SetEmitNodeProperties(self._result_id, self._node_id, [f"Sidelobes={value}"])
-
-    @property
-    def freq_deviation(self) -> float:
-        """FSK frequency deviation: helps determine spectral profile.
-
-        Value should be greater than 1.
-        """
-        val = self._get_property("Freq. Deviation ")
-        val = self._convert_from_internal_units(float(val), "Freq")
-        return float(val)
-
-    @freq_deviation.setter
-    def freq_deviation(self, value: float | str):
-        value = self._convert_to_internal_units(value, "Freq")
-        self._oRevisionData.SetEmitNodeProperties(self._result_id, self._node_id, [f"Freq. Deviation ={value}"])
-=======
         self._set_property("Sidelobes", f"{value}")
->>>>>>> eab35581
 
     class PSKTypeOption(Enum):
         BPSK = "BPSK"
@@ -327,11 +254,7 @@
 
     @psk_type.setter
     def psk_type(self, value: PSKTypeOption):
-<<<<<<< HEAD
-        self._oRevisionData.SetEmitNodeProperties(self._result_id, self._node_id, [f"PSK Type={value.value}"])
-=======
         self._set_property("PSK Type", f"{value.value}")
->>>>>>> eab35581
 
     class FSKTypeOption(Enum):
         FSK_2 = "FSK-2"
@@ -347,11 +270,7 @@
 
     @fsk_type.setter
     def fsk_type(self, value: FSKTypeOption):
-<<<<<<< HEAD
-        self._oRevisionData.SetEmitNodeProperties(self._result_id, self._node_id, [f"FSK Type={value.value}"])
-=======
         self._set_property("FSK Type", f"{value.value}")
->>>>>>> eab35581
 
     class QAMTypeOption(Enum):
         QAM_4 = "QAM-4"
@@ -369,11 +288,7 @@
 
     @qam_type.setter
     def qam_type(self, value: QAMTypeOption):
-<<<<<<< HEAD
-        self._oRevisionData.SetEmitNodeProperties(self._result_id, self._node_id, [f"QAM Type={value.value}"])
-=======
         self._set_property("QAM Type", f"{value.value}")
->>>>>>> eab35581
 
     class APSKTypeOption(Enum):
         APSK_4 = "APSK-4"
@@ -391,11 +306,7 @@
 
     @apsk_type.setter
     def apsk_type(self, value: APSKTypeOption):
-<<<<<<< HEAD
-        self._oRevisionData.SetEmitNodeProperties(self._result_id, self._node_id, [f"APSK Type={value.value}"])
-=======
         self._set_property("APSK Type", f"{value.value}")
->>>>>>> eab35581
 
     @property
     def start_frequency(self) -> float:
@@ -410,11 +321,7 @@
     @start_frequency.setter
     def start_frequency(self, value: float | str):
         value = self._convert_to_internal_units(value, "Freq")
-<<<<<<< HEAD
-        self._oRevisionData.SetEmitNodeProperties(self._result_id, self._node_id, [f"Start Frequency={value}"])
-=======
         self._set_property("Start Frequency", f"{value}")
->>>>>>> eab35581
 
     @property
     def stop_frequency(self) -> float:
@@ -429,11 +336,7 @@
     @stop_frequency.setter
     def stop_frequency(self, value: float | str):
         value = self._convert_to_internal_units(value, "Freq")
-<<<<<<< HEAD
-        self._oRevisionData.SetEmitNodeProperties(self._result_id, self._node_id, [f"Stop Frequency={value}"])
-=======
         self._set_property("Stop Frequency", f"{value}")
->>>>>>> eab35581
 
     @property
     def channel_spacing(self) -> float:
@@ -448,11 +351,7 @@
     @channel_spacing.setter
     def channel_spacing(self, value: float | str):
         value = self._convert_to_internal_units(value, "Freq")
-<<<<<<< HEAD
-        self._oRevisionData.SetEmitNodeProperties(self._result_id, self._node_id, [f"Channel Spacing={value}"])
-=======
         self._set_property("Channel Spacing", f"{value}")
->>>>>>> eab35581
 
     @property
     def tx_offset(self) -> float:
@@ -467,11 +366,7 @@
     @tx_offset.setter
     def tx_offset(self, value: float | str):
         value = self._convert_to_internal_units(value, "Freq")
-<<<<<<< HEAD
-        self._oRevisionData.SetEmitNodeProperties(self._result_id, self._node_id, [f"Tx Offset={value}"])
-=======
         self._set_property("Tx Offset", f"{value}")
->>>>>>> eab35581
 
     class RadarTypeOption(Enum):
         CW = "CW"
@@ -489,11 +384,7 @@
 
     @radar_type.setter
     def radar_type(self, value: RadarTypeOption):
-<<<<<<< HEAD
-        self._oRevisionData.SetEmitNodeProperties(self._result_id, self._node_id, [f"Radar Type={value.value}"])
-=======
         self._set_property("Radar Type", f"{value.value}")
->>>>>>> eab35581
 
     @property
     def hopping_radar(self) -> bool:
@@ -506,13 +397,7 @@
 
     @hopping_radar.setter
     def hopping_radar(self, value: bool):
-<<<<<<< HEAD
-        self._oRevisionData.SetEmitNodeProperties(
-            self._result_id, self._node_id, [f"Hopping Radar={str(value).lower()}"]
-        )
-=======
         self._set_property("Hopping Radar", f"{str(value).lower()}")
->>>>>>> eab35581
 
     @property
     def post_october_2020_procurement(self) -> bool:
@@ -528,13 +413,7 @@
 
     @post_october_2020_procurement.setter
     def post_october_2020_procurement(self, value: bool):
-<<<<<<< HEAD
-        self._oRevisionData.SetEmitNodeProperties(
-            self._result_id, self._node_id, [f"Post October 2020 Procurement={str(value).lower()}"]
-        )
-=======
         self._set_property("Post October 2020 Procurement", f"{str(value).lower()}")
->>>>>>> eab35581
 
     @property
     def hop_range_min_freq(self) -> float:
@@ -549,11 +428,7 @@
     @hop_range_min_freq.setter
     def hop_range_min_freq(self, value: float | str):
         value = self._convert_to_internal_units(value, "Freq")
-<<<<<<< HEAD
-        self._oRevisionData.SetEmitNodeProperties(self._result_id, self._node_id, [f"Hop Range Min Freq={value}"])
-=======
         self._set_property("Hop Range Min Freq", f"{value}")
->>>>>>> eab35581
 
     @property
     def hop_range_max_freq(self) -> float:
@@ -568,11 +443,7 @@
     @hop_range_max_freq.setter
     def hop_range_max_freq(self, value: float | str):
         value = self._convert_to_internal_units(value, "Freq")
-<<<<<<< HEAD
-        self._oRevisionData.SetEmitNodeProperties(self._result_id, self._node_id, [f"Hop Range Max Freq={value}"])
-=======
         self._set_property("Hop Range Max Freq", f"{value}")
->>>>>>> eab35581
 
     @property
     def pulse_duration(self) -> float:
@@ -587,11 +458,7 @@
     @pulse_duration.setter
     def pulse_duration(self, value: float | str):
         value = self._convert_to_internal_units(value, "Time")
-<<<<<<< HEAD
-        self._oRevisionData.SetEmitNodeProperties(self._result_id, self._node_id, [f"Pulse Duration={value}"])
-=======
         self._set_property("Pulse Duration", f"{value}")
->>>>>>> eab35581
 
     @property
     def pulse_rise_time(self) -> float:
@@ -606,11 +473,7 @@
     @pulse_rise_time.setter
     def pulse_rise_time(self, value: float | str):
         value = self._convert_to_internal_units(value, "Time")
-<<<<<<< HEAD
-        self._oRevisionData.SetEmitNodeProperties(self._result_id, self._node_id, [f"Pulse Rise Time={value}"])
-=======
         self._set_property("Pulse Rise Time", f"{value}")
->>>>>>> eab35581
 
     @property
     def pulse_fall_time(self) -> float:
@@ -625,11 +488,7 @@
     @pulse_fall_time.setter
     def pulse_fall_time(self, value: float | str):
         value = self._convert_to_internal_units(value, "Time")
-<<<<<<< HEAD
-        self._oRevisionData.SetEmitNodeProperties(self._result_id, self._node_id, [f"Pulse Fall Time={value}"])
-=======
         self._set_property("Pulse Fall Time", f"{value}")
->>>>>>> eab35581
 
     @property
     def pulse_repetition_rate(self) -> float:
@@ -642,11 +501,7 @@
 
     @pulse_repetition_rate.setter
     def pulse_repetition_rate(self, value: float):
-<<<<<<< HEAD
-        self._oRevisionData.SetEmitNodeProperties(self._result_id, self._node_id, [f"Pulse Repetition Rate={value}"])
-=======
         self._set_property("Pulse Repetition Rate", f"{value}")
->>>>>>> eab35581
 
     @property
     def number_of_chips(self) -> float:
@@ -659,11 +514,7 @@
 
     @number_of_chips.setter
     def number_of_chips(self, value: float):
-<<<<<<< HEAD
-        self._oRevisionData.SetEmitNodeProperties(self._result_id, self._node_id, [f"Number of Chips={value}"])
-=======
         self._set_property("Number of Chips", f"{value}")
->>>>>>> eab35581
 
     @property
     def pulse_compression_ratio(self) -> float:
@@ -676,11 +527,7 @@
 
     @pulse_compression_ratio.setter
     def pulse_compression_ratio(self, value: float):
-<<<<<<< HEAD
-        self._oRevisionData.SetEmitNodeProperties(self._result_id, self._node_id, [f"Pulse Compression Ratio={value}"])
-=======
         self._set_property("Pulse Compression Ratio", f"{value}")
->>>>>>> eab35581
 
     @property
     def fm_chirp_period(self) -> float:
@@ -695,11 +542,7 @@
     @fm_chirp_period.setter
     def fm_chirp_period(self, value: float | str):
         value = self._convert_to_internal_units(value, "Time")
-<<<<<<< HEAD
-        self._oRevisionData.SetEmitNodeProperties(self._result_id, self._node_id, [f"FM Chirp Period={value}"])
-=======
         self._set_property("FM Chirp Period", f"{value}")
->>>>>>> eab35581
 
     @property
     def fm_freq_deviation(self) -> float:
@@ -716,11 +559,7 @@
     @fm_freq_deviation.setter
     def fm_freq_deviation(self, value: float | str):
         value = self._convert_to_internal_units(value, "Freq")
-<<<<<<< HEAD
-        self._oRevisionData.SetEmitNodeProperties(self._result_id, self._node_id, [f"FM Freq Deviation={value}"])
-=======
         self._set_property("FM Freq Deviation", f"{value}")
->>>>>>> eab35581
 
     @property
     def fm_freq_dev_bandwidth(self) -> float:
@@ -738,8 +577,4 @@
     @fm_freq_dev_bandwidth.setter
     def fm_freq_dev_bandwidth(self, value: float | str):
         value = self._convert_to_internal_units(value, "Freq")
-<<<<<<< HEAD
-        self._oRevisionData.SetEmitNodeProperties(self._result_id, self._node_id, [f"FM Freq Dev Bandwidth={value}"])
-=======
-        self._set_property("FM Freq Dev Bandwidth", f"{value}")
->>>>>>> eab35581
+        self._set_property("FM Freq Dev Bandwidth", f"{value}")