--- conflicted
+++ resolved
@@ -64,21 +64,13 @@
         Value should be 'true' or 'false'.
         """
         val = self._get_property("Use DD-1494 Mode")
-<<<<<<< HEAD
-        return val == true
+        return val == "true"
 
     @use_dd_1494_mode.setter
     def use_dd_1494_mode(self, value: bool):
-        self._oRevisionData.SetEmitNodeProperties(self._result_id, self._node_id, [f"Use DD-1494 Mode={value}"])
-=======
-        return (val == "true")
-
-    @use_dd_1494_mode.setter
-    def use_dd_1494_mode(self, value: bool):
-        self._oRevisionData.SetEmitNodeProperties(self._result_id, 
-                                                  self._node_id, 
-                                                  [f"Use DD-1494 Mode={str(value).lower()}"])
->>>>>>> 2a1ac4f6
+        self._oRevisionData.SetEmitNodeProperties(
+            self._result_id, self._node_id, [f"Use DD-1494 Mode={str(value).lower()}"]
+        )
 
     @property
     def use_emission_designator(self) -> bool:
@@ -89,21 +81,13 @@
         Value should be 'true' or 'false'.
         """
         val = self._get_property("Use Emission Designator")
-<<<<<<< HEAD
-        return val == true
+        return val == "true"
 
     @use_emission_designator.setter
     def use_emission_designator(self, value: bool):
-        self._oRevisionData.SetEmitNodeProperties(self._result_id, self._node_id, [f"Use Emission Designator={value}"])
-=======
-        return (val == "true")
-
-    @use_emission_designator.setter
-    def use_emission_designator(self, value: bool):
-        self._oRevisionData.SetEmitNodeProperties(self._result_id, 
-                                                  self._node_id, 
-                                                  [f"Use Emission Designator={str(value).lower()}"])
->>>>>>> 2a1ac4f6
+        self._oRevisionData.SetEmitNodeProperties(
+            self._result_id, self._node_id, [f"Use Emission Designator={str(value).lower()}"]
+        )
 
     @property
     def emission_designator(self) -> str:
@@ -141,23 +125,13 @@
         Value should be 'true' or 'false'.
         """
         val = self._get_property("Override Emission Designator BW")
-<<<<<<< HEAD
-        return val == true
+        return val == "true"
 
     @override_emission_designator_bw.setter
     def override_emission_designator_bw(self, value: bool):
         self._oRevisionData.SetEmitNodeProperties(
-            self._result_id, self._node_id, [f"Override Emission Designator BW={value}"]
+            self._result_id, self._node_id, [f"Override Emission Designator BW={str(value).lower()}"]
         )
-=======
-        return (val == "true")
-
-    @override_emission_designator_bw.setter
-    def override_emission_designator_bw(self, value: bool):
-        self._oRevisionData.SetEmitNodeProperties(self._result_id, 
-                                                  self._node_id, 
-                                                  [f"Override Emission Designator BW={str(value).lower()}"])
->>>>>>> 2a1ac4f6
 
     @property
     def channel_bandwidth(self) -> float:
@@ -440,21 +414,13 @@
         Value should be 'true' or 'false'.
         """
         val = self._get_property("Hopping Radar")
-<<<<<<< HEAD
-        return val == true
+        return val == "true"
 
     @hopping_radar.setter
     def hopping_radar(self, value: bool):
-        self._oRevisionData.SetEmitNodeProperties(self._result_id, self._node_id, [f"Hopping Radar={value}"])
-=======
-        return (val == "true")
-
-    @hopping_radar.setter
-    def hopping_radar(self, value: bool):
-        self._oRevisionData.SetEmitNodeProperties(self._result_id, 
-                                                  self._node_id, 
-                                                  [f"Hopping Radar={str(value).lower()}"])
->>>>>>> 2a1ac4f6
+        self._oRevisionData.SetEmitNodeProperties(
+            self._result_id, self._node_id, [f"Hopping Radar={str(value).lower()}"]
+        )
 
     @property
     def post_october_2020_procurement(self) -> bool:
@@ -466,23 +432,13 @@
         Value should be 'true' or 'false'.
         """
         val = self._get_property("Post October 2020 Procurement")
-<<<<<<< HEAD
-        return val == true
+        return val == "true"
 
     @post_october_2020_procurement.setter
     def post_october_2020_procurement(self, value: bool):
         self._oRevisionData.SetEmitNodeProperties(
-            self._result_id, self._node_id, [f"Post October 2020 Procurement={value}"]
+            self._result_id, self._node_id, [f"Post October 2020 Procurement={str(value).lower()}"]
         )
-=======
-        return (val == "true")
-
-    @post_october_2020_procurement.setter
-    def post_october_2020_procurement(self, value: bool):
-        self._oRevisionData.SetEmitNodeProperties(self._result_id, 
-                                                  self._node_id, 
-                                                  [f"Post October 2020 Procurement={str(value).lower()}"])
->>>>>>> 2a1ac4f6
 
     @property
     def hop_range_min_freq(self) -> float:
