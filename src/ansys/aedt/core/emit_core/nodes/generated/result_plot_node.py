# -*- coding: utf-8 -*-
#
# Copyright (C) 2021 - 2025 ANSYS, Inc. and/or its affiliates.
# SPDX-FileCopyrightText: 2021 - 2025 ANSYS, Inc. and /or its affiliates.
# SPDX-License-Identifier: MIT
#
#
# Permission is hereby granted, free of charge, to any person obtaining a copy
# of this software and associated documentation files (the "Software"), to deal
# in the Software without restriction, including without limitation the rights
# to use, copy, modify, merge, publish, distribute, sublicense, and/or sell
# copies of the Software, and to permit persons to whom the Software is
# furnished to do so, subject to the following conditions:
#
# The above copyright notice and this permission notice shall be included in all
# copies or substantial portions of the Software.
#
# THE SOFTWARE IS PROVIDED "AS IS", WITHOUT WARRANTY OF ANY KIND, EXPRESS OR
# IMPLIED, INCLUDING BUT NOT LIMITED TO THE WARRANTIES OF MERCHANTABILITY,
# FITNESS FOR A PARTICULAR PURPOSE AND NONINFRINGEMENT. IN NO EVENT SHALL THE
# AUTHORS OR COPYRIGHT HOLDERS BE LIABLE FOR ANY CLAIM, DAMAGES OR OTHER
# LIABILITY, WHETHER IN AN ACTION OF CONTRACT, TORT OR OTHERWISE, ARISING FROM,
# OUT OF OR IN CONNECTION WITH THE SOFTWARE OR THE USE OR OTHER DEALINGS IN THE
# SOFTWARE.

from enum import Enum

from ansys.aedt.core.emit_core.nodes.emit_node import EmitNode


class ResultPlotNode(EmitNode):
    def __init__(self, emit_obj, result_id, node_id):
        self._is_component = False
        EmitNode.__init__(self, emit_obj, result_id, node_id)

    def add_marker(self):
        """Add an icon and/or label to this plot"""
        return self._add_child_node("Plot Marker")

    def export_model(self, file_name):
        """Save this data to a file"""
        return self._export_model(file_name)

    @property
    def title(self) -> str:
        """Enter title at the top of the plot, room will be made for it."""
        val = self._get_property("Title")
        return val

    @title.setter
    def title(self, value: str):
        self._oRevisionData.SetEmitNodeProperties(self._result_id, self._node_id, [f"Title={value}"])

    @property
    def title_font(self):
        """Configure title font family, typeface, and size.

        Value formated like 'Sans Serif,10,-1,5,50,0,0,0,0,0'.
        """
        val = self._get_property("Title Font")
        return val

    @title_font.setter
    def title_font(self, value):
        self._oRevisionData.SetEmitNodeProperties(self._result_id, self._node_id, [f"Title Font={value}"])

    @property
    def show_legend(self) -> bool:
        """Toggle (on/off) display of plot legend.

        Value should be 'true' or 'false'.
        """
        val = self._get_property("Show Legend")
<<<<<<< HEAD
        return val == true

    @show_legend.setter
    def show_legend(self, value: bool):
        self._oRevisionData.SetEmitNodeProperties(self._result_id, self._node_id, [f"Show Legend={value}"])
=======
        return (val == "true")

    @show_legend.setter
    def show_legend(self, value: bool):
        self._oRevisionData.SetEmitNodeProperties(self._result_id, 
                                                  self._node_id, 
                                                  [f"Show Legend={str(value).lower()}"])
>>>>>>> 2a1ac4f6

    @property
    def legend_font(self):
        """Configure legend font family, typeface, and size.

        Value formated like 'Sans Serif,10,-1,5,50,0,0,0,0,0'.
        """
        val = self._get_property("Legend Font")
        return val

    @legend_font.setter
    def legend_font(self, value):
        self._oRevisionData.SetEmitNodeProperties(self._result_id, self._node_id, [f"Legend Font={value}"])

    @property
    def show_emi_thresholds(self) -> bool:
        """Toggles on/off visibility of the EMI Thresholds.

        Value should be 'true' or 'false'.
        """
        val = self._get_property("Show EMI Thresholds")
<<<<<<< HEAD
        return val == true

    @show_emi_thresholds.setter
    def show_emi_thresholds(self, value: bool):
        self._oRevisionData.SetEmitNodeProperties(self._result_id, self._node_id, [f"Show EMI Thresholds={value}"])
=======
        return (val == "true")

    @show_emi_thresholds.setter
    def show_emi_thresholds(self, value: bool):
        self._oRevisionData.SetEmitNodeProperties(self._result_id, 
                                                  self._node_id, 
                                                  [f"Show EMI Thresholds={str(value).lower()}"])
>>>>>>> 2a1ac4f6

    @property
    def display_cad_overlay(self) -> bool:
        """Toggle on/off overlay of CAD model in plot.

        Value should be 'true' or 'false'.
        """
        val = self._get_property("Display CAD Overlay")
<<<<<<< HEAD
        return val == true

    @display_cad_overlay.setter
    def display_cad_overlay(self, value: bool):
        self._oRevisionData.SetEmitNodeProperties(self._result_id, self._node_id, [f"Display CAD Overlay={value}"])
=======
        return (val == "true")

    @display_cad_overlay.setter
    def display_cad_overlay(self, value: bool):
        self._oRevisionData.SetEmitNodeProperties(self._result_id, 
                                                  self._node_id, 
                                                  [f"Display CAD Overlay={str(value).lower()}"])
>>>>>>> 2a1ac4f6

    @property
    def opacity(self) -> float:
        """Adjust opacity of CAD model overlay: 0 Transparent - 1 Opaque.

        Value should be between 0 and 100.
        """
        val = self._get_property("Opacity")
        return float(val)

    @opacity.setter
    def opacity(self, value: float):
        self._oRevisionData.SetEmitNodeProperties(self._result_id, self._node_id, [f"Opacity={value}"])

    @property
    def vertical_offset(self) -> float:
        """Adjust vertical position of CAD model overlay."""
        val = self._get_property("Vertical Offset")
        return float(val)

    @vertical_offset.setter
    def vertical_offset(self, value: float):
        self._oRevisionData.SetEmitNodeProperties(self._result_id, self._node_id, [f"Vertical Offset={value}"])

    @property
    def range_axis_rotation(self) -> float:
        """Range Axis Rotation.

        Adjust view angle for CAD model overlay by rotating it about plot
        horizontal axis.

        Value should be between -180 and 180.
        """
        val = self._get_property("Range Axis Rotation")
        return float(val)

    @range_axis_rotation.setter
    def range_axis_rotation(self, value: float):
        self._oRevisionData.SetEmitNodeProperties(self._result_id, self._node_id, [f"Range Axis Rotation={value}"])

    @property
    def lock_axes(self) -> bool:
        """Lock Axes.

        Allow or prevent changing of axes when displayed plot traces are
        updated.

        Value should be 'true' or 'false'.
        """
        val = self._get_property("Lock Axes")
<<<<<<< HEAD
        return val == true

    @lock_axes.setter
    def lock_axes(self, value: bool):
        self._oRevisionData.SetEmitNodeProperties(self._result_id, self._node_id, [f"Lock Axes={value}"])
=======
        return (val == "true")

    @lock_axes.setter
    def lock_axes(self, value: bool):
        self._oRevisionData.SetEmitNodeProperties(self._result_id, 
                                                  self._node_id, 
                                                  [f"Lock Axes={str(value).lower()}"])
>>>>>>> 2a1ac4f6

    @property
    def x_axis_min(self) -> float:
        """Set lower extent of horizontal axis."""
        val = self._get_property("X-axis Min")
        return float(val)

    @x_axis_min.setter
    def x_axis_min(self, value: float):
        self._oRevisionData.SetEmitNodeProperties(self._result_id, self._node_id, [f"X-axis Min={value}"])

    @property
    def x_axis_max(self) -> float:
        """Set upper extent of horizontal axis."""
        val = self._get_property("X-axis Max")
        return float(val)

    @x_axis_max.setter
    def x_axis_max(self, value: float):
        self._oRevisionData.SetEmitNodeProperties(self._result_id, self._node_id, [f"X-axis Max={value}"])

    @property
    def y_axis_min(self) -> float:
        """Set lower extent of vertical axis."""
        val = self._get_property("Y-axis Min")
        return float(val)

    @y_axis_min.setter
    def y_axis_min(self, value: float):
        self._oRevisionData.SetEmitNodeProperties(self._result_id, self._node_id, [f"Y-axis Min={value}"])

    @property
    def y_axis_max(self) -> float:
        """Set upper extent of vertical axis."""
        val = self._get_property("Y-axis Max")
        return float(val)

    @y_axis_max.setter
    def y_axis_max(self, value: float):
        self._oRevisionData.SetEmitNodeProperties(self._result_id, self._node_id, [f"Y-axis Max={value}"])

    @property
    def y_axis_range(self) -> float:
        """Y-axis Range.

        Adjust dB span of vertical axis, makes corresponding adjustment in
        Y-axis Min.

        Value should be greater than 0.
        """
        val = self._get_property("Y-axis Range")
        return float(val)

    @y_axis_range.setter
    def y_axis_range(self, value: float):
        self._oRevisionData.SetEmitNodeProperties(self._result_id, self._node_id, [f"Y-axis Range={value}"])

    @property
    def max_major_ticks_x(self) -> int:
        """Max Major Ticks X.

        Set maximum number of major tick-mark intervals along horizontal axis.

        Value should be between 1 and 30.
        """
        val = self._get_property("Max Major Ticks X")
        return int(val)

    @max_major_ticks_x.setter
    def max_major_ticks_x(self, value: int):
        self._oRevisionData.SetEmitNodeProperties(self._result_id, self._node_id, [f"Max Major Ticks X={value}"])

    @property
    def max_minor_ticks_x(self) -> int:
        """Max Minor Ticks X.

        Set maximum number of minor tick-mark intervals between major ticks
        along horizontal axis.

        Value should be between 0 and 100.
        """
        val = self._get_property("Max Minor Ticks X")
        return int(val)

    @max_minor_ticks_x.setter
    def max_minor_ticks_x(self, value: int):
        self._oRevisionData.SetEmitNodeProperties(self._result_id, self._node_id, [f"Max Minor Ticks X={value}"])

    @property
    def max_major_ticks_y(self) -> int:
        """Max Major Ticks Y.

        Set maximum number of major tick-mark intervals along vertical axis.

        Value should be between 1 and 30.
        """
        val = self._get_property("Max Major Ticks Y")
        return int(val)

    @max_major_ticks_y.setter
    def max_major_ticks_y(self, value: int):
        self._oRevisionData.SetEmitNodeProperties(self._result_id, self._node_id, [f"Max Major Ticks Y={value}"])

    @property
    def max_minor_ticks_y(self) -> int:
        """Max Minor Ticks Y.

        Set maximum number of minor tick-mark intervals between major ticks
        along vertical axis.

        Value should be between 0 and 100.
        """
        val = self._get_property("Max Minor Ticks Y")
        return int(val)

    @max_minor_ticks_y.setter
    def max_minor_ticks_y(self, value: int):
        self._oRevisionData.SetEmitNodeProperties(self._result_id, self._node_id, [f"Max Minor Ticks Y={value}"])

    @property
    def axis_label_font(self):
        """Configure axis text labels font family, typeface, and size.

        Value formated like 'Sans Serif,10,-1,5,50,0,0,0,0,0'.
        """
        val = self._get_property("Axis Label Font")
        return val

    @axis_label_font.setter
    def axis_label_font(self, value):
        self._oRevisionData.SetEmitNodeProperties(self._result_id, self._node_id, [f"Axis Label Font={value}"])

    @property
    def axis_tick_label_font(self):
        """Configure axis tick numeric labels font family, typeface, and size.

        Value formated like 'Sans Serif,10,-1,5,50,0,0,0,0,0'.
        """
        val = self._get_property("Axis Tick Label Font")
        return val

    @axis_tick_label_font.setter
    def axis_tick_label_font(self, value):
        self._oRevisionData.SetEmitNodeProperties(self._result_id, self._node_id, [f"Axis Tick Label Font={value}"])

    class MajorGridLineStyleOption(Enum):
        LINES = "Lines"
        DOTTED = "Dotted"
        DASHED = "Dashed"
        DOT_DASH = "Dot-Dash"
        DOT_DOT_DASH = "Dot-Dot-Dash"
        NONE = "None"

    @property
    def major_grid_line_style(self) -> MajorGridLineStyleOption:
        """Select line style of major-tick grid lines."""
        val = self._get_property("Major Grid Line Style")
        val = self.MajorGridLineStyleOption[val.upper()]
        return val

    @major_grid_line_style.setter
    def major_grid_line_style(self, value: MajorGridLineStyleOption):
        self._oRevisionData.SetEmitNodeProperties(
            self._result_id, self._node_id, [f"Major Grid Line Style={value.value}"]
        )

    @property
    def major_grid_color(self):
        """Set color of major-tick grid lines.

        Color should be in RGB form: #RRGGBB.
        """
        val = self._get_property("Major Grid Color")
        return val

    @major_grid_color.setter
    def major_grid_color(self, value):
        self._oRevisionData.SetEmitNodeProperties(self._result_id, self._node_id, [f"Major Grid Color={value}"])

    class MinorGridLineStyleOption(Enum):
        LINES = "Lines"
        DOTTED = "Dotted"
        DASHED = "Dashed"
        DOT_DASH = "Dot-Dash"
        DOT_DOT_DASH = "Dot-Dot-Dash"
        NONE = "None"

    @property
    def minor_grid_line_style(self) -> MinorGridLineStyleOption:
        """Select line style of minor-tick grid lines."""
        val = self._get_property("Minor Grid Line Style")
        val = self.MinorGridLineStyleOption[val.upper()]
        return val

    @minor_grid_line_style.setter
    def minor_grid_line_style(self, value: MinorGridLineStyleOption):
        self._oRevisionData.SetEmitNodeProperties(
            self._result_id, self._node_id, [f"Minor Grid Line Style={value.value}"]
        )

    @property
    def minor_grid_color(self):
        """Set color of minor-tick grid lines.

        Color should be in RGB form: #RRGGBB.
        """
        val = self._get_property("Minor Grid Color")
        return val

    @minor_grid_color.setter
    def minor_grid_color(self, value):
        self._oRevisionData.SetEmitNodeProperties(self._result_id, self._node_id, [f"Minor Grid Color={value}"])

    @property
    def background_color(self):
        """Set background color of entire plot.

        Color should be in RGB form: #RRGGBB.
        """
        val = self._get_property("Background Color")
        return val

    @background_color.setter
    def background_color(self, value):
        self._oRevisionData.SetEmitNodeProperties(self._result_id, self._node_id, [f"Background Color={value}"])

    class BBPowerforPlotsUnitOption(Enum):
        HERTZ = "hertz"
        KILOHERTZ = "kilohertz"
        MEGAHERTZ = "megahertz"
        GIGAHERTZ = "gigahertz"

    @property
    def bb_power_for_plots_unit(self) -> BBPowerforPlotsUnitOption:
        """Units to use for plotting broadband power densities."""
        val = self._get_property("BB Power for Plots Unit")
        val = self.BBPowerforPlotsUnitOption[val.upper()]
        return val

    @bb_power_for_plots_unit.setter
    def bb_power_for_plots_unit(self, value: BBPowerforPlotsUnitOption):
        self._oRevisionData.SetEmitNodeProperties(
            self._result_id, self._node_id, [f"BB Power for Plots Unit={value.value}"]
        )

    @property
    def bb_power_bandwidth(self) -> float:
        """Resolution bandwidth for broadband power.

        Value should be between 1.0 and 100e9.
        """
        val = self._get_property("BB Power Bandwidth")
        val = self._convert_from_internal_units(float(val), "")
        return float(val)

    @bb_power_bandwidth.setter
    def bb_power_bandwidth(self, value: float | str):
        value = self._convert_to_internal_units(value, "")
        self._oRevisionData.SetEmitNodeProperties(self._result_id, self._node_id, [f"BB Power Bandwidth={value}"])

    @property
    def log_scale(self) -> bool:
        """Toggles on/off using a log scale for the X-Axis.

        Value should be 'true' or 'false'.
        """
        val = self._get_property("Log Scale")
<<<<<<< HEAD
        return val == true

    @log_scale.setter
    def log_scale(self, value: bool):
        self._oRevisionData.SetEmitNodeProperties(self._result_id, self._node_id, [f"Log Scale={value}"])
=======
        return (val == "true")

    @log_scale.setter
    def log_scale(self, value: bool):
        self._oRevisionData.SetEmitNodeProperties(self._result_id, 
                                                  self._node_id, 
                                                  [f"Log Scale={str(value).lower()}"])
>>>>>>> 2a1ac4f6
<|MERGE_RESOLUTION|>--- conflicted
+++ resolved
@@ -55,7 +55,7 @@
     def title_font(self):
         """Configure title font family, typeface, and size.
 
-        Value formated like 'Sans Serif,10,-1,5,50,0,0,0,0,0'.
+        Value formatted like 'Sans Serif,10,-1,5,50,0,0,0,0,0'.
         """
         val = self._get_property("Title Font")
         return val
@@ -71,27 +71,17 @@
         Value should be 'true' or 'false'.
         """
         val = self._get_property("Show Legend")
-<<<<<<< HEAD
-        return val == true
+        return val == "true"
 
     @show_legend.setter
     def show_legend(self, value: bool):
-        self._oRevisionData.SetEmitNodeProperties(self._result_id, self._node_id, [f"Show Legend={value}"])
-=======
-        return (val == "true")
-
-    @show_legend.setter
-    def show_legend(self, value: bool):
-        self._oRevisionData.SetEmitNodeProperties(self._result_id, 
-                                                  self._node_id, 
-                                                  [f"Show Legend={str(value).lower()}"])
->>>>>>> 2a1ac4f6
+        self._oRevisionData.SetEmitNodeProperties(self._result_id, self._node_id, [f"Show Legend={str(value).lower()}"])
 
     @property
     def legend_font(self):
         """Configure legend font family, typeface, and size.
 
-        Value formated like 'Sans Serif,10,-1,5,50,0,0,0,0,0'.
+        Value formatted like 'Sans Serif,10,-1,5,50,0,0,0,0,0'.
         """
         val = self._get_property("Legend Font")
         return val
@@ -107,21 +97,13 @@
         Value should be 'true' or 'false'.
         """
         val = self._get_property("Show EMI Thresholds")
-<<<<<<< HEAD
-        return val == true
+        return val == "true"
 
     @show_emi_thresholds.setter
     def show_emi_thresholds(self, value: bool):
-        self._oRevisionData.SetEmitNodeProperties(self._result_id, self._node_id, [f"Show EMI Thresholds={value}"])
-=======
-        return (val == "true")
-
-    @show_emi_thresholds.setter
-    def show_emi_thresholds(self, value: bool):
-        self._oRevisionData.SetEmitNodeProperties(self._result_id, 
-                                                  self._node_id, 
-                                                  [f"Show EMI Thresholds={str(value).lower()}"])
->>>>>>> 2a1ac4f6
+        self._oRevisionData.SetEmitNodeProperties(
+            self._result_id, self._node_id, [f"Show EMI Thresholds={str(value).lower()}"]
+        )
 
     @property
     def display_cad_overlay(self) -> bool:
@@ -130,21 +112,13 @@
         Value should be 'true' or 'false'.
         """
         val = self._get_property("Display CAD Overlay")
-<<<<<<< HEAD
-        return val == true
+        return val == "true"
 
     @display_cad_overlay.setter
     def display_cad_overlay(self, value: bool):
-        self._oRevisionData.SetEmitNodeProperties(self._result_id, self._node_id, [f"Display CAD Overlay={value}"])
-=======
-        return (val == "true")
-
-    @display_cad_overlay.setter
-    def display_cad_overlay(self, value: bool):
-        self._oRevisionData.SetEmitNodeProperties(self._result_id, 
-                                                  self._node_id, 
-                                                  [f"Display CAD Overlay={str(value).lower()}"])
->>>>>>> 2a1ac4f6
+        self._oRevisionData.SetEmitNodeProperties(
+            self._result_id, self._node_id, [f"Display CAD Overlay={str(value).lower()}"]
+        )
 
     @property
     def opacity(self) -> float:
@@ -195,21 +169,11 @@
         Value should be 'true' or 'false'.
         """
         val = self._get_property("Lock Axes")
-<<<<<<< HEAD
-        return val == true
+        return val == "true"
 
     @lock_axes.setter
     def lock_axes(self, value: bool):
-        self._oRevisionData.SetEmitNodeProperties(self._result_id, self._node_id, [f"Lock Axes={value}"])
-=======
-        return (val == "true")
-
-    @lock_axes.setter
-    def lock_axes(self, value: bool):
-        self._oRevisionData.SetEmitNodeProperties(self._result_id, 
-                                                  self._node_id, 
-                                                  [f"Lock Axes={str(value).lower()}"])
->>>>>>> 2a1ac4f6
+        self._oRevisionData.SetEmitNodeProperties(self._result_id, self._node_id, [f"Lock Axes={str(value).lower()}"])
 
     @property
     def x_axis_min(self) -> float:
@@ -333,7 +297,7 @@
     def axis_label_font(self):
         """Configure axis text labels font family, typeface, and size.
 
-        Value formated like 'Sans Serif,10,-1,5,50,0,0,0,0,0'.
+        Value formatted like 'Sans Serif,10,-1,5,50,0,0,0,0,0'.
         """
         val = self._get_property("Axis Label Font")
         return val
@@ -346,7 +310,7 @@
     def axis_tick_label_font(self):
         """Configure axis tick numeric labels font family, typeface, and size.
 
-        Value formated like 'Sans Serif,10,-1,5,50,0,0,0,0,0'.
+        Value formatted like 'Sans Serif,10,-1,5,50,0,0,0,0,0'.
         """
         val = self._get_property("Axis Tick Label Font")
         return val
@@ -477,18 +441,8 @@
         Value should be 'true' or 'false'.
         """
         val = self._get_property("Log Scale")
-<<<<<<< HEAD
-        return val == true
+        return val == "true"
 
     @log_scale.setter
     def log_scale(self, value: bool):
-        self._oRevisionData.SetEmitNodeProperties(self._result_id, self._node_id, [f"Log Scale={value}"])
-=======
-        return (val == "true")
-
-    @log_scale.setter
-    def log_scale(self, value: bool):
-        self._oRevisionData.SetEmitNodeProperties(self._result_id, 
-                                                  self._node_id, 
-                                                  [f"Log Scale={str(value).lower()}"])
->>>>>>> 2a1ac4f6
+        self._oRevisionData.SetEmitNodeProperties(self._result_id, self._node_id, [f"Log Scale={str(value).lower()}"])