# -*- coding: utf-8 -*-
#
# Copyright (C) 2021 - 2025 ANSYS, Inc. and/or its affiliates.
# SPDX-FileCopyrightText: 2021 - 2025 ANSYS, Inc. and /or its affiliates.
# SPDX-License-Identifier: MIT
#
#
# Permission is hereby granted, free of charge, to any person obtaining a copy
# of this software and associated documentation files (the "Software"), to deal
# in the Software without restriction, including without limitation the rights
# to use, copy, modify, merge, publish, distribute, sublicense, and/or sell
# copies of the Software, and to permit persons to whom the Software is
# furnished to do so, subject to the following conditions:
#
# The above copyright notice and this permission notice shall be included in all
# copies or substantial portions of the Software.
#
# THE SOFTWARE IS PROVIDED "AS IS", WITHOUT WARRANTY OF ANY KIND, EXPRESS OR
# IMPLIED, INCLUDING BUT NOT LIMITED TO THE WARRANTIES OF MERCHANTABILITY,
# FITNESS FOR A PARTICULAR PURPOSE AND NONINFRINGEMENT. IN NO EVENT SHALL THE
# AUTHORS OR COPYRIGHT HOLDERS BE LIABLE FOR ANY CLAIM, DAMAGES OR OTHER
# LIABILITY, WHETHER IN AN ACTION OF CONTRACT, TORT OR OTHERWISE, ARISING FROM,
# OUT OF OR IN CONNECTION WITH THE SOFTWARE OR THE USE OR OTHER DEALINGS IN THE
# SOFTWARE.

from enum import Enum

from ansys.aedt.core.emit_core.nodes.emit_node import EmitNode


class ResultPlotNode(EmitNode):
    def __init__(self, emit_obj, result_id, node_id):
        self._is_component = False
        EmitNode.__init__(self, emit_obj, result_id, node_id)

    def add_marker(self):
        """Add an icon and/or label to this plot"""
        return self._add_child_node("Plot Marker")

    def export_model(self, file_name):
        """Save this data to a file"""
        return self._export_model(file_name)

    @property
    def title(self) -> str:
        """Enter title at the top of the plot, room will be made for it."""
        val = self._get_property("Title")
        return val

    @title.setter
    def title(self, value: str):
<<<<<<< HEAD
        self._oRevisionData.SetEmitNodeProperties(self._result_id, self._node_id, [f"Title={value}"])
=======
        self._set_property("Title", f"{value}")
>>>>>>> eab35581

    @property
    def title_font(self):
        """Configure title font family, typeface, and size.

        Value formatted like 'Sans Serif,10,-1,5,50,0,0,0,0,0'.
        """
        val = self._get_property("Title Font")
        return val

    @title_font.setter
    def title_font(self, value):
<<<<<<< HEAD
        self._oRevisionData.SetEmitNodeProperties(self._result_id, self._node_id, [f"Title Font={value}"])
=======
        self._set_property("Title Font", f"{value}")
>>>>>>> eab35581

    @property
    def show_legend(self) -> bool:
        """Toggle (on/off) display of plot legend.

        Value should be 'true' or 'false'.
        """
        val = self._get_property("Show Legend")
        return val == "true"

    @show_legend.setter
    def show_legend(self, value: bool):
<<<<<<< HEAD
        self._oRevisionData.SetEmitNodeProperties(self._result_id, self._node_id, [f"Show Legend={str(value).lower()}"])
=======
        self._set_property("Show Legend", f"{str(value).lower()}")
>>>>>>> eab35581

    @property
    def legend_font(self):
        """Configure legend font family, typeface, and size.

        Value formatted like 'Sans Serif,10,-1,5,50,0,0,0,0,0'.
        """
        val = self._get_property("Legend Font")
        return val

    @legend_font.setter
    def legend_font(self, value):
<<<<<<< HEAD
        self._oRevisionData.SetEmitNodeProperties(self._result_id, self._node_id, [f"Legend Font={value}"])
=======
        self._set_property("Legend Font", f"{value}")
>>>>>>> eab35581

    @property
    def show_emi_thresholds(self) -> bool:
        """Toggles on/off visibility of the EMI Thresholds.

        Value should be 'true' or 'false'.
        """
        val = self._get_property("Show EMI Thresholds")
        return val == "true"

    @show_emi_thresholds.setter
    def show_emi_thresholds(self, value: bool):
<<<<<<< HEAD
        self._oRevisionData.SetEmitNodeProperties(
            self._result_id, self._node_id, [f"Show EMI Thresholds={str(value).lower()}"]
        )
=======
        self._set_property("Show EMI Thresholds", f"{str(value).lower()}")
>>>>>>> eab35581

    @property
    def display_cad_overlay(self) -> bool:
        """Toggle on/off overlay of CAD model in plot.

        Value should be 'true' or 'false'.
        """
        val = self._get_property("Display CAD Overlay")
        return val == "true"

    @display_cad_overlay.setter
    def display_cad_overlay(self, value: bool):
<<<<<<< HEAD
        self._oRevisionData.SetEmitNodeProperties(
            self._result_id, self._node_id, [f"Display CAD Overlay={str(value).lower()}"]
        )
=======
        self._set_property("Display CAD Overlay", f"{str(value).lower()}")
>>>>>>> eab35581

    @property
    def opacity(self) -> float:
        """Adjust opacity of CAD model overlay: 0 Transparent - 1 Opaque.

        Value should be between 0 and 100.
        """
        val = self._get_property("Opacity")
        return float(val)

    @opacity.setter
    def opacity(self, value: float):
<<<<<<< HEAD
        self._oRevisionData.SetEmitNodeProperties(self._result_id, self._node_id, [f"Opacity={value}"])
=======
        self._set_property("Opacity", f"{value}")
>>>>>>> eab35581

    @property
    def vertical_offset(self) -> float:
        """Adjust vertical position of CAD model overlay."""
        val = self._get_property("Vertical Offset")
        return float(val)

    @vertical_offset.setter
    def vertical_offset(self, value: float):
<<<<<<< HEAD
        self._oRevisionData.SetEmitNodeProperties(self._result_id, self._node_id, [f"Vertical Offset={value}"])
=======
        self._set_property("Vertical Offset", f"{value}")
>>>>>>> eab35581

    @property
    def range_axis_rotation(self) -> float:
        """Range Axis Rotation.

        Adjust view angle for CAD model overlay by rotating it about plot
        horizontal axis.

        Value should be between -180 and 180.
        """
        val = self._get_property("Range Axis Rotation")
        return float(val)

    @range_axis_rotation.setter
    def range_axis_rotation(self, value: float):
<<<<<<< HEAD
        self._oRevisionData.SetEmitNodeProperties(self._result_id, self._node_id, [f"Range Axis Rotation={value}"])
=======
        self._set_property("Range Axis Rotation", f"{value}")
>>>>>>> eab35581

    @property
    def lock_axes(self) -> bool:
        """Lock Axes.

        Allow or prevent changing of axes when displayed plot traces are
        updated.

        Value should be 'true' or 'false'.
        """
        val = self._get_property("Lock Axes")
        return val == "true"

    @lock_axes.setter
    def lock_axes(self, value: bool):
<<<<<<< HEAD
        self._oRevisionData.SetEmitNodeProperties(self._result_id, self._node_id, [f"Lock Axes={str(value).lower()}"])
=======
        self._set_property("Lock Axes", f"{str(value).lower()}")
>>>>>>> eab35581

    @property
    def x_axis_min(self) -> float:
        """Set lower extent of horizontal axis."""
        val = self._get_property("X-axis Min")
        return float(val)

    @x_axis_min.setter
    def x_axis_min(self, value: float):
<<<<<<< HEAD
        self._oRevisionData.SetEmitNodeProperties(self._result_id, self._node_id, [f"X-axis Min={value}"])
=======
        self._set_property("X-axis Min", f"{value}")
>>>>>>> eab35581

    @property
    def x_axis_max(self) -> float:
        """Set upper extent of horizontal axis."""
        val = self._get_property("X-axis Max")
        return float(val)

    @x_axis_max.setter
    def x_axis_max(self, value: float):
<<<<<<< HEAD
        self._oRevisionData.SetEmitNodeProperties(self._result_id, self._node_id, [f"X-axis Max={value}"])
=======
        self._set_property("X-axis Max", f"{value}")
>>>>>>> eab35581

    @property
    def y_axis_min(self) -> float:
        """Set lower extent of vertical axis."""
        val = self._get_property("Y-axis Min")
        return float(val)

    @y_axis_min.setter
    def y_axis_min(self, value: float):
<<<<<<< HEAD
        self._oRevisionData.SetEmitNodeProperties(self._result_id, self._node_id, [f"Y-axis Min={value}"])
=======
        self._set_property("Y-axis Min", f"{value}")
>>>>>>> eab35581

    @property
    def y_axis_max(self) -> float:
        """Set upper extent of vertical axis."""
        val = self._get_property("Y-axis Max")
        return float(val)

    @y_axis_max.setter
    def y_axis_max(self, value: float):
<<<<<<< HEAD
        self._oRevisionData.SetEmitNodeProperties(self._result_id, self._node_id, [f"Y-axis Max={value}"])
=======
        self._set_property("Y-axis Max", f"{value}")
>>>>>>> eab35581

    @property
    def y_axis_range(self) -> float:
        """Y-axis Range.

        Adjust dB span of vertical axis, makes corresponding adjustment in
        Y-axis Min.

        Value should be greater than 0.
        """
        val = self._get_property("Y-axis Range")
        return float(val)

    @y_axis_range.setter
    def y_axis_range(self, value: float):
<<<<<<< HEAD
        self._oRevisionData.SetEmitNodeProperties(self._result_id, self._node_id, [f"Y-axis Range={value}"])
=======
        self._set_property("Y-axis Range", f"{value}")
>>>>>>> eab35581

    @property
    def max_major_ticks_x(self) -> int:
        """Max Major Ticks X.

        Set maximum number of major tick-mark intervals along horizontal axis.

        Value should be between 1 and 30.
        """
        val = self._get_property("Max Major Ticks X")
        return int(val)

    @max_major_ticks_x.setter
    def max_major_ticks_x(self, value: int):
<<<<<<< HEAD
        self._oRevisionData.SetEmitNodeProperties(self._result_id, self._node_id, [f"Max Major Ticks X={value}"])
=======
        self._set_property("Max Major Ticks X", f"{value}")
>>>>>>> eab35581

    @property
    def max_minor_ticks_x(self) -> int:
        """Max Minor Ticks X.

        Set maximum number of minor tick-mark intervals between major ticks
        along horizontal axis.

        Value should be between 0 and 100.
        """
        val = self._get_property("Max Minor Ticks X")
        return int(val)

    @max_minor_ticks_x.setter
    def max_minor_ticks_x(self, value: int):
<<<<<<< HEAD
        self._oRevisionData.SetEmitNodeProperties(self._result_id, self._node_id, [f"Max Minor Ticks X={value}"])
=======
        self._set_property("Max Minor Ticks X", f"{value}")
>>>>>>> eab35581

    @property
    def max_major_ticks_y(self) -> int:
        """Max Major Ticks Y.

        Set maximum number of major tick-mark intervals along vertical axis.

        Value should be between 1 and 30.
        """
        val = self._get_property("Max Major Ticks Y")
        return int(val)

    @max_major_ticks_y.setter
    def max_major_ticks_y(self, value: int):
<<<<<<< HEAD
        self._oRevisionData.SetEmitNodeProperties(self._result_id, self._node_id, [f"Max Major Ticks Y={value}"])
=======
        self._set_property("Max Major Ticks Y", f"{value}")
>>>>>>> eab35581

    @property
    def max_minor_ticks_y(self) -> int:
        """Max Minor Ticks Y.

        Set maximum number of minor tick-mark intervals between major ticks
        along vertical axis.

        Value should be between 0 and 100.
        """
        val = self._get_property("Max Minor Ticks Y")
        return int(val)

    @max_minor_ticks_y.setter
    def max_minor_ticks_y(self, value: int):
<<<<<<< HEAD
        self._oRevisionData.SetEmitNodeProperties(self._result_id, self._node_id, [f"Max Minor Ticks Y={value}"])
=======
        self._set_property("Max Minor Ticks Y", f"{value}")
>>>>>>> eab35581

    @property
    def axis_label_font(self):
        """Configure axis text labels font family, typeface, and size.

        Value formatted like 'Sans Serif,10,-1,5,50,0,0,0,0,0'.
        """
        val = self._get_property("Axis Label Font")
        return val

    @axis_label_font.setter
    def axis_label_font(self, value):
<<<<<<< HEAD
        self._oRevisionData.SetEmitNodeProperties(self._result_id, self._node_id, [f"Axis Label Font={value}"])
=======
        self._set_property("Axis Label Font", f"{value}")
>>>>>>> eab35581

    @property
    def axis_tick_label_font(self):
        """Configure axis tick numeric labels font family, typeface, and size.

        Value formatted like 'Sans Serif,10,-1,5,50,0,0,0,0,0'.
        """
        val = self._get_property("Axis Tick Label Font")
        return val

    @axis_tick_label_font.setter
    def axis_tick_label_font(self, value):
<<<<<<< HEAD
        self._oRevisionData.SetEmitNodeProperties(self._result_id, self._node_id, [f"Axis Tick Label Font={value}"])
=======
        self._set_property("Axis Tick Label Font", f"{value}")
>>>>>>> eab35581

    class MajorGridLineStyleOption(Enum):
        LINES = "Lines"
        DOTTED = "Dotted"
        DASHED = "Dashed"
        DOT_DASH = "Dot-Dash"
        DOT_DOT_DASH = "Dot-Dot-Dash"
        NONE = "None"

    @property
    def major_grid_line_style(self) -> MajorGridLineStyleOption:
        """Select line style of major-tick grid lines."""
        val = self._get_property("Major Grid Line Style")
        val = self.MajorGridLineStyleOption[val.upper()]
        return val

    @major_grid_line_style.setter
    def major_grid_line_style(self, value: MajorGridLineStyleOption):
<<<<<<< HEAD
        self._oRevisionData.SetEmitNodeProperties(
            self._result_id, self._node_id, [f"Major Grid Line Style={value.value}"]
        )
=======
        self._set_property("Major Grid Line Style", f"{value.value}")
>>>>>>> eab35581

    @property
    def major_grid_color(self):
        """Set color of major-tick grid lines.

        Color should be in RGB form: #RRGGBB.
        """
        val = self._get_property("Major Grid Color")
        return val

    @major_grid_color.setter
    def major_grid_color(self, value):
<<<<<<< HEAD
        self._oRevisionData.SetEmitNodeProperties(self._result_id, self._node_id, [f"Major Grid Color={value}"])
=======
        self._set_property("Major Grid Color", f"{value}")
>>>>>>> eab35581

    class MinorGridLineStyleOption(Enum):
        LINES = "Lines"
        DOTTED = "Dotted"
        DASHED = "Dashed"
        DOT_DASH = "Dot-Dash"
        DOT_DOT_DASH = "Dot-Dot-Dash"
        NONE = "None"

    @property
    def minor_grid_line_style(self) -> MinorGridLineStyleOption:
        """Select line style of minor-tick grid lines."""
        val = self._get_property("Minor Grid Line Style")
        val = self.MinorGridLineStyleOption[val.upper()]
        return val

    @minor_grid_line_style.setter
    def minor_grid_line_style(self, value: MinorGridLineStyleOption):
<<<<<<< HEAD
        self._oRevisionData.SetEmitNodeProperties(
            self._result_id, self._node_id, [f"Minor Grid Line Style={value.value}"]
        )
=======
        self._set_property("Minor Grid Line Style", f"{value.value}")
>>>>>>> eab35581

    @property
    def minor_grid_color(self):
        """Set color of minor-tick grid lines.

        Color should be in RGB form: #RRGGBB.
        """
        val = self._get_property("Minor Grid Color")
        return val

    @minor_grid_color.setter
    def minor_grid_color(self, value):
<<<<<<< HEAD
        self._oRevisionData.SetEmitNodeProperties(self._result_id, self._node_id, [f"Minor Grid Color={value}"])
=======
        self._set_property("Minor Grid Color", f"{value}")
>>>>>>> eab35581

    @property
    def background_color(self):
        """Set background color of entire plot.

        Color should be in RGB form: #RRGGBB.
        """
        val = self._get_property("Background Color")
        return val

    @background_color.setter
    def background_color(self, value):
<<<<<<< HEAD
        self._oRevisionData.SetEmitNodeProperties(self._result_id, self._node_id, [f"Background Color={value}"])
=======
        self._set_property("Background Color", f"{value}")
>>>>>>> eab35581

    class BBPowerforPlotsUnitOption(Enum):
        HERTZ = "hertz"
        KILOHERTZ = "kilohertz"
        MEGAHERTZ = "megahertz"
        GIGAHERTZ = "gigahertz"

    @property
    def bb_power_for_plots_unit(self) -> BBPowerforPlotsUnitOption:
        """Units to use for plotting broadband power densities."""
        val = self._get_property("BB Power for Plots Unit")
        val = self.BBPowerforPlotsUnitOption[val.upper()]
        return val

    @bb_power_for_plots_unit.setter
    def bb_power_for_plots_unit(self, value: BBPowerforPlotsUnitOption):
<<<<<<< HEAD
        self._oRevisionData.SetEmitNodeProperties(
            self._result_id, self._node_id, [f"BB Power for Plots Unit={value.value}"]
        )
=======
        self._set_property("BB Power for Plots Unit", f"{value.value}")
>>>>>>> eab35581

    @property
    def bb_power_bandwidth(self) -> float:
        """Resolution bandwidth for broadband power.

        Value should be between 1.0 and 100e9.
        """
        val = self._get_property("BB Power Bandwidth")
        val = self._convert_from_internal_units(float(val), "")
        return float(val)

    @bb_power_bandwidth.setter
    def bb_power_bandwidth(self, value: float | str):
        value = self._convert_to_internal_units(value, "")
<<<<<<< HEAD
        self._oRevisionData.SetEmitNodeProperties(self._result_id, self._node_id, [f"BB Power Bandwidth={value}"])
=======
        self._set_property("BB Power Bandwidth", f"{value}")
>>>>>>> eab35581

    @property
    def log_scale(self) -> bool:
        """Toggles on/off using a log scale for the X-Axis.

        Value should be 'true' or 'false'.
        """
        val = self._get_property("Log Scale")
        return val == "true"

    @log_scale.setter
    def log_scale(self, value: bool):
<<<<<<< HEAD
        self._oRevisionData.SetEmitNodeProperties(self._result_id, self._node_id, [f"Log Scale={str(value).lower()}"])
=======
        self._set_property("Log Scale", f"{str(value).lower()}")
>>>>>>> eab35581
<|MERGE_RESOLUTION|>--- conflicted
+++ resolved
@@ -49,11 +49,7 @@
 
     @title.setter
     def title(self, value: str):
-<<<<<<< HEAD
-        self._oRevisionData.SetEmitNodeProperties(self._result_id, self._node_id, [f"Title={value}"])
-=======
         self._set_property("Title", f"{value}")
->>>>>>> eab35581
 
     @property
     def title_font(self):
@@ -66,11 +62,7 @@
 
     @title_font.setter
     def title_font(self, value):
-<<<<<<< HEAD
-        self._oRevisionData.SetEmitNodeProperties(self._result_id, self._node_id, [f"Title Font={value}"])
-=======
         self._set_property("Title Font", f"{value}")
->>>>>>> eab35581
 
     @property
     def show_legend(self) -> bool:
@@ -83,11 +75,7 @@
 
     @show_legend.setter
     def show_legend(self, value: bool):
-<<<<<<< HEAD
-        self._oRevisionData.SetEmitNodeProperties(self._result_id, self._node_id, [f"Show Legend={str(value).lower()}"])
-=======
         self._set_property("Show Legend", f"{str(value).lower()}")
->>>>>>> eab35581
 
     @property
     def legend_font(self):
@@ -100,11 +88,7 @@
 
     @legend_font.setter
     def legend_font(self, value):
-<<<<<<< HEAD
-        self._oRevisionData.SetEmitNodeProperties(self._result_id, self._node_id, [f"Legend Font={value}"])
-=======
         self._set_property("Legend Font", f"{value}")
->>>>>>> eab35581
 
     @property
     def show_emi_thresholds(self) -> bool:
@@ -117,13 +101,7 @@
 
     @show_emi_thresholds.setter
     def show_emi_thresholds(self, value: bool):
-<<<<<<< HEAD
-        self._oRevisionData.SetEmitNodeProperties(
-            self._result_id, self._node_id, [f"Show EMI Thresholds={str(value).lower()}"]
-        )
-=======
         self._set_property("Show EMI Thresholds", f"{str(value).lower()}")
->>>>>>> eab35581
 
     @property
     def display_cad_overlay(self) -> bool:
@@ -136,13 +114,7 @@
 
     @display_cad_overlay.setter
     def display_cad_overlay(self, value: bool):
-<<<<<<< HEAD
-        self._oRevisionData.SetEmitNodeProperties(
-            self._result_id, self._node_id, [f"Display CAD Overlay={str(value).lower()}"]
-        )
-=======
         self._set_property("Display CAD Overlay", f"{str(value).lower()}")
->>>>>>> eab35581
 
     @property
     def opacity(self) -> float:
@@ -155,11 +127,7 @@
 
     @opacity.setter
     def opacity(self, value: float):
-<<<<<<< HEAD
-        self._oRevisionData.SetEmitNodeProperties(self._result_id, self._node_id, [f"Opacity={value}"])
-=======
         self._set_property("Opacity", f"{value}")
->>>>>>> eab35581
 
     @property
     def vertical_offset(self) -> float:
@@ -169,11 +137,7 @@
 
     @vertical_offset.setter
     def vertical_offset(self, value: float):
-<<<<<<< HEAD
-        self._oRevisionData.SetEmitNodeProperties(self._result_id, self._node_id, [f"Vertical Offset={value}"])
-=======
         self._set_property("Vertical Offset", f"{value}")
->>>>>>> eab35581
 
     @property
     def range_axis_rotation(self) -> float:
@@ -189,11 +153,7 @@
 
     @range_axis_rotation.setter
     def range_axis_rotation(self, value: float):
-<<<<<<< HEAD
-        self._oRevisionData.SetEmitNodeProperties(self._result_id, self._node_id, [f"Range Axis Rotation={value}"])
-=======
         self._set_property("Range Axis Rotation", f"{value}")
->>>>>>> eab35581
 
     @property
     def lock_axes(self) -> bool:
@@ -209,11 +169,7 @@
 
     @lock_axes.setter
     def lock_axes(self, value: bool):
-<<<<<<< HEAD
-        self._oRevisionData.SetEmitNodeProperties(self._result_id, self._node_id, [f"Lock Axes={str(value).lower()}"])
-=======
         self._set_property("Lock Axes", f"{str(value).lower()}")
->>>>>>> eab35581
 
     @property
     def x_axis_min(self) -> float:
@@ -223,11 +179,7 @@
 
     @x_axis_min.setter
     def x_axis_min(self, value: float):
-<<<<<<< HEAD
-        self._oRevisionData.SetEmitNodeProperties(self._result_id, self._node_id, [f"X-axis Min={value}"])
-=======
         self._set_property("X-axis Min", f"{value}")
->>>>>>> eab35581
 
     @property
     def x_axis_max(self) -> float:
@@ -237,11 +189,7 @@
 
     @x_axis_max.setter
     def x_axis_max(self, value: float):
-<<<<<<< HEAD
-        self._oRevisionData.SetEmitNodeProperties(self._result_id, self._node_id, [f"X-axis Max={value}"])
-=======
         self._set_property("X-axis Max", f"{value}")
->>>>>>> eab35581
 
     @property
     def y_axis_min(self) -> float:
@@ -251,11 +199,7 @@
 
     @y_axis_min.setter
     def y_axis_min(self, value: float):
-<<<<<<< HEAD
-        self._oRevisionData.SetEmitNodeProperties(self._result_id, self._node_id, [f"Y-axis Min={value}"])
-=======
         self._set_property("Y-axis Min", f"{value}")
->>>>>>> eab35581
 
     @property
     def y_axis_max(self) -> float:
@@ -265,11 +209,7 @@
 
     @y_axis_max.setter
     def y_axis_max(self, value: float):
-<<<<<<< HEAD
-        self._oRevisionData.SetEmitNodeProperties(self._result_id, self._node_id, [f"Y-axis Max={value}"])
-=======
         self._set_property("Y-axis Max", f"{value}")
->>>>>>> eab35581
 
     @property
     def y_axis_range(self) -> float:
@@ -285,11 +225,7 @@
 
     @y_axis_range.setter
     def y_axis_range(self, value: float):
-<<<<<<< HEAD
-        self._oRevisionData.SetEmitNodeProperties(self._result_id, self._node_id, [f"Y-axis Range={value}"])
-=======
         self._set_property("Y-axis Range", f"{value}")
->>>>>>> eab35581
 
     @property
     def max_major_ticks_x(self) -> int:
@@ -304,11 +240,7 @@
 
     @max_major_ticks_x.setter
     def max_major_ticks_x(self, value: int):
-<<<<<<< HEAD
-        self._oRevisionData.SetEmitNodeProperties(self._result_id, self._node_id, [f"Max Major Ticks X={value}"])
-=======
         self._set_property("Max Major Ticks X", f"{value}")
->>>>>>> eab35581
 
     @property
     def max_minor_ticks_x(self) -> int:
@@ -324,11 +256,7 @@
 
     @max_minor_ticks_x.setter
     def max_minor_ticks_x(self, value: int):
-<<<<<<< HEAD
-        self._oRevisionData.SetEmitNodeProperties(self._result_id, self._node_id, [f"Max Minor Ticks X={value}"])
-=======
         self._set_property("Max Minor Ticks X", f"{value}")
->>>>>>> eab35581
 
     @property
     def max_major_ticks_y(self) -> int:
@@ -343,11 +271,7 @@
 
     @max_major_ticks_y.setter
     def max_major_ticks_y(self, value: int):
-<<<<<<< HEAD
-        self._oRevisionData.SetEmitNodeProperties(self._result_id, self._node_id, [f"Max Major Ticks Y={value}"])
-=======
         self._set_property("Max Major Ticks Y", f"{value}")
->>>>>>> eab35581
 
     @property
     def max_minor_ticks_y(self) -> int:
@@ -363,11 +287,7 @@
 
     @max_minor_ticks_y.setter
     def max_minor_ticks_y(self, value: int):
-<<<<<<< HEAD
-        self._oRevisionData.SetEmitNodeProperties(self._result_id, self._node_id, [f"Max Minor Ticks Y={value}"])
-=======
         self._set_property("Max Minor Ticks Y", f"{value}")
->>>>>>> eab35581
 
     @property
     def axis_label_font(self):
@@ -380,11 +300,7 @@
 
     @axis_label_font.setter
     def axis_label_font(self, value):
-<<<<<<< HEAD
-        self._oRevisionData.SetEmitNodeProperties(self._result_id, self._node_id, [f"Axis Label Font={value}"])
-=======
         self._set_property("Axis Label Font", f"{value}")
->>>>>>> eab35581
 
     @property
     def axis_tick_label_font(self):
@@ -397,11 +313,7 @@
 
     @axis_tick_label_font.setter
     def axis_tick_label_font(self, value):
-<<<<<<< HEAD
-        self._oRevisionData.SetEmitNodeProperties(self._result_id, self._node_id, [f"Axis Tick Label Font={value}"])
-=======
         self._set_property("Axis Tick Label Font", f"{value}")
->>>>>>> eab35581
 
     class MajorGridLineStyleOption(Enum):
         LINES = "Lines"
@@ -420,13 +332,7 @@
 
     @major_grid_line_style.setter
     def major_grid_line_style(self, value: MajorGridLineStyleOption):
-<<<<<<< HEAD
-        self._oRevisionData.SetEmitNodeProperties(
-            self._result_id, self._node_id, [f"Major Grid Line Style={value.value}"]
-        )
-=======
         self._set_property("Major Grid Line Style", f"{value.value}")
->>>>>>> eab35581
 
     @property
     def major_grid_color(self):
@@ -439,11 +345,7 @@
 
     @major_grid_color.setter
     def major_grid_color(self, value):
-<<<<<<< HEAD
-        self._oRevisionData.SetEmitNodeProperties(self._result_id, self._node_id, [f"Major Grid Color={value}"])
-=======
         self._set_property("Major Grid Color", f"{value}")
->>>>>>> eab35581
 
     class MinorGridLineStyleOption(Enum):
         LINES = "Lines"
@@ -462,13 +364,7 @@
 
     @minor_grid_line_style.setter
     def minor_grid_line_style(self, value: MinorGridLineStyleOption):
-<<<<<<< HEAD
-        self._oRevisionData.SetEmitNodeProperties(
-            self._result_id, self._node_id, [f"Minor Grid Line Style={value.value}"]
-        )
-=======
         self._set_property("Minor Grid Line Style", f"{value.value}")
->>>>>>> eab35581
 
     @property
     def minor_grid_color(self):
@@ -481,11 +377,7 @@
 
     @minor_grid_color.setter
     def minor_grid_color(self, value):
-<<<<<<< HEAD
-        self._oRevisionData.SetEmitNodeProperties(self._result_id, self._node_id, [f"Minor Grid Color={value}"])
-=======
         self._set_property("Minor Grid Color", f"{value}")
->>>>>>> eab35581
 
     @property
     def background_color(self):
@@ -498,11 +390,7 @@
 
     @background_color.setter
     def background_color(self, value):
-<<<<<<< HEAD
-        self._oRevisionData.SetEmitNodeProperties(self._result_id, self._node_id, [f"Background Color={value}"])
-=======
         self._set_property("Background Color", f"{value}")
->>>>>>> eab35581
 
     class BBPowerforPlotsUnitOption(Enum):
         HERTZ = "hertz"
@@ -519,13 +407,7 @@
 
     @bb_power_for_plots_unit.setter
     def bb_power_for_plots_unit(self, value: BBPowerforPlotsUnitOption):
-<<<<<<< HEAD
-        self._oRevisionData.SetEmitNodeProperties(
-            self._result_id, self._node_id, [f"BB Power for Plots Unit={value.value}"]
-        )
-=======
         self._set_property("BB Power for Plots Unit", f"{value.value}")
->>>>>>> eab35581
 
     @property
     def bb_power_bandwidth(self) -> float:
@@ -540,11 +422,7 @@
     @bb_power_bandwidth.setter
     def bb_power_bandwidth(self, value: float | str):
         value = self._convert_to_internal_units(value, "")
-<<<<<<< HEAD
-        self._oRevisionData.SetEmitNodeProperties(self._result_id, self._node_id, [f"BB Power Bandwidth={value}"])
-=======
         self._set_property("BB Power Bandwidth", f"{value}")
->>>>>>> eab35581
 
     @property
     def log_scale(self) -> bool:
@@ -557,8 +435,4 @@
 
     @log_scale.setter
     def log_scale(self, value: bool):
-<<<<<<< HEAD
-        self._oRevisionData.SetEmitNodeProperties(self._result_id, self._node_id, [f"Log Scale={str(value).lower()}"])
-=======
-        self._set_property("Log Scale", f"{str(value).lower()}")
->>>>>>> eab35581
+        self._set_property("Log Scale", f"{str(value).lower()}")