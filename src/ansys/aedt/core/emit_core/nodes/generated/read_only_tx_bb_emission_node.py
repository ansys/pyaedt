--- conflicted
+++ resolved
@@ -72,8 +72,4 @@
         Value should be 'true' or 'false'.
         """
         val = self._get_property("Use Log-Linear Interpolation")
-<<<<<<< HEAD
-        return val == true
-=======
-        return (val == "true")
->>>>>>> 2a1ac4f6
+        return val == "true"