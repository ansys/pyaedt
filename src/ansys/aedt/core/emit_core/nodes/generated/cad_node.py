# -*- coding: utf-8 -*-
#
# Copyright (C) 2021 - 2025 ANSYS, Inc. and/or its affiliates.
# SPDX-FileCopyrightText: 2021 - 2025 ANSYS, Inc. and /or its affiliates.
# SPDX-License-Identifier: MIT
#
#
# Permission is hereby granted, free of charge, to any person obtaining a copy
# of this software and associated documentation files (the "Software"), to deal
# in the Software without restriction, including without limitation the rights
# to use, copy, modify, merge, publish, distribute, sublicense, and/or sell
# copies of the Software, and to permit persons to whom the Software is
# furnished to do so, subject to the following conditions:
#
# The above copyright notice and this permission notice shall be included in all
# copies or substantial portions of the Software.
#
# THE SOFTWARE IS PROVIDED "AS IS", WITHOUT WARRANTY OF ANY KIND, EXPRESS OR
# IMPLIED, INCLUDING BUT NOT LIMITED TO THE WARRANTIES OF MERCHANTABILITY,
# FITNESS FOR A PARTICULAR PURPOSE AND NONINFRINGEMENT. IN NO EVENT SHALL THE
# AUTHORS OR COPYRIGHT HOLDERS BE LIABLE FOR ANY CLAIM, DAMAGES OR OTHER
# LIABILITY, WHETHER IN AN ACTION OF CONTRACT, TORT OR OTHERWISE, ARISING FROM,
# OUT OF OR IN CONNECTION WITH THE SOFTWARE OR THE USE OR OTHER DEALINGS IN THE
# SOFTWARE.

from enum import Enum

from ansys.aedt.core.emit_core.nodes.emit_node import EmitNode


class CADNode(EmitNode):
    def __init__(self, emit_obj, result_id, node_id):
        self._is_component = False
        EmitNode.__init__(self, emit_obj, result_id, node_id)

    @property
    def parent(self):
        """The parent of this emit node."""
        return self._parent

    def rename(self, new_name: str):
        """Rename this node"""
        self._rename(new_name)

    def duplicate(self, new_name: str):
        """Duplicate this node"""
        return self._duplicate(new_name)

    def delete(self):
        """Delete this node"""
        self._delete()

    @property
    def file(self) -> str:
        """Name of the imported CAD file.

        Value should be a full file path.
        """
        val = self._get_property("File")
        return val

    class ModelTypeOption(Enum):
        PLATE = "Plate"
        BOX = "Box"
        DIHEDRAL = "Dihedral"
        TRIHEDRAL = "Trihedral"
        CYLINDER = "Cylinder"
        TAPERED_CYLINDER = "Tapered Cylinder"
        CONE = "Cone"
        SPHERE = "Sphere"
        ELLIPSOID = "Ellipsoid"
        CIRCULAR_PLATE = "Circular Plate"
        PARABOLA = "Parabola"
        PRISM = "Prism"
        TAPERED_PRISM = "Tapered Prism"
        TOPHAT = "Tophat"

    @property
    def model_type(self) -> ModelTypeOption:
        """Select type of parametric model to create."""
        val = self._get_property("Model Type")
        val = self.ModelTypeOption[val.upper()]
        return val

    @model_type.setter
    def model_type(self, value: ModelTypeOption):
        self._oRevisionData.SetEmitNodeProperties(self._result_id, self._node_id, [f"Model Type={value.value}"])

    @property
    def length(self) -> float:
        """Length of the model.

        Value should be greater than 0.000001.
        """
        val = self._get_property("Length")
        val = self._convert_from_internal_units(float(val), "Length")
        return float(val)

    @length.setter
    def length(self, value: float | str):
        value = self._convert_to_internal_units(value, "Length")
        self._oRevisionData.SetEmitNodeProperties(self._result_id, self._node_id, [f"Length={value}"])

    @property
    def width(self) -> float:
        """Width of the model.

        Value should be greater than 0.000001.
        """
        val = self._get_property("Width")
        val = self._convert_from_internal_units(float(val), "Length")
        return float(val)

    @width.setter
    def width(self, value: float | str):
        value = self._convert_to_internal_units(value, "Length")
        self._oRevisionData.SetEmitNodeProperties(self._result_id, self._node_id, [f"Width={value}"])

    @property
    def height(self) -> float:
        """Height of the model.

        Value should be greater than 0.000001.
        """
        val = self._get_property("Height")
        val = self._convert_from_internal_units(float(val), "Length")
        return float(val)

    @height.setter
    def height(self, value: float | str):
        value = self._convert_to_internal_units(value, "Length")
        self._oRevisionData.SetEmitNodeProperties(self._result_id, self._node_id, [f"Height={value}"])

    @property
    def angle(self) -> float:
        """Angle (deg) between the plates.

        Value should be between 0.0 and 360.0.
        """
        val = self._get_property("Angle")
        return float(val)

    @angle.setter
    def angle(self, value: float):
        self._oRevisionData.SetEmitNodeProperties(self._result_id, self._node_id, [f"Angle={value}"])

    @property
    def top_side(self) -> float:
        """Side of the top of a equilateral triangular cylinder model.

        Value should be greater than 0.0.
        """
        val = self._get_property("Top Side")
        val = self._convert_from_internal_units(float(val), "Length")
        return float(val)

    @top_side.setter
    def top_side(self, value: float | str):
        value = self._convert_to_internal_units(value, "Length")
        self._oRevisionData.SetEmitNodeProperties(self._result_id, self._node_id, [f"Top Side={value}"])

    @property
    def top_radius(self) -> float:
        """Radius of the top of a tapered cylinder model.

        Value should be greater than 0.0.
        """
        val = self._get_property("Top Radius")
        val = self._convert_from_internal_units(float(val), "Length")
        return float(val)

    @top_radius.setter
    def top_radius(self, value: float | str):
        value = self._convert_to_internal_units(value, "Length")
        self._oRevisionData.SetEmitNodeProperties(self._result_id, self._node_id, [f"Top Radius={value}"])

    @property
    def side(self) -> float:
        """Side of the equilateral triangular cylinder.

        Value should be greater than 0.000001.
        """
        val = self._get_property("Side")
        val = self._convert_from_internal_units(float(val), "Length")
        return float(val)

    @side.setter
    def side(self, value: float | str):
        value = self._convert_to_internal_units(value, "Length")
        self._oRevisionData.SetEmitNodeProperties(self._result_id, self._node_id, [f"Side={value}"])

    @property
    def radius(self) -> float:
        """Radius of the sphere or cylinder.

        Value should be greater than 0.000001.
        """
        val = self._get_property("Radius")
        val = self._convert_from_internal_units(float(val), "Length")
        return float(val)

    @radius.setter
    def radius(self, value: float | str):
        value = self._convert_to_internal_units(value, "Length")
        self._oRevisionData.SetEmitNodeProperties(self._result_id, self._node_id, [f"Radius={value}"])

    @property
    def base_radius(self) -> float:
        """Radius of the base of a tophat model.

        Value should be greater than 0.000001.
        """
        val = self._get_property("Base Radius")
        val = self._convert_from_internal_units(float(val), "Length")
        return float(val)

    @base_radius.setter
    def base_radius(self, value: float | str):
        value = self._convert_to_internal_units(value, "Length")
        self._oRevisionData.SetEmitNodeProperties(self._result_id, self._node_id, [f"Base Radius={value}"])

    @property
    def center_radius(self) -> float:
        """Radius of the raised portion of a tophat model.

        Value should be greater than 0.000001.
        """
        val = self._get_property("Center Radius")
        val = self._convert_from_internal_units(float(val), "Length")
        return float(val)

    @center_radius.setter
    def center_radius(self, value: float | str):
        value = self._convert_to_internal_units(value, "Length")
        self._oRevisionData.SetEmitNodeProperties(self._result_id, self._node_id, [f"Center Radius={value}"])

    @property
    def x_axis_ellipsoid_radius(self) -> float:
        """Ellipsoid semi-principal radius for the X axis.

        Value should be greater than 0.000001.
        """
        val = self._get_property("X Axis Ellipsoid Radius")
        val = self._convert_from_internal_units(float(val), "Length")
        return float(val)

    @x_axis_ellipsoid_radius.setter
    def x_axis_ellipsoid_radius(self, value: float | str):
        value = self._convert_to_internal_units(value, "Length")
        self._oRevisionData.SetEmitNodeProperties(self._result_id, self._node_id, [f"X Axis Ellipsoid Radius={value}"])

    @property
    def y_axis_ellipsoid_radius(self) -> float:
        """Ellipsoid semi-principal radius for the Y axis.

        Value should be greater than 0.000001.
        """
        val = self._get_property("Y Axis Ellipsoid Radius")
        val = self._convert_from_internal_units(float(val), "Length")
        return float(val)

    @y_axis_ellipsoid_radius.setter
    def y_axis_ellipsoid_radius(self, value: float | str):
        value = self._convert_to_internal_units(value, "Length")
        self._oRevisionData.SetEmitNodeProperties(self._result_id, self._node_id, [f"Y Axis Ellipsoid Radius={value}"])

    @property
    def z_axis_ellipsoid_radius(self) -> float:
        """Ellipsoid semi-principal radius for the Z axis.

        Value should be greater than 0.000001.
        """
        val = self._get_property("Z Axis Ellipsoid Radius")
        val = self._convert_from_internal_units(float(val), "Length")
        return float(val)

    @z_axis_ellipsoid_radius.setter
    def z_axis_ellipsoid_radius(self, value: float | str):
        value = self._convert_to_internal_units(value, "Length")
        self._oRevisionData.SetEmitNodeProperties(self._result_id, self._node_id, [f"Z Axis Ellipsoid Radius={value}"])

    @property
    def focal_length(self) -> float:
        """Focal length of a parabolic reflector (f = 1/4a where y=ax^2).

        Value should be greater than 0.000001.
        """
        val = self._get_property("Focal Length")
        val = self._convert_from_internal_units(float(val), "Length")
        return float(val)

    @focal_length.setter
    def focal_length(self, value: float | str):
        value = self._convert_to_internal_units(value, "Length")
        self._oRevisionData.SetEmitNodeProperties(self._result_id, self._node_id, [f"Focal Length={value}"])

    @property
    def offset(self) -> float:
        """Offset of parabolic reflector."""
        val = self._get_property("Offset")
        val = self._convert_from_internal_units(float(val), "Length")
        return float(val)

    @offset.setter
    def offset(self, value: float | str):
        value = self._convert_to_internal_units(value, "Length")
        self._oRevisionData.SetEmitNodeProperties(self._result_id, self._node_id, [f"Offset={value}"])

    @property
    def x_direction_taper(self) -> float:
        """X Direction Taper.

        Amount (%) that the prism tapers in the X dimension from one end to the
        other.

        Value should be greater than 0.0.
        """
        val = self._get_property("X Direction Taper")
        return float(val)

    @x_direction_taper.setter
    def x_direction_taper(self, value: float):
        self._oRevisionData.SetEmitNodeProperties(self._result_id, self._node_id, [f"X Direction Taper={value}"])

    @property
    def y_direction_taper(self) -> float:
        """Y Direction Taper.

        Amount (%) that the prism tapers in the Y dimension from one end to the
        other.

        Value should be greater than 0.0.
        """
        val = self._get_property("Y Direction Taper")
        return float(val)

    @y_direction_taper.setter
    def y_direction_taper(self, value: float):
        self._oRevisionData.SetEmitNodeProperties(self._result_id, self._node_id, [f"Y Direction Taper={value}"])

    @property
    def prism_direction(self):
        """Prism Direction.

        Direction vector between the center of the base and center of the top.

        Value should be x/y/z, delimited by spaces.
        """
        val = self._get_property("Prism Direction")
        return val

    @prism_direction.setter
    def prism_direction(self, value):
        self._oRevisionData.SetEmitNodeProperties(self._result_id, self._node_id, [f"Prism Direction={value}"])

    @property
    def closed_top(self) -> bool:
        """Control whether the top of the model is closed.

        Value should be 'true' or 'false'.
        """
        val = self._get_property("Closed Top")
<<<<<<< HEAD
        return val == true

    @closed_top.setter
    def closed_top(self, value: bool):
        self._oRevisionData.SetEmitNodeProperties(self._result_id, self._node_id, [f"Closed Top={value}"])
=======
        return (val == "true")

    @closed_top.setter
    def closed_top(self, value: bool):
        self._oRevisionData.SetEmitNodeProperties(self._result_id, 
                                                  self._node_id, 
                                                  [f"Closed Top={str(value).lower()}"])
>>>>>>> 2a1ac4f6

    @property
    def closed_base(self) -> bool:
        """Control whether the base of the model is closed.

        Value should be 'true' or 'false'.
        """
        val = self._get_property("Closed Base")
<<<<<<< HEAD
        return val == true

    @closed_base.setter
    def closed_base(self, value: bool):
        self._oRevisionData.SetEmitNodeProperties(self._result_id, self._node_id, [f"Closed Base={value}"])
=======
        return (val == "true")

    @closed_base.setter
    def closed_base(self, value: bool):
        self._oRevisionData.SetEmitNodeProperties(self._result_id, 
                                                  self._node_id, 
                                                  [f"Closed Base={str(value).lower()}"])
>>>>>>> 2a1ac4f6

    @property
    def mesh_density(self) -> int:
        """Mesh Density.

        Unitless mesh density parameter where higher value improves mesh
        smoothness.

        Value should be between 1 and 100.
        """
        val = self._get_property("Mesh Density")
        return int(val)

    @mesh_density.setter
    def mesh_density(self, value: int):
        self._oRevisionData.SetEmitNodeProperties(self._result_id, self._node_id, [f"Mesh Density={value}"])

    @property
    def use_symmetric_mesh(self) -> bool:
        """Use Symmetric Mesh.

        Convert quads to a symmetric triangle mesh by adding a center point (4
        triangles per quad instead of 2).

        Value should be 'true' or 'false'.
        """
        val = self._get_property("Use Symmetric Mesh")
<<<<<<< HEAD
        return val == true

    @use_symmetric_mesh.setter
    def use_symmetric_mesh(self, value: bool):
        self._oRevisionData.SetEmitNodeProperties(self._result_id, self._node_id, [f"Use Symmetric Mesh={value}"])
=======
        return (val == "true")

    @use_symmetric_mesh.setter
    def use_symmetric_mesh(self, value: bool):
        self._oRevisionData.SetEmitNodeProperties(self._result_id, 
                                                  self._node_id, 
                                                  [f"Use Symmetric Mesh={str(value).lower()}"])
>>>>>>> 2a1ac4f6

    class MeshOptionOption(Enum):
        IMPROVED = "Improved"
        LEGACY = "Legacy"

    @property
    def mesh_option(self) -> MeshOptionOption:
        """Select from different meshing options."""
        val = self._get_property("Mesh Option")
        val = self.MeshOptionOption[val.upper()]
        return val

    @mesh_option.setter
    def mesh_option(self, value: MeshOptionOption):
        self._oRevisionData.SetEmitNodeProperties(self._result_id, self._node_id, [f"Mesh Option={value.value}"])

    @property
    def coating_index(self) -> int:
        """Coating index for the parametric model primitive.

        Value should be between 0 and 100000.
        """
        val = self._get_property("Coating Index")
        return int(val)

    @coating_index.setter
    def coating_index(self, value: int):
        self._oRevisionData.SetEmitNodeProperties(self._result_id, self._node_id, [f"Coating Index={value}"])

    @property
    def show_relative_coordinates(self) -> bool:
        """Show Relative Coordinates.

        Show CAD model node position and orientation in parent-node coords
        (False) or relative to placement coords (True).

        Value should be 'true' or 'false'.
        """
        val = self._get_property("Show Relative Coordinates")
<<<<<<< HEAD
        return val == true

    @show_relative_coordinates.setter
    def show_relative_coordinates(self, value: bool):
        self._oRevisionData.SetEmitNodeProperties(
            self._result_id, self._node_id, [f"Show Relative Coordinates={value}"]
        )
=======
        return (val == "true")

    @show_relative_coordinates.setter
    def show_relative_coordinates(self, value: bool):
        self._oRevisionData.SetEmitNodeProperties(self._result_id, 
                                                  self._node_id, 
                                                  [f"Show Relative Coordinates={str(value).lower()}"])
>>>>>>> 2a1ac4f6

    @property
    def position(self):
        """Set position of the CAD node in parent-node coordinates.

        Value should be x/y/z, delimited by spaces.
        """
        val = self._get_property("Position")
        return val

    @position.setter
    def position(self, value):
        self._oRevisionData.SetEmitNodeProperties(self._result_id, self._node_id, [f"Position={value}"])

    @property
    def relative_position(self):
        """Relative Position.

        Set position of the CAD model node relative to placement coordinates.

        Value should be x/y/z, delimited by spaces.
        """
        val = self._get_property("Relative Position")
        return val

    @relative_position.setter
    def relative_position(self, value):
        self._oRevisionData.SetEmitNodeProperties(self._result_id, self._node_id, [f"Relative Position={value}"])

    class OrientationModeOption(Enum):
        ROLL_PITCH_YAW = "Roll-Pitch-Yaw"
        AZ_EL_TWIST = "Az-El-Twist"

    @property
    def orientation_mode(self) -> OrientationModeOption:
        """Orientation Mode.

        Select the convention (order of rotations) for configuring orientation.
        """
        val = self._get_property("Orientation Mode")
        val = self.OrientationModeOption[val.upper()]
        return val

    @orientation_mode.setter
    def orientation_mode(self, value: OrientationModeOption):
        self._oRevisionData.SetEmitNodeProperties(self._result_id, self._node_id, [f"Orientation Mode={value.value}"])

    @property
    def orientation(self):
        """Set orientation of the CAD node in parent-node coordinates.

        Value format is determined by 'Orientation Mode', in degrees and delimited by spaces.
        """
        val = self._get_property("Orientation")
        return val

    @orientation.setter
    def orientation(self, value):
        self._oRevisionData.SetEmitNodeProperties(self._result_id, self._node_id, [f"Orientation={value}"])

    @property
    def relative_orientation(self):
        """Relative Orientation.

        Set orientation of the CAD model node relative to placement coordinates.

        Value format is determined by 'Orientation Mode', in degrees and delimited by spaces.
        """
        val = self._get_property("Relative Orientation")
        return val

    @relative_orientation.setter
    def relative_orientation(self, value):
        self._oRevisionData.SetEmitNodeProperties(self._result_id, self._node_id, [f"Relative Orientation={value}"])

    @property
    def visible(self) -> bool:
        """Toggle (on/off) display of CAD model in 3-D window.

        Value should be 'true' or 'false'.
        """
        val = self._get_property("Visible")
<<<<<<< HEAD
        return val == true

    @visible.setter
    def visible(self, value: bool):
        self._oRevisionData.SetEmitNodeProperties(self._result_id, self._node_id, [f"Visible={value}"])
=======
        return (val == "true")

    @visible.setter
    def visible(self, value: bool):
        self._oRevisionData.SetEmitNodeProperties(self._result_id, 
                                                  self._node_id, 
                                                  [f"Visible={str(value).lower()}"])
>>>>>>> 2a1ac4f6

    class RenderModeOption(Enum):
        FLAT_SHADED = "Flat-Shaded"
        WIRE_FRAME = "Wire-Frame"
        HIDDEN_WIRE_FRAME = "Hidden Wire-Frame"
        OUTLINE = "Outline"

    @property
    def render_mode(self) -> RenderModeOption:
        """Select drawing style for surfaces."""
        val = self._get_property("Render Mode")
        val = self.RenderModeOption[val.upper()]
        return val

    @render_mode.setter
    def render_mode(self, value: RenderModeOption):
        self._oRevisionData.SetEmitNodeProperties(self._result_id, self._node_id, [f"Render Mode={value.value}"])

    @property
    def show_axes(self) -> bool:
        """Toggle (on/off) display of CAD model coordinate axes in 3-D window.

        Value should be 'true' or 'false'.
        """
        val = self._get_property("Show Axes")
<<<<<<< HEAD
        return val == true

    @show_axes.setter
    def show_axes(self, value: bool):
        self._oRevisionData.SetEmitNodeProperties(self._result_id, self._node_id, [f"Show Axes={value}"])
=======
        return (val == "true")

    @show_axes.setter
    def show_axes(self, value: bool):
        self._oRevisionData.SetEmitNodeProperties(self._result_id, 
                                                  self._node_id, 
                                                  [f"Show Axes={str(value).lower()}"])
>>>>>>> 2a1ac4f6

    @property
    def min(self):
        """Minimum x,y,z extents of CAD model in local coordinates.

        Value should be x/y/z, delimited by spaces.
        """
        val = self._get_property("Min")
        return val

    @property
    def max(self):
        """Maximum x,y,z extents of CAD model in local coordinates.

        Value should be x/y/z, delimited by spaces.
        """
        val = self._get_property("Max")
        return val

    @property
    def number_of_surfaces(self) -> int:
        """Number of surfaces in the model."""
        val = self._get_property("Number of Surfaces")
        return int(val)

    @property
    def color(self):
        """Defines the CAD nodes color.

        Color should be in RGB form: #RRGGBB.
        """
        val = self._get_property("Color")
        return val

    @color.setter
    def color(self, value):
        self._oRevisionData.SetEmitNodeProperties(self._result_id, self._node_id, [f"Color={value}"])

    @property
    def notes(self) -> str:
        """Expand to view/edit notes stored with the project."""
        val = self._get_property("Notes")
        return val

    @notes.setter
    def notes(self, value: str):
        self._oRevisionData.SetEmitNodeProperties(self._result_id, self._node_id, [f"Notes={value}"])<|MERGE_RESOLUTION|>--- conflicted
+++ resolved
@@ -360,21 +360,11 @@
         Value should be 'true' or 'false'.
         """
         val = self._get_property("Closed Top")
-<<<<<<< HEAD
-        return val == true
+        return val == "true"
 
     @closed_top.setter
     def closed_top(self, value: bool):
-        self._oRevisionData.SetEmitNodeProperties(self._result_id, self._node_id, [f"Closed Top={value}"])
-=======
-        return (val == "true")
-
-    @closed_top.setter
-    def closed_top(self, value: bool):
-        self._oRevisionData.SetEmitNodeProperties(self._result_id, 
-                                                  self._node_id, 
-                                                  [f"Closed Top={str(value).lower()}"])
->>>>>>> 2a1ac4f6
+        self._oRevisionData.SetEmitNodeProperties(self._result_id, self._node_id, [f"Closed Top={str(value).lower()}"])
 
     @property
     def closed_base(self) -> bool:
@@ -383,21 +373,11 @@
         Value should be 'true' or 'false'.
         """
         val = self._get_property("Closed Base")
-<<<<<<< HEAD
-        return val == true
+        return val == "true"
 
     @closed_base.setter
     def closed_base(self, value: bool):
-        self._oRevisionData.SetEmitNodeProperties(self._result_id, self._node_id, [f"Closed Base={value}"])
-=======
-        return (val == "true")
-
-    @closed_base.setter
-    def closed_base(self, value: bool):
-        self._oRevisionData.SetEmitNodeProperties(self._result_id, 
-                                                  self._node_id, 
-                                                  [f"Closed Base={str(value).lower()}"])
->>>>>>> 2a1ac4f6
+        self._oRevisionData.SetEmitNodeProperties(self._result_id, self._node_id, [f"Closed Base={str(value).lower()}"])
 
     @property
     def mesh_density(self) -> int:
@@ -425,21 +405,13 @@
         Value should be 'true' or 'false'.
         """
         val = self._get_property("Use Symmetric Mesh")
-<<<<<<< HEAD
-        return val == true
+        return val == "true"
 
     @use_symmetric_mesh.setter
     def use_symmetric_mesh(self, value: bool):
-        self._oRevisionData.SetEmitNodeProperties(self._result_id, self._node_id, [f"Use Symmetric Mesh={value}"])
-=======
-        return (val == "true")
-
-    @use_symmetric_mesh.setter
-    def use_symmetric_mesh(self, value: bool):
-        self._oRevisionData.SetEmitNodeProperties(self._result_id, 
-                                                  self._node_id, 
-                                                  [f"Use Symmetric Mesh={str(value).lower()}"])
->>>>>>> 2a1ac4f6
+        self._oRevisionData.SetEmitNodeProperties(
+            self._result_id, self._node_id, [f"Use Symmetric Mesh={str(value).lower()}"]
+        )
 
     class MeshOptionOption(Enum):
         IMPROVED = "Improved"
@@ -479,23 +451,13 @@
         Value should be 'true' or 'false'.
         """
         val = self._get_property("Show Relative Coordinates")
-<<<<<<< HEAD
-        return val == true
+        return val == "true"
 
     @show_relative_coordinates.setter
     def show_relative_coordinates(self, value: bool):
         self._oRevisionData.SetEmitNodeProperties(
-            self._result_id, self._node_id, [f"Show Relative Coordinates={value}"]
+            self._result_id, self._node_id, [f"Show Relative Coordinates={str(value).lower()}"]
         )
-=======
-        return (val == "true")
-
-    @show_relative_coordinates.setter
-    def show_relative_coordinates(self, value: bool):
-        self._oRevisionData.SetEmitNodeProperties(self._result_id, 
-                                                  self._node_id, 
-                                                  [f"Show Relative Coordinates={str(value).lower()}"])
->>>>>>> 2a1ac4f6
 
     @property
     def position(self):
@@ -578,21 +540,11 @@
         Value should be 'true' or 'false'.
         """
         val = self._get_property("Visible")
-<<<<<<< HEAD
-        return val == true
+        return val == "true"
 
     @visible.setter
     def visible(self, value: bool):
-        self._oRevisionData.SetEmitNodeProperties(self._result_id, self._node_id, [f"Visible={value}"])
-=======
-        return (val == "true")
-
-    @visible.setter
-    def visible(self, value: bool):
-        self._oRevisionData.SetEmitNodeProperties(self._result_id, 
-                                                  self._node_id, 
-                                                  [f"Visible={str(value).lower()}"])
->>>>>>> 2a1ac4f6
+        self._oRevisionData.SetEmitNodeProperties(self._result_id, self._node_id, [f"Visible={str(value).lower()}"])
 
     class RenderModeOption(Enum):
         FLAT_SHADED = "Flat-Shaded"
@@ -618,21 +570,11 @@
         Value should be 'true' or 'false'.
         """
         val = self._get_property("Show Axes")
-<<<<<<< HEAD
-        return val == true
+        return val == "true"
 
     @show_axes.setter
     def show_axes(self, value: bool):
-        self._oRevisionData.SetEmitNodeProperties(self._result_id, self._node_id, [f"Show Axes={value}"])
-=======
-        return (val == "true")
-
-    @show_axes.setter
-    def show_axes(self, value: bool):
-        self._oRevisionData.SetEmitNodeProperties(self._result_id, 
-                                                  self._node_id, 
-                                                  [f"Show Axes={str(value).lower()}"])
->>>>>>> 2a1ac4f6
+        self._oRevisionData.SetEmitNodeProperties(self._result_id, self._node_id, [f"Show Axes={str(value).lower()}"])
 
     @property
     def min(self):
