--- conflicted
+++ resolved
@@ -51,11 +51,7 @@
     @property
     def enabled(self) -> bool:
         """Enabled state for this node."""
-<<<<<<< HEAD
-        return self._oRevisionData.GetEmitNodeProperties(self._result_id, self._node_id, "enabled")
-=======
         return self._get_property("enabled")
->>>>>>> eab35581
 
     @enabled.setter
     def enabled(self, value: bool):
@@ -72,11 +68,7 @@
 
     @passband_loss.setter
     def passband_loss(self, value: float):
-<<<<<<< HEAD
-        self._oRevisionData.SetEmitNodeProperties(self._result_id, self._node_id, [f"Passband Loss={value}"])
-=======
         self._set_property("Passband Loss", f"{value}")
->>>>>>> eab35581
 
     @property
     def out_of_band_attenuation(self) -> float:
@@ -89,11 +81,7 @@
 
     @out_of_band_attenuation.setter
     def out_of_band_attenuation(self, value: float):
-<<<<<<< HEAD
-        self._oRevisionData.SetEmitNodeProperties(self._result_id, self._node_id, [f"Out of Band Attenuation={value}"])
-=======
         self._set_property("Out of Band Attenuation", f"{value}")
->>>>>>> eab35581
 
     @property
     def lower_stop_band(self) -> float:
@@ -108,11 +96,7 @@
     @lower_stop_band.setter
     def lower_stop_band(self, value: float | str):
         value = self._convert_to_internal_units(value, "Freq")
-<<<<<<< HEAD
-        self._oRevisionData.SetEmitNodeProperties(self._result_id, self._node_id, [f"Lower Stop Band={value}"])
-=======
         self._set_property("Lower Stop Band", f"{value}")
->>>>>>> eab35581
 
     @property
     def lower_cutoff(self) -> float:
@@ -127,11 +111,7 @@
     @lower_cutoff.setter
     def lower_cutoff(self, value: float | str):
         value = self._convert_to_internal_units(value, "Freq")
-<<<<<<< HEAD
-        self._oRevisionData.SetEmitNodeProperties(self._result_id, self._node_id, [f"Lower Cutoff={value}"])
-=======
         self._set_property("Lower Cutoff", f"{value}")
->>>>>>> eab35581
 
     @property
     def higher_cutoff(self) -> float:
@@ -146,11 +126,7 @@
     @higher_cutoff.setter
     def higher_cutoff(self, value: float | str):
         value = self._convert_to_internal_units(value, "Freq")
-<<<<<<< HEAD
-        self._oRevisionData.SetEmitNodeProperties(self._result_id, self._node_id, [f"Higher Cutoff={value}"])
-=======
         self._set_property("Higher Cutoff", f"{value}")
->>>>>>> eab35581
 
     @property
     def higher_stop_band(self) -> float:
@@ -165,11 +141,7 @@
     @higher_stop_band.setter
     def higher_stop_band(self, value: float | str):
         value = self._convert_to_internal_units(value, "Freq")
-<<<<<<< HEAD
-        self._oRevisionData.SetEmitNodeProperties(self._result_id, self._node_id, [f"Higher Stop Band={value}"])
-=======
         self._set_property("Higher Stop Band", f"{value}")
->>>>>>> eab35581
 
     @property
     def notes(self) -> str:
@@ -179,8 +151,4 @@
 
     @notes.setter
     def notes(self, value: str):
-<<<<<<< HEAD
-        self._oRevisionData.SetEmitNodeProperties(self._result_id, self._node_id, [f"Notes={value}"])
-=======
-        self._set_property("Notes", f"{value}")
->>>>>>> eab35581
+        self._set_property("Notes", f"{value}")