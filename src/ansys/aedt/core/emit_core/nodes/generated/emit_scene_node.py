--- conflicted
+++ resolved
@@ -49,11 +49,7 @@
 
     @notes.setter
     def notes(self, value: str):
-<<<<<<< HEAD
-        self._oRevisionData.SetEmitNodeProperties(self._result_id, self._node_id, [f"Notes={value}"])
-=======
         self._set_property("Notes", f"{value}")
->>>>>>> eab35581
 
     class GroundPlaneNormalOption(Enum):
         X_AXIS = "X Axis"
@@ -69,13 +65,7 @@
 
     @ground_plane_normal.setter
     def ground_plane_normal(self, value: GroundPlaneNormalOption):
-<<<<<<< HEAD
-        self._oRevisionData.SetEmitNodeProperties(
-            self._result_id, self._node_id, [f"Ground Plane Normal={value.value}"]
-        )
-=======
         self._set_property("Ground Plane Normal", f"{value.value}")
->>>>>>> eab35581
 
     @property
     def gp_position_along_normal(self) -> float:
@@ -91,8 +81,4 @@
     @gp_position_along_normal.setter
     def gp_position_along_normal(self, value: float | str):
         value = self._convert_to_internal_units(value, "Length")
-<<<<<<< HEAD
-        self._oRevisionData.SetEmitNodeProperties(self._result_id, self._node_id, [f"GP Position Along Normal={value}"])
-=======
-        self._set_property("GP Position Along Normal", f"{value}")
->>>>>>> eab35581
+        self._set_property("GP Position Along Normal", f"{value}")