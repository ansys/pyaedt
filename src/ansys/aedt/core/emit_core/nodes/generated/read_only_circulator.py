--- conflicted
+++ resolved
@@ -102,11 +102,7 @@
         Value should be 'true' or 'false'.
         """
         val = self._get_property("Finite Reverse Isolation")
-<<<<<<< HEAD
-        return val == true
-=======
-        return (val == "true")
->>>>>>> 2a1ac4f6
+        return val == "true"
 
     @property
     def reverse_isolation(self) -> float:
@@ -127,11 +123,7 @@
         Value should be 'true' or 'false'.
         """
         val = self._get_property("Finite Bandwidth")
-<<<<<<< HEAD
-        return val == true
-=======
-        return (val == "true")
->>>>>>> 2a1ac4f6
+        return val == "true"
 
     @property
     def out_of_band_attenuation(self) -> float:
