# -*- coding: utf-8 -*-
#
# Copyright (C) 2021 - 2025 ANSYS, Inc. and/or its affiliates.
# SPDX-FileCopyrightText: 2021 - 2025 ANSYS, Inc. and /or its affiliates.
# SPDX-License-Identifier: MIT
#
#
# Permission is hereby granted, free of charge, to any person obtaining a copy
# of this software and associated documentation files (the "Software"), to deal
# in the Software without restriction, including without limitation the rights
# to use, copy, modify, merge, publish, distribute, sublicense, and/or sell
# copies of the Software, and to permit persons to whom the Software is
# furnished to do so, subject to the following conditions:
#
# The above copyright notice and this permission notice shall be included in all
# copies or substantial portions of the Software.
#
# THE SOFTWARE IS PROVIDED "AS IS", WITHOUT WARRANTY OF ANY KIND, EXPRESS OR
# IMPLIED, INCLUDING BUT NOT LIMITED TO THE WARRANTIES OF MERCHANTABILITY,
# FITNESS FOR A PARTICULAR PURPOSE AND NONINFRINGEMENT. IN NO EVENT SHALL THE
# AUTHORS OR COPYRIGHT HOLDERS BE LIABLE FOR ANY CLAIM, DAMAGES OR OTHER
# LIABILITY, WHETHER IN AN ACTION OF CONTRACT, TORT OR OTHERWISE, ARISING FROM,
# OUT OF OR IN CONNECTION WITH THE SOFTWARE OR THE USE OR OTHER DEALINGS IN THE
# SOFTWARE.

from ansys.aedt.core.emit_core.nodes.emit_node import EmitNode


class ReadOnlyTouchstoneCouplingNode(EmitNode):
    def __init__(self, emit_obj, result_id, node_id):
        self._is_component = False
        EmitNode.__init__(self, emit_obj, result_id, node_id)

    @property
    def parent(self):
        """The parent of this emit node."""
        return self._parent

    @property
    def enabled(self) -> bool:
        """Enable/Disable coupling.

        Value should be 'true' or 'false'.
        """
        val = self._get_property("Enabled")
<<<<<<< HEAD
        return val == true
=======
        return (val == "true")
>>>>>>> 2a1ac4f6

    @property
    def enable_refinement(self) -> bool:
        """Enables/disables refined sampling of the frequency domain.

        Value should be 'true' or 'false'.
        """
        val = self._get_property("Enable Refinement")
<<<<<<< HEAD
        return val == true
=======
        return (val == "true")
>>>>>>> 2a1ac4f6

    @property
    def adaptive_sampling(self) -> bool:
        """Enables/disables adaptive refinement the frequency domain sampling.

        Value should be 'true' or 'false'.
        """
        val = self._get_property("Adaptive Sampling")
<<<<<<< HEAD
        return val == true
=======
        return (val == "true")
>>>>>>> 2a1ac4f6

    @property
    def refinement_domain(self):
        """Points to use when refining the frequency domain."""
        val = self._get_property("Refinement Domain")
        return val

    @property
    def filename(self) -> str:
        """Name of file with coupling data.

        Value should be a full file path.
        """
        val = self._get_property("Filename")
        return val

    @property
    def savant_matched_coupling_file(self) -> str:
        """Coupling data generated by Savant and exported as a matched file."""
        val = self._get_property("Savant Matched Coupling File")
        return val

    @property
    def enable_em_isolation(self) -> bool:
        """Enables/disables EM isolation.

        Value should be 'true' or 'false'.
        """
        val = self._get_property("Enable EM Isolation")
<<<<<<< HEAD
        return val == true
=======
        return (val == "true")
>>>>>>> 2a1ac4f6

    @property
    def port_antenna_assignment(self):
        """Maps each port in the coupling file to an antenna in the project."""
        val = self._get_property("Port-Antenna Assignment")
        return val

    @property
    def notes(self) -> str:
        """Expand to view/edit notes stored with the project."""
        val = self._get_property("Notes")
        return val<|MERGE_RESOLUTION|>--- conflicted
+++ resolved
@@ -43,11 +43,7 @@
         Value should be 'true' or 'false'.
         """
         val = self._get_property("Enabled")
-<<<<<<< HEAD
-        return val == true
-=======
-        return (val == "true")
->>>>>>> 2a1ac4f6
+        return val == "true"
 
     @property
     def enable_refinement(self) -> bool:
@@ -56,11 +52,7 @@
         Value should be 'true' or 'false'.
         """
         val = self._get_property("Enable Refinement")
-<<<<<<< HEAD
-        return val == true
-=======
-        return (val == "true")
->>>>>>> 2a1ac4f6
+        return val == "true"
 
     @property
     def adaptive_sampling(self) -> bool:
@@ -69,11 +61,7 @@
         Value should be 'true' or 'false'.
         """
         val = self._get_property("Adaptive Sampling")
-<<<<<<< HEAD
-        return val == true
-=======
-        return (val == "true")
->>>>>>> 2a1ac4f6
+        return val == "true"
 
     @property
     def refinement_domain(self):
@@ -103,11 +91,7 @@
         Value should be 'true' or 'false'.
         """
         val = self._get_property("Enable EM Isolation")
-<<<<<<< HEAD
-        return val == true
-=======
-        return (val == "true")
->>>>>>> 2a1ac4f6
+        return val == "true"
 
     @property
     def port_antenna_assignment(self):
