# -*- coding: utf-8 -*-
#
# Copyright (C) 2021 - 2025 ANSYS, Inc. and/or its affiliates.
# SPDX-FileCopyrightText: 2021 - 2025 ANSYS, Inc. and /or its affiliates.
# SPDX-License-Identifier: MIT
#
#
# Permission is hereby granted, free of charge, to any person obtaining a copy
# of this software and associated documentation files (the "Software"), to deal
# in the Software without restriction, including without limitation the rights
# to use, copy, modify, merge, publish, distribute, sublicense, and/or sell
# copies of the Software, and to permit persons to whom the Software is
# furnished to do so, subject to the following conditions:
#
# The above copyright notice and this permission notice shall be included in all
# copies or substantial portions of the Software.
#
# THE SOFTWARE IS PROVIDED "AS IS", WITHOUT WARRANTY OF ANY KIND, EXPRESS OR
# IMPLIED, INCLUDING BUT NOT LIMITED TO THE WARRANTIES OF MERCHANTABILITY,
# FITNESS FOR A PARTICULAR PURPOSE AND NONINFRINGEMENT. IN NO EVENT SHALL THE
# AUTHORS OR COPYRIGHT HOLDERS BE LIABLE FOR ANY CLAIM, DAMAGES OR OTHER
# LIABILITY, WHETHER IN AN ACTION OF CONTRACT, TORT OR OTHERWISE, ARISING FROM,
# OUT OF OR IN CONNECTION WITH THE SOFTWARE OR THE USE OR OTHER DEALINGS IN THE
# SOFTWARE.

from enum import Enum

from ansys.aedt.core.emit_core.nodes.emit_node import EmitNode


class LogDistanceCouplingNode(EmitNode):
    def __init__(self, emit_obj, result_id, node_id):
        self._is_component = False
        EmitNode.__init__(self, emit_obj, result_id, node_id)

    @property
    def parent(self):
        """The parent of this emit node."""
        return self._parent

    def rename(self, new_name: str):
        """Rename this node"""
        self._rename(new_name)

    def duplicate(self, new_name: str):
        """Duplicate this node"""
        return self._duplicate(new_name)

    def delete(self):
        """Delete this node"""
        self._delete()

    @property
    def enabled(self) -> bool:
        """Enable/Disable coupling.

        Value should be 'true' or 'false'.
        """
        val = self._get_property("Enabled")
        return val == "true"

    @enabled.setter
    def enabled(self, value: bool):
<<<<<<< HEAD
        self._oRevisionData.SetEmitNodeProperties(self._result_id, self._node_id, [f"Enabled={str(value).lower()}"])
=======
        self._set_property("Enabled", f"{str(value).lower()}")
>>>>>>> eab35581

    @property
    def antenna_a(self) -> EmitNode:
        """First antenna of the pair to apply the coupling values to."""
        val = self._get_property("Antenna A")
        return val

    @antenna_a.setter
    def antenna_a(self, value: EmitNode):
<<<<<<< HEAD
        self._oRevisionData.SetEmitNodeProperties(self._result_id, self._node_id, [f"Antenna A={value}"])
=======
        self._set_property("Antenna A", f"{value}")
>>>>>>> eab35581

    @property
    def antenna_b(self) -> EmitNode:
        """Second antenna of the pair to apply the coupling values to."""
        val = self._get_property("Antenna B")
        return val

    @antenna_b.setter
    def antenna_b(self, value: EmitNode):
<<<<<<< HEAD
        self._oRevisionData.SetEmitNodeProperties(self._result_id, self._node_id, [f"Antenna B={value}"])
=======
        self._set_property("Antenna B", f"{value}")
>>>>>>> eab35581

    @property
    def enable_refinement(self) -> bool:
        """Enables/disables refined sampling of the frequency domain.

        Value should be 'true' or 'false'.
        """
        val = self._get_property("Enable Refinement")
        return val == "true"

    @enable_refinement.setter
    def enable_refinement(self, value: bool):
<<<<<<< HEAD
        self._oRevisionData.SetEmitNodeProperties(
            self._result_id, self._node_id, [f"Enable Refinement={str(value).lower()}"]
        )
=======
        self._set_property("Enable Refinement", f"{str(value).lower()}")
>>>>>>> eab35581

    @property
    def adaptive_sampling(self) -> bool:
        """Enables/disables adaptive refinement the frequency domain sampling.

        Value should be 'true' or 'false'.
        """
        val = self._get_property("Adaptive Sampling")
        return val == "true"

    @adaptive_sampling.setter
    def adaptive_sampling(self, value: bool):
<<<<<<< HEAD
        self._oRevisionData.SetEmitNodeProperties(
            self._result_id, self._node_id, [f"Adaptive Sampling={str(value).lower()}"]
        )
=======
        self._set_property("Adaptive Sampling", f"{str(value).lower()}")
>>>>>>> eab35581

    @property
    def refinement_domain(self):
        """Points to use when refining the frequency domain."""
        val = self._get_property("Refinement Domain")
        return val

    @refinement_domain.setter
    def refinement_domain(self, value):
<<<<<<< HEAD
        self._oRevisionData.SetEmitNodeProperties(self._result_id, self._node_id, [f"Refinement Domain={value}"])
=======
        self._set_property("Refinement Domain", f"{value}")
>>>>>>> eab35581

    class EnvironmentOption(Enum):
        FREE_SPACE = "Free Space"
        URBAN = "Urban"
        SHADOWED_URBAN = "Shadowed Urban"
        BUILDING_LINE_OF_SIGHT = "Building Line of Sight"
        BUILDING_OBSTRUCTED = "Building Obstructed"
        FACTORY_OBSTRUCTED = "Factory Obstructed"
        CUSTOM = "Custom"

    @property
    def environment(self) -> EnvironmentOption:
        """Specify the environment type for the Log Distance model."""
        val = self._get_property("Environment")
        val = self.EnvironmentOption[val.upper()]
        return val

    @environment.setter
    def environment(self, value: EnvironmentOption):
<<<<<<< HEAD
        self._oRevisionData.SetEmitNodeProperties(self._result_id, self._node_id, [f"Environment={value.value}"])
=======
        self._set_property("Environment", f"{value.value}")
>>>>>>> eab35581

    @property
    def path_loss_exponent(self) -> float:
        """Path Loss Exponent.

        Value should be between 0.0 and 100.0.
        """
        val = self._get_property("Path Loss Exponent")
        return float(val)

    @path_loss_exponent.setter
    def path_loss_exponent(self, value: float):
<<<<<<< HEAD
        self._oRevisionData.SetEmitNodeProperties(self._result_id, self._node_id, [f"Path Loss Exponent={value}"])
=======
        self._set_property("Path Loss Exponent", f"{value}")
>>>>>>> eab35581

    @property
    def custom_fading_margin(self) -> float:
        """Custom Fading Margin.

        Sets a custom fading margin to be applied to all coupling defined by
        this node.

        Value should be between 0 and 100.
        """
        val = self._get_property("Custom Fading Margin")
        return float(val)

    @custom_fading_margin.setter
    def custom_fading_margin(self, value: float):
<<<<<<< HEAD
        self._oRevisionData.SetEmitNodeProperties(self._result_id, self._node_id, [f"Custom Fading Margin={value}"])
=======
        self._set_property("Custom Fading Margin", f"{value}")
>>>>>>> eab35581

    @property
    def polarization_mismatch(self) -> float:
        """Polarization Mismatch.

        Sets a margin for polarization mismatch to be applied to all coupling
        defined by this node.

        Value should be between 0 and 100.
        """
        val = self._get_property("Polarization Mismatch")
        return float(val)

    @polarization_mismatch.setter
    def polarization_mismatch(self, value: float):
<<<<<<< HEAD
        self._oRevisionData.SetEmitNodeProperties(self._result_id, self._node_id, [f"Polarization Mismatch={value}"])
=======
        self._set_property("Polarization Mismatch", f"{value}")
>>>>>>> eab35581

    @property
    def pointing_error_loss(self) -> float:
        """Pointing Error Loss.

        Sets a margin for pointing error loss to be applied to all coupling
        defined by this node.

        Value should be between 0 and 100.
        """
        val = self._get_property("Pointing Error Loss")
        return float(val)

    @pointing_error_loss.setter
    def pointing_error_loss(self, value: float):
<<<<<<< HEAD
        self._oRevisionData.SetEmitNodeProperties(self._result_id, self._node_id, [f"Pointing Error Loss={value}"])
=======
        self._set_property("Pointing Error Loss", f"{value}")
>>>>>>> eab35581

    class FadingTypeOption(Enum):
        NONE = "None"
        FAST_FADING_ONLY = "Fast Fading Only"
        SHADOWING_ONLY = "Shadowing Only"
        FAST_FADING_AND_SHADOWING = "Fast Fading and Shadowing"

    @property
    def fading_type(self) -> FadingTypeOption:
        """Specify the type of fading to include."""
        val = self._get_property("Fading Type")
        val = self.FadingTypeOption[val.upper()]
        return val

    @fading_type.setter
    def fading_type(self, value: FadingTypeOption):
<<<<<<< HEAD
        self._oRevisionData.SetEmitNodeProperties(self._result_id, self._node_id, [f"Fading Type={value.value}"])
=======
        self._set_property("Fading Type", f"{value.value}")
>>>>>>> eab35581

    @property
    def fading_availability(self) -> float:
        """Fading Availability.

        The probability that the propagation loss in dB is below its median
        value plus the margin.

        Value should be between 0.0 and 100.0.
        """
        val = self._get_property("Fading Availability")
        return float(val)

    @fading_availability.setter
    def fading_availability(self, value: float):
<<<<<<< HEAD
        self._oRevisionData.SetEmitNodeProperties(self._result_id, self._node_id, [f"Fading Availability={value}"])
=======
        self._set_property("Fading Availability", f"{value}")
>>>>>>> eab35581

    @property
    def std_deviation(self) -> float:
        """Standard deviation modeling the random amount of shadowing loss.

        Value should be between 0.0 and 100.0.
        """
        val = self._get_property("Std Deviation")
        return float(val)

    @std_deviation.setter
    def std_deviation(self, value: float):
<<<<<<< HEAD
        self._oRevisionData.SetEmitNodeProperties(self._result_id, self._node_id, [f"Std Deviation={value}"])
=======
        self._set_property("Std Deviation", f"{value}")
>>>>>>> eab35581

    @property
    def include_rain_attenuation(self) -> bool:
        """Adds a margin for rain attenuation to the computed coupling.

        Value should be 'true' or 'false'.
        """
        val = self._get_property("Include Rain Attenuation")
        return val == "true"

    @include_rain_attenuation.setter
    def include_rain_attenuation(self, value: bool):
<<<<<<< HEAD
        self._oRevisionData.SetEmitNodeProperties(
            self._result_id, self._node_id, [f"Include Rain Attenuation={str(value).lower()}"]
        )
=======
        self._set_property("Include Rain Attenuation", f"{str(value).lower()}")
>>>>>>> eab35581

    @property
    def rain_availability(self) -> float:
        """Rain Availability.

        Percentage of time attenuation due to range is < computed margin (range
        from 99-99.999%).

        Value should be between 99 and 99.999.
        """
        val = self._get_property("Rain Availability")
        return float(val)

    @rain_availability.setter
    def rain_availability(self, value: float):
<<<<<<< HEAD
        self._oRevisionData.SetEmitNodeProperties(self._result_id, self._node_id, [f"Rain Availability={value}"])
=======
        self._set_property("Rain Availability", f"{value}")
>>>>>>> eab35581

    @property
    def rain_rate(self) -> float:
        """Rain rate (mm/hr) exceeded for 0.01% of the time.

        Value should be between 0.0 and 1000.0.
        """
        val = self._get_property("Rain Rate")
        return float(val)

    @rain_rate.setter
    def rain_rate(self, value: float):
<<<<<<< HEAD
        self._oRevisionData.SetEmitNodeProperties(self._result_id, self._node_id, [f"Rain Rate={value}"])
=======
        self._set_property("Rain Rate", f"{value}")
>>>>>>> eab35581

    @property
    def polarization_tilt_angle(self) -> float:
        """Polarization Tilt Angle.

        Polarization tilt angle of the transmitted signal relative to the
        horizontal.

        Value should be between 0.0 and 180.0.
        """
        val = self._get_property("Polarization Tilt Angle")
        return float(val)

    @polarization_tilt_angle.setter
    def polarization_tilt_angle(self, value: float):
<<<<<<< HEAD
        self._oRevisionData.SetEmitNodeProperties(self._result_id, self._node_id, [f"Polarization Tilt Angle={value}"])
=======
        self._set_property("Polarization Tilt Angle", f"{value}")
>>>>>>> eab35581

    @property
    def include_atmospheric_absorption(self) -> bool:
        """Include Atmospheric Absorption.

        Adds a margin for atmospheric absorption due to oxygen/water vapor to
        the computed coupling.

        Value should be 'true' or 'false'.
        """
        val = self._get_property("Include Atmospheric Absorption")
        return val == "true"

    @include_atmospheric_absorption.setter
    def include_atmospheric_absorption(self, value: bool):
<<<<<<< HEAD
        self._oRevisionData.SetEmitNodeProperties(
            self._result_id, self._node_id, [f"Include Atmospheric Absorption={str(value).lower()}"]
        )
=======
        self._set_property("Include Atmospheric Absorption", f"{str(value).lower()}")
>>>>>>> eab35581

    @property
    def temperature(self) -> float:
        """Air temperature in degrees Celsius.

        Value should be between -273.0 and 100.0.
        """
        val = self._get_property("Temperature")
        return float(val)

    @temperature.setter
    def temperature(self, value: float):
<<<<<<< HEAD
        self._oRevisionData.SetEmitNodeProperties(self._result_id, self._node_id, [f"Temperature={value}"])
=======
        self._set_property("Temperature", f"{value}")
>>>>>>> eab35581

    @property
    def total_air_pressure(self) -> float:
        """Total air pressure.

        Value should be between 0.0 and 2000.0.
        """
        val = self._get_property("Total Air Pressure")
        return float(val)

    @total_air_pressure.setter
    def total_air_pressure(self, value: float):
<<<<<<< HEAD
        self._oRevisionData.SetEmitNodeProperties(self._result_id, self._node_id, [f"Total Air Pressure={value}"])
=======
        self._set_property("Total Air Pressure", f"{value}")
>>>>>>> eab35581

    @property
    def water_vapor_concentration(self) -> float:
        """Water vapor concentration.

        Value should be between 0.0 and 2000.0.
        """
        val = self._get_property("Water Vapor Concentration")
        return float(val)

    @water_vapor_concentration.setter
    def water_vapor_concentration(self, value: float):
<<<<<<< HEAD
        self._oRevisionData.SetEmitNodeProperties(
            self._result_id, self._node_id, [f"Water Vapor Concentration={value}"]
        )
=======
        self._set_property("Water Vapor Concentration", f"{value}")
>>>>>>> eab35581
<|MERGE_RESOLUTION|>--- conflicted
+++ resolved
@@ -61,11 +61,7 @@
 
     @enabled.setter
     def enabled(self, value: bool):
-<<<<<<< HEAD
-        self._oRevisionData.SetEmitNodeProperties(self._result_id, self._node_id, [f"Enabled={str(value).lower()}"])
-=======
         self._set_property("Enabled", f"{str(value).lower()}")
->>>>>>> eab35581
 
     @property
     def antenna_a(self) -> EmitNode:
@@ -75,11 +71,7 @@
 
     @antenna_a.setter
     def antenna_a(self, value: EmitNode):
-<<<<<<< HEAD
-        self._oRevisionData.SetEmitNodeProperties(self._result_id, self._node_id, [f"Antenna A={value}"])
-=======
         self._set_property("Antenna A", f"{value}")
->>>>>>> eab35581
 
     @property
     def antenna_b(self) -> EmitNode:
@@ -89,11 +81,7 @@
 
     @antenna_b.setter
     def antenna_b(self, value: EmitNode):
-<<<<<<< HEAD
-        self._oRevisionData.SetEmitNodeProperties(self._result_id, self._node_id, [f"Antenna B={value}"])
-=======
         self._set_property("Antenna B", f"{value}")
->>>>>>> eab35581
 
     @property
     def enable_refinement(self) -> bool:
@@ -106,13 +94,7 @@
 
     @enable_refinement.setter
     def enable_refinement(self, value: bool):
-<<<<<<< HEAD
-        self._oRevisionData.SetEmitNodeProperties(
-            self._result_id, self._node_id, [f"Enable Refinement={str(value).lower()}"]
-        )
-=======
         self._set_property("Enable Refinement", f"{str(value).lower()}")
->>>>>>> eab35581
 
     @property
     def adaptive_sampling(self) -> bool:
@@ -125,13 +107,7 @@
 
     @adaptive_sampling.setter
     def adaptive_sampling(self, value: bool):
-<<<<<<< HEAD
-        self._oRevisionData.SetEmitNodeProperties(
-            self._result_id, self._node_id, [f"Adaptive Sampling={str(value).lower()}"]
-        )
-=======
         self._set_property("Adaptive Sampling", f"{str(value).lower()}")
->>>>>>> eab35581
 
     @property
     def refinement_domain(self):
@@ -141,11 +117,7 @@
 
     @refinement_domain.setter
     def refinement_domain(self, value):
-<<<<<<< HEAD
-        self._oRevisionData.SetEmitNodeProperties(self._result_id, self._node_id, [f"Refinement Domain={value}"])
-=======
         self._set_property("Refinement Domain", f"{value}")
->>>>>>> eab35581
 
     class EnvironmentOption(Enum):
         FREE_SPACE = "Free Space"
@@ -165,11 +137,7 @@
 
     @environment.setter
     def environment(self, value: EnvironmentOption):
-<<<<<<< HEAD
-        self._oRevisionData.SetEmitNodeProperties(self._result_id, self._node_id, [f"Environment={value.value}"])
-=======
         self._set_property("Environment", f"{value.value}")
->>>>>>> eab35581
 
     @property
     def path_loss_exponent(self) -> float:
@@ -182,11 +150,7 @@
 
     @path_loss_exponent.setter
     def path_loss_exponent(self, value: float):
-<<<<<<< HEAD
-        self._oRevisionData.SetEmitNodeProperties(self._result_id, self._node_id, [f"Path Loss Exponent={value}"])
-=======
         self._set_property("Path Loss Exponent", f"{value}")
->>>>>>> eab35581
 
     @property
     def custom_fading_margin(self) -> float:
@@ -202,11 +166,7 @@
 
     @custom_fading_margin.setter
     def custom_fading_margin(self, value: float):
-<<<<<<< HEAD
-        self._oRevisionData.SetEmitNodeProperties(self._result_id, self._node_id, [f"Custom Fading Margin={value}"])
-=======
         self._set_property("Custom Fading Margin", f"{value}")
->>>>>>> eab35581
 
     @property
     def polarization_mismatch(self) -> float:
@@ -222,11 +182,7 @@
 
     @polarization_mismatch.setter
     def polarization_mismatch(self, value: float):
-<<<<<<< HEAD
-        self._oRevisionData.SetEmitNodeProperties(self._result_id, self._node_id, [f"Polarization Mismatch={value}"])
-=======
         self._set_property("Polarization Mismatch", f"{value}")
->>>>>>> eab35581
 
     @property
     def pointing_error_loss(self) -> float:
@@ -242,11 +198,7 @@
 
     @pointing_error_loss.setter
     def pointing_error_loss(self, value: float):
-<<<<<<< HEAD
-        self._oRevisionData.SetEmitNodeProperties(self._result_id, self._node_id, [f"Pointing Error Loss={value}"])
-=======
         self._set_property("Pointing Error Loss", f"{value}")
->>>>>>> eab35581
 
     class FadingTypeOption(Enum):
         NONE = "None"
@@ -263,11 +215,7 @@
 
     @fading_type.setter
     def fading_type(self, value: FadingTypeOption):
-<<<<<<< HEAD
-        self._oRevisionData.SetEmitNodeProperties(self._result_id, self._node_id, [f"Fading Type={value.value}"])
-=======
         self._set_property("Fading Type", f"{value.value}")
->>>>>>> eab35581
 
     @property
     def fading_availability(self) -> float:
@@ -283,11 +231,7 @@
 
     @fading_availability.setter
     def fading_availability(self, value: float):
-<<<<<<< HEAD
-        self._oRevisionData.SetEmitNodeProperties(self._result_id, self._node_id, [f"Fading Availability={value}"])
-=======
         self._set_property("Fading Availability", f"{value}")
->>>>>>> eab35581
 
     @property
     def std_deviation(self) -> float:
@@ -300,11 +244,7 @@
 
     @std_deviation.setter
     def std_deviation(self, value: float):
-<<<<<<< HEAD
-        self._oRevisionData.SetEmitNodeProperties(self._result_id, self._node_id, [f"Std Deviation={value}"])
-=======
         self._set_property("Std Deviation", f"{value}")
->>>>>>> eab35581
 
     @property
     def include_rain_attenuation(self) -> bool:
@@ -317,13 +257,7 @@
 
     @include_rain_attenuation.setter
     def include_rain_attenuation(self, value: bool):
-<<<<<<< HEAD
-        self._oRevisionData.SetEmitNodeProperties(
-            self._result_id, self._node_id, [f"Include Rain Attenuation={str(value).lower()}"]
-        )
-=======
         self._set_property("Include Rain Attenuation", f"{str(value).lower()}")
->>>>>>> eab35581
 
     @property
     def rain_availability(self) -> float:
@@ -339,11 +273,7 @@
 
     @rain_availability.setter
     def rain_availability(self, value: float):
-<<<<<<< HEAD
-        self._oRevisionData.SetEmitNodeProperties(self._result_id, self._node_id, [f"Rain Availability={value}"])
-=======
         self._set_property("Rain Availability", f"{value}")
->>>>>>> eab35581
 
     @property
     def rain_rate(self) -> float:
@@ -356,11 +286,7 @@
 
     @rain_rate.setter
     def rain_rate(self, value: float):
-<<<<<<< HEAD
-        self._oRevisionData.SetEmitNodeProperties(self._result_id, self._node_id, [f"Rain Rate={value}"])
-=======
         self._set_property("Rain Rate", f"{value}")
->>>>>>> eab35581
 
     @property
     def polarization_tilt_angle(self) -> float:
@@ -376,11 +302,7 @@
 
     @polarization_tilt_angle.setter
     def polarization_tilt_angle(self, value: float):
-<<<<<<< HEAD
-        self._oRevisionData.SetEmitNodeProperties(self._result_id, self._node_id, [f"Polarization Tilt Angle={value}"])
-=======
         self._set_property("Polarization Tilt Angle", f"{value}")
->>>>>>> eab35581
 
     @property
     def include_atmospheric_absorption(self) -> bool:
@@ -396,13 +318,7 @@
 
     @include_atmospheric_absorption.setter
     def include_atmospheric_absorption(self, value: bool):
-<<<<<<< HEAD
-        self._oRevisionData.SetEmitNodeProperties(
-            self._result_id, self._node_id, [f"Include Atmospheric Absorption={str(value).lower()}"]
-        )
-=======
         self._set_property("Include Atmospheric Absorption", f"{str(value).lower()}")
->>>>>>> eab35581
 
     @property
     def temperature(self) -> float:
@@ -415,11 +331,7 @@
 
     @temperature.setter
     def temperature(self, value: float):
-<<<<<<< HEAD
-        self._oRevisionData.SetEmitNodeProperties(self._result_id, self._node_id, [f"Temperature={value}"])
-=======
         self._set_property("Temperature", f"{value}")
->>>>>>> eab35581
 
     @property
     def total_air_pressure(self) -> float:
@@ -432,11 +344,7 @@
 
     @total_air_pressure.setter
     def total_air_pressure(self, value: float):
-<<<<<<< HEAD
-        self._oRevisionData.SetEmitNodeProperties(self._result_id, self._node_id, [f"Total Air Pressure={value}"])
-=======
         self._set_property("Total Air Pressure", f"{value}")
->>>>>>> eab35581
 
     @property
     def water_vapor_concentration(self) -> float:
@@ -449,10 +357,4 @@
 
     @water_vapor_concentration.setter
     def water_vapor_concentration(self, value: float):
-<<<<<<< HEAD
-        self._oRevisionData.SetEmitNodeProperties(
-            self._result_id, self._node_id, [f"Water Vapor Concentration={value}"]
-        )
-=======
-        self._set_property("Water Vapor Concentration", f"{value}")
->>>>>>> eab35581
+        self._set_property("Water Vapor Concentration", f"{value}")