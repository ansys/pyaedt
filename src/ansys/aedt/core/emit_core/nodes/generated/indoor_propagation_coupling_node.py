# -*- coding: utf-8 -*-
#
# Copyright (C) 2021 - 2025 ANSYS, Inc. and/or its affiliates.
# SPDX-FileCopyrightText: 2021 - 2025 ANSYS, Inc. and /or its affiliates.
# SPDX-License-Identifier: MIT
#
#
# Permission is hereby granted, free of charge, to any person obtaining a copy
# of this software and associated documentation files (the "Software"), to deal
# in the Software without restriction, including without limitation the rights
# to use, copy, modify, merge, publish, distribute, sublicense, and/or sell
# copies of the Software, and to permit persons to whom the Software is
# furnished to do so, subject to the following conditions:
#
# The above copyright notice and this permission notice shall be included in all
# copies or substantial portions of the Software.
#
# THE SOFTWARE IS PROVIDED "AS IS", WITHOUT WARRANTY OF ANY KIND, EXPRESS OR
# IMPLIED, INCLUDING BUT NOT LIMITED TO THE WARRANTIES OF MERCHANTABILITY,
# FITNESS FOR A PARTICULAR PURPOSE AND NONINFRINGEMENT. IN NO EVENT SHALL THE
# AUTHORS OR COPYRIGHT HOLDERS BE LIABLE FOR ANY CLAIM, DAMAGES OR OTHER
# LIABILITY, WHETHER IN AN ACTION OF CONTRACT, TORT OR OTHERWISE, ARISING FROM,
# OUT OF OR IN CONNECTION WITH THE SOFTWARE OR THE USE OR OTHER DEALINGS IN THE
# SOFTWARE.

from enum import Enum

from ansys.aedt.core.emit_core.nodes.emit_node import EmitNode


class IndoorPropagationCouplingNode(EmitNode):
    def __init__(self, emit_obj, result_id, node_id):
        self._is_component = False
        EmitNode.__init__(self, emit_obj, result_id, node_id)

    @property
    def parent(self):
        """The parent of this emit node."""
        return self._parent

    def rename(self, new_name: str):
        """Rename this node"""
        self._rename(new_name)

    def duplicate(self, new_name: str):
        """Duplicate this node"""
        return self._duplicate(new_name)

    def delete(self):
        """Delete this node"""
        self._delete()

    @property
    def table_data(self):
        """Table.
        Table consists of 3 columns.
        Frequency:
            Value should be between 1.0 and 100.0e9.
        Power Loss Coefficient:
            Value should be between 0.0 and 100.0.
        Floor Penetration Loss (dB):
            Value should be between 0.0 and 1000.0.
        """
        return self._get_table_data()

    @table_data.setter
    def table_data(self, value):
        self._set_table_data(value)

    @property
    def enabled(self) -> bool:
        """Enable/Disable coupling.

        Value should be 'true' or 'false'.
        """
        val = self._get_property("Enabled")
        return val == "true"

    @enabled.setter
    def enabled(self, value: bool):
<<<<<<< HEAD
        self._oRevisionData.SetEmitNodeProperties(self._result_id, self._node_id, [f"Enabled={str(value).lower()}"])
=======
        self._set_property("Enabled", f"{str(value).lower()}")
>>>>>>> eab35581

    @property
    def antenna_a(self) -> EmitNode:
        """First antenna of the pair to apply the coupling values to."""
        val = self._get_property("Antenna A")
        return val

    @antenna_a.setter
    def antenna_a(self, value: EmitNode):
<<<<<<< HEAD
        self._oRevisionData.SetEmitNodeProperties(self._result_id, self._node_id, [f"Antenna A={value}"])
=======
        self._set_property("Antenna A", f"{value}")
>>>>>>> eab35581

    @property
    def antenna_b(self) -> EmitNode:
        """Second antenna of the pair to apply the coupling values to."""
        val = self._get_property("Antenna B")
        return val

    @antenna_b.setter
    def antenna_b(self, value: EmitNode):
<<<<<<< HEAD
        self._oRevisionData.SetEmitNodeProperties(self._result_id, self._node_id, [f"Antenna B={value}"])
=======
        self._set_property("Antenna B", f"{value}")
>>>>>>> eab35581

    @property
    def enable_refinement(self) -> bool:
        """Enables/disables refined sampling of the frequency domain.

        Value should be 'true' or 'false'.
        """
        val = self._get_property("Enable Refinement")
        return val == "true"

    @enable_refinement.setter
    def enable_refinement(self, value: bool):
<<<<<<< HEAD
        self._oRevisionData.SetEmitNodeProperties(
            self._result_id, self._node_id, [f"Enable Refinement={str(value).lower()}"]
        )
=======
        self._set_property("Enable Refinement", f"{str(value).lower()}")
>>>>>>> eab35581

    @property
    def adaptive_sampling(self) -> bool:
        """Enables/disables adaptive refinement the frequency domain sampling.

        Value should be 'true' or 'false'.
        """
        val = self._get_property("Adaptive Sampling")
        return val == "true"

    @adaptive_sampling.setter
    def adaptive_sampling(self, value: bool):
<<<<<<< HEAD
        self._oRevisionData.SetEmitNodeProperties(
            self._result_id, self._node_id, [f"Adaptive Sampling={str(value).lower()}"]
        )
=======
        self._set_property("Adaptive Sampling", f"{str(value).lower()}")
>>>>>>> eab35581

    @property
    def refinement_domain(self):
        """Points to use when refining the frequency domain."""
        val = self._get_property("Refinement Domain")
        return val

    @refinement_domain.setter
    def refinement_domain(self, value):
<<<<<<< HEAD
        self._oRevisionData.SetEmitNodeProperties(self._result_id, self._node_id, [f"Refinement Domain={value}"])
=======
        self._set_property("Refinement Domain", f"{value}")
>>>>>>> eab35581

    class BuildingTypeOption(Enum):
        RESIDENTIAL_APARTMENT = "Residential Apartment"
        RESIDENTIAL_HOUSE = "Residential House"
        OFFICE_BUILDING = "Office Building"
        COMMERCIAL_BUILDING = "Commercial Building"
        CUSTOM_BUILDING = "Custom Building"

    @property
    def building_type(self) -> BuildingTypeOption:
        """Specify the building type for the Indoor Propagation model."""
        val = self._get_property("Building Type")
        val = self.BuildingTypeOption[val.upper()]
        return val

    @building_type.setter
    def building_type(self, value: BuildingTypeOption):
<<<<<<< HEAD
        self._oRevisionData.SetEmitNodeProperties(self._result_id, self._node_id, [f"Building Type={value.value}"])
=======
        self._set_property("Building Type", f"{value.value}")
>>>>>>> eab35581

    @property
    def number_of_floors(self) -> int:
        """The number of floors separating the antennas.

        Value should be between 1 and 3.
        """
        val = self._get_property("Number of Floors")
        return int(val)

    @number_of_floors.setter
    def number_of_floors(self, value: int):
<<<<<<< HEAD
        self._oRevisionData.SetEmitNodeProperties(self._result_id, self._node_id, [f"Number of Floors={value}"])
=======
        self._set_property("Number of Floors", f"{value}")
>>>>>>> eab35581

    @property
    def custom_fading_margin(self) -> float:
        """Custom Fading Margin.

        Sets a custom fading margin to be applied to all coupling defined by
        this node.

        Value should be between 0 and 100.
        """
        val = self._get_property("Custom Fading Margin")
        return float(val)

    @custom_fading_margin.setter
    def custom_fading_margin(self, value: float):
<<<<<<< HEAD
        self._oRevisionData.SetEmitNodeProperties(self._result_id, self._node_id, [f"Custom Fading Margin={value}"])
=======
        self._set_property("Custom Fading Margin", f"{value}")
>>>>>>> eab35581

    @property
    def polarization_mismatch(self) -> float:
        """Polarization Mismatch.

        Sets a margin for polarization mismatch to be applied to all coupling
        defined by this node.

        Value should be between 0 and 100.
        """
        val = self._get_property("Polarization Mismatch")
        return float(val)

    @polarization_mismatch.setter
    def polarization_mismatch(self, value: float):
<<<<<<< HEAD
        self._oRevisionData.SetEmitNodeProperties(self._result_id, self._node_id, [f"Polarization Mismatch={value}"])
=======
        self._set_property("Polarization Mismatch", f"{value}")
>>>>>>> eab35581

    @property
    def pointing_error_loss(self) -> float:
        """Pointing Error Loss.

        Sets a margin for pointing error loss to be applied to all coupling
        defined by this node.

        Value should be between 0 and 100.
        """
        val = self._get_property("Pointing Error Loss")
        return float(val)

    @pointing_error_loss.setter
    def pointing_error_loss(self, value: float):
<<<<<<< HEAD
        self._oRevisionData.SetEmitNodeProperties(self._result_id, self._node_id, [f"Pointing Error Loss={value}"])
=======
        self._set_property("Pointing Error Loss", f"{value}")
>>>>>>> eab35581

    class FadingTypeOption(Enum):
        NONE = "None"
        FAST_FADING_ONLY = "Fast Fading Only"
        SHADOWING_ONLY = "Shadowing Only"
        FAST_FADING_AND_SHADOWING = "Fast Fading and Shadowing"

    @property
    def fading_type(self) -> FadingTypeOption:
        """Specify the type of fading to include."""
        val = self._get_property("Fading Type")
        val = self.FadingTypeOption[val.upper()]
        return val

    @fading_type.setter
    def fading_type(self, value: FadingTypeOption):
<<<<<<< HEAD
        self._oRevisionData.SetEmitNodeProperties(self._result_id, self._node_id, [f"Fading Type={value.value}"])
=======
        self._set_property("Fading Type", f"{value.value}")
>>>>>>> eab35581

    @property
    def fading_availability(self) -> float:
        """Fading Availability.

        The probability that the propagation loss in dB is below its median
        value plus the margin.

        Value should be between 0.0 and 100.0.
        """
        val = self._get_property("Fading Availability")
        return float(val)

    @fading_availability.setter
    def fading_availability(self, value: float):
<<<<<<< HEAD
        self._oRevisionData.SetEmitNodeProperties(self._result_id, self._node_id, [f"Fading Availability={value}"])
=======
        self._set_property("Fading Availability", f"{value}")
>>>>>>> eab35581

    @property
    def std_deviation(self) -> float:
        """Standard deviation modeling the random amount of shadowing loss.

        Value should be between 0.0 and 100.0.
        """
        val = self._get_property("Std Deviation")
        return float(val)

    @std_deviation.setter
    def std_deviation(self, value: float):
<<<<<<< HEAD
        self._oRevisionData.SetEmitNodeProperties(self._result_id, self._node_id, [f"Std Deviation={value}"])
=======
        self._set_property("Std Deviation", f"{value}")
>>>>>>> eab35581

    @property
    def include_rain_attenuation(self) -> bool:
        """Adds a margin for rain attenuation to the computed coupling.

        Value should be 'true' or 'false'.
        """
        val = self._get_property("Include Rain Attenuation")
        return val == "true"

    @include_rain_attenuation.setter
    def include_rain_attenuation(self, value: bool):
<<<<<<< HEAD
        self._oRevisionData.SetEmitNodeProperties(
            self._result_id, self._node_id, [f"Include Rain Attenuation={str(value).lower()}"]
        )
=======
        self._set_property("Include Rain Attenuation", f"{str(value).lower()}")
>>>>>>> eab35581

    @property
    def rain_availability(self) -> float:
        """Rain Availability.

        Percentage of time attenuation due to range is < computed margin (range
        from 99-99.999%).

        Value should be between 99 and 99.999.
        """
        val = self._get_property("Rain Availability")
        return float(val)

    @rain_availability.setter
    def rain_availability(self, value: float):
<<<<<<< HEAD
        self._oRevisionData.SetEmitNodeProperties(self._result_id, self._node_id, [f"Rain Availability={value}"])
=======
        self._set_property("Rain Availability", f"{value}")
>>>>>>> eab35581

    @property
    def rain_rate(self) -> float:
        """Rain rate (mm/hr) exceeded for 0.01% of the time.

        Value should be between 0.0 and 1000.0.
        """
        val = self._get_property("Rain Rate")
        return float(val)

    @rain_rate.setter
    def rain_rate(self, value: float):
<<<<<<< HEAD
        self._oRevisionData.SetEmitNodeProperties(self._result_id, self._node_id, [f"Rain Rate={value}"])
=======
        self._set_property("Rain Rate", f"{value}")
>>>>>>> eab35581

    @property
    def polarization_tilt_angle(self) -> float:
        """Polarization Tilt Angle.

        Polarization tilt angle of the transmitted signal relative to the
        horizontal.

        Value should be between 0.0 and 180.0.
        """
        val = self._get_property("Polarization Tilt Angle")
        return float(val)

    @polarization_tilt_angle.setter
    def polarization_tilt_angle(self, value: float):
<<<<<<< HEAD
        self._oRevisionData.SetEmitNodeProperties(self._result_id, self._node_id, [f"Polarization Tilt Angle={value}"])
=======
        self._set_property("Polarization Tilt Angle", f"{value}")
>>>>>>> eab35581

    @property
    def include_atmospheric_absorption(self) -> bool:
        """Include Atmospheric Absorption.

        Adds a margin for atmospheric absorption due to oxygen/water vapor to
        the computed coupling.

        Value should be 'true' or 'false'.
        """
        val = self._get_property("Include Atmospheric Absorption")
        return val == "true"

    @include_atmospheric_absorption.setter
    def include_atmospheric_absorption(self, value: bool):
<<<<<<< HEAD
        self._oRevisionData.SetEmitNodeProperties(
            self._result_id, self._node_id, [f"Include Atmospheric Absorption={str(value).lower()}"]
        )
=======
        self._set_property("Include Atmospheric Absorption", f"{str(value).lower()}")
>>>>>>> eab35581

    @property
    def temperature(self) -> float:
        """Air temperature in degrees Celsius.

        Value should be between -273.0 and 100.0.
        """
        val = self._get_property("Temperature")
        return float(val)

    @temperature.setter
    def temperature(self, value: float):
<<<<<<< HEAD
        self._oRevisionData.SetEmitNodeProperties(self._result_id, self._node_id, [f"Temperature={value}"])
=======
        self._set_property("Temperature", f"{value}")
>>>>>>> eab35581

    @property
    def total_air_pressure(self) -> float:
        """Total air pressure.

        Value should be between 0.0 and 2000.0.
        """
        val = self._get_property("Total Air Pressure")
        return float(val)

    @total_air_pressure.setter
    def total_air_pressure(self, value: float):
<<<<<<< HEAD
        self._oRevisionData.SetEmitNodeProperties(self._result_id, self._node_id, [f"Total Air Pressure={value}"])
=======
        self._set_property("Total Air Pressure", f"{value}")
>>>>>>> eab35581

    @property
    def water_vapor_concentration(self) -> float:
        """Water vapor concentration.

        Value should be between 0.0 and 2000.0.
        """
        val = self._get_property("Water Vapor Concentration")
        return float(val)

    @water_vapor_concentration.setter
    def water_vapor_concentration(self, value: float):
<<<<<<< HEAD
        self._oRevisionData.SetEmitNodeProperties(
            self._result_id, self._node_id, [f"Water Vapor Concentration={value}"]
        )
=======
        self._set_property("Water Vapor Concentration", f"{value}")
>>>>>>> eab35581
<|MERGE_RESOLUTION|>--- conflicted
+++ resolved
@@ -78,11 +78,7 @@
 
     @enabled.setter
     def enabled(self, value: bool):
-<<<<<<< HEAD
-        self._oRevisionData.SetEmitNodeProperties(self._result_id, self._node_id, [f"Enabled={str(value).lower()}"])
-=======
         self._set_property("Enabled", f"{str(value).lower()}")
->>>>>>> eab35581
 
     @property
     def antenna_a(self) -> EmitNode:
@@ -92,11 +88,7 @@
 
     @antenna_a.setter
     def antenna_a(self, value: EmitNode):
-<<<<<<< HEAD
-        self._oRevisionData.SetEmitNodeProperties(self._result_id, self._node_id, [f"Antenna A={value}"])
-=======
         self._set_property("Antenna A", f"{value}")
->>>>>>> eab35581
 
     @property
     def antenna_b(self) -> EmitNode:
@@ -106,11 +98,7 @@
 
     @antenna_b.setter
     def antenna_b(self, value: EmitNode):
-<<<<<<< HEAD
-        self._oRevisionData.SetEmitNodeProperties(self._result_id, self._node_id, [f"Antenna B={value}"])
-=======
         self._set_property("Antenna B", f"{value}")
->>>>>>> eab35581
 
     @property
     def enable_refinement(self) -> bool:
@@ -123,13 +111,7 @@
 
     @enable_refinement.setter
     def enable_refinement(self, value: bool):
-<<<<<<< HEAD
-        self._oRevisionData.SetEmitNodeProperties(
-            self._result_id, self._node_id, [f"Enable Refinement={str(value).lower()}"]
-        )
-=======
         self._set_property("Enable Refinement", f"{str(value).lower()}")
->>>>>>> eab35581
 
     @property
     def adaptive_sampling(self) -> bool:
@@ -142,13 +124,7 @@
 
     @adaptive_sampling.setter
     def adaptive_sampling(self, value: bool):
-<<<<<<< HEAD
-        self._oRevisionData.SetEmitNodeProperties(
-            self._result_id, self._node_id, [f"Adaptive Sampling={str(value).lower()}"]
-        )
-=======
         self._set_property("Adaptive Sampling", f"{str(value).lower()}")
->>>>>>> eab35581
 
     @property
     def refinement_domain(self):
@@ -158,11 +134,7 @@
 
     @refinement_domain.setter
     def refinement_domain(self, value):
-<<<<<<< HEAD
-        self._oRevisionData.SetEmitNodeProperties(self._result_id, self._node_id, [f"Refinement Domain={value}"])
-=======
         self._set_property("Refinement Domain", f"{value}")
->>>>>>> eab35581
 
     class BuildingTypeOption(Enum):
         RESIDENTIAL_APARTMENT = "Residential Apartment"
@@ -180,11 +152,7 @@
 
     @building_type.setter
     def building_type(self, value: BuildingTypeOption):
-<<<<<<< HEAD
-        self._oRevisionData.SetEmitNodeProperties(self._result_id, self._node_id, [f"Building Type={value.value}"])
-=======
         self._set_property("Building Type", f"{value.value}")
->>>>>>> eab35581
 
     @property
     def number_of_floors(self) -> int:
@@ -197,11 +165,7 @@
 
     @number_of_floors.setter
     def number_of_floors(self, value: int):
-<<<<<<< HEAD
-        self._oRevisionData.SetEmitNodeProperties(self._result_id, self._node_id, [f"Number of Floors={value}"])
-=======
         self._set_property("Number of Floors", f"{value}")
->>>>>>> eab35581
 
     @property
     def custom_fading_margin(self) -> float:
@@ -217,11 +181,7 @@
 
     @custom_fading_margin.setter
     def custom_fading_margin(self, value: float):
-<<<<<<< HEAD
-        self._oRevisionData.SetEmitNodeProperties(self._result_id, self._node_id, [f"Custom Fading Margin={value}"])
-=======
         self._set_property("Custom Fading Margin", f"{value}")
->>>>>>> eab35581
 
     @property
     def polarization_mismatch(self) -> float:
@@ -237,11 +197,7 @@
 
     @polarization_mismatch.setter
     def polarization_mismatch(self, value: float):
-<<<<<<< HEAD
-        self._oRevisionData.SetEmitNodeProperties(self._result_id, self._node_id, [f"Polarization Mismatch={value}"])
-=======
         self._set_property("Polarization Mismatch", f"{value}")
->>>>>>> eab35581
 
     @property
     def pointing_error_loss(self) -> float:
@@ -257,11 +213,7 @@
 
     @pointing_error_loss.setter
     def pointing_error_loss(self, value: float):
-<<<<<<< HEAD
-        self._oRevisionData.SetEmitNodeProperties(self._result_id, self._node_id, [f"Pointing Error Loss={value}"])
-=======
         self._set_property("Pointing Error Loss", f"{value}")
->>>>>>> eab35581
 
     class FadingTypeOption(Enum):
         NONE = "None"
@@ -278,11 +230,7 @@
 
     @fading_type.setter
     def fading_type(self, value: FadingTypeOption):
-<<<<<<< HEAD
-        self._oRevisionData.SetEmitNodeProperties(self._result_id, self._node_id, [f"Fading Type={value.value}"])
-=======
         self._set_property("Fading Type", f"{value.value}")
->>>>>>> eab35581
 
     @property
     def fading_availability(self) -> float:
@@ -298,11 +246,7 @@
 
     @fading_availability.setter
     def fading_availability(self, value: float):
-<<<<<<< HEAD
-        self._oRevisionData.SetEmitNodeProperties(self._result_id, self._node_id, [f"Fading Availability={value}"])
-=======
         self._set_property("Fading Availability", f"{value}")
->>>>>>> eab35581
 
     @property
     def std_deviation(self) -> float:
@@ -315,11 +259,7 @@
 
     @std_deviation.setter
     def std_deviation(self, value: float):
-<<<<<<< HEAD
-        self._oRevisionData.SetEmitNodeProperties(self._result_id, self._node_id, [f"Std Deviation={value}"])
-=======
         self._set_property("Std Deviation", f"{value}")
->>>>>>> eab35581
 
     @property
     def include_rain_attenuation(self) -> bool:
@@ -332,13 +272,7 @@
 
     @include_rain_attenuation.setter
     def include_rain_attenuation(self, value: bool):
-<<<<<<< HEAD
-        self._oRevisionData.SetEmitNodeProperties(
-            self._result_id, self._node_id, [f"Include Rain Attenuation={str(value).lower()}"]
-        )
-=======
         self._set_property("Include Rain Attenuation", f"{str(value).lower()}")
->>>>>>> eab35581
 
     @property
     def rain_availability(self) -> float:
@@ -354,11 +288,7 @@
 
     @rain_availability.setter
     def rain_availability(self, value: float):
-<<<<<<< HEAD
-        self._oRevisionData.SetEmitNodeProperties(self._result_id, self._node_id, [f"Rain Availability={value}"])
-=======
         self._set_property("Rain Availability", f"{value}")
->>>>>>> eab35581
 
     @property
     def rain_rate(self) -> float:
@@ -371,11 +301,7 @@
 
     @rain_rate.setter
     def rain_rate(self, value: float):
-<<<<<<< HEAD
-        self._oRevisionData.SetEmitNodeProperties(self._result_id, self._node_id, [f"Rain Rate={value}"])
-=======
         self._set_property("Rain Rate", f"{value}")
->>>>>>> eab35581
 
     @property
     def polarization_tilt_angle(self) -> float:
@@ -391,11 +317,7 @@
 
     @polarization_tilt_angle.setter
     def polarization_tilt_angle(self, value: float):
-<<<<<<< HEAD
-        self._oRevisionData.SetEmitNodeProperties(self._result_id, self._node_id, [f"Polarization Tilt Angle={value}"])
-=======
         self._set_property("Polarization Tilt Angle", f"{value}")
->>>>>>> eab35581
 
     @property
     def include_atmospheric_absorption(self) -> bool:
@@ -411,13 +333,7 @@
 
     @include_atmospheric_absorption.setter
     def include_atmospheric_absorption(self, value: bool):
-<<<<<<< HEAD
-        self._oRevisionData.SetEmitNodeProperties(
-            self._result_id, self._node_id, [f"Include Atmospheric Absorption={str(value).lower()}"]
-        )
-=======
         self._set_property("Include Atmospheric Absorption", f"{str(value).lower()}")
->>>>>>> eab35581
 
     @property
     def temperature(self) -> float:
@@ -430,11 +346,7 @@
 
     @temperature.setter
     def temperature(self, value: float):
-<<<<<<< HEAD
-        self._oRevisionData.SetEmitNodeProperties(self._result_id, self._node_id, [f"Temperature={value}"])
-=======
         self._set_property("Temperature", f"{value}")
->>>>>>> eab35581
 
     @property
     def total_air_pressure(self) -> float:
@@ -447,11 +359,7 @@
 
     @total_air_pressure.setter
     def total_air_pressure(self, value: float):
-<<<<<<< HEAD
-        self._oRevisionData.SetEmitNodeProperties(self._result_id, self._node_id, [f"Total Air Pressure={value}"])
-=======
         self._set_property("Total Air Pressure", f"{value}")
->>>>>>> eab35581
 
     @property
     def water_vapor_concentration(self) -> float:
@@ -464,10 +372,4 @@
 
     @water_vapor_concentration.setter
     def water_vapor_concentration(self, value: float):
-<<<<<<< HEAD
-        self._oRevisionData.SetEmitNodeProperties(
-            self._result_id, self._node_id, [f"Water Vapor Concentration={value}"]
-        )
-=======
-        self._set_property("Water Vapor Concentration", f"{value}")
->>>>>>> eab35581
+        self._set_property("Water Vapor Concentration", f"{value}")