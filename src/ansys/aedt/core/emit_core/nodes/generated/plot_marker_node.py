# -*- coding: utf-8 -*-
#
# Copyright (C) 2021 - 2025 ANSYS, Inc. and/or its affiliates.
# SPDX-FileCopyrightText: 2021 - 2025 ANSYS, Inc. and /or its affiliates.
# SPDX-License-Identifier: MIT
#
#
# Permission is hereby granted, free of charge, to any person obtaining a copy
# of this software and associated documentation files (the "Software"), to deal
# in the Software without restriction, including without limitation the rights
# to use, copy, modify, merge, publish, distribute, sublicense, and/or sell
# copies of the Software, and to permit persons to whom the Software is
# furnished to do so, subject to the following conditions:
#
# The above copyright notice and this permission notice shall be included in all
# copies or substantial portions of the Software.
#
# THE SOFTWARE IS PROVIDED "AS IS", WITHOUT WARRANTY OF ANY KIND, EXPRESS OR
# IMPLIED, INCLUDING BUT NOT LIMITED TO THE WARRANTIES OF MERCHANTABILITY,
# FITNESS FOR A PARTICULAR PURPOSE AND NONINFRINGEMENT. IN NO EVENT SHALL THE
# AUTHORS OR COPYRIGHT HOLDERS BE LIABLE FOR ANY CLAIM, DAMAGES OR OTHER
# LIABILITY, WHETHER IN AN ACTION OF CONTRACT, TORT OR OTHERWISE, ARISING FROM,
# OUT OF OR IN CONNECTION WITH THE SOFTWARE OR THE USE OR OTHER DEALINGS IN THE
# SOFTWARE.

from enum import Enum

from ansys.aedt.core.emit_core.nodes.emit_node import EmitNode


class PlotMarkerNode(EmitNode):
    def __init__(self, emit_obj, result_id, node_id):
        self._is_component = False
        EmitNode.__init__(self, emit_obj, result_id, node_id)

    @property
    def parent(self):
        """The parent of this emit node."""
        return self._parent

    def rename(self, new_name: str):
        """Rename this node"""
        self._rename(new_name)

    def duplicate(self, new_name: str):
        """Duplicate this node"""
        return self._duplicate(new_name)

    def delete(self):
        """Delete this node"""
        self._delete()

    @property
    def visible(self) -> bool:
        """Toggle (on/off) this marker.

        Value should be 'true' or 'false'.
        """
        val = self._get_property("Visible")
<<<<<<< HEAD
        return val == true

    @visible.setter
    def visible(self, value: bool):
        self._oRevisionData.SetEmitNodeProperties(self._result_id, self._node_id, [f"Visible={value}"])
=======
        return (val == "true")

    @visible.setter
    def visible(self, value: bool):
        self._oRevisionData.SetEmitNodeProperties(self._result_id, 
                                                  self._node_id, 
                                                  [f"Visible={str(value).lower()}"])
>>>>>>> 2a1ac4f6

    @property
    def attached(self) -> bool:
        """Attached.

        Attach marker to a fixed X-Y point on the plot (True), or to a fixed
        point on the plot window (False).

        Value should be 'true' or 'false'.
        """
        val = self._get_property("Attached")
<<<<<<< HEAD
        return val == true

    @attached.setter
    def attached(self, value: bool):
        self._oRevisionData.SetEmitNodeProperties(self._result_id, self._node_id, [f"Attached={value}"])
=======
        return (val == "true")

    @attached.setter
    def attached(self, value: bool):
        self._oRevisionData.SetEmitNodeProperties(self._result_id, 
                                                  self._node_id, 
                                                  [f"Attached={str(value).lower()}"])
>>>>>>> 2a1ac4f6

    @property
    def position_x(self) -> float:
        """Position of the marker on the X-axis (frequency axis)."""
        val = self._get_property("Position X")
        return float(val)

    @position_x.setter
    def position_x(self, value: float):
        self._oRevisionData.SetEmitNodeProperties(self._result_id, self._node_id, [f"Position X={value}"])

    @property
    def position_y(self) -> float:
        """Position of the marker on the Y-axis (result axis)."""
        val = self._get_property("Position Y")
        return float(val)

    @position_y.setter
    def position_y(self, value: float):
        self._oRevisionData.SetEmitNodeProperties(self._result_id, self._node_id, [f"Position Y={value}"])

    @property
    def floating_label(self) -> bool:
        """Floating Label.

        Allow marker label to be positioned at a fixed point on the plot window
        (the marker symbol remains fixed to the specified X-Y point).

        Value should be 'true' or 'false'.
        """
        val = self._get_property("Floating Label")
<<<<<<< HEAD
        return val == true

    @floating_label.setter
    def floating_label(self, value: bool):
        self._oRevisionData.SetEmitNodeProperties(self._result_id, self._node_id, [f"Floating Label={value}"])
=======
        return (val == "true")

    @floating_label.setter
    def floating_label(self, value: bool):
        self._oRevisionData.SetEmitNodeProperties(self._result_id, 
                                                  self._node_id, 
                                                  [f"Floating Label={str(value).lower()}"])
>>>>>>> 2a1ac4f6

    @property
    def position_from_left(self) -> float:
        """Position from Left.

        Set position of label from left to right as a percentage of the width of
        the plot window.

        Value should be between 0 and 100.
        """
        val = self._get_property("Position from Left")
        return float(val)

    @position_from_left.setter
    def position_from_left(self, value: float):
        self._oRevisionData.SetEmitNodeProperties(self._result_id, self._node_id, [f"Position from Left={value}"])

    @property
    def position_from_top(self) -> float:
        """Position from Top.

        Set position of label from top to bottom as a percentage of the height
        of the plot window.

        Value should be between 0 and 100.
        """
        val = self._get_property("Position from Top")
        return float(val)

    @position_from_top.setter
    def position_from_top(self, value: float):
        self._oRevisionData.SetEmitNodeProperties(self._result_id, self._node_id, [f"Position from Top={value}"])

    @property
    def text(self) -> str:
        """Set the text of the label."""
        val = self._get_property("Text")
        return val

    @text.setter
    def text(self, value: str):
        self._oRevisionData.SetEmitNodeProperties(self._result_id, self._node_id, [f"Text={value}"])

    class HorizontalPositionOption(Enum):
        LEFT = "Left"
        RIGHT = "Right"
        CENTER = "Center"

    @property
    def horizontal_position(self) -> HorizontalPositionOption:
        """Specify horizontal position of the label as compared to the symbol."""
        val = self._get_property("Horizontal Position")
        val = self.HorizontalPositionOption[val.upper()]
        return val

    @horizontal_position.setter
    def horizontal_position(self, value: HorizontalPositionOption):
        self._oRevisionData.SetEmitNodeProperties(
            self._result_id, self._node_id, [f"Horizontal Position={value.value}"]
        )

    class VerticalPositionOption(Enum):
        TOP = "Top"
        BOTTOM = "Bottom"
        CENTER = "Center"

    @property
    def vertical_position(self) -> VerticalPositionOption:
        """Specify vertical position of the label as compared to the symbol."""
        val = self._get_property("Vertical Position")
        val = self.VerticalPositionOption[val.upper()]
        return val

    @vertical_position.setter
    def vertical_position(self, value: VerticalPositionOption):
        self._oRevisionData.SetEmitNodeProperties(self._result_id, self._node_id, [f"Vertical Position={value.value}"])

    class TextAlignmentOption(Enum):
        LEFT = "Left"
        RIGHT = "Right"
        CENTER = "Center"

    @property
    def text_alignment(self) -> TextAlignmentOption:
        """Specify justification applied to multi-line text."""
        val = self._get_property("Text Alignment")
        val = self.TextAlignmentOption[val.upper()]
        return val

    @text_alignment.setter
    def text_alignment(self, value: TextAlignmentOption):
        self._oRevisionData.SetEmitNodeProperties(self._result_id, self._node_id, [f"Text Alignment={value.value}"])

    @property
    def font(self):
        """Specify font used for the label.

        Value formated like 'Sans Serif,10,-1,5,50,0,0,0,0,0'.
        """
        val = self._get_property("Font")
        return val

    @font.setter
    def font(self, value):
        self._oRevisionData.SetEmitNodeProperties(self._result_id, self._node_id, [f"Font={value}"])

    @property
    def color(self):
        """Specify color of the label text.

        Color should be in RGB form: #RRGGBB.
        """
        val = self._get_property("Color")
        return val

    @color.setter
    def color(self, value):
        self._oRevisionData.SetEmitNodeProperties(self._result_id, self._node_id, [f"Color={value}"])

    @property
    def background_color(self):
        """Set color of the label text background.

        Color should be in RGBA form: #AARRGGBB.
        """
        val = self._get_property("Background Color")
        return val

    @background_color.setter
    def background_color(self, value):
        self._oRevisionData.SetEmitNodeProperties(self._result_id, self._node_id, [f"Background Color={value}"])

    @property
    def border(self) -> bool:
        """Display a border around the label text.

        Value should be 'true' or 'false'.
        """
        val = self._get_property("Border")
<<<<<<< HEAD
        return val == true

    @border.setter
    def border(self, value: bool):
        self._oRevisionData.SetEmitNodeProperties(self._result_id, self._node_id, [f"Border={value}"])
=======
        return (val == "true")

    @border.setter
    def border(self, value: bool):
        self._oRevisionData.SetEmitNodeProperties(self._result_id, 
                                                  self._node_id, 
                                                  [f"Border={str(value).lower()}"])
>>>>>>> 2a1ac4f6

    @property
    def border_width(self) -> int:
        """Set the width of the border around the label text.

        Value should be between 1 and 20.
        """
        val = self._get_property("Border Width")
        return int(val)

    @border_width.setter
    def border_width(self, value: int):
        self._oRevisionData.SetEmitNodeProperties(self._result_id, self._node_id, [f"Border Width={value}"])

    @property
    def border_color(self):
        """Set color of the border around the label text.

        Color should be in RGB form: #RRGGBB.
        """
        val = self._get_property("Border Color")
        return val

    @border_color.setter
    def border_color(self, value):
        self._oRevisionData.SetEmitNodeProperties(self._result_id, self._node_id, [f"Border Color={value}"])

    class SymbolOption(Enum):
        NOSYMBOL = "NoSymbol"
        ELLIPSE = "Ellipse"
        RECT = "Rect"
        DIAMOND = "Diamond"
        TRIANGLE = "Triangle"
        DTRIANGLE = "DTriangle"
        LTRIANGLE = "LTriangle"
        RTRIANGLE = "RTriangle"
        CROSS = "Cross"
        XCROSS = "XCross"
        HLINE = "HLine"
        VLINE = "VLine"
        STAR1 = "Star1"
        STAR2 = "Star2"
        HEXAGON = "Hexagon"
        ARROW = "Arrow"

    @property
    def symbol(self) -> SymbolOption:
        """Specify symbol displayed next to the label."""
        val = self._get_property("Symbol")
        val = self.SymbolOption[val.upper()]
        return val

    @symbol.setter
    def symbol(self, value: SymbolOption):
        self._oRevisionData.SetEmitNodeProperties(self._result_id, self._node_id, [f"Symbol={value.value}"])

    @property
    def arrow_direction(self) -> int:
        """Set direction of the arrow; zero degrees is up.

        Value should be between -360 and 360.
        """
        val = self._get_property("Arrow Direction")
        return int(val)

    @arrow_direction.setter
    def arrow_direction(self, value: int):
        self._oRevisionData.SetEmitNodeProperties(self._result_id, self._node_id, [f"Arrow Direction={value}"])

    @property
    def symbol_size(self) -> int:
        """Set size of the symbol used for this marker.

        Value should be between 1 and 1000.
        """
        val = self._get_property("Symbol Size")
        return int(val)

    @symbol_size.setter
    def symbol_size(self, value: int):
        self._oRevisionData.SetEmitNodeProperties(self._result_id, self._node_id, [f"Symbol Size={value}"])

    @property
    def symbol_color(self):
        """Set color of the symbol used for this marker.

        Color should be in RGB form: #RRGGBB.
        """
        val = self._get_property("Symbol Color")
        return val

    @symbol_color.setter
    def symbol_color(self, value):
        self._oRevisionData.SetEmitNodeProperties(self._result_id, self._node_id, [f"Symbol Color={value}"])

    @property
    def line_width(self) -> int:
        """Set the width of the line used to draw the symbol.

        Value should be between 1 and 20.
        """
        val = self._get_property("Line Width")
        return int(val)

    @line_width.setter
    def line_width(self, value: int):
        self._oRevisionData.SetEmitNodeProperties(self._result_id, self._node_id, [f"Line Width={value}"])

    @property
    def filled(self) -> bool:
        """Filled.

        If true, the interior of the symbol is filled - has no effect for some
        symbol types.

        Value should be 'true' or 'false'.
        """
        val = self._get_property("Filled")
<<<<<<< HEAD
        return val == true

    @filled.setter
    def filled(self, value: bool):
        self._oRevisionData.SetEmitNodeProperties(self._result_id, self._node_id, [f"Filled={value}"])
=======
        return (val == "true")

    @filled.setter
    def filled(self, value: bool):
        self._oRevisionData.SetEmitNodeProperties(self._result_id, 
                                                  self._node_id, 
                                                  [f"Filled={str(value).lower()}"])
>>>>>>> 2a1ac4f6
<|MERGE_RESOLUTION|>--- conflicted
+++ resolved
@@ -57,21 +57,11 @@
         Value should be 'true' or 'false'.
         """
         val = self._get_property("Visible")
-<<<<<<< HEAD
-        return val == true
+        return val == "true"
 
     @visible.setter
     def visible(self, value: bool):
-        self._oRevisionData.SetEmitNodeProperties(self._result_id, self._node_id, [f"Visible={value}"])
-=======
-        return (val == "true")
-
-    @visible.setter
-    def visible(self, value: bool):
-        self._oRevisionData.SetEmitNodeProperties(self._result_id, 
-                                                  self._node_id, 
-                                                  [f"Visible={str(value).lower()}"])
->>>>>>> 2a1ac4f6
+        self._oRevisionData.SetEmitNodeProperties(self._result_id, self._node_id, [f"Visible={str(value).lower()}"])
 
     @property
     def attached(self) -> bool:
@@ -83,21 +73,11 @@
         Value should be 'true' or 'false'.
         """
         val = self._get_property("Attached")
-<<<<<<< HEAD
-        return val == true
+        return val == "true"
 
     @attached.setter
     def attached(self, value: bool):
-        self._oRevisionData.SetEmitNodeProperties(self._result_id, self._node_id, [f"Attached={value}"])
-=======
-        return (val == "true")
-
-    @attached.setter
-    def attached(self, value: bool):
-        self._oRevisionData.SetEmitNodeProperties(self._result_id, 
-                                                  self._node_id, 
-                                                  [f"Attached={str(value).lower()}"])
->>>>>>> 2a1ac4f6
+        self._oRevisionData.SetEmitNodeProperties(self._result_id, self._node_id, [f"Attached={str(value).lower()}"])
 
     @property
     def position_x(self) -> float:
@@ -129,21 +109,13 @@
         Value should be 'true' or 'false'.
         """
         val = self._get_property("Floating Label")
-<<<<<<< HEAD
-        return val == true
+        return val == "true"
 
     @floating_label.setter
     def floating_label(self, value: bool):
-        self._oRevisionData.SetEmitNodeProperties(self._result_id, self._node_id, [f"Floating Label={value}"])
-=======
-        return (val == "true")
-
-    @floating_label.setter
-    def floating_label(self, value: bool):
-        self._oRevisionData.SetEmitNodeProperties(self._result_id, 
-                                                  self._node_id, 
-                                                  [f"Floating Label={str(value).lower()}"])
->>>>>>> 2a1ac4f6
+        self._oRevisionData.SetEmitNodeProperties(
+            self._result_id, self._node_id, [f"Floating Label={str(value).lower()}"]
+        )
 
     @property
     def position_from_left(self) -> float:
@@ -241,7 +213,7 @@
     def font(self):
         """Specify font used for the label.
 
-        Value formated like 'Sans Serif,10,-1,5,50,0,0,0,0,0'.
+        Value formatted like 'Sans Serif,10,-1,5,50,0,0,0,0,0'.
         """
         val = self._get_property("Font")
         return val
@@ -283,21 +255,11 @@
         Value should be 'true' or 'false'.
         """
         val = self._get_property("Border")
-<<<<<<< HEAD
-        return val == true
+        return val == "true"
 
     @border.setter
     def border(self, value: bool):
-        self._oRevisionData.SetEmitNodeProperties(self._result_id, self._node_id, [f"Border={value}"])
-=======
-        return (val == "true")
-
-    @border.setter
-    def border(self, value: bool):
-        self._oRevisionData.SetEmitNodeProperties(self._result_id, 
-                                                  self._node_id, 
-                                                  [f"Border={str(value).lower()}"])
->>>>>>> 2a1ac4f6
+        self._oRevisionData.SetEmitNodeProperties(self._result_id, self._node_id, [f"Border={str(value).lower()}"])
 
     @property
     def border_width(self) -> int:
@@ -416,18 +378,8 @@
         Value should be 'true' or 'false'.
         """
         val = self._get_property("Filled")
-<<<<<<< HEAD
-        return val == true
+        return val == "true"
 
     @filled.setter
     def filled(self, value: bool):
-        self._oRevisionData.SetEmitNodeProperties(self._result_id, self._node_id, [f"Filled={value}"])
-=======
-        return (val == "true")
-
-    @filled.setter
-    def filled(self, value: bool):
-        self._oRevisionData.SetEmitNodeProperties(self._result_id, 
-                                                  self._node_id, 
-                                                  [f"Filled={str(value).lower()}"])
->>>>>>> 2a1ac4f6
+        self._oRevisionData.SetEmitNodeProperties(self._result_id, self._node_id, [f"Filled={str(value).lower()}"])