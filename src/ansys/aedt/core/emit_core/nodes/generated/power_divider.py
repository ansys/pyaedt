--- conflicted
+++ resolved
@@ -56,11 +56,7 @@
 
     @filename.setter
     def filename(self, value: str):
-<<<<<<< HEAD
-        self._oRevisionData.SetEmitNodeProperties(self._result_id, self._node_id, [f"Filename={value}"])
-=======
         self._set_property("Filename", f"{value}")
->>>>>>> eab35581
 
     @property
     def noise_temperature(self) -> float:
@@ -73,11 +69,7 @@
 
     @noise_temperature.setter
     def noise_temperature(self, value: float):
-<<<<<<< HEAD
-        self._oRevisionData.SetEmitNodeProperties(self._result_id, self._node_id, [f"Noise Temperature={value}"])
-=======
         self._set_property("Noise Temperature", f"{value}")
->>>>>>> eab35581
 
     @property
     def notes(self) -> str:
@@ -87,11 +79,7 @@
 
     @notes.setter
     def notes(self, value: str):
-<<<<<<< HEAD
-        self._oRevisionData.SetEmitNodeProperties(self._result_id, self._node_id, [f"Notes={value}"])
-=======
         self._set_property("Notes", f"{value}")
->>>>>>> eab35581
 
     class TypeOption(Enum):
         BY_FILE = "By File"
@@ -111,11 +99,7 @@
 
     @type.setter
     def type(self, value: TypeOption):
-<<<<<<< HEAD
-        self._oRevisionData.SetEmitNodeProperties(self._result_id, self._node_id, [f"Type={value.value}"])
-=======
         self._set_property("Type", f"{value.value}")
->>>>>>> eab35581
 
     class OrientationOption(Enum):
         DIVIDER = "Divider"
@@ -130,11 +114,7 @@
 
     @orientation.setter
     def orientation(self, value: OrientationOption):
-<<<<<<< HEAD
-        self._oRevisionData.SetEmitNodeProperties(self._result_id, self._node_id, [f"Orientation={value.value}"])
-=======
         self._set_property("Orientation", f"{value.value}")
->>>>>>> eab35581
 
     @property
     def insertion_loss_above_ideal(self) -> float:
@@ -150,13 +130,7 @@
 
     @insertion_loss_above_ideal.setter
     def insertion_loss_above_ideal(self, value: float):
-<<<<<<< HEAD
-        self._oRevisionData.SetEmitNodeProperties(
-            self._result_id, self._node_id, [f"Insertion Loss Above Ideal={value}"]
-        )
-=======
         self._set_property("Insertion Loss Above Ideal", f"{value}")
->>>>>>> eab35581
 
     @property
     def finite_isolation(self) -> bool:
@@ -172,13 +146,7 @@
 
     @finite_isolation.setter
     def finite_isolation(self, value: bool):
-<<<<<<< HEAD
-        self._oRevisionData.SetEmitNodeProperties(
-            self._result_id, self._node_id, [f"Finite Isolation={str(value).lower()}"]
-        )
-=======
         self._set_property("Finite Isolation", f"{str(value).lower()}")
->>>>>>> eab35581
 
     @property
     def isolation(self) -> float:
@@ -191,11 +159,7 @@
 
     @isolation.setter
     def isolation(self, value: float):
-<<<<<<< HEAD
-        self._oRevisionData.SetEmitNodeProperties(self._result_id, self._node_id, [f"Isolation={value}"])
-=======
         self._set_property("Isolation", f"{value}")
->>>>>>> eab35581
 
     @property
     def finite_bandwidth(self) -> bool:
@@ -211,13 +175,7 @@
 
     @finite_bandwidth.setter
     def finite_bandwidth(self, value: bool):
-<<<<<<< HEAD
-        self._oRevisionData.SetEmitNodeProperties(
-            self._result_id, self._node_id, [f"Finite Bandwidth={str(value).lower()}"]
-        )
-=======
         self._set_property("Finite Bandwidth", f"{str(value).lower()}")
->>>>>>> eab35581
 
     @property
     def out_of_band_attenuation(self) -> float:
@@ -230,11 +188,7 @@
 
     @out_of_band_attenuation.setter
     def out_of_band_attenuation(self, value: float):
-<<<<<<< HEAD
-        self._oRevisionData.SetEmitNodeProperties(self._result_id, self._node_id, [f"Out-of-band Attenuation={value}"])
-=======
         self._set_property("Out-of-band Attenuation", f"{value}")
->>>>>>> eab35581
 
     @property
     def lower_stop_band(self) -> float:
@@ -249,11 +203,7 @@
     @lower_stop_band.setter
     def lower_stop_band(self, value: float | str):
         value = self._convert_to_internal_units(value, "Freq")
-<<<<<<< HEAD
-        self._oRevisionData.SetEmitNodeProperties(self._result_id, self._node_id, [f"Lower Stop Band={value}"])
-=======
         self._set_property("Lower Stop Band", f"{value}")
->>>>>>> eab35581
 
     @property
     def lower_cutoff(self) -> float:
@@ -268,11 +218,7 @@
     @lower_cutoff.setter
     def lower_cutoff(self, value: float | str):
         value = self._convert_to_internal_units(value, "Freq")
-<<<<<<< HEAD
-        self._oRevisionData.SetEmitNodeProperties(self._result_id, self._node_id, [f"Lower Cutoff={value}"])
-=======
         self._set_property("Lower Cutoff", f"{value}")
->>>>>>> eab35581
 
     @property
     def higher_cutoff(self) -> float:
@@ -287,11 +233,7 @@
     @higher_cutoff.setter
     def higher_cutoff(self, value: float | str):
         value = self._convert_to_internal_units(value, "Freq")
-<<<<<<< HEAD
-        self._oRevisionData.SetEmitNodeProperties(self._result_id, self._node_id, [f"Higher Cutoff={value}"])
-=======
         self._set_property("Higher Cutoff", f"{value}")
->>>>>>> eab35581
 
     @property
     def higher_stop_band(self) -> float:
@@ -306,11 +248,7 @@
     @higher_stop_band.setter
     def higher_stop_band(self, value: float | str):
         value = self._convert_to_internal_units(value, "Freq")
-<<<<<<< HEAD
-        self._oRevisionData.SetEmitNodeProperties(self._result_id, self._node_id, [f"Higher Stop Band={value}"])
-=======
         self._set_property("Higher Stop Band", f"{value}")
->>>>>>> eab35581
 
     @property
     def warnings(self) -> str:
