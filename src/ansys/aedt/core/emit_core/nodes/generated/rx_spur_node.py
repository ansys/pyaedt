--- conflicted
+++ resolved
@@ -66,11 +66,7 @@
     @property
     def enabled(self) -> bool:
         """Enabled state for this node."""
-<<<<<<< HEAD
-        return self._oRevisionData.GetEmitNodeProperties(self._result_id, self._node_id, "enabled")
-=======
         return self._get_property("enabled")
->>>>>>> eab35581
 
     @enabled.setter
     def enabled(self, value: bool):
@@ -89,8 +85,4 @@
 
     @spur_table_units.setter
     def spur_table_units(self, value: SpurTableUnitsOption):
-<<<<<<< HEAD
-        self._oRevisionData.SetEmitNodeProperties(self._result_id, self._node_id, [f"Spur Table Units={value.value}"])
-=======
-        self._set_property("Spur Table Units", f"{value.value}")
->>>>>>> eab35581
+        self._set_property("Spur Table Units", f"{value.value}")