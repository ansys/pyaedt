--- conflicted
+++ resolved
@@ -116,23 +116,15 @@
         Value should be 'true' or 'false'.
         """
         val = self._get_property("Apply PG to Narrowband Only")
-<<<<<<< HEAD
-        return val == true
+        return val == "true"
 
     @apply_pg_to_narrowband_only.setter
     def apply_pg_to_narrowband_only(self, value: bool):
         self._oRevisionData.SetEmitNodeProperties(
-            self._result_id, self._node_id, [f"Apply PG to Narrowband Only={value}"]
+            self._result_id,
+            self._node_id,
+            [f"Apply PG to Narrowband Only={str(value).lower()}"],
         )
-=======
-        return (val == "true")
-
-    @apply_pg_to_narrowband_only.setter
-    def apply_pg_to_narrowband_only(self, value: bool):
-        self._oRevisionData.SetEmitNodeProperties(self._result_id, 
-                                                  self._node_id, 
-                                                  [f"Apply PG to Narrowband Only={str(value).lower()}"])
->>>>>>> 2a1ac4f6
 
     @property
     def saturation_level(self) -> float:
@@ -197,23 +189,15 @@
         Value should be 'true' or 'false'.
         """
         val = self._get_property("Perform Rx Intermod Analysis")
-<<<<<<< HEAD
-        return val == true
+        return val == "true"
 
     @perform_rx_intermod_analysis.setter
     def perform_rx_intermod_analysis(self, value: bool):
         self._oRevisionData.SetEmitNodeProperties(
-            self._result_id, self._node_id, [f"Perform Rx Intermod Analysis={value}"]
+            self._result_id,
+            self._node_id,
+            [f"Perform Rx Intermod Analysis={str(value).lower()}"],
         )
-=======
-        return (val == "true")
-
-    @perform_rx_intermod_analysis.setter
-    def perform_rx_intermod_analysis(self, value: bool):
-        self._oRevisionData.SetEmitNodeProperties(self._result_id, 
-                                                  self._node_id, 
-                                                  [f"Perform Rx Intermod Analysis={str(value).lower()}"])
->>>>>>> 2a1ac4f6
 
     @property
     def amplifier_saturation_level(self) -> float:
