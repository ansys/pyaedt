--- conflicted
+++ resolved
@@ -57,11 +57,7 @@
     @property
     def enabled(self) -> bool:
         """Enabled state for this node."""
-<<<<<<< HEAD
-        return self._oRevisionData.GetEmitNodeProperties(self._result_id, self._node_id, "enabled")
-=======
         return self._get_property("enabled")
->>>>>>> eab35581
 
     @enabled.setter
     def enabled(self, value: bool):
@@ -82,11 +78,7 @@
 
     @sensitivity_units.setter
     def sensitivity_units(self, value: SensitivityUnitsOption):
-<<<<<<< HEAD
-        self._oRevisionData.SetEmitNodeProperties(self._result_id, self._node_id, [f"Sensitivity Units={value.value}"])
-=======
         self._set_property("Sensitivity Units", f"{value.value}")
->>>>>>> eab35581
 
     @property
     def min_receive_signal_pwr(self) -> float:
@@ -99,11 +91,7 @@
 
     @min_receive_signal_pwr.setter
     def min_receive_signal_pwr(self, value: float):
-<<<<<<< HEAD
-        self._oRevisionData.SetEmitNodeProperties(self._result_id, self._node_id, [f"Min. Receive Signal Pwr={value}"])
-=======
         self._set_property("Min. Receive Signal Pwr", f"{value}")
->>>>>>> eab35581
 
     @property
     def snr_at_rx_signal_pwr(self) -> float:
@@ -119,11 +107,7 @@
 
     @snr_at_rx_signal_pwr.setter
     def snr_at_rx_signal_pwr(self, value: float):
-<<<<<<< HEAD
-        self._oRevisionData.SetEmitNodeProperties(self._result_id, self._node_id, [f"SNR at Rx Signal Pwr={value}"])
-=======
         self._set_property("SNR at Rx Signal Pwr", f"{value}")
->>>>>>> eab35581
 
     @property
     def processing_gain(self) -> float:
@@ -136,11 +120,7 @@
 
     @processing_gain.setter
     def processing_gain(self, value: float):
-<<<<<<< HEAD
-        self._oRevisionData.SetEmitNodeProperties(self._result_id, self._node_id, [f"Processing Gain={value}"])
-=======
         self._set_property("Processing Gain", f"{value}")
->>>>>>> eab35581
 
     @property
     def apply_pg_to_narrowband_only(self) -> bool:
@@ -156,15 +136,7 @@
 
     @apply_pg_to_narrowband_only.setter
     def apply_pg_to_narrowband_only(self, value: bool):
-<<<<<<< HEAD
-        self._oRevisionData.SetEmitNodeProperties(
-            self._result_id,
-            self._node_id,
-            [f"Apply PG to Narrowband Only={str(value).lower()}"],
-        )
-=======
         self._set_property("Apply PG to Narrowband Only", f"{str(value).lower()}")
->>>>>>> eab35581
 
     @property
     def saturation_level(self) -> float:
@@ -179,11 +151,7 @@
     @saturation_level.setter
     def saturation_level(self, value: float | str):
         value = self._convert_to_internal_units(value, "Power")
-<<<<<<< HEAD
-        self._oRevisionData.SetEmitNodeProperties(self._result_id, self._node_id, [f"Saturation Level={value}"])
-=======
         self._set_property("Saturation Level", f"{value}")
->>>>>>> eab35581
 
     @property
     def rx_noise_figure(self) -> float:
@@ -196,11 +164,7 @@
 
     @rx_noise_figure.setter
     def rx_noise_figure(self, value: float):
-<<<<<<< HEAD
-        self._oRevisionData.SetEmitNodeProperties(self._result_id, self._node_id, [f"Rx Noise Figure={value}"])
-=======
         self._set_property("Rx Noise Figure", f"{value}")
->>>>>>> eab35581
 
     @property
     def receiver_sensitivity(self) -> float:
@@ -215,11 +179,7 @@
     @receiver_sensitivity.setter
     def receiver_sensitivity(self, value: float | str):
         value = self._convert_to_internal_units(value, "Power")
-<<<<<<< HEAD
-        self._oRevisionData.SetEmitNodeProperties(self._result_id, self._node_id, [f"Receiver Sensitivity={value}"])
-=======
         self._set_property("Receiver Sensitivity", f"{value}")
->>>>>>> eab35581
 
     @property
     def snrsinad_at_sensitivity(self) -> float:
@@ -232,11 +192,7 @@
 
     @snrsinad_at_sensitivity.setter
     def snrsinad_at_sensitivity(self, value: float):
-<<<<<<< HEAD
-        self._oRevisionData.SetEmitNodeProperties(self._result_id, self._node_id, [f"SNR/SINAD at Sensitivity={value}"])
-=======
         self._set_property("SNR/SINAD at Sensitivity", f"{value}")
->>>>>>> eab35581
 
     @property
     def perform_rx_intermod_analysis(self) -> bool:
@@ -249,15 +205,7 @@
 
     @perform_rx_intermod_analysis.setter
     def perform_rx_intermod_analysis(self, value: bool):
-<<<<<<< HEAD
-        self._oRevisionData.SetEmitNodeProperties(
-            self._result_id,
-            self._node_id,
-            [f"Perform Rx Intermod Analysis={str(value).lower()}"],
-        )
-=======
         self._set_property("Perform Rx Intermod Analysis", f"{str(value).lower()}")
->>>>>>> eab35581
 
     @property
     def amplifier_saturation_level(self) -> float:
@@ -272,13 +220,7 @@
     @amplifier_saturation_level.setter
     def amplifier_saturation_level(self, value: float | str):
         value = self._convert_to_internal_units(value, "Power")
-<<<<<<< HEAD
-        self._oRevisionData.SetEmitNodeProperties(
-            self._result_id, self._node_id, [f"Amplifier Saturation Level={value}"]
-        )
-=======
         self._set_property("Amplifier Saturation Level", f"{value}")
->>>>>>> eab35581
 
     @property
     def p1_db_point_ref_input(self) -> float:
@@ -295,11 +237,7 @@
     @p1_db_point_ref_input.setter
     def p1_db_point_ref_input(self, value: float | str):
         value = self._convert_to_internal_units(value, "Power")
-<<<<<<< HEAD
-        self._oRevisionData.SetEmitNodeProperties(self._result_id, self._node_id, [f"P1-dB Point, Ref. Input={value}"])
-=======
         self._set_property("P1-dB Point, Ref. Input", f"{value}")
->>>>>>> eab35581
 
     @property
     def ip3_ref_input(self) -> float:
@@ -314,11 +252,7 @@
     @ip3_ref_input.setter
     def ip3_ref_input(self, value: float | str):
         value = self._convert_to_internal_units(value, "Power")
-<<<<<<< HEAD
-        self._oRevisionData.SetEmitNodeProperties(self._result_id, self._node_id, [f"IP3, Ref. Input={value}"])
-=======
         self._set_property("IP3, Ref. Input", f"{value}")
->>>>>>> eab35581
 
     @property
     def max_intermod_order(self) -> int:
@@ -331,8 +265,4 @@
 
     @max_intermod_order.setter
     def max_intermod_order(self, value: int):
-<<<<<<< HEAD
-        self._oRevisionData.SetEmitNodeProperties(self._result_id, self._node_id, [f"Max Intermod Order={value}"])
-=======
-        self._set_property("Max Intermod Order", f"{value}")
->>>>>>> eab35581
+        self._set_property("Max Intermod Order", f"{value}")