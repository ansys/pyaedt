# -*- coding: utf-8 -*-
#
# Copyright (C) 2021 - 2025 ANSYS, Inc. and/or its affiliates.
# SPDX-License-Identifier: MIT
#
#
# Permission is hereby granted, free of charge, to any person obtaining a copy
# of this software and associated documentation files (the "Software"), to deal
# in the Software without restriction, including without limitation the rights
# to use, copy, modify, merge, publish, distribute, sublicense, and/or sell
# copies of the Software, and to permit persons to whom the Software is
# furnished to do so, subject to the following conditions:
#
# The above copyright notice and this permission notice shall be included in all
# copies or substantial portions of the Software.
#
# THE SOFTWARE IS PROVIDED "AS IS", WITHOUT WARRANTY OF ANY KIND, EXPRESS OR
# IMPLIED, INCLUDING BUT NOT LIMITED TO THE WARRANTIES OF MERCHANTABILITY,
# FITNESS FOR A PARTICULAR PURPOSE AND NONINFRINGEMENT. IN NO EVENT SHALL THE
# AUTHORS OR COPYRIGHT HOLDERS BE LIABLE FOR ANY CLAIM, DAMAGES OR OTHER
# LIABILITY, WHETHER IN AN ACTION OF CONTRACT, TORT OR OTHERWISE, ARISING FROM,
# OUT OF OR IN CONNECTION WITH THE SOFTWARE OR THE USE OR OTHER DEALINGS IN THE
# SOFTWARE.

from .amplifier import Amplifier
from .antenna_node import AntennaNode
from .antenna_passband import AntennaPassband
from .band import Band
from .band_folder import BandFolder
<<<<<<< HEAD
from .band_trace_node import BandTraceNode
=======
>>>>>>> eab35581
from .cable import Cable
from .cad_node import CADNode
from .categories_view_node import CategoriesViewNode
from .circulator import Circulator
from .coupling_link_node import CouplingLinkNode
from .couplings_node import CouplingsNode
from .custom_coupling_node import CustomCouplingNode
from .emi_plot_marker_node import EmiPlotMarkerNode
from .emit_scene_node import EmitSceneNode
from .erceg_coupling_node import ErcegCouplingNode
from .filter import Filter
from .five_g_channel_model import FiveGChannelModel
from .hata_coupling_node import HataCouplingNode
from .indoor_propagation_coupling_node import IndoorPropagationCouplingNode
from .isolator import Isolator
from .log_distance_coupling_node import LogDistanceCouplingNode
from .multiplexer import Multiplexer
from .multiplexer_band import MultiplexerBand
from .power_divider import PowerDivider
from .profile_trace_node import ProfileTraceNode
from .propagation_loss_coupling_node import PropagationLossCouplingNode
from .radio_node import RadioNode
<<<<<<< HEAD
from .read_only_amplifier import ReadOnlyAmplifier
from .read_only_antenna_node import ReadOnlyAntennaNode
from .read_only_antenna_passband import ReadOnlyAntennaPassband
from .read_only_band import ReadOnlyBand
from .read_only_band_folder import ReadOnlyBandFolder
from .read_only_cable import ReadOnlyCable
from .read_only_cad_node import ReadOnlyCADNode
from .read_only_circulator import ReadOnlyCirculator
from .read_only_coupling_link_node import ReadOnlyCouplingLinkNode
from .read_only_couplings_node import ReadOnlyCouplingsNode
from .read_only_custom_coupling_node import ReadOnlyCustomCouplingNode
from .read_only_emit_scene_node import ReadOnlyEmitSceneNode
from .read_only_erceg_coupling_node import ReadOnlyErcegCouplingNode
from .read_only_filter import ReadOnlyFilter
from .read_only_five_g_channel_model import ReadOnlyFiveGChannelModel
from .read_only_hata_coupling_node import ReadOnlyHataCouplingNode
from .read_only_indoor_propagation_coupling_node import ReadOnlyIndoorPropagationCouplingNode
from .read_only_isolator import ReadOnlyIsolator
from .read_only_log_distance_coupling_node import ReadOnlyLogDistanceCouplingNode
from .read_only_multiplexer import ReadOnlyMultiplexer
from .read_only_multiplexer_band import ReadOnlyMultiplexerBand
from .read_only_power_divider import ReadOnlyPowerDivider
from .read_only_propagation_loss_coupling_node import ReadOnlyPropagationLossCouplingNode
from .read_only_radio_node import ReadOnlyRadioNode
from .read_only_rx_meas_node import ReadOnlyRxMeasNode
from .read_only_rx_mixer_product_node import ReadOnlyRxMixerProductNode
from .read_only_rx_saturation_node import ReadOnlyRxSaturationNode
from .read_only_rx_selectivity_node import ReadOnlyRxSelectivityNode
from .read_only_rx_spur_node import ReadOnlyRxSpurNode
from .read_only_rx_susceptibility_prof_node import ReadOnlyRxSusceptibilityProfNode
from .read_only_sampling_node import ReadOnlySamplingNode
from .read_only_scene_group_node import ReadOnlySceneGroupNode
from .read_only_solution_coupling_node import ReadOnlySolutionCouplingNode
from .read_only_solutions_node import ReadOnlySolutionsNode
from .read_only_terminator import ReadOnlyTerminator
from .read_only_touchstone_coupling_node import ReadOnlyTouchstoneCouplingNode
from .read_only_tr_switch import ReadOnlyTR_Switch
from .read_only_two_ray_path_loss_coupling_node import ReadOnlyTwoRayPathLossCouplingNode
from .read_only_tx_bb_emission_node import ReadOnlyTxBbEmissionNode
from .read_only_tx_harmonic_node import ReadOnlyTxHarmonicNode
from .read_only_tx_meas_node import ReadOnlyTxMeasNode
from .read_only_tx_nb_emission_node import ReadOnlyTxNbEmissionNode
from .read_only_tx_spectral_prof_emitter_node import ReadOnlyTxSpectralProfEmitterNode
from .read_only_tx_spectral_prof_node import ReadOnlyTxSpectralProfNode
from .read_only_tx_spur_node import ReadOnlyTxSpurNode
from .read_only_walfisch_coupling_node import ReadOnlyWalfischCouplingNode
from .read_only_waveform import ReadOnlyWaveform
=======
>>>>>>> eab35581
from .result_plot_node import ResultPlotNode
from .rx_meas_node import RxMeasNode
from .rx_mixer_product_node import RxMixerProductNode
from .rx_saturation_node import RxSaturationNode
from .rx_selectivity_node import RxSelectivityNode
from .rx_spur_node import RxSpurNode
from .rx_susceptibility_prof_node import RxSusceptibilityProfNode
from .sampling_node import SamplingNode
from .scene_group_node import SceneGroupNode
<<<<<<< HEAD
from .selectivity_trace_node import SelectivityTraceNode
from .solution_coupling_node import SolutionCouplingNode
from .solutions_node import SolutionsNode
from .spur_trace_node import SpurTraceNode
from .terminator import Terminator
from .test_noise_trace_node import TestNoiseTraceNode
from .top_level_simulation import TopLevelSimulation
from .touchstone_coupling_node import TouchstoneCouplingNode
from .tr_switch import TR_Switch
from .tr_switch_trace_node import TRSwitchTraceNode
from .tunable_trace_node import TunableTraceNode
from .two_ray_path_loss_coupling_node import TwoRayPathLossCouplingNode
from .two_tone_trace_node import TwoToneTraceNode
=======
from .solution_coupling_node import SolutionCouplingNode
from .solutions_node import SolutionsNode
from .terminator import Terminator
from .top_level_simulation import TopLevelSimulation
from .touchstone_coupling_node import TouchstoneCouplingNode
from .tr_switch import TR_Switch
from .two_ray_path_loss_coupling_node import TwoRayPathLossCouplingNode
>>>>>>> eab35581
from .tx_bb_emission_node import TxBbEmissionNode
from .tx_harmonic_node import TxHarmonicNode
from .tx_meas_node import TxMeasNode
from .tx_nb_emission_node import TxNbEmissionNode
from .tx_spectral_prof_emitter_node import TxSpectralProfEmitterNode
from .tx_spectral_prof_node import TxSpectralProfNode
from .tx_spur_node import TxSpurNode
from .walfisch_coupling_node import WalfischCouplingNode
from .waveform import Waveform

__all__ = [
    "Amplifier",
    "AntennaNode",
    "AntennaPassband",
    "Band",
    "BandFolder",
<<<<<<< HEAD
    "BandTraceNode",
=======
>>>>>>> eab35581
    "CADNode",
    "Cable",
    "CategoriesViewNode",
    "Circulator",
    "CouplingLinkNode",
<<<<<<< HEAD
    "CouplingTraceNode",
=======
>>>>>>> eab35581
    "CouplingsNode",
    "CustomCouplingNode",
    "EmiPlotMarkerNode",
    "EmitSceneNode",
    "ErcegCouplingNode",
    "Filter",
    "FiveGChannelModel",
    "HataCouplingNode",
    "IndoorPropagationCouplingNode",
    "Isolator",
    "LogDistanceCouplingNode",
<<<<<<< HEAD
    "MPlexBandTraceNode",
    "Multiplexer",
    "MultiplexerBand",
    "OutboardTraceNode",
    "ParametricCouplingTraceNode",
    "PlotMarkerNode",
    "PlotNode",
    "PowerDivider",
    "PowerTraceNode",
=======
    "Multiplexer",
    "MultiplexerBand",
    "PowerDivider",
>>>>>>> eab35581
    "ProfileTraceNode",
    "PropagationLossCouplingNode",
    "RadioNode",
    "ResultPlotNode",
    "RxMeasNode",
    "RxMixerProductNode",
    "RxSaturationNode",
    "RxSelectivityNode",
    "RxSpurNode",
    "RxSusceptibilityProfNode",
    "SamplingNode",
    "SceneGroupNode",
<<<<<<< HEAD
    "SelectivityTraceNode",
    "SolutionCouplingNode",
    "SolutionsNode",
    "SpurTraceNode",
    "TR_Switch",
    "TRSwitchTraceNode",
    "Terminator",
    "TestNoiseTraceNode",
    "TopLevelSimulation",
    "TouchstoneCouplingNode",
    "TunableTraceNode",
    "TwoRayPathLossCouplingNode",
    "TwoToneTraceNode",
=======
    "SolutionCouplingNode",
    "SolutionsNode",
    "TR_Switch",
    "Terminator",
    "TopLevelSimulation",
    "TouchstoneCouplingNode",
    "TwoRayPathLossCouplingNode",
>>>>>>> eab35581
    "TxBbEmissionNode",
    "TxHarmonicNode",
    "TxMeasNode",
    "TxNbEmissionNode",
    "TxSpectralProfEmitterNode",
    "TxSpectralProfNode",
    "TxSpurNode",
    "WalfischCouplingNode",
    "Waveform",
<<<<<<< HEAD
    "ReadOnlyAmplifier",
    "ReadOnlyAntennaNode",
    "ReadOnlyAntennaPassband",
    "ReadOnlyBand",
    "ReadOnlyBandFolder",
    "ReadOnlyCADNode",
    "ReadOnlyCable",
    "ReadOnlyCirculator",
    "ReadOnlyCouplingLinkNode",
    "ReadOnlyCouplingsNode",
    "ReadOnlyCustomCouplingNode",
    "ReadOnlyEmitSceneNode",
    "ReadOnlyErcegCouplingNode",
    "ReadOnlyFilter",
    "ReadOnlyFiveGChannelModel",
    "ReadOnlyHataCouplingNode",
    "ReadOnlyIndoorPropagationCouplingNode",
    "ReadOnlyIsolator",
    "ReadOnlyLogDistanceCouplingNode",
    "ReadOnlyMultiplexer",
    "ReadOnlyMultiplexerBand",
    "ReadOnlyPowerDivider",
    "ReadOnlyPropagationLossCouplingNode",
    "ReadOnlyRadioNode",
    "ReadOnlyRxMeasNode",
    "ReadOnlyRxMixerProductNode",
    "ReadOnlyRxSaturationNode",
    "ReadOnlyRxSelectivityNode",
    "ReadOnlyRxSpurNode",
    "ReadOnlyRxSusceptibilityProfNode",
    "ReadOnlySamplingNode",
    "ReadOnlySceneGroupNode",
    "ReadOnlySolutionCouplingNode",
    "ReadOnlySolutionsNode",
    "ReadOnlyTR_Switch",
    "ReadOnlyTerminator",
    "ReadOnlyTouchstoneCouplingNode",
    "ReadOnlyTwoRayPathLossCouplingNode",
    "ReadOnlyTxBbEmissionNode",
    "ReadOnlyTxHarmonicNode",
    "ReadOnlyTxMeasNode",
    "ReadOnlyTxNbEmissionNode",
    "ReadOnlyTxSpectralProfEmitterNode",
    "ReadOnlyTxSpectralProfNode",
    "ReadOnlyTxSpurNode",
    "ReadOnlyWalfischCouplingNode",
    "ReadOnlyWaveform",
=======
>>>>>>> eab35581
]<|MERGE_RESOLUTION|>--- conflicted
+++ resolved
@@ -27,10 +27,6 @@
 from .antenna_passband import AntennaPassband
 from .band import Band
 from .band_folder import BandFolder
-<<<<<<< HEAD
-from .band_trace_node import BandTraceNode
-=======
->>>>>>> eab35581
 from .cable import Cable
 from .cad_node import CADNode
 from .categories_view_node import CategoriesViewNode
@@ -53,88 +49,11 @@
 from .profile_trace_node import ProfileTraceNode
 from .propagation_loss_coupling_node import PropagationLossCouplingNode
 from .radio_node import RadioNode
-<<<<<<< HEAD
-from .read_only_amplifier import ReadOnlyAmplifier
-from .read_only_antenna_node import ReadOnlyAntennaNode
-from .read_only_antenna_passband import ReadOnlyAntennaPassband
-from .read_only_band import ReadOnlyBand
-from .read_only_band_folder import ReadOnlyBandFolder
-from .read_only_cable import ReadOnlyCable
-from .read_only_cad_node import ReadOnlyCADNode
-from .read_only_circulator import ReadOnlyCirculator
-from .read_only_coupling_link_node import ReadOnlyCouplingLinkNode
-from .read_only_couplings_node import ReadOnlyCouplingsNode
-from .read_only_custom_coupling_node import ReadOnlyCustomCouplingNode
-from .read_only_emit_scene_node import ReadOnlyEmitSceneNode
-from .read_only_erceg_coupling_node import ReadOnlyErcegCouplingNode
-from .read_only_filter import ReadOnlyFilter
-from .read_only_five_g_channel_model import ReadOnlyFiveGChannelModel
-from .read_only_hata_coupling_node import ReadOnlyHataCouplingNode
-from .read_only_indoor_propagation_coupling_node import ReadOnlyIndoorPropagationCouplingNode
-from .read_only_isolator import ReadOnlyIsolator
-from .read_only_log_distance_coupling_node import ReadOnlyLogDistanceCouplingNode
-from .read_only_multiplexer import ReadOnlyMultiplexer
-from .read_only_multiplexer_band import ReadOnlyMultiplexerBand
-from .read_only_power_divider import ReadOnlyPowerDivider
-from .read_only_propagation_loss_coupling_node import ReadOnlyPropagationLossCouplingNode
-from .read_only_radio_node import ReadOnlyRadioNode
-from .read_only_rx_meas_node import ReadOnlyRxMeasNode
-from .read_only_rx_mixer_product_node import ReadOnlyRxMixerProductNode
-from .read_only_rx_saturation_node import ReadOnlyRxSaturationNode
-from .read_only_rx_selectivity_node import ReadOnlyRxSelectivityNode
-from .read_only_rx_spur_node import ReadOnlyRxSpurNode
-from .read_only_rx_susceptibility_prof_node import ReadOnlyRxSusceptibilityProfNode
-from .read_only_sampling_node import ReadOnlySamplingNode
-from .read_only_scene_group_node import ReadOnlySceneGroupNode
-from .read_only_solution_coupling_node import ReadOnlySolutionCouplingNode
-from .read_only_solutions_node import ReadOnlySolutionsNode
-from .read_only_terminator import ReadOnlyTerminator
-from .read_only_touchstone_coupling_node import ReadOnlyTouchstoneCouplingNode
-from .read_only_tr_switch import ReadOnlyTR_Switch
-from .read_only_two_ray_path_loss_coupling_node import ReadOnlyTwoRayPathLossCouplingNode
-from .read_only_tx_bb_emission_node import ReadOnlyTxBbEmissionNode
-from .read_only_tx_harmonic_node import ReadOnlyTxHarmonicNode
-from .read_only_tx_meas_node import ReadOnlyTxMeasNode
-from .read_only_tx_nb_emission_node import ReadOnlyTxNbEmissionNode
-from .read_only_tx_spectral_prof_emitter_node import ReadOnlyTxSpectralProfEmitterNode
-from .read_only_tx_spectral_prof_node import ReadOnlyTxSpectralProfNode
-from .read_only_tx_spur_node import ReadOnlyTxSpurNode
-from .read_only_walfisch_coupling_node import ReadOnlyWalfischCouplingNode
-from .read_only_waveform import ReadOnlyWaveform
-=======
->>>>>>> eab35581
-from .result_plot_node import ResultPlotNode
-from .rx_meas_node import RxMeasNode
-from .rx_mixer_product_node import RxMixerProductNode
-from .rx_saturation_node import RxSaturationNode
-from .rx_selectivity_node import RxSelectivityNode
-from .rx_spur_node import RxSpurNode
-from .rx_susceptibility_prof_node import RxSusceptibilityProfNode
-from .sampling_node import SamplingNode
-from .scene_group_node import SceneGroupNode
-<<<<<<< HEAD
-from .selectivity_trace_node import SelectivityTraceNode
-from .solution_coupling_node import SolutionCouplingNode
-from .solutions_node import SolutionsNode
-from .spur_trace_node import SpurTraceNode
-from .terminator import Terminator
-from .test_noise_trace_node import TestNoiseTraceNode
-from .top_level_simulation import TopLevelSimulation
-from .touchstone_coupling_node import TouchstoneCouplingNode
-from .tr_switch import TR_Switch
-from .tr_switch_trace_node import TRSwitchTraceNode
-from .tunable_trace_node import TunableTraceNode
-from .two_ray_path_loss_coupling_node import TwoRayPathLossCouplingNode
-from .two_tone_trace_node import TwoToneTraceNode
-=======
-from .solution_coupling_node import SolutionCouplingNode
-from .solutions_node import SolutionsNode
 from .terminator import Terminator
 from .top_level_simulation import TopLevelSimulation
 from .touchstone_coupling_node import TouchstoneCouplingNode
 from .tr_switch import TR_Switch
 from .two_ray_path_loss_coupling_node import TwoRayPathLossCouplingNode
->>>>>>> eab35581
 from .tx_bb_emission_node import TxBbEmissionNode
 from .tx_harmonic_node import TxHarmonicNode
 from .tx_meas_node import TxMeasNode
@@ -151,19 +70,11 @@
     "AntennaPassband",
     "Band",
     "BandFolder",
-<<<<<<< HEAD
-    "BandTraceNode",
-=======
->>>>>>> eab35581
     "CADNode",
     "Cable",
     "CategoriesViewNode",
     "Circulator",
     "CouplingLinkNode",
-<<<<<<< HEAD
-    "CouplingTraceNode",
-=======
->>>>>>> eab35581
     "CouplingsNode",
     "CustomCouplingNode",
     "EmiPlotMarkerNode",
@@ -175,21 +86,9 @@
     "IndoorPropagationCouplingNode",
     "Isolator",
     "LogDistanceCouplingNode",
-<<<<<<< HEAD
-    "MPlexBandTraceNode",
-    "Multiplexer",
-    "MultiplexerBand",
-    "OutboardTraceNode",
-    "ParametricCouplingTraceNode",
-    "PlotMarkerNode",
-    "PlotNode",
-    "PowerDivider",
-    "PowerTraceNode",
-=======
     "Multiplexer",
     "MultiplexerBand",
     "PowerDivider",
->>>>>>> eab35581
     "ProfileTraceNode",
     "PropagationLossCouplingNode",
     "RadioNode",
@@ -202,21 +101,6 @@
     "RxSusceptibilityProfNode",
     "SamplingNode",
     "SceneGroupNode",
-<<<<<<< HEAD
-    "SelectivityTraceNode",
-    "SolutionCouplingNode",
-    "SolutionsNode",
-    "SpurTraceNode",
-    "TR_Switch",
-    "TRSwitchTraceNode",
-    "Terminator",
-    "TestNoiseTraceNode",
-    "TopLevelSimulation",
-    "TouchstoneCouplingNode",
-    "TunableTraceNode",
-    "TwoRayPathLossCouplingNode",
-    "TwoToneTraceNode",
-=======
     "SolutionCouplingNode",
     "SolutionsNode",
     "TR_Switch",
@@ -224,7 +108,6 @@
     "TopLevelSimulation",
     "TouchstoneCouplingNode",
     "TwoRayPathLossCouplingNode",
->>>>>>> eab35581
     "TxBbEmissionNode",
     "TxHarmonicNode",
     "TxMeasNode",
@@ -234,54 +117,4 @@
     "TxSpurNode",
     "WalfischCouplingNode",
     "Waveform",
-<<<<<<< HEAD
-    "ReadOnlyAmplifier",
-    "ReadOnlyAntennaNode",
-    "ReadOnlyAntennaPassband",
-    "ReadOnlyBand",
-    "ReadOnlyBandFolder",
-    "ReadOnlyCADNode",
-    "ReadOnlyCable",
-    "ReadOnlyCirculator",
-    "ReadOnlyCouplingLinkNode",
-    "ReadOnlyCouplingsNode",
-    "ReadOnlyCustomCouplingNode",
-    "ReadOnlyEmitSceneNode",
-    "ReadOnlyErcegCouplingNode",
-    "ReadOnlyFilter",
-    "ReadOnlyFiveGChannelModel",
-    "ReadOnlyHataCouplingNode",
-    "ReadOnlyIndoorPropagationCouplingNode",
-    "ReadOnlyIsolator",
-    "ReadOnlyLogDistanceCouplingNode",
-    "ReadOnlyMultiplexer",
-    "ReadOnlyMultiplexerBand",
-    "ReadOnlyPowerDivider",
-    "ReadOnlyPropagationLossCouplingNode",
-    "ReadOnlyRadioNode",
-    "ReadOnlyRxMeasNode",
-    "ReadOnlyRxMixerProductNode",
-    "ReadOnlyRxSaturationNode",
-    "ReadOnlyRxSelectivityNode",
-    "ReadOnlyRxSpurNode",
-    "ReadOnlyRxSusceptibilityProfNode",
-    "ReadOnlySamplingNode",
-    "ReadOnlySceneGroupNode",
-    "ReadOnlySolutionCouplingNode",
-    "ReadOnlySolutionsNode",
-    "ReadOnlyTR_Switch",
-    "ReadOnlyTerminator",
-    "ReadOnlyTouchstoneCouplingNode",
-    "ReadOnlyTwoRayPathLossCouplingNode",
-    "ReadOnlyTxBbEmissionNode",
-    "ReadOnlyTxHarmonicNode",
-    "ReadOnlyTxMeasNode",
-    "ReadOnlyTxNbEmissionNode",
-    "ReadOnlyTxSpectralProfEmitterNode",
-    "ReadOnlyTxSpectralProfNode",
-    "ReadOnlyTxSpurNode",
-    "ReadOnlyWalfischCouplingNode",
-    "ReadOnlyWaveform",
-=======
->>>>>>> eab35581
 ]