--- conflicted
+++ resolved
@@ -79,13 +79,8 @@
         self.aedt_version = int(parent_results.emit_project.aedt_version_id[-3:])
         """AEDT version."""
 
-<<<<<<< HEAD
         if self.aedt_version > 251:
             self._emit_com = emit_obj.odesign.GetModule("EmitCom")
-=======
-        raw_props = emit_obj.odesign.GetResultProperties(name)
-        props = {raw_prop.split("=", 1)[0]: raw_prop.split("=", 1)[1] for raw_prop in raw_props}
->>>>>>> 6d6d39fa
 
             if not name:
                 # User didn't specify a specific revision name to load- use the Current revision
