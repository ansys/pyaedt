# -*- coding: utf-8 -*-
#
# Copyright (C) 2021 - 2025 ANSYS, Inc. and/or its affiliates.
# SPDX-License-Identifier: MIT
#
#
# Permission is hereby granted, free of charge, to any person obtaining a copy
# of this software and associated documentation files (the "Software"), to deal
# in the Software without restriction, including without limitation the rights
# to use, copy, modify, merge, publish, distribute, sublicense, and/or sell
# copies of the Software, and to permit persons to whom the Software is
# furnished to do so, subject to the following conditions:
#
# The above copyright notice and this permission notice shall be included in all
# copies or substantial portions of the Software.
#
# THE SOFTWARE IS PROVIDED "AS IS", WITHOUT WARRANTY OF ANY KIND, EXPRESS OR
# IMPLIED, INCLUDING BUT NOT LIMITED TO THE WARRANTIES OF MERCHANTABILITY,
# FITNESS FOR A PARTICULAR PURPOSE AND NONINFRINGEMENT. IN NO EVENT SHALL THE
# AUTHORS OR COPYRIGHT HOLDERS BE LIABLE FOR ANY CLAIM, DAMAGES OR OTHER
# LIABILITY, WHETHER IN AN ACTION OF CONTRACT, TORT OR OTHERWISE, ARISING FROM,
# OUT OF OR IN CONNECTION WITH THE SOFTWARE OR THE USE OR OTHER DEALINGS IN THE
# SOFTWARE.

import os
import warnings

from ansys.aedt.core.emit_core.emit_constants import EmiCategoryFilter
from ansys.aedt.core.emit_core.emit_constants import InterfererType
from ansys.aedt.core.emit_core.emit_constants import ResultType
from ansys.aedt.core.emit_core.emit_constants import TxRxMode
from ansys.aedt.core.emit_core.nodes import generated
from ansys.aedt.core.emit_core.nodes.EmitNode import EmitNode
from ansys.aedt.core.emit_core.nodes.generated import *
from ansys.aedt.core.generic.general_methods import pyaedt_function_handler


class Revision:
    """
    Provides the ``Revision`` object.

    Parameters
    ----------
    parent_results :
        ``Results`` object that this revision is associated with.
    emit_obj :
         ``Emit`` object that this revision is associated with.
    name : str, optional
        Name of the revision to create. The default is ``None``, in which
        case a timestamp is used.

    Raises
    ------
    RuntimeError if the name given is not the name of an existing result set and a current result set already exists.

    Examples
    --------
    Create a ``Revision`` instance.

    >>> aedtapp = Emit()
    >>> rev = Revision(results, aedtapp, "Revision 1")
    >>> domain = aedtapp.interaction_domain()
    >>> rev.run(domain)
    """

    def __init__(self, parent_results, emit_obj, name=None):
        self.emit_project = emit_obj
        """EMIT project."""

        self.parent_results = parent_results
        """Parent Results object."""

        self.aedt_version = int(parent_results.emit_project.aedt_version_id[-3:])
        """AEDT version."""

        if self.aedt_version > 251:
            self._emit_com = emit_obj.odesign.GetModule("EmitCom")

            if not name:
                # User didn't specify a specific revision name to load- use the Current revision
                self.results_index = 0

                self.name = 'Current'
                """Name of the revision."""

                emit_obj.odesign.SaveEmitProject()

                self.path = os.path.normpath(os.path.join(emit_obj.project_path, f'{emit_obj.project_name}.aedtresults', 'EmitDesign1', 'Current Project.emit'))
                """Path to the EMIT result folder for the revision."""
            else:
                kept_result_names = emit_obj.odesign.GetKeptResultNames()
                if not (name in kept_result_names):
                    raise ValueError(f'Revision "{name}" does not exist in the project.')

                self.results_index = self._emit_com.GetKeptResultIndex(name)
                """Index of the result for this revision."""

                self.path = emit_obj.odesign.GetResultDirectory(name)
                """Path to the EMIT result folder for the revision."""

                self.name = name
                """Name of the revision."""

            # Get the SimulationNodeID for the specified result
            # self._sim_node_id = self._emit_com.GetTopLevelNodeID(self.results_index, "Simulation")
        else:
            if not name:
                name = emit_obj.odesign.GetCurrentResult()
                if not name:
                    name = emit_obj.odesign.AddResult("")
            else:
                if name not in emit_obj.odesign.GetResultList():
                    name = emit_obj.odesign.AddResult(name)
            full = emit_obj.odesign.GetResultDirectory(name)

            self.name = name
            """Name of the revision."""

            self.path = full
            """Full path of the revision."""

            raw_props = emit_obj.odesign.GetResultProperties(name)
            key = lambda s: s.split("=", 1)[0]
            val = lambda s: s.split("=", 1)[1]
            props = {key(s): val(s) for s in raw_props}

<<<<<<< HEAD
            self.revision_number = int(props["Revision"])
            """Unique revision number from the EMIT design"""
=======
            self.timestamp = props["Timestamp"]
            """Unique timestamp for the revision."""

            self.name = name
            """Name of the revision."""
>>>>>>> f5b57803

            self.timestamp = props["Timestamp"]
            """Unique timestamp for the revision"""

        self.revision_loaded = False
        """``True`` if the revision is loaded and ``False`` if it is not."""
        self._load_revision()

    @pyaedt_function_handler()
    def _load_revision(self):
        """
        Load this revision.

        Examples
        --------
        >>> aedtapp.results.revision.load_revision()
        """
        if self.revision_loaded:
            return
        self.parent_results._unload_revisions()
        self.emit_project._emit_api.load_project(self.path)
        self.revision_loaded = True

    @staticmethod
    def result_mode_error():
        """
        Print the function mode error message.

        Returns
        -------
        err_msg : str
            Error/warning message that the specified revision is not accessible.
        """
        err_msg = "This function is inaccessible when the revision is not loaded."
        print(err_msg)
        return err_msg

    @pyaedt_function_handler()
    def get_interaction(self, domain):
        """
        Create a new interaction for a domain.

        Parameters
        ----------
        domain : class:`Emit.InteractionDomain`
            ``InteractionDomain`` object for constraining the analysis parameters.

        Returns
        -------
        interaction:class: `Interaction`
            Interaction object.

        Examples
        --------
        >>> domain = aedtapp.results.interaction_domain()
        >>> rev.get_interaction(domain)

        """
        # TODO: update when Domain methods are added to API
        self._load_revision()
        engine = self.emit_project._emit_api.get_engine()
        if domain.interferer_names and engine.max_simultaneous_interferers != len(domain.interferer_names):
            raise ValueError("The max_simultaneous_interferers must equal the number of interferers in the domain.")
        interaction = engine.get_interaction(domain)
        return interaction

    @pyaedt_function_handler()
    def run(self, domain):
        """
        Load the revision and then analyze along the given domain.

        Parameters
        ----------
        domain :
            ``InteractionDomain`` object for constraining the analysis parameters.

        Returns
        -------
        interaction:class: `Interaction`
            Interaction object.

        Examples
        --------
        >>> domain = aedtapp.results.interaction_domain()
        >>> rev.run(domain)

        """
        if domain.receiver_channel_frequency > 0:
            raise ValueError("The domain must not have channels specified.")
        if len(domain.interferer_channel_frequencies) != 0:
            for freq in domain.interferer_channel_frequencies:
                if freq > 0:
                    raise ValueError("The domain must not have channels specified.")
        self._load_revision()
        engine = self.emit_project._emit_api.get_engine()
        if self.emit_project._aedt_version < "2024.1":
            if len(domain.interferer_names) == 1:
                engine.max_simultaneous_interferers = 1
            if len(domain.interferer_names) > 1:
                raise ValueError("Multiple interferers cannot be specified prior to AEDT version 2024 R1.")
        interaction = engine.run(domain)
        # save the project and revision
        self.emit_project.save_project()
        return interaction

    @pyaedt_function_handler()
    def is_domain_valid(self, domain):
        """
        Return ``True`` if the given domain is valid for the current revision.

        Parameters
        ----------
        domain :
            ``InteractionDomain`` object for constraining the analysis parameters.

        Examples
        --------
        >>> domain = aedtapp.interaction_domain()
        >>> aedtapp.results.current_revision.is_domain_valid(domain)
        True
        """
        self._load_revision()
        engine = self.emit_project._emit_api.get_engine()
        return engine.is_domain_valid(domain)

    @pyaedt_function_handler()
    def get_instance_count(self, domain):
        """
        Return the number of instances in the domain for the current revision.

        Parameters
        ----------
        domain :
            ``InteractionDomain`` object for constraining the analysis parameters.

        Returns
        -------
        count : int
            Number of instances in the domain for the current revision.

        Examples
        --------
        >>> domain = aedtapp.interaction_domain()
        >>> num_instances = aedtapp.results.current_revision.get_instance_count(domain)
        """
        self._load_revision()
        engine = self.emit_project._emit_api.get_engine()
        return engine.get_instance_count(domain)

    @pyaedt_function_handler()
    def get_receiver_names(self):
        """
        Get a list of all receivers in the project.

        Parameters
        ----------
        None

        Returns
        -------
        radios:class:`list of str`
            List of receiver names.

        Examples
        --------
        >>> rxs = aedtapp.results.current_revision.get_reciver_names()
        """
        if self.revision_loaded:
            radios = self.emit_project._emit_api.get_radio_names(TxRxMode.RX, InterfererType.TRANSMITTERS_AND_EMITTERS)
        else:
            radios = None
            err_msg = self.result_mode_error()
            warnings.warn(err_msg)
            return radios
        if len(radios) == 0:
            warnings.warn("No valid receivers in the project.")
        return radios

    @pyaedt_function_handler()
    def get_interferer_names(self, interferer_type=None):
        """
        Get a list of all interfering transmitters/emitters in the project.

        Parameters
        ----------
        interferer_type : interferer_type object, optional
            Type of interferer to return. The default is ``None``, in which
            case both transmitters and emitters are returned. Options are:
                - transmitters
                - emitters
                - transmitters_and_emitters

        Returns
        -------
        radios:class:`list of str`
            List of interfering systems' names.

        Examples
        --------
        >>> transmitters = aedtapp.results.current_revision.get_interferer_names(InterfererType.TRANSMITTERS)
        >>> emitters = aedtapp.results.current_revision.get_interferer_names(InterfererType.EMITTERS)
        >>> both = aedtapp.results.current_revision.get_interferer_names(InterfererType.TRANSMITTERS_AND_EMITTERS)
        """
        if interferer_type is None:
            interferer_type = InterfererType.TRANSMITTERS_AND_EMITTERS
        if self.revision_loaded:
            radios = self.emit_project._emit_api.get_radio_names(TxRxMode.TX, interferer_type)
        else:
            radios = None
            err_msg = self.result_mode_error()
            warnings.warn(err_msg)
            return radios
        if len(radios) == 0:
            warnings.warn("No valid radios or emitters in the project.")
            return None
        return radios

    @pyaedt_function_handler()
    def get_band_names(self, radio_name, tx_rx_mode=None):
        """
        Get a list of all ``tx`` or ``rx`` bands (or waveforms) in
        a given radio/emitter.

        Parameters
        ----------
        radio_name : str
            Name of the radio/emitter.
        tx_rx_mode : :class:`emit_constants.TxRxMode`, optional
            Specifies whether to get ``tx`` or ``rx`` band names. The default
            is ``None``, in which case the names of all enabled bands are returned.

        Returns
        -------
        bands:class:`list of str`
            List of ``tx`` or ``rx`` band/waveform names.

        Examples
        --------
        >>> bands = aedtapp.results.current_revision.get_band_names('Bluetooth', TxRxMode.RX)
        >>> waveforms = aedtapp.results.current_revision.get_band_names('USB_3.x', TxRxMode.TX)
        """
        if tx_rx_mode is None:
            tx_rx_mode = TxRxMode.BOTH
        if self.revision_loaded:
            bands = self.emit_project._emit_api.get_band_names(radio_name, tx_rx_mode)
        else:
            bands = None
            self.result_mode_error()
            err_msg = self.result_mode_error()
            warnings.warn(err_msg)
            return bands
        return bands

    @pyaedt_function_handler()
    def get_active_frequencies(self, radio_name, band_name, tx_rx_mode, units=""):
        """
        Get a list of active frequencies for a ``tx`` or ``rx`` band in a radio/emitter.

        Parameters
        ----------
        radio_name : str
            Name of the radio/emitter.
        band_name : str
           Name of the band.
        tx_rx_mode : :class:`emit_constants.TxRxMode`
            Specifies whether to get ``tx`` or ``rx`` radio frequencies.
        units : str, optional
            Units for the frequencies. The default is ``None`` which uses the units
            specified globally for the project.

        Returns
        -------
        freqs : List of float
            List of ``tx`` or ``rx`` radio/emitter frequencies.

        Examples
        --------
        >>> freqs = aedtapp.results.current_revision.get_active_frequencies(
                'Bluetooth', 'Rx - Base Data Rate', TxRxMode.RX)
        """
        if tx_rx_mode is None or tx_rx_mode == TxRxMode.BOTH:
            raise ValueError("The mode type must be specified as either Tx or Rx.")
        if self.revision_loaded:
            freqs = self.emit_project._emit_api.get_active_frequencies(radio_name, band_name, tx_rx_mode, units)
        else:
            freqs = None
            err_msg = self.result_mode_error()
            warnings.warn(err_msg)
            return freqs
        return freqs

    @property
    def notes(self):
        """
        Add notes to the revision.

        Examples
        --------
        >>> aedtapp.results.current_revision.notes = "Added a filter to the WiFi Radio."
        >>> aedtapp.results.current_revision.notes
        'Added a filter to the WiFi Radio.'
        """
        design = self.emit_project.odesign
        return design.GetResultNotes(self.name)

    @notes.setter
    def notes(self, notes):
        self.emit_project.odesign.SetResultNotes(self.name, notes)
        self.emit_project.save_project()

    @property
    def n_to_1_limit(self):
        """
        Maximum number of interference combinations to run per receiver for N to 1.

        - A value of ``0`` disables N to 1 entirely.
        - A value of  ``-1`` allows unlimited N to 1. (N is set to the maximum.)

        Examples
        --------
        >>> aedtapp.results.current_revision.n_to_1_limit = 2**20
        >>> aedtapp.results.current_revision.n_to_1_limit
        1048576
        """
        if self.emit_project._aedt_version < "2024.1":  # pragma: no cover
            raise RuntimeError("This function is only supported in AEDT version 2024.1 and later.")
        if self.revision_loaded:
            engine = self.emit_project._emit_api.get_engine()
            max_instances = engine.n_to_1_limit
        else:  # pragma: no cover
            max_instances = None
        return max_instances

    @n_to_1_limit.setter
    def n_to_1_limit(self, max_instances):
        if self.emit_project._aedt_version < "2024.1":  # pragma: no cover
            raise RuntimeError("This function is only supported in AEDT version 2024.1 and later.")
        if self.revision_loaded:
            engine = self.emit_project._emit_api.get_engine()
            engine.n_to_1_limit = max_instances

    @pyaedt_function_handler()
    def interference_type_classification(self, domain, use_filter=False, filter_list=None):  # pragma: no cover
        """
        Classify interference type as according to inband/inband,
        out of band/in band, inband/out of band, and out of band/out of band.

        Parameters
        ----------
            domain :
                ``InteractionDomain`` object for constraining the analysis parameters.
            use_filter : bool, optional
                Whether filtering is being used. The default is ``False``.
            filter_list : list, optional
                List of filter values selected by the user via the GUI if filtering is in use.

        Returns
        -------
            power_matrix : list
                List of worst case interference power at Rx.
            all_colors : list
                List of color classification of interference types.

        Examples
        --------
        >>> interference_results = rev.interference_type_classification(domain)
        """
        power_matrix = []
        all_colors = []

        # Get project results and radios
        modeRx = TxRxMode.RX
        modeTx = TxRxMode.TX
        tx_interferer = InterfererType().TRANSMITTERS
        rx_radios = self.get_receiver_names()
        tx_radios = self.get_interferer_names(tx_interferer)
        radios = self.emit_project.modeler.components.get_radios()

        for tx_radio in tx_radios:
            rx_powers = []
            rx_colors = []
            for rx_radio in rx_radios:
                # powerAtRx is the same for all Rx bands, so just use first one
                rx_bands = self.get_band_names(rx_radio, modeRx)
                rx_band_objects = radios[rx_radio].bands()
                if tx_radio == rx_radio:
                    # skip self-interaction
                    rx_powers.append("N/A")
                    rx_colors.append("white")
                    continue

                max_power = -200
                tx_bands = self.get_band_names(tx_radio, modeTx)

                for i, rx_band in enumerate(rx_bands):
                    # Find the highest power level at the Rx input due to each Tx Radio.
                    # Can look at any Rx freq since susceptibility won't impact
                    # powerAtRx, but need to look at all tx channels since coupling
                    # can change over a transmitter's bandwidth
                    rx_freq = self.get_active_frequencies(rx_radio, rx_band, modeRx)[0]

                    # The start and stop frequencies define the Band's extents,
                    # while the active frequencies are a subset of the Band's frequencies
                    # being used for this specific project as defined in the Radio's Sampling.
                    rx_start_freq = radios[rx_radio].band_start_frequency(rx_band_objects[i])
                    rx_stop_freq = radios[rx_radio].band_stop_frequency(rx_band_objects[i])
                    rx_channel_bandwidth = radios[rx_radio].band_channel_bandwidth(rx_band_objects[i])

                    for tx_band in tx_bands:
                        domain.set_receiver(rx_radio, rx_band)
                        domain.set_interferer(tx_radio, tx_band)
                        interaction = self.run(domain)
                        # check for valid interaction, this would catch any disabled radio pairs
                        if not interaction.is_valid():
                            continue

                        domain.set_receiver(rx_radio, rx_band, rx_freq)
                        tx_freqs = self.get_active_frequencies(tx_radio, tx_band, modeTx)
                        for tx_freq in tx_freqs:
                            domain.set_interferer(tx_radio, tx_band, tx_freq)
                            instance = interaction.get_instance(domain)
                            if not instance.has_valid_values():
                                # check for saturation somewhere in the chain
                                # set power so its flagged as strong interference
                                if instance.get_result_warning() == "An amplifier was saturated.":
                                    max_power = 200
                                else:
                                    # other warnings (e.g. no path from Tx to Rx,
                                    # no power received, error in configuration, etc)
                                    # should just be skipped
                                    continue
                            else:
                                tx_prob = instance.get_largest_emi_problem_type().replace(" ", "").split(":")[1]
                                power = instance.get_value(ResultType.EMI)
                            if (
                                rx_start_freq - rx_channel_bandwidth / 2
                                <= tx_freq
                                <= rx_stop_freq + rx_channel_bandwidth / 2
                            ):
                                rx_prob = "In-band"
                            else:
                                rx_prob = "Out-of-band"
                            prob_filter_val = tx_prob + ":" + rx_prob

                            # Check if problem type is in filtered list of problem types to analyze
                            if use_filter:
                                in_filters = any(prob_filter_val in sublist for sublist in filter_list)
                            else:
                                in_filters = True

                            # Save the worst case interference values
                            if power > max_power and in_filters:
                                max_power = power
                                largest_rx_prob = rx_prob
                                prob = instance.get_largest_emi_problem_type()
                                largest_tx_prob = prob.replace(" ", "").split(":")

                if max_power > -200:
                    rx_powers.append(max_power)

                    if largest_tx_prob[-1] == "TxFundamental" and largest_rx_prob == "In-band":
                        rx_colors.append("red")
                    elif largest_tx_prob[-1] != "TxFundamental" and largest_rx_prob == "In-band":
                        rx_colors.append("orange")
                    elif largest_tx_prob[-1] == "TxFundamental" and not (largest_rx_prob == "In-band"):
                        rx_colors.append("yellow")
                    elif largest_tx_prob[-1] != "TxFundamental" and not (largest_rx_prob == "In-band"):
                        rx_colors.append("green")
                else:
                    rx_powers.append("<= -200")
                    rx_colors.append("white")

            all_colors.append(rx_colors)
            power_matrix.append(rx_powers)

        return all_colors, power_matrix

    @pyaedt_function_handler()
    def protection_level_classification(
        self,
        domain,
        global_protection_level=True,
        global_levels=None,
        protection_levels=None,
        use_filter=False,
        filter_list=None,
    ):  # pragma: no cover
        """
        Classify worst-case power at each Rx radio according to interference type.

        Options for interference type are `inband/inband, out of band/in band,
        inband/out of band, and out of band/out of band.

        Parameters
        ----------
            domain :
                ``InteractionDomain`` object for constraining the analysis parameters.
            global_protection_level : bool, optional
                Whether to use the same protection levels for all radios. The default is ``True``.
            global_levels : list, optional
                List of protection levels to use for all radios.
            protection_levels : dict, optional
                Dictionary of protection levels for each Rx radio.
            use_filter : bool, optional
                Whether to use filtering. The default is ``False``.
            filter_list : list, optional
                List of filter values selected by the user via the GUI if filtering is in use.

        Returns
        -------
            power_matrix : list
                List of worst case interference according to power at each Rx radio.
            all_colors : list
                List of color classification of protection level.

        Examples
        --------
        >>> protection_results = rev.protection_level_classification(domain)
        """
        power_matrix = []
        all_colors = []

        # Get project results and radios
        modeRx = TxRxMode.RX
        modeTx = TxRxMode.TX
        mode_power = ResultType.POWER_AT_RX
        tx_interferer = InterfererType().TRANSMITTERS
        rx_radios = self.get_receiver_names()
        tx_radios = self.get_interferer_names(tx_interferer)

        if global_protection_level and global_levels == None:
            damage_threshold = 30
            overload_threshold = 4
            intermod_threshold = -20
        elif global_protection_level:
            damage_threshold = global_levels[0]
            overload_threshold = global_levels[1]
            intermod_threshold = global_levels[2]

        for tx_radio in tx_radios:
            rx_powers = []
            rx_colors = []
            for rx_radio in rx_radios:
                # powerAtRx is the same for all Rx bands, so just
                # use the first one
                if not (global_protection_level):
                    damage_threshold = protection_levels[rx_radio][0]
                    overload_threshold = protection_levels[rx_radio][1]
                    intermod_threshold = protection_levels[rx_radio][2]

                rx_band = self.get_band_names(rx_radio, modeRx)[0]
                if tx_radio == rx_radio:
                    # skip self-interaction
                    rx_powers.append("N/A")
                    rx_colors.append("white")
                    continue

                max_power = -200
                tx_bands = self.get_band_names(tx_radio, modeTx)

                for tx_band in tx_bands:
                    # Find the highest power level at the Rx input due to each Tx Radio.
                    # Can look at any Rx freq since susceptibility won't impact
                    # powerAtRx, but need to look at all tx channels since coupling
                    # can change over a transmitter's bandwidth
                    rx_freq = self.get_active_frequencies(rx_radio, rx_band, modeRx)[0]
                    domain.set_receiver(rx_radio, rx_band)
                    domain.set_interferer(tx_radio, tx_band)
                    interaction = self.run(domain)
                    # check for valid interaction, this would catch any disabled radio pairs
                    if not interaction.is_valid():
                        continue
                    domain.set_receiver(rx_radio, rx_band, rx_freq)
                    tx_freqs = self.get_active_frequencies(tx_radio, tx_band, modeTx)

                    power_list = []

                    for tx_freq in tx_freqs:
                        domain.set_interferer(tx_radio, tx_band, tx_freq)
                        instance = interaction.get_instance(domain)
                        if not instance.has_valid_values():
                            # check for saturation somewhere in the chain
                            # set power so its flagged as "damage threshold"
                            if instance.get_result_warning() == "An amplifier was saturated.":
                                max_power = 200
                            else:
                                # other warnings (e.g. no path from Tx to Rx,
                                # no power received, error in configuration, etc)
                                # should just be skipped
                                continue
                        else:
                            power = instance.get_value(mode_power)

                        if power > damage_threshold:
                            classification = "damage"
                        elif power > overload_threshold:
                            classification = "overload"
                        elif power > intermod_threshold:
                            classification = "intermodulation"
                        else:
                            classification = "desensitization"

                        power_list.append(power)

                        if use_filter:
                            filtering = classification in filter_list
                        else:
                            filtering = True

                        if power > max_power and filtering:
                            max_power = power

                # If the worst case for the band-pair is below the power thresholds, then
                # there are no interference issues and no offset is required.
                if max_power > -200:
                    rx_powers.append(max_power)
                    if max_power > damage_threshold:
                        rx_colors.append("red")
                    elif max_power > overload_threshold:
                        rx_colors.append("orange")
                    elif max_power > intermod_threshold:
                        rx_colors.append("yellow")
                    else:
                        rx_colors.append("green")
                else:
                    rx_powers.append("< -200")
                    rx_colors.append("white")

            all_colors.append(rx_colors)
            power_matrix.append(rx_powers)

        return all_colors, power_matrix

    def get_emi_category_filter_enabled(self, category: EmiCategoryFilter) -> bool:
        """Get whether the EMI category filter is enabled.

        Parameters
        ----------
        category : :class:`EmiCategoryFilter`
            EMI category filter.

        Returns
        -------
        bool
            ``True`` when the EMI category filter is enabled, ``False`` otherwise.
        """
        if self.emit_project._aedt_version < "2024.1":  # pragma: no cover
            raise RuntimeError("This function is only supported in AEDT version 2024 R1 and later.")
        engine = self.emit_project._emit_api.get_engine()
        return engine.get_emi_category_filter_enabled(category)

    def set_emi_category_filter_enabled(self, category: EmiCategoryFilter, enabled: bool):
        """Set whether the EMI category filter is enabled.

        Parameters
        ----------
        category : :class:`EmiCategoryFilter`
            EMI category filter.
        enabled : bool
            Whether to enable the EMI category filter.
        """
        if self.emit_project._aedt_version < "2024.1":  # pragma: no cover
            raise RuntimeError("This function is only supported in AEDT version 2024 R1 and later.")
        engine = self.emit_project._emit_api.get_engine()
        engine.set_emi_category_filter_enabled(category, enabled)

    @pyaedt_function_handler
    def get_license_session(self):
        """Get a license session.

        A license session can be started with checkout(), and ended with check in().
        The `with` keyword can also be used, where checkout() is called on enter, and check in() is called on exit.

        Avoids having to wait for license check in and checkout when doing many runs.

        Examples
        --------
        with revision.get_license_session():
            domain = aedtapp.interaction_domain()
            revision.run(domain)
        """
        if self.emit_project._aedt_version < "2024.2":  # pragma: no cover
            raise RuntimeError("This function is only supported in AEDT version 2024 R2 and later.")
        engine = self.emit_project._emit_api.get_engine()
        return engine.license_session()

    def error_if_below_aedt_version(version: int):
        def decorator(func):
            def wrapper(self, *args, **kwargs):
                if self.aedt_version > version:
                    result = func(self, *args, **kwargs)
                    return result
                else:
                    raise RuntimeError(f"This function is only supported in AEDT version {version} and later.")

            return wrapper

        return decorator

    @pyaedt_function_handler
    @error_if_below_aedt_version(251)
    def _get_all_component_names(self) -> list[str]:
        """Gets all component names from this revision.

        Returns
        -------
        component_names: list
            List of component names.

        Examples
        --------
        >>> components = revision._get_all_component_names()
        """
        component_names = self._emit_com.GetComponentNames(self.results_index, "")
        return component_names

    @pyaedt_function_handler
    @error_if_below_aedt_version(251)
    def _get_all_top_level_node_ids(self) -> list[int]:
        """Gets all top level node ids from this revision.

        Returns
        -------
        node_ids: list
            List of top level node ids.

        Examples
        --------
        >>> top_level_node_ids = revision._get_all_top_level_node_ids()
        """
        top_level_node_names = [
            # 'Windows-*-Configuration Diagram',
            "Windows-*-Result Plot",
            # 'Windows-*-EMI Margin Plot',
            "Windows-*-Result Categorization",
            # 'Windows-*-Plot',
            # 'Windows-*-Coupling Plot',
            "Windows-*-Project Tree",
            "Windows-*-Properties",
            # 'Windows-*-JETS Search',
            "Windows-*-Antenna Coupling Matrix",
            "Windows-*-Scenario Matrix",
            "Windows-*-Scenario Details",
            "Windows-*-Interaction Diagram",
            # 'Windows-*-Link Analysis',
            # 'Windows-*-Event Log',
            # 'Windows-*-Library Tree',
            # 'Windows-*-Python Script Window',
            "RF Systems",
            "Couplings",
            # 'Analysis',
            "Simulation",
            "Scene",
        ]
        top_level_node_ids = []
        for name in top_level_node_names:
            top_level_node_id = self._emit_com.GetTopLevelNodeID(self.results_index, name)
            top_level_node_ids.append(top_level_node_id)
        return top_level_node_ids

    @pyaedt_function_handler
    @error_if_below_aedt_version(251)
    def get_all_top_level_nodes(self) -> list[EmitNode]:
        """Gets all top level nodes from this revision.

        Returns
        -------
        nodes: list
            List of top level nodes.

        Examples
        --------
        >>> top_level_nodes = revision.get_all_top_level_nodes()
        """
        top_level_node_ids = self._get_all_top_level_node_ids()
        top_level_nodes = [self._get_node(node_id) for node_id in top_level_node_ids]
        return top_level_nodes

    @pyaedt_function_handler
    @error_if_below_aedt_version(251)
    def get_all_component_nodes(self) -> list[EmitNode]:
        """Gets all component nodes from this revision.

        Returns
        -------
        component_nodes: list
            List of component nodes.

        Examples
        --------
        >>> nodes = revision.get_all_component_nodes()
        """
        component_names = self._get_all_component_names()
        component_node_ids = [self._emit_com.GetComponentNodeID(self.results_index, name) for name in component_names]
        component_nodes = [self._get_node(node_id) for node_id in component_node_ids]
        return component_nodes

    @pyaedt_function_handler
    @error_if_below_aedt_version(251)
    def _get_all_node_ids(self) -> list[int]:
        """Gets all node ids from this revision.

        Returns
        -------
        node_ids: list
            List of node ids.

        Examples
        --------
        >>> node_ids = revision._get_all_node_ids()
        """
        node_ids = []
        node_ids_to_search = []

        top_level_node_ids = self._get_all_top_level_node_ids()
        node_ids_to_search.extend(top_level_node_ids)

        component_names = self._get_all_component_names()
        component_node_ids = [self._emit_com.GetComponentNodeID(self.results_index, name) for name in component_names]
        node_ids_to_search.extend(component_node_ids)

        while len(node_ids_to_search) > 0:
            node_id_to_search = node_ids_to_search.pop()
            if node_id_to_search not in node_ids:
                node_ids.append(node_id_to_search)

                child_names = self._emit_com.GetChildNodeNames(self.results_index, node_id_to_search)
                child_ids = [
                    self._emit_com.GetChildNodeID(self.results_index, node_id_to_search, name) for name in child_names
                ]
                if len(child_ids) > 0:
                    node_ids_to_search.extend(child_ids)

        return node_ids

    @pyaedt_function_handler
    @error_if_below_aedt_version(251)
    def _get_node(self, id: int) -> EmitNode:
        """Gets a node for this revision with the given id.

        Parameters
        ----------
        id: int
            id of node to construct.

        Returns
        -------
        node: EmitNode
            The node.

        Examples
        --------
        >>> node = revision._get_node(node_id)
        """
        props = self._emit_com.GetEmitNodeProperties(self.results_index, id, True)
        props = EmitNode.props_to_dict(props)
        type = props["Type"]

        node = None
        try:
            type_class = getattr(generated, type)
            node = type_class(self.emit_project.odesign, self.results_index, id)
        except AttributeError:
            node = EmitNode(self.emit_project.odesign, self.results_index, id)
        return node

    @pyaedt_function_handler
    @error_if_below_aedt_version(251)
    def get_all_nodes(self) -> list[EmitNode]:
        """Gets all nodes for this revision.

        Returns
        -------
        nodes: list
            List of all nodes from this revision.

        Examples
        --------
        >>> nodes = revision.get_all_nodes()
        """
        ids = self._get_all_node_ids()
        nodes = [self._get_node(id) for id in ids]
        return nodes

    # Methods to get specific top level nodes
    @pyaedt_function_handler
    @error_if_below_aedt_version(251)
    def get_scene_node(self) -> EmitSceneNode:
        """Gets the Scene node for this revision.

        Returns
        -------
        node: EmitSceneNode
            The Scene node for this revision.

        Examples
        --------
        >>> scene_node = revision.get_scene_node()
        """
        scene_node_id = self._emit_com.GetTopLevelNodeID(self.results_index, "Scene")
        scene_node = self._get_node(scene_node_id)
        return scene_node

    @pyaedt_function_handler
    @error_if_below_aedt_version(251)
    def get_coupling_data_node(self) -> CouplingsNode:
        """Gets the Coupling Data node for this revision.

        Returns
        -------
        node: CouplingsNode
            The Coupling Data node for this revision.

        Examples
        --------
        >>> coupling_data_node = revision.get_coupling_data_node()
        """
        coupling_data_node_id = self._emit_com.GetTopLevelNodeID(self.results_index, "Couplings")
        coupling_data_node = self._get_node(coupling_data_node_id)
        return coupling_data_node

    @pyaedt_function_handler
    @error_if_below_aedt_version(251)
    def get_simulation_node(self) -> EmitNode:
        """Gets the Simulation node for this revision.

        Returns
        -------
        node: EmitNode
            The Simulation node for this revision.

        Examples
        --------
        >>> simulation_node = revision.get_simulation_node()
        """
        simulation_node_id = self._emit_com.GetTopLevelNodeID(self.results_index, "Simulation")
        simulation_node = self._get_node(simulation_node_id)
        return simulation_node

    @pyaedt_function_handler
    @error_if_below_aedt_version(251)
    def get_preferences_node(self) -> EmitNode:
        """Gets the Preferences node for this revision.

        Returns
        -------
        node: EmitNode
            The Preferences node for this revision.

        Examples
        --------
        >>> preferences_node = revision.get_preferences_node()
        """
        preferences_node_id = self._emit_com.GetTopLevelNodeID(self.results_index, "Preferences")
        preferences_node = self._get_node(preferences_node_id)
        return preferences_node

    @pyaedt_function_handler
    @error_if_below_aedt_version(251)
    def get_rf_systems_node(self) -> EmitNode:
        """Gets the RF Systems node for this revision.

        Returns
        -------
        node: EmitNode
            The RF Systems node for this revision.

        Examples
        --------
        >>> rf_systems_node = revision.get_rf_systems_node()
        """
        rf_systems_node_id = self._emit_com.GetTopLevelNodeID(self.results_index, "RF Systems")
        rf_systems_node = self._get_node(rf_systems_node_id)
        return rf_systems_node

    @pyaedt_function_handler
    @error_if_below_aedt_version(251)
    def get_result_plot_node(self) -> ResultPlotNode:
        """Gets the Result Plot node for this revision.

        Returns
        -------
        node: ResultPlotNode
            The Result Plot node for this revision.

        Examples
        --------
        >>> result_plot_node = revision.get_result_plot_node()
        """
        result_plot_node_id = self._emit_com.GetTopLevelNodeID(self.results_index, "Windows-*-Result Plot")
        result_plot_node = self._get_node(result_plot_node_id)
        return result_plot_node

    @pyaedt_function_handler
    @error_if_below_aedt_version(251)
    def get_result_categorization_node(self) -> EmitNode:
        """Gets the Result Categorization node for this revision.

        Returns
        -------
        node: EmitNode
            The Result Categorization node for this revision.

        Examples
        --------
        >>> result_categorization_node = revision.get_result_categorization_node()
        """
        result_categorization_node_id = self._emit_com.GetTopLevelNodeID(
            self.results_index, "Windows-*-Result Categorization"
        )
        result_categorization_node = self._get_node(result_categorization_node_id)
        return result_categorization_node

    @pyaedt_function_handler
    @error_if_below_aedt_version(251)
    def get_project_tree_node(self) -> EmitNode:
        """Gets the Project Tree node for this revision.

        Returns
        -------
        node: EmitNode
            The Project Tree node for this revision.

        Examples
        --------
        >>> project_tree_node = revision.get_project_tree_node()
        """
        project_tree_node_id = self._emit_com.GetTopLevelNodeID(self.results_index, "Windows-*-Project Tree")
        project_tree_node = self._get_node(project_tree_node_id)
        return project_tree_node

    @pyaedt_function_handler
    @error_if_below_aedt_version(251)
    def get_properties_node(self) -> EmitNode:
        """Gets the Properties node for this revision.

        Returns
        -------
        node: EmitNode
            The Properties node for this revision.

        Examples
        --------
        >>> properties_node = revision.get_properties_node()
        """
        properties_node_id = self._emit_com.GetTopLevelNodeID(self.results_index, "Windows-*-Properties")
        properties_node = self._get_node(properties_node_id)
        return properties_node

    @pyaedt_function_handler
    @error_if_below_aedt_version(251)
    def get_antenna_coupling_matrix_node(self) -> EmitNode:
        """Gets the Antenna Coupling Matrix node for this revision.

        Returns
        -------
        node: EmitNode
            The Antenna Coupling Matrix node for this revision.

        Examples
        --------
        >>> antenna_coupling_matrix_node = revision.get_antenna_coupling_matrix_node()
        """
        antenna_coupling_matrix_node_id = self._emit_com.GetTopLevelNodeID(
            self.results_index, "Windows-*-Antenna Coupling Matrix"
        )
        antenna_coupling_matrix_node = self._get_node(antenna_coupling_matrix_node_id)
        return antenna_coupling_matrix_node

    @pyaedt_function_handler
    @error_if_below_aedt_version(251)
    def get_scenario_matrix_node(self) -> EmitNode:
        """Gets the Scenario Matrix node for this revision.

        Returns
        -------
        node: EmitNode
            The Scenario Matrix node for this revision.

        Examples
        --------
        >>> scenario_matrix_node = revision.get_scenario_matrix_node()
        """
        scenario_matrix_node_id = self._emit_com.GetTopLevelNodeID(self.results_index, "Windows-*-Scenario Matrix")
        scenario_matrix_node = self._get_node(scenario_matrix_node_id)
        return scenario_matrix_node

    @pyaedt_function_handler
    @error_if_below_aedt_version(251)
    def get_scenario_details_node(self) -> EmitNode:
        """Gets the Scenario Details node for this revision.

        Returns
        -------
        node: EmitNode
            The Scenario Details node for this revision.

        Examples
        --------
        >>> scenario_details_node = revision.get_scenario_details_node()
        """
        scenario_details_node_id = self._emit_com.GetTopLevelNodeID(self.results_index, "Windows-*-Scenario Details")
        scenario_details_node = self._get_node(scenario_details_node_id)
        return scenario_details_node

    @pyaedt_function_handler
    @error_if_below_aedt_version(251)
    def get_interaction_diagram_node(self) -> EmitNode:
        """Gets the Interaction Diagram node for this revision.

        Returns
        -------
        node: EmitNode
            The Interaction Diagram node for this revision.

        Examples
        --------
        >>> interaction_diagram_node = revision.get_interaction_diagram_node()
        """
        interaction_diagram_node_id = self._emit_com.GetTopLevelNodeID(
            self.results_index, "Windows-*-Interaction Diagram"
        )
        interaction_diagram_node = self._get_node(interaction_diagram_node_id)
        return interaction_diagram_node<|MERGE_RESOLUTION|>--- conflicted
+++ resolved
@@ -124,16 +124,8 @@
             val = lambda s: s.split("=", 1)[1]
             props = {key(s): val(s) for s in raw_props}
 
-<<<<<<< HEAD
             self.revision_number = int(props["Revision"])
             """Unique revision number from the EMIT design"""
-=======
-            self.timestamp = props["Timestamp"]
-            """Unique timestamp for the revision."""
-
-            self.name = name
-            """Name of the revision."""
->>>>>>> f5b57803
 
             self.timestamp = props["Timestamp"]
             """Unique timestamp for the revision"""
