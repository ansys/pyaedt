--- conflicted
+++ resolved
@@ -1015,17 +1015,11 @@
         node = None
         try:
             if node_type == "RadioNode" and props["IsEmitter"] == "true":
-<<<<<<< HEAD
                 type_class = EmitterNode
                 # TODO: enable when we add ReadOnlyNodes
                 #if prefix == "":
                     #type_class = EmitterNode
                 #else:
-=======
-                if prefix == "":
-                    type_class = EmitterNode
-                # else:
->>>>>>> a44496ed
                 #    type_class = ReadOnlyEmitterNode
                 node = type_class(self.emit_project, self.results_index, node_id)
             elif node_type == "Band" and props["IsEmitterBand"] == "true":
