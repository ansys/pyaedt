# -*- coding: utf-8 -*-
#
# Copyright (C) 2021 - 2025 ANSYS, Inc. and/or its affiliates.
# SPDX-License-Identifier: MIT
#
#
# Permission is hereby granted, free of charge, to any person obtaining a copy
# of this software and associated documentation files (the "Software"), to deal
# in the Software without restriction, including without limitation the rights
# to use, copy, modify, merge, publish, distribute, sublicense, and/or sell
# copies of the Software, and to permit persons to whom the Software is
# furnished to do so, subject to the following conditions:
#
# The above copyright notice and this permission notice shall be included in all
# copies or substantial portions of the Software.
#
# THE SOFTWARE IS PROVIDED "AS IS", WITHOUT WARRANTY OF ANY KIND, EXPRESS OR
# IMPLIED, INCLUDING BUT NOT LIMITED TO THE WARRANTIES OF MERCHANTABILITY,
# FITNESS FOR A PARTICULAR PURPOSE AND NONINFRINGEMENT. IN NO EVENT SHALL THE
# AUTHORS OR COPYRIGHT HOLDERS BE LIABLE FOR ANY CLAIM, DAMAGES OR OTHER
# LIABILITY, WHETHER IN AN ACTION OF CONTRACT, TORT OR OTHERWISE, ARISING FROM,
# OUT OF OR IN CONNECTION WITH THE SOFTWARE OR THE USE OR OTHER DEALINGS IN THE
# SOFTWARE.

"""This module contains the ``Hfss`` class."""

from enum import Enum
import math
from pathlib import Path
import tempfile
from typing import Optional
from typing import Union
import warnings

import numpy as np

from ansys.aedt.core.application.analysis_3d import FieldAnalysis3D
from ansys.aedt.core.application.analysis_hf import ScatteringMethods
from ansys.aedt.core.base import PyAedtBase
from ansys.aedt.core.generic.constants import InfiniteSphereType
from ansys.aedt.core.generic.constants import SolutionsHfss
from ansys.aedt.core.generic.data_handlers import _dict2arg
from ansys.aedt.core.generic.data_handlers import str_to_bool
from ansys.aedt.core.generic.data_handlers import variation_string_to_dict
from ansys.aedt.core.generic.file_utils import generate_unique_name
from ansys.aedt.core.generic.file_utils import open_file
from ansys.aedt.core.generic.file_utils import parse_excitation_file
from ansys.aedt.core.generic.file_utils import read_configuration_file
from ansys.aedt.core.generic.general_methods import pyaedt_function_handler
from ansys.aedt.core.generic.numbers_utils import Quantity
from ansys.aedt.core.generic.numbers_utils import _units_assignment
from ansys.aedt.core.generic.numbers_utils import is_number
from ansys.aedt.core.generic.settings import settings
from ansys.aedt.core.internal.errors import AEDTRuntimeError
from ansys.aedt.core.internal.errors import GrpcApiError
from ansys.aedt.core.mixins import CreateBoundaryMixin
from ansys.aedt.core.modeler import cad
from ansys.aedt.core.modeler.cad.component_array import ComponentArray
from ansys.aedt.core.modeler.cad.components_3d import UserDefinedComponent
from ansys.aedt.core.modeler.geometry_operators import GeometryOperators
from ansys.aedt.core.modules.boundary.common import BoundaryObject
from ansys.aedt.core.modules.boundary.hfss_boundary import FarFieldSetup
from ansys.aedt.core.modules.boundary.hfss_boundary import NearFieldSetup
from ansys.aedt.core.modules.boundary.hfss_boundary import WavePort
from ansys.aedt.core.modules.boundary.layout_boundary import NativeComponentObject
from ansys.aedt.core.modules.setup_templates import SetupKeys


<<<<<<< HEAD
class NearFieldType(str, Enum):
    Sphere = "NearFieldSphere"
    Box = "NearFieldBox"
    Rectangle = "NearFieldRectangle"
    Line = "NearFieldLine"
    Points = "NearFieldPoints"


class Hfss(FieldAnalysis3D, ScatteringMethods, CreateBoundaryMixin):
=======
class Hfss(FieldAnalysis3D, ScatteringMethods, CreateBoundaryMixin, PyAedtBase):
>>>>>>> 712cc33a
    """Provides the HFSS application interface.

    This class allows you to create an interactive instance of HFSS and
    connect to an existing HFSS design or create a new HFSS design if
    one does not exist.

    Parameters
    ----------
    project : str, optional
        Name of the project to select or the full path to the project
        or AEDTZ archive to open. The default is ``None``, in which
        case an attempt is made to get an active project. If no
        projects are present, an empty project is created.
    design : str, optional
        Name of the design to select. The default is ``None``, in
        which case an attempt is made to get an active design. If no
        designs are present, an empty design is created.
    solution_type : str, optional
        Solution type to apply to the design. The default is
        ``None``, in which case the user-defined
        default type is applied.
        Options are:

        - "Terminal"
        - "Modal"
        - "SBR+"
        - "Transient"
        - "Eigenmode"

    setup : str, optional
        Name of the setup to use as the nominal. The default is
        ``None``, in which case the active setup is used or
        nothing is used.
    version : str, int, float, optional
        Version of AEDT to use. The default is ``None``, in which case
        the active version or latest installed version is used.
        This parameter is ignored when a script is launched within AEDT.
        Examples of input values are ``252``, ``25.2``, ``2025.2``, ``"2025.2"``.
    non_graphical : bool, optional
        Whether to run AEDT in non-graphical mode. The default
        is ``False``, in which case AEDT is launched in graphical mode.
        This parameter is ignored when a script is launched within AEDT.
    new_desktop : bool, optional
        Whether to launch an instance of AEDT in a new thread, even if
        another instance of the ``specified_version`` is active on the
        machine. The default is ``False``. This parameter is ignored when
        a script is launched within AEDT.
    close_on_exit : bool, optional
        Whether to release AEDT on exit. The default is ``False``.
    student_version : bool, optional
        Whether to open the AEDT student version. The default is
        ``False``. This parameter is ignored when a script is launched
        within AEDT.
    machine : str, optional
        Machine name to connect the oDesktop session to. This parameter works only on
        2022 R2 or later. The remote Server must be up and running with the command
        `"ansysedt.exe -grpcsrv portnum"`. If the machine is `"localhost"`, the server
        starts if it is not present.
    port : int, optional
        Port number on which to start the oDesktop communication on an already existing server.
        This parameter is ignored when creating a new server. It works only in 2022 R2 or later.
        The remote server must be up and running with the command `"ansysedt.exe -grpcsrv portnum"`.
    aedt_process_id : int, optional
        Process ID for the instance of AEDT to point PyAEDT at. The default is
        ``None``. This parameter is only used when ``new_desktop = False``.
    remove_lock : bool, optional
        Whether to remove lock to project before opening it or not.
        The default is ``False``, which means to not unlock
        the existing project if needed and raise an exception.

    Examples
    --------
    Create an instance of HFSS and connect to an existing HFSS
    design or create a new HFSS design if one does not exist.

    >>> from ansys.aedt.core import Hfss
    >>> hfss = Hfss()
    PyAEDT INFO: No project is defined...
    PyAEDT INFO: Active design is set to...


    Create an instance of HFSS and link to a project named
    ``HfssProject``. If this project does not exist, create one with
    this name.

    >>> hfss = Hfss("HfssProject")
    PyAEDT INFO: Project HfssProject has been created.
    PyAEDT INFO: No design is present. Inserting a new design.
    PyAEDT INFO: Added design ...


    Create an instance of HFSS and link to a design named
    ``HfssDesign1`` in a project named ``HfssProject``.

    >>> hfss = Hfss("HfssProject", "HfssDesign1")
    PyAEDT INFO: Added design 'HfssDesign1' of type HFSS.


    Create an instance of HFSS and open the specified project,
    which is named ``"myfile.aedt"``.

    >>> hfss = Hfss("myfile.aedt")
    PyAEDT INFO: Project myfile has been created.
    PyAEDT INFO: No design is present. Inserting a new design.
    PyAEDT INFO: Added design...


    Create an instance of HFSS using the 2025 R1 release and open
    the specified project, which is named ``"myfile2.aedt"``.

    >>> hfss = Hfss(version=252, project="myfile2.aedt")
    PyAEDT INFO: Project myfile2 has been created.
    PyAEDT INFO: No design is present. Inserting a new design.
    PyAEDT INFO: Added design...


    Create an instance of HFSS using the 2025 R1 student version and open
    the specified project, which is named ``"myfile3.aedt"``.

    >>> hfss = Hfss(version="252", project="myfile3.aedt", student_version=True)
    PyAEDT INFO: Project myfile3 has been created.
    PyAEDT INFO: No design is present. Inserting a new design.
    PyAEDT INFO: Added design...

    """

    @pyaedt_function_handler(
        designname="design",
        projectname="project",
        specified_version="version",
        setup_name="setup",
        new_desktop_session="new_desktop",
    )
    def __init__(
        self,
        project=None,
        design=None,
        solution_type=None,
        setup=None,
        version=None,
        non_graphical=False,
        new_desktop=False,
        close_on_exit=False,
        student_version=False,
        machine="",
        port=0,
        aedt_process_id=None,
        remove_lock=False,
    ):
        FieldAnalysis3D.__init__(
            self,
            "HFSS",
            project,
            design,
            solution_type,
            setup,
            version,
            non_graphical,
            new_desktop,
            close_on_exit,
            student_version,
            machine,
            port,
            aedt_process_id,
            remove_lock=remove_lock,
        )
        ScatteringMethods.__init__(self, self)
        self._field_setups = []
        self.component_array = {}
        self.component_array_names = list(self.get_oo_name(self.odesign, "Model"))
        for component_array in self.component_array_names:
            self.component_array[component_array] = ComponentArray(self, component_array)

    def _init_from_design(self, *args, **kwargs):
        self.__init__(*args, **kwargs)

    @pyaedt_function_handler
    # NOTE: Extend Mixin behaviour to handle HFSS excitations
    def _create_boundary(self, name, props, boundary_type):
        # Wave Port cases - return WavePort
        if boundary_type == "Wave Port":
            try:
                bound = WavePort(self, name, props)
                if not bound.create():
                    raise AEDTRuntimeError(f"Failed to create boundary {boundary_type} {name}")

                self._boundaries[bound.name] = bound
                self.logger.info(f"Boundary {boundary_type} {name} has been created.")
                return bound
            except GrpcApiError as e:
                raise AEDTRuntimeError(f"Failed to create boundary {boundary_type} {name}") from e

        # Near field cases
        if boundary_type in (
            NearFieldType.Sphere,
            NearFieldType.Box,
            NearFieldType.Rectangle,
            NearFieldType.Line,
            NearFieldType.Points,
        ):
            # Near field setup
            bound = NearFieldSetup(self, name, props, boundary_type)
            result = bound.create()
            if result:
                self.field_setups.append(bound)
                self.logger.info(f"Field setup {boundary_type} {name} has been created.")
                return bound
            raise AEDTRuntimeError(f"Failed to create near field setup {boundary_type} {name}")
        else:
            return super()._create_boundary(name, props, boundary_type)

    @property
    def field_setups(self):
        """List of AEDT radiation fields.

        Returns
        -------
        List of :class:`ansys.aedt.core.modules.boundary.hfss_boundary.FarFieldSetup` and
        :class:`ansys.aedt.core.modules.hfss_boundary.NearFieldSetup`
        """
        self._field_setups = []
        for field in self.field_setup_names:
            obj_field = self.odesign.GetChildObject("Radiation").GetChildObject(field)
            type_field = obj_field.GetPropValue("Type")
            if type_field == "Infinite Sphere":
                self._field_setups.append(FarFieldSetup(self, field, {}, "FarFieldSphere"))
            else:
                self._field_setups.append(NearFieldSetup(self, field, {}, f"NearField{type_field}"))
        # if not self._field_setups:
        #     self._field_setups = self._get_rad_fields()
        return self._field_setups

    @property
    def field_setup_names(self):
        """List of AEDT radiation field names.

        Returns
        -------
        List of str
        """
        return self.odesign.GetChildObject("Radiation").GetChildNames()

    class BoundaryType(CreateBoundaryMixin, PyAedtBase):
        """Creates and manages boundaries."""

        (
            PerfectE,
            PerfectH,
            Aperture,
            Radiation,
            Impedance,
            LayeredImp,
            LumpedRLC,
            FiniteCond,
            Hybrid,
            FEBI,
        ) = range(0, 10)

    @property
    def hybrid(self):
        """HFSS hybrid mode for the active solution.

        For instance, it must be set to ``True`` to define the solution type as 'HFSS with Hybrid and Arrays'.

        Returns
        -------
        bool
        """
        return self.design_solutions.hybrid

    @hybrid.setter
    def hybrid(self, value):
        if value != self.design_solutions.hybrid and isinstance(value, bool):
            self.design_solutions.hybrid = value

    @property
    def composite(self):
        """HFSS composite mode for the active solution.

        Returns
        -------
        bool
        """
        return self.design_solutions.composite

    @composite.setter
    def composite(self, value):
        self.design_solutions.composite = value

    @property
    def table_names(self):
        """Imported table names.

        Returns
        -------
        list of str
            List of names of all imported tables in the design.

        References
        ----------
        >>> oModule.GetValidISolutionList
        """
        table_names = []
        if self.osolution and "GetValidISolutionList" in self.osolution.__dir__():
            solution_list = self.osolution.GetValidISolutionList(True)
            if solution_list:
                table_names = [
                    item.split(" :")[0]
                    for item in solution_list
                    if not any(setup_name + " :" in item for setup_name in self.setup_names)
                ]
        return table_names

    @pyaedt_function_handler(boundary_type="opening_type")
    def set_auto_open(self, enable=True, opening_type="Radiation"):
        """Set the HFSS auto open type.

        Parameters
        ----------
        enable : bool, optional
            Whether to enable the HFSS auto open option. The default is ``True``.
        opening_type : str, optional
            Boundary type to use with auto open. Options are ``"Radiation"``,
            ``"FEBI"``, and ``"PML"``. The default is ``"Radiation"``.

        Returns
        -------
        bool
            ``True`` when successful, ``False`` when failed.

        Examples
        --------
        Enable auto open type for the PML boundary.

        >>> hfss.set_auto_open(True, "PML")
        """
        if enable and opening_type not in ["Radiation", "FEBI", "PML"]:
            raise AttributeError("Wrong boundary type. Check Documentation for valid inputs")
        return self.design_solutions.set_auto_open(enable=enable, opening_type=opening_type)

    @pyaedt_function_handler()
    def _get_unique_source_name(self, source_name, root_name):
        if not source_name:
            source_name = generate_unique_name(root_name)
        elif source_name in self.excitation_names or source_name + ":1" in self.excitation_names:
            source_name = generate_unique_name(source_name)
        return source_name

    @pyaedt_function_handler(objectname="assignment", portname="port_name")
    def _create_lumped_driven(self, assignment, int_line_start, int_line_stop, impedance, port_name, renorm, deemb):
        assignment = self.modeler.convert_to_selections(assignment, True)
        # TODO: Integration line should be consistent with _create_waveport_driven
        start = [str(i) + self.modeler.model_units for i in int_line_start]
        stop = [str(i) + self.modeler.model_units for i in int_line_stop]
        props = {}
        if isinstance(assignment[0], str):
            props["Objects"] = assignment
        else:
            props["Faces"] = assignment
        props["DoDeembed"] = deemb
        props["RenormalizeAllTerminals"] = renorm
        if renorm:
            props["Modes"] = {
                "Mode1": {
                    "ModeNum": 1,
                    "UseIntLine": True,
                    "IntLine": {"Start": start, "End": stop},
                    "AlignmentGroup": 0,
                    "CharImp": "Zpi",
                    "RenormImp": str(impedance) + "ohm",
                }
            }
        else:
            props["Modes"] = {
                "Mode1": {
                    "ModeNum": 1,
                    "UseIntLine": True,
                    "IntLine": {"Start": start, "End": stop},
                    "AlignmentGroup": 0,
                    "CharImp": "Zpi",
                }
            }

        props["ShowReporterFilter"] = False
        props["ReporterFilter"] = [True]
        props["Impedance"] = str(impedance) + "ohm"
        return self._create_boundary(port_name, props, "Lumped Port")

    @pyaedt_function_handler(objectname="assignment", portname="port_name")
    def _create_port_terminal(
        self,
        assignment,
        int_line_stop,
        port_name,
        renorm=True,
        deembed=None,
        iswaveport=False,
        impedance=None,
        terminals_rename=True,
    ):
        ref_conductors = self.modeler.convert_to_selections(int_line_stop, True)
        props = {}
        props["Faces"] = int(assignment)
        props["IsWavePort"] = iswaveport
        props["ReferenceConductors"] = ref_conductors
        props["RenormalizeModes"] = True
        ports = list(self.oboundary.GetExcitationsOfType("Terminal"))
        boundary = self._create_boundary(port_name, props, "AutoIdentify")
        if boundary:
            new_ports = list(self.oboundary.GetExcitationsOfType("Terminal"))
            terminals = [i for i in new_ports if i not in ports]
            for count, terminal in enumerate(terminals, start=1):
                props_terminal = {}
                props_terminal["TerminalResistance"] = "50ohm"
                props_terminal["ParentBndID"] = boundary.name
                terminal_name = terminal

                if impedance:
                    props_terminal["TerminalResistance"] = str(impedance) + "ohm"
                    properties = [
                        "NAME:AllTabs",
                        [
                            "NAME:HfssTab",
                            ["NAME:PropServers", "BoundarySetup:" + terminal],
                            [
                                "NAME:ChangedProps",
                                ["NAME:Terminal Renormalizing Impedance", "Value:=", str(impedance) + "ohm"],
                            ],
                        ],
                    ]
                    try:
                        self.odesign.ChangeProperty(properties)
                    except Exception:  # pragma: no cover
                        self.logger.warning("Failed to change terminal impedance.")
                if not renorm:
                    properties = [
                        "NAME:AllTabs",
                        [
                            "NAME:HfssTab",
                            ["NAME:PropServers", "BoundarySetup:" + boundary.name],
                            [
                                "NAME:ChangedProps",
                                ["NAME:Renorm All Terminals", "Value:=", False],
                            ],
                        ],
                    ]
                    try:
                        self.odesign.ChangeProperty(properties)
                    except Exception:  # pragma: no cover
                        self.logger.warning("Failed to change normalization.")
                if terminals_rename:
                    new_name = port_name + "_T" + str(count)
                    terminal_name = new_name
                    properties = [
                        "NAME:AllTabs",
                        [
                            "NAME:HfssTab",
                            ["NAME:PropServers", "BoundarySetup:" + terminal],
                            ["NAME:ChangedProps", ["NAME:Name", "Value:=", new_name]],
                        ],
                    ]
                    try:
                        self.odesign.ChangeProperty(properties)
                    except Exception:  # pragma: no cover
                        self.logger.warning(f"Failed to rename terminal {terminal}.")
                bound = BoundaryObject(self, terminal_name, props_terminal, "Terminal")
                self._boundaries[terminal_name] = bound

            if iswaveport:
                boundary.type = "Wave Port"
            else:
                boundary.type = "Lumped Port"
            props["Faces"] = [assignment]
            if iswaveport:
                props["NumModes"] = 1
                props["UseLineModeAlignment"] = 1
            if deembed is None:
                props["DoDeembed"] = False
                if iswaveport:
                    props["DeembedDist"] = self.value_with_units(0)
            else:
                props["DoDeembed"] = True
                if iswaveport:
                    props["DeembedDist"] = self.value_with_units(deembed)
            props["RenormalizeAllTerminals"] = renorm
            props["ShowReporterFilter"] = False
            props["UseAnalyticAlignment"] = False
            boundary.auto_update = False
            boundary.props.update(props)
            boundary.auto_update = True
            boundary.update()

        return boundary

    @pyaedt_function_handler(edgelist="assignment")
    def _create_circuit_port(self, assignment, impedance, name, renorm, deemb, renorm_impedance=""):
        edgelist = self.modeler.convert_to_selections(assignment, True)
        props = dict(
            {
                "Edges": edgelist,
                "Impedance": str(impedance) + "ohm",
                "DoDeembed": deemb,
                "RenormalizeAllTerminals": renorm,
            }
        )

        if "Modal" in self.solution_type:
            if renorm:
                if isinstance(renorm_impedance, (int, float)) or "i" not in renorm_impedance:
                    renorm_imp = str(renorm_impedance) + "ohm"
                else:
                    renorm_imp = "(" + renorm_impedance + ") ohm"
            else:
                renorm_imp = "0ohm"
            props["RenormImp"] = renorm_imp
        else:
            props["TerminalIDList"] = []
        return self._create_boundary(name, props, "Circuit Port")

    @pyaedt_function_handler(objectname="assignment", portname="port_name")
    def _create_waveport_driven(
        self,
        assignment,
        int_line_start=None,
        int_line_stop=None,
        impedance=50,
        port_name="",
        renorm=True,
        nummodes=1,
        deemb_distance=0,
        characteristic_impedance="Zpi",
    ):
        if not int_line_start or not int_line_stop:
            int_line_start = []
            int_line_stop = []
        elif not isinstance(int_line_start[0], list):
            int_line_start = [int_line_start]
            int_line_stop = [int_line_stop]

        props = {}  # Used to create the argument to pass to native api: oModule.AssignWavePort()
        if isinstance(assignment, int):  # Assumes a Face ID is passed in objectname
            props["Faces"] = [assignment]
        elif isinstance(assignment, list):  # Assume [x, y, z] point is passed in objectname
            props["Faces"] = self.modeler.get_faceid_from_position(assignment)
        else:
            props["Objects"] = [assignment]
        props["NumModes"] = nummodes
        props["UseLineModeAlignment"] = False

        if deemb_distance != 0:
            props["DoDeembed"] = True
            props["DeembedDist"] = self.value_with_units(deemb_distance)
        else:
            props["DoDeembed"] = False
        props["RenormalizeAllTerminals"] = renorm
        modes = {}
        i = 1
        report_filter = []
        while i <= nummodes:
            start = None
            stop = None
            line_index = i - 1
            if (
                len(int_line_start) > line_index
                and len(int_line_stop) > line_index
                and int_line_start[line_index]
                and int_line_stop[line_index]
            ):
                useintline = True
                start = [
                    str(i) + self.modeler.model_units if type(i) in (int, float) else i
                    for i in int_line_start[line_index]
                ]
                stop = [
                    str(i) + self.modeler.model_units if type(i) in (int, float) else i
                    for i in int_line_stop[line_index]
                ]
            else:
                useintline = False
            if useintline:
                mode = {"ModeNum": i, "UseIntLine": useintline}
                if useintline:
                    mode["IntLine"] = dict({"Start": start, "End": stop})
                mode["AlignmentGroup"] = 0
                mode["CharImp"] = characteristic_impedance[line_index]
                if renorm:
                    mode["RenormImp"] = str(impedance) + "ohm"
                modes["Mode" + str(i)] = mode
            else:
                mode = {
                    "ModeNum": i,
                    "UseIntLine": False,
                    "AlignmentGroup": 0,
                    "CharImp": characteristic_impedance[line_index],
                }

                if renorm:
                    mode["RenormImp"] = str(impedance) + "ohm"
                modes["Mode" + str(i)] = mode
            report_filter.append(True)
            i += 1
        props["Modes"] = modes
        props["ShowReporterFilter"] = False
        props["ReporterFilter"] = report_filter
        props["UseAnalyticAlignment"] = False
        return self._create_boundary(port_name, props, "Wave Port")

    # Boundaries
    @pyaedt_function_handler(
        obj="assignment",
        mat="material",
        cond="conductivity",
        perm="permittivity",
        usethickness="use_thickness",
        isinfgnd="is_infinite_ground",
        istwoside="is_two_side",
        isInternal="is_internal",
        issheelElement="is_shell_element",
        usehuray="use_huray",
    )
    def assign_coating(
        self,
        assignment,
        material=None,
        conductivity=58000000,
        permittivity=1,
        use_thickness=False,
        thickness="0.1mm",
        roughness="0um",
        is_infinite_ground=False,
        is_two_side=False,
        is_internal=True,
        is_shell_element=False,
        use_huray=False,
        radius="0.5um",
        ratio="2.9",
        name=None,
    ):  # pragma: no cover
        """Assign finite conductivity to one or more objects or faces of a given material.

        .. deprecated:: 0.15.3
            Use assign_finite_conductivity method instead.

        Parameters
        ----------
        assignment : str or list
            One or more objects or faces to assign finite conductivity to.
        material : str, optional
            Material to use. The default is ``None``.
        conductivity : float, optional
            Conductivity. The default is ``58000000``.
            If no material is provided, a value must be supplied.
        permittivity : float, optional
            Permittivity. The default is ``1``. If no
            material is provided, a value must be supplied.
        use_thickness : bool, optional
            Whether to use thickness. The default is ``False``.
        thickness : str, optional
            Thickness value if ``usethickness=True``. The default is ``"0.1mm"``.
        roughness : str, optional
            Roughness value  with units. The default is ``"0um"``.
        is_infinite_ground : bool, optional
            Whether the finite conductivity is an infinite ground. The default is ``False``.
        is_two_side : bool, optional
            Whether the finite conductivity is two-sided. The default is ``False``.
        is_internal : bool, optional
            Whether the finite conductivity is internal. The default is ``True``.
        is_shell_element : bool, optional
            Whether the finite conductivity is a shell element.
            The default is ``False``.
        use_huray : bool, optional
            Whether to use a Huray coefficient. The default is ``False``.
        radius : str, optional
            Radius value if ``usehuray=True``. The default is ``"0.5um"``.
        ratio : str, optional
            Ratio value if ``usehuray=True``. The default is ``"2.9"``.
        name : str
            Name of the boundary.

        Returns
        -------
        :class:`ansys.aedt.core.modules.boundary.common.BoundaryObject`
            Boundary object.

        References
        ----------
        >>> oModule.AssignFiniteCond

        Examples
        --------
        Create two cylinders in the XY working plane and assign a copper coating of 0.2 mm to the inner cylinder and
        outer face.

        >>> from ansys.aedt.core import Hfss
        >>> from ansys.aedt.core.generic.constants import Plane
        >>> hfss = Hfss()
        >>> origin = hfss.modeler.Position(0, 0, 0)
        >>> inner = hfss.modeler.create_cylinder(Plane.XY, origin, 3, 200, 0, "inner")
        >>> outer = hfss.modeler.create_cylinder(Plane.XY, origin, 4, 200, 0, "outer")
        >>> coat = hfss.assign_finite_conductivity(
        ...     ["inner", outer.faces[2].id], "copper", use_thickness=True, thickness="0.2mm"
        ... )

        """
        warnings.warn(
            "This method is deprecated in 0.15.3. Use the assign_finite_conductivity method.",
            DeprecationWarning,
        )

        return self.assign_finite_conductivity(
            assignment,
            material,
            conductivity,
            permittivity,
            use_thickness,
            thickness,
            roughness,
            is_infinite_ground,
            is_two_side,
            is_internal,
            is_shell_element,
            use_huray,
            radius,
            ratio,
            name,
        )

    @pyaedt_function_handler()
    def assign_finite_conductivity(
        self,
        assignment,
        material=None,
        conductivity=58000000,
        permittivity=1,
        use_thickness=False,
        thickness="0.1mm",
        roughness="0um",
        is_infinite_ground=False,
        is_two_side=False,
        is_internal=True,
        is_shell_element=False,
        use_huray=False,
        radius="0.5um",
        ratio="2.9",
        height_deviation=0.0,
        name=None,
    ):
        """Assign finite conductivity to one or more objects or faces of a given material.

        Parameters
        ----------
        assignment : str or list
            One or more objects or faces to assign finite conductivity to.
        material : str, optional
            Material to use. The default is ``None``.
        conductivity : float, optional
            Conductivity. The default is ``58000000``.
            If no material is provided, a value must be supplied.
        permittivity : float, optional
            Permittivity. The default is ``1``. If no
            material is provided, a value must be supplied.
        use_thickness : bool, optional
            Whether to use thickness. The default is ``False``.
        thickness : str, optional
            Thickness value if ``usethickness=True``. The default is ``"0.1mm"``.
        roughness : int, float or str, optional
            Roughness value with units. The default is ``"0um"``.
        is_infinite_ground : bool, optional
            Whether the finite conductivity is an infinite ground. The default is ``False``.
        is_two_side : bool, optional
            Whether the finite conductivity is two-sided. The default is ``False``.
        is_internal : bool, optional
            Whether the finite conductivity is internal. The default is ``True``.
        is_shell_element : bool, optional
            Whether the finite conductivity is a shell element.
            The default is ``False``.
        use_huray : bool, optional
            Whether to use a Huray coefficient. The default is ``False``.
        radius : str, optional
            Radius value if ``usehuray=True``. The default is ``"0.5um"``.
        ratio : str, optional
            Ratio value if ``usehuray=True``. The default is ``"2.9"``.
        height_deviation : float, int or str, optional
            Height standard deviation. This parameter is only valid in SBR+ designs. The default is ``0.0``.
        name : str
            Name of the boundary.

        Returns
        -------
        :class:`ansys.aedt.core.modules.boundary.common.BoundaryObject`
            Boundary object.

        References
        ----------
        >>> oModule.AssignFiniteCond

        Examples
        --------
        Create two cylinders in the XY working plane and assign a copper coating of 0.2 mm to the inner cylinder and
        outer face.

        >>> from ansys.aedt.core import Hfss
        >>> from ansys.aedt.core.generic.constants import Plane
        >>> hfss = Hfss()
        >>> origin = hfss.modeler.Position(0, 0, 0)
        >>> inner = hfss.modeler.create_cylinder(Plane.XY, origin, 3, 200, 0, "inner")
        >>> outer = hfss.modeler.create_cylinder(Plane.XY, origin, 4, 200, 0, "outer")
        >>> coat = hfss.assign_finite_conductivity(
        ...     ["inner", outer.faces[2].id], "copper", use_thickness=True, thickness="0.2mm"
        ... )

        """
        userlst = self.modeler.convert_to_selections(assignment, True)
        lstobj = []
        lstface = []
        for selection in userlst:
            if selection in self.modeler.model_objects:
                lstobj.append(selection)
            elif isinstance(selection, int) and self.modeler._find_object_from_face_id(selection):
                lstface.append(selection)

        if not lstface and not lstobj:
            raise AEDTRuntimeError("Objects or Faces selected do not exist in the design.")

        listobjname = ""
        props = {}
        if lstobj:
            listobjname = listobjname + "_" + "_".join(lstobj)
            props["Objects"] = lstobj
        if lstface:
            props["Faces"] = lstface
            lstface = [str(i) for i in lstface]
            listobjname = listobjname + "_" + "_".join(lstface)

        if material:
            if self.materials[material]:
                props["UseMaterial"] = True
                props["Material"] = self.materials[material].name
            else:
                raise AEDTRuntimeError(f"Material '{material}' does not exist.")
        else:
            props["UseMaterial"] = False
            props["Conductivity"] = str(conductivity)
            props["Permeability"] = str(str(permittivity))

        props["UseThickness"] = use_thickness

        roughness = Quantity(roughness, self.modeler.model_units)

        if use_thickness:
            props["Thickness"] = thickness
        if use_huray:
            props["Radius"] = str(radius)
            props["Ratio"] = str(ratio)
            props["InfGroundPlane"] = False
        else:
            props["Roughness"] = roughness
            props["InfGroundPlane"] = is_infinite_ground

        props["IsTwoSided"] = is_two_side

        if is_two_side:
            props["IsShellElement"] = is_shell_element
        else:
            props["IsInternal"] = is_internal

        if self.solution_type == "SBR+":
            height_deviation = Quantity(height_deviation, self.modeler.model_units)
            props["SbrRoughSurfaceHeightStdDev"] = height_deviation
            props["SbrRoughSurfaceRoughess"] = roughness

        if not name:
            name = "Coating_" + listobjname[1:]
        return self._create_boundary(name, props, "Finite Conductivity")

    @pyaedt_function_handler()
    def assign_perfect_e(
        self,
        assignment,
        is_infinite_ground=False,
        height_deviation=0.0,
        roughness=0.0,
        name=None,
    ):
        """Assign perfect electric boundary to one or more objects or faces.

        Parameters
        ----------
        assignment : str or list
            One or more objects or faces to assign finite conductivity to.
        is_infinite_ground : bool, optional
            Whether the boundary is an infinite ground. The default is ``False``.
        height_deviation : float, int or str, optional
            Surface height standard deviation. This parameter is only valid in SBR+ designs. The default is ``0.0``.
        roughness : float, optional
            Surface roughness. This parameter is only valid in SBR+ designs. The default is ``0.0``.
        name : str, optional
            Name of the boundary. . The default is ``None``.

        Returns
        -------
        :class:`ansys.aedt.core.modules.boundary.common.BoundaryObject`
            Boundary object.

        References
        ----------
        >>> oModule.PerfectE

        Examples
        --------
        >>> from ansys.aedt.core import Hfss
        >>> from ansys.aedt.core.generic.constants import Plane
        >>> hfss = Hfss()
        >>> origin = hfss.modeler.Position(0, 0, 0)
        >>> inner = hfss.modeler.create_cylinder(Plane.XY, origin, 3, 200, 0, "inner")
        >>> coat = hfss.assign_perfect_e(["inner", outer.faces[2].id])
        """
        userlst = self.modeler.convert_to_selections(assignment, True)
        lstobj = []
        lstface = []
        for selection in userlst:
            if selection in self.modeler.model_objects:
                lstobj.append(selection)
            elif isinstance(selection, int) and self.modeler._find_object_from_face_id(selection):
                lstface.append(selection)

        if not lstface and not lstobj:
            raise AEDTRuntimeError("Objects or Faces selected do not exist in the design.")

        listobjname = ""
        props = {}
        if lstobj:
            listobjname = listobjname + "_" + "_".join(lstobj)
            props["Objects"] = lstobj
        if lstface:
            props["Faces"] = lstface
            lstface = [str(i) for i in lstface]
            listobjname = listobjname + "_" + "_".join(lstface)

        if self.solution_type == "SBR+":
            height_deviation = Quantity(height_deviation, self.modeler.model_units)
            props["SbrRoughSurfaceHeightStdDev"] = height_deviation
            props["SbrRoughSurfaceRoughess"] = roughness
        else:
            props["InfGroundPlane"] = is_infinite_ground
        if not name:
            name = "PerfectE_" + listobjname[1:]
        return self._create_boundary(name, props, "Perfect E")

    @pyaedt_function_handler()
    def assign_perfect_h(
        self,
        assignment,
        height_deviation=0.0,
        roughness=0.0,
        name=None,
    ):
        """Assign perfect magnetic boundary to one or more objects or faces.

        Parameters
        ----------
        assignment : str or list
            One or more objects or faces to assign finite conductivity to.
        height_deviation : float, int or str, optional
            Surface height standard deviation. This parameter is only valid in SBR+ designs. The default is ``0.0``.
        roughness : float, optional
            Surface roughness. This parameter is only valid in SBR+ designs. The default is ``0.0``.
        name : str, optional
            Name of the boundary. . The default is ``None``.

        Returns
        -------
        :class:`ansys.aedt.core.modules.boundary.common.BoundaryObject`
            Boundary object.

        References
        ----------
        >>> oModule.PerfectH

        Examples
        --------
        >>> from ansys.aedt.core import Hfss
        >>> from ansys.aedt.core.generic.constants import Plane
        >>> hfss = Hfss()
        >>> origin = hfss.modeler.Position(0, 0, 0)
        >>> inner = hfss.modeler.create_cylinder(Plane.XY, origin, 3, 200, 0, "inner")
        >>> coat = hfss.assign_perfect_h(["inner", outer.faces[2].id])
        """
        userlst = self.modeler.convert_to_selections(assignment, True)
        lstobj = []
        lstface = []
        for selection in userlst:
            if selection in self.modeler.model_objects:
                lstobj.append(selection)
            elif isinstance(selection, int) and self.modeler._find_object_from_face_id(selection):
                lstface.append(selection)

        if not lstface and not lstobj:
            raise AEDTRuntimeError("Objects or Faces selected do not exist in the design.")

        listobjname = ""
        props = {}
        if lstobj:
            listobjname = listobjname + "_" + "_".join(lstobj)
            props["Objects"] = lstobj
        if lstface:
            props["Faces"] = lstface
            lstface = [str(i) for i in lstface]
            listobjname = listobjname + "_" + "_".join(lstface)

        if self.solution_type == "SBR+":
            height_deviation = Quantity(height_deviation, self.modeler.model_units)
            props["SbrRoughSurfaceHeightStdDev"] = height_deviation
            props["SbrRoughSurfaceRoughess"] = roughness

        if not name:
            name = "PerfectH_" + listobjname[1:]
        return self._create_boundary(name, props, "Perfect H")

    @pyaedt_function_handler()
    def assign_layered_impedance(
        self,
        assignment,
        is_two_side=False,
        material=None,
        thickness=None,
        is_infinite_ground=False,
        is_shell_element=False,
        roughness=0.0,
        height_deviation=0.0,
        name=None,
    ):
        """Assign finite conductivity to one or more objects or faces of a given material.

        Parameters
        ----------
        assignment : str or list
            One or more objects or faces to assign finite conductivity to.
        is_two_side : bool, optional
            Whether the finite conductivity is two-sided. The default is ``False``.
        material : list or str, optional
            Material of each layer. The default is ``None``.
        thickness : float, optional
            Thickness of each layer. The default is ``None``.
        roughness : int, float or str, optional
            Roughness value with units. The default is ``"0um"``.
        is_infinite_ground : bool, optional
            Whether the finite conductivity is an infinite ground. The default is ``False``.
        is_shell_element : bool, optional
            Whether the finite conductivity is a shell element.
            The default is ``False``.
        height_deviation : float, int or str, optional
            Height standard deviation. This parameter is only valid in SBR+ designs. The default is ``0.0``.
        name : str
            Name of the boundary.

        Returns
        -------
        :class:`ansys.aedt.core.modules.boundary.common.BoundaryObject`
            Boundary object.

        References
        ----------
        >>> oModule.AssignFiniteCond

        Examples
        --------
        Create two cylinders in the XY working plane and assign a copper coating of 0.2 mm to the inner cylinder and
        outer face.

        >>> from ansys.aedt.core import Hfss
        >>> from ansys.aedt.core.generic.constants import Plane
        >>> hfss = Hfss()
        >>> origin = hfss.modeler.Position(0, 0, 0)
        >>> inner = hfss.modeler.create_cylinder(Plane.XY, origin, 3, 200, 0, "inner")
        >>> outer = hfss.modeler.create_cylinder(Plane.XY, origin, 4, 200, 0, "outer")
        >>> coat = hfss.assign_finite_conductivity(
        ...     ["inner", outer.faces[2].id], "copper", use_thickness=True, thickness="0.2mm"
        ... )

        """
        userlst = self.modeler.convert_to_selections(assignment, True)
        lstobj = []
        lstface = []
        for selection in userlst:
            if selection in self.modeler.model_objects:
                lstobj.append(selection)
            elif isinstance(selection, int) and self.modeler._find_object_from_face_id(selection):
                lstface.append(selection)

        if not lstface and not lstobj:
            raise AEDTRuntimeError("Objects or Faces selected do not exist in the design.")

        listobjname = ""
        props = {}
        if lstobj:
            listobjname = listobjname + "_" + "_".join(lstobj)
            props["Objects"] = lstobj
        if lstface:
            props["Faces"] = lstface
            lstface = [str(i) for i in lstface]
            listobjname = listobjname + "_" + "_".join(lstface)

        props["IsTwoSided"] = is_two_side
        props["IsShellElement"] = is_shell_element
        props["Frequency"] = "0GHz"

        if material is None:
            material = ["vacuum"]
        elif isinstance(material, str):
            material = [material]

        if thickness is None:
            thickness = ["1um"] * len(material)
        elif isinstance(thickness, (str, float, int)) and thickness not in ["Infinite", "PerfectE", "PerfectH"]:
            thickness = [Quantity(thickness, self.modeler.model_units)] * len(material)
        elif len(thickness) != len(material):
            raise AttributeError("Thickness and material must have the same number of elements.")

        cont = 1
        layer = {}
        num_layers = len(material)
        for mat, thick in zip(material, thickness):
            layer[f"Layer{cont}"] = {}
            if cont == num_layers and not is_two_side:
                layer[f"Layer{cont}"]["LayerType"] = thick
            else:
                layer[f"Layer{cont}"]["Thickness"] = thick
            layer[f"Layer{cont}"]["Material"] = mat
            cont += 1
        props["Layers"] = layer

        roughness = Quantity(roughness, self.modeler.model_units)

        if self.solution_type == "SBR+":
            height_deviation = Quantity(height_deviation, self.modeler.model_units)
            props["SbrRoughSurfaceHeightStdDev"] = height_deviation
            props["SbrRoughSurfaceRoughess"] = roughness
            props["Roughness"] = Quantity("0um")
        else:
            props["Roughness"] = roughness
            props["InfGroundPlane"] = is_infinite_ground
        if not name:
            name = "Coating_" + listobjname[1:]
        return self._create_boundary(name, props, "Layered Impedance")

    @pyaedt_function_handler(
        startobj="assignment",
        endobj="reference",
        sourcename="name",
        is_infinite_gnd="is_infinite_ground",
        bound_on_plane="is_boundary_on_plane",
        axisdir="start_direction",
    )
    def create_perfecte_from_objects(
        self, assignment, reference, start_direction=0, name=None, is_infinite_ground=False, is_boundary_on_plane=True
    ):
        """Create a Perfect E taking the closest edges of two objects.

        Parameters
        ----------
        assignment : str or int or :class:`ansys.aedt.core.modeler.cad.object_3d.Object3d`
            Starting object for the integration line.
        reference :  str or int or :class:`ansys.aedt.core.modeler.cad.object_3d.Object3d`
           Ending object for the integration line.
        start_direction : int or :class:`ansys.aedt.core.application.analysis.Analysis.AxisDir`, optional
            Start direction for the boundary location. It should be one of the values for
            ``Application.AxisDir``, which are: ``XNeg``, ``YNeg``,
            ``ZNeg``, ``XPos``, ``YPos``, and ``ZPos``.  The default
            is ``Application.AxisDir.XNeg``.
        name : str, optional
            Perfect E name. The default is ``None``, in which
            case a name is automatically assigned.
        is_infinite_ground : bool, optional
            Whether the Perfect E is an infinite ground. The default is ``False``.
        is_boundary_on_plane : bool, optional
            Whether to create the Perfect E on the plane orthogonal to
            the axis direction. The default is ``True``.

        Returns
        -------
        :class:`ansys.aedt.core.modules.boundary.common.BoundaryObject` or bool
            Boundary object if successful, ``False`` otherwise.

        References
        ----------
        >>> oModule.AssignPerfectE

        Examples
        --------
        Create two boxes for creating a Perfect E named ``'PerfectE'``.

        >>> box1 = hfss.modeler.create_box([0, 0, 0], [10, 10, 5], "perfect1", "Copper")
        >>> box2 = hfss.modeler.create_box([0, 0, 10], [10, 10, 5], "perfect2", "copper")
        >>> perfect_e = hfss.create_perfecte_from_objects("perfect1", "perfect2", hfss.AxisDir.ZNeg, "PerfectE")
        PyAEDT INFO: Connection Correctly created
        >>> type(perfect_e)
        <class 'from ansys.aedt.core.modules.boundary.common.BoundaryObject'>

        """
        if not self.modeler.does_object_exists(assignment) or not self.modeler.does_object_exists(reference):
            raise ValueError("One or both objects do not exist. Check and retry.")
        if self.solution_type not in (
            SolutionsHfss.DrivenModal,
            SolutionsHfss.DrivenTerminal,
            SolutionsHfss.Transient,
        ):
            raise AEDTRuntimeError("Invalid solution type.")

        sheet_name, _, _ = self.modeler._create_sheet_from_object_closest_edge(
            assignment, reference, start_direction, is_boundary_on_plane
        )

        if not name:
            name = generate_unique_name("PerfE")
        elif name in self.modeler.get_boundaries_name():
            name = generate_unique_name(name)
        return self.assign_perfect_e(assignment=sheet_name, name=name, is_infinite_ground=is_infinite_ground)

    @pyaedt_function_handler(
        startobj="assignment",
        endobject="reference",
        sourcename="name",
        bound_on_plane="is_boundary_on_plane",
        axisdir="start_direction",
    )
    def create_perfecth_from_objects(
        self, assignment, reference, start_direction=0, name=None, is_boundary_on_plane=True
    ):
        """Create a Perfect H taking the closest edges of two objects.

        Parameters
        ----------
        assignment : str or int or :class:`ansys.aedt.core.modeler.cad.object_3d.Object3d`
            Starting object for the integration line.
        reference : str or int or :class:`ansys.aedt.core.modeler.cad.object_3d.Object3d`
            Ending object for the integration line.
        start_direction : int or :class:`ansys.aedt.core.application.analysis.Analysis.AxisDir`, optional
            Start direction for the boundary location. It should be one of the values for ``Application.AxisDir``,
            which are: ``XNeg``, ``YNeg``, ``ZNeg``, ``XPos``, ``YPos``, and ``ZPos``.
            The default is ``Application.AxisDir.XNeg``.
        name : str, optional
            Perfect H name. The default is ``None``,
             in which case a name is automatically assigned.
        is_boundary_on_plane : bool, optional
            Whether to create the Perfect H on the plane
            orthogonal to the axis direction. The default is ``True``.

        Returns
        -------
        :class:`ansys.aedt.core.modules.boundary.common.BoundaryObject` or bool
            Boundary object if successful, ``False`` otherwise.

        References
        ----------
        >>> oModule.AssignPerfectH

        Examples
        --------
        Create two boxes for creating a Perfect H named ``'PerfectH'``.

        >>> box1 = hfss.modeler.create_box([0, 0, 20], [10, 10, 5], "perfect1", "Copper")
        >>> box2 = hfss.modeler.create_box([0, 0, 30], [10, 10, 5], "perfect2", "copper")
        >>> perfect_h = hfss.create_perfecth_from_objects("perfect1", "perfect2", hfss.AxisDir.ZNeg, "Perfect H")
        PyAEDT INFO: Connection Correctly created
        >>> type(perfect_h)
        <class 'from ansys.aedt.core.modules.boundary.common.BoundaryObject'>

        """
        if not self.modeler.does_object_exists(assignment) or not self.modeler.does_object_exists(reference):
            raise ValueError("One or both objects do not exist. Check and retry.")
        if self.solution_type not in (
            SolutionsHfss.DrivenModal,
            SolutionsHfss.DrivenTerminal,
            SolutionsHfss.Transient,
        ):
            raise AEDTRuntimeError("Invalid solution type.")

        sheet_name, _, _ = self.modeler._create_sheet_from_object_closest_edge(
            assignment, reference, start_direction, is_boundary_on_plane
        )
        if not name:
            name = generate_unique_name("PerfH")
        elif name in self.modeler.get_boundaries_name():
            name = generate_unique_name(name)
        return self.assign_perfect_h(assignment=sheet_name, name=name)

    @pyaedt_function_handler(sheet_list="assignment", sourcename="name", is_infinite_gnd="is_infinite_ground")
    def assign_perfecte_to_sheets(self, assignment, name=None, is_infinite_ground=False):
        """Create a Perfect E taking one sheet.

        Parameters
        ----------
        assignment : str or list
            One or more names of the sheets to apply the boundary to.
        name : str, optional
            Name of the Perfect E source. The default is ``None``.
        is_infinite_ground : bool, optional
            Whether the Perfect E is an infinite ground. The default is ``False``.

        Returns
        -------
        :class:`ansys.aedt.core.modules.boundary.common.BoundaryObject`
            Boundary object.

        References
        ----------
        >>> oModule.AssignPerfectE

        Examples
        --------
        Create a sheet and use it to create a Perfect E.
        >>> from ansys.aedt.core.generic.constants import Plane
        >>>
        >>> sheet = hfss.modeler.create_rectangle(
        ...     Plane.XY, [0, 0, -90], [10, 2], name="PerfectESheet", material="Copper"
        ... )
        >>> perfect_e_from_sheet = hfss.assign_perfecte_to_sheets(sheet.name, "PerfectEFromSheet")
        >>> type(perfect_e_from_sheet)
        <class 'from ansys.aedt.core.modules.boundary.common.BoundaryObject'>

        """
        if self.solution_type not in (
            SolutionsHfss.DrivenModal,
            SolutionsHfss.DrivenTerminal,
            SolutionsHfss.Transient,
            SolutionsHfss.SBR,
            SolutionsHfss.EigenMode,
        ):  # pragma: no cover
            raise AEDTRuntimeError("Invalid solution type.")

        assignment = self.modeler.convert_to_selections(assignment, True)
        if not name:
            name = generate_unique_name("PerfE")
        elif name in self.modeler.get_boundaries_name():
            name = generate_unique_name(name)
        return self.assign_perfect_e(assignment=assignment, name=name, is_infinite_ground=is_infinite_ground)

    @pyaedt_function_handler(sheet_list="assignment", sourcename="name")
    def assign_perfecth_to_sheets(self, assignment, name=None):
        """Assign a Perfect H to sheets.

        Parameters
        ----------
        assignment : list
            List of sheets to apply the boundary to.
        name : str, optional
            Perfect H name. The default is ``None``.

        Returns
        -------
        :class:`ansys.aedt.core.modules.boundary.common.BoundaryObject`
            Boundary object.

        References
        ----------
        >>> oModule.AssignPerfectH

        Examples
        --------
        Create a sheet and use it to create a Perfect H.

        >>> from ansys.aedt.core.generic.constants import Plane
        >>> sheet = hfss.modeler.create_rectangle(
        ...     Plane.XY, [0, 0, -90], [10, 2], name="PerfectHSheet", material="Copper"
        ... )
        >>> perfect_h_from_sheet = hfss.assign_perfecth_to_sheets(sheet.name, "PerfectHFromSheet")
        >>> type(perfect_h_from_sheet)
        <class 'from ansys.aedt.core.modules.boundary.common.BoundaryObject'>

        """
        if self.solution_type not in (
            SolutionsHfss.DrivenModal,
            SolutionsHfss.DrivenTerminal,
            SolutionsHfss.Transient,
            SolutionsHfss.SBR,
            SolutionsHfss.EigenMode,
        ):
            raise AEDTRuntimeError("Invalid solution type.")

        if not name:
            name = generate_unique_name("PerfH")
        elif name in self.modeler.get_boundaries_name():
            name = generate_unique_name(name)
        return self.assign_perfect_h(assignment=assignment, name=name)

    @pyaedt_function_handler(
        startobj="start_assignment",
        endobject="end_assignment",
        axisdir="start_direction",
        sourcename="source_name",
        is_infground="is_infinite_ground",
    )
    def create_impedance_between_objects(
        self,
        start_assignment,
        end_assignment,
        start_direction=0,
        source_name=None,
        resistance=50,
        reactance=0,
        is_infinite_ground=False,
        bound_on_plane=True,
    ):
        """Create an impedance taking the closest edges of two objects.

        Parameters
        ----------
        start_assignment : str or int or :class:`ansys.aedt.core.modeler.cad.object_3d.Object3d`
            Starting object for the integration line.
        end_assignment : str or int or :class:`ansys.aedt.core.modeler.cad.object_3d.Object3d`
            Ending object for the integration line.
        start_direction : int or :class:`ansys.aedt.core.application.analysis.Analysis.AxisDir`, optional
            Start direction for the boundary location. It should be one of the values for ``Application.AxisDir``,
            which are: ``XNeg``, ``YNeg``, ``ZNeg``, ``XPos``, ``YPos``, and ``ZPos``.
            The default is ``Application.AxisDir.XNeg``.
        source_name : str, optional
            Name of the impedance. The default is ``None``.
        resistance : float, optional
            Resistance value in ohms. The default is ``50``. If ``None``,
            this parameter is disabled.
        reactance : optional
            Reactance value in ohms. The default is ``0``. If ``None``,
            this parameter is disabled.
        is_infinite_ground : bool, optional
            Whether the impendance is an infinite ground. The default is ``False``.
        bound_on_plane : bool, optional
            Whether to create the impedance on the plane orthogonal to ``AxisDir``.
            The default is ``True``.

        Returns
        -------
        :class:`ansys.aedt.core.modules.boundary.common.BoundaryObject` or bool
            Boundary object if successful, ``False`` otherwise.

        References
        ----------
        >>> oModule.AssignImpedance

        Examples
        --------
        Create two boxes for creating an impedance named ``'ImpedanceExample'``.

        >>> box1 = hfss.modeler.create_box([0, 0, 70], [10, 10, 5], "box1", "copper")
        >>> box2 = hfss.modeler.create_box([0, 0, 80], [10, 10, 5], "box2", "copper")
        >>> impedance = hfss.create_impedance_between_objects(
        ...     "box1", "box2", hfss.AxisDir.XPos, "ImpedanceExample", 100, 50
        ... )
        PyAEDT INFO: Connection Correctly created

        """
        if not self.modeler.does_object_exists(start_assignment) or not self.modeler.does_object_exists(end_assignment):
            raise AEDTRuntimeError("One or both objects do not exist. Check and retry.")
        if self.solution_type not in (
            SolutionsHfss.DrivenModal,
            SolutionsHfss.DrivenTerminal,
            SolutionsHfss.Transient,
        ):
            raise AEDTRuntimeError("Invalid solution type.")

        sheet_name, _, _ = self.modeler._create_sheet_from_object_closest_edge(
            start_assignment, end_assignment, start_direction, bound_on_plane
        )

        if not source_name:
            source_name = generate_unique_name("Imped")
        elif source_name in self.modeler.get_boundaries_name():
            source_name = generate_unique_name(source_name)
        props = dict(
            {
                "Objects": [sheet_name],
                "Resistance": str(resistance),
                "Reactance": str(reactance),
                "InfGroundPlane": is_infinite_ground,
            }
        )
        return self._create_boundary(source_name, props, "Impedance")

    @pyaedt_function_handler(sheet_name="assignment", boundary_name="name", is_inifinite_gnd="is_inifinite_ground")
    def create_boundary(
        self, boundary_type=BoundaryType.PerfectE, assignment=None, name=None, is_inifinite_ground=False
    ):
        """Assign a boundary condition to a sheet or surface.

        This method is generally used by other methods in the ``Hfss`` class such as the
        :meth:``Hfss.assign_febi`` or :meth:``Hfss.assign_radiation_boundary_to_faces`` method.

        Parameters
        ----------
        boundary_type : int, optional
            Type of boundary condition to assign to a sheet or surface. The
            default is ``Hfss.BoundaryType.PerfectE``. Options are the properties of the
            :class:``Hfss.BoundaryType`` class. For example:

                - ``Hfss.BoundaryType.PerfectE``
                - ``Hfss.BoundaryType.PerfectH``
                - ``Hfss.BoundaryType.Radiation``
                - ``Hfss.BoundaryType.Impedance``
                - ``Hfss.BoundaryType.LumpedRLC``
                - ``Hfss.BoundaryType.FEBI``

        assignment : int, str, or list, optional
            Name of the sheet or face to assign the boundary condition to. The
            default is ``None``. You can provide an integer (face ID), a string (sheet),
            or a list of integers and strings.
        name : str, optional
            Name of the boundary. The default is ``None``.
        is_inifinite_ground : bool, optional
            Whether the boundary is an infinite ground. The default is ``False``.

        Returns
        -------
        :class:`ansys.aedt.core.modules.boundary.common.BoundaryObject`
            Boundary object.

        """
        props = {}
        assignment = self.modeler.convert_to_selections(assignment, True)
        if type(assignment) is list:
            if type(assignment[0]) is str:
                props["Objects"] = assignment
            else:
                props["Faces"] = assignment

        if boundary_type == self.BoundaryType.PerfectE:
            props["InfGroundPlane"] = is_inifinite_ground
            boundary_type = "Perfect E"
        elif boundary_type == self.BoundaryType.PerfectH:
            boundary_type = "Perfect H"
        elif boundary_type == self.BoundaryType.Aperture:
            boundary_type = "Aperture"
        elif boundary_type == self.BoundaryType.Radiation:
            props["IsFssReference"] = False
            props["IsForPML"] = False
            boundary_type = "Radiation"
        elif boundary_type == self.BoundaryType.Hybrid:
            props["IsLinkedRegion"] = False
            props["Type"] = "SBR+"
            boundary_type = "Hybrid"
        elif boundary_type == self.BoundaryType.FEBI:
            boundary_type = "FE-BI"
        else:
            return None
        return self._create_boundary(name, props, boundary_type)

    # Radiation and Hybrid
    @pyaedt_function_handler(obh_names="assignment", boundary_name="name")
    def assign_radiation_boundary_to_objects(self, assignment, name=None):
        """Assign a radiation boundary to one or more objects (usually airbox objects).

        Parameters
        ----------
        assignment : str or list or int or :class:`ansys.aedt.core.modeler.cad.object_3d.Object3d`
            One or more object names or IDs.
        name : str, optional
            Name of the boundary. The default is ``None``, in which case a name is automatically assigned.

        Returns
        -------
        :class:`ansys.aedt.core.modules.boundary.common.BoundaryObject`
            Boundary object.

        References
        ----------
        >>> oModule.AssignRadiation

        Examples
        --------
        Create a box and assign a radiation boundary to it.

        >>> radiation_box = hfss.modeler.create_box([0, -200, -200], [200, 200, 200], name="Radiation_box")
        >>> radiation = hfss.assign_radiation_boundary_to_objects("Radiation_box")
        >>> type(radiation)
        <class 'from ansys.aedt.core.modules.boundary.common.BoundaryObject'>

        """
        object_list = self.modeler.convert_to_selections(assignment, return_list=True)
        if name:
            rad_name = name
        else:
            rad_name = generate_unique_name("Rad_")
        return self.create_boundary(self.BoundaryType.Radiation, object_list, rad_name)

    @pyaedt_function_handler(obj_names="assignment", boundary_name="name")
    def assign_hybrid_region(self, assignment, name=None, hybrid_region="SBR+"):
        """Assign a hybrid region to one or more objects.

        Parameters
        ----------
        assignment : str or list or int or :class:`ansys.aedt.core.modeler.cad.object_3d.Object3d`
            One or more object names or IDs.
        name : str, optional
            Name of the boundary. The default is ``None``, in which case a name is automatically assigned.
        hybrid_region : str, optional
            Hybrid region to assign. The default is `"SBR+"``. Options are ``"IE"``, ``"PO"``
            and ``"SBR+"``.

        Returns
        -------
        :class:`ansys.aedt.core.modules.boundary.common.BoundaryObject`
            Boundary object.

        References
        ----------
        >>> oModule.AssignHybridRegion

        Examples
        --------
        Create a box and assign a hybrid boundary to it.

        >>> box = hfss.modeler.create_box([0, -200, -200], [200, 200, 200], name="Radiation_box")
        >>> sbr_box = hfss.assign_hybrid_region("Radiation_box")
        >>> type(sbr_box)
        <class 'from ansys.aedt.core.modules.boundary.common.BoundaryObject'>

        """
        object_list = self.modeler.convert_to_selections(assignment, return_list=True)
        if name:
            region_name = name
        else:
            region_name = generate_unique_name("Hybrid_")
        bound = self.create_boundary(self.BoundaryType.Hybrid, object_list, region_name)
        if hybrid_region != "SBR+":
            bound.props["Type"] = hybrid_region
        return bound

    @pyaedt_function_handler(obj_names="assignment", boundary_name="name")
    def assign_febi(self, assignment, name=None):
        """Assign an FE-BI region to one or more objects.

        Parameters
        ----------
        assignment : str or list or int or :class:`ansys.aedt.core.modeler.cad.object_3d.Object3d`
            One or more object names or IDs.
        name : str, optional
            Name of the boundary. The default is ``None``, in which case a name is automatically assigned.

        Returns
        -------
        :class:`ansys.aedt.core.modules.boundary.common.BoundaryObject`
            Boundary object.

        References
        ----------
        >>> oModule.AssignFEBI

        Examples
        --------
        Create a box and assign an FE-BI boundary to it.

        >>> box = hfss.modeler.create_box([0, -200, -200], [200, 200, 200], name="Radiation_box")
        >>> febi_box = hfss.assign_febi("Radiation_box")
        >>> type(febi_box)
        <class 'from ansys.aedt.core.modules.boundary.common.BoundaryObject'>

        """
        object_list = self.modeler.convert_to_selections(assignment, return_list=True)
        if name:
            region_name = name
        else:
            region_name = generate_unique_name("FEBI_")
        bound = self.create_boundary(self.BoundaryType.FEBI, object_list, region_name)

        return bound

    @pyaedt_function_handler(faces_id="assignment", boundary_name="name")
    def assign_radiation_boundary_to_faces(self, assignment, name=None):
        """Assign a radiation boundary to one or more faces.

        Parameters
        ----------
        assignment :
            Face ID to assign the boundary condition to.
        name : str, optional
            Name of the boundary. The default is ``None``.

        Returns
        -------
        :class:`ansys.aedt.core.modules.boundary.common.BoundaryObject`
            Boundary object.

        References
        ----------
        >>> oModule.AssignRadiation

        Examples
        --------
        Create a box. Select the faces of this box and assign a radiation
        boundary to them.

        >>> radiation_box = hfss.modeler.create_box([0, -100, 0], [200, 200, 200], name="RadiationForFaces")
        >>> ids = [i.id for i in hfss.modeler["RadiationForFaces"].faces]
        >>> radiation = hfss.assign_radiation_boundary_to_faces(ids)
        >>> type(radiation)
        <class 'from ansys.aedt.core.modules.boundary.common.BoundaryObject'>

        """
        faces_list = self.modeler.convert_to_selections(assignment, True)
        if name:
            rad_name = name
        else:
            rad_name = generate_unique_name("Rad_")
        return self.create_boundary(self.BoundaryType.Radiation, faces_list, rad_name)

    @pyaedt_function_handler(setupname="name", setuptype="setup_type")
    def create_setup(self, name="MySetupAuto", setup_type=None, **kwargs):
        """Create an analysis setup for HFSS.

        Optional arguments are passed along with ``setup_type`` and ``name``. Keyword
        names correspond to keyword for the ``setup_type`` as defined in
        the native AEDT API.

        .. note::
           This method overrides the ``Analysis.setup()`` method for the HFSS app.

        Parameters
        ----------
        name : str, optional
            Name of the setup. The default is ``"Setup1"``.
        setup_type : str, optional
            Type of the setup, which is based on the solution type. Options are
            ``"HFSSDrivenAuto"``, ``"HFSSDriven"``, ``"HFSSEigen"``, ``"HFSSTransient"``,
            and ``"HFSSSBR"``. The default is ``"HFSSDriven"``.
        **kwargs : dict, optional
            Keyword arguments from the native AEDT API.
            For more information, see
            :doc:`../SetupTemplatesHFSS`.

        Returns
        -------
        :class:`ansys.aedt.core.modules.solve_setup.SetupHFSS`,
        :class:`ansys.aedt.core.modules.solve_setup.SetupHFSSAuto`
            3D Solver Setup object.

        References
        ----------
        >>> oModule.InsertSetup

        Examples
        --------
        >>> from ansys.aedt.core import Hfss
        >>> hfss = Hfss()
        >>> hfss.create_setup(name="Setup1", setup_type="HFSSDriven", Frequency="10GHz")

        """
        if setup_type is None:
            setup_type = self.design_solutions.default_setup
        elif setup_type in SetupKeys.SetupNames:
            setup_type = SetupKeys.SetupNames.index(setup_type)
        name = self.generate_unique_setup_name(name)
        setup = self._create_setup(name=name, setup_type=setup_type)
        setup.auto_update = False
        if "Frequency" in kwargs.keys():
            if type(kwargs["Frequency"]) is list:
                if "MultipleAdaptiveFreqsSetup" not in kwargs.keys():
                    kwargs["MultipleAdaptiveFreqsSetup"] = kwargs["Frequency"]
        for arg_name, arg_value in kwargs.items():
            if setup[arg_name] is not None:
                if arg_name == "MultipleAdaptiveFreqsSetup":  # A list of frequency values is passed if
                    setup[arg_name].delete_all()  # the default convergence criteria are to be
                    if isinstance(arg_value, list):  # used.
                        for i in arg_value:
                            setup[arg_name][i] = [0.02]
                    else:
                        for i, k in arg_value.items():
                            setup[arg_name][i] = [k]
                    setup.props["SolveType"] = "MultiFrequency"
                else:
                    setup[arg_name] = arg_value
        setup.auto_update = True
        setup.update()
        return setup

    @pyaedt_function_handler(
        setupname="setup", unit="units", freqstart="start_frequency", freqstop="stop_frequency", sweepname="name"
    )
    def create_linear_count_sweep(
        self,
        setup,
        units,
        start_frequency,
        stop_frequency,
        num_of_freq_points=None,
        name=None,
        save_fields=True,
        save_rad_fields=False,
        sweep_type="Discrete",
        interpolation_tol=0.5,
        interpolation_max_solutions=250,
    ):
        """Create a sweep with a specified number of points.

        Parameters
        ----------
        setup : str
            Name of the setup.
        units : str
            Unit of the frequency. For example, ``"MHz"`` or ``"GHz"``.
        start_frequency : float
            Starting frequency of the sweep, such as ``1``.
        stop_frequency : float
            Stopping frequency of the sweep.
        num_of_freq_points : int
            Number of frequency points in the range.
            The default is ``401`` for ``sweep_type = "Interpolating"``. The defaults
            are "Fast"`` and ``5`` for ``sweep_type = ""Discrete"``.
        name : str, optional
            Name of the sweep. The default is ``None``, in which
            case a name is automatically assigned.
        save_fields : bool, optional
            Whether to save the fields. The default is ``True``.
        save_rad_fields : bool, optional
            Whether to save the radiating fields. The default is ``False``.
        sweep_type : str, optional
            Type of the sweep. Options are ``"Fast"``, ``"Interpolating"``,
            and ``"Discrete"``. The default is ``"Discrete"``.
        interpolation_tol : float, optional
            Error tolerance threshold for the interpolation process. The default
            is ``0.5``.
        interpolation_max_solutions : int, optional
            Maximum number of solutions evaluated for the interpolation process.
            The default is ``250``.

        Returns
        -------
        :class:`ansys.aedt.core.modules.solve_sweeps.SweepHFSS` or bool
            Sweep object if successful, ``False`` otherwise.

        References
        ----------
        >>> oModule.InsertFrequencySweep

        Examples
        --------
        Create a setup named ``"LinearCountSetup"`` and use it in a linear count sweep
        named ``"LinearCountSweep"``.

        >>> setup = hfss.create_setup("LinearCountSetup")
        >>> linear_count_sweep = hfss.create_linear_count_sweep(
        ...     setup="LinearCountSetup",
        ...     sweep="LinearCountSweep",
        ...     units="MHz",
        ...     start_frequency=1.1e3,
        ...     stop_frequency=1200.1,
        ...     num_of_freq_points=1658,
        ... )
        >>> type(linear_count_sweep)
        <class 'from ansys.aedt.core.modules.setup_templates.SweepHFSS'>

        """
        if setup not in self.setup_names:
            raise AEDTRuntimeError(f"Unknown setup '{setup}'")

        if sweep_type in ["Interpolating", "Fast"]:
            if num_of_freq_points is None:
                num_of_freq_points = 401
        elif sweep_type == "Discrete":
            if num_of_freq_points is None:
                num_of_freq_points = 5
        else:
            raise AttributeError(
                "Invalid value for `sweep_type`. The value must be 'Discrete', 'Interpolating', or 'Fast'."
            )

        if name is None:
            name = generate_unique_name("Sweep")

        for s in self.setups:
            if s.name == setup:
                setupdata = s
                if name in [sweep.name for sweep in setupdata.sweeps]:
                    oldname = name
                    name = generate_unique_name(oldname)
                    self.logger.warning("Sweep %s is already present. Sweep has been renamed in %s.", oldname, name)
                sweepdata = setupdata.add_sweep(name, sweep_type)
                if not sweepdata:
                    raise AEDTRuntimeError(f"Failed to add sweep '{name}' with type {sweep_type}")

                sweepdata.props["RangeType"] = "LinearCount"
                sweepdata.props["RangeStart"] = str(start_frequency) + units
                sweepdata.props["RangeEnd"] = str(stop_frequency) + units
                sweepdata.props["RangeCount"] = num_of_freq_points
                sweepdata.props["Type"] = sweep_type
                if sweep_type == "Interpolating":
                    sweepdata.props["InterpTolerance"] = interpolation_tol
                    sweepdata.props["InterpMaxSolns"] = interpolation_max_solutions
                    sweepdata.props["InterpMinSolns"] = 0
                    sweepdata.props["InterpMinSubranges"] = 1
                sweepdata.props["SaveFields"] = save_fields
                sweepdata.props["SaveRadFields"] = save_rad_fields
                sweepdata.update()
                self.logger.info(f"Linear count sweep {name} has been correctly created.")
                return sweepdata
        return False

    @pyaedt_function_handler(
        setup_name="setup",
        setupname="setup",
        freqstart="start_frequency",
        freqstop="stop_frequency",
        sweepname="name",
        sweep_name="name",
    )
    def create_linear_step_sweep(
        self,
        setup,
        unit,
        start_frequency,
        stop_frequency,
        step_size,
        name=None,
        save_fields=True,
        save_rad_fields=False,
        sweep_type="Discrete",
    ):
        """Create a sweep with a specified frequency step.

        Parameters
        ----------
        setup : str
            Name of the setup.
        unit : str
            Unit of the frequency. For example, ``"MHz"`` or ``"GHz"``.
        start_frequency : float
            Starting frequency of the sweep.
        stop_frequency : float
            Stopping frequency of the sweep.
        step_size : float
            Frequency size of the step.
        name : str, optional
            Name of the sweep. The default is ``None``, in
            which case a name is automatically assigned.
        save_fields : bool, optional
            Whether to save fields. The default is ``True``.
        save_rad_fields : bool, optional
            Whether to save radiating fields. The default is ``False``.
        sweep_type : str, optional
            Type of the sweep. Options are ``"Discrete"``,``"Interpolating"`` and
            ``"Fast"``. The default is ``"Discrete"``.

        Returns
        -------
        :class:`ansys.aedt.core.modules.solve_sweeps.SweepHFSS` or bool
            Sweep object if successful, ``False`` otherwise.

        References
        ----------
        >>> oModule.InsertFrequencySweep

        Examples
        --------
        Create a setup named ``"LinearStepSetup"`` and use it in a linear step sweep
        named ``"LinearStepSweep"``.

        >>> setup = hfss.create_setup("LinearStepSetup")
        >>> linear_step_sweep = hfss.create_linear_step_sweep(
        ...     setup="LinearStepSetup", unit="MHz", start_frequency=1.1e3, stop_frequency=1200.1, step_size=153.8
        ... )
        >>> type(linear_step_sweep)
        <class 'from ansys.aedt.core.modules.setup_templates.SweepHFSS'>

        """
        if sweep_type not in ["Discrete", "Interpolating", "Fast"]:
            raise AttributeError(
                "Invalid value for `sweep_type`. The value must be 'Discrete', 'Interpolating', or 'Fast'."
            )
        if setup not in self.setup_names:
            raise AEDTRuntimeError(f"Unknown setup '{setup}'")
        if name is None:
            sweep_name = generate_unique_name("Sweep")
        else:
            sweep_name = name

        for s in self.setups:
            if s.name == setup:
                return s.create_linear_step_sweep(
                    unit=unit,
                    start_frequency=start_frequency,
                    stop_frequency=stop_frequency,
                    step_size=step_size,
                    name=sweep_name,
                    save_fields=save_fields,
                    save_rad_fields=save_rad_fields,
                    sweep_type=sweep_type,
                )
        return False

    @pyaedt_function_handler(setupname="setup", sweepname="name")
    def create_single_point_sweep(
        self,
        setup,
        unit,
        freq,
        name=None,
        save_single_field=True,
        save_fields=False,
        save_rad_fields=False,
    ):
        """Create a sweep with a single frequency point.

        Parameters
        ----------
        setup : str
            Name of the setup.
        unit : str
            Unit of the frequency. For example, ``"MHz"`` or ``"GHz"``.
        freq : float, list
            Frequency of the single point or list of frequencies to create distinct single points.
        name : str, optional
            Name of the sweep. The default is ``None``, in
            which case a name is automatically assigned.
        save_single_field : bool, list, optional
            Whether to save the fields of the single point. The default is ``True``.
            If a list is specified, the length must be the same as the list of frequencies.
        save_fields : bool, optional
            Whether to save fields for all points and subranges defined in the sweep.
            The default is ``False``.
        save_rad_fields : bool, optional
            Whether to save only radiating fields. The default is ``False``.

        Returns
        -------
        :class:`ansys.aedt.core.modules.solve_sweeps.SweepHFSS` or bool
            Sweep object if successful, ``False`` otherwise.

        References
        ----------
        >>> oModule.InsertFrequencySweep

        Examples
        --------
        Create a setup named ``"LinearStepSetup"`` and use it in a single point sweep
        named ``"SinglePointSweep"``.

        >>> setup = hfss.create_setup("LinearStepSetup")
        >>> single_point_sweep = hfss.create_single_point_sweep(setup="LinearStepSetup", unit="MHz", freq=1.1e3)
        >>> type(single_point_sweep)
        <class 'from ansys.aedt.core.modules.setup_templates.SweepHFSS'>

        """
        if setup not in self.setup_names:
            raise AEDTRuntimeError(f"Unknown setup '{setup}'")

        if name is None:
            sweep_name = generate_unique_name("SinglePoint")
        else:
            sweep_name = name

        if isinstance(save_single_field, list):
            if not isinstance(freq, list) or len(save_single_field) != len(freq):
                raise AttributeError("The length of save_single_field must be the same as the frequency length.")

        add_subranges = False
        if isinstance(freq, list):
            if not freq:
                raise AttributeError("Frequency list is empty. Specify at least one frequency point.")
            _ = freq.pop(0)
            if freq:
                add_subranges = True

        if isinstance(save_single_field, list):
            _ = save_single_field.pop(0)
        else:
            save0 = save_single_field
            if add_subranges:
                save_single_field = [save0] * len(freq)

        for s in self.setups:
            if s.name == setup:
                return s.create_single_point_sweep(
                    unit=unit,
                    freq=freq,
                    name=sweep_name,
                    save_single_field=save_single_field,
                    save_fields=save_fields,
                    save_rad_fields=save_rad_fields,
                )
        return False

    @pyaedt_function_handler()
    def _create_native_component(
        self, antenna_type, target_cs=None, model_units=None, parameters_dict=None, antenna_name=None
    ):
        from ansys.aedt.core.modeler.cad.modeler import CoordinateSystem

        if antenna_name is None:
            antenna_name = generate_unique_name(antenna_type.replace(" ", "").replace("-", ""))
        if not model_units:
            model_units = self.modeler.model_units

        native_props = dict({"NativeComponentDefinitionProvider": dict({"Type": antenna_type, "Unit": model_units})})
        if isinstance(target_cs, CoordinateSystem):
            target_cs = target_cs.name
        native_props["TargetCS"] = target_cs
        if isinstance(parameters_dict, dict):
            for el in parameters_dict:
                if (
                    el not in ["antenna_type", "offset", "rotation", "rotation_axis", "mode"]
                    and parameters_dict[el] is not None
                ):
                    native_props["NativeComponentDefinitionProvider"][el.replace("_", " ").title()] = parameters_dict[
                        el
                    ]
        native = NativeComponentObject(self, antenna_type, antenna_name, native_props)

        _ = self.native_components

        if native.create():
            user_defined_component = UserDefinedComponent(
                self.modeler, native.name, native_props["NativeComponentDefinitionProvider"], antenna_type
            )
            self.modeler.user_defined_components[native.name] = user_defined_component
            self._native_components.append(native)
            self.logger.info("Native component %s %s has been correctly created.", antenna_type, antenna_name)
            return native

        raise AEDTRuntimeError(f"Failed to create native component {antenna_type} {antenna_name}")

    class SbrAntennas:
        (
            ConicalHorn,
            CrossDipole,
            HalfWaveDipole,
            HorizontalDipole,
            ParametricBeam,
            ParametricSlot,
            PyramidalHorn,
            QuarterWaveMonopole,
            ShortDipole,
            SmallLoop,
            WireDipole,
            WireMonopole,
        ) = (
            "Conical Horn",
            "Cross Dipole",
            "Half-Wave Dipole",
            "Horizontal Dipole",
            "Parametric Beam",
            "Parametric Slot",
            "Pyramidal Horn",
            "Quarter-Wave Monopole",
            "Short Dipole",
            "Small Loop",
            "Wire Dipole",
            "Wire Monopole",
        )

    class SBRAntennaDefaults:
        _conical = dict(
            {
                "Unit": "mm",
                "Version": 0,
                "Is Parametric Array": False,
                "MatchedPortImpedance": "50ohm",
                "Polarization": "Vertical",
                "Representation": "Far Field",
                "Mouth Diameter": "0.3meter",
                "Flare Half Angle": "20deg",
            }
        )

        _cross = dict(
            {
                "Unit": "mm",
                "Version": 0,
                "Is Parametric Array": False,
                "MatchedPortImpedance": "50ohm",
                "Polarization": "RHCP",
                "Representation": "Current Source",
                "Density": "1",
                "UseGlobalCurrentSrcOption": True,
                "Resonant Frequency": "0.3GHz",
                "Wire Length": "499.654096666667mm",
                "Mode": 0,
            }
        )

        _dipole = dict(
            {
                "Unit": "mm",
                "Version": 0,
                "Is Parametric Array": False,
                "Size": "1mm",
                "MatchedPortImpedance": "50ohm",
                "Representation": "Far Field",
            }
        )

        _horizontal = dict(
            {
                "Unit": "mm",
                "Version": 0,
                "Is Parametric Array": False,
                "MatchedPortImpedance": "50ohm",
                "Polarization": "Vertical",
                "Representation": "Current Source",
                "Density": "1",
                "UseGlobalCurrentSrcOption": False,
                "Resonant Frequency": "0.3GHz",
                "Wire Length": "499.654096666667mm",
                "Height Over Ground Plane": "249.827048333333mm",
                "Use Default Height": True,
            }
        )

        _parametricbeam = dict(
            {
                "Unit": "mm",
                "Version": 0,
                "Is Parametric Array": False,
                "Size": "0.1meter",
                "MatchedPortImpedance": "50ohm",
                "Polarization": "Vertical",
                "Representation": "Far Field",
                "Vertical BeamWidth": "30deg",
                "Horizontal BeamWidth": "60deg",
            }
        )

        _slot = dict(
            {
                "Unit": "mm",
                "Version": 0,
                "Is Parametric Array": False,
                "MatchedPortImpedance": "50ohm",
                "Representation": "Far Field",
                "Resonant Frequency": "0.3GHz",
                "Slot Length": "499.654096666667mm",
            }
        )

        _horn = dict(
            {
                "Unit": "mm",
                "Version": 0,
                "Is Parametric Array": False,
                "MatchedPortImpedance": "50ohm",
                "Representation": "Far Field",
                "Mouth Width": "0.3meter",
                "Mouth Height": "0.5meter",
                "Waveguide Width": "0.15meter",
                "Width Flare Half Angle": "20deg",
                "Height Flare Half Angle": "35deg",
            }
        )

        _smallloop = dict(
            {
                "Unit": "mm",
                "Version": 0,
                "Is Parametric Array": False,
                "MatchedPortImpedance": "50ohm",
                "Polarization": "Vertical",
                "Representation": "Current Source",
                "Density": "1",
                "UseGlobalCurrentSrcOption": False,
                "Current Source Conformance": "Disable",
                "Thin Sources": True,
                "Power Fraction": "0.95",
                "Mouth Diameter": "0.3meter",
                "Flare Half Angle": "20deg",
            }
        )

        _wiredipole = dict(
            {
                "Unit": "mm",
                "Version": 0,
                "Is Parametric Array": False,
                "MatchedPortImpedance": "50ohm",
                "Representation": "Far Field",
                "Resonant Frequency": "0.3GHz",
                "Wire Length": "499.654096666667mm",
            }
        )
        parameters = {
            "Conical Horn": _conical,
            "Cross Dipole": _cross,
            "Half-Wave Dipole": _dipole,
            "Horizontal Dipole": _horizontal,
            "Parametric Beam": _parametricbeam,
            "Parametric Slot": _slot,
            "Pyramidal Horn": _horn,
            "Quarter-Wave Monopole": _dipole,
            "Short Dipole": _dipole,
            "Small Loop": _dipole,
            "Wire Dipole": _wiredipole,
            "Wire Monopole": _wiredipole,
        }
        default_type_id = {
            "Conical Horn": 12,
            "Cross Dipole": 13,
            "Half-Wave Dipole": 4,
            "Horizontal Dipole": 14,
            "Parametric Beam": 1,
            "Parametric Slot": 8,
            "Pyramidal Horn": 11,
            "Quarter-Wave Monopole": 5,
            "Short Dipole": 2,
            "Small Loop": 3,
            "Wire Dipole": 6,
            "Wire Monopole": 7,
            "File Based Antenna": 9,
            "Linked Antenna": 10,
        }
        array_parameters = {
            "Array Element Type": 1,
            "Array Element Angle Phi": "0deg",
            "Array Element Angle Theta": "0deg",
            "Array Element Offset X": "0meter",
            "Array Element Offset Y": "0meter",
            "Array Element Offset Z": "0meter",
            "Array Element Conformance Type": 0,
            "Array Element Conform Orientation": False,
            "Array Design Frequency": "1GHz",
            "Array Layout Type": 0,
            "Array Specify Design In Wavelength": True,
            "Array Element Num": 5,
            "Array Length": "1meter",
            "Array Width": "1meter",
            "Array Length Spacing": "0.1meter",
            "Array Width Spacing": "0.1meter",
            "Array Length In Wavelength": "3",
            "Array Width In Wavelength": "4",
            "Array Length Spacing In Wavelength": "0.5",
            "Array Stagger Type": 0,
            "Array Stagger Angle": "0deg",
            "Array Symmetry Type": 0,
            "Array Weight Type": 3,
            "Array Beam Angle Theta": "0deg",
            "Array Weight Edge TaperX": -200,
            "Array Weight Edge TaperY": -200,
            "Array Weight Cosine Exp": 1,
            "Array Differential Pattern Type": 0,
            "Custom Array Filename": "",
            "Custom Array State": "1",
        }

    @pyaedt_function_handler(model_units="units", parameters_dict="parameters", antenna_name="name")
    def create_sbr_antenna(
        self,
        antenna_type=SbrAntennas.ConicalHorn,
        target_cs=None,
        units=None,
        parameters=None,
        use_current_source_representation=False,
        is_array=False,
        custom_array=None,
        name=None,
    ):
        """Create a parametric beam antennas in SBR+.

        Parameters
        ----------
        antenna_type : str, `SbrAntennas.ConicalHorn`
            Name of the antennas type. The enumerator ``SbrAntennas`` can also be used.
            The default is ``"SbrAntennas.Conical Horn"``.
        target_cs : str, optional
            Target coordinate system. The default is ``None``, in which case
            the active coodiante system is used.
        units : str, optional
            Model units to apply to the object. The default is
            ``None``, in which case the active modeler units are applied.
        parameters : dict, optional
            Dictionary of parameters. The default is ``None``.
        use_current_source_representation : bool, optional
            Whether to use the current source representation. The default is ``False``.
        is_array : bool, optional
            Whether to define a parametric array. The default is ``False``.
        custom_array : str, optional
            Custom array file. The extensions supported are ``".sarr"``. The default is ``None``, in which case
            parametric array is created.
        name : str, optional
            Name of the 3D component. The default is ``None``, in which case the
            name is auto-generated based on the antenna type.

        Returns
        -------
        :class:`ansys.aedt.core.modules.boundary.layout_boundary.NativeComponentObject`
            NativeComponentObject object.

        References
        ----------
        >>> oEditor.InsertNativeComponent

        Examples
        --------
        >>> from ansys.aedt.core import Hfss
        >>> hfss = Hfss(solution_type="SBR+")
        >>> parm = {"Polarization": "Vertical"}
        >>> par_beam = hfss.create_sbr_antenna(hfss.SbrAntennas.ShortDipole, parameters=parm, name="TX1")
        >>> custom_array = "my_file.sarr"
        >>> antenna_array = hfss.create_sbr_antenna(hfss.SbrAntennas.ShortDipole, custom_array=custom_array)
        >>> antenna_array_parametric = hfss.create_sbr_antenna(hfss.SbrAntennas.ShortDipole, is_array=True)

        """
        if self.solution_type != "SBR+":
            raise AEDTRuntimeError("This native component only applies to a SBR+ solution.")
        if target_cs is None:
            target_cs = self.modeler.get_working_coordinate_system()

        parameters_defaults = self.SBRAntennaDefaults.parameters[antenna_type].copy()

        if custom_array:
            is_array = True
        else:
            custom_array = ""

        if not units:
            units = self.modeler.model_units

        if "Unit" in parameters_defaults:
            parameters_defaults["Unit"] = units

        if use_current_source_representation and antenna_type in [
            "Conical Horn",
            "Horizontal Dipole",
            "Parametric Slot",
            "Pyramidal Horn",
            "Wire Dipole",
            "Wire Monopole",
        ]:
            parameters_defaults["Representation"] = "Current Source"
            parameters_defaults["Density"] = "1"
            parameters_defaults["UseGlobalCurrentSrcOption"] = False
            parameters_defaults["Current Source Conformance"] = "Disable"
            parameters_defaults["Thin Sources"] = False
            parameters_defaults["Power Fraction"] = "0.95"
        if is_array:
            parameters_defaults["Is Parametric Array"] = True
            parameters_defaults["Sheet"] = -1

            element_parameters = parameters_defaults.copy()

            array_parameters = self.SBRAntennaDefaults.array_parameters
            array_parameters["Array Element Type"] = self.SBRAntennaDefaults.default_type_id[antenna_type]
            if custom_array:
                array_parameters["Array Layout Type"] = 0
            else:
                array_parameters["Array Layout Type"] = 1
            array_parameters["Custom Array Filename"] = custom_array

            parameters_defaults = {
                "Type": "Parametric Array",
                "Unit": element_parameters["Unit"],
                "Version": element_parameters["Version"],
                "Is Parametric Array": element_parameters["Is Parametric Array"],
                "Antenna Array Parameters": array_parameters,
                "Array Element Parameters": element_parameters,
            }

            antenna_type = "Parametric Array"

        if parameters:
            for el, value in parameters.items():
                parameters_defaults[el] = value

        return self._create_native_component(antenna_type, target_cs, units, parameters_defaults, name)

    @pyaedt_function_handler(ffd_full_path="far_field_data", model_units="units", antenna_name="name")
    def create_sbr_file_based_antenna(
        self,
        far_field_data,
        antenna_size="1mm",
        antenna_impedance="50ohm",
        representation_type="Far Field",
        target_cs=None,
        units=None,
        is_array=False,
        custom_array=None,
        name=None,
    ):
        """Create a linked antenna.

        Parameters
        ----------
        far_field_data : str
            Full path to the FFD file.
        antenna_size : str, optional
            Antenna size with units. The default is ``"1mm"``.
        antenna_impedance : str, optional
            Antenna impedance with units. The default is ``"50ohm"``.
        representation_type : str, optional
            Type of the antennas. Options are ``"Far Field"`` and ``"Near Field"``.
            The default is ``"Far Field"``.
        target_cs : str, optional
            Target coordinate system. The default is ``None``, in which case the
            active coordinate system is used.
        units : str, optional
            Model units to apply to the object. The default is
            ``None``, in which case the active modeler units are applied.
        is_array : bool, optional
            Whether to define a parametric array. The default is ``False``.
        custom_array : str, optional
            Custom array file. The extensions supported are ``".sarr"``. The default is ``None``, in which case
            parametric array is created.
        name : str, optional
            Name of the 3D component. The default is ``None``, in which case
            the name is auto-generated based on the antenna type.

        Returns
        -------
        :class:`ansys.aedt.core.modules.boundary.layout_boundary.NativeComponentObject`

        References
        ----------
        >>> oEditor.InsertNativeComponent

        Examples
        --------
        >>> from ansys.aedt.core import Hfss
        >>> hfss = Hfss(solution_type="SBR+")  # doctest: +SKIP
        >>> ffd_file = "full_path/to/ffdfile.ffd"
        >>> par_beam = hfss.create_sbr_file_based_antenna(ffd_file)  # doctest: +SKIP

        """
        if self.solution_type != "SBR+":
            raise AEDTRuntimeError("This native component only applies to a SBR+ solution.")

        if target_cs is None:
            target_cs = self.modeler.oeditor.GetActiveCoordinateSystem()

        if custom_array:
            is_array = True
        else:
            custom_array = ""

        if not units:
            units = self.modeler.model_units

        parameters_defaults = dict(
            {
                "Size": antenna_size,
                "MatchedPortImpedance": antenna_impedance,
                "Representation": representation_type,
                "ExternalFile": far_field_data,
                "Version": 0,
                "Unit": units,
            }
        )

        antenna_type = "File Based Antenna"

        if is_array:
            parameters_defaults["Is Parametric Array"] = True
            parameters_defaults["Sheet"] = -1

            element_parameters = parameters_defaults.copy()

            array_parameters = self.SBRAntennaDefaults.array_parameters
            array_parameters["Array Element Type"] = self.SBRAntennaDefaults.default_type_id[antenna_type]
            if custom_array:
                array_parameters["Array Layout Type"] = 0
            else:
                array_parameters["Array Layout Type"] = 1
            array_parameters["Custom Array Filename"] = custom_array

            parameters_defaults = {
                "Type": "Parametric Array",
                "Unit": element_parameters["Unit"],
                "Version": element_parameters["Version"],
                "Is Parametric Array": element_parameters["Is Parametric Array"],
                "Antenna Array Parameters": array_parameters,
                "Array Element Parameters": element_parameters,
            }

            antenna_type = "Parametric Array"

        return self._create_native_component(antenna_type, target_cs, units, parameters_defaults, name)

    @pyaedt_function_handler(source_object="assignment", solution="setup", fieldtype="field_type", source_name="name")
    def create_sbr_linked_antenna(
        self,
        assignment,
        target_cs="Global",
        setup=None,
        field_type="nearfield",
        use_composite_ports=False,
        use_global_current=True,
        current_conformance=False,
        thin_sources=True,
        power_fraction="0.95",
        visible=True,
        is_array=False,
        custom_array=None,
        name=None,
    ):
        """Create a linked antennas.

        Parameters
        ----------
        assignment : ansys.aedt.core.Hfss
            Source object.
        target_cs : str, optional
            Target coordinate system. The default is ``"Global"``.
        setup : optional
            Name of the setup. The default is ``None``, in which
            case a name is automatically assigned.
        field_type : str, optional
            Field type. The options are ``"nearfield"`` and ``"farfield"``.
            The default is ``"nearfield"``.
        use_composite_ports : bool, optional
            Whether to use composite ports. The default is ``False``.
        use_global_current : bool, optional
            Whether to use the global current. The default is ``True``.
        current_conformance : bool, optional
            Whether to enable current conformance. The default is ``False``.
        thin_sources : bool, optional
             Whether to enable thin sources. The default is ``True``.
        power_fraction : str, optional
             The default is ``"0.95"``.
        visible : bool, optional.
            Whether to make source objects in the target design visible. The default is ``True``.
        is_array : bool, optional
            Whether to define a parametric array. The default is ``False``.
        custom_array : str, optional
            Custom array file. The extensions supported are ``".sarr"``. The default is ``None``, in which case
            parametric array is created.
        name : str, optional
            Name of the source.
            The default is ``None`` in which case a name is automatically assigned.

        References
        ----------
        >>> oEditor.InsertNativeComponent

        Examples
        --------
        >>> from ansys.aedt.core import Hfss
        >>> target_project = "my/path/to/targetProject.aedt"
        >>> source_project = "my/path/to/sourceProject.aedt"
        >>> target = Hfss(project=target_project, solution_type="SBR+", version="2025.2", new_desktop=False)
        >>> source = Hfss(project=source_project, design="feeder", version="2025.2", new_desktop=False)
        >>> target.create_sbr_linked_antenna(
        ...     source, target_cs="feederPosition", field_type="farfield"
        ... )  # doctest: +SKIP

        """
        if self.solution_type != "SBR+":
            raise AEDTRuntimeError("Native components only apply to the SBR+ solution.")

        if name is None:
            uniquename = generate_unique_name(assignment.design_name)
        else:
            uniquename = generate_unique_name(name)

        if assignment.project_name == self.project_name:
            project_name = "This Project*"
        else:
            project_name = Path(assignment.project_path) / (assignment.project_name + ".aedt")
        design_name = assignment.design_name
        if not setup:
            setup = assignment.nominal_adaptive
        params = {}
        pars = assignment.available_variations.get_independent_nominal_values()

        for el in pars:
            params[el] = pars[el]
        native_props = dict(
            {
                "Type": "Linked Antenna",
                "Unit": self.modeler.model_units,
                "Version": 0,
                "Is Parametric Array": False,
                "Project": str(project_name),
                "Product": "HFSS",
                "Design": design_name,
                "Soln": setup,
                "Params": params,
                "ForceSourceToSolve": True,
                "PreservePartnerSoln": True,
                "PathRelativeTo": "TargetProject",
                "FieldType": field_type,
                "UseCompositePort": use_composite_ports,
                "SourceBlockageStructure": dict({"NonModelObject": []}),
            }
        )
        if field_type == "nearfield":
            native_props["UseGlobalCurrentSrcOption"] = use_global_current
            if current_conformance:
                native_props["Current Source Conformance"] = "Enable"
            else:
                native_props["Current Source Conformance"] = "Disable"
            native_props["Thin Sources"] = thin_sources
            native_props["Power Fraction"] = power_fraction
        if visible:
            native_props["VisualizationObjects"] = assignment.modeler.solid_names

        if custom_array:
            is_array = True
        else:
            custom_array = ""

        antenna_type = "Linked Antenna"

        if is_array:
            native_props["Is Parametric Array"] = True
            native_props["Sheet"] = -1

            element_parameters = native_props.copy()

            array_parameters = self.SBRAntennaDefaults.array_parameters
            array_parameters["Array Element Type"] = self.SBRAntennaDefaults.default_type_id[antenna_type]
            if custom_array:
                array_parameters["Array Layout Type"] = 0
            else:
                array_parameters["Array Layout Type"] = 1
            array_parameters["Custom Array Filename"] = custom_array

            native_props = {
                "Type": "Parametric Array",
                "Unit": element_parameters["Unit"],
                "Version": element_parameters["Version"],
                "Is Parametric Array": element_parameters["Is Parametric Array"],
                "Antenna Array Parameters": array_parameters,
                "Array Element Parameters": element_parameters,
            }

            antenna_type = "Parametric Array"

        return self._create_native_component(
            antenna_type, target_cs, self.modeler.model_units, native_props, uniquename
        )

    @pyaedt_function_handler()
    def create_sbr_custom_array_file(
        self,
        output_file=None,
        frequencies=None,
        element_number=1,
        state_number=1,
        position=None,
        x_axis=None,
        y_axis=None,
        weight=None,
    ):
        """Create custom array file with sarr format.

        Parameters
        ----------
        output_file : str, optional
            Full path and name for the file.
            The default is ``None``, in which case the file is exported to the working directory.
        frequencies : list, optional
            List of frequencies in GHz. The default is ``[1.0]``.
        element_number : int, optional
            Number of elements in the array. The default is ``1``.
        state_number : int, optional
            Number of states. The default is ``1``.
        position : list of list
            List of the ``[x, y, z]`` coordinates for each element. The default is ``[1, 0, 0]``.
        x_axis : list of list
            List of X, Y, Z components of X-axis unit vector.
        y_axis : list of list
            List of X, Y, Z components of Y-axis unit vector. The default is ``[0, 1, 0]``.
        weight : list of list
            Weight of each element. The default is ``None`` in which case all elements have uniform weight.
            The second dimension contains the weights for each element, organized as follows:
            The first ``frequencies`` entries correspond to the weights for that element at each
            of the ``frequencies``, for the first state.
            If there are multiple states, the next ``frequencies`` entries represent the weights for the second state,
            and so on.
            For example, for 3 frequencies ``(f1, f2, f3)``, 2 elements ``(e1, e2)``, and 2 states ``(s1, s2)``,
            the weight would be represented as: ``[[w_f1_e1_s1, w_f1_e2_s1], [w_f2_e1_s1, w_f2_e2_s1],
            [w_f3_e1_s1, w_f3_e2_s1], [w_f1_e1_s2, w_f1_e2_s2], [w_f2_e1_s2, w_f2_e2_s2], [w_f3_e1_s2, w_f3_e2_s2]]``.
            ```

        Returns
        -------
        str
            File name when successful, ``False`` when failed.

        Examples
        --------
        >>> from ansys.aedt.core import Hfss
        >>> hfss = Hfss()
        >>> hfss.create_sbr_custom_array_file()
        >>> hfss.desktop_class.close_desktop()
        """
        if output_file is None:
            output_file = Path(self.working_directory) / "custom_array.sarr"

        if frequencies is None:
            frequencies = [1.0]

        if position is None:
            position = [[0.0, 0.0, 0.0]] * element_number

        if x_axis is None:
            x_axis = [[1.0, 0.0, 0.0]] * element_number

        if y_axis is None:
            y_axis = [[0.0, 1.0, 0.0]] * element_number

        try:
            with open(output_file, "w") as sarr_file:
                sarr_file.write("# Array Element List (.sarr) file\n")
                sarr_file.write("# Blank lines and lines beginning with pound sign ('#') are ignored\n")

                # Write whether weight exists
                has_weight = weight is not None
                sarr_file.write("\n")
                sarr_file.write("# has_weights flags whether array file includes element weight data.\n")
                sarr_file.write("# If not, then array file only specifies element positions and orientations.\n")
                sarr_file.write(f"has_weights {'true' if has_weight else 'false'}\n")

                # Write frequency domain
                nf = len(frequencies)
                if len(frequencies) == 1 or all(
                    abs(frequencies[i + 1] - frequencies[i] - (frequencies[1] - frequencies[0])) < 1e-9
                    for i in range(len(frequencies) - 1)
                ):
                    sarr_file.write("\n")
                    sarr_file.write("# freq <start_ghz> <stop_ghz> # nstep = nfreq - 1\n")
                    sarr_file.write(f"freq {frequencies[0]} {frequencies[-1]} {nf - 1}\n")
                else:
                    sarr_file.write("\n")
                    sarr_file.write("# freq_list\n")
                    sarr_file.write(f"freq_list {nf}\n")
                    for freq in frequencies:
                        sarr_file.write(f"{freq}\n")

                # Handle states
                ns = state_number
                nfns = nf * ns
                if has_weight:
                    sarr_file.write("\n")
                    sarr_file.write("# num_states\n")
                    sarr_file.write(f"num_states {ns}\n")
                    # Flatten weights
                    weight_reshaped = [[weight[i][j] for i in range(nfns)] for j in range(element_number)]

                # Number of elements
                sarr_file.write("\n")
                sarr_file.write("# num_elements\n")
                sarr_file.write(f"num_elements {element_number}\n")

                # Element data block
                sarr_file.write("\n")
                sarr_file.write("# Element List Data Block\n")
                for elem in range(element_number):
                    sarr_file.write(f"\n# Element {elem + 1}\n")
                    sarr_file.write(f"{position[elem][0]:13.7e} {position[elem][1]:13.7e} {position[elem][2]:13.7e}\n")
                    sarr_file.write(f"{x_axis[elem][0]:13.7e} {x_axis[elem][1]:13.7e} {x_axis[elem][2]:13.7e}\n")
                    sarr_file.write(f"{y_axis[elem][0]:13.7e} {y_axis[elem][1]:13.7e} {y_axis[elem][2]:13.7e}\n")

                    if has_weight:
                        for ifs in range(nfns):
                            weight0 = weight_reshaped[elem][ifs]
                            sarr_file.write(f"{weight0.real:13.7e} {weight0.imag:13.7e}\n")
        except Exception as e:  # pragma: no cover
            raise AEDTRuntimeError("Failed to create custom array file with sarr format.") from e

        return output_file

    @pyaedt_function_handler()
    def set_sbr_txrx_settings(self, txrx_settings):
        """Set SBR+ TX RX antennas settings.

        Parameters
        ----------
        txrx_settings : dict
            Dictionary containing the TX as key and RX as values.

        Returns
        -------
        :class:`ansys.aedt.core.modules.boundary.common.BoundaryObject`
            Boundary object.

        References
        ----------
        >>> oModule.SetSBRTxRxSettings
        """
        if self.solution_type != "SBR+":
            raise AEDTRuntimeError("This boundary only applies to a SBR+ solution.")

        id_ = 0
        props = {}
        for el, val in txrx_settings.items():
            props["Tx/Rx List " + str(id_)] = dict({"Tx Antenna": el, "Rx Antennas": txrx_settings[el]})
            id_ += 1
        return self._create_boundary("SBRTxRxSettings", props, "SBRTxRxSettings")

    @pyaedt_function_handler(start_object="assignment", end_object="reference", port_width="width")
    def create_spiral_lumped_port(self, assignment, reference, width=None, name=None):
        """Create a spiral lumped port between two adjacent objects.

        The two objects must have two adjacent, parallel, and identical faces.
        The faces must be a polygon (not a circle).
        The closest faces must be aligned with the main planes of the reference system.

        Parameters
        ----------
        assignment : str or int or :class:`ansys.aedt.core.modeler.cad.object_3d.Object3d`
            First solid connected to the spiral port.
        reference : str or int or :class:`ansys.aedt.core.modeler.cad.object_3d.Object3d`
            Second object connected to the spiral port.
        width : float, optional
            Width of the spiral port.
            If a width is not specified, it is calculated based on the object dimensions.
            The default is ``None``.
        name : str, optional
            Port name.  The default is ``None``.


        Returns
        -------
        :class:`ansys.aedt.core.modules.boundary.common.BoundaryObject`
            Boundary object.

        Examples
        --------
        >>> aedtapp = Hfss()
        >>> aedtapp.insert_design("Design_Terminal_2")
        >>> aedtapp.solution_type = "Terminal"
        >>> box1 = aedtapp.modeler.create_box([-100, -100, 0], [200, 200, 5], name="gnd2z", material="copper")
        >>> box2 = aedtapp.modeler.create_box([-100, -100, 20], [200, 200, 25], name="sig2z", material="copper")
        >>> aedtapp.modeler.fit_all()
        >>> portz = aedtapp.create_spiral_lumped_port(box1, box2)
        """
        if "Terminal" not in self.solution_type:
            raise Exception("This method can be used only in Terminal solutions.")
        assignment = self.modeler.convert_to_selections(assignment)
        reference = self.modeler.convert_to_selections(reference)

        # find the closest faces (based on face center)
        closest_distance = 1e9
        closest_faces = []
        for face1 in self.modeler[assignment].faces:
            for face2 in self.modeler[reference].faces:
                facecenter_distance = GeometryOperators.points_distance(face1.center, face2.center)
                if facecenter_distance <= closest_distance:
                    closest_distance = facecenter_distance
                    closest_faces = [face1, face2]

        # check if the faces are parallel
        if not GeometryOperators.is_collinear(closest_faces[0].normal, closest_faces[1].normal):
            raise AttributeError("The two objects must have parallel adjacent faces.")
        if GeometryOperators.is_collinear(closest_faces[0].normal, [1, 0, 0]):
            plane = "X"
        elif GeometryOperators.is_collinear(closest_faces[0].normal, [0, 1, 0]):
            plane = "Y"
        elif GeometryOperators.is_collinear(closest_faces[0].normal, [0, 0, 1]):
            plane = "Z"
        else:
            raise AttributeError(
                "The closest faces of the two objects must be aligned with the main planes of the reference system."
            )

        # check if the faces are identical (actually checking only the area, not the shape)
        if abs(closest_faces[0].area - closest_faces[1].area) > 1e-10:
            raise AttributeError("The closest faces of the two objects must be identical in shape.")

        # evaluate the vector to move from face0 to the middle distance between the faces
        move_vector = GeometryOperators.v_sub(closest_faces[1].center, closest_faces[0].center)
        move_vector_mid = GeometryOperators.v_prod(0.5, move_vector)

        # fmt: off
        if width:
            spiral_width = width
            filling = 1.5
        else:
            # get face bounding box
            face_bb = [1e15, 1e15, 1e15, -1e15, -1e15, -1e15]
            for i in range(3):
                for v in closest_faces[0].vertices:
                    face_bb[i] = min(face_bb[i], v.position[i])
                    face_bb[i + 3] = max(face_bb[i + 3], v.position[i])
            # get the ratio in 2D
            bb_dim = [abs(face_bb[i] - face_bb[i + 3]) for i in range(3) if abs(face_bb[i] - face_bb[i + 3]) > 1e-12]
            bb_ratio = max(bb_dim) / min(bb_dim)
            if bb_ratio > 2:
                spiral_width = min(bb_dim) / 12
                filling = -0.2828 * bb_ratio ** 2 + 3.4141 * bb_ratio - 4.197
                print(filling)
            else:
                vertex_coordinates = []
                for v in closest_faces[0].vertices:
                    vertex_coordinates.append(v.position)
                segments_lengths = []
                for vc in vertex_coordinates:
                    segments_lengths.append(GeometryOperators.points_distance(vc, closest_faces[0].center))
                spiral_width = min(segments_lengths) / 15
                filling = 1.5
        # fmt: on
        if not name:
            name = generate_unique_name("P", n=3)

        spiral = self.modeler.create_spiral_on_face(closest_faces[0], spiral_width, filling_factor=filling)
        spiral.name = name
        spiral.move(move_vector_mid)
        spiral_center = GeometryOperators.get_mid_point(closest_faces[0].center, closest_faces[1].center)

        # get the polyline center point (before width operation). They need to be moved as well.
        poly_points = [GeometryOperators.v_sum(i, move_vector_mid) for i in spiral.points]

        # get the vertices of the spiral created. These need to be divided in two lists, one following the external
        # contour (p1) and one following the internal contour (p2). We use poly_points to discern the points.
        poly_v = [[v.position[0], v.position[1], v.position[2]] for v in spiral.vertices]

        p1 = []
        p2 = []
        for p in poly_points:
            cp = GeometryOperators.find_closest_points(poly_v, p)
            if len(cp) > 2:
                raise Exception("Internal error in spiral creation, please review the port_width parameter.")
            if GeometryOperators.points_distance(cp[0], spiral_center) > GeometryOperators.points_distance(
                cp[1], spiral_center
            ):
                p1.append(cp[0])
                p2.append(cp[1])
            else:
                p1.append(cp[1])
                p2.append(cp[0])

        # move the p1 down and the p2 up
        move_vector_quarter = GeometryOperators.v_prod(0.25, move_vector)
        p1_down = [GeometryOperators.v_sub(i, move_vector_quarter) for i in p1]
        p2_up = [GeometryOperators.v_sum(i, move_vector_quarter) for i in p2]

        # create first polyline to join spiral with conductor face
        dx = abs(p1_down[0][0] - p1_down[1][0])
        dy = abs(p1_down[0][1] - p1_down[1][1])
        dz = abs(p1_down[0][2] - p1_down[1][2])
        if plane == "X":
            orient = "Y" if (dy < dz) else "Z"
        elif plane == "Y":
            orient = "X" if (dx < dz) else "Z"
        else:
            orient = "X" if (dx < dy) else "Y"

        poly1 = self.modeler.create_polyline(
            p1_down,
            name=assignment + "_sheet",
            xsection_type="Line",
            xsection_orient=orient,
            xsection_width=closest_distance / 2,
        )

        # create second polyline to join spiral with conductor face
        dx = abs(p2_up[0][0] - p2_up[1][0])
        dy = abs(p2_up[0][1] - p2_up[1][1])
        dz = abs(p2_up[0][2] - p2_up[1][2])
        if plane == "X":
            orient = "Y" if (dy < dz) else "Z"
        elif plane == "Y":
            orient = "X" if (dx < dz) else "Z"
        else:
            orient = "X" if (dx < dy) else "Y"
        poly2 = self.modeler.create_polyline(
            p2_up,
            name=reference + "_sheet",
            xsection_type="Line",
            xsection_orient=orient,
            xsection_width=closest_distance / 2,
        )

        # assign pec to created polylines
        self.assign_perfecte_to_sheets(poly1, name=assignment)
        self.assign_perfecte_to_sheets(poly2, name=reference)

        # create lumped port on spiral
        port = self.lumped_port(spiral, reference=[poly2.name], name=name)

        return port

    @pyaedt_function_handler(startobj="assignment", endobject="reference", sourcename="name", axisdir="start_direction")
    def create_voltage_source_from_objects(
        self, assignment, reference, start_direction=0, name=None, source_on_plane=True
    ):
        """Create a voltage source taking the closest edges of two objects.

        Parameters
        ----------
        assignment : str or int or :class:`ansys.aedt.core.modeler.cad.object_3d.Object3d`
            First object connected to the voltage source.
        reference : str or int or :class:`ansys.aedt.core.modeler.cad.object_3d.Object3d`
            Second object connected to the voltage source.
        start_direction : int or :class:`ansys.aedt.core.application.analysis.Analysis.AxisDir`, optional
            Start direction for the port location.
            It should be one of the values for ``Application.AxisDir``, which are: ``XNeg``, ``YNeg``,
            ``ZNeg``, ``XPos``, ``YPos``, and ``ZPos``.
            The default is ``Application.AxisDir.XNeg``.
        name : str, optional
            Name of the source. The default is ``None``.
        source_on_plane : bool, optional
            Whether to create the source on the plane orthogonal to
            ``AxisDir``. The default is ``True``.

        Returns
        -------
        :class:`ansys.aedt.core.modules.boundary.common.BoundaryObject`
            Boundary object.

        References
        ----------
        >>> oModule.AssignVoltage

        Examples
        --------
        Create two boxes for creating a voltage source named ``'VoltageSource'``.

        >>> box1 = hfss.modeler.create_box([30, 0, 0], [40, 10, 5], "BoxVolt1", "copper")
        >>> box2 = hfss.modeler.create_box([30, 0, 10], [40, 10, 5], "BoxVolt2", "copper")
        >>> v1 = hfss.create_voltage_source_from_objects("BoxVolt1", "BoxVolt2", hfss.AxisDir.XNeg, "VoltageSource")
        PyAEDT INFO: Connection Correctly created
        """
        if not self.modeler.does_object_exists(assignment) or not self.modeler.does_object_exists(reference):
            raise AEDTRuntimeError("One or both objects doesn't exists. Check and retry")

        if self.solution_type not in (
            SolutionsHfss.DrivenModal,
            SolutionsHfss.DrivenTerminal,
            SolutionsHfss.Transient,
        ):
            raise AEDTRuntimeError("Invalid solution type.")

        sheet_name, point0, point1 = self.modeler._create_sheet_from_object_closest_edge(
            assignment, reference, start_direction, source_on_plane
        )
        name = self._get_unique_source_name(name, "Voltage")
        return self.create_source_excitation(sheet_name, point0, point1, name, source_type="Voltage")

    @pyaedt_function_handler(startobj="assignment", endobject="reference", sourcename="name", axisdir="start_direction")
    def create_current_source_from_objects(
        self, assignment, reference, start_direction=0, name=None, source_on_plane=True
    ):
        """Create a current source taking the closest edges of two objects.

        Parameters
        ----------
        assignment : str or int or :class:`ansys.aedt.core.modeler.cad.object_3d.Object3d`
            First object connected to the current source.
        reference : str or int or :class:`ansys.aedt.core.modeler.cad.object_3d.Object3d`
            Second object connected to the current source.
        start_direction : int or :class:`ansys.aedt.core.application.analysis.Analysis.AxisDir`, optional
            Start direction for the port location.
            It should be one of the values for ``Application.AxisDir``, which are: ``XNeg``, ``YNeg``,
            ``ZNeg``, ``XPos``, ``YPos``, and ``ZPos``.
            The default is ``Application.AxisDir.XNeg``.
        name : str, optional
            Name of the source. The default is ``None``.
        source_on_plane : bool, optional
            Whether to create the source on the plane orthogonal to
            the start direction. The default is ``True``.

        Returns
        -------
        :class:`ansys.aedt.core.modules.boundary.common.BoundaryObject`
            Boundary object.

        References
        ----------
        >>> oModule.AssignCurrent

        Examples
        --------
        Create two boxes for creating a current source named ``'CurrentSource'``.

        >>> box1 = hfss.modeler.create_box([30, 0, 20], [40, 10, 5], "BoxCurrent1", "copper")
        >>> box2 = hfss.modeler.create_box([30, 0, 30], [40, 10, 5], "BoxCurrent2", "copper")
        >>> i1 = hfss.create_current_source_from_objects(
        ...     "BoxCurrent1", "BoxCurrent2", hfss.AxisDir.XPos, "CurrentSource"
        ... )
        PyAEDT INFO: Connection created 'CurrentSource' correctly.
        """
        if not self.modeler.does_object_exists(assignment) or not self.modeler.does_object_exists(reference):
            raise ValueError("One or both objects do not exist. Check and retry.")

        if self.solution_type not in (
            SolutionsHfss.DrivenModal,
            SolutionsHfss.DrivenTerminal,
            SolutionsHfss.Transient,
        ):
            raise AEDTRuntimeError("Invalid solution type.")

        sheet_name, point0, point1 = self.modeler._create_sheet_from_object_closest_edge(
            assignment, reference, start_direction, source_on_plane
        )
        name = self._get_unique_source_name(name, "Current")
        return self.create_source_excitation(sheet_name, point0, point1, name, source_type="Current")

    @pyaedt_function_handler(sheet_name="assignment", sourcename="name", sourcetype="source_type")
    def create_source_excitation(self, assignment, point1, point2, name, source_type="Voltage"):
        """Create a source excitation.

        Parameters
        ----------
        assignment : str
            Name of the sheet.
        point1 : list
            First point of the source excitation.
        point2 : list
            Second point of the source excitation.
        name : str
            Name of the source.
        source_type : str, optional
            Type of the source. The default is ``"Voltage"``.

        Returns
        -------
        :class:`ansys.aedt.core.modules.boundary.common.BoundaryObject`
            Boundary object.

        References
        ----------
        >>> oModule.AssignVoltage
        >>> oModule.AssignCurrent
        """
        props = dict({"Objects": [assignment], "Direction": dict({"Start": point1, "End": point2})})
        return self._create_boundary(name, props, source_type)

    @pyaedt_function_handler(
        face="assignment", nummodes="modes", portname="name", renorm="renormalize", deembed_dist="deembed_distance"
    )
    def create_floquet_port(
        self,
        assignment,
        lattice_origin=None,
        lattice_a_end=None,
        lattice_b_end=None,
        modes=2,
        name=None,
        renormalize=True,
        deembed_distance=0,
        reporter_filter=True,
        lattice_cs="Global",
    ):
        """Create a floquet port on a face.

        Parameters
        ----------
        assignment :
            Face or sheet to apply the floquet port to.
        lattice_origin : list
            List of ``[x,y,z]`` coordinates for the lattice A-B origin. The default is ``None``,
            in which case the method tries to compute the A-B automatically.
        lattice_a_end : list
            List of ``[x,y,z]`` coordinates for the lattice A end point. The default is ``None``,
            in which case the method tries to compute the A-B automatically.
        lattice_b_end : list
            List of ``[x,y,z]`` coordinates for the lattice B end point. The default is ``None``,
            in which case the method tries to compute the A-B automatically.
        modes : int, optional
            Number of modes. The default is ``2``.
        name : str, optional
            Name of the port. The default is ``None``.
        renormalize : bool, optional
            Whether to renormalize the mode. The default is ``True``.
        deembed_distance : float, str, optional
            Deembed distance in millimeters. The default is ``0``,
            in which case deembed is disabled.
        reporter_filter : bool, list of bool
            Whether to include modes in the report. The default is ``True``. If a single
            Boolean value is specified, it applies to all modes. If a list of Boolean values is specified, it applies
            to each mode in the list. A list must have ``nummodes`` elements.
        lattice_cs : str, optional
            Coordinate system for the lattice A-B vector reference. The default is ``Global``.

        Returns
        -------
        :class:`ansys.aedt.core.modules.boundary.common.BoundaryObject`
            Boundary object.


        References
        ----------
        >>> oModule.AssignFloquetPort
        """
        face_id = self.modeler.convert_to_selections(assignment, True)
        props = {}
        if isinstance(face_id[0], int):
            props["Faces"] = face_id
        else:
            props["Objects"] = face_id

        props["NumModes"] = modes
        if deembed_distance:
            props["DoDeembed"] = True
            props["DeembedDist"] = self.value_with_units(deembed_distance)
        else:
            props["DoDeembed"] = False
            props["DeembedDist"] = "0mm"
        props["RenormalizeAllTerminals"] = renormalize
        props["Modes"] = {}
        for i in range(1, 1 + modes):
            props["Modes"][f"Mode{i}"] = {}
            props["Modes"][f"Mode{i}"]["ModeNum"] = i
            props["Modes"][f"Mode{i}"]["UseIntLine"] = False
            props["Modes"][f"Mode{i}"]["CharImp"] = "Zpi"
        props["ShowReporterFilter"] = True
        if isinstance(reporter_filter, bool):
            props["ReporterFilter"] = [reporter_filter for i in range(modes)]
        else:
            props["ReporterFilter"] = reporter_filter
        if not lattice_a_end or not lattice_origin or not lattice_b_end:
            result, output = self.modeler._find_perpendicular_points(face_id[0])
            lattice_origin = output[0]
            lattice_a_end = output[1]
            lattice_b_end = output[2]
        props["LatticeAVector"] = {}
        props["LatticeAVector"]["Coordinate System"] = lattice_cs
        props["LatticeAVector"]["Start"] = lattice_origin
        props["LatticeAVector"]["End"] = lattice_a_end
        props["LatticeBVector"] = {}
        props["LatticeBVector"]["Coordinate System"] = lattice_cs
        props["LatticeBVector"]["Start"] = lattice_origin
        props["LatticeBVector"]["End"] = lattice_b_end
        if not name:
            name = generate_unique_name("Floquet")
        return self._create_boundary(name, props, "Floquet Port")

    @pyaedt_function_handler(face_couple="assignment", pair_name="name")
    def assign_lattice_pair(
        self,
        assignment,
        reverse_v=False,
        phase_delay="UseScanAngle",
        phase_delay_param1="0deg",
        phase_delay_param2="0deg",
        name=None,
    ):
        """Assign a lattice pair to a couple of faces.

        Parameters
        ----------
        assignment : list
            List of two faces to assign the lattice pair to.
        reverse_v : bool, optional
            Whether to reverse the V vector. The default is `False`.
        phase_delay : str, optional
            Phase delay approach. Options are ``"UseScanAngle"``,
            ``"UseScanUV"``, and ``"InputPhaseDelay"``. The default is
            ``"UseScanAngle"``.
        phase_delay_param1 : str, optional
            Value for the first phase delay parameter, which depends on the approach:

            - Phi angle if the approach is ``"UseScanAngle"``.
            - U value if the approach is ``"UseScanUV"``.
            - Phase if the approach is ``"InputPhaseDelay"``.

            The default is ``0deg``.

        phase_delay_param2 :  str, optional
            Value for the second phase delay parameter, which depends on the approach:

            - Theta angle if the approach is "``UseScanAngle"``.
            - V value if the approach is ``"UseScanUV"``.

            The default is ``0deg``.
        name : str, optional
            Boundary name.

        Returns
        -------
        :class:`ansys.aedt.core.modules.boundary.common.BoundaryObject`
            Boundary object.

        References
        ----------
        >>> oModule.AssignLatticePair
        """
        props = {}
        face_id = self.modeler.convert_to_selections(assignment, True)
        props["Faces"] = face_id
        props["ReverseV"] = reverse_v

        props["PhaseDelay"] = phase_delay
        if phase_delay == "UseScanAngle":
            props["Phi"] = phase_delay_param1
            props["Theta"] = phase_delay_param2
        elif phase_delay == "UseScanUV":
            props["ScanU"] = phase_delay_param1
            props["ScanV"] = phase_delay_param2
        else:
            props["Phase"] = phase_delay_param1
        if not name:
            name = generate_unique_name("LatticePair")
        return self._create_boundary(name, props, "Lattice Pair")

    @pyaedt_function_handler(object_to_assign="assignment")
    def auto_assign_lattice_pairs(self, assignment, coordinate_system="Global", coordinate_plane="XY"):
        """Assign lattice pairs to a geometry automatically.

        Parameters
        ----------
        assignment : str, :class:`ansys.aedt.core.modeler.cad.object_3d.Object3d`
            Object to assign a lattice to.
        coordinate_system : str, optional
            Coordinate system to look for the lattice on.
        coordinate_plane : str, optional
            Plane to look for the lattice on. Options are ``"XY"``, ``"XZ"``, and
            ``"YZ"``. The default is ``"XY"``.

        Returns
        -------
        list of str
            List of created pair names.

        References
        ----------
        >>> oModule.AutoIdentifyLatticePair
        """
        objectname = self.modeler.convert_to_selections(assignment, True)
        boundaries = list(self.oboundary.GetBoundaries())
        self.oboundary.AutoIdentifyLatticePair(f"{coordinate_system}:{coordinate_plane}", objectname[0])
        boundaries = [i for i in list(self.oboundary.GetBoundaries()) if i not in boundaries]
        bounds = [i for i in boundaries if boundaries.index(i) % 2 == 0]
        return bounds

    @pyaedt_function_handler(
        face="assignment", primary_name="primary", coord_name="coordinate_system", secondary_name="name"
    )
    def assign_secondary(
        self,
        assignment,
        primary,
        u_start,
        u_end,
        reverse_v=False,
        phase_delay="UseScanAngle",
        phase_delay_param1="0deg",
        phase_delay_param2="0deg",
        coordinate_system="Global",
        name=None,
    ):
        """Assign the secondary boundary condition.

        Parameters
        ----------
        assignment : int, FacePrimitive
            Face to assign the lattice pair to.
        primary : str
            Name of the primary boundary to couple.
        u_start : list
            List of ``[x,y,z]`` values for the starting point of the U vector.
        u_end : list
            List of ``[x,y,z]`` values for the ending point of the U vector.
        reverse_v : bool, optional
            Whether to reverse the V vector. The default is ``False``.
        phase_delay : str, optional
            Phase delay approach. Options are ``"UseScanAngle"``,
            ``"UseScanUV"``, and ``"InputPhaseDelay"``. The default is
            ``"UseScanAngle"``.
        phase_delay_param1 : str, optional
            Value for the first phase delay parameter, which depends on the approach:

            - Phi angle if the approach is ``"UseScanAngle"``.
            - U value if the approach is ``"UseScanUV"``.
            - Phase if the approach is ``"InputPhaseDelay"``.

            The default is ``0deg``.
        phase_delay_param2 :  str, optional
            Value for the second phase delay parameter, which depends on the approach:

            - Theta angle if the approach is "``UseScanAngle"``.
            - V value if the approach is ``"UseScanUV"``.

            The default is ``0deg``.
        coordinate_system : str, optional
            Name of the coordinate system for U coordinates.
        name : str, optional
            Name of the boundary. The default is ``None``,
            in which case a name is automatically assigned.

        Returns
        -------
        :class:`ansys.aedt.core.modules.boundary.common.BoundaryObject`
            Boundary object.

        References
        ----------
        >>> oModule.AssignSecondary
        """
        props = {}
        face_id = self.modeler.convert_to_selections(assignment, True)
        if isinstance(face_id[0], str):
            props["Objects"] = face_id

        else:
            props["Faces"] = face_id

        props["CoordSysVector"] = {}
        props["CoordSysVector"]["Coordinate System"] = coordinate_system
        props["CoordSysVector"]["Origin"] = u_start
        props["CoordSysVector"]["UPos"] = u_end
        props["ReverseV"] = reverse_v

        props["Primary"] = primary
        props["PhaseDelay"] = phase_delay
        if phase_delay == "UseScanAngle":
            props["Phi"] = phase_delay_param1
            props["Theta"] = phase_delay_param2
        elif phase_delay == "UseScanUV":
            props["ScanU"] = phase_delay_param1
            props["ScanV"] = phase_delay_param2
        else:
            props["Phase"] = phase_delay_param1
        if not name:
            name = generate_unique_name("Secondary")
        return self._create_boundary(name, props, "Secondary")

    @pyaedt_function_handler(face="assignment", coord_name="coordinate_system", primary_name="name")
    def assign_primary(self, assignment, u_start, u_end, reverse_v=False, coordinate_system="Global", name=None):
        """Assign the primary boundary condition.

        Parameters
        ----------
        assignment : int, FacePrimitive
            Face to assign the lattice pair to.
        u_start : list
            List of ``[x,y,z]`` values for the starting point of the U vector.
        u_end : list
            List of ``[x,y,z]`` values for the ending point of the U vector.
        reverse_v : bool, optional
            Whether to reverse the V vector. The default is `False`.
        coordinate_system : str, optional
            Name of the coordinate system for the U coordinates. The
            default is ``"Global"``.
        name : str, optional
            Name of the boundary. The default is ``None``,
            in which case a name is automatically assigned.

        Returns
        -------
        :class:`ansys.aedt.core.modules.boundary.common.BoundaryObject`
            Boundary object.

        References
        ----------
        >>> oModule.AssignPrimary
        """
        props = {}
        face_id = self.modeler.convert_to_selections(assignment, True)
        if isinstance(face_id[0], str):
            props["Objects"] = face_id

        else:
            props["Faces"] = face_id
        props["ReverseV"] = reverse_v
        props["CoordSysVector"] = {}
        props["CoordSysVector"]["Coordinate System"] = coordinate_system
        props["CoordSysVector"]["Origin"] = u_start
        props["CoordSysVector"]["UPos"] = u_end
        if not name:
            name = generate_unique_name("Primary")
        return self._create_boundary(name, props, "Primary")

    def _create_pec_cap(self, sheet_name, obj_name, pecthick):
        """Create a PEC object to back a wave port.

        Parameters
        ----------
        sheet_name : str
            Name of the sheet object touching the port surface.
        obj_name : str
            Name of the 3D object touching the port surface.
        pecthick : float
            Thickness of the PEC cap

        Returns
        -------
        bool
           ``True`` when successful, ``False`` when failed.
        """
        if isinstance(sheet_name, str) and isinstance(obj_name, cad.elements_3d.FacePrimitive):
            obj = obj_name.create_object()  # Create face object of type cad.object_3d.Object3d from FacePrimitive
            oname = obj_name._object3d.name
            bounding1 = self.modeler[oname].bounding_box
        else:
            obj = self.modeler[sheet_name].clone()
            bounding1 = self.modeler[obj_name].bounding_box
        out_obj = self.modeler.thicken_sheet(obj, pecthick, False)
        bounding2 = out_obj.bounding_box
        tol = 1e-9
        i = 0

        # Check that the pec cap is internal by comparing the bounding box
        # of the cap with the bounding box of obj_name.
        internal = False
        for a, b in zip(bounding1, bounding2):
            if i < 3:
                if (b - a) > tol:
                    internal = True
            elif (b - a) < tol:
                internal = True
            i += 1
        if internal:
            self.odesign.Undo()
            self.modeler.cleanup_objects()
            out_obj = self.modeler.thicken_sheet(obj, -pecthick, False)

        out_obj.material_name = "pec"
        return True

    @pyaedt_function_handler(
        Tissue_object_List_ID="assignment",
        TissueMass="tissue_mass",
        MaterialDensity="material_density",
        Average_SAR_method="average_sar_method",
    )
    def sar_setup(self, assignment=-1, tissue_mass=1, material_density=1, voxel_size=1, average_sar_method=0):
        """Define SAR settings.

        Parameters
        ----------
        assignment : int, optional
           Object ID. The default is ``-1`` to not specify the object.
        tissue_mass : float, optional
            Mass of tissue in grams. The default is ``1``.
        material_density : optional
            Density of material in gram/cm^3. The default is ``1``.
        voxel_size : optional
            Size of a voxel in millimeters. The default is ``1``.
        average_sar_method : optional
            SAR method. There are two options, ``0`` for IEEE Standard 1528 and ``1`` for the standard Ansys method.
            The default is ``0``.

        Returns
        -------
        bool
            ``True`` when successful, ``False`` when failed.

        References
        ----------
        >>> oDesign.SARSetup
        """
        self.odesign.SARSetup(tissue_mass, material_density, assignment, voxel_size, average_sar_method)
        self.logger.info("SAR settings are correctly applied.")
        return True

    @pyaedt_function_handler(
        Frequency="frequency", Boundary="boundary", ApplyInfiniteGP="apply_infinite_ground", GPAXis="gp_axis"
    )
    def create_open_region(self, frequency="1GHz", boundary="Radiation", apply_infinite_ground=False, gp_axis="-z"):
        """Create an open region on the active editor.

        Parameters
        ----------
        frequency : int, float, str optional
            Frequency with units. The default is ``"1GHz"``.
        boundary : str, optional
            Type of the boundary. The default is ``"Radiation"``.
        apply_infinite_ground : bool, optional
            Whether to apply an infinite ground plane. The default is ``False``.
        gp_axis : str, optional
            Open region direction. The default is ``"-z"``.

        Returns
        -------
        bool
            ``True`` when successful, ``False`` when failed.

        References
        ----------
        >>> oModule.CreateOpenRegion
        """
        frequency = _units_assignment(frequency)
        vars = [
            "NAME:Settings",
            "OpFreq:=",
            frequency,
            "Boundary:=",
            boundary,
            "ApplyInfiniteGP:=",
            apply_infinite_ground,
        ]
        if apply_infinite_ground:
            vars.append("Direction:=")
            vars.append(gp_axis)

        self.omodelsetup.CreateOpenRegion(vars)
        self.logger.info("Open Region correctly created.")
        self.save_project()
        return True

    @pyaedt_function_handler(
        startobj="assignment",
        endobj="reference",
        sourcename="name",
        rlctype="rlc_type",
        Rvalue="resistance",
        Lvalue="inductance",
        Cvalue="capacitance",
        bound_on_plane="is_boundary_on_plane",
        axisdir="start_direction",
    )
    def create_lumped_rlc_between_objects(
        self,
        assignment,
        reference,
        start_direction=0,
        name=None,
        rlc_type="Parallel",
        resistance=None,
        inductance=None,
        capacitance=None,
        is_boundary_on_plane=True,
    ):
        """Create a lumped RLC taking the closest edges of two objects.

        Parameters
        ----------
        assignment :
            Starting object for the integration line.
        reference :
            Ending object for the integration line.
        start_direction : int or :class:`ansys.aedt.core.application.analysis.Analysis.AxisDir`, optional
            Start direction for the boundary location.. It should be one of the values for ``Application.AxisDir``,
            which are: ``XNeg``, ``YNeg``, ``ZNeg``, ``XPos``, ``YPos``, and ``ZPos``.
            The default is ``Application.AxisDir.XNeg``.
        name : str, optional
            Perfect H name. The default is ``None``, in which
            case a name is automatically assigned.
        rlc_type : str, optional
            Type of the RLC. Options are ``"Parallel"`` and ``"Serial"``.
            The default is ``"Parallel"``.
        resistance : optional
            Resistance value in ohms. The default is ``None``,
            in which case this parameter is disabled.
        inductance : optional
            Inductance value in H. The default is ``None``,
            in which case this parameter is disabled.
        capacitance : optional
            Capacitance value in F. The default is ``None``,
            in which case this parameter is disabled.
        is_boundary_on_plane : bool, optional
            Whether to create the boundary on the plane orthogonal
            to ``AxisDir``. The default is ``True``.

        Returns
        -------
        :class:`ansys.aedt.core.modules.boundary.common.BoundaryObject` or bool
            Boundary object if successful, ``False`` otherwise.

        References
        ----------
        >>> oModule.AssignLumpedRLC

        Examples
        --------
        Create two boxes for creating a lumped RLC named ``'LumpedRLC'``.

        >>> box1 = hfss.modeler.create_box([0, 0, 50], [10, 10, 5], "rlc1", "copper")
        >>> box2 = hfss.modeler.create_box([0, 0, 60], [10, 10, 5], "rlc2", "copper")
        >>> rlc = hfss.create_lumped_rlc_between_objects(
        ...     "rlc1", "rlc2", hfss.AxisDir.XPos, "Lumped RLC", resistance=50, inductance=1e-9, capacitance=1e-6
        ... )
        PyAEDT INFO: Connection Correctly created

        """
        if not self.modeler.does_object_exists(assignment) or not self.modeler.does_object_exists(reference):
            raise AEDTRuntimeError("One or both objects do not exist. Check and retry.")
        if self.solution_type not in (
            SolutionsHfss.DrivenModal,
            SolutionsHfss.DrivenTerminal,
            SolutionsHfss.Transient,
        ):
            raise AEDTRuntimeError("Invalid solution type.")
        if not (resistance or inductance or capacitance):
            raise ValueError(
                "A value is required to at least a parameter among `resistance`, `inductance` or `capacitance`."
            )

        sheet_name, point0, point1 = self.modeler._create_sheet_from_object_closest_edge(
            assignment, reference, start_direction, is_boundary_on_plane
        )
        if not name:
            name = generate_unique_name("Lump")
        elif name in self.modeler.get_boundaries_name():
            name = generate_unique_name(name)
        start = [str(i) + self.modeler.model_units for i in point0]
        stop = [str(i) + self.modeler.model_units for i in point1]

        props = {}
        props["Objects"] = [sheet_name]
        props["CurrentLine"] = dict({"Start": start, "End": stop})
        props["RLC Type"] = rlc_type
        if resistance:
            props["UseResist"] = True
            props["Resistance"] = str(resistance) + "ohm"
        if inductance:
            props["UseInduct"] = True
            props["Inductance"] = str(inductance) + "H"
        if capacitance:
            props["UseCap"] = True
            props["Capacitance"] = str(capacitance) + "farad"

        return self._create_boundary(name, props, "Lumped RLC")

    @pyaedt_function_handler()
    def _get_reference_and_integration_points(self, sheet, axisdir, obj_name=None):
        if isinstance(sheet, int):
            objID = [sheet]
            sheet = obj_name
        else:
            objID = self.modeler.oeditor.GetFaceIDs(sheet)
        face_edges = self.modeler.get_face_edges(objID[0])
        mid_points = [self.modeler.get_edge_midpoint(i) for i in face_edges]
        if axisdir < 3:
            min_point = [1e6, 1e6, 1e6]
            max_point = [-1e6, -1e6, -1e6]
            for el in mid_points:
                if el[axisdir] < min_point[axisdir]:
                    min_point = el
                if el[axisdir] > max_point[axisdir]:
                    max_point = el
        else:
            min_point = [-1e6, -1e6, -1e6]
            max_point = [1e6, 1e6, 1e6]
            for el in mid_points:
                if el[axisdir - 3] > min_point[axisdir - 3]:
                    min_point = el
                if el[axisdir - 3] < max_point[axisdir - 3]:
                    max_point = el

        refid = self.modeler.get_bodynames_from_position(min_point)
        refid.remove(sheet)
        diels = self.get_all_dielectrics_names()
        for el in refid:
            if el in diels:
                refid.remove(el)

        int_start = None
        int_stop = None
        if min_point != max_point:
            int_start = min_point
            int_stop = max_point
        return refid, int_start, int_stop

    @pyaedt_function_handler(sheet_name="assignment", sourcename="name", axisdir="start_direction")
    def assign_voltage_source_to_sheet(self, assignment, start_direction=0, name=None):
        """Create a voltage source taking one sheet.

        Parameters
        ----------
        assignment : str
            Name of the sheet to apply the boundary to.
        start_direction : int, :class:`ansys.aedt.core.application.analysis.Analysis.AxisDir` or list, optional
            Direction of the integration line. It should be one of the values for ``Application.AxisDir``,
            which are: ``XNeg``, ``YNeg``, ``ZNeg``, ``XPos``, ``YPos``, and ``ZPos``. It also accepts the list
            of the start point and end point with the format [[xstart, ystart, zstart], [xend, yend, zend]]
            The default is ``Application.AxisDir.XNeg``.
        name : str, optional
            Name of the source. The default is ``None``.

        Returns
        -------
        :class:`ansys.aedt.core.modules.boundary.common.BoundaryObject`
            Boundary object.

        References
        ----------
        >>> oModule.AssignVoltage

        Examples
        --------
        Create a sheet and assign to it some voltage.

        >>> from ansys.aedt.core.generic.constants import Plane
        >>> sheet = hfss.modeler.create_rectangle(
        ...     Plane.XY, [0, 0, -70], [10, 2], name="VoltageSheet", material="copper"
        ... )
        >>> v1 = hfss.assign_voltage_source_to_sheet(sheet.name, hfss.AxisDir.XNeg, "VoltageSheetExample")
        >>> v2 = hfss.assign_voltage_source_to_sheet(
        ...     sheet.name, [sheet.bottom_edge_x.midpoint, sheet.bottom_edge_y.midpoint], 50
        ... )

        """
        if self.solution_type not in (
            SolutionsHfss.DrivenModal,
            SolutionsHfss.DrivenTerminal,
            SolutionsHfss.Transient,
        ):
            raise AEDTRuntimeError("Invalid solution type.")

        if isinstance(start_direction, list):
            if len(start_direction) != 2 or len(start_direction[0]) != len(start_direction[1]):
                raise AEDTRuntimeError("List of coordinates is not set correctly")
            point0 = start_direction[0]
            point1 = start_direction[1]
        else:
            point0, point1 = self.modeler.get_mid_points_on_dir(assignment, start_direction)
        name = self._get_unique_source_name(name, "Voltage")
        return self.create_source_excitation(assignment, point0, point1, name, source_type="Voltage")

    @pyaedt_function_handler(sheet_name="assignment", sourcename="name", axisdir="start_direction")
    def assign_current_source_to_sheet(self, assignment, start_direction=0, name=None):
        """Create a current source taking one sheet.

        Parameters
        ----------
        assignment : str
            Name of the sheet to apply the boundary to.
        start_direction : int, :class:`ansys.aedt.core.application.analysis.Analysis.AxisDir` or list, optional
            Direction of the integration line. It should be one of the values for ``Application.AxisDir``,
            which are: ``XNeg``, ``YNeg``, ``ZNeg``, ``XPos``, ``YPos``, and ``ZPos``. It also accepts the list
            of the start point and end point with the format [[xstart, ystart, zstart], [xend, yend, zend]]
            The default is ``Application.AxisDir.XNeg``.
        name : str, optional
            Name of the source. The default is ``None``.

        Returns
        -------
        :class:`ansys.aedt.core.modules.boundary.common.BoundaryObject`
            Boundary object.

        References
        ----------
        >>> oModule.AssignCurrent

        Examples
        --------
        Create a sheet and assign some current to it.

        >>> from ansys.aedt.core.generic.constants import Plane
        >>> sheet = hfss.modeler.create_rectangle(Plane.XY, [0, 0, -50], [5, 1], name="CurrentSheet", material="copper")
        >>> hfss.assign_current_source_to_sheet(sheet.name, hfss.AxisDir.XNeg, "CurrentSheetExample")
        'CurrentSheetExample'
        >>> c1 = hfss.assign_current_source_to_sheet(
        ...     sheet.name, [sheet.bottom_edge_x.midpoint, sheet.bottom_edge_y.midpoint]
        ... )

        """
        if self.solution_type not in (
            SolutionsHfss.DrivenModal,
            SolutionsHfss.DrivenTerminal,
            SolutionsHfss.Transient,
        ):
            raise AEDTRuntimeError("Invalid solution type.")

        if isinstance(start_direction, list):
            if len(start_direction) != 2 or len(start_direction[0]) != len(start_direction[1]):
                raise AEDTRuntimeError("List of coordinates is not set correctly")
            point0 = start_direction[0]
            point1 = start_direction[1]
        else:
            point0, point1 = self.modeler.get_mid_points_on_dir(assignment, start_direction)
        name = self._get_unique_source_name(name, "Current")
        return self.create_source_excitation(assignment, point0, point1, name, source_type="Current")

    @pyaedt_function_handler(
        sheet_name="assignment",
        sourcename="name",
        rlctype="rlc_type",
        Rvalue="resistance",
        Lvalue="inductance",
        Cvalue="capacitance",
        axisdir="start_direction",
    )
    def assign_lumped_rlc_to_sheet(
        self,
        assignment,
        start_direction=0,
        name=None,
        rlc_type="Parallel",
        resistance=None,
        inductance=None,
        capacitance=None,
    ):
        """Create a lumped RLC taking one sheet.

        Parameters
        ----------
        assignment : str
            Name of the sheet to apply the boundary to.
        start_direction : int, :class:`ansys.aedt.core.application.analysis.Analysis.AxisDir` or list, optional
            Direction of the integration line. It should be one of the values for ``Application.AxisDir``,
            which are: ``XNeg``, ``YNeg``, ``ZNeg``, ``XPos``, ``YPos``, and ``ZPos``. It also accepts the list
            of the start point and end point with the format [[xstart, ystart, zstart], [xend, yend, zend]]
            The default is ``Application.AxisDir.XNeg``.
        name : str, optional
            Lumped RLC name. The default is ``None``.
        rlc_type : str, optional
            Type of the RLC. Options are ``"Parallel"`` and ``"Serial"``. The default is ``"Parallel"``.
        resistance : float, optional
            Resistance value in ohms. The default is ``None``, in which
            case this parameter is disabled.
        inductance : float, optional
            Inductance value in Henry (H). The default is ``None``, in which
            case this parameter is disabled.
        capacitance : float, optional
            Capacitance value in  farads (F). The default is ``None``, in which
            case this parameter is disabled.

        Returns
        -------
        :class:`ansys.aedt.core.modules.boundary.common.BoundaryObject`
            Boundary object if successful, ``False`` otherwise.

        References
        ----------
        >>> oModule.AssignLumpedRLC

        Examples
        --------
        Create a sheet and use it to create a lumped RLC.

        >>> from ansys.aedt.core.generic.constants import Plane
        >>> sheet = hfss.modeler.create_rectangle(Plane.XY, [0, 0, -90], [10, 2], name="RLCSheet", material="Copper")
        >>> lumped_rlc_to_sheet = hfss.assign_lumped_rlc_to_sheet(
        ...     sheet.name, hfss.AxisDir.XPos, resistance=50, inductance=1e-9, capacitance=1e-6
        ... )
        >>> type(lumped_rlc_to_sheet)
        <class 'from ansys.aedt.core.modules.boundary.common.BoundaryObject'>
        >>> h2 = hfss.assign_lumped_rlc_to_sheet(
        ...     sheet.name,
        ...     [sheet.bottom_edge_x.midpoint, sheet.bottom_edge_y.midpoint],
        ...     resistance=50,
        ...     inductance=1e-9,
        ...     capacitance=1e-6,
        ... )

        """
        if self.solution_type not in (
            SolutionsHfss.DrivenModal,
            SolutionsHfss.DrivenTerminal,
            SolutionsHfss.Transient,
            SolutionsHfss.SBR,
            SolutionsHfss.EigenMode,
        ):
            raise AEDTRuntimeError("Invalid solution type.")
        if not (resistance or inductance or capacitance):
            raise ValueError(
                "A value is required to at least a parameter among `resistance`, `inductance` or `capacitance`."
            )

        if isinstance(start_direction, list):
            if len(start_direction) != 2 or len(start_direction[0]) != len(start_direction[1]):
                raise AEDTRuntimeError("List of coordinates is not set correctly")
            point0 = start_direction[0]
            point1 = start_direction[1]
        else:
            point0, point1 = self.modeler.get_mid_points_on_dir(assignment, start_direction)

        if not name:
            name = generate_unique_name("Lump")
        elif name in self.modeler.get_boundaries_name():
            name = generate_unique_name(name)
        start = [str(i) + self.modeler.model_units for i in point0]
        stop = [str(i) + self.modeler.model_units for i in point1]
        props = {}
        props["Objects"] = [assignment]
        props["CurrentLine"] = dict({"Start": start, "End": stop})
        props["RLC Type"] = rlc_type
        if resistance:
            props["UseResist"] = True
            props["Resistance"] = str(resistance) + "ohm"
        if inductance:
            props["UseInduct"] = True
            props["Inductance"] = str(inductance) + "H"
        if capacitance:
            props["UseCap"] = True
            props["Capacitance"] = str(capacitance) + "F"
        return self._create_boundary(name, props, "Lumped RLC")

    @pyaedt_function_handler(
        sheet_name="assignment", sourcename="name", is_infground="is_infinite_ground", reference_cs="coordinate_system"
    )
    def assign_impedance_to_sheet(
        self,
        assignment,
        name=None,
        resistance=50.0,
        reactance=0.0,
        is_infinite_ground=False,
        coordinate_system="Global",
    ):
        """Create an impedance taking one sheet.

        Parameters
        ----------
        assignment : str or list
            One or more names of the sheets to apply the boundary to.
        name : str, optional
            Name of the impedance. The default is ``None``.
        resistance : float or list, optional
            Resistance value in ohms. The default is ``50.0``.
            If a list of four elements is passed, an anisotropic impedance is assigned with the following order,
            [``Zxx``, ``Zxy``, ``Zyx``, ``Zyy``].
        reactance : optional
            Reactance value in ohms. The default is ``0.0``.
            If a list of four elements is passed, an anisotropic impedance is assigned with the following order,
            [``Zxx``, ``Zxy``, ``Zyx``, ``Zyy``].
        is_infinite_ground : bool, optional
            Whether the impedance is an infinite ground. The default is ``False``.
        coordinate_system : str, optional
            Name of the coordinate system for the XY plane. The default is ``"Global"``.
            This parameter is only used for anisotropic impedance assignment.

        Returns
        -------
        :class:`ansys.aedt.core.modules.boundary.common.BoundaryObject`
            Boundary object if successful, ``False`` otherwise.

        References
        ----------
        >>> oModule.AssignImpedance

        Examples
        --------
        Create a sheet and use it to create an impedance.

        >>> from ansys.aedt.core.generic.constants import Plane
        >>> sheet = hfss.modeler.create_rectangle(
        ...     Plane.XY, [0, 0, -90], [10, 2], name="ImpedanceSheet", material="Copper"
        ... )
        >>> impedance_to_sheet = hfss.assign_impedance_to_sheet(sheet.name, "ImpedanceFromSheet", 100, 50)

        Create a sheet and use it to create an anisotropic impedance.

        >>> sheet = hfss.modeler.create_rectangle(
        ...     Plane.XY, [0, 0, -90], [10, 2], name="ImpedanceSheet", material="Copper"
        ... )
        >>> anistropic_impedance_to_sheet = hfss.assign_impedance_to_sheet(
        ...     sheet.name, "ImpedanceFromSheet", [377, 0, 0, 377], [0, 50, 0, 0]
        ... )

        """
        if self.solution_type not in (
            SolutionsHfss.DrivenModal,
            SolutionsHfss.DrivenTerminal,
            SolutionsHfss.Transient,
            SolutionsHfss.EigenMode,
        ):
            raise AEDTRuntimeError("Invalid solution type.")

        if not name:
            name = generate_unique_name("Imped")
        elif name in self.modeler.get_boundaries_name():
            name = generate_unique_name(name)

        objects = self.modeler.convert_to_selections(assignment, True)

        props = dict(
            {
                "Faces": objects,
            }
        )
        if isinstance(objects[0], str):
            props = dict(
                {
                    "Objects": objects,
                }
            )

        if isinstance(resistance, list) and isinstance(reactance, list):
            if len(resistance) != 4 or len(reactance) != 4:
                raise AEDTRuntimeError("Number of elements in resistance and reactance must be four.")
            props["UseInfiniteGroundPlane"] = is_infinite_ground
            props["CoordSystem"] = coordinate_system
            props["HasExternalLink"] = False
            props["ZxxResistance"] = str(resistance[0])
            props["ZxxReactance"] = str(reactance[0])
            props["ZxyResistance"] = str(resistance[1])
            props["ZxyReactance"] = str(reactance[1])
            props["ZyxResistance"] = str(resistance[2])
            props["ZyxReactance"] = str(reactance[2])
            props["ZyyResistance"] = str(resistance[3])
            props["ZyyReactance"] = str(reactance[3])
            return self._create_boundary(name, props, "Anisotropic Impedance")
        else:
            props["Resistance"] = str(resistance)
            props["Reactance"] = str(reactance)
            props["InfGroundPlane"] = is_infinite_ground
            return self._create_boundary(name, props, "Impedance")

    @pyaedt_function_handler(
        edge_signale="assignment", edge_gnd="reference", port_name="name", port_impedance="impedance"
    )
    def create_circuit_port_from_edges(
        self,
        assignment,
        reference,
        name="",
        impedance="50",
        renormalize=False,
        renorm_impedance="50",
        deembed=False,
    ):
        """Create a circuit port from two edges.

        The integration line is from edge 2 to edge 1.

        .. deprecated:: 0.6.70
        Use :func:`circuit_port` method instead.

        Parameters
        ----------
        assignment : int
            Edge ID of the signal.
        reference : int
            Edge ID of the ground.
        name : str, optional
            Name of the port. The default is ``""``.
        impedance : int, str, or float, optional
            Impedance. The default is ``"50"``. You can also
            enter a string that looks like this: ``"50+1i*55"``.
        renormalize : bool, optional
            Whether to renormalize the mode. The default is ``False``.
            This parameter is ignored for a driven terminal.
        renorm_impedance :  str, optional
            Impedance. The default is ``50``.
        deembed : bool, optional
            Whether to deembed the port. The default is ``False``.

        Returns
        -------
        :class:`ansys.aedt.core.modules.boundary.common.BoundaryObject`
            Boundary object.

        References
        ----------
        >>> oModule.AssignCircuitPort

        Examples
        --------
        Create two rectangles in the XY plane.
        Select the first edge of each rectangle created previously.
        Create a circuit port from the first edge of the first rectangle
        toward the first edge of the second rectangle.

        >>> from ansys.aedt.core.generic.constants import Plane
        >>> plane = Plane.XY
        >>> rectangle1 = hfss.modeler.create_rectangle(plane, [10, 10, 10], [10, 10], name="rectangle1_for_port")
        >>> edges1 = hfss.modeler.get_object_edges(rectangle1.id)
        >>> first_edge = edges1[0]
        >>> rectangle2 = hfss.modeler.create_rectangle(plane, [30, 10, 10], [10, 10], name="rectangle2_for_port")
        >>> edges2 = hfss.modeler.get_object_edges(rectangle2.id)
        >>> second_edge = edges2[0]
        >>> hfss.solution_type = "Modal"
        >>> hfss.create_circuit_port_from_edges(
        ...     first_edge, second_edge, name="PortExample", impedance=50.1, renormalize=False, renorm_impedance="50"
        ... )
        'PortExample'

        """
        warnings.warn("Use :func:`circuit_port` method instead.", DeprecationWarning)
        return self.circuit_port(
            assignment=assignment,
            reference=reference,
            port_location=0,
            impedance=impedance,
            name=name,
            renormalize=renormalize,
            renorm_impedance=renorm_impedance,
            deembed=deembed,
        )

    @pyaedt_function_handler(excitations="assignment")
    def edit_sources(
        self,
        assignment,
        include_port_post_processing=True,
        max_available_power=None,
        use_incident_voltage=False,
        eigenmode_stored_energy=True,
    ):
        """Set up the power loaded for HFSS postprocessing in multiple sources simultaneously.

        Parameters
        ----------
        assignment : dict
            Dictionary of input sources to modify module and phase.
            Dictionary values can be:
            - 1 value to setup 0deg as default
            - 2 values tuple or list (magnitude and phase) or
            - 3 values (magnitude, phase, and termination flag) for Terminal solution in case of incident voltage usage.
        include_port_post_processing : bool, optional
            Include port post-processing effects. The default is ``True``.
        max_available_power : str, optional
            System power for gain calculations.
            The default is ``None``, in which case maximum available power is applied.
        use_incident_voltage : bool, optional
            Use incident voltage definition. The default is ``False``.
            This argument applies only to the Terminal solution type.
        eigenmode_stored_energy : bool, optional
            Use stored energy definition. The default is ``True``.
            This argument applies only to the Eigenmode solution type.

        Returns
        -------
        bool

        Examples
        --------
        >>> sources = {"Port1:1": ("0W", "0deg"), "Port2:1": ("1W", "90deg")}
        >>> hfss.edit_sources(sources, include_port_post_processing=True)

        >>> sources = {"Box2_T1": ("0V", "0deg", True), "Box1_T1": ("1V", "90deg")}
        >>> hfss.edit_sources(sources, max_available_power="2W", use_incident_voltage=True)

        >>> aedtapp = add_app(solution_type="Eigenmode")
        >>> _ = aedtapp.modeler.create_box([0, 0, 0], [10, 20, 20])
        >>> setup = aedtapp.create_setup()
        >>> setup.props["NumModes"] = 2
        >>> sources = {"1": "1Joules", "2": "0Joules"}
        >>> aedtapp.edit_sources(sources, eigenmode_stored_energy=True)
        >>> sources = {"1": ("0V/M", "0deg"), "2": ("2V/M", "90deg")}
        >>> aedtapp.edit_sources(sources, eigenmode_stored_energy=False)
        """
        if self.solution_type != "Eigenmode":
            data = {i: ("0W", "0deg", False) for i in self.excitation_names}
            for key, value in assignment.items():
                data[key] = value
            setting = []
            for key, vals in data.items():
                if isinstance(vals, str):
                    power = vals
                    phase = "0deg"
                else:
                    power = vals[0]
                    if len(vals) == 1:
                        phase = "0deg"
                    else:
                        phase = vals[1]
                if isinstance(vals, (list, tuple)) and len(vals) == 3:
                    terminated = vals[2]
                else:
                    terminated = False
                if use_incident_voltage and self.solution_type == "Terminal":
                    setting.append(["Name:=", key, "Terminated:=", terminated, "Magnitude:=", power, "Phase:=", phase])
                else:
                    setting.append(["Name:=", key, "Magnitude:=", power, "Phase:=", phase])
            argument = []
            if self.solution_type == "Terminal":
                argument.extend(["UseIncidentVoltage:=", use_incident_voltage])

            argument.extend(
                [
                    "IncludePortPostProcessing:=",
                    include_port_post_processing,
                    "SpecifySystemPower:=",
                    True if max_available_power else False,
                ]
            )

            if max_available_power:
                argument.append("Incident Power:=")
                argument.append(max_available_power)
        else:
            eigenmode_type_definition = "EigenStoredEnergy" if eigenmode_stored_energy else "EigenPeakElectricField"
            argument = ["FieldType:=", eigenmode_type_definition]
            power = []
            phase = []
            for _, value in assignment.items():
                if eigenmode_stored_energy:
                    power.append(value)
                else:
                    if isinstance(value, (list, tuple)):
                        power.append(value[0])
                        phase.append(value[1])
                    elif isinstance(value, str):
                        power.append(value)
                        phase.append("0deg")
            if eigenmode_stored_energy:
                setting = [["Name:=", "Modes", "Magnitudes:=", power]]
            else:
                setting = [["Name:=", "Modes", "Magnitudes:=", power, "Phases:=", phase]]

        args = [argument]
        args.extend(setting)
        self.osolution.EditSources(args)
        return True

    @pyaedt_function_handler(portandmode="assignment", powerin="power")
    def edit_source(self, assignment=None, power="1W", phase="0deg"):
        """Set up the power loaded for HFSS postprocessing.

        .. deprecated:: 0.11.2
           Use :func:`edit_sources` method instead.

        Parameters
        ----------
        assignment : str, optional
            Port name and mode. For example, ``"Port1:1"``.
            The port name must be defined if the solution type is other than Eigenmodal. This parameter
            is ignored if the solution type is Eigenmodal.
        power : str, optional
            Power in watts (W) or the project variable to put as stored energy in the project.
            The default is ``"1W"``.
        phase : str, optional
            Phase of the excitation. The default is ``"0deg"``.

        Returns
        -------
        bool
            ``True`` when successful, ``False`` when failed.

        References
        ----------
        >>> oModule.EditSources

        Examples
        --------
        Create a circle sheet and use it to create a wave port.
        Set up the thermal power for this wave port.

        >>> from ansys.aedt.core.generic.constants import Plane
        >>> sheet = hfss.modeler.create_circle(Plane.YZ, [-20, 0, 0], 10, name="sheet_for_source")
        >>> hfss.solution_type = "Modal"
        >>> wave_port = hfss.create_wave_port_from_sheet(sheet, 5, hfss.AxisDir.XNeg, 40, 2, "SheetWavePort", True)
        >>> hfss.edit_source("SheetWavePort" + ":1", "10W")
        PyAEDT INFO: Setting up power to "SheetWavePort:1" = 10W
        True

        """
        warnings.warn("`edit_sources` is deprecated. Use `edit_sources` method instead.", DeprecationWarning)

        if self.solution_type != SolutionsHfss.EigenMode:
            if assignment is None:
                raise AEDTRuntimeError(f"Port and mode must be defined for solution type {self.solution_type}")
            self.logger.info(f'Setting up power to "{assignment}" = {power}')
            source = {assignment: (power, phase)}
            self.edit_sources(
                assignment=source,
                include_port_post_processing=True,
                max_available_power=None,
                eigenmode_stored_energy=True,
            )

        else:
            self.logger.info(f"Setting up power to Eigenmode = {power}")
            source = {"1": power}
            self.edit_sources(assignment=source, eigenmode_stored_energy=True)
        return True

    @pyaedt_function_handler(portandmode="assignment", file_name="input_file")
    def edit_source_from_file(
        self,
        input_file,
        assignment=None,
        is_time_domain=True,
        x_scale=1,
        y_scale=1,
        impedance=50,
        data_format="Power",
        encoding="utf-8",
        window="hamming",
    ):
        """Edit a source from file data.

        File data is a CSV containing either frequency data or time domain data that will be converted through FFT.

        Parameters
        ----------
        input_file : str
            Full name of the input file. If ``assignment`` is ``None``, it loads directly the file, in this case
            the file must have AEDT format.
        assignment : str, optional
            Port name and mode. For example, ``"Port1:1"``.
            The port name must be defined if the solution type is other than Eigenmodal.
        is_time_domain : bool, optional
            Whether the input data is time-based or frequency-based. Frequency based data are Mag/Phase (deg).
        x_scale : float, optional
            Scaling factor for the x axis. This argument is ignored if the algorithm
             identifies the format from the file header.
        y_scale : float, optional
            Scaling factor for the y axis. This argument is ignored if the algorithm
             identifies the format from the file header.
        impedance : float, optional
            Excitation impedance. Default is `50`.
        data_format : str, optional
            Data format. Options are ``"Current"``, ``"Power"``, and ``"Voltage"``. This
            argument is ignored if the algoritmm identifies the format from the
            file header.
        encoding : str, optional
            CSV file encoding.
        window : str, optional
            Fft window. Options are ``"hamming"``, ``"hanning"``, ``"blackman"``, ``"bartlett"`` or ``None``.

        Returns
        -------
        bool
        """
        if not assignment:
            self.osolution.LoadSourceWeights(input_file)
            return True

        def find_scale(data, header_line):
            for td in data.keys():
                if td in header_line:
                    return data[td]
            return None

        with open(input_file, "r") as f:
            header = f.readlines()[0]
            time_data = {"[ps]": 1e-12, "[ns]": 1e-9, "[us]": 1e-6, "[ms]": 1e-3, "[s]": 1}
            curva_data_V = {
                "[nV]": 1e-9,
                "[pV]": 1e-12,
                "[uV]": 1e-6,
                "[mV]": 1e-3,
                "[V]": 1,
                "[kV]": 1e3,
            }
            curva_data_W = {
                "[nW]": 1e-9,
                "[pW]": 1e-12,
                "[uW]": 1e-6,
                "[mW]": 1e-3,
                "[W]": 1,
                "[kW]": 1e3,
            }
            curva_data_A = {
                "[nA]": 1e-9,
                "[pA]": 1e-12,
                "[uA]": 1e-6,
                "[mA]": 1e-3,
                "[A]": 1,
                "[kA]": 1e3,
            }
            scale = find_scale(time_data, header)
            x_scale = scale if scale else x_scale
            scale = find_scale(curva_data_V, header)
            if scale:
                y_scale = scale
                data_format = "Voltage"
            else:
                scale = find_scale(curva_data_W, header)
                if scale:
                    y_scale = scale
                    data_format = "Power"
                else:
                    scale = find_scale(curva_data_A, header)
                    if scale:
                        y_scale = scale
                        data_format = "Current"
        if self.solution_type == "Modal":
            out = "Power"
        else:
            out = "Voltage"
        freq, mag, phase = parse_excitation_file(
            input_file=input_file,
            is_time_domain=is_time_domain,
            x_scale=x_scale,
            y_scale=y_scale,
            impedance=impedance,
            data_format=data_format,
            encoding=encoding,
            out_mag=out,
            window=window,
        )
        ds_name_mag = "ds_" + assignment.replace(":", "_mode_") + "_Mag"
        ds_name_phase = "ds_" + assignment.replace(":", "_mode_") + "_Angle"
        if self.dataset_exists(ds_name_mag, False):
            self.design_datasets[ds_name_mag].x = freq
            self.design_datasets[ds_name_mag].y = mag
            self.design_datasets[ds_name_mag].update()
        else:
            self.create_dataset1d_design(ds_name_mag, freq, mag, x_unit="Hz")
        if self.dataset_exists(ds_name_phase, False):
            self.design_datasets[ds_name_phase].x = freq
            self.design_datasets[ds_name_phase].y = phase
            self.design_datasets[ds_name_phase].update()

        else:
            self.create_dataset1d_design(ds_name_phase, freq, phase, x_unit="Hz", y_unit="deg")
        self.osolution.EditSources(
            [
                ["IncludePortPostProcessing:=", True, "SpecifySystemPower:=", False],
                [
                    "Name:=",
                    assignment,
                    "Magnitude:=",
                    f"pwl({ds_name_mag}, Freq)",
                    "Phase:=",
                    f"pwl({ds_name_phase}, Freq)",
                ],
            ]
        )
        self.logger.info("Source Excitation updated with Dataset.")
        return True

    @pyaedt_function_handler(file_name="input_file")
    def edit_sources_from_file(self, input_file):  # pragma: no cover
        """Update all sources from a CSV file.

        .. deprecated:: 0.11.2
           Use :func:`edit_source_from_file` method instead.

        Parameters
        ----------
        input_file : str
            File name.

        Returns
        -------
        bool
        """
        warnings.warn(
            "`edit_source_from_file` is deprecated. Use `edit_source_from_file` method instead.", DeprecationWarning
        )
        self.edit_source_from_file(input_file=input_file)
        return True

    @pyaedt_function_handler(
        inputlist="assignment", internalExtr="extrude_internally", internalvalue="internal_extrusion"
    )
    def thicken_port_sheets(self, assignment, value, extrude_internally=True, internal_extrusion=1):
        """Create thickened sheets over a list of input port sheets.

        This method is built to work with the output of ``modeler.find_port_faces``.

        Parameters
        ----------
        assignment : list
            List of the sheets to thicken.
        value :
            Value in millimeters for thickening the faces.
        extrude_internally : bool, optional
            Whether to extrude the sheets internally (going into the model).
            The default is ``True``.
        internal_extrusion : int, optional
            Value in millimeters for thickening the sheets internally if ``internalExtr=True``.
            The default is ``1``.

        Returns
        -------
        Dict
            For each input sheet, returns the port IDs where thickened sheets were created
            if the name contains the word "Vacuum".

        References
        ----------
        >>> oEditor.ThickenSheet

        Examples
        --------
        Create a circle sheet and use it to create a wave port.
        Set the thickness of this circle sheet to ``"2 mm"``.

        >>> from ansys.aedt.core.generic.constants import Plane
        >>> sheet_for_thickness = hfss.modeler.create_circle(Plane.YZ, [60, 60, 60], 10, name="SheetForThickness")
        >>> port_for_thickness = hfss.create_wave_port_from_sheet(
        ...     sheet_for_thickness, 5, hfss.AxisDir.XNeg, 40, 2, "WavePortForThickness", True
        ... )
        >>> hfss.thicken_port_sheets(["SheetForThickness"], 2)
        PyAEDT INFO: done
        {}

        """
        tol = 1e-6
        ports_ID = {}
        aedt_bounding_box = self.modeler.get_model_bounding_box()
        aedt_bounding_dim = self.modeler.get_bounding_dimension()
        directions = {}
        for el in assignment:
            objID = self.modeler.oeditor.GetFaceIDs(el)
            face_center = self.modeler.oeditor.GetFaceCenter(int(objID[0]))
            direction_found = False
            thickness = min(aedt_bounding_dim) / 2
            while not direction_found:
                self.modeler.oeditor.ThickenSheet(
                    ["NAME:Selections", "Selections:=", el, "NewPartsModelFlag:=", "Model"],
                    ["NAME:SheetThickenParameters", "Thickness:=", str(thickness) + "mm", "BothSides:=", False],
                )

                aedt_bounding_box2 = self.modeler.get_model_bounding_box()
                self._odesign.Undo()
                if aedt_bounding_box != aedt_bounding_box2:
                    directions[el] = "External"
                    direction_found = True
                self.modeler.oeditor.ThickenSheet(
                    ["NAME:Selections", "Selections:=", el, "NewPartsModelFlag:=", "Model"],
                    ["NAME:SheetThickenParameters", "Thickness:=", "-" + str(thickness) + "mm", "BothSides:=", False],
                )

                aedt_bounding_box2 = self.modeler.get_model_bounding_box()

                self._odesign.Undo()

                if aedt_bounding_box != aedt_bounding_box2:
                    directions[el] = "Internal"
                    direction_found = True
                else:
                    thickness = thickness + min(aedt_bounding_dim) / 2
        for el in assignment:
            objID = self.modeler.oeditor.GetFaceIDs(el)
            maxarea = 0
            for f in objID:
                faceArea = self.modeler.get_face_area(int(f))
                if faceArea > maxarea:
                    maxarea = faceArea
                    face_center = self.modeler.oeditor.GetFaceCenter(int(f))
            if directions[el] == "Internal":
                self.modeler.oeditor.ThickenSheet(
                    ["NAME:Selections", "Selections:=", el, "NewPartsModelFlag:=", "Model"],
                    ["NAME:SheetThickenParameters", "Thickness:=", "-" + str(value) + "mm", "BothSides:=", False],
                )
            else:
                self.modeler.oeditor.ThickenSheet(
                    ["NAME:Selections", "Selections:=", el, "NewPartsModelFlag:=", "Model"],
                    ["NAME:SheetThickenParameters", "Thickness:=", str(value) + "mm", "BothSides:=", False],
                )
            if "Vacuum" in el:
                newfaces = self.modeler.oeditor.GetFaceIDs(el)
                for f in newfaces:
                    try:
                        fc2 = self.modeler.oeditor.GetFaceCenter(f)
                        fc2 = [float(i) for i in fc2]
                        fa2 = self.modeler.get_face_area(int(f))
                        faceoriginal = [float(i) for i in face_center]
                        if abs(fa2 - maxarea) < tol**2 and (
                            abs(faceoriginal[2] - fc2[2]) > tol
                            or abs(faceoriginal[1] - fc2[1]) > tol
                            or abs(faceoriginal[0] - fc2[0]) > tol
                        ):
                            ports_ID[el] = int(f)
                    except Exception:
                        self.logger.debug(f"Failed to handle face {f} when creating thickened sheets")
            if extrude_internally:
                objID2 = self.modeler.oeditor.GetFaceIDs(el)
                for fid in objID2:
                    try:
                        face_center2 = self.modeler.oeditor.GetFaceCenter(int(fid))
                        if face_center2 == face_center:
                            self.modeler.oeditor.MoveFaces(
                                ["NAME:Selections", "Selections:=", el, "NewPartsModelFlag:=", "Model"],
                                [
                                    "NAME:Parameters",
                                    [
                                        "NAME:MoveFacesParameters",
                                        "MoveAlongNormalFlag:=",
                                        True,
                                        "OffsetDistance:=",
                                        str(internal_extrusion) + "mm",
                                        "MoveVectorX:=",
                                        "0mm",
                                        "MoveVectorY:=",
                                        "0mm",
                                        "MoveVectorZ:=",
                                        "0mm",
                                        "FacesToMove:=",
                                        [int(fid)],
                                    ],
                                ],
                            )
                    except Exception:
                        self.logger.info("done")
        return ports_ID

    @pyaedt_function_handler(dname="design", outputdir="output_dir")
    def validate_full_design(self, design=None, output_dir=None, ports=None):
        """Validate a design based on an expected value and save information to the log file.

        Parameters
        ----------
        design : str,  optional
            Name of the design to validate. The default is ``None``, in which case
            the current design is used.
        output_dir : str, optional
            Directory to save the log file to. The default is ``None``,
            in which case the current project path is used.
        ports : int, optional
            Number of excitations (sum of modes) that is expected. The default is ``None``.

        Returns
        -------
        list of str
            List of all the validation information for later use.
        bool
            ``True`` if the validation was successful, ``False`` otherwise.

        References
        ----------
        >>> oDesign.ValidateDesign

        Examples
        --------
        Validate the current design and save the log file in the current project directory.

        >>> validation = hfss.validate_full_design()
        PyAEDT INFO: Design Validation Checks
        >>> validation[1]
        False
        """
        self.logger.info("Design validation checks.")
        validation_ok = True
        val_list = []
        if not design:
            design = self.design_name
        if not output_dir:
            output_dir = self.working_directory
        pname = self.project_name
        validation_log_file = Path(output_dir) / (pname + "_" + design + "_validation.log")

        # Desktop Messages
        msg = "Desktop messages:"
        val_list.append(msg)
        temp_msg = list(self._desktop.GetMessages(pname, design, 0))
        if temp_msg:
            temp2_msg = [i.strip("Project: " + pname + ", Design: " + design + ", ").strip("\r\n") for i in temp_msg]
            val_list.extend(temp2_msg)

        # Run design validation and write out the lines to the log.
        temp_dir = tempfile.gettempdir()
        temp_val_file = Path(temp_dir) / "val_temp.log"
        simple_val_return = self.validate_simple(temp_val_file)
        if simple_val_return == 1:
            msg = "Design validation check PASSED."
        elif simple_val_return == 0:
            msg = "Design validation check ERROR."
            validation_ok = False
        val_list.append(msg)
        msg = "Design validation messages:"
        val_list.append(msg)
        if temp_val_file.is_file() or settings.remote_rpc_session:
            with open_file(temp_val_file, "r") as df:
                temp = df.read().splitlines()
                val_list.extend(temp)
            temp_val_file.unlink()
        else:
            msg = "** No design validation file is found. **"
            self.logger.info(msg)
            val_list.append(msg)
        msg = "** End of design validation messages. **"
        val_list.append(msg)

        # Find the excitations and check or list them out
        msg = "Excitations check:"
        val_list.append(msg)
        if self.solution_type != "Eigenmode":
            detected_excitations = self.excitation_names
            if ports:
                if ports != len(detected_excitations):
                    msg = "** Port number error. Check the model. **"
                    self.logger.error(msg)
                    val_list.append(msg)
                    validation_ok = False
                else:
                    msg1 = "Solution type: " + str(self.solution_type)
                    msg2 = "Ports Requested: " + str(ports)
                    msg3 = "Defined excitations number: " + str(len(detected_excitations))
                    msg4 = "Defined excitations names: " + str(detected_excitations)
                    val_list.append(msg1)
                    val_list.append(msg2)
                    val_list.append(msg3)
                    val_list.append(msg4)
        else:
            msg = "Eigen model is detected. No excitatons are defined."
            self.logger.info(msg)
            val_list.append(msg)

        # Find the number of analysis setups and output the info.
        msg = "Analysis setup messages:"
        val_list.append(msg)
        setups = self.oanalysis.GetSetups()
        if setups:
            setups = list(setups)
            msg = "Detected setup and sweep: "
            val_list.append(msg)
            for setup in setups:
                msg = str(setup)
                val_list.append(msg)
                if self.solution_type.lower() != "eigenmode":
                    sweepsname = self.oanalysis.GetSweeps(setup)
                    if sweepsname:
                        for sw in sweepsname:
                            msg = " |__ " + sw
                            val_list.append(msg)
        else:
            msg = "No setup is detected."
            val_list.append(msg)

        with open_file(validation_log_file, "w") as f:
            for item in val_list:
                f.write("%s\n" % item)
        return val_list, validation_ok  # Return all the information in a list for later use.

    @pyaedt_function_handler(plot_name="plot", sweep_name="sweep", port_names="ports", port_excited="ports_excited")
    def create_scattering(
        self, plot="S Parameter Plot Nominal", sweep=None, ports=None, ports_excited=None, variations=None
    ):
        """Create an S-parameter report.

        Parameters
        ----------
        plot : str, optional
             Name of the plot. The default is ``"S Parameter Plot Nominal"``.
        sweep : str, optional
             Name of the sweep. The default is ``None``.
        ports : list, optional
             List of port names. The first index, i, in S[i,j].
             The default is ``None``.
        ports_excited : list or str, optional
             List of port names. The seconds index, j in S[i,j].
             The default is ``None``.
        variations : str, optional
             The default is ``None``.

        Returns
        -------
        bool
            ``True`` when successful, ``False`` when failed.

        References
        ----------
        >>> oModule.CreateReport

        Examples
        --------
        Create an S-parameter plot named ``"S Parameter Plot Nominal"`` for a 3-port network.
        plotting S11, S21, S31.  The port names are ``P1``, ``P2``, and ``P3``.

        >>> hfss.create_scattering(ports=["P1", "P2", "P3"], ports_excited=["P1", "P1", "P1"])
        True

        """
        solution_data = "Standard"
        if "Modal" in self.solution_type:
            solution_data = "Modal Solution Data"
        elif "Terminal" in self.solution_type:
            solution_data = "Terminal Solution Data"
        if not ports:
            ports = self.excitation_names
        if not ports_excited:
            ports_excited = ports
        traces = ["dB(S(" + p + "," + q + "))" for p, q in zip(list(ports), list(ports_excited))]
        if sweep is None:
            sweep = self.nominal_sweep
        return self.post.create_report(
            traces, sweep, variations=variations, report_category=solution_data, plot_name=plot
        )

    @pyaedt_function_handler(outputlist="output", setupname="setup", plotname="name", Xaxis="x_axis")
    def create_qfactor_report(self, project_dir, output, setup, name, x_axis="X"):
        """Export a CSV file of the EigenQ plot.

        Parameters
        ----------
        project_dir : str
            Directory to export the CSV file to.
        output : list
            Output quantity, which in this case is the Q-factor.
        setup : str
            Name of the setup to generate the report from.
        name : str
            Name of the plot.
        x_axis : str, optional
            Value for the X axis. The default is ``"X"``.

        Returns
        -------
        bool
            ``True`` when successful, ``False`` when failed.

        References
        ----------
        >>> oModule.CreateReport

        """
        # Setup arguments list for createReport function
        args = [x_axis + ":=", ["All"]]
        args2 = ["X Component:=", x_axis, "Y Component:=", output]

        self.post.post_oreport_setup.CreateReport(
            name, "Eigenmode Parameters", "Rectangular Plot", setup + " : LastAdaptive", [], args, args2, []
        )
        return True

    @pyaedt_function_handler()
    def _create_sbr_doppler_setup(
        self,
        setup_type,
        time_var,
        center_freq,
        resolution,
        period,
        velocity_resolution,
        min_velocity,
        max_velocity,
        ray_density_per_wavelength,
        max_bounces,
        setup_name,
        include_coupling_effects=False,
        doppler_ad_sampling_rate=20,
    ):
        setup1 = self.create_setup(setup_name, 4)
        setup1.auto_update = False
        setup1.props["IsSbrRangeDoppler"] = True
        del setup1.props["PTDUTDSimulationSettings"]
        del setup1.props["ComputeFarFields"]
        del setup1.props["Sweeps"]
        if setup_type == "ChirpIQ":
            setup1.props["SbrRangeDopplerWaveformType"] = "ChirpSeqFmcw"
            setup1.props["ChannelConfiguration"] = "IQChannels"
        elif setup_type == "ChirpI":
            setup1.props["SbrRangeDopplerWaveformType"] = "ChirpSeqFmcw"
            setup1.props["ChannelConfiguration"] = "IChannelOnly"
        else:
            setup1.props["SbrRangeDopplerWaveformType"] = setup_type
        setup1.props["SbrRangeDopplerTimeVariable"] = time_var
        setup1.props["SbrRangeDopplerCenterFreq"] = self.value_with_units(center_freq, "GHz")
        setup1.props["SbrRangeDopplerRangeResolution"] = self.value_with_units(resolution, "meter")
        setup1.props["SbrRangeDopplerRangePeriod"] = self.value_with_units(period, "meter")
        setup1.props["SbrRangeDopplerVelocityResolution"] = self.value_with_units(velocity_resolution, "m_per_sec")
        setup1.props["SbrRangeDopplerVelocityMin"] = self.value_with_units(min_velocity, "m_per_sec")
        setup1.props["SbrRangeDopplerVelocityMax"] = self.value_with_units(max_velocity, "m_per_sec")
        setup1.props["DopplerRayDensityPerWavelength"] = ray_density_per_wavelength
        setup1.props["MaxNumberOfBounces"] = max_bounces
        if setup_type != "PulseDoppler":
            setup1.props["IncludeRangeVelocityCouplingEffect"] = include_coupling_effects
            setup1.props["SbrRangeDopplerA/DSamplingRate"] = self.value_with_units(doppler_ad_sampling_rate, "MHz")
        setup1.update()
        setup1.auto_update = True
        return setup1

    @pyaedt_function_handler(setupname="setup")
    def _create_sbr_doppler_sweep(self, setup, time_var, tstart, tstop, tsweep, parametric_name):
        time_stop = self.value_with_units(tstop, "s")
        return self.parametrics.add(time_var, tstart, time_stop, tsweep, "LinearStep", setup, name=parametric_name)

    @pyaedt_function_handler(time_var="time_variable", setup_name="setup")
    def create_sbr_chirp_i_doppler_setup(
        self,
        time_variable=None,
        sweep_time_duration=0,
        center_freq=76.5,
        resolution=1,
        period=200,
        velocity_resolution=0.4,
        min_velocity=-20,
        max_velocity=20,
        ray_density_per_wavelength=0.2,
        max_bounces=5,
        include_coupling_effects=False,
        doppler_ad_sampling_rate=20,
        setup=None,
    ):
        """Create an SBR+ Chirp I setup.

        Parameters
        ----------
        time_variable : str, optional
            Name of the time variable. The default is ``None``, in which case
            a search for the first time variable is performed.
        sweep_time_duration : float, optional
            Duration for the sweep time. The default is ``0.`` If a value greater
            than ``0`` is specified, a parametric sweep is created.
        center_freq : float, optional
            Center frequency in gigahertz (GHz). The default is ``76.5``.
        resolution : float, optional
            Doppler resolution in meters (m). The default is ``1``.
        period : float, optional
            Period of analysis in meters (m). The default is ``200``.
        velocity_resolution : float, optional
            Doppler velocity resolution in meters per second (m/s). The default is ``0.4``.
        min_velocity : str, optional
            Minimum Doppler velocity in meters per second (m/s). The default is ``-20``.
        max_velocity : str, optional
            Maximum Doppler velocity in meters per second (m/s). The default is ``20``.
        ray_density_per_wavelength : float, optional
            Doppler ray density per wavelength. The default is ``0.2``.
        max_bounces : int, optional
            Maximum number of bounces. The default is ``5``.
        include_coupling_effects : float, optional
            Whether to include coupling effects. The default is ``False``.
        doppler_ad_sampling_rate : float, optional
            Doppler AD sampling rate to use if ``include_coupling_effects``
            is ``True``. The default is ``20``.
        setup : str, optional
            Name of the setup. The default is ``None``, in which case the active setup is used.

        Returns
        -------
        tuple
            The tuple contains: (:class:`ansys.aedt.core.modules.solve_setup.Setup`,
            :class:`ansys.aedt.core.modules.design_xploration.ParametericsSetups.Optimetrics`).

        References
        ----------
        >>> oModule.InsertSetup

        """
        if self.solution_type != "SBR+":
            raise AEDTRuntimeError("Method applies only to the SBR+ solution.")

        if not setup:
            setup = generate_unique_name("ChirpI")
            parametric_name = generate_unique_name("PulseSweep")
        else:
            parametric_name = generate_unique_name(setup)

        if not time_variable:
            for var_name, var in self.variable_manager.independent_variables.items():
                if var.unit_system == "Time":
                    time_variable = var_name
                    break
            if not time_variable:
                raise ValueError(
                    "No time variable is found. Set up or explicitly assign a time variable to the method."
                )
        setup = self._create_sbr_doppler_setup(
            "ChirpI",
            time_var=time_variable,
            center_freq=center_freq,
            resolution=resolution,
            period=period,
            velocity_resolution=velocity_resolution,
            min_velocity=min_velocity,
            max_velocity=max_velocity,
            ray_density_per_wavelength=ray_density_per_wavelength,
            max_bounces=max_bounces,
            include_coupling_effects=include_coupling_effects,
            doppler_ad_sampling_rate=doppler_ad_sampling_rate,
            setup_name=setup,
        )
        if sweep_time_duration > 0:
            sweeptime = math.ceil(300000000 / (2 * center_freq * 1000000000 * velocity_resolution) * 1000) / 1000
            sweep = self._create_sbr_doppler_sweep(
                setup.name, time_variable, 0, sweep_time_duration, sweeptime, parametric_name
            )
            return setup, sweep
        return setup, False

    @pyaedt_function_handler(time_var="time_variable", setup_name="setup")
    def create_sbr_chirp_iq_doppler_setup(
        self,
        time_variable=None,
        sweep_time_duration=0,
        center_freq=76.5,
        resolution=1,
        period=200,
        velocity_resolution=0.4,
        min_velocity=-20,
        max_velocity=20,
        ray_density_per_wavelength=0.2,
        max_bounces=5,
        include_coupling_effects=False,
        doppler_ad_sampling_rate=20,
        setup=None,
    ):
        """Create an SBR+ Chirp IQ setup.

        Parameters
        ----------
        time_variable : str, optional
            Name of the time variable. The default is ``None``, in which case
            a search for the first time variable is performed.
        sweep_time_duration : float, optional
            Duration of the sweep time. The default is ``0``. If a value greater
            than ``0`` is specified, a parametric sweep is created.
        center_freq : float, optional
            Center frequency in gighertz (GHz). The default is ``76.5``.
        resolution : float, optional
            Doppler resolution in meters (m). The default is ``1``.
        period : float, optional
            Period of analysis in meters (m). The default is ``200``.
        velocity_resolution : float, optional
            Doppler velocity resolution in meters per second (m/s). The default is ``0.4``.
        min_velocity : str, optional
            Minimum Doppler velocity in meters per second (m/s). The default is ``-20``.
        max_velocity : str, optional
            Maximum Doppler velocity in meters per second (m/s). The default is ``20``.
        ray_density_per_wavelength : float, optional
            Doppler ray density per wavelength. The default is ``0.2``.
        max_bounces : int, optional
            Maximum number of bounces. The default is ``5``.
        include_coupling_effects : float, optional
            Whether to include coupling effects. The default is ``False``.
        doppler_ad_sampling_rate : float, optional
            Doppler AD sampling rate to use if ``include_coupling_effects`` is
            ``True``. The default is ``20``.
        setup : str, optional
            Name of the setup. The default is ``None``, in which case the active
            setup is used.

        Returns
        -------
        tuple
            The tuple contains: (:class:`ansys.aedt.core.modules.solve_setup.Setup`,
            :class:`ansys.aedt.core.modules.design_xploration.ParametericsSetups.Optimetrics`).

        References
        ----------
        >>> oModule.InsertSetup
        """
        if self.solution_type != SolutionsHfss.SBR:
            raise AEDTRuntimeError("Method applies only to the SBR+ solution.")

        if not setup:
            setup = generate_unique_name("ChirpIQ")
            parametric_name = generate_unique_name("PulseSweep")
        else:
            parametric_name = generate_unique_name(setup)
        if not time_variable:
            for var_name, var in self.variable_manager.independent_variables.items():
                if var.unit_system == "Time":
                    time_variable = var_name
                    break
            if not time_variable:
                raise ValueError("No Time Variable Found")
        setup = self._create_sbr_doppler_setup(
            "ChirpIQ",
            time_var=time_variable,
            center_freq=center_freq,
            resolution=resolution,
            period=period,
            velocity_resolution=velocity_resolution,
            min_velocity=min_velocity,
            max_velocity=max_velocity,
            ray_density_per_wavelength=ray_density_per_wavelength,
            max_bounces=max_bounces,
            include_coupling_effects=include_coupling_effects,
            doppler_ad_sampling_rate=doppler_ad_sampling_rate,
            setup_name=setup,
        )
        if sweep_time_duration > 0:
            sweeptime = math.ceil(300000000 / (2 * center_freq * 1000000000 * velocity_resolution) * 1000) / 1000
            sweep = self._create_sbr_doppler_sweep(
                setup.name, time_variable, 0, sweep_time_duration, sweeptime, parametric_name
            )
            return setup, sweep
        return setup, False

    @pyaedt_function_handler(time_var="time_variable", center_freq="frequency", setup_name="setup")
    def create_sbr_pulse_doppler_setup(
        self,
        time_variable=None,
        sweep_time_duration=0,
        frequency=76.5,
        resolution=1,
        period=200,
        velocity_resolution=0.4,
        min_velocity=-20,
        max_velocity=20,
        ray_density_per_wavelength=0.2,
        max_bounces=5,
        setup=None,
    ):
        """Create an SBR+ pulse Doppler setup.

        Parameters
        ----------
        time_variable : str, optional
            Name of the time variable. The default is ``None``, in which case
            a search for the first time variable is performed.
        sweep_time_duration : float, optional
            Duration of the sweep time. The default is ``0``. If a value greater
            than ``0`` is specified, a parametric sweep is created.
        frequency : float, optional
            Center frequency in gigahertz (GHz). The default is ``76.5``.
        resolution : float, optional
            Doppler resolution in meters (m). The default is ``1``.
        period : float, optional
            Period of analysis in meters (m). The default is ``200``.
        velocity_resolution : float, optional
            Doppler velocity resolution in meters per second (m/s).
            The default is ``0.4``.
        min_velocity : str, optional
            Minimum Doppler velocity in meters per second (m/s). The default
            is ``-20``.
        max_velocity : str, optional
            Maximum Doppler velocity in meters per second (m/s). The default
            is ``20``.
        ray_density_per_wavelength : float, optional
            Doppler ray density per wavelength. The default is ``0.2``.
        max_bounces : int, optional
            Maximum number of bounces. The default is ``5``.
        setup : str, optional
            Name of the setup. The default is ``None``, in which case the active
            setup is used.

        Returns
        -------
        tuple
            The tuple contains: (:class:`ansys.aedt.core.modules.solve_setup.Setup`,
            :class:`ansys.aedt.core.modules.design_xploration.ParametericsSetups.Optimetrics`).

        References
        ----------
        >>> oModule.InsertSetup
        """
        if self.solution_type != SolutionsHfss.SBR:
            raise AEDTRuntimeError("Method Applies only to SBR+ Solution.")

        if not setup:
            setup = generate_unique_name("PulseSetup")
            parametric_name = generate_unique_name("PulseSweep")
        else:
            parametric_name = generate_unique_name(setup)

        if not time_variable:
            for var_name, var in self.variable_manager.independent_variables.items():
                if var.unit_system == "Time":
                    time_variable = var_name
                    break
            if not time_variable:
                raise ValueError("No Time Variable Found")
        setup = self._create_sbr_doppler_setup(
            "PulseDoppler",
            time_var=time_variable,
            center_freq=frequency,
            resolution=resolution,
            period=period,
            velocity_resolution=velocity_resolution,
            min_velocity=min_velocity,
            max_velocity=max_velocity,
            ray_density_per_wavelength=ray_density_per_wavelength,
            max_bounces=max_bounces,
            setup_name=setup,
        )
        if sweep_time_duration > 0:
            sweeptime = math.ceil(300000000 / (2 * frequency * 1000000000 * velocity_resolution) * 1000) / 1000
            sweep = self._create_sbr_doppler_sweep(
                setup.name, time_variable, 0, sweep_time_duration, sweeptime, parametric_name
            )
            return setup, sweep
        return setup, False

    @pyaedt_function_handler(radar_name="name")
    def create_sbr_radar_from_json(
        self, radar_file, name, offset=None, speed=0.0, use_relative_cs=False, relative_cs_name=None
    ):
        """Create an SBR+ radar setup from a JSON file.

        Example of input JSON file:

          .. code-block:: json

            {
                "name": "Example_1Tx_1Rx",
                "version": 1,
                "number_tx":"1",
                "number_rx":"1",
                "units":"mm",
                "antennas": {
                    "tx1": {
                        "antenna_type":"parametric",
                        "mode":"tx",
                        "offset":["0" ,"0" ,"0"],
                        "rotation_axis":null,
                        "rotation":null,
                        "beamwidth_elevation":"10deg",
                        "beamwidth_azimuth":"60deg",
                        "polarization":"Vertical"
                        },
                    "rx1": {
                        "antenna_type":"parametric",
                        "mode":"rx",
                        "offset":["0" ,"1.8" ,"0"],
                        "rotation_axis":null,
                        "rotation":null,
                        "beamwidth_elevation":"10deg",
                        "beamwidth_azimuth":"60deg",
                        "polarization":"Vertical"
                        }
                }
            }

        Parameters
        ----------
        radar_file : str
            Path to the directory with the radar file.
        name : str
            Name of the radar file.
        offset : list, optional
            Offset relative to the global coordinate system.
        speed : float, optional
            Radar movement speed relative to the global coordinate system if greater than ``0``.
        use_relative_cs : bool, optional
            Whether to use the relative coordinate system. The default is ``False``.
        relative_cs_name : str
            Name of the relative coordinate system to link the radar to.
            The default is ``None``, in which case the global coordinate system is used.

        Returns
        -------
        :class:`ansys.aedt.core.modeler.actors.Radar`
            Radar  class object.

        References
        ----------
        AEDT API Commands.

        >>> oEditor.CreateRelativeCS
        >>> oModule.SetSBRTxRxSettings
        >>> oEditor.CreateGroup
        """
        from ansys.aedt.core.modeler.advanced_cad.actors import Radar

        if self.solution_type != SolutionsHfss.SBR:
            raise AEDTRuntimeError("Method applies only to SBR+ solution.")

        if offset is None:
            offset = [0, 0, 0]

        self.modeler._initialize_multipart()
        use_motion = abs(speed) > 0.0
        r = Radar(
            radar_file,
            name=name,
            motion=use_motion,
            offset=offset,
            speed=speed,
            use_relative_cs=(use_relative_cs or use_motion),
            relative_cs_name=relative_cs_name,
        )
        r.insert(self, abs(speed) > 0)
        return r

    @pyaedt_function_handler()
    def insert_infinite_sphere(
        self,
        definition=InfiniteSphereType.ThetaPhi,
        x_start=0,
        x_stop=180,
        x_step=10,
        y_start=0,
        y_stop=180,
        y_step=10,
        units="deg",
        custom_radiation_faces=None,
        custom_coordinate_system=None,
        use_slant_polarization=False,
        polarization_angle=45,
        name=None,
    ):
        """Create an infinite sphere.

        .. note::
           This method is not supported by HFSS ``EigenMode`` and ``CharacteristicMode`` solution types.

        Parameters
        ----------
        definition : str
            Coordinate definition type. The default is ``"Theta-Phi"``.
            It can be a ``ansys.aedt.core.generic.constants.InfiniteSphereType`` enumerator value.
        x_start : float, str, optional
            First angle start value. The default is ``0``.
        x_stop : float, str, optional
            First angle stop value. The default is ``180``.
        x_step : float, str, optional
            First angle step value. The default is ``10``.
        y_start : float, str, optional
            Second angle start value. The default is ``0``.
        y_stop : float, str, optional
            Second angle stop value. The default is ``180``.
        y_step : float, str, optional
            Second angle step value. The default is ``10``.
        units : str
            Angle units. The default is ``"deg"``.
        custom_radiation_faces : str, optional
            List of radiation faces to use for far field computation. The default is ``None``.
        custom_coordinate_system : str, optional
            Local coordinate system to use for far field computation. The default is
            ``None``.
        use_slant_polarization : bool, optional
            Whether to use slant polarization. The default is ``False``.
        polarization_angle : float, str, optional
            Slant angle value. The default is ``45``.
        name : str, optional
            Name of the sphere. The default is ``None``.

        Returns
        -------
        :class:`ansys.aedt.core.modules.hfss_boundary.FarFieldSetup`
        """
        if not self.oradfield:
            raise AEDTRuntimeError("Radiation Field not available in this solution.")
        if not name:
            name = generate_unique_name("Infinite")

        props = dict({"UseCustomRadiationSurface": custom_radiation_faces is not None})
        if custom_radiation_faces:
            props["CustomRadiationSurface"] = custom_radiation_faces
        else:
            props["CustomRadiationSurface"] = ""
        props["CSDefinition"] = definition
        if use_slant_polarization:
            props["Polarization"] = "Slant"
        else:
            props["Polarization"] = "Linear"
        props["SlantAngle"] = self.value_with_units(polarization_angle, units)

        if definition == "Theta-Phi":
            defs = ["ThetaStart", "ThetaStop", "ThetaStep", "PhiStart", "PhiStop", "PhiStep"]
        elif definition == "El Over Az":
            defs = ["AzimuthStart", "AzimuthStop", "AzimuthStep", "ElevationStart", "ElevationStop", "ElevationStep"]
        else:
            defs = ["ElevationStart", "ElevationStop", "ElevationStep", "AzimuthStart", "AzimuthStop", "AzimuthStep"]
        props[defs[0]] = self.value_with_units(x_start, units)
        props[defs[1]] = self.value_with_units(x_stop, units)
        props[defs[2]] = self.value_with_units(x_step, units)
        props[defs[3]] = self.value_with_units(y_start, units)
        props[defs[4]] = self.value_with_units(y_stop, units)
        props[defs[5]] = self.value_with_units(y_step, units)
        props["UseLocalCS"] = custom_coordinate_system is not None
        if custom_coordinate_system:
            props["CoordSystem"] = custom_coordinate_system
        else:
            props["CoordSystem"] = ""
        bound = FarFieldSetup(self, name, props, "FarFieldSphere", units)
        if bound.create():
            self.field_setups.append(bound)
            return bound
        return False

    @pyaedt_function_handler()
    def insert_near_field_sphere(
        self,
        radius: Union[float, int, str] = 20,
        radius_units="mm",
        x_start: Union[float, int, str] = 0,
        x_stop: Union[float, int, str] = 180,
        x_step: Union[float, int, str] = 10,
        y_start: Union[float, int, str] = 0,
        y_stop: Union[float, int, str] = 180,
        y_step: Union[float, int, str] = 10,
        angle_units: str = "deg",
        custom_radiation_faces: Optional[str] = None,
        custom_coordinate_system: Optional[str] = None,
        name: Optional[str] = None,
    ) -> NearFieldSetup:
        """Create a near field sphere.

        .. note::
           This method is not supported by HFSS ``EigenMode`` and ``CharacteristicMode`` solution types.

        Parameters
        ----------
        radius : float, str, optional
            Sphere radius. The default is ``20``.
        radius_units : str
            Radius units. The default is ``"mm"``.
        x_start : float, str, optional
            First angle start value. The default is ``0``.
        x_stop : float, str, optional
            First angle stop value. The default is ``180``.
        x_step : float, str, optional
            First angle step value. The default is ``10``.
        y_start : float, str, optional
            Second angle start value. The default is ``0``.
        y_stop : float, str, optional
            Second angle stop value. The default is ``180``.
        y_step : float, str, optional
            Second angle step value. The default is ``10``.
        angle_units : str
            Angle units. The default is ``"deg"``.
        custom_radiation_faces : str, optional
            List of radiation faces to use for far field computation. The default is ``None``.
        custom_coordinate_system : str, optional
            Local coordinate system to use for far field computation. The default is ``None``.
        name : str, optional
            Name of the sphere. The default is ``None``.

        Returns
        -------
        :class:`ansys.aedt.core.modules.hfss_boundary.NearFieldSetup`
        """
        if not self.oradfield:
            raise AEDTRuntimeError("Radiation Field not available in this solution.")
        if not name:
            name = generate_unique_name("Sphere")

        props = dict({"UseCustomRadiationSurface": custom_radiation_faces is not None})
        if custom_radiation_faces:
            props["CustomRadiationSurface"] = custom_radiation_faces
        else:
            props["CustomRadiationSurface"] = ""

        props["Radius"] = self.value_with_units(radius, radius_units)

        defs = ["ThetaStart", "ThetaStop", "ThetaStep", "PhiStart", "PhiStop", "PhiStep"]
        props[defs[0]] = self.value_with_units(x_start, angle_units)
        props[defs[1]] = self.value_with_units(x_stop, angle_units)
        props[defs[2]] = self.value_with_units(x_step, angle_units)
        props[defs[3]] = self.value_with_units(y_start, angle_units)
        props[defs[4]] = self.value_with_units(y_stop, angle_units)
        props[defs[5]] = self.value_with_units(y_step, angle_units)
        props["UseLocalCS"] = custom_coordinate_system is not None
        if custom_coordinate_system:
            props["CoordSystem"] = custom_coordinate_system
        else:
            props["CoordSystem"] = ""
        return self._create_boundary(name, props, NearFieldType.Sphere)

    @pyaedt_function_handler()
    def insert_near_field_box(
        self,
        u_length: Union[float, int, str] = 20,
        u_samples: Union[float, int, str] = 21,
        v_length: Union[float, int, str] = 20,
        v_samples: Union[float, int, str] = 21,
        w_length: Union[float, int, str] = 20,
        w_samples: Union[float, int, str] = 21,
        units: str = "mm",
        custom_radiation_faces: Optional[str] = None,
        custom_coordinate_system: Optional[str] = None,
        name: Optional[str] = None,
    ) -> NearFieldSetup:
        """Create a near field box.

        .. note::
           This method is not supported by HFSS ``EigenMode`` and ``CharacteristicMode`` solution types.

        Parameters
        ----------
        u_length : float, str, optional
            U axis length. The default is ``20``.
        u_samples : float, str, optional
            U axis samples. The default is ``21``.
        v_length : float, str, optional
            V axis length. The default is ``20``.
        v_samples : float, str, optional
            V axis samples. The default is ``21``.
        w_length : float, str, optional
            W axis length. The default is ``20``.
        w_samples : float, str, optional
            W axis samples. The default is ``21``.
        units : str
            Length units. The default is ``"mm"``.
        custom_radiation_faces : str, optional
            List of radiation faces to use for far field computation. The default is ``None``.
        custom_coordinate_system : str, optional
            Local coordinate system to use for far field computation. The default is ``None``.
        name : str, optional
            Name of the sphere. The default is ``None``.

        Returns
        -------
        :class:`ansys.aedt.core.modules.hfss_boundary.NearFieldSetup`
        """
        if not self.oradfield:
            raise AEDTRuntimeError("Radiation Field not available in this solution.")
        if not name:
            name = generate_unique_name("Box")

        props = dict({"UseCustomRadiationSurface": custom_radiation_faces is not None})
        if custom_radiation_faces:
            props["CustomRadiationSurface"] = custom_radiation_faces
        else:
            props["CustomRadiationSurface"] = ""

        defs = ["U Size", "V Size", "W Size", "U Samples", "V Samples", "W Samples"]
        props[defs[0]] = self.value_with_units(u_length, units)
        props[defs[1]] = self.value_with_units(v_length, units)
        props[defs[2]] = self.value_with_units(w_length, units)
        props[defs[3]] = self.value_with_units(u_samples, units)
        props[defs[4]] = self.value_with_units(v_samples, units)
        props[defs[5]] = self.value_with_units(w_samples, units)

        if custom_coordinate_system:
            props["CoordSystem"] = custom_coordinate_system
        else:
            props["CoordSystem"] = "Global"
        return self._create_boundary(name, props, NearFieldType.Box)

    @pyaedt_function_handler()
    def insert_near_field_rectangle(
        self,
        u_length: Union[float, int, str] = 20,
        u_samples: Union[float, int, str] = 21,
        v_length: Union[float, int, str] = 20,
        v_samples: Union[float, int, str] = 21,
        units: str = "mm",
        custom_radiation_faces: Optional[str] = None,
        custom_coordinate_system: Optional[str] = None,
        name: Optional[str] = None,
    ) -> NearFieldSetup:
        """Create a near field rectangle.

        .. note::
           This method is not supported by HFSS ``EigenMode`` and ``CharacteristicMode`` solution types.

        Parameters
        ----------
        u_length : float, str, optional
            U axis length. The default is ``20``.
        u_samples : float, str, optional
            U axis samples. The default is ``21``.
        v_length : float, str, optional
            V axis length. The default is ``20``.
        v_samples : float, str, optional
            V axis samples. The default is ``21``.
        units : str
            Length units. The default is ``"mm"``.
        custom_radiation_faces : str, optional
            List of radiation faces to use for far field computation. The default is ``None``.
        custom_coordinate_system : str, optional
            Local coordinate system to use for far field computation. The default is ``None``.
        name : str, optional
            Name of the sphere. The default is ``None``.

        Returns
        -------
        :class:`ansys.aedt.core.modules.hfss_boundary.NearFieldSetup`
        """
        if not self.oradfield:
            raise AEDTRuntimeError("Radiation Field not available in this solution.")
        if not name:
            name = generate_unique_name("Rectangle")

        props = dict({"UseCustomRadiationSurface": custom_radiation_faces is not None})
        if custom_radiation_faces:
            props["CustomRadiationSurface"] = custom_radiation_faces
        else:
            props["CustomRadiationSurface"] = ""

        defs = ["Length", "Width", "LengthSamples", "WidthSamples"]
        props[defs[0]] = self.value_with_units(u_length, units)
        props[defs[1]] = self.value_with_units(v_length, units)
        props[defs[2]] = u_samples
        props[defs[3]] = v_samples

        if custom_coordinate_system:
            props["CoordSystem"] = custom_coordinate_system
        else:
            props["CoordSystem"] = "Global"

        return self._create_boundary(name, props, NearFieldType.Rectangle)

    @pyaedt_function_handler(line="assignment")
    def insert_near_field_line(
        self,
        assignment: str,
        points: Union[float, str] = 1000,
        custom_radiation_faces: Optional[str] = None,
        name: str = None,
    ) -> NearFieldSetup:
        """Create a near field line.

        .. note::
           This method is not supported by HFSS ``EigenMode`` and ``CharacteristicMode`` solution types.

        Parameters
        ----------
        assignment : str
            Polyline name.
        points : float, str, optional
            Number of points. The default value is ``1000``.
        custom_radiation_faces : str, optional
            List of radiation faces to use for far field computation. The default is ``None``.
        name : str, optional
            Name of the sphere. The default is ``None``.

        Returns
        -------
        :class:`ansys.aedt.core.modules.hfss_boundary.NearFieldSetup`
        """
        if not self.oradfield:
            raise AEDTRuntimeError("Radiation Field not available in this solution.")
        if not name:
            name = generate_unique_name("Line")

        props = dict({"UseCustomRadiationSurface": custom_radiation_faces is not None})

        if custom_radiation_faces:
            props["CustomRadiationSurface"] = custom_radiation_faces
        else:
            props["CustomRadiationSurface"] = ""

        props["NumPts"] = points
        props["Line"] = assignment

        return self._create_boundary(name, props, NearFieldType.Line)

    @pyaedt_function_handler()
    def insert_near_field_points(
        self,
        input_file: Union[str, Path] = None,
        coordinate_system: str = "Global",
        name: Optional[str] = None,
    ) -> NearFieldSetup:
        """Create a near field line.

        .. note::
           This method is not supported by HFSS ``EigenMode`` and ``CharacteristicMode`` solution types.

        Parameters
        ----------
        input_file : str or :class:`pathlib.Path`
            Point list file with. Extension must be ``.pts``.
        coordinate_system : str, optional
            Local coordinate system to use. The default is ``"Global``.
        name : str, optional
            Name of the point list. The default is ``None``.

        Returns
        -------
        :class:`ansys.aedt.core.modules.hfss_boundary.NearFieldSetup`
        """
        point_file = Path(input_file)
        if not self.oradfield:  # pragma: no cover
            raise AEDTRuntimeError("Radiation Field not available in this solution.")
        if not name:
            name = generate_unique_name("Point")

        props = dict({"UseCustomRadiationSurface": False})

        props["CoordSystem"] = coordinate_system
        props["PointListFile"] = str(point_file)

        return self._create_boundary(name, props, NearFieldType.Points)

    @pyaedt_function_handler()
    def set_sbr_current_sources_options(self, conformance=False, thin_sources=False, power_fraction=0.95):
        """Set SBR+ setup options for the current source.

        Parameters
        ----------
        conformance : bool, optional
            Whether to enable current source conformance. The default is ``False``.
        thin_sources : bool, optional
            Whether to enable thin sources. The default is ``False``.
        power_fraction : float or str, optional
            Power fraction to use if ``thin_sources=True``. The default is ``0.95``.

        Returns
        -------
        bool
            ``True`` when successful, ``False`` when failed.

        References
        ----------
        >>> oModule.EditGlobalCurrentSourcesOption
        """
        if self.solution_type != SolutionsHfss.SBR:
            raise AEDTRuntimeError("Method Applies only to SBR+ Solution.")

        current_conformance = "Disable"
        if conformance:
            current_conformance = "Enable"
        arg = [
            "NAME:CurrentSourceOption",
            "Current Source Conformance:=",
            current_conformance,
            "Thin Sources:=",
            thin_sources,
        ]
        if thin_sources:
            arg.append("Power Fraction:=")
            arg.append(str(power_fraction))
        self.oboundary.EditGlobalCurrentSourcesOption(arg)
        self.logger.info("SBR+ current source options correctly applied.")
        return True

    @pyaedt_function_handler(
        positive_terminal="assignment",
        negative_terminal="reference",
        common_name="common_mode",
        diff_name="differential_mode",
        common_ref="common_reference",
        diff_ref_z="differential_reference",
    )
    def set_differential_pair(
        self,
        assignment,
        reference,
        common_mode=None,
        differential_mode=None,
        common_reference=25,
        differential_reference=100,
        active=True,
        matched=False,
    ):
        """Add a differential pair definition.

        Differential pairs can be defined only in Terminal and Transient solution types.
        The differential pair is created from an existing port definition having at least two
        terminals.

        Parameters
        ----------
        assignment : str
            Name of the terminal to use as the positive terminal.
        reference : str
            Name of the terminal to use as the negative terminal.
        common_mode : str, optional
            Name for the common mode. The default is ``None``, in which case a unique name is assigned.
        differential_mode : str, optional
            Name for the differential mode. The default is ``None``, in which case a unique name is assigned.
        common_reference : float, optional
            Reference impedance for the common mode in ohms. The default is ``25``.
        differential_reference : float, optional
            Reference impedance for the differential mode in ohms. The default is ``100``.
        active : bool, optional
            Whether the differential pair is active. The default is ``True``.
        matched : bool, optional
            Whether the differential pair is matched. The default is ``False``.

        Returns
        -------
        bool
            ``True`` when successful, ``False`` when failed.

        References
        ----------
        >>> oModule.EditDiffPairs
        """
        if self.solution_type not in (SolutionsHfss.Transient, SolutionsHfss.DrivenTerminal):  # pragma: no cover
            raise AEDTRuntimeError("Differential pairs can be defined only in Terminal and Transient solution types.")

        props = {}
        props["PosBoundary"] = assignment
        props["NegBoundary"] = reference
        if not common_mode:
            common_name = generate_unique_name("Comm")
        else:
            common_name = common_mode
        props["CommonName"] = common_name
        props["CommonRefZ"] = str(common_reference) + "ohm"
        if not differential_mode:
            differential_mode = generate_unique_name("Diff")
        props["DiffName"] = differential_mode
        props["DiffRefZ"] = str(differential_reference) + "ohm"
        props["IsActive"] = active
        props["UseMatched"] = matched
        arg = ["NAME:" + generate_unique_name("Pair")]
        _dict2arg(props, arg)

        arg2 = ["NAME:EditDiffPairs", arg]

        existing_pairs = self.oboundary.GetDiffPairs()
        # Native API returns Boolean values as strings. Therefore, map to Boolean.
        num_old_pairs = len(existing_pairs)
        if existing_pairs:
            for i, p in enumerate(existing_pairs):
                tmp_p = list(map(str_to_bool, p))
                tmp_p.insert(0, "NAME:Pair_" + str(i))
                arg2.append(tmp_p)

        self.oboundary.EditDiffPairs(arg2)

        if len(self.oboundary.GetDiffPairs()) == num_old_pairs + 1:
            return True
        else:
            return False

    @pyaedt_function_handler(array_name="name", json_file="input_data")
    def add_3d_component_array_from_json(self, input_data, name=None):
        """Add or edit a 3D component array from a JSON file, TOML file, or dictionary.
        The 3D component is placed in the layout if it is not present.

        .. deprecated:: 0.18.0
              Use :func:`create_3d_component_array` instead.

        Parameters
        ----------
        input_data : str, dict
            Full path to either the JSON file, TOML file, or the dictionary
            containing the array information.
        name : str, optional
             Name of the boundary to add or edit.

        Returns
        -------
        class:`ansys.aedt.core.modeler.cad.component_array.ComponentArray`

        Examples
        --------
        Add a 3D component array from a json file.
        Below is the content of a json file that will be used in the following code sample.

        >>> {
        >>> "primarylattice": "MyFirstLattice",
        >>> "secondarylattice": "MySecondLattice",
        >>> "useairobjects": true,
        >>> "rowdimension": 4,
        >>> "columndimension": 4,
        >>> "visible": true,
        >>> "showcellnumber": true,
        >>> "paddingcells": 0,
        >>> "referencecs": "Global",
        >>> "MyFirstCell": "path/to/firstcell.a3dcomp", # optional to insert 3d comp
        >>> "MySecondCell": "path/to/secondcell.a3dcomp",# optional to insert 3d comp
        >>> "MyThirdCell": "path/to/thirdcell.a3dcomp",  # optional to insert 3d comp
        >>> "cells": { "(1,1)": {
        >>>            "name" : "MyFirstCell",
        >>>            "color" : "(255,0,20)", #optional
        >>>            "active" : true, #optional
        >>>            "postprocessing" : true #optional
        >>>            "rotation" : 0.0  #optional
        >>>             },
        >>>            "(1,2)": {
        >>>            "name" : "MySecondCell",
        >>>            "rotation" : 90.0
        >>>             }
        >>> # continue
        >>> }

        >>> from ansys.aedt.core import Hfss
        >>> from ansys.aedt.core.generic.file_utils import read_configuration_file
        >>> hfss_app = Hfss()
        >>> dict_in = read_configuration_file(r"path\\to\\json_file")
        >>> component_array = hfss_app.add_3d_component_array_from_json(dict_in)
        """
        warnings.warn(
            "`add_3d_component_array_from_json` is deprecated. Use `create_3d_component_array` instead.",
            DeprecationWarning,
        )
        return self.create_3d_component_array(input_data, name=name)

    @pyaedt_function_handler()
    def create_3d_component_array(self, input_data, name=None):
        """Create a 3D component array from a dictionary.

        Parameters
        ----------
        input_data : dict
            Dictionary containing the array information.
        name : str, optional
            Name of the boundary to add or edit.

        Returns
        -------
        class:`ansys.aedt.core.modeler.cad.component_array.ComponentArray`

        Examples
        --------

        Examples
        --------
        Add a 3D component array from a json file.
        Below is the content of a json file that will be used in the following code sample.

        >>> {
        >>> "primarylattice": "MyFirstLattice",
        >>> "secondarylattice": "MySecondLattice",
        >>> "useairobjects": true,
        >>> "rowdimension": 4,
        >>> "columndimension": 4,
        >>> "visible": true,
        >>> "showcellnumber": true,
        >>> "paddingcells": 0,
        >>> "referencecs": "Global",
        >>> "MyFirstCell": "path/to/firstcell.a3dcomp", # optional to insert 3d comp
        >>> "MySecondCell": "path/to/secondcell.a3dcomp",# optional to insert 3d comp
        >>> "MyThirdCell": "path/to/thirdcell.a3dcomp",  # optional to insert 3d comp
        >>> "cells": { "(1,1)": {
        >>>            "name" : "MyFirstCell",
        >>>            "color" : "(255,0,20)", #optional
        >>>            "active" : true, #optional
        >>>            "postprocessing" : true #optional
        >>>            "rotation" : 0.0  #optional
        >>>             },
        >>>            "(1,2)": {
        >>>            "name" : "MySecondCell",
        >>>            "rotation" : 90.0
        >>>             }
        >>> # continue
        >>> }

        >>> from ansys.aedt.core import Hfss
        >>> from ansys.aedt.core.generic.file_utils import read_configuration_file
        >>> hfss_app = Hfss()
        >>> dict_in = read_configuration_file(r"path\\to\\json_file")
        >>> component_array = hfss_app.create_3d_component_array(dict_in)
        """
        if isinstance(input_data, dict):
            json_dict = input_data
        else:
            json_dict = read_configuration_file(input_data)
        return ComponentArray.create(self, json_dict, name=name)

    @pyaedt_function_handler()
    def get_antenna_ffd_solution_data(
        self,
        frequencies=None,
        setup=None,
        sphere=None,
        variations=None,
        overwrite=True,
        link_to_hfss=True,
        export_touchstone=True,
        set_phase_center_per_port=True,
    ):  # pragma: no cover
        """Export the antenna parameters to Far Field Data (FFD) files and return an
        instance of the ``FfdSolutionDataExporter`` object.

        .. deprecated:: 0.9.8
        Use :func:`get_antenna_data` method instead.

        Parameters
        ----------
        frequencies : float, list, optional
            Frequency value or list of frequencies to compute far field data. The default is ``None,`` in which case
            all available frequencies are computed.
        setup : str, optional
            Name of the setup to use. The default is ``None,`` in which case ``nominal_adaptive`` is used.
        sphere : str, optional
            Infinite sphere to use. The default is ``None``, in which case an existing sphere is used or a new
            one is created.
        variations : dict, optional
            Variation dictionary. The default is ``None``, in which case the nominal variation is exported.
        overwrite : bool, optional
            Whether to overwrite FFD files. The default is ``True``.
        link_to_hfss : bool, optional
            Whether to return an instance of the
            :class:`ansys.aedt.core.generic.farfield_explorerf.FfdSolutionDataExporter` class,
            which requires a connection to an instance of the :class:`Hfss` class.
            The default is `` True``. If ``False``, returns an instance of
            :class:`ansys.aedt.core.generic.farfield_explorer.FfdSolutionData` class, which is
            independent of the running HFSS instance.
        export_touchstone : bool, optional
            Whether to export touchstone file. The default is ``False``.
        set_phase_center_per_port : bool, optional
            Set phase center per port location. The default is ``True``.

        Returns
        -------
        :class:`ansys.aedt.core.visualization.post.farfield_exporter.FfdSolutionDataExporter`
            SolutionData object.
        """
        warnings.warn("Use :func:`get_antenna_data` method instead.", DeprecationWarning)
        return self.get_antenna_data(
            frequencies=frequencies,
            setup=setup,
            sphere=sphere,
            variations=variations,
            overwrite=overwrite,
            link_to_hfss=link_to_hfss,
            export_touchstone=export_touchstone,
            set_phase_center_per_port=set_phase_center_per_port,
        )

    @pyaedt_function_handler()
    def get_antenna_data(
        self,
        frequencies=None,
        setup=None,
        sphere=None,
        variations=None,
        overwrite=True,
        link_to_hfss=True,
        export_touchstone=True,
        set_phase_center_per_port=True,
    ):
        """Export the antenna parameters to Far Field Data (FFD) files and return an
        instance of the ``FfdSolutionDataExporter`` object.

        For phased array cases, only one phased array is calculated.

        Parameters
        ----------
        frequencies : float, list, optional
            Frequency value or list of frequencies to compute far field data. The default is ``None,`` in which case
            all available frequencies are computed.
        setup : str, optional
            Name of the setup to use. The default is ``None,`` in which case ``nominal_adaptive`` is used.
        sphere : str, optional
            Infinite sphere to use. The default is ``None``, in which case an existing sphere is used or a new
            one is created.
        variations : dict, optional
            Variation dictionary. The default is ``None``, in which case the nominal variation is exported.
        overwrite : bool, optional
            Whether to overwrite FFD files. The default is ``True``.
        link_to_hfss : bool, optional
            Whether to return an instance of the
            :class:`ansys.aedt.core.visualization.advanced.farfield_exporter.FfdSolutionDataExporter` class,
            which requires a connection to an instance of the :class:`Hfss` class.
            The default is `` True``. If ``False``, returns an instance of
            :class:`ansys.aedt.core.visualization.advanced.farfield_visualization.FfdSolutionData` class, which is
            independent of the running HFSS instance.
        export_touchstone : bool, optional
            Whether to export touchstone file. The default is ``False``.
        set_phase_center_per_port : bool, optional
            Set phase center per port location. The default is ``True``.

        Returns
        -------
        :class:`ansys.aedt.core.visualization.advanced.farfield_visualization.FfdSolutionDataExporter`
            SolutionData object.

        Examples
        --------
        The method :func:`get_antenna_data` is used to export the farfield of each element of the design.

        Open a design and create the objects.

        >>> from ansys.aedt.core import Hfss
        >>> hfss = Hfss()
        >>> ffdata = hfss.get_antenna_data()
        >>> ffdata.farfield_data.plot_cut(primary_sweep="theta", theta=0, is_polar=False)
        """
        from ansys.aedt.core.visualization.advanced.farfield_visualization import FfdSolutionData
        from ansys.aedt.core.visualization.post.farfield_exporter import FfdSolutionDataExporter

        if not variations:
            variations = variation_string_to_dict(self.design_variation())

        variations = {i: _units_assignment(k) for i, k in variations.items()}
        if not setup:
            setup = self.nominal_adaptive

        if sphere:
            names = [i.name for i in self.field_setups]
            if sphere in names:
                self.logger.info("Far field sphere %s is assigned", sphere)

            else:
                self.insert_infinite_sphere(
                    x_start=0, x_stop=180, x_step=5, y_start=-180, y_stop=180, y_step=5, name=sphere
                )
                self.logger.info("Far field sphere %s is created.", sphere)
        elif self.field_setups:
            sphere = self.field_setups[0].name
            self.logger.info("No far field sphere is defined. Using %s", sphere)
        else:
            sphere = "Infinite Sphere1"
            self.insert_infinite_sphere(
                x_start=0, x_stop=180, x_step=5, y_start=-180, y_stop=180, y_step=5, name=sphere
            )
            self.logger.info("Far field sphere %s is created.", setup)

        # Prepend analysis name if only the sweep name is passed for the analysis.
        setup = self.nominal_adaptive.split(":")[0] + ": " + setup if ":" not in setup else setup

        if setup in self.existing_analysis_sweeps and frequencies is None:
            trace_name = "mag(rETheta)"
            farfield_data = self.post.get_far_field_data(expressions=trace_name, setup_sweep_name=setup, domain=sphere)
            if farfield_data and getattr(farfield_data, "primary_sweep_values", None) is not None:
                frequencies = [
                    Quantity(i, farfield_data.units_sweeps["Freq"]) for i in farfield_data.primary_sweep_values
                ]

        if frequencies is not None:
            if not isinstance(frequencies, (list, np.ndarray)):
                frequencies = [frequencies]
            elif isinstance(frequencies, np.ndarray):
                frequencies = frequencies.tolist()
            frequencies = _units_assignment(frequencies)
        else:  # pragma: no cover
            self.logger.info("Frequencies could not be obtained.")
            return False
        frequencies = [
            self.value_with_units(i, self.units.frequency, "Freq") if not isinstance(i, Quantity) else str(i)
            for i in frequencies
        ]
        ffd = FfdSolutionDataExporter(
            self,
            sphere_name=sphere,
            setup_name=setup,
            frequencies=frequencies,
            variations=variations,
            overwrite=overwrite,
            export_touchstone=export_touchstone,
            set_phase_center_per_port=set_phase_center_per_port,
        )

        metadata_file = ffd.export_farfield()
        if link_to_hfss:
            return ffd
        elif metadata_file:
            return FfdSolutionData(input_file=metadata_file)

        raise AEDTRuntimeError("Farfield solution data could not be exported.")

    @pyaedt_function_handler()
    def get_rcs_data(
        self,
        frequencies=None,
        setup=None,
        expression="ComplexMonostaticRCSTheta",
        variations=None,
        overwrite=True,
        link_to_hfss=True,
        variation_name=None,
    ):
        """Export the radar cross-section data.

        This method returns an instance of the ``RcsSolutionDataExporter`` object.

        Parameters
        ----------
        frequencies : float, list, optional
            Frequency value or list of frequencies to compute the data. The default is ``None,`` in which case
            all available frequencies are computed.
        setup : str, optional
            Name of the setup to use. The default is ``None,`` in which case ``nominal_adaptive`` is used.
        expression : str, optional
            Monostatic expression name. The default value is ``"ComplexMonostaticRCSTheta"``.
        variations : dict, optional
            Variation dictionary. The default is ``None``, in which case the nominal variation is exported.
        overwrite : bool, optional
            Whether to overwrite metadata files. The default is ``True``.
        link_to_hfss : bool, optional
            Whether to return an instance of the
            :class:`ansys.aedt.core.visualization.post.rcs_exporter.MonostaticRCSExporter` class,
            which requires a connection to an instance of the :class:`Hfss` class.
            The default is `` True``. If ``False``, returns an instance of
            :class:`ansys.aedt.core.visualization.advanced.rcs_visualization.MonostaticRCSData` class, which is
            independent of the running HFSS instance.
        variation_name : str, optional
            Variation name. The default is ``None``, in which case the nominal variation is added.

        Returns
        -------
        :class:`ansys.aedt.core.post.rcs_exporter.MonostaticRCSExporter`
            SolutionData object.

        Examples
        --------
        The method :func:`get_antenna_data` is used to export the farfield of each element of the design.

        Open a design and create the objects.

        >>> from ansys.aedt.core import Hfss
        >>> hfss = Hfss()
        >>> rcs_data = hfss.get_rcs_data()
        """
        from ansys.aedt.core.visualization.advanced.rcs_visualization import MonostaticRCSData
        from ansys.aedt.core.visualization.post.rcs_exporter import MonostaticRCSExporter

        if not variations:
            variations = self.available_variations.get_independent_nominal_values()
        if not setup:
            setup = self.nominal_adaptive

        if setup in self.existing_analysis_sweeps and not frequencies:
            rcs_data = self.post.get_solution_data(
                expressions=expression,
                variations=variations,
                setup_sweep_name=setup,
                report_category="Monostatic RCS",
            )
            if rcs_data and rcs_data.primary_sweep_values is not None:
                frequencies = rcs_data.primary_sweep_values
        if len(frequencies) == 0:  # pragma: no cover
            self.logger.info("Frequencies could not be obtained.")
            return False

        frequencies = list(frequencies)

        rcs = MonostaticRCSExporter(
            self,
            setup_name=setup,
            frequencies=frequencies,
            expression=expression,
            variations=variations,
            overwrite=overwrite,
        )

        if variation_name:
            rcs.solution = variation_name

        metadata = rcs.export_rcs()
        if link_to_hfss:
            return rcs
        elif metadata:
            return MonostaticRCSData(input_file=metadata)

        raise AEDTRuntimeError("Farfield solution data could not be exported.")

    @pyaedt_function_handler()
    def set_material_threshold(self, threshold=100000):
        """Set the material conductivity threshold.

        Parameters
        ----------
        threshold : float, optional
            Conductivity threshold. The default value is ``100000``.

        Returns
        -------
        bool
            ``True`` when successful, ``False`` when failed.
        """
        try:
            self.odesign.SetSolveInsideThreshold(threshold)
            return True
        except Exception as e:
            raise AEDTRuntimeError("Material conductivity threshold could not be set.") from e

    @pyaedt_function_handler(entity_list="assignment", simmetry_name="name")
    def assign_symmetry(self, assignment, name=None, is_perfect_e=True):
        """Assign symmetry to planar entities.

        Parameters
        ----------
        assignment : list
            List of IDs or :class:`ansys.aedt.core.modeler.cad.elements_3d.FacePrimitive`.
        name : str, optional
            Name of the boundary.
            If a name is not provided, one is automatically generated.
        is_perfect_e : bool, optional
            Type of symmetry plane the boundary represents: Perfect E or Perfect H.
            The default value is ``True`` (Perfect E).

        Returns
        -------
        :class:`ansys.aedt.core.modules.boundary.common.BoundaryObject`
            Boundary object.

        References
        ----------
        >>> oModule.AssignSymmetry

        Examples
        --------
        Create a box. Select the faces of this box and assign a symmetry.

        >>> symmetry_box = hfss.modeler.create_box([0, -100, 0], [200, 200, 200], name="SymmetryForFaces")
        >>> ids = [i.id for i in hfss.modeler["SymmetryForFaces"].faces]
        >>> symmetry = hfss.assign_symmetry(ids)
        >>> type(symmetry)
        <class 'from ansys.aedt.core.modules.boundary.common.BoundaryObject'>

        """
        if self.solution_type not in (SolutionsHfss.DrivenModal, SolutionsHfss.EigenMode):
            raise AEDTRuntimeError("Symmetry is only available with 'Modal' and 'Eigenmode' solution types.")
        if not isinstance(assignment, list):
            raise TypeError("Entities have to be provided as a list.")

        if name is None:
            name = generate_unique_name("Symmetry")

        assignment = self.modeler.convert_to_selections(assignment, True)

        props = dict({"Name": name, "Faces": assignment, "IsPerfectE": is_perfect_e})
        return self._create_boundary(name, props, "Symmetry")

    @pyaedt_function_handler()
    def set_impedance_multiplier(self, multiplier):
        # type: (float) -> bool
        """Set impedance multiplier.

        Parameters
        ----------
        multiplier : float
            Impedance Multiplier.

        Returns
        -------
        bool
            ``True`` when successful, ``False`` when failed.

        References
        ----------
        >>> oModule.ChangeImpedanceMult

        Examples
        --------
        Create a box. Select the faces of this box and assign a symmetry.

        >>> symmetry_box = hfss.modeler.create_box([0, -100, 0], [200, 200, 200], name="SymmetryForFaces")
        >>> ids = [i.id for i in hfss.modeler["SymmetryForFaces"].faces]
        >>> symmetry = hfss.assign_symmetry(ids)
        >>> hfss.set_impedance_multiplier(2.0)

        """
        if self.solution_type != SolutionsHfss.DrivenModal:
            raise AEDTRuntimeError("Symmetry is only available with 'Modal' solution type.")

        self.oboundary.ChangeImpedanceMult(multiplier)
        return True

    @pyaedt_function_handler()
    def set_phase_center_per_port(self, coordinate_system=None):
        # type: (list) -> bool
        """Set phase center per port.

        Parameters
        ----------
        coordinate_system : list
            List of the coordinate system per port. The default is ``None``, in which case the
            default port location is assigned.

        Returns
        -------
        bool
            ``True`` when successful, ``False`` when failed.

        References
        ----------
        >>> oModule.SetPhaseCenterPerPort

        Examples
        --------
        Set phase center of an antenna with two ports.

        >>> hfss.set_phase_center_per_port(["Global", "Global"])

        """
        if not self.desktop_class.is_grpc_api:  # pragma: no cover
            raise AEDTRuntimeError("Set phase center is not supported by AEDT COM API. Set phase center manually.")

        port_names = self.ports[::]

        if not port_names:  # pragma: no cover
            return False

        if not coordinate_system:
            coordinate_system = ["<-Port Location->"] * len(port_names)
        elif not isinstance(coordinate_system, list):
            return False
        elif len(coordinate_system) != len(port_names):
            return False

        cont = 0
        arg = []
        for port in port_names:
            arg.append(["NAME:" + port, "Coordinate System:=", coordinate_system[cont]])
            cont += 1

        try:
            self.oboundary.SetPhaseCenterPerPort(arg)
        except Exception:
            return False
        return True

    @pyaedt_function_handler(filename="file_name")
    def parse_hdm_file(self, file_name):
        """Parse an HFSS SBR+ or Creeping Waves ``hdm`` file.

        Parameters
        ----------
        file_name : str or :class:`pathlib.Path`
            Name of the file to parse.

        Returns
        -------
        :class:`ansys.aedt.core.modules.hdm_parser.Parser`
        """
        from ansys.aedt.core.visualization.advanced.sbrplus.hdm_parser import Parser

        if Path(file_name).exists():
            return Parser(str(file_name)).parse_message()
        return False

    @pyaedt_function_handler(filename="file_name")
    def get_hdm_plotter(self, file_name=None):
        """Get the HDM plotter.

        Parameters
        ----------
        file_name : str, optional


        Returns
        -------
        :class:`ansys.aedt.core.sbrplus.plot.HDMPlotter`

        """
        from ansys.aedt.core.visualization.advanced.hdm_plot import HDMPlotter

        hdm = HDMPlotter()
        files = self.post.export_model_obj(export_as_multiple_objects=True, air_objects=False)
        for file in files:
            hdm.add_cad_model(file[0], file[1], file[2], self.modeler.model_units)
        hdm.add_hdm_bundle_from_file(file_name)
        return hdm

    @pyaedt_function_handler(signal="assignment")
    def circuit_port(
        self,
        assignment,
        reference,
        port_location=0,
        impedance=50,
        name=None,
        renormalize=True,
        renorm_impedance=50,
        deembed=False,
    ):
        """Create a circuit port from two objects.

        The integration line is from edge 2 to edge 1.

        Parameters
        ----------
        assignment : int or :class:`ansys.aedt.core.modeler.cad.object_3d.Object3d` or
         :class:`ansys.aedt.core.modeler.cad.FacePrimitive`or :class:`ansys.aedt.core.modeler.cad.EdgePrimitive`
            Signal object.
        reference : int or :class:`ansys.aedt.core.modeler.cad.object_3d.Object3d` or
         :class:`ansys.aedt.core.modeler.cad.FacePrimitive`or :class:`ansys.aedt.core.modeler.cad.EdgePrimitive`
            Reference object.
        port_location : int or :class:`ansys.aedt.core.application.analysis.Analysis.AxisDir`, optional
            Position of the port when an object different from an edge is provided.
            It should be one of the values for ``Application.AxisDir``,
            which are: ``XNeg``, ``YNeg``, ``ZNeg``, ``XPos``, ``YPos``, and ``ZPos``.
            The default is ``Application.AxisDir.XNeg``.
        name : str, optional
            Name of the port. The default is ``""``.
        impedance : int, str, or float, optional
            Impedance. The default is ``"50"``. You can also
            enter a string that looks like this: ``"50+1i*55"``.
        renormalize : bool, optional
            Whether to renormalize the mode. The default is ``False``.
            This parameter is ignored for a driven terminal.
        renorm_impedance :  str, optional
            Impedance. The default is ``50``.
        deembed : bool, optional
            Whether to deembed the port. The default is ``False``.

        Returns
        -------
        :class:`ansys.aedt.core.modules.boundary.common.BoundaryObject`
            Boundary object.

        References
        ----------
        >>> oModule.AssignCircuitPort

        Examples
        --------
        Create two rectangles in the XY plane.
        Select the first edge of each rectangle created previously.
        Create a circuit port from the first edge of the first rectangle
        toward the first edge of the second rectangle.

        >>> from ansys.aedt.core.generic.constants import Plane
        >>> plane = Plane.XY
        >>> rectangle1 = hfss.modeler.create_rectangle(plane, [10, 10, 10], [10, 10], name="rectangle1_for_port")
        >>> edges1 = hfss.modeler.get_object_edges(rectangle1.id)
        >>> first_edge = edges1[0]
        >>> rectangle2 = hfss.modeler.create_rectangle(plane, [30, 10, 10], [10, 10], name="rectangle2_for_port")
        >>> edges2 = hfss.modeler.get_object_edges(rectangle2.id)
        >>> second_edge = edges2[0]
        >>> hfss.solution_type = "Modal"
        >>> hfss.circuit_port(
        ...     first_edge, second_edge, impedance=50.1, name="PortExample", renormalize=False, renorm_impedance="50"
        ... )
        'PortExample'
        """
        if self.solution_type not in (
            SolutionsHfss.DrivenModal,
            SolutionsHfss.DrivenTerminal,
            SolutionsHfss.Transient,
        ):
            raise AEDTRuntimeError("Invalid solution type.")

        if not self.modeler.does_object_exists(assignment) or not self.modeler.does_object_exists(reference):
            out = self.modeler.convert_to_selections([assignment, reference], True)
            if isinstance(out[0], str) or isinstance(out[1], str):
                raise AEDTRuntimeError("Failed to create circuit port.")
        else:
            out, _ = self.modeler.find_closest_edges(assignment, reference, port_location)
        name = self._get_unique_source_name(name, "Port")
        return self._create_circuit_port(out, impedance, name, renormalize, deembed, renorm_impedance=renorm_impedance)

    @pyaedt_function_handler(signal="assignment")
    def lumped_port(
        self,
        assignment,
        reference=None,
        create_port_sheet=False,
        port_on_plane=True,
        integration_line=0,
        impedance=50,
        name=None,
        renormalize=True,
        deembed=False,
        terminals_rename=True,
    ):
        """Create a waveport taking the closest edges of two objects.

        Parameters
        ----------
        assignment : str, int, list, :class:`ansys.aedt.core.modeler.cad.object_3d.Object3d` or
            :class:`ansys.aedt.core.modeler.cad.elements_3d.FacePrimitive`
            Main object for port creation or starting object for the integration line.
        reference : int, list or :class:`ansys.aedt.core.modeler.cad.object_3d.Object3d`
            Ending object for the integration line or reference for Terminal solution. Can be multiple objects.
        create_port_sheet : bool, optional
            Whether to create a port sheet or use given start_object as port sheet.
        integration_line : int or :class:`ansys.aedt.core.application.analysis.Analysis.AxisDir`, optional
            Position of the port. It should be one of the values for ``Application.AxisDir``,
            which are: ``XNeg``, ``YNeg``, ``ZNeg``, ``XPos``, ``YPos``, and ``ZPos``.
            The default is ``Application.AxisDir.XNeg``.
            It can also be a list of 2 points.
        port_on_plane : bool, optional
            Whether to create the source on the plane orthogonal to ``AxisDir``.
            The default is ``True``.
        impedance : float, optional
            Port impedance. The default is ``50``.
        name : str, optional
            Name of the port. The default is ``None``.
        renormalize : bool, optional
            Whether to renormalize the mode. The default is ``True``.
        deembed : float, optional
            Deembed distance in millimeters. The default is ``0``, in which case deembed is disabled.
        terminals_rename : bool, optional
            Modify terminals name with the port name plus the terminal number. The default value is ``True``.

        Returns
        -------
        :class:`ansys.aedt.core.modules.boundary.common.BoundaryObject`
            Port object.

        Examples
        --------
        Create two boxes that will be used to create a lumped port
        named ``'LumpedPort'``.

        >>> box1 = hfss.modeler.create_box([0, 0, 50], [10, 10, 5], "BoxLumped1", "copper")
        >>> box2 = hfss.modeler.create_box([0, 0, 60], [10, 10, 5], "BoxLumped2", "copper")
        >>> hfss.lumped_port("BoxLumped1", "BoxLumped2", hfss.AxisDir.XNeg, 50, "LumpedPort", True, False)
        PyAEDT INFO: Connection Correctly created
        'LumpedPort'

        """
        if create_port_sheet:
            assignment = self.modeler.convert_to_selections(assignment)
            reference = self.modeler.convert_to_selections(reference)
            if not self.modeler.does_object_exists(assignment) or not self.modeler.does_object_exists(reference):
                raise AEDTRuntimeError("One or both objects do not exist. Check and retry.")
            sheet_name, point0, point1 = self.modeler._create_sheet_from_object_closest_edge(
                assignment, reference, integration_line, port_on_plane
            )
        else:
            if isinstance(assignment, list):
                objs = self.modeler.get_faceid_from_position(assignment)
                if len(objs) == 1:
                    assignment = objs[0]
                elif len(objs) > 1:
                    self.logger.warning("More than one face was found. Getting the first one.")
                    assignment = objs[0]
                else:
                    raise AEDTRuntimeError("No Faces found on given location.")

            sheet_name = self.modeler.convert_to_selections(assignment, False)
            if isinstance(integration_line, list):
                if len(integration_line) != 2 or len(integration_line[0]) != len(integration_line[1]):
                    raise ValueError("List of coordinates is not set correctly.")

                point0 = integration_line[0]
                point1 = integration_line[1]
            else:
                point0, point1 = self.modeler.get_mid_points_on_dir(sheet_name, integration_line)

        if self.solution_type not in (
            SolutionsHfss.DrivenModal,
            SolutionsHfss.DrivenTerminal,
            SolutionsHfss.Transient,
        ):
            raise AEDTRuntimeError("Invalid solution type.")

        name = self._get_unique_source_name(name, "Port")

        if (
            self.solution_type == SolutionsHfss.DrivenModal
            or (
                self.solution_type in [SolutionsHfss.DrivenTerminal, SolutionsHfss.Transient]
                and self.desktop_class.aedt_version_id >= "2024.1"
            )
            and not reference
        ):
            return self._create_lumped_driven(sheet_name, point0, point1, impedance, name, renormalize, deembed)
        else:
            faces = self.modeler.get_object_faces(sheet_name)
            if deembed:
                deembed = 0
            else:
                deembed = None
            return self._create_port_terminal(
                faces[0],
                reference,
                name,
                renorm=renormalize,
                deembed=deembed,
                iswaveport=False,
                impedance=impedance,
                terminals_rename=terminals_rename,
            )

    @pyaedt_function_handler(signal="assignment", num_modes="modes")
    def wave_port(
        self,
        assignment,
        reference=None,
        create_port_sheet=False,
        create_pec_cap=False,
        integration_line=0,
        port_on_plane=True,
        modes=1,
        impedance=50,
        name=None,
        renormalize=True,
        deembed=0,
        is_microstrip=False,
        vfactor=3,
        hfactor=5,
        terminals_rename=True,
        characteristic_impedance="Zpi",
    ):
        """Create a waveport from a sheet (``start_object``) or taking the closest edges of two objects.

        Parameters
        ----------
        assignment : int, str, :class:`ansys.aedt.core.modeler.cad.object_3d.Object3d` or
         :class:`ansys.aedt.core.modeler.cad.elements_3d.FacePrimitive`
            Main object for port creation or starting object for the integration line.
        reference : int, str, list or :class:`ansys.aedt.core.modeler.cad.object_3d.Object3d`
            Ending object for the integration line or reference for Terminal solution. Can be multiple objects.
        create_port_sheet : bool, optional
            Whether to create a port sheet or use the start object as the surface
            to create the port. The default is ``False``.
        create_pec_cap : bool, False
            Whether to create a port cap. The default is ``False``.
        integration_line : list or int or :class:`ansys.aedt.core.application.analysis.Analysis.AxisDir`, optional
            Position of the integration. It should be one of the values for ``Application.AxisDir``,
            which are: ``XNeg``, ``YNeg``, ``ZNeg``, ``XPos``, ``YPos``, and ``ZPos``
            The default is ``Application.AxisDir.XNeg``.
            It can also be a list of 2 points.
        port_on_plane : bool, optional
            Whether to create the source on the plane orthogonal to ``AxisDir``.
            The default is ``True``.
        impedance : float, optional
            Port impedance. The default is ``50``.
        modes : int, optional
            Number of modes. The default is ``1``.
        name : str, optional
            Name of the port. The default is ``None``, in which
            case a name is automatically assigned.
        renormalize : bool, optional
            Whether to renormalize the mode. The default is ``True``.
        deembed : float, optional
            Deembed distance in millimeters. The default is ``0``.
        is_microstrip : bool, optional
            Whether if the wave port will be created and is a microstrip port.
            The default is ``False``.
        vfactor : int, optional
            Port vertical factor. Only valid if ``is_microstrip`` is enabled. The default is ``3``.
        hfactor : int, optional
            Port horizontal factor. Only valid if ``is_microstrip`` is enabled. The default is ``5``.
        terminals_rename : bool, optional
            Modify terminals name with the port name plus the terminal number. The default is ``True``.
        characteristic_impedance : str or list, optional
            Characteristic impedance for each mode. Available options are `"Zpi"``,`"Zpv"``, `"Zvi"``, and `"Zwave"``.
            The default is ``"Zpi"``.

        Returns
        -------
        :class:`ansys.aedt.core.modules.boundary.common.BoundaryObject`
            Port object.

        References
        ----------
        >>> oModule.AssignWavePort

        Examples
        --------
        Create a wave port supported by a microstrip line.

        >>> import ansys.aedt.core
        >>> hfss = ansys.aedt.core.Hfss()
        >>> ms = hfss.modeler.create_box([4, 5, 0], [1, 100, 0.2], name="MS1", material="copper")
        >>> sub = hfss.modeler.create_box([0, 5, -2], [20, 100, 2], name="SUB1", material="FR4_epoxy")
        >>> gnd = hfss.modeler.create_box([0, 5, -2.2], [20, 100, 0.2], name="GND1", material="FR4_epoxy")
        >>> port = hfss.wave_port("GND1", "MS1", integration_line=1, name="MS1")

        Create a wave port in a circle.

        >>> import ansys.aedt.core
        >>> hfss = ansys.aedt.core.Hfss()
        >>> c = hfss.modeler.create_circle("Z", [-1.4, -1.6, 0], 1, name="wave_port")
        >>> start = [["-1.4mm", "-1.6mm", "0mm"], ["-1.4mm", "-1.6mm", "0mm"]]
        >>> end = [["-1.4mm", "-0.6mm", "0mm"], ["-1.4mm", "-2.6mm", "0mm"]]
        >>> port = hfss.wave_port(c.name, integration_line=[start, end], characteristic_impedance=["Zwave", "Zpv"])

        """
        oname = ""

        if create_port_sheet:
            if not self.modeler.does_object_exists(assignment) or not self.modeler.does_object_exists(reference):
                raise AEDTRuntimeError("One or both objects do not exist. Check and retry.")

            elif isinstance(assignment, cad.elements_3d.FacePrimitive):
                port_sheet = assignment.create_object()
                oname = port_sheet.name
            if is_microstrip:
                sheet_name, int_start, int_stop = self.modeler._create_microstrip_sheet_from_object_closest_edge(
                    assignment, reference, integration_line, vfactor, hfactor
                )
            else:
                sheet_name, int_start, int_stop = self.modeler._create_sheet_from_object_closest_edge(
                    assignment, reference, integration_line, port_on_plane
                )
        else:
            if isinstance(assignment, list):
                objs = self.modeler.get_faceid_from_position(assignment)
                if len(objs) == 1:
                    assignment = objs[0]
                elif len(objs) > 1:
                    self.logger.warning("More than one face found. Getting first.")
                    assignment = objs[0]
                else:
                    raise AEDTRuntimeError("No faces were found on given location.")

            sheet_name = self.modeler.convert_to_selections(assignment, True)[0]
            if isinstance(sheet_name, int):
                try:
                    # NOTE: if isinstance(sheet_name, cad.elements_3d.FacePrimitive) then
                    # the name of the 3d object is returned.
                    # TODO: Need to improve the way a FacePrimitive is handled.
                    oname = self.modeler.oeditor.GetObjectNameByFaceID(sheet_name)
                except Exception:
                    oname = ""
            if reference:
                reference = self.modeler.convert_to_selections(reference, True)
            #  TODO: integration_line == self.aedtapp.AxisDir.XNeg will be False in next line. Fix this.
            if integration_line:
                if isinstance(integration_line, list):
                    if len(integration_line) != 2 or len(integration_line[0]) != len(integration_line[1]):
                        raise ValueError("List of coordinates is not set correctly.")

                    int_start = integration_line[0]
                    int_stop = integration_line[1]

                else:
                    # Get two points on the port surface: if only the direction is given.
                    # int_start and int_stop.
                    try:
                        _, int_start, int_stop = self._get_reference_and_integration_points(
                            sheet_name, integration_line, oname
                        )
                    except (IndexError, TypeError):
                        int_start = int_stop = None
            else:
                int_start = int_stop = None
        if self.solution_type not in (
            SolutionsHfss.DrivenModal,
            SolutionsHfss.DrivenTerminal,
            SolutionsHfss.Transient,
        ):
            raise AEDTRuntimeError("Invalid solution type.")

        if create_pec_cap:
            if oname:
                #  if isinstance(signal, cad.elements_3d.FacePrimitive):
                #      pec_face = signal.create_object()
                #      face = pec_face.id
                #  else:
                face = oname
            else:
                face = sheet_name
            dist = math.sqrt(self.modeler[face].faces[0].area)  # TODO: Move this into _create_pec_cap
            if settings.aedt_version > "2022.2":
                self._create_pec_cap(face, assignment, -dist / 10)
            else:
                self._create_pec_cap(face, assignment, dist / 10)
        name = self._get_unique_source_name(name, "Port")

        if (
            self.solution_type == SolutionsHfss.DrivenModal
            or (
                self.solution_type in [SolutionsHfss.DrivenTerminal, SolutionsHfss.Transient]
                and self.desktop_class.aedt_version_id >= "2024.1"
            )
            and not reference
        ):
            if isinstance(characteristic_impedance, str):
                characteristic_impedance = [characteristic_impedance] * modes
            elif modes != len(characteristic_impedance):
                raise ValueError("List of characteristic impedance is not set correctly.")
            return self._create_waveport_driven(
                sheet_name, int_start, int_stop, impedance, name, renormalize, modes, deembed, characteristic_impedance
            )
        elif reference:  # pragma: no cover
            if isinstance(sheet_name, int):
                faces = [sheet_name]
            else:
                faces = self.modeler.get_object_faces(sheet_name)
            if deembed == 0:
                deembed = None
            else:
                deembed = deembed

            # Draw terminal lumped port between two objects.
            return self._create_port_terminal(
                faces[0],
                reference,
                name,
                renorm=renormalize,
                deembed=deembed,
                iswaveport=True,
                impedance=impedance,
                terminals_rename=terminals_rename,
            )

        else:  # pragma: no cover
            raise AEDTRuntimeError("Reference conductors are missing.")

    @pyaedt_function_handler()
    def plane_wave(
        self,
        assignment=None,
        vector_format="Spherical",
        origin=None,
        polarization=None,
        propagation_vector=None,
        wave_type="Propagating",
        wave_type_properties=None,
        name=None,
    ) -> BoundaryObject:
        """Create a plane wave excitation.

        Parameters
        ----------
        assignment : str or list, optional
            One or more objects or faces to assign finite conductivity to. The default is ``None``, in which
            case the excitation is assigned to anything.
        vector_format : str, optional
            Vector input format. Options are ``"Spherical"`` or ``"Cartesian"``. The default is ``"Spherical"``.
        origin : list, optional
            Excitation location and zero phase position. The default is ``["0mm", "0mm", "0mm"]``.
        polarization : str or list, optional
            Electric field polarization vector. If ``"Vertical"`` or ``"Horizontal"`` is passed, the method computes
            the electric polarization vector.
            If a ``list`` is passed, the user can customize the input vector. If ``vector_format`` is ``"Cartesian"``,
            the vector has three coordinates which corresponds to ``["Ex", "Ey", "Ez"]``.
            If ``vector_format`` is ``"Spherical"``, the vector has two coordinates which corresponds to
            ``["Ephi", "Etheta"]``.
            The default is ``"Vertical"``.
        propagation_vector : list, optional
            Propagation vector.
            If ``vector_format`` is ``"Cartesian"`` the type must be a ``list`` with three elements.
            If ``vector_format`` is ``"Spherical"`` the type must be a ``list`` with two elements. The first element
            corresponds to the phi sweep, which must be a ``list`` of three elements: start, stop, and number of points.
            The second element has the same format, it corresponds to the theta sweep.
            The default is ``[0.0, 0.0, 1.0]`` for ``"Cartesian"`` and
            ``[["0.0deg", "0.0deg", 1], ["0.0deg", "0.0deg", 1]]`` for ``"Spherical"``.
        wave_type : str, optional
            Type of plane wave. Options are ``"Propagating"``, ``"Evanescent"``,  or ``"Elliptical"``.
            The default is ``"Propagating"``.
        wave_type_properties : list, optional
            Properties of the plane wave type.
            If ``"Propagating"`` is used, no additional properties are needed. The default is ``None``.
            If ``"Evanescent"`` is selected, the propagation constant is expressed as both real and
            imaginary components. The default is ``[0.0, 1.0]``.
            If ``"Elliptical"`` is used, the polarization angle and ratio are defined. The default is
            ``["0deg", 1.0]``.
        name : str, optional
            Name of the excitation. The default is ``None``, in which
            case a name is automatically assigned.

        Returns
        -------
        :class:`pyaedt.modules.Boundary.BoundaryObject`
            Port object.

        References
        ----------
        >>> oModule.AssignPlaneWave

        Examples
        --------
        Create a plane wave excitation.

        >>> port1 = hfss.plane_wave(vector_format="Spherical",
         ...                        polarization="Vertical",
         ...                        propagation_vector=[["0deg","90deg", 25], ["0deg","0deg", 1]])
        >>> port2 = hfss.plane_wave(vector_format="Cartesian",
         ...                        polarization=[1, 1, 0], propagation_vector=[0, 0, 1])
        """
        if vector_format.lower() not in ["spherical", "cartesian"]:
            raise ValueError("Invalid value for `vector_format`. The value must be 'Spherical', or 'Cartesian'.")
        if wave_type.lower() not in ["propagating", "evanescent", "elliptical"]:
            raise ValueError(
                "Invalid value for `wave_type`. The value must be 'Propagating', Evanescent, or 'Elliptical'."
            )
        if not origin:
            origin = ["0mm", "0mm", "0mm"]
        elif not isinstance(origin, list) or len(origin) != 3:
            raise ValueError("Invalid value for `origin`.")

        x_origin, y_origin, z_origin = self.modeler._pos_with_arg(origin)

        selections = self.modeler.convert_to_selections(assignment, True)
        list_obj = []
        list_face = []
        for selection in selections:
            if selection in self.modeler.model_objects:
                list_obj.append(selection)
            elif isinstance(selection, int) and self.modeler._find_object_from_face_id(selection):
                list_face.append(selection)

        props = {"Objects": list_obj, "Faces": list_face}

        name = self._get_unique_source_name(name, "IncPWave")
        wave_type_props = {"IsPropagating": True, "IsEvanescent": False, "IsEllipticallyPolarized": False}

        if wave_type.lower() == "evanescent":
            wave_type_props["IsPropagating"] = False
            wave_type_props["IsEvanescent"] = True
            if not wave_type_properties:
                wave_type_properties = [0.0, 1.0]
            elif not isinstance(wave_type_properties, list) or len(wave_type_properties) != 2:
                raise ValueError("Invalid value for `wave_type_properties`.")
            wave_type_props["RealPropConst"] = wave_type_properties[0]
            wave_type_props["ImagPropConst"] = wave_type_properties[1]

        elif wave_type.lower() == "elliptical":
            wave_type_props["IsPropagating"] = False
            wave_type_props["IsEllipticallyPolarized"] = True
            if not wave_type_properties:
                wave_type_properties = ["0.0deg", 1.0]
            elif not isinstance(wave_type_properties, list) or len(wave_type_properties) != 2:
                raise ValueError("Invalid value for `wave_type_properties`.")
            wave_type_props["PolarizationAngle"] = wave_type_properties[0]
            wave_type_props["PolarizationRatio"] = wave_type_properties[0]

        inc_wave_args = {"OriginX": x_origin, "OriginY": y_origin, "OriginZ": z_origin}

        if vector_format == "Cartesian":
            if not polarization or polarization == "Vertical":
                polarization = [1.0, 0.0, 0.0]
            elif polarization == "Horizontal":
                polarization = [0.0, 1.0, 0.0]
            elif not isinstance(polarization, list) or len(polarization) != 3:
                raise ValueError("Invalid value for `polarization`.")

            if not propagation_vector:
                propagation_vector = [0.0, 0.0, 1.0]
            elif not isinstance(propagation_vector, list) or len(propagation_vector) != 3:
                raise ValueError("Invalid value for `propagation_vector`.")

            new_inc_wave_args = {
                "IsCartesian": True,
                "EoX": polarization[0],
                "EoY": polarization[1],
                "EoZ": polarization[2],
                "kX": propagation_vector[0],
                "kY": propagation_vector[1],
                "kZ": propagation_vector[2],
            }

        else:
            if not polarization or polarization == "Vertical":
                polarization = [0.0, 1.0]
            elif polarization == "Horizontal":
                polarization = [1.0, 0.0]
            elif not isinstance(polarization, list) or len(polarization) != 2:
                raise ValueError("Invalid value for `polarization`.")

            if not propagation_vector:
                propagation_vector = [["0.0deg", "0.0deg", 1], ["0.0deg", "0.0deg", 1]]
            elif (
                not isinstance(propagation_vector, list)
                or len(propagation_vector) != 2
                or not all(isinstance(vec, list) and len(vec) == 3 for vec in propagation_vector)
            ):
                raise ValueError("Invalid value for `propagation_vector`.")

            new_inc_wave_args = {
                "IsCartesian": False,
                "PhiStart": propagation_vector[0][0],
                "PhiStop": propagation_vector[0][1],
                "PhiPoints": propagation_vector[0][2],
                "ThetaStart": propagation_vector[1][0],
                "ThetaStop": propagation_vector[1][1],
                "ThetaPoints": propagation_vector[1][2],
                "EoPhi": polarization[0],
                "EoTheta": polarization[1],
            }

        inc_wave_args.update(new_inc_wave_args)
        inc_wave_args.update(wave_type_props)
        inc_wave_args.update(props)
        return self._create_boundary(name, inc_wave_args, "Plane Incident Wave")

    @pyaedt_function_handler()
    def hertzian_dipole_wave(
        self,
        assignment=None,
        origin=None,
        polarization=None,
        is_electric=True,
        radius="10mm",
        name=None,
    ) -> BoundaryObject:
        """Create a hertzian dipole wave excitation.

        The excitation is assigned in the assigned sphere. Inside this sphere, the field magnitude
        is equal to the field magnitude calculated on the surface of the sphere.

        Parameters
        ----------
        assignment : str or list, optional
            One or more objects or faces to assign finite conductivity to. The default is ``None``, in which
            case the excitation is assigned to anything.
        origin : list, optional
            Excitation location. The default is ``["0mm", "0mm", "0mm"]``.
        polarization : list, optional
            Electric field polarization vector.
            The default is ``[0, 0, 1]``.
        is_electric : bool, optional
            Type of dipole. Electric dipole if ``True``, magnetic dipole if ``False``. The default is ``True``.
        radius : str or float, optional
            Radius of surrounding sphere. The default is "10mm".
        name : str, optional
            Name of the boundary.

        Returns
        -------
        :class:`pyaedt.modules.Boundary.BoundaryObject`
            Port object.

        References
        ----------
        >>> oModule.AssignHertzianDipoleWave

        Examples
        --------
        Create a hertzian dipole wave excitation.
        >>> from ansys.aedt.core import Hfss
        >>> hfss = Hfss()
        >>> sphere = hfss.modeler.primitives.create_sphere([0, 0, 0], 10)
        >>> port1 = hfss.hertzian_dipole_wave(assignment=sphere, radius=10)
        """
        if not origin:
            origin = ["0mm", "0mm", "0mm"]
        elif not isinstance(origin, list) or len(origin) != 3:
            raise ValueError("Invalid value for `origin`.")
        if not polarization:
            polarization = [0, 0, 1]
        elif not isinstance(polarization, list) or len(polarization) != 3:
            raise ValueError("Invalid value for `polarization`.")

        userlst = self.modeler.convert_to_selections(assignment, True)
        lstobj = []
        lstface = []
        for selection in userlst:
            if selection in self.modeler.model_objects:
                lstobj.append(selection)
            elif isinstance(selection, int) and self.modeler._find_object_from_face_id(selection):
                lstface.append(selection)

        props = {"Objects": [], "Faces": []}

        if lstobj:
            props["Objects"] = lstobj
        if lstface:
            props["Faces"] = lstface

        x_origin, y_origin, z_origin = self.modeler._pos_with_arg(origin)

        name = self._get_unique_source_name(name, "IncPWave")

        hetzian_wave_args = {"OriginX": x_origin, "OriginY": y_origin, "OriginZ": z_origin}

        new_hertzian_args = {
            "IsCartesian": True,
            "EoX": polarization[0],
            "EoY": polarization[1],
            "EoZ": polarization[2],
            "kX": polarization[0],
            "kY": polarization[1],
            "kZ": polarization[2],
        }

        hetzian_wave_args["IsElectricDipole"] = False
        if is_electric:
            hetzian_wave_args["IsElectricDipole"] = True

        hetzian_wave_args["SphereRadius"] = radius
        hetzian_wave_args.update(new_hertzian_args)
        hetzian_wave_args.update(props)

        return self._create_boundary(name, hetzian_wave_args, "Hertzian Dipole Wave")

    @pyaedt_function_handler()
    def set_radiated_power_calc_method(self, method="Auto"):
        """Set the radiated power calculation method in Hfss.

        method : str, optional
            Radiated power calculation method.
            The options are ``"Auto"``, ``"Radiation Surface Integral"`` and ``"Far Field Integral"``.

        Returns
        -------
        bool
            ``True`` when successful, ``False`` when failed.
        """
        self.oradfield.EditRadiatedPowerCalculationMethod(method)
        return True

    @pyaedt_function_handler(component="assignment")
    def set_mesh_fusion_settings(self, assignment=None, volume_padding=None, priority=None):
        # type: (list|str, list, list) -> bool
        """Set mesh fusion settings in HFSS.

        component : list, optional
            List of active 3D Components.
            The default is ``None``, in which case components are disabled.
        volume_padding : list, optional
            List of mesh envelope padding, the format is ``[+x, -x, +y, -y, +z, -z]``.
            The default is ``None``, in which case all zeros are applied.
        priority : list, optional
            List of components with the priority flag enabled. The default is ``None``.

        Returns
        -------
        bool
            ``True`` when successful, ``False`` when failed.

        References
        ----------
        >>> oDesign.SetDoMeshAssembly

        Examples
        --------
        >>> import ansys.aedt.core
        >>> app = ansys.aedt.core.Hfss()
        >>> app.set_mesh_fusion_settings(assignment=["Comp1", "Comp2"],
        >>>                              volume_padding=[[0,0,0,0,0,0], [0,0,5,0,0,0]],priority=["Comp1"])
        """
        arg = ["NAME:AllSettings"]
        arg2 = ["NAME:MeshAssembly"]
        arg3 = ["NAME:Priority Components"]

        if assignment and not isinstance(assignment, list):
            assignment = [assignment]

        if not volume_padding and assignment:
            for comp in assignment:
                if comp in self.modeler.user_defined_component_names:
                    mesh_assembly_arg = ["NAME:" + comp]
                    mesh_assembly_arg.append("MeshAssemblyBoundingVolumePadding:=")
                    mesh_assembly_arg.append(["0", "0", "0", "0", "0", "0"])
                    arg2.append(mesh_assembly_arg)
                else:
                    self.logger.warning(comp + " does not exist.")

        elif assignment and isinstance(volume_padding, list) and len(volume_padding) == len(assignment):
            count = 0
            for comp in assignment:
                padding = [str(pad) for pad in volume_padding[count]]
                if comp in self.modeler.user_defined_component_names:
                    mesh_assembly_arg = ["NAME:" + comp]
                    mesh_assembly_arg.append("MeshAssemblyBoundingVolumePadding:=")
                    mesh_assembly_arg.append(padding)
                    arg2.append(mesh_assembly_arg)
                else:
                    self.logger.warning(f"{str(comp)} does not exist")
                count += 1
        elif assignment and isinstance(volume_padding, list) and len(volume_padding) != len(assignment):
            raise ValueError("Volume padding length is different than component list length.")

        if priority and not isinstance(priority, list):
            priority = [priority]

        if assignment and priority:
            for p in priority:
                if p in self.modeler.user_defined_component_names:
                    arg3.append(p)
                else:
                    self.logger.warning(f"{str(p)} does not exist")

        arg.append(arg2)
        arg.append(arg3)
        self.odesign.SetDoMeshAssembly(arg)
        return True

    @pyaedt_function_handler()
    def export_element_pattern(
        self, frequencies, setup, sphere, variations=None, element_name="element", output_dir=None
    ):
        """Export the element pattern.

        For phased array cases, only one phased array is calculated.

        Parameters
        ----------
        frequencies : float, list
            Frequency value or list of frequencies to compute far field data.
        setup : str
            Name of the setup to use.
        sphere : str
            Infinite sphere to use.
        variations : dict, optional
            Variation dictionary. The default is ``None``, in which case the nominal variation is exported.
        element_name : str, optional
            Element pattern file name. The default is ``"element"``.
        output_dir : str, optional
            Path to export the element patterns to. The default is ``None``, in which
            case the files are exported to the working_directory path.

        Returns
        -------
        bool
            ``True`` when successful, ``False`` when failed.

        References
        ----------
        >>> oModule.ExportElementPatternToFile
        """
        self.logger.info("Exporting embedded element patterns...")

        variation = self.available_variations.variation_string(variations)
        command = [
            "ExportFileName:=",
            str(Path(output_dir) / (element_name + ".ffd")),
            "SetupName:=",
            sphere,
        ]

        for frequency in frequencies:
            command.append("IntrinsicVariationKey:=")
            command.append("Freq='" + str(frequency) + "'")

        command.append("DesignVariationKey:=")
        command.append(variation)
        command.append("SolutionName:=")
        command.append(setup)

        try:
            self.oradfield.ExportElementPatternToFile(command)
            return True
        except Exception as e:  # pragma: no cover
            raise RuntimeError("Failed to export one element pattern.") from e

    @pyaedt_function_handler()
    def export_antenna_metadata(
        self,
        frequencies,
        setup,
        sphere,
        variations=None,
        output_dir=None,
        export_element_pattern=True,
        export_objects=False,
        export_touchstone=True,
        export_power=False,
    ):
        """Export the element pattern.

        For phased array cases, only one phased array is calculated.

        Parameters
        ----------
        frequencies : float, list
            Frequency value or list of frequencies to compute far field data.
        setup : str
            Name of the setup to use.
        sphere : str
            Infinite sphere to use.
        variations : dict, optional
            Variation dictionary. The default is ``None``, in which case the nominal variation is exported.
        output_dir : str, optional
            Path to export the element patterns to. The default is ``None``, in which
            case the files are exported to the working_directory path.
        export_element_pattern : bool, optional
            Whether to export the element patterns. The default is ``True``.
        export_objects : bool, optional
            Whether to export the objects. The default is ``False``.
        export_touchstone : bool, optional
            Whether to export touchstone file. The default is ``True``.
        export_power : bool, optional
            Whether to export all available powers: ``IncidentPower``, ``RadiatedPower``, ``AcceptedPower``.
            The default is ``False``.

        Returns
        -------
        bool
            ``True`` when successful, ``False`` when failed.

        References
        ----------
        >>> oModule.ExportMetadata
        """
        self.logger.info("Exporting antenna metadata...")

        variation = self.available_variations.variation_string(variations)

        command = [
            "SolutionName:=",
            setup,
            "ExportElementPattern:=",
            export_element_pattern,
            "SetupName:=",
            sphere,
            "SourceGroupName:=",
            "Use Edit Sources",
        ]

        for frequency in frequencies:
            command.append("IntrinsicVariable:=")
            command.append("Freq='" + str(frequency) + "'")

        command.append("DesignVariable:=")
        command.append(variation)

        available_categories = self.post.available_quantities_categories()

        if "Active VSWR" in available_categories:  # pragma: no cover
            quantities = self.post.available_report_quantities(quantities_category="Active VSWR")
            for quantity in quantities:
                command.append("ElementPatterns:=")
                command.append(quantity[len("ActiveVSWR(") : -1])
        elif "Terminal VSWR" in available_categories:  # pragma: no cover
            quantities = self.post.available_report_quantities(quantities_category="Terminal VSWR")
            for quantity in quantities:
                command.append("ElementPatterns:=")
                command.append(quantity[len("VSWRt(") : -1])
        elif "Gamma" in available_categories:  # pragma: no cover
            quantities = self.post.available_report_quantities(quantities_category="Gamma")
            for quantity in quantities:
                command.append("ElementPatterns:=")
                command.append(quantity[len("Gamma(") : -1])
        else:  # pragma: no cover
            sources = self.get_all_sources()
            modes = self.get_all_source_modes()
            for source_cont, excitation in enumerate(sources):
                command.append("ElementPatterns:=")
                if self.solution_type == "SBR+":
                    command.append(excitation + ":" + modes[source_cont])
                else:
                    command.append(excitation)

        if export_power:
            command.append("ElementPowers:=")
            command.append("IncidentPower")
            command.append("ElementPowers:=")
            command.append("AcceptedPower")
            command.append("ElementPowers:=")
            command.append("RadiatedPower")
        command.append("ExportObject:=")
        command.append(export_objects)
        command.append("ExportTouchstone:=")
        if export_touchstone:
            command.append(True)
        else:
            command.append(False)

        command.append("ExportDirectory:=")
        command.append(output_dir)

        try:
            self.omodelsetup.ExportMetadata(command)
            self.logger.info("Antenna metadata exported.")
            return True
        except Exception as e:  # pragma: no cover
            raise AEDTRuntimeError("Failed to export antenna metadata.") from e

    @pyaedt_function_handler()
    def export_touchstone_on_completion(self, export=True, output_dir=None):
        """Enable or disable the automatic export of the touchstone file after completing frequency sweep.

        Parameters
        ----------
        export : bool, optional
            Whether to export the Touchstone file after the simulation.
            The default is ``True``.
        output_dir : str or :class:`pathlib.Path`, optional
            Path to the directory of exported file. The default is the project path.

        Returns
        -------
        bool
            ``True`` when successful, ``False`` when failed.

        References
        ----------
        >>> oDesign.SetDesignSettings
        """
        if isinstance(output_dir, Path):
            output_dir = str(output_dir)
        if export:
            self.logger.info("Enabling Export On Completion")
        else:
            self.logger.info("Disabling Export On Completion")
        if not output_dir:
            output_dir = ""
        props = {"ExportAfterSolve": export, "ExportDir": output_dir}
        return self.change_design_settings(props)

    @pyaedt_function_handler()
    def set_export_touchstone(
        self,
        file_format="TouchStone1.0",
        enforce_passivity=True,
        enforce_causality=False,
        use_common_ground=True,
        show_gamma_comments=True,
        renormalize=False,
        impedance=50.0,
        fitting_error=0.5,
        maximum_poles=1000,
        passivity_type="PassivityByPerturbation",
        column_fitting_type="Matrix",
        state_space_fitting="IterativeRational",
        relative_error_tolerance=True,
        ensure_accurate_fit=False,
        touchstone_output="MA",
        units="GHz",
        precision=11,
    ):
        """Set or disable the automatic export of the touchstone file after completing frequency sweep.

        Parameters
        ----------
        file_format : str, optional
            Touchstone format. Available options are: ``"TouchStone1.0"``, and ``"TouchStone2.0"``.
            The default is ``"TouchStone1.0"``.
        enforce_passivity : bool, optional
            Enforce passivity. The default is ``True``.
        enforce_causality : bool, optional
            Enforce causality. The default is ``False``.
        use_common_ground : bool, optional
            Use common ground. The default is ``True``.
        show_gamma_comments : bool, optional
            Show gamma comments. The default is ``True``.
        renormalize : bool, optional
            Renormalize. The default is ``False``.
        impedance : float, optional
            Impedance in ohms. The default is ``50.0``.
        fitting_error : float, optional
            Fitting error. The default is ``0.5``.
        maximum_poles : int, optional
            Maximum number of poles. The default is ``10000``.
        passivity_type : str, optional
            Passivity type. Available options are: ``"PassivityByPerturbation"``, ``"IteratedFittingOfPV"``,
            ``"IteratedFittingOfPVLF"``, and ``"ConvexOptimization"``.
        column_fitting_type : str, optional
            Column fitting type. Available options are: ``"Matrix"``, `"Column"``, and `"Entry"``.
        state_space_fitting : str, optional
            State space fitting algorithm. Available options are: ``"IterativeRational"``, `"TWA"``, and `"FastFit"``.
        relative_error_tolerance : bool, optional
            Relative error tolerance. The default is ``True``.
        ensure_accurate_fit : bool, optional
            Ensure accurate impedance fit. The default is ``False``.
        touchstone_output : str, optional
            Touchstone output format. Available options are: ``"MA"`` for magnitude and phase in ``deg``,
            ``"RI"`` for real and imaginary part, and ``"DB"`` for magnitude in ``dB`` and phase in ``deg``.
        units : str, optional
            Frequency units. The default is ``"GHz"``.
        precision : int, optional
            Touchstone precision. The default is ``11``.

        Returns
        -------
        bool
            ``True`` when successful, ``False`` when failed.

        References
        ----------
        >>> oTool.SetExportTouchstoneOptions

        Examples
        --------
        >>> from ansys.aedt.core import Hfss
        >>> hfss = Hfss()
        >>> hfss.export_touchstone_on_completion()
        >>> hfss.export_touchstone_on_completion()


        """
        preferences = "Hfss\\Preferences"
        design_name = self.design_name

        props = [
            "NAME:SpiceData",
            "SpiceType:=",
            file_format,
            "EnforcePassivity:=",
            enforce_passivity,
            "EnforceCausality:=",
            enforce_causality,
            "UseCommonGround:=",
            use_common_ground,
            "ShowGammaComments:=",
            show_gamma_comments,
            "Renormalize:=",
            renormalize,
            "RenormImpedance:=",
            impedance,
            "FittingError:=",
            fitting_error,
            "MaxPoles:=",
            maximum_poles,
            "PassivityType:=",
            passivity_type,
            "ColumnFittingType:=",
            column_fitting_type,
            "SSFittingType:=",
            state_space_fitting,
            "RelativeErrorToleranc:=",
            relative_error_tolerance,
            "EnsureAccurateZfit:=",
            ensure_accurate_fit,
            "TouchstoneFormat:=",
            touchstone_output,
            "TouchstoneUnits:=",
            units,
            "TouchStonePrecision:=",
            precision,
            "SubcircuitName:=",
            "",
        ]

        self.onetwork_data_explorer.SetExportTouchstoneOptions(preferences, design_name, props)
        return True

    @pyaedt_function_handler()
    def import_table(
        self,
        input_file,
        name,
        is_real_imag=True,
        is_field=False,
        column_names=None,
        independent_columns=None,
    ):
        """Import a data table.

            The table can have multiple independent real-valued columns of data,
            and multiple dependent real- or complex-valued columns of data.
            The data supported is comma delimited format (.csv).
            The first row may contain column names. Complex data columns are inferred from the column data format.
            In comma delimited format, "(double, double)" denotes a complex number.

        Parameters
        ----------
        input_file : str
            Full path to the file. Supported formats is ``".csv"``.
        name : str
            Table name.
        is_real_imag : bool, optional
            Whether to use real and imaginary to interpret data for any complex column. If ``False``, then use
            magnitude and phase in degrees. The default is ``True``.
        is_field : bool, optional
            Whether to matrix data. If ``True``, then use field data. The default is ``False``.
        column_names : list, optional
            Column names. The default is ``None``, in which case column names obtained from data file are assigned.
        independent_columns : list, optional
            Indicates which columns are independent. If ``None``, only the first column is independent.

        Returns
        -------
        bool
            ``True`` when successful, ``False`` when failed.

        References
        ----------
        >>> oModule.ImportTable

        Examples
        --------
        >>> from ansys.aedt.core import Hfss
        >>> hfss = Hfss()
        >>> hfss.import_table(input_file="my_file.csv")
        """
        input_path = Path(input_file).resolve()

        if not input_path.is_file():
            raise FileNotFoundError("File does not exist.")
        elif input_path.suffix != ".csv":
            raise ValueError("Invalid file extension. It must be ``.csv``.")
        if name in self.table_names:
            raise AEDTRuntimeError("Table name already assigned.")

        delimiter = ","

        with open_file(str(input_path), "r") as f:
            first_line = next(f)
            columns = first_line.split(delimiter)
            column_number = len(columns)
            is_header = all(not is_number(col) for col in columns)
            if not is_header:
                file_column_names = [f"col{i + 1}" for i in range(column_number)]
            else:
                last_column = columns[-1]
                file_column_names = columns[:-1]
                file_column_names.append(last_column[:-1])

        if not column_names:
            column_names = file_column_names
        elif isinstance(column_names, list) and len(column_names) != column_number:
            raise ValueError("Number of column names must be the same than number of data columns.")

        if not independent_columns:
            independent_columns = [False] * column_number
            independent_columns[0] = True
        elif isinstance(independent_columns, list) and len(independent_columns) != column_number:
            raise ValueError("Number of independent columns must be the same than number of data columns.")

        self.osolution.ImportTable(
            str(input_path), name, "Table", is_real_imag, is_field, column_names, independent_columns
        )
        return True

    @pyaedt_function_handler()
    def delete_table(self, name):
        """Delete data table.

        Parameters
        ----------
        name : str or list of str
            Table name to delete.

        Returns
        -------
        bool
            ``True`` when successful, ``False`` when failed.

        References
        ----------
        >>> oModule.DeleteImportData

        Examples
        --------
        >>> from ansys.aedt.core import Hfss
        >>> hfss = Hfss()
        >>> hfss.import_table(name="Table1")
        """
        name_list = self.modeler.convert_to_selections(name, True)
        new_name_list = []
        for new_name in name_list:
            new_name_list.append(f"{new_name}:Table")
        self.osolution.DeleteImportData(new_name_list)
        # UI is not updated, and it needs to save the project
        self.save_project()
        return True<|MERGE_RESOLUTION|>--- conflicted
+++ resolved
@@ -66,7 +66,6 @@
 from ansys.aedt.core.modules.setup_templates import SetupKeys
 
 
-<<<<<<< HEAD
 class NearFieldType(str, Enum):
     Sphere = "NearFieldSphere"
     Box = "NearFieldBox"
@@ -75,10 +74,7 @@
     Points = "NearFieldPoints"
 
 
-class Hfss(FieldAnalysis3D, ScatteringMethods, CreateBoundaryMixin):
-=======
 class Hfss(FieldAnalysis3D, ScatteringMethods, CreateBoundaryMixin, PyAedtBase):
->>>>>>> 712cc33a
     """Provides the HFSS application interface.
 
     This class allows you to create an interactive instance of HFSS and
