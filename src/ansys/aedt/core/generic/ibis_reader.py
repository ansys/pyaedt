--- conflicted
+++ resolved
@@ -1319,13 +1319,8 @@
         return ibis_info
 
     def import_model_in_aedt(self):
-<<<<<<< HEAD
-        if [i for i in self._circuit.modeler.schematic.ocomponent_manager.GetNames() if i in self._ibis_model.buffers]:
-=======
-
         names = [i.name for i in self._ibis_model.buffers.values()]
         if [i for i in self._circuit.modeler.schematic.ocomponent_manager.GetNames() if i in names]:
->>>>>>> 459f92f3
             return False
         if self._circuit:
             args = [
