--- conflicted
+++ resolved
@@ -798,7 +798,6 @@
     def skip_license_check(self, value):
         self.__skip_license_check = value
 
-<<<<<<< HEAD
     # ##################################### Perceive EM properties ####################################
 
     @property
@@ -820,11 +819,6 @@
         self.__perceive_em_license_client_path = value
 
     def load_yaml_configuration(self, path: str, raise_on_wrong_key: bool = False):
-=======
-    # yaml setting file IO methods
-
-    def load_yaml_configuration(self, path: Union[Path, str], raise_on_wrong_key: bool = False):
->>>>>>> f059f32e
         """Update default settings from a YAML configuration file."""
         import yaml
 
