# -*- coding: utf-8 -*-
#
# Copyright (C) 2021 - 2025 ANSYS, Inc. and/or its affiliates.
# SPDX-License-Identifier: MIT
#
#
# Permission is hereby granted, free of charge, to any person obtaining a copy
# of this software and associated documentation files (the "Software"), to deal
# in the Software without restriction, including without limitation the rights
# to use, copy, modify, merge, publish, distribute, sublicense, and/or sell
# copies of the Software, and to permit persons to whom the Software is
# furnished to do so, subject to the following conditions:
#
# The above copyright notice and this permission notice shall be included in all
# copies or substantial portions of the Software.
#
# THE SOFTWARE IS PROVIDED "AS IS", WITHOUT WARRANTY OF ANY KIND, EXPRESS OR
# IMPLIED, INCLUDING BUT NOT LIMITED TO THE WARRANTIES OF MERCHANTABILITY,
# FITNESS FOR A PARTICULAR PURPOSE AND NONINFRINGEMENT. IN NO EVENT SHALL THE
# AUTHORS OR COPYRIGHT HOLDERS BE LIABLE FOR ANY CLAIM, DAMAGES OR OTHER
# LIABILITY, WHETHER IN AN ACTION OF CONTRACT, TORT OR OTHERWISE, ARISING FROM,
# OUT OF OR IN CONNECTION WITH THE SOFTWARE OR THE USE OR OTHER DEALINGS IN THE
# SOFTWARE.


import datetime
import difflib
from functools import update_wrapper
import inspect
import itertools
import logging
import os
import re
import sys
import time
import traceback

from ansys.aedt.core.aedt_logger import pyaedt_logger
from ansys.aedt.core.generic.errors import GrpcApiError
from ansys.aedt.core.generic.errors import MethodNotSupportedError
from ansys.aedt.core.generic.numbers import _units_assignment
from ansys.aedt.core.generic.settings import inner_project_settings  # noqa: F401
from ansys.aedt.core.generic.settings import settings
import psutil

is_linux = os.name == "posix"
is_windows = not is_linux
inside_desktop = True if "4.0.30319.42000" in sys.version else False

inclusion_list = [
    "CreateVia",
    "PasteDesign",
    "Paste",
    "PushExcitations",
    "Rename",
    "RestoreProjectArchive",
    "ImportGerber",
    "EditSources",
]


def _write_mes(mes_text):
    mes_text = str(mes_text)
    parts = [mes_text[i : i + 250] for i in range(0, len(mes_text), 250)]
    for el in parts:
        settings.logger.error(el)


def _get_args_dicts(func, args, kwargs):
    if int(sys.version[0]) > 2:
        args_name = list(dict.fromkeys(inspect.getfullargspec(func)[0] + list(kwargs.keys())))
        args_dict = dict(list(itertools.zip_longest(args_name, args)) + list(kwargs.items()))
    else:
        args_name = list(dict.fromkeys(inspect.getargspec(func)[0] + list(kwargs.keys())))
        args_dict = dict(list(itertools.izip(args_name, args)) + list(kwargs.iteritems()))
    return args_dict


def _exception(ex_info, func, args, kwargs, message="Type Error"):
    """Write the trace stack to the desktop when a Python error occurs.

    Parameters
    ----------
    ex_info :

    func :

    args :

    kwargs :

    message :
         (Default value = "Type Error")

    Returns
    -------

    """
    header = "**************************************************************"
    _write_mes(header)
    tb_data = ex_info[2]
    tb_trace = traceback.format_tb(tb_data)

    for trace in traceback.format_stack():
        exceptions = [
            "_exception",
            "pydev",
            "traceback",
            "user_function",
            "__Invoke__",
            "interactiveshell",
            "async_helpers",
            "plugins",
        ]
        if any(exc in trace for exc in exceptions) or ("site-packages" in trace and "pyaedt" not in trace):
            continue
        for el in trace.split("\n"):
            _write_mes(el)
    for trace in tb_trace:
        exceptions = [
            "_exception",
            "pydev",
            "traceback",
            "user_function",
            "__Invoke__",
            "interactiveshell",
            "async_helpers",
            "plugins",
        ]
        if any(exc in trace for exc in exceptions) or ("site-packages" in trace and "pyaedt" not in trace):
            continue
        tblist = trace.split("\n")
        for el in tblist:
            if el:
                _write_mes(el)

    _write_mes(f"{message} on {func.__name__}")

    message_to_print = ""
    messages = ""
    from ansys.aedt.core.generic.desktop_sessions import _desktop_sessions

    if len(list(_desktop_sessions.values())) == 1:
        try:
            messages = list(list(_desktop_sessions.values())[0].odesktop.GetMessages("", "", 2))[-1].lower()
        except (GrpcApiError, AttributeError, TypeError, IndexError):
            pass
    if "error" in messages:
        message_to_print = messages[messages.index("[error]") :]

    if message_to_print:
        _write_mes("Last Electronics Desktop Message - " + message_to_print)

    try:
        args_dict = _get_args_dicts(func, args, kwargs)
        first_time_log = True

        for el in args_dict:
            if el != "self" and args_dict[el]:
                if first_time_log:
                    _write_mes("Method arguments: ")
                    first_time_log = False
                _write_mes(f"    {el} = {args_dict[el]} ")
    except Exception:
        pyaedt_logger.error("An error occurred while parsing and logging an error with method {}.")

    _write_mes(header)


def _check_types(arg):
    if "netref.builtins.list" in str(type(arg)):
        return "list"
    elif "netref.builtins.dict" in str(type(arg)):
        return "dict"
    elif "netref.__builtin__.list" in str(type(arg)):
        return "list"
    elif "netref.__builtin__.dict" in str(type(arg)):
        return "dict"
    return ""


def raise_exception_or_return_false(e):
    if not settings.enable_error_handler:
        if settings.release_on_exception:
            from ansys.aedt.core.generic.desktop_sessions import _desktop_sessions

            for v in list(_desktop_sessions.values())[:]:
                v.release_desktop(v.launched_by_pyaedt, v.launched_by_pyaedt)
        raise e
    elif "__init__" in str(e):  # pragma: no cover
        return
    else:
        return False


def _function_handler_wrapper(user_function, **deprecated_kwargs):
    def wrapper(*args, **kwargs):

        if deprecated_kwargs and kwargs:
            deprecate_kwargs(user_function.__name__, kwargs, deprecated_kwargs)
        try:
            settings.time_tick = time.time()
            out = user_function(*args, **kwargs)
            if settings.enable_debug_logger or settings.enable_debug_edb_logger:
                _log_method(user_function, args, kwargs)
            return out
        except MethodNotSupportedError as e:
            message = "This method is not supported in current AEDT design type."
            if settings.enable_screen_logs:
                pyaedt_logger.error("**************************************************************")
                pyaedt_logger.error(f"PyAEDT error on method {user_function.__name__}:  {message}. Check again")
                pyaedt_logger.error("**************************************************************")
                pyaedt_logger.error("")
            if settings.enable_file_logs:
                settings.error(message)
            return raise_exception_or_return_false(e)
        except GrpcApiError as e:
            _exception(sys.exc_info(), user_function, args, kwargs, "AEDT API Error")
            return raise_exception_or_return_false(e)
        except BaseException as e:
            _exception(sys.exc_info(), user_function, args, kwargs, str(sys.exc_info()[1]).capitalize())
            return raise_exception_or_return_false(e)

    return wrapper


def deprecate_kwargs(func_name, kwargs, aliases):
    """Use helper function for deprecating function arguments."""
    for alias, new in aliases.items():
        if alias in kwargs:
            if new in kwargs:
                msg = f"{func_name} received both {alias} and {new} as arguments!\n"
                msg += f"{alias} is deprecated, use {new} instead."
                raise TypeError(msg)
            pyaedt_logger.warning(f"Argument `{alias}` is deprecated for method `{func_name}`; use `{new}` instead.")
            kwargs[new] = kwargs.pop(alias)


def pyaedt_function_handler(direct_func=None, **deprecated_kwargs):
    """Provide an exception handler, logging mechanism, and argument converter for client-server communications.

    This method returns the function itself if correctly executed. Otherwise, it returns ``False``
    and displays errors.

    """
    if callable(direct_func):
        user_function = direct_func
        wrapper = _function_handler_wrapper(user_function, **deprecated_kwargs)
        return update_wrapper(wrapper, user_function)
    elif direct_func is not None:
        raise TypeError("Expected first argument to be a callable, or None")

    def decorating_function(user_function):
        wrapper = _function_handler_wrapper(user_function, **deprecated_kwargs)
        return update_wrapper(wrapper, user_function)

    return decorating_function


@pyaedt_function_handler()
def check_numeric_equivalence(a, b, relative_tolerance=1e-7):
    """Check if two numeric values are equivalent to within a relative tolerance.

    Parameters
    ----------
    a : int, float
        Reference value to compare to.
    b : int, float
        Secondary value for the comparison.
    relative_tolerance : float, optional
        Relative tolerance for the equivalence test. The difference is relative to the first value.
        The default is ``1E-7``.

    Returns
    -------
    bool
        ``True`` if the two passed values are equivalent, ``False`` otherwise.
    """
    if abs(a) > 0.0:
        reldiff = abs(a - b) / a
    else:
        reldiff = abs(b)
    return True if reldiff < relative_tolerance else False


def _log_method(func, new_args, new_kwargs):
    if not settings.enable_debug_internal_methods_logger and str(func.__name__)[0] == "_":
        return
    if not settings.enable_debug_geometry_operator_logger and "GeometryOperators" in str(func):
        return
    if (
        not settings.enable_debug_edb_logger
        and "Edb" in str(func) + str(new_args)
        or "edb_core" in str(func) + str(new_args)
    ):
        return
    line_begin = "ARGUMENTS: "
    message = []
    delta = time.time() - settings.time_tick
    m, s = divmod(delta, 60)
    h, m = divmod(m, 60)
    d, h = divmod(h, 24)
    msec = (s - int(s)) * 1000
    if d > 0:
        time_msg = f" {d}days {h}h {m}m {int(s)}sec."
    elif h > 0:
        time_msg = f" {h}h {m}m {int(s)}sec."
    else:
        time_msg = f"  {m}m {s}sec {int(msec)}msec."
    if settings.enable_debug_methods_argument_logger:
        args_dict = _get_args_dicts(func, new_args, new_kwargs)
        id = 0
        if new_args:
            object_name = str([new_args[0]])[1:-1]
            id = object_name.find(" object at ")
        if id > 0:
            object_name = object_name[1:id]
            message.append(f"'{object_name + '.' + str(func.__name__)}' was run in {time_msg}")
        else:
            message.append(f"'{str(func.__name__)}' was run in {time_msg}")
        message.append(line_begin)
        for k, v in args_dict.items():
            if k != "self":
                message.append(f"    {k} = {v}")
    for m in message:
        settings.logger.debug(m)


@pyaedt_function_handler()
def get_version_and_release(input_version):
    version = int(input_version[2:4])
    release = int(input_version[5])
    if version < 20:
        if release < 3:
            version -= 1
        else:
            release -= 2
    return (version, release)


@pyaedt_function_handler()
def get_string_version(input_version):
    output_version = input_version
    if isinstance(input_version, float):
        output_version = str(input_version)
        if len(output_version) == 4:
            output_version = "20" + output_version
    elif isinstance(input_version, int):
        output_version = str(input_version)
        output_version = f"20{output_version[:2]}.{output_version[-1]}"
    elif isinstance(input_version, str):
        if len(input_version) == 3:
            output_version = f"20{input_version[:2]}.{input_version[-1]}"
        elif len(input_version) == 4:
            output_version = "20" + input_version
    return output_version


@pyaedt_function_handler()
def env_path(input_version):
    """Get the path of the version environment variable for an AEDT version.

    Parameters
    ----------
    input_version : str
        AEDT version.

    Returns
    -------
    str
        Path of the version environment variable.

    Examples
    --------
    >>> env_path_student("2025.1")
    "C:/Program Files/ANSYSEM/ANSYSEM2025.1/Win64"
    """
    return os.getenv(
        f"ANSYSEM_ROOT{get_version_and_release(input_version)[0]}{get_version_and_release(input_version)[1]}", ""
    )


@pyaedt_function_handler()
def env_value(input_version):
    """Get the name of the version environment variable for an AEDT version.

    Parameters
    ----------
    input_version : str
        AEDT version.

    Returns
    -------
    str
        Name of the version environment variable.

    Examples
    --------
    >>> env_value(2025.1)
    "ANSYSEM_ROOT251"
    """
    return f"ANSYSEM_ROOT{get_version_and_release(input_version)[0]}{get_version_and_release(input_version)[1]}"


@pyaedt_function_handler()
def env_path_student(input_version):
    """Get the path of the version environment variable for an AEDT student version.

    Parameters
    ----------
    input_version : str
       AEDT student version.

    Returns
    -------
    str
        Path of the student version environment variable.

    Examples
    --------
    >>> env_path_student(2025.1)
    "C:/Program Files/ANSYSEM/ANSYSEM2025.1/Win64"
    """
    return os.getenv(
        f"ANSYSEMSV_ROOT{get_version_and_release(input_version)[0]}{get_version_and_release(input_version)[1]}",
        "",
    )


@pyaedt_function_handler()
def env_value_student(input_version):
    """Get the name of the version environment variable for an AEDT student version.

    Parameters
    ----------
    input_version : str
        AEDT student version.

    Returns
    -------
    str
         Name of the student version environment variable.

    Examples
    --------
    >>> env_value_student(2025.1)
    "ANSYSEMSV_ROOT251"
    """
    return f"ANSYSEMSV_ROOT{get_version_and_release(input_version)[0]}{get_version_and_release(input_version)[1]}"


def _retry_ntimes(n, function, *args, **kwargs):
    """Retry a function several times.

    Parameters
    ----------
    n : int
        The number of retries.
    function : function
        Function to retry.
    *args : tuple
        Arguments for the function.
    **kwargs : dict
        Keyword arguments for the function.

    Returns
    -------
    None
    """
    func_name = None
    try:
        if function.__name__ == "InvokeAedtObjMethod":
            func_name = args[1]
    except Exception:
        pyaedt_logger.debug("An error occurred while accessing the arguments of a function " "called multiple times.")
    retry = 0
    ret_val = None
    # if func_name and func_name not in inclusion_list and not func_name.startswith("Get"):
    if func_name and func_name not in inclusion_list:
        n = 1
    while retry < n:
        try:
            ret_val = function(*args, **kwargs)
        except Exception:
            retry += 1
            time.sleep(settings.retry_n_times_time_interval)
        else:
            return ret_val
    if retry == n:
        if "__name__" in dir(function):
            raise AttributeError(f"Error in Executing Method {function.__name__}.")
        else:
            raise AttributeError("Error in Executing Method.")


@pyaedt_function_handler()
def time_fn(fn, *args, **kwargs):
    start = datetime.datetime.now()
    results = fn(*args, **kwargs)
    end = datetime.datetime.now()
    fn_name = fn.__module__ + "." + fn.__name__
    delta = (end - start).microseconds * 1e-6
    print(fn_name + ": " + str(delta) + "s")
    return results


<<<<<<< HEAD
@pyaedt_function_handler()
def is_project_locked(project_path):
    """Check if an AEDT project lock file exists.

    Parameters
    ----------
    project_path : str
        Path for the AEDT project.

    Returns
    -------
    bool
        ``True`` when successful, ``False`` when failed.
    """
    if settings.remote_rpc_session:
        if settings.remote_rpc_session.filemanager.pathexists(project_path + ".lock"):
            return True
        else:
            return False
    return check_if_path_exists(project_path + ".lock")


@pyaedt_function_handler()
def available_license_feature(
    feature="electronics_desktop", input_dir=None, port=1055, name="127.0.0.1"
):  # pragma: no cover
    """Check available license feature.
    The method retrieves the port and name values from the ``ANSYSLMD_LICENSE_FILE`` environment variable if available.
    If not, the default values are applied.

    Parameters
    ----------
    feature : str
        Feature increment name. The default is the ``"electronics_desktop"``.
    input_dir : str, optional
        AEDT installation path. The default is ``None``, in which case the first identified AEDT
        installation from :func:`ansys.aedt.core.generic.aedt_versions.installed_versions`
        method is taken.
    port : int, optional
        Server port number. The default is ``1055``.
    name : str, optional
        License server name. The default is ``"127.0.0.1"``.

    Returns
    -------
    int
        Number of available license features, ``False`` when license server is down.
    """
    import subprocess  # nosec B404

    if os.getenv("ANSYSLMD_LICENSE_FILE", None):
        name_env = os.getenv("ANSYSLMD_LICENSE_FILE")
        name_env = name_env.split(",")[0].split("@")
        if len(name_env) == 2:
            port = name_env[0]
            name = name_env[1]

    if not input_dir:
        input_dir = list(aedt_versions.installed_versions.values())[0]

    # The licensing client location has changed in the Windows 25R2 AEDT installation.
    if not check_if_path_exists(os.path.join(input_dir, "licensingclient")):
        input_dir = os.path.dirname(input_dir)

    if is_linux:
        ansysli_util_path = os.path.join(input_dir, "licensingclient", "linx64", "lmutil")
    else:
        ansysli_util_path = os.path.join(input_dir, "licensingclient", "winx64", "lmutil")

    my_env = os.environ.copy()

    tempfile_checkout = tempfile.NamedTemporaryFile(suffix=".txt", delete=False).name

    cmd = [ansysli_util_path, "lmstat", "-f", feature, "-c", str(port) + "@" + str(name)]

    f = open(tempfile_checkout, "w")

    subprocess.Popen(cmd, stdout=f, stderr=f, env=my_env).wait()  # nosec

    f.close()

    available_licenses = 0
    pattern_license = r"Total of\s+(\d+)\s+licenses? issued;\s+Total of\s+(\d+)\s+licenses? in use"
    pattern_error = r"Error getting status"
    with open_file(tempfile_checkout, "r") as f:
        for line in f:
            line = line.strip()
            match_license = re.search(pattern_license, line)
            if match_license:
                total_licenses_issued = int(match_license.group(1))
                total_licenses_in_use = int(match_license.group(2))
                available_licenses = total_licenses_issued - total_licenses_in_use
                break
            match_error = re.search(pattern_error, line)
            if match_error:
                pyaedt_logger.error(line)
                return False

    # Clean up temp file after processing
    os.remove(tempfile_checkout)

    return available_licenses


@pyaedt_function_handler()
def remove_project_lock(project_path):
    """Check if an AEDT project exists and try to remove the lock file.

    .. note::
       This operation is risky because the file could be opened in another AEDT instance.

    Parameters
    ----------
    project_path : str
        Path for the AEDT project.

    Returns
    -------
    bool
        ``True`` when successful, ``False`` when failed.
    """
    if settings.remote_rpc_session and settings.remote_rpc_session.filemanager.pathexists(project_path + ".lock"):
        settings.remote_rpc_session.filemanager.unlink(project_path + ".lock")
        return True
    if os.path.exists(project_path + ".lock"):
        os.remove(project_path + ".lock")
    return True


@pyaedt_function_handler(filename="file_name")
def read_csv(file_name, encoding="utf-8"):
    """Read information from a CSV file and return a list.

    Parameters
    ----------
    file_name : str
            Full path and name for the CSV file.
    encoding : str, optional
            File encoding for the CSV file. The default is ``"utf-8"``.

    Returns
    -------
    list
        Content of the CSV file.
    """
    file_name = check_and_download_file(file_name)

    lines = []
    with codecs.open(file_name, "rb", encoding) as csvfile:
        reader = csv.reader(csvfile, delimiter=",")
        for row in reader:
            lines.append(row)
    return lines


@pyaedt_function_handler(filename="input_file")
def read_csv_pandas(input_file, encoding="utf-8"):
    """Read information from a CSV file and return a list.

    Parameters
    ----------
    input_file : str
            Full path and name for the CSV file.
    encoding : str, optional
            File encoding for the CSV file. The default is ``"utf-8"``.

    Returns
    -------
    :class:`pandas.DataFrame`
        CSV file content.
    """
    input_file = check_and_download_file(input_file)
    try:
        import pandas as pd

        return pd.read_csv(input_file, encoding=encoding, header=0, na_values=".")
    except ImportError:
        pyaedt_logger.error("Pandas is not available. Install it.")
        return None


@pyaedt_function_handler(filename="file_name")
def read_tab(file_name):
    """Read information from a TAB file and return a list.

    Parameters
    ----------
    file_name : str
            Full path and name for the TAB file.

    Returns
    -------
    list
        TAB file content.
    """
    with open_file(file_name) as my_file:
        lines = my_file.readlines()
    return lines


@pyaedt_function_handler(filename="file_name")
def read_xlsx(file_name):
    """Read information from an XLSX file and return a list.

    Parameters
    ----------
    file_name : str
            Full path and name for the XLSX file.

    Returns
    -------
    list
        XLSX file content.
    """
    file_name = check_and_download_file(file_name)
    try:
        import pandas as pd

        lines = pd.read_excel(file_name)
        return lines
    except ImportError:
        lines = []
        return lines


@pyaedt_function_handler(output="output_file", quotechar="quote_char")
def write_csv(output_file, list_data, delimiter=",", quote_char="|", quoting=csv.QUOTE_MINIMAL):
    """Write data to a CSV .

    Parameters
    ----------
    output_file : str
        Full path and name of the file to write the data to.
    list_data : list
        Data to be written to the specified output file.
    delimiter : str
        Delimiter. The default value is ``"|"``.
    quote_char : str
        Quote character. The default value is ``"|"``
    quoting : int
        Quoting character. The default value is ``"csv.QUOTE_MINIMAL"``.
        It can take one any of the following module constants:

        - ``"csv.QUOTE_MINIMAL"`` means only when required, for example, when a
            field contains either the quote char or the delimiter
        - ``"csv.QUOTE_ALL"`` means that quotes are always placed around fields.
        - ``"csv.QUOTE_NONNUMERIC"`` means that quotes are always placed around
            fields which do not parse as integers or floating point
            numbers.
        - ``"csv.QUOTE_NONE"`` means that quotes are never placed around fields.

    Return
    ------
    bool
        ``True`` when successful, ``False`` when failed.
    """
    f = open(output_file, "w", newline="")
    writer = csv.writer(f, delimiter=delimiter, quotechar=quote_char, quoting=quoting)
    for data in list_data:
        writer.writerow([float(i) if isinstance(i, Quantity) else i for i in data])
    f.close()
    return True


=======
>>>>>>> 74863ab5
@pyaedt_function_handler(search_key1="search_key_1", search_key2="search_key_2")
def filter_tuple(value, search_key_1, search_key_2):
    """Filter a tuple of two elements with two search keywords."""
    ignore_case = True

    def _create_pattern(k1, k2):
        k1a = re.sub(r"\?", r".", k1)
        k1b = re.sub(r"\*", r".*?", k1a)
        k2a = re.sub(r"\?", r".", k2)
        k2b = re.sub(r"\*", r".*?", k2a)
        pattern = f".*\\({k1b},{k2b}\\)"
        return pattern

    if ignore_case:
        compiled_re = re.compile(_create_pattern(search_key_1, search_key_2), re.IGNORECASE)
    else:
        compiled_re = re.compile(_create_pattern(search_key_1, search_key_2))

    m = compiled_re.search(value)
    if m:
        return True
    return False


@pyaedt_function_handler(search_key1="search_key_1")
def filter_string(value, search_key_1):
    """Filter a string"""
    ignore_case = True

    def _create_pattern(k1):
        k1a = re.sub(r"\?", r".", k1.replace("\\", "\\\\"))
        k1b = re.sub(r"\*", r".*?", k1a)
        pattern = f"^{k1b}$"
        return pattern

    if ignore_case:
        compiled_re = re.compile(_create_pattern(search_key_1), re.IGNORECASE)
    else:
        compiled_re = re.compile(_create_pattern(search_key_1))  # pragma: no cover

    m = compiled_re.search(value)
    if m:
        return True
    return False


@pyaedt_function_handler()
def number_aware_string_key(s):
    """Get a key for sorting strings that treats embedded digit sequences as integers.

    Parameters
    ----------
    s : str
        String to calculate the key from.

    Returns
    -------
    tuple
        Tuple of key entries.
    """

    def is_digit(c):
        return "0" <= c <= "9"

    result = []
    i = 0
    while i < len(s):
        if is_digit(s[i]):
            j = i + 1
            while j < len(s) and is_digit(s[j]):
                j += 1
            key = int(s[i:j])
            result.append(key)
            i = j
        else:
            j = i + 1
            while j < len(s) and not is_digit(s[j]):
                j += 1
            key = s[i:j]
            result.append(key)
            i = j
    return tuple(result)


@pyaedt_function_handler()
def active_sessions(version=None, student_version=False, non_graphical=False):
    """Get information for the active AEDT sessions.

    Parameters
    ----------
    version : str, optional
        Version to check. The default is ``None``, in which case all versions are checked.
        When specifying a version, you can use a three-digit format like ``"222"`` or a
        five-digit format like ``"2022.2"``.
    student_version : bool, optional
    non_graphical : bool, optional

    Returns
    -------
    dict
        {AEDT PID: port}
        If the PID corresponds to a COM session port is set to -1
    """
    return_dict = {}
    if student_version:
        keys = ["ansysedtsv.exe", "ansysedtsv"]
    else:
        keys = ["ansysedt.exe", "ansysedt"]
    if version and "." in version:
        version = version[-4:].replace(".", "")
    if version and version < "221":
        version = version[:2] + "." + version[2]
    for p in psutil.process_iter():
        try:
            if p.name() in keys:
                cmd = p.cmdline()
                if non_graphical and "-ng" in cmd or not non_graphical:
                    if not version or (version and version in cmd[0]):
                        if "-grpcsrv" in cmd:
                            if not version or (version and version in cmd[0]):
                                try:
                                    return_dict[p.pid] = int(cmd[cmd.index("-grpcsrv") + 1])
                                except (IndexError, ValueError):
                                    # default desktop grpc port.
                                    return_dict[p.pid] = 50051
                        else:
                            return_dict[p.pid] = -1
                            for i in psutil.net_connections():
                                if i.pid == p.pid and (i.laddr.port > 50050 and i.laddr.port < 50200):
                                    return_dict[p.pid] = i.laddr.port
                                    break
        except psutil.NoSuchProcess as e:  # pragma: no cover
            pyaedt_logger.debug(f"The process exited and cannot be an active session: {e}")
        except Exception as e:  # pragma: no cover
            pyaedt_logger.error(
                f"A(n) {type(e)} error occurred while retrieving information for the active AEDT sessions: {e}"
            )
    return return_dict


@pyaedt_function_handler()
def com_active_sessions(version=None, student_version=False, non_graphical=False):
    """Get information for the active COM AEDT sessions.

    Parameters
    ----------
    version : str, optional
        Version to check. The default is ``None``, in which case all versions are checked.
        When specifying a version, you can use a three-digit format like ``"222"`` or a
        five-digit format like ``"2022.2"``.
    student_version : bool, optional
        Whether to check for student version sessions. The default is ``False``.
    non_graphical : bool, optional
        Whether to check only for active non-graphical sessions. The default is ``False``.

    Returns
    -------
    List
        List of AEDT process IDs.
    """

    all_sessions = active_sessions(version, student_version, non_graphical)

    return_list = []
    for s, p in all_sessions.items():
        if p == -1:
            return_list.append(s)
    return return_list


@pyaedt_function_handler()
def grpc_active_sessions(version=None, student_version=False, non_graphical=False):
    """Get information for the active gRPC AEDT sessions.

    Parameters
    ----------
    version : str, optional
        Version to check. The default is ``None``, in which case all versions are checked.
        When specifying a version, you can use a three-digit format like ``"222"`` or a
        five-digit format like ``"2022.2"``.
    student_version : bool, optional
        Whether to check for student version sessions. The default is ``False``.
    non_graphical : bool, optional
        Whether to check only for active non-graphical sessions. The default is ``False``.

    Returns
    -------
    List
        List of gRPC ports.
    """
    all_sessions = active_sessions(version, student_version, non_graphical)

    return_list = []
    for _, p in all_sessions.items():
        if p > -1:
            return_list.append(p)
    return return_list


@pyaedt_function_handler(function_str="function")
def conversion_function(data, function=None):  # pragma: no cover
    """Convert input data based on a specified function string.

    The available functions are:

    - `"dB10"`: Converts the data to decibels using base 10 logarithm.
    - `"dB20"`: Converts the data to decibels using base 20 logarithm.
    - `"abs"`: Computes the absolute value of the data.
    - `"real"`: Computes the real part of the data.
    - `"imag"`: Computes the imaginary part of the data.
    - `"norm"`: Normalizes the data to have values between 0 and 1.
    - `"ang"`: Computes the phase angle of the data in radians.
    - `"ang_deg"`: Computes the phase angle of the data in degrees.

    If an invalid function string is specified, the method returns ``False``.

    Parameters
    ----------
    data : list, numpy.array
        Numerical values to convert. The format can be ``list`` or ``numpy.array``.
    function : str, optional
        Conversion function. The default is `"dB10"`.

    Returns
    -------
    numpy.array or bool
        Converted data, ``False`` otherwise.

    Examples
    --------
    >>> values = [1, 2, 3, 4]
    >>> conversion_function(values,"dB10")
    array([-inf, 0., 4.77, 6.02])

    >>> conversion_function(values,"abs")
    array([1, 2, 3, 4])

    >>> conversion_function(values,"ang_deg")
    array([ 0., 0., 0., 0.])
    """
    try:
        import numpy as np
    except ImportError:
        logging.error("NumPy is not available. Install it.")
        return False

    function = function or "dB10"
    available_functions = {
        "dB10": lambda x: 10 * np.log10(np.abs(x)),
        "dB20": lambda x: 20 * np.log10(np.abs(x)),
        "abs": np.abs,
        "real": np.real,
        "imag": np.imag,
        "norm": lambda x: np.abs(x) / np.max(np.abs(x)),
        "ang": np.angle,
        "ang_deg": lambda x: np.angle(x, deg=True),
    }

    if function not in available_functions:
        logging.error("Specified conversion is not available.")
        return False

    data = available_functions[function](data)
    return data


class PropsManager(object):
    def __getitem__(self, item):
        """Get the `self.props` key value.

        Parameters
        ----------
        item : str
            Key to search
        """
        item_split = item.split("/")
        if len(item_split) == 1:
            item_split = item_split[0].split("__")
        props = self.props
        found_el = []
        matching_percentage = 1
        while matching_percentage >= 0.4:
            for item_value in item_split:
                found_el = self._recursive_search(props, item_value, matching_percentage)
                # found_el = difflib.get_close_matches(item_value, list(props.keys()), 1, matching_percentage)
                if found_el:
                    props = found_el[1][found_el[2]]
                    # props = props[found_el[0]]
            if found_el:
                return props
            else:
                matching_percentage -= 0.02
        self._app.logger.warning("Key %s not found.Check one of available keys in self.available_properties", item)
        return None

    def __setitem__(self, key, value):
        """Set the `self.props` key value.

        Parameters
        ----------
        key : str
            Key to apply.
        value : int, float, bool, str, dict
            Value to apply.
        """
        item_split = key.split("/")
        if len(item_split) == 1:
            item_split = item_split[0].split("__")
        found_el = []
        props = self.props
        matching_percentage = 1
        key_path = []
        while matching_percentage >= 0.4:
            for item_value in item_split:
                found_el = self._recursive_search(props, item_value, matching_percentage)
                if found_el:
                    props = found_el[1][found_el[2]]
                    key_path.append(found_el[2])
            if found_el:
                if matching_percentage < 1:
                    self._app.logger.info(
                        "Key %s matched internal key '%s' with confidence of %s.",
                        key,
                        "/".join(key_path),
                        round(matching_percentage * 100),
                    )
                matching_percentage = 0

            else:
                matching_percentage -= 0.02
        value = _units_assignment(value)
        if found_el:
            found_el[1][found_el[2]] = value
            self.update()
        else:
            props[key] = value
            self.update()
            self._app.logger.warning("Key %s not found. Trying to applying new key ", key)

    @pyaedt_function_handler()
    def _recursive_search(self, dict_in, key="", matching_percentage=0.8):
        f = difflib.get_close_matches(key, list(dict_in.keys()), 1, matching_percentage)
        if f:
            return True, dict_in, f[0]
        else:
            for v in list(dict_in.values()):
                if isinstance(v, dict):
                    out_val = self._recursive_search(v, key, matching_percentage)
                    if out_val:
                        return out_val
                elif isinstance(v, list) and isinstance(v[0], dict):
                    for val in v:
                        out_val = self._recursive_search(val, key, matching_percentage)
                        if out_val:
                            return out_val
        return False

    @pyaedt_function_handler()
    def _recursive_list(self, dict_in, prefix=""):
        available_list = []
        for k, v in dict_in.items():
            if prefix:
                name = prefix + "/" + k
            else:
                name = k
            available_list.append(name)
            if isinstance(v, dict):
                available_list.extend(self._recursive_list(v, name))
        return available_list

    @property
    def available_properties(self):
        """Available properties.

        Returns
        -------
        list
        """
        if self.props:
            return self._recursive_list(self.props)
        return []

    @pyaedt_function_handler()
    def update(self):
        """Update method."""
        pass


clamp = lambda n, minn, maxn: max(min(maxn, n), minn)
rgb_color_codes = {
    "Black": (0, 0, 0),
    "Green": (0, 128, 0),
    "White": (255, 255, 255),
    "Red": (255, 0, 0),
    "Lime": (0, 255, 0),
    "Blue": (0, 0, 255),
    "Yellow": (255, 255, 0),
    "Cyan": (0, 255, 255),
    "Magenta": (255, 0, 255),
    "Silver": (192, 192, 192),
    "Gray": (128, 128, 128),
    "Maroon": (128, 0, 0),
    "Olive": (128, 128, 0),
    "Purple": (128, 0, 128),
    "Teal": (0, 128, 128),
    "Navy": (0, 0, 128),
    "copper": (184, 115, 51),
    "stainless steel": (224, 223, 219),
}


@pyaedt_function_handler()
def _to_boolean(val):
    """Retrieve the Boolean value of the provided input.

        If the value is a Boolean, return the value.
        Otherwise check to see if the value is in
        ["false", "f", "no", "n", "none", "0", "[]", "{}", "" ]
        and return True if the value is not in the list.

    Parameters
    ----------
    val : bool or str
        Input value to test for True/False condition.

    Returns
    -------
    bool

    """

    if val is True or val is False:
        return val

    false_items = ["false", "f", "no", "n", "none", "0", "[]", "{}", ""]

    return not str(val).strip().lower() in false_items


@pyaedt_function_handler()
def _arg_with_dim(value, units):
    """Concatenate a specified units string to a numerical input.

    Parameters
    ----------
    value : str or number
        Valid expression string in the AEDT modeler. For example, ``"5mm"``.
    units : str
        Valid units string in the AEDT modeler. For example, ``"mm"``.

    Returns
    -------
    str
        Concatenated string with value and units.
    """
    if isinstance(value, str):
        try:
            float(value)
            val = f"{value}{units}"
        except Exception:
            val = value
    else:
        val = f"{value}{units}"
    return val


@pyaedt_function_handler()
def install_with_pip(package_name, package_path=None, upgrade=False, uninstall=False):  # pragma: no cover
    """Install a new package using pip.

    This method is useful for installing a package from the AEDT Console without launching the Python environment.

    Parameters
    ----------
    package_name : str
        Name of the package to install.
    package_path : str, optional
        Path for the GitHub package to download and install. For example, ``git+https://.....``.
    upgrade : bool, optional
        Whether to upgrade the package. The default is ``False``.
    uninstall : bool, optional
        Whether to install the package or uninstall the package.
    """
    import subprocess  # nosec B404

    executable = f'"{sys.executable}"' if is_windows else sys.executable

    commands = []
    if uninstall:
        commands.append([executable, "-m", "pip", "uninstall", "--yes", package_name])
    else:
        if package_path and upgrade:
            commands.append([executable, "-m", "pip", "uninstall", "--yes", package_name])
            command = [executable, "-m", "pip", "install", package_path]
        else:
            command = [executable, "-m", "pip", "install", package_name]
        if upgrade:
            command.append("-U")

        commands.append(command)
    for command in commands:
        if is_linux:
            p = subprocess.Popen(command)
        else:
            p = subprocess.Popen(" ".join(command))
        p.wait()


class Help:  # pragma: no cover
    def __init__(self):
        self._base_path = "https://aedt.docs.pyansys.com/version/stable"
        self.browser = "default"

    def _launch_ur(self, url):
        import webbrowser

        if self.browser != "default":
            webbrowser.get(self.browser).open_new_tab(url)
        else:
            webbrowser.open_new_tab(url)

    def search(self, keywords, app_name=None, search_in_examples_only=False):
        """Search for one or more keywords.

        Parameters
        ----------
        keywords : str or list
        app_name : str, optional
            Name of a PyAEDT app. For example, ``"Hfss"``, ``"Circuit"``, ``"Icepak"``, or any other available app.
        search_in_examples_only : bool, optional
            Whether to search for the one or more keywords only in the PyAEDT examples.
            The default is ``False``.
        """
        if isinstance(keywords, str):
            keywords = [keywords]
        if search_in_examples_only:
            keywords.append("This example")
        if app_name:
            keywords.append(app_name)
        url = self._base_path + f"/search.html?q={'+'.join(keywords)}"
        self._launch_ur(url)

    def getting_started(self):
        """Open the PyAEDT User guide page."""
        url = self._base_path + "/User_guide/index.html"
        self._launch_ur(url)

    def examples(self):
        """Open the PyAEDT Examples page."""
        url = self._base_path + "/examples/index.html"
        self._launch_ur(url)

    def github(self):
        """Open the PyAEDT GitHub page."""
        url = "https://github.com/ansys/pyaedt"
        self._launch_ur(url)

    def changelog(self, release=None):
        """Open the PyAEDT GitHub Changelog for a given release.

        Parameters
        ----------
        release : str, optional
            Release to get the changelog for. For example, ``"0.6.70"``.
        """
        if release is None:
            from ansys.aedt.core import __version__ as release
        url = "https://github.com/ansys/pyaedt/releases/tag/v" + release
        self._launch_ur(url)

    def issues(self):
        """Open the PyAEDT GitHub Issues page."""
        url = "https://github.com/ansys/pyaedt/issues"
        self._launch_ur(url)

    def ansys_forum(self):
        """Open the PyAEDT GitHub Issues page."""
        url = "https://discuss.ansys.com/discussions/tagged/pyaedt"
        self._launch_ur(url)

    def developer_forum(self):
        """Open the Discussions page on the Ansys Developer site."""
        url = "https://developer.ansys.com/"
        self._launch_ur(url)


# class Property(property):
#
#     @pyaedt_function_handler()
#     def getter(self, fget):
#         """Property getter."""
#         return self.__class__.__base__(fget, self.fset, self.fdel, self.__doc__)
#
#     @pyaedt_function_handler()
#     def setter(self, fset):
#         """Property setter."""
#         return self.__class__.__base__(self.fget, fset, self.fdel, self.__doc__)
#
#     @pyaedt_function_handler()
#     def deleter(self, fdel):
#         """Property deleter."""
#         return self.__class__.__base__(self.fget, self.fset, fdel, self.__doc__)

# property = Property

online_help = Help()<|MERGE_RESOLUTION|>--- conflicted
+++ resolved
@@ -503,274 +503,11 @@
     print(fn_name + ": " + str(delta) + "s")
     return results
 
-
-<<<<<<< HEAD
-@pyaedt_function_handler()
-def is_project_locked(project_path):
-    """Check if an AEDT project lock file exists.
-
-    Parameters
-    ----------
-    project_path : str
-        Path for the AEDT project.
-
-    Returns
-    -------
-    bool
-        ``True`` when successful, ``False`` when failed.
-    """
-    if settings.remote_rpc_session:
-        if settings.remote_rpc_session.filemanager.pathexists(project_path + ".lock"):
-            return True
-        else:
-            return False
-    return check_if_path_exists(project_path + ".lock")
-
-
-@pyaedt_function_handler()
-def available_license_feature(
-    feature="electronics_desktop", input_dir=None, port=1055, name="127.0.0.1"
-):  # pragma: no cover
-    """Check available license feature.
-    The method retrieves the port and name values from the ``ANSYSLMD_LICENSE_FILE`` environment variable if available.
-    If not, the default values are applied.
-
-    Parameters
-    ----------
-    feature : str
-        Feature increment name. The default is the ``"electronics_desktop"``.
-    input_dir : str, optional
-        AEDT installation path. The default is ``None``, in which case the first identified AEDT
-        installation from :func:`ansys.aedt.core.generic.aedt_versions.installed_versions`
-        method is taken.
-    port : int, optional
-        Server port number. The default is ``1055``.
-    name : str, optional
-        License server name. The default is ``"127.0.0.1"``.
-
-    Returns
-    -------
-    int
-        Number of available license features, ``False`` when license server is down.
-    """
-    import subprocess  # nosec B404
-
-    if os.getenv("ANSYSLMD_LICENSE_FILE", None):
-        name_env = os.getenv("ANSYSLMD_LICENSE_FILE")
-        name_env = name_env.split(",")[0].split("@")
-        if len(name_env) == 2:
-            port = name_env[0]
-            name = name_env[1]
-
-    if not input_dir:
-        input_dir = list(aedt_versions.installed_versions.values())[0]
-
     # The licensing client location has changed in the Windows 25R2 AEDT installation.
     if not check_if_path_exists(os.path.join(input_dir, "licensingclient")):
         input_dir = os.path.dirname(input_dir)
 
-    if is_linux:
-        ansysli_util_path = os.path.join(input_dir, "licensingclient", "linx64", "lmutil")
-    else:
-        ansysli_util_path = os.path.join(input_dir, "licensingclient", "winx64", "lmutil")
-
-    my_env = os.environ.copy()
-
-    tempfile_checkout = tempfile.NamedTemporaryFile(suffix=".txt", delete=False).name
-
-    cmd = [ansysli_util_path, "lmstat", "-f", feature, "-c", str(port) + "@" + str(name)]
-
-    f = open(tempfile_checkout, "w")
-
-    subprocess.Popen(cmd, stdout=f, stderr=f, env=my_env).wait()  # nosec
-
-    f.close()
-
-    available_licenses = 0
-    pattern_license = r"Total of\s+(\d+)\s+licenses? issued;\s+Total of\s+(\d+)\s+licenses? in use"
-    pattern_error = r"Error getting status"
-    with open_file(tempfile_checkout, "r") as f:
-        for line in f:
-            line = line.strip()
-            match_license = re.search(pattern_license, line)
-            if match_license:
-                total_licenses_issued = int(match_license.group(1))
-                total_licenses_in_use = int(match_license.group(2))
-                available_licenses = total_licenses_issued - total_licenses_in_use
-                break
-            match_error = re.search(pattern_error, line)
-            if match_error:
-                pyaedt_logger.error(line)
-                return False
-
-    # Clean up temp file after processing
-    os.remove(tempfile_checkout)
-
-    return available_licenses
-
-
-@pyaedt_function_handler()
-def remove_project_lock(project_path):
-    """Check if an AEDT project exists and try to remove the lock file.
-
-    .. note::
-       This operation is risky because the file could be opened in another AEDT instance.
-
-    Parameters
-    ----------
-    project_path : str
-        Path for the AEDT project.
-
-    Returns
-    -------
-    bool
-        ``True`` when successful, ``False`` when failed.
-    """
-    if settings.remote_rpc_session and settings.remote_rpc_session.filemanager.pathexists(project_path + ".lock"):
-        settings.remote_rpc_session.filemanager.unlink(project_path + ".lock")
-        return True
-    if os.path.exists(project_path + ".lock"):
-        os.remove(project_path + ".lock")
-    return True
-
-
-@pyaedt_function_handler(filename="file_name")
-def read_csv(file_name, encoding="utf-8"):
-    """Read information from a CSV file and return a list.
-
-    Parameters
-    ----------
-    file_name : str
-            Full path and name for the CSV file.
-    encoding : str, optional
-            File encoding for the CSV file. The default is ``"utf-8"``.
-
-    Returns
-    -------
-    list
-        Content of the CSV file.
-    """
-    file_name = check_and_download_file(file_name)
-
-    lines = []
-    with codecs.open(file_name, "rb", encoding) as csvfile:
-        reader = csv.reader(csvfile, delimiter=",")
-        for row in reader:
-            lines.append(row)
-    return lines
-
-
-@pyaedt_function_handler(filename="input_file")
-def read_csv_pandas(input_file, encoding="utf-8"):
-    """Read information from a CSV file and return a list.
-
-    Parameters
-    ----------
-    input_file : str
-            Full path and name for the CSV file.
-    encoding : str, optional
-            File encoding for the CSV file. The default is ``"utf-8"``.
-
-    Returns
-    -------
-    :class:`pandas.DataFrame`
-        CSV file content.
-    """
-    input_file = check_and_download_file(input_file)
-    try:
-        import pandas as pd
-
-        return pd.read_csv(input_file, encoding=encoding, header=0, na_values=".")
-    except ImportError:
-        pyaedt_logger.error("Pandas is not available. Install it.")
-        return None
-
-
-@pyaedt_function_handler(filename="file_name")
-def read_tab(file_name):
-    """Read information from a TAB file and return a list.
-
-    Parameters
-    ----------
-    file_name : str
-            Full path and name for the TAB file.
-
-    Returns
-    -------
-    list
-        TAB file content.
-    """
-    with open_file(file_name) as my_file:
-        lines = my_file.readlines()
-    return lines
-
-
-@pyaedt_function_handler(filename="file_name")
-def read_xlsx(file_name):
-    """Read information from an XLSX file and return a list.
-
-    Parameters
-    ----------
-    file_name : str
-            Full path and name for the XLSX file.
-
-    Returns
-    -------
-    list
-        XLSX file content.
-    """
-    file_name = check_and_download_file(file_name)
-    try:
-        import pandas as pd
-
-        lines = pd.read_excel(file_name)
-        return lines
-    except ImportError:
-        lines = []
-        return lines
-
-
-@pyaedt_function_handler(output="output_file", quotechar="quote_char")
-def write_csv(output_file, list_data, delimiter=",", quote_char="|", quoting=csv.QUOTE_MINIMAL):
-    """Write data to a CSV .
-
-    Parameters
-    ----------
-    output_file : str
-        Full path and name of the file to write the data to.
-    list_data : list
-        Data to be written to the specified output file.
-    delimiter : str
-        Delimiter. The default value is ``"|"``.
-    quote_char : str
-        Quote character. The default value is ``"|"``
-    quoting : int
-        Quoting character. The default value is ``"csv.QUOTE_MINIMAL"``.
-        It can take one any of the following module constants:
-
-        - ``"csv.QUOTE_MINIMAL"`` means only when required, for example, when a
-            field contains either the quote char or the delimiter
-        - ``"csv.QUOTE_ALL"`` means that quotes are always placed around fields.
-        - ``"csv.QUOTE_NONNUMERIC"`` means that quotes are always placed around
-            fields which do not parse as integers or floating point
-            numbers.
-        - ``"csv.QUOTE_NONE"`` means that quotes are never placed around fields.
-
-    Return
-    ------
-    bool
-        ``True`` when successful, ``False`` when failed.
-    """
-    f = open(output_file, "w", newline="")
-    writer = csv.writer(f, delimiter=delimiter, quotechar=quote_char, quoting=quoting)
-    for data in list_data:
-        writer.writerow([float(i) if isinstance(i, Quantity) else i for i in data])
-    f.close()
-    return True
-
-
-=======
->>>>>>> 74863ab5
+
 @pyaedt_function_handler(search_key1="search_key_1", search_key2="search_key_2")
 def filter_tuple(value, search_key_1, search_key_2):
     """Filter a tuple of two elements with two search keywords."""
