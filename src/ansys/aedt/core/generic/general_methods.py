--- conflicted
+++ resolved
@@ -944,61 +944,6 @@
 
 
 @pyaedt_function_handler()
-<<<<<<< HEAD
-def _check_installed_version(install_path, long_version):
-    """Check installation folder to determine if it is for specified Ansys EM version.
-
-    Parameters
-    ----------
-    install_path: str
-        Installation folder to check.  For example, ``"C:\\Program Files\\AnsysEM\\v231\\Win64"``.
-    long_version: str
-        Long form of version number.  For example, ``"2023.1"``.
-
-    Returns
-    -------
-    bool
-
-    """
-    product_list_path = os.path.join(install_path, "config", "ProductList.txt")
-    if os.path.isfile(product_list_path):
-        try:
-            with open_file(product_list_path, "r") as f:
-                install_version = f.readline().strip()[-6:]
-                if install_version == long_version:
-                    return True
-        except Exception:
-            pyaedt_logger.debug("An error occurred while parsing installation version")
-    return False
-=======
-def _arg_with_dim(value, units):
-    """Concatenate a specified units string to a numerical input.
-
-    Parameters
-    ----------
-    value : str or number
-        Valid expression string in the AEDT modeler. For example, ``"5mm"``.
-    units : str
-        Valid units string in the AEDT modeler. For example, ``"mm"``.
-
-    Returns
-    -------
-    str
-        Concatenated string with value and units.
-    """
-    if isinstance(value, str):
-        try:
-            float(value)
-            val = f"{value}{units}"
-        except Exception:
-            val = value
-    else:
-        val = f"{value}{units}"
-    return val
->>>>>>> 74863ab5
-
-
-@pyaedt_function_handler()
 def install_with_pip(package_name, package_path=None, upgrade=False, uninstall=False):  # pragma: no cover
     """Install a new package using pip.
 
