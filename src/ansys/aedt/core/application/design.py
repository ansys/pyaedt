--- conflicted
+++ resolved
@@ -104,8 +104,8 @@
         Path to the AEDT project file.
     """
     pp = load_entire_aedt_file(project_path)
-    inner_project_settings.properties[Path(project_path)] = pp
-    inner_project_settings.time_stamp = Path(project_path).stat().st_mtime
+    inner_project_settings.properties[os.path.normpath(project_path)] = pp
+    inner_project_settings.time_stamp = os.path.getmtime(project_path)
 
 
 class Design(AedtObjects):
@@ -178,13 +178,11 @@
         self._project_name: Optional[str] = None
         self._project_path: Optional[str] = None
         self.__t: Optional[threading.Thread] = None
-        if isinstance(project_name, Path):
-            project_name = str(project_name)
         if (
             is_windows
             and project_name
-            and Path(project_name).exists()
-            and (Path(project_name).suffix == ".aedt" or Path(project_name).suffix == ".a3dcomp")
+            and os.path.exists(project_name)
+            and (os.path.splitext(project_name)[1] == ".aedt" or os.path.splitext(project_name)[1] == ".a3dcomp")
         ):
             self.__t = threading.Thread(target=load_aedt_thread, args=(project_name,), daemon=True)
             self.__t.start()
@@ -237,11 +235,6 @@
 
         self._temp_solution_type: Optional[str] = solution_type
         self._remove_lock: bool = remove_lock
-
-        # ensure load_aedt_thread, if started, has finished before opening the project
-        if self.__t:
-            self.__t.join()
-            self.__t = None
         self.oproject: Optional[str] = project_name
         self.odesign: Optional[str] = design_name
 
@@ -249,7 +242,7 @@
         self._logger.odesign = self.odesign
         AedtObjects.__init__(self, self._desktop_class, self.oproject, self.odesign, is_inherithed=True)
         self.logger.info("Aedt Objects correctly read")
-        if is_windows and not self.__t and not settings.lazy_load and Path(self.project_file).exists():
+        if is_windows and not self.__t and not settings.lazy_load and os.path.exists(self.project_file):
             self.__t = threading.Thread(target=load_aedt_thread, args=(self.project_file,), daemon=True)
             self.__t.start()
 
@@ -633,27 +626,29 @@
         self.__t = None
         start = time.time()
         if self.project_timestamp_changed or (
-            Path(self.project_file).exists()
-            and Path(self.project_file).resolve() not in inner_project_settings.properties
+            os.path.exists(self.project_file)
+            and os.path.normpath(self.project_file) not in inner_project_settings.properties
         ):
-            inner_project_settings.properties[Path(self.project_file).resolve()] = load_entire_aedt_file(
+            inner_project_settings.properties[os.path.normpath(self.project_file)] = load_entire_aedt_file(
                 self.project_file
             )
             self._logger.info(f"aedt file load time {time.time() - start}")
         elif (
-            Path(self.project_file).resolve() not in inner_project_settings.properties
+            os.path.normpath(self.project_file) not in inner_project_settings.properties
             and settings.remote_rpc_session
-            and settings.remote_rpc_session.filemanager.pathexists(str(Path(self.project_file).resolve()))
+            and settings.remote_rpc_session.filemanager.pathexists(self.project_file)
         ):
-            file_path = check_and_download_file(str(Path(self.project_file).resolve()))
+            file_path = check_and_download_file(self.project_file)
             try:
-                inner_project_settings.properties[Path(self.project_file).resolve()] = load_entire_aedt_file(file_path)
+                inner_project_settings.properties[os.path.normpath(self.project_file)] = load_entire_aedt_file(
+                    file_path
+                )
             except Exception:
                 self._logger.info("Failed to load AEDT file.")
             else:
                 self._logger.info(f"Time to load AEDT file: {time.time() - start}.")
-        if Path(self.project_file).resolve() in inner_project_settings.properties:
-            return inner_project_settings.properties[Path(self.project_file).resolve()]
+        if os.path.normpath(self.project_file) in inner_project_settings.properties:
+            return inner_project_settings.properties[os.path.normpath(self.project_file)]
         return {}
 
     @property
@@ -852,8 +847,8 @@
     @property
     def project_time_stamp(self) -> Union[int, float]:
         """Return Project time stamp."""
-        if Path(self.project_file).exists():
-            inner_project_settings.time_stamp = Path(self.project_file).stat().st_mtime
+        if os.path.exists(self.project_file):
+            inner_project_settings.time_stamp = os.path.getmtime(self.project_file)
         else:
             inner_project_settings.time_stamp = 0
         return inner_project_settings.time_stamp
@@ -875,7 +870,7 @@
 
         """
         if self.project_path:
-            return str(Path(self.project_path) / (self.project_name + ".aedt"))
+            return os.path.join(self.project_path, self.project_name + ".aedt")
 
     @property
     def lock_file(self) -> Optional[str]:
@@ -888,7 +883,7 @@
 
         """
         if self.project_path:
-            return str(Path(self.project_path) / (self.project_name + ".aedt.lock"))
+            return os.path.join(self.project_path, self.project_name + ".aedt.lock")
 
     @property
     def results_directory(self) -> Optional[str]:
@@ -901,7 +896,7 @@
 
         """
         if self.project_path:
-            return str(Path(self.project_path) / (self.project_name + ".aedtresults"))
+            return os.path.join(self.project_path, self.project_name + ".aedtresults")
 
     @property
     def solution_type(self) -> Optional[str]:
@@ -1003,7 +998,7 @@
             Full absolute path for the ``python`` directory.
 
         """
-        return str(Path(__file__).parent.resolve())
+        return os.path.dirname(os.path.realpath(__file__))
 
     @property
     def pyaedt_dir(self) -> str:
@@ -1015,7 +1010,7 @@
            Full absolute path for the ``pyaedt`` directory.
 
         """
-        return str(Path(self.src_dir).parent.resolve())
+        return os.path.realpath(os.path.join(self.src_dir, ".."))
 
     @property
     def library_list(self) -> List[str]:
@@ -1055,7 +1050,7 @@
             name = self.project_name.replace(" ", "_")
         else:
             name = generate_unique_name("prj")
-        toolkit_directory = Path(self.project_path) / (name + ".pyaedt")
+        toolkit_directory = os.path.join(self.project_path, name + ".pyaedt")
         if settings.remote_rpc_session:
             toolkit_directory = self.project_path + "/" + name + ".pyaedt"
             try:
@@ -1064,7 +1059,7 @@
                 toolkit_directory = settings.remote_rpc_session.filemanager.temp_dir() + "/" + name + ".pyaedt"
         elif settings.remote_api or settings.remote_rpc_session:
             toolkit_directory = self.results_directory
-        elif not Path(toolkit_directory).is_dir():
+        elif not os.path.isdir(toolkit_directory):
             try:
                 os.makedirs(toolkit_directory)
             except FileNotFoundError:
@@ -1087,16 +1082,16 @@
             name = self.design_name.replace(" ", "_")
         else:
             name = generate_unique_name("prj")
-        working_directory = (Path(self.toolkit_directory) / name).resolve()
+        working_directory = os.path.join(os.path.normpath(self.toolkit_directory), name)
         if settings.remote_rpc_session:
             working_directory = self.toolkit_directory + "/" + name
             settings.remote_rpc_session.filemanager.makedirs(working_directory)
-        elif not Path(working_directory).is_dir():
+        elif not os.path.isdir(working_directory):
             try:
-                Path(working_directory).mkdir()
+                os.makedirs(working_directory)
             except FileNotFoundError:
-                working_directory = Path(self.toolkit_directory) / (name + ".results")
-        return str(working_directory)
+                working_directory = os.path.join(self.toolkit_directory, name + ".results")
+        return working_directory
 
     @property
     def default_solution_type(self) -> str:
@@ -1262,15 +1257,9 @@
                 settings.remote_rpc_session and settings.remote_rpc_session.filemanager.pathexists(proj_name)
             ):
                 if ".aedtz" in proj_name:
-<<<<<<< HEAD
                     p = Path(proj_name)
                     save_to_file = available_file_name(p.parent / f"{p.stem}.aedt")
                     self.odesktop.RestoreProjectArchive(str(p), str(save_to_file), True, True)
-=======
-                    name = self._generate_unique_project_name()
-                    path = Path(proj_name).parent
-                    self.odesktop.RestoreProjectArchive(proj_name, str(Path(path) / name), True, True)
->>>>>>> 00ac247a
                     time.sleep(0.5)
                     proj_name = save_to_file.stem
                     self._oproject = self.desktop_class.active_project(proj_name)
@@ -1397,7 +1386,7 @@
         return True
 
     @pyaedt_function_handler()
-    def get_profile(self, name=None) -> Profiles:
+    def get_profile(self, name=None):
         """Get profile information.
 
         Parameters
@@ -1407,8 +1396,8 @@
 
         Returns
         -------
-        :class:`ansys.aedt.core.modules.profile.Profiles`
-            Profile data when successful, ``False`` when failed.
+        dict of :class:`ansys.aedt.core.modeler.cad.elements_3d.BinaryTree` when successful,
+        ``False`` when failed.
         """
         from ansys.aedt.core.modeler.cad.elements_3d import BinaryTreeNode
 
@@ -1428,24 +1417,11 @@
                         profile_setup_obj = self.get_oo_object(profile_setups_obj, profile_setup_name)
                         if profile_setup_obj and self.get_oo_name(profile_setup_obj):
                             try:
-                                profile_tree = BinaryTreeNode("profile", profile_setup_obj, app=self)
+                                profile_tree = BinaryTreeNode("profile", profile_setup_obj, app=self._app)
                                 profile_objs[profile_setup_name] = profile_tree
-                            except Exception as e:  # pragma: no cover
-                                error_message = f"Exception type: {type(e).__name__}\n"
-                                error_message += f"Message: {e}"
-                                error_message += f"{profile_setup_name} profile could not be obtained."
-                                self.logger.error(error_message)
-            if profile_objs:
-                if isinstance(profile_objs, dict):
-                    profiles = Profiles(profile_objs)
-                    for key, value in profiles.items():
-                        if value.product in self.solution_type:
-                            value.product = self.solution_type
-                    return profiles  # Need to pass self.props["SetupType"] ?
-                else:
-                    raise Exception("Error retrieving solver profile.")
-            else:
-                return None
+                            except Exception:  # pragma: no cover
+                                self.logger.error(f"{profile_setup_name} profile could not be obtained.")
+            return profile_objs
         else:  # pragma: no cover
             self.logger.error("Profile can not be obtained.")
             return False
