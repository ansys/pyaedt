# -*- coding: utf-8 -*-
#
# Copyright (C) 2021 - 2025 ANSYS, Inc. and/or its affiliates.
# SPDX-License-Identifier: MIT
#
#
# Permission is hereby granted, free of charge, to any person obtaining a copy
# of this software and associated documentation files (the "Software"), to deal
# in the Software without restriction, including without limitation the rights
# to use, copy, modify, merge, publish, distribute, sublicense, and/or sell
# copies of the Software, and to permit persons to whom the Software is
# furnished to do so, subject to the following conditions:
#
# The above copyright notice and this permission notice shall be included in all
# copies or substantial portions of the Software.
#
# THE SOFTWARE IS PROVIDED "AS IS", WITHOUT WARRANTY OF ANY KIND, EXPRESS OR
# IMPLIED, INCLUDING BUT NOT LIMITED TO THE WARRANTIES OF MERCHANTABILITY,
# FITNESS FOR A PARTICULAR PURPOSE AND NONINFRINGEMENT. IN NO EVENT SHALL THE
# AUTHORS OR COPYRIGHT HOLDERS BE LIABLE FOR ANY CLAIM, DAMAGES OR OTHER
# LIABILITY, WHETHER IN AN ACTION OF CONTRACT, TORT OR OTHERWISE, ARISING FROM,
# OUT OF OR IN CONNECTION WITH THE SOFTWARE OR THE USE OR OTHER DEALINGS IN THE
# SOFTWARE.

"""
This module contains these classes: ``Design``.

This module provides all functionalities for basic project information and objects.
These classes are inherited in the main tool class.

"""

from abc import abstractmethod
import gc
import json
import os
from pathlib import Path
import re
import secrets
import shutil
import string
import sys
import threading
import time
from typing import Any
from typing import Dict
from typing import List
from typing import Optional
from typing import Tuple
from typing import Union
import warnings

from ansys.aedt.core.application.aedt_objects import AedtObjects
from ansys.aedt.core.application.design_solutions import DesignSolution
from ansys.aedt.core.application.design_solutions import HFSSDesignSolution
from ansys.aedt.core.application.design_solutions import IcepakDesignSolution
from ansys.aedt.core.application.design_solutions import Maxwell2DDesignSolution
from ansys.aedt.core.application.design_solutions import RmXprtDesignSolution
from ansys.aedt.core.application.design_solutions import model_names
from ansys.aedt.core.application.design_solutions import solutions_defaults
from ansys.aedt.core.application.variables import DataSet
from ansys.aedt.core.application.variables import VariableManager
from ansys.aedt.core.desktop import Desktop
from ansys.aedt.core.desktop import exception_to_desktop
from ansys.aedt.core.generic.constants import AEDT_UNITS
from ansys.aedt.core.generic.constants import unit_system
from ansys.aedt.core.generic.data_handlers import variation_string_to_dict
from ansys.aedt.core.generic.file_utils import available_file_name
from ansys.aedt.core.generic.file_utils import check_and_download_file
from ansys.aedt.core.generic.file_utils import generate_unique_name
from ansys.aedt.core.generic.file_utils import is_project_locked
from ansys.aedt.core.generic.file_utils import open_file
from ansys.aedt.core.generic.file_utils import read_csv
from ansys.aedt.core.generic.file_utils import read_tab
from ansys.aedt.core.generic.file_utils import read_xlsx
from ansys.aedt.core.generic.file_utils import remove_project_lock
from ansys.aedt.core.generic.file_utils import write_csv
from ansys.aedt.core.generic.general_methods import is_windows
from ansys.aedt.core.generic.general_methods import pyaedt_function_handler
from ansys.aedt.core.generic.general_methods import settings
from ansys.aedt.core.generic.numbers_utils import _units_assignment
from ansys.aedt.core.generic.numbers_utils import decompose_variable_value
from ansys.aedt.core.generic.settings import inner_project_settings
from ansys.aedt.core.internal.aedt_versions import aedt_versions
from ansys.aedt.core.internal.errors import GrpcApiError
from ansys.aedt.core.internal.load_aedt_file import load_entire_aedt_file
from ansys.aedt.core.modules.boundary.common import BoundaryObject
from ansys.aedt.core.modules.boundary.icepak_boundary import NetworkObject
from ansys.aedt.core.modules.boundary.layout_boundary import BoundaryObject3dLayout
from ansys.aedt.core.modules.boundary.maxwell_boundary import MaxwellParameters

if sys.version_info.major > 2:
    import base64


def load_aedt_thread(project_path) -> None:
    """
    Load an AEDT file in a separate thread and update project settings.

    Parameters
    ----------
    project_path : str
        Path to the AEDT project file.
    """
    pp = load_entire_aedt_file(project_path)
    inner_project_settings.properties[os.path.normpath(project_path)] = pp
    inner_project_settings.time_stamp = os.path.getmtime(project_path)


class Design(AedtObjects):
    """Contains all functions and objects connected to the active project and design.

    This class is inherited in the caller application and is accessible through it for
    example, ``hfss.method_name``.

    Parameters
    ----------
    design_type : str
        Type of the design.
    project_name : str, optional
        Name of the project to select or the full path to the project
        or AEDTZ archive to open. The default is ``None``, in which
        case an attempt is made to get an active project. If no
        projects are present, an empty project is created.
    design_name : str, optional
        Name of the design to select. The default is ``None``, in
        which case an attempt is made to get an active design. If no
        designs are present, an empty design is created.
    solution_type : str, optional
        Solution type to apply to the design. The default is
        ``None``, in which case the default type is applied.
    version : str, int, float, optional
        Version of AEDT to use. The default is ``None``, in which case
        the active version or latest installed version is used.
    non_graphical : bool, optional
        Whether to run AEDT in non-graphical mode. The default
        is ``False``, in which case AEDT launches in graphical mode.
    new_desktop : bool, optional
        Whether to launch an instance of AEDT in a new thread, even if
        another instance of the ``specified_version`` is active on the
        machine. The default is ``False``.
    close_on_exit : bool, optional
        Whether to release AEDT on exit. The default is ``False``.
    student_version : bool, optional
        Whether to enable the student version of AEDT. The default
        is ``False``.
    aedt_process_id : int, optional
        Only used when ``new_desktop = False``, specifies by process ID which instance
        of Electronics Desktop to point PyAEDT at.
    ic_mode : bool, optional
        Whether to set the design to IC mode or not. The default is ``None``, which means to retain
        the existing setting. Applicable only to ``Hfss3dLayout``.
    remove_lock : bool, optional
        Whether to remove lock to project before opening it or not.
        The default is ``False``, which means to not unlock
        the existing project if needed and raise an exception.
    """

    def __init__(
        self,
        design_type: str,
        project_name: Optional[Union[str, Path]] = None,
        design_name: Optional[str] = None,
        solution_type: Optional[str] = None,
        version: Optional[Union[str, int, float]] = None,
        non_graphical: bool = False,
        new_desktop: bool = False,
        close_on_exit: bool = False,
        student_version: bool = False,
        machine: str = "",
        port: int = 0,
        aedt_process_id: Optional[int] = None,
        ic_mode: Optional[bool] = None,
        remove_lock: bool = False,
    ):
        self._design_name: Optional[str] = None
        self._project_name: Optional[str] = None
        self._project_path: Optional[str] = None
        self.__t: Optional[threading.Thread] = None
        if (
            is_windows
            and project_name
            and os.path.exists(project_name)
            and (os.path.splitext(project_name)[1] == ".aedt" or os.path.splitext(project_name)[1] == ".a3dcomp")
        ):
            self.__t = threading.Thread(target=load_aedt_thread, args=(project_name,), daemon=True)
            self.__t.start()
        self._init_variables()
        self._ic_mode: Optional[bool] = ic_mode
        self._design_type: str = design_type
        self.last_run_log: str = ""
        self.last_run_job: str = ""
        self._design_dictionary: Optional[Dict] = None
        self._project_dictionary: Dict = {}
        self._boundaries: Dict = {}
        self._project_datasets: List = []
        self._design_datasets: List = []
        self.close_on_exit: bool = close_on_exit
        self._desktop_class = None
        self._desktop_class = self.__init_desktop_from_design(
            version,
            non_graphical,
            new_desktop,
            close_on_exit,
            student_version,
            machine,
            port,
            aedt_process_id,
        )
        self._global_logger = self._desktop_class.logger
        self._logger = self._desktop_class.logger

        self.student_version = self._desktop_class.student_version
        if self.student_version:
            settings.disable_bounding_box_sat = True

        self._mttime: Optional[float] = None
        self._desktop = self._desktop_class.odesktop
        self._desktop_install_dir: Optional[str] = settings.aedt_install_dir
        self._odesign: Optional[Any] = None
        self._oproject: Optional[Any] = None

        if design_type == "HFSS":
            self.design_solutions = HFSSDesignSolution(None, design_type, self._aedt_version)
        elif design_type == "Icepak":
            self.design_solutions = IcepakDesignSolution(None, design_type, self._aedt_version)
        elif design_type == "Maxwell 2D":
            self.design_solutions = Maxwell2DDesignSolution(None, design_type, self._aedt_version)
        elif design_type == "RMxprtSolution" or design_type == "ModelCreation":
            self.design_solutions = RmXprtDesignSolution(None, design_type, self._aedt_version)
        else:
            self.design_solutions = DesignSolution(None, design_type, self._aedt_version)
        self.design_solutions._solution_type = solution_type

        self._temp_solution_type: Optional[str] = solution_type
        self._remove_lock: bool = remove_lock

        # ensure load_aedt_thread, if started, has finished before opening the project
        if self.__t:
            self.__t.join()
            self.__t = None
        self.oproject: Optional[str] = project_name
        self.odesign: Optional[str] = design_name

        self._logger.oproject = self.oproject
        self._logger.odesign = self.odesign
        AedtObjects.__init__(self, self._desktop_class, self.oproject, self.odesign, is_inherithed=True)
        self.logger.info("Aedt Objects correctly read")
        if is_windows and not self.__t and not settings.lazy_load and os.path.exists(self.project_file):
            self.__t = threading.Thread(target=load_aedt_thread, args=(self.project_file,), daemon=True)
            self.__t.start()

        self._variable_manager = VariableManager(self)
        self._project_datasets = []
        self._design_datasets = []

        if self._design_type not in ["Maxwell Circuit", "Circuit Netlist"]:
            self.design_settings = DesignSettings(self)

    @property
    def _pyaedt_details(self) -> Dict[str, str]:
        """Retrieve detailed session information for PyAEDT.

        Returns
        -------
        dict
            Session details including.
        """
        import platform

        from ansys.aedt.core import __version__ as pyaedt_version

        _p_dets = {
            "PyAEDT Version": pyaedt_version,
            "Product": f"Ansys Electronics Desktop {settings.aedt_version}",
            "Design Type": self.design_type,
            "Solution Type": self.solution_type,
            "Project Name": self.project_name,
            "Design Name": self.design_name,
            "Project Path": "",
        }
        if self._oproject:
            _p_dets["Project Path"] = self.project_file
        _p_dets["Platform"] = platform.platform()
        _p_dets["Python Version"] = platform.python_version()
        _p_dets["AEDT Process ID"] = self.desktop_class.aedt_process_id
        _p_dets["AEDT GRPC Port"] = self.desktop_class.port
        return _p_dets

    def __str__(self) -> str:
        return "\n".join(
            [
                f"{each_name}:".ljust(25) + f"{each_attr}".ljust(25)
                for each_name, each_attr in self._pyaedt_details.items()
            ]
        )

    def __exit__(self, ex_type, ex_value, ex_traceback) -> None:
        if ex_type:
            exception_to_desktop(ex_value, ex_traceback)
        if self._desktop_class._connected_app_instances > 0:  # pragma: no cover
            self._desktop_class._connected_app_instances -= 1
        if self._desktop_class._connected_app_instances <= 0 and self._desktop_class._initialized_from_design:
            self.release_desktop(self.close_on_exit, self.close_on_exit)

    def __enter__(self):  # pragma: no cover
        self._desktop_class._connected_app_instances += 1
        return self

    @pyaedt_function_handler()
    def __getitem__(self, variable_name: str) -> str:
        return self.variable_manager[variable_name].expression

    @pyaedt_function_handler()
    def __setitem__(self, variable_name: str, variable_value: Optional[Union[str, int, float]]) -> bool:
        variable_value = _units_assignment(variable_value)
        self.variable_manager[variable_name] = variable_value
        return True

    @property
    def info(self) -> Dict[str, str]:
        """Dictionary of the PyAEDT session information.

        Returns
        -------
        dict
            Dictionary containing session details.
        """
        return self._pyaedt_details

    def _init_design(self, project_name: str, design_name: str, solution_type: Optional[str] = None) -> None:
        """Initializes a new design.

        Parameters
        ----------
        project_name : str
            The name of the project to create or load.
        design_name : str
            The name of the design to create or load.
        solution_type : str, optional
            The solution type for the design.
        """
        # calls the method from the application class
        self._init_from_design(
            project=project_name,
            design=design_name,
            solution_type=solution_type,
            version=settings.aedt_version,
            non_graphical=self._desktop_class.non_graphical,
            new_desktop=False,
            close_on_exit=self.close_on_exit,
            student_version=self.student_version,
            machine=self._desktop_class.machine,
            port=self._desktop_class.port,
        )

    @property
    def desktop_class(self):
        """``Desktop`` class.

        Returns
        -------
        :class:`ansys.aedt.core.desktop.Desktop`
        """
        return self._desktop_class

    @property
    def project_datasets(self) -> Dict[str, DataSet]:
        """Dictionary of project datasets.

        Returns
        -------
        dict[str, :class:`ansys.aedt.core.application.variables.DataSet`]
            Project datasets.
        """
        if not self._project_datasets:
            self._project_datasets = self._get_project_datasets()
        return self._project_datasets

    @property
    def design_datasets(self) -> Dict[str, DataSet]:
        """Dictionary of Design Datasets.

        Returns
        -------
        dict[str, :class:`ansys.aedt.core.application.variables.DataSet`]
            Design datasets.
        """
        if not self._design_datasets:
            self._design_datasets = self._get_design_datasets()
        return self._design_datasets

    @property
    def boundaries(self) -> List[BoundaryObject]:
        """Design boundaries and excitations.

        Returns
        -------
        list[:class:`ansys.aedt.core.modules.boundary.common.BoundaryObject`]
            Boundaries available in design.
        """
        bb = []
        if self.oboundary and "GetBoundaries" in self.oboundary.__dir__():
            bb = list(self.oboundary.GetBoundaries())
        elif (
            self.oboundary
            and "GetAllBoundariesList" in self.oboundary.__dir__()
            and self.design_type == "HFSS 3D Layout Design"
        ):
            bb = list(self.oboundary.GetAllBoundariesList())
            bb = [elem for sublist in zip(bb, ["Port"] * len(bb)) for elem in sublist]
        elif "Boundaries" in self.get_oo_name(self.odesign):
            bb = self.get_oo_name(self.odesign, "Boundaries")
        bb = list(bb)
        if self.oboundary and "GetHybridRegions" in self.oboundary.__dir__():
            hybrid_regions = list(self.oboundary.GetHybridRegions())
            if self._aedt_version < "2025.2":
                for region in hybrid_regions:  # pragma: no cover
                    bb.append(region)
                    bb.append("FE-BI")
            else:
                bb.extend(hybrid_regions)
        current_excitations = []
        current_excitation_types = []
        if self.oboundary and "GetExcitations" in self.oboundary.__dir__():
            ee = list(self.oboundary.GetExcitations())
            current_excitations = [i.split(":")[0] for i in ee[::2]]
            current_excitation_types = ee[1::2]
            ff = [i.split(":")[0] for i in ee]
            bb.extend(ff)
            for i in set(current_excitation_types):
                if "GetExcitationsOfType" in self.oboundary.__dir__():
                    ports = list(self.oboundary.GetExcitationsOfType(i))
                    for p in ports:
                        bb.append(p)
                        bb.append(i)
        elif (
            self.oboundary
            and "Excitations" in self.get_oo_name(self.odesign)
            and self.design_type == "HFSS 3D Layout Design"
        ):
            ee = self.get_oo_name(self.odesign, "Excitations")
            ee = [elem for sublist in zip(ee, ["Port"] * len(ee)) for elem in sublist]
            current_excitations = ee[::2]
            current_excitation_types = ee[1::2]

        # Parameters and Motion definitions
        if self.design_type in ["Maxwell 3D", "Maxwell 2D"]:
            maxwell_parameters = list(self.get_oo_name(self.odesign, "Parameters"))
            for parameter in maxwell_parameters:
                bb.append(parameter)
                bb.append("MaxwellParameters")
            if "Model" in list(self.get_oo_name(self.odesign)):
                maxwell_model = list(self.get_oo_name(self.odesign, "Model"))
                for parameter in maxwell_model:
                    if self.get_oo_property_value(self.odesign, f"Model\\{parameter}", "Type") == "Band":
                        bb.append(parameter)
                        bb.append("MotionSetup")

        # Icepak definition
        elif self.design_type == "Icepak":
            othermal = self.get_oo_object(self.odesign, "Thermal")
            thermal_definitions = list(self.get_oo_name(othermal))
            for thermal in thermal_definitions:
                bb.append(thermal)
                bb.append(self.get_oo_property_value(othermal, thermal, "Type"))

            if self.modeler.user_defined_components.items():
                for component in self.modeler.user_defined_components.keys():
                    thermal_properties = self.get_oo_properties(self.oeditor, component)
                    if thermal_properties and "Type" not in thermal_properties and thermal_properties[-1] != "Icepak":
                        thermal_boundaries = self.design_properties["BoundarySetup"]["Boundaries"]
                        for component_boundary in thermal_boundaries:
                            if component_boundary not in bb and isinstance(
                                thermal_boundaries[component_boundary], dict
                            ):
                                boundarytype = thermal_boundaries[component_boundary]["BoundType"]
                                bb.append(component_boundary)
                                bb.append(boundarytype)

        if self.design_type == "Q3D Extractor" and self._aedt_version >= "2025.2":
            net_object = self.get_oo_object(self.odesign, "Nets")
            for net in self.get_oo_name(self.odesign, "Nets"):
                if net not in bb:
                    bb.append(net)
                    net_type = self.get_oo_property_value(net_object, net, "Type")
                    bb.append(net_type)

        current_boundaries = bb[::2]
        current_types = bb[1::2]
        if hasattr(self, "excitations"):
            check_boundaries = list(current_boundaries[:]) + list(self.ports[:]) + self.excitation_names[:]
            if "nets" in dir(self):
                check_boundaries += self.nets
            for k in list(self._boundaries.keys())[:]:
                if k not in check_boundaries:
                    del self._boundaries[k]
        for boundary, boundarytype in zip(current_boundaries, current_types):
            if boundary in self._boundaries:
                self._boundaries[boundary]._initialize_tree_node()
                continue
            if boundarytype == "MaxwellParameters":
                maxwell_parameter_type = self.get_oo_property_value(self.odesign, f"Parameters\\{boundary}", "Type")

                self._boundaries[boundary] = MaxwellParameters(self, boundary, boundarytype=maxwell_parameter_type)
            elif boundarytype == "MotionSetup":
                maxwell_motion_type = self.get_oo_property_value(self.odesign, f"Model\\{boundary}", "Type")

                self._boundaries[boundary] = BoundaryObject(self, boundary, boundarytype=maxwell_motion_type)
            elif boundarytype == "Network":
                self._boundaries[boundary] = NetworkObject(self, boundary)
            else:
                self._boundaries[boundary] = BoundaryObject(self, boundary, boundarytype=boundarytype)

        try:
            for k, v in zip(current_excitations, current_excitation_types):
                if k not in self._boundaries:
                    if self.design_type == "HFSS 3D Layout Design" and v == "Port":
                        self._boundaries[k] = BoundaryObject3dLayout(self, k, props=None, boundarytype=v)
                    else:
                        self._boundaries[k] = BoundaryObject(self, k, boundarytype=v)
        except Exception:
            self.logger.info("Failed to design boundary object.")
        return list(self._boundaries.values())

    @property
    def boundaries_by_type(self) -> Dict[str, List[BoundaryObject]]:
        """Design boundaries by type.

        Returns
        -------
        dict[str, :class:`ansys.aedt.core.modules.boundary.common.BoundaryObject`]
        """
        _dict_out = {}
        for bound in self.boundaries:
            if bound.type in _dict_out:
                _dict_out[bound.type].append(bound)
            else:
                _dict_out[bound.type] = [bound]
        return _dict_out

    @property
    def ports(self) -> List[str]:
        """Design excitations.

        Returns
        -------
        list
            Port names.
        """
        design_excitations = []

        if self.oboundary and "GetExcitations" in self.oboundary.__dir__():
            ee = list(self.oboundary.GetExcitations())
            current_types = ee[1::2]
            for i in set(current_types):
                new_port = []
                if "GetExcitationsOfType" in self.oboundary.__dir__():
                    new_port = list(self.oboundary.GetExcitationsOfType(i))
                if new_port:
                    design_excitations += new_port
                    current_types = current_types + [i] * len(new_port)
            return design_excitations

        elif (
            self.oboundary
            and "GetAllPortsList" in self.oboundary.__dir__()
            and self.design_type in ["HFSS 3D Layout Design"]
        ):
            return self.oboundary.GetAllPortsList()
        return []

    @property
    def odesktop(self):
        """AEDT instance containing all projects and designs.

        Examples
        --------
        Get the COM object representing the desktop.

        >>> from ansys.aedt.core import Hfss
        >>> hfss = Hfss()
        >>> hfss.odesktop
        <class 'win32com.client.CDispatch'>
        """
        return self.desktop_class.odesktop

    @pyaedt_function_handler()
    def __delitem__(self, key: str) -> None:
        """Implement destructor with array name or index."""
        del self._variable_manager[key]

    def _init_variables(self) -> None:
        self.__aedt_version = ""
        self._modeler = None
        self._post = None
        self._materials = None
        self._variable_manager = None
        self._parametrics = None
        self._optimizations = None
        self._native_components = None
        self._mesh = None

    @property
    def settings(self) -> Dict:
        """Settings of the current Python/Pyaedt session."""
        return settings

    @property
    def logger(self):
        """Logger for the design.

        Returns
        -------
        :class:`ansys.aedt.core.aedt_logger.AedtLogger`
        """
        return self._logger

    @property
    def project_properties(self) -> Dict[str, dict]:
        """Project properties.

        Returns
        -------
        dict
            Dictionary of the project properties.
        """
        if self.__t:
            self.__t.join()
        self.__t = None
        start = time.time()
        if self.project_timestamp_changed or (
            os.path.exists(self.project_file)
            and os.path.normpath(self.project_file) not in inner_project_settings.properties
        ):
            inner_project_settings.properties[os.path.normpath(self.project_file)] = load_entire_aedt_file(
                self.project_file
            )
            self._logger.info(f"aedt file load time {time.time() - start}")
        elif (
            os.path.normpath(self.project_file) not in inner_project_settings.properties
            and settings.remote_rpc_session
            and settings.remote_rpc_session.filemanager.pathexists(self.project_file)
        ):
            file_path = check_and_download_file(self.project_file)
            try:
                inner_project_settings.properties[os.path.normpath(self.project_file)] = load_entire_aedt_file(
                    file_path
                )
            except Exception:
                self._logger.info("Failed to load AEDT file.")
            else:
                self._logger.info(f"Time to load AEDT file: {time.time() - start}.")
        if os.path.normpath(self.project_file) in inner_project_settings.properties:
            return inner_project_settings.properties[os.path.normpath(self.project_file)]
        return {}

    @property
    def design_properties(self) -> Dict[str, dict]:
        """Design properties.

        Returns
        -------
        dict
           Dictionary of the design properties.

        """
        try:
            if model_names[self._design_type] in self.project_properties["AnsoftProject"]:
                designs = self.project_properties["AnsoftProject"][model_names[self._design_type]]
                if isinstance(designs, list):
                    for design in designs:
                        if design["Name"] == self.design_name:
                            return design
                else:
                    if designs["Name"] == self.design_name:
                        return designs
        except Exception:
            return {}

    @property
    def aedt_version_id(self) -> str:
        """AEDT version.

        Returns
        -------
        str
            Version of AEDT.

        References
        ----------
        >>> oDesktop.GetVersion()
        """
        return aedt_versions.get_version_env_variable(self._aedt_version)

    @property
    def _aedt_version(self) -> str:
        return self.desktop_class.aedt_version_id

    @property
    def design_name(self) -> Optional[str]:
        """Design name.

        Returns
        -------
        str
            Name of the parent AEDT design.

        References
        ----------
        >>> oDesign.GetName
        >>> oDesign.RenameDesignInstance

        Examples
        --------
        Set the design name.

        >>> from ansys.aedt.core import Hfss
        >>> hfss = Hfss()
        >>> hfss.design_name = "new_design"
        """
        if self._design_name:
            return self._design_name
        from ansys.aedt.core.generic.general_methods import _retry_ntimes

        if not self.odesign:
            return None
        self._design_name = _retry_ntimes(5, self.odesign.GetName)
        if ";" in self._design_name:
            self._design_name = self._design_name.split(";")[1]
        return self._design_name

    @design_name.setter
    def design_name(self, new_name: str) -> None:
        if ";" in new_name:
            new_name = new_name.split(";")[1]

        # If new_name is the name of an existing design, set the current
        # design to this design.
        if new_name in self.design_list:
            self.set_active_design(new_name)
        else:  # Otherwise rename the current design.
            self.odesign.RenameDesignInstance(self.design_name, new_name)
            timeout = 5.0
            timestep = 0.1
            while new_name not in [
                i.GetName() if ";" not in i.GetName() else i.GetName().split(";")[1]
                for i in list(self._oproject.GetDesigns())
            ]:
                time.sleep(timestep)
                timeout -= timestep
                if timeout < 0:
                    raise RuntimeError("Timeout reached while checking design renaming.")
            self._design_name = new_name

    @property
    def design_list(self) -> List[str]:
        """Design list.

        Returns
        -------
        list
            List of the designs.

        References
        ----------
        >>> oProject.GetTopDesignList()
        """
        deslist = list(self.oproject.GetTopDesignList())
        updateddeslist = []
        for el in deslist:
            m = re.search(r"[^;]+$", el)
            updateddeslist.append(m.group(0))
        return updateddeslist

    @property
    def design_type(self) -> str:
        """Design type.

        Options are ``"Circuit Design"``, ``"Circuit Netlist"``, ``"Emit"``, ``"HFSS"``,
        ``"HFSS 3D Layout Design"``, ``"Icepak"``, ``"Maxwell 2D"``,
        ``"Maxwell 3D"``, ``"Maxwell Circuit"``, ``"Mechanical"``, ``"ModelCreation"``,
        ``"Q2D Extractor"``, ``"Q3D Extractor"``, ``"RMxprtSolution"``,
        and ``"Twin Builder"``.

        Returns
        -------
        str
            Type of the design. See above for a list of possible return values.

        """
        return self._design_type

    @property
    def project_name(self) -> Optional[str]:
        """Project name.

        Returns
        -------
        str
            Name of the project.

        References
        ----------
        >>> oProject.GetName
        """
        if self._project_name:
            return self._project_name
        if self.oproject:
            try:
                self._project_name = self.oproject.GetName()
                self._project_path = None
                return self._project_name
            except Exception:
                return None
        else:
            return None

    @property
    def project_list(self) -> List[str]:
        """Project list.

        Returns
        -------
        list
            List of projects.

        References
        ----------
        >>> oDesktop.GetProjectList
        """
        return list(self.odesktop.GetProjectList())

    @property
    def project_path(self) -> Optional[str]:
        """Project path.

        Returns
        -------
        str
            Path to the project.

        References
        ----------
        >>> oProject.GetPath
        """
        if not self._project_path and self.oproject:
            self._project_path = self.oproject.GetPath()
        return self._project_path

    @property
    def project_time_stamp(self) -> Union[int, float]:
        """Return Project time stamp."""
        if os.path.exists(self.project_file):
            inner_project_settings.time_stamp = os.path.getmtime(self.project_file)
        else:
            inner_project_settings.time_stamp = 0
        return inner_project_settings.time_stamp

    @property
    def project_timestamp_changed(self) -> bool:
        """Return a bool if time stamp changed or not."""
        old_time = inner_project_settings.time_stamp
        return old_time != self.project_time_stamp

    @property
    def project_file(self) -> Optional[str]:
        """Project name and path.

        Returns
        -------
        str
            Full absolute name and path for the project.

        """
        if self.project_path:
            return os.path.join(self.project_path, self.project_name + ".aedt")

    @property
    def lock_file(self) -> Optional[str]:
        """Lock file.

        Returns
        -------
        str
            Full absolute name and path for the project's lock file.

        """
        if self.project_path:
            return os.path.join(self.project_path, self.project_name + ".aedt.lock")

    @property
    def results_directory(self) -> Optional[str]:
        """Results directory.

        Returns
        -------
        str
            Full absolute path for the ``aedtresults`` directory.

        """
        if self.project_path:
            return os.path.join(self.project_path, self.project_name + ".aedtresults")

    @property
    def solution_type(self) -> Optional[str]:
        """Solution type.

        Returns
        -------
        str
            Type of the solution.

        References
        ----------
        >>> oDesign.GetSolutionType
        >>> oDesign.SetSolutionType
        """
        if self.design_solutions:
            return self.design_solutions.solution_type
        return None

    @solution_type.setter
    def solution_type(self, soltype: str) -> None:
        if self.design_solutions:
            if (
                self.design_type == "HFSS" and self.design_solutions.solution_type == "Terminal" and soltype == "Modal"
            ):  # pragma: no cover
                boundaries = self.boundaries
                for exc in boundaries:
                    if exc.type == "Terminal":
                        del self._boundaries[exc.name]
            self.design_solutions.solution_type = soltype

    @property
    def valid_design(self) -> bool:
        """Valid design.

        Returns
        -------
        bool
            ``True`` when the project and design exists, ``False`` otherwise.

        """
        if self._oproject and self._odesign:
            return True
        else:
            return False

    @property
    def personallib(self) -> str:
        """PersonalLib directory.

        Returns
        -------
        str
            Full absolute path for the ``PersonalLib`` directory.

        References
        ----------
        >>> oDesktop.GetPersonalLibDirectory
        """
        return self.desktop_class.personallib

    @property
    def userlib(self) -> str:
        """UserLib directory.

        Returns
        -------
        str
            Full absolute path for the ``UserLib`` directory.

        References
        ----------
        >>> oDesktop.GetUserLibDirectory
        """
        return self.desktop_class.userlib

    @property
    def syslib(self) -> str:
        """SysLib directory.

        Returns
        -------
        str
            Full absolute path for the ``SysLib`` directory.

        References
        ----------
        >>> oDesktop.GetLibraryDirectory
        """
        return self.desktop_class.syslib

    @property
    def src_dir(self) -> str:
        """Source directory for Python.

        Returns
        -------
        str
            Full absolute path for the ``python`` directory.

        """
        return os.path.dirname(os.path.realpath(__file__))

    @property
    def pyaedt_dir(self) -> str:
        """PyAEDT directory.

        Returns
        -------
        str
           Full absolute path for the ``pyaedt`` directory.

        """
        return os.path.realpath(os.path.join(self.src_dir, ".."))

    @property
    def library_list(self) -> List[str]:
        """Library list.

        Returns
        -------
        list
            List of libraries: ``[syslib, userlib, personallib]``.

        """
        return [self.syslib, self.userlib, self.personallib]

    @property
    def temp_directory(self) -> str:
        """Path to the temporary directory.

        Returns
        -------
        str
            Full absolute path for the ``temp`` directory.

        """
        return self.odesktop.GetTempDirectory()

    @property
    def toolkit_directory(self) -> str:
        """Path to the toolkit directory.

        Returns
        -------
        str
            Full absolute path for the ``pyaedt`` directory for this project.
            If this directory does not exist, it is created.
        """
        if self.project_name:
            name = self.project_name.replace(" ", "_")
        else:
            name = generate_unique_name("prj")
        toolkit_directory = os.path.join(self.project_path, name + ".pyaedt")
        if settings.remote_rpc_session:
            toolkit_directory = self.project_path + "/" + name + ".pyaedt"
            try:
                settings.remote_rpc_session.filemanager.makedirs(toolkit_directory)
            except Exception:
                toolkit_directory = settings.remote_rpc_session.filemanager.temp_dir() + "/" + name + ".pyaedt"
        elif settings.remote_api or settings.remote_rpc_session:
            toolkit_directory = self.results_directory
        elif not os.path.isdir(toolkit_directory):
            try:
                os.makedirs(toolkit_directory)
            except FileNotFoundError:
                toolkit_directory = self.results_directory

        return toolkit_directory

    @property
    def working_directory(self) -> str:
        """Path to the working directory.

        Returns
        -------
        str
             Full absolute path for the project's working directory.
             If this directory does not exist, it is created.

        """
        if self.design_name:
            name = self.design_name.replace(" ", "_")
        else:
            name = generate_unique_name("prj")
        working_directory = os.path.join(os.path.normpath(self.toolkit_directory), name)
        if settings.remote_rpc_session:
            working_directory = self.toolkit_directory + "/" + name
            settings.remote_rpc_session.filemanager.makedirs(working_directory)
        elif not os.path.isdir(working_directory):
            try:
                os.makedirs(working_directory)
            except FileNotFoundError:
                working_directory = os.path.join(self.toolkit_directory, name + ".results")
        return working_directory

    @property
    def default_solution_type(self) -> str:
        """Default solution type.

        Returns
        -------
        str
           Default for the solution type.

        """
        return solutions_defaults[self._design_type]

    @pyaedt_function_handler()
    def _find_design(self) -> Tuple[str, str]:
        activedes = None
        warning_msg = ""
        names = self.get_oo_name(self.oproject)
        if names:
            valids = []
            for name in names:
                des = self.get_oo_object(self.oproject, name)
                des_type = None
                if hasattr(des, "GetDesignType"):
                    des_type = des.GetDesignType()
                if des_type == self.design_type or (
                    des_type == "RMxprt"
                    and self.design_type
                    in [
                        "RMxprtSolution",
                        "ModelCreation",
                    ]
                ):
                    if self.design_type in [
                        "Circuit Design",
                        "Twin Builder",
                        "HFSS 3D Layout Design",
                        "EMIT",
                        "Q3D Extractor",
                        "RMxprtSolution",
                        "ModelCreation",
                    ]:
                        valids.append(name)
                    elif not self._temp_solution_type:
                        valids.append(name)
                    elif self._temp_solution_type in des.GetSolutionType():
                        valids.append(name)
            if len(valids) > 1:
                try:
                    des_name = self.oproject.GetActiveDesign().GetName()
                except Exception:
                    des_name = None
                if des_name and des_name in valids:
                    activedes = self.oproject.GetActiveDesign().GetName()
                else:
                    activedes = valids[0]
                warning_msg = f"Active Design set to {valids[0]}"
            elif len(valids) == 1:
                activedes = valids[0]
                warning_msg = f"Active Design set to {valids[0]}"
            else:
                warning_msg = "No consistent unique design is present. Inserting a new design."

        # legacy support for version < 2021.2
        elif self.design_list:  # pragma: no cover
            self._odesign = self._oproject.GetDesign(self.design_list[0])
            if not self._check_design_consistency():
                count_consistent_designs = 0
                for des in self.design_list:
                    self._odesign = self.desktop_class.active_design(self.oproject, des, self.design_type)
                    if self._check_design_consistency():
                        count_consistent_designs += 1
                        activedes = des
                if count_consistent_designs != 1:
                    warning_msg = "No consistent unique design is present. Inserting a new design."
                else:
                    self.logger.info(f"Active Design set to {activedes}")
            else:
                activedes = self.design_list[0]
                warning_msg = f"Active design is set to {self.design_list[0]}"
        else:
            warning_msg = "No design is present. Inserting a new design."
        return activedes, warning_msg

    @property
    def odesign(self):
        """Design.

        Returns
        -------
        Design object

        References
        ----------
        >>> oProject.SetActiveDesign
        >>> oProject.InsertDesign
        """
        if settings.use_multi_desktop:  # pragma: no cover
            self._desktop_class.grpc_plugin.recreate_application(True)
            if self._design_name:
                self._odesign = self.oproject.SetActiveDesign(self._design_name)
        return self._odesign

    @odesign.setter
    def odesign(self, des_name) -> None:
        if des_name:
            if self._assert_consistent_design_type(des_name) == des_name:
                self._insert_design(self._design_type, design_name=des_name)
            self.design_solutions._odesign = self.odesign
            if self._temp_solution_type:
                self.design_solutions.solution_type = self._temp_solution_type
        else:
            activedes, warning_msg = self._find_design()
            if activedes:
                self._odesign = self.desktop_class.active_design(self.oproject, activedes, self.design_type)
                self.logger.info(warning_msg)
                self.design_solutions._odesign = self.odesign

            else:
                self.logger.info(warning_msg)
                self._insert_design(self._design_type)
                self.design_solutions._odesign = self.odesign
                if self._temp_solution_type:
                    self.design_solutions.solution_type = self._temp_solution_type
        if self._ic_mode is not None and (
            self.solution_type == "HFSS3DLayout" or self.solution_type == "HFSS 3D Layout Design"
        ):
            self.set_oo_property_value(self.odesign, "Design Settings", "Design Mode/IC", self._ic_mode)
            self.desktop_class.active_design(self.oproject, des_name)
        self._design_name = None

    @property
    def oproject(self):
        """Project property.

        Returns
        -------
            Project object

        References
        ----------
        >>> oDesktop.GetActiveProject
        >>> oDesktop.SetActiveProject
        >>> oDesktop.NewProject
        """
        if settings.use_multi_desktop:  # pragma: no cover
            self._desktop_class.grpc_plugin.recreate_application(True)
        return self._oproject

    @oproject.setter
    def oproject(self, proj_name=None):
        if not proj_name:
            self._oproject = self.desktop_class.active_project()
            if self._oproject:
                self.logger.info(f"No project is defined. Project {self._oproject.GetName()} exists and has been read.")
        else:
            prj_list = self.odesktop.GetProjectList()
            if prj_list and proj_name in list(prj_list):
                self._oproject = self.desktop_class.active_project(proj_name)
                self._add_handler()
                self.logger.info("Project %s set to active.", proj_name)
            elif Path(proj_name).exists() or (
                settings.remote_rpc_session and settings.remote_rpc_session.filemanager.pathexists(proj_name)
            ):
                if Path(proj_name).suffix == ".aedtz":
                    name = available_file_name(Path(proj_name).with_suffix(".aedt"))
                    self.odesktop.RestoreProjectArchive(str(proj_name), str(name), True, True)
                    time.sleep(0.5)
                    self._oproject = self.desktop_class.active_project(name.stem)
                    self._add_handler()
                    self.logger.info(f"Archive {proj_name} has been restored to project {self._oproject.GetName()}")
                elif ".def" in proj_name or proj_name[-5:] == ".aedb":
                    if ".def" in proj_name:
                        project = str(Path(proj_name).parent)[:-5] + ".aedt"
                    else:
                        project = proj_name[:-5] + ".aedt"
                    if Path(project).exists() and self.check_if_project_is_loaded(project):
                        pname = self.check_if_project_is_loaded(project)
                        self._oproject = self.desktop_class.active_project(pname)
                        self._add_handler()
                        self.logger.info("Project %s set to active.", pname)
                    elif Path(project).exists():
                        if is_project_locked(project):
                            if self._remove_lock:  # pragma: no cover
                                self.logger.warning("Project is locked. Removing it and opening.")
                                remove_project_lock(project)
                            else:  # pragma: no cover
                                raise RuntimeError("Project is locked. Close or remove the lock before proceeding.")
                        self.logger.info("aedt project found. Loading it.")
                        self._oproject = self.odesktop.OpenProject(project)
                        self._add_handler()
                        self.logger.info("Project %s has been opened.", self._oproject.GetName())
                        time.sleep(0.5)
                    else:
                        oTool = self.odesktop.GetTool("ImportExport")
                        if ".def" in proj_name:
                            oTool.ImportEDB(proj_name)
                        else:
                            oTool.ImportEDB(str(Path(proj_name) / "edb.def"))
                        self._oproject = self.desktop_class.active_project()
                        self._oproject.Save()
                        self._add_handler()
                        self.logger.info(
                            "EDB folder %s has been imported to project %s", proj_name, self._oproject.GetName()
                        )
                elif self.check_if_project_is_loaded(proj_name):
                    pname = self.check_if_project_is_loaded(proj_name)
                    self._oproject = self.desktop_class.active_project(pname)
                    self._add_handler()
                    self.logger.info("Project %s set to active.", pname)
                else:
                    if is_project_locked(proj_name):
                        if self._remove_lock:  # pragma: no cover
                            self.logger.warning("Project is locked. Removing it and opening.")
                            remove_project_lock(proj_name)
                        else:  # pragma: no cover
                            raise RuntimeError("Project is locked. Close or remove the lock before proceeding.")
                    self._oproject = self.odesktop.OpenProject(proj_name)
                    if not is_windows and settings.aedt_version:
                        time.sleep(1)
                        self.desktop_class.close_windows()
                    self._add_handler()
                    self.logger.info("Project %s has been opened.", self._oproject.GetName())
                    time.sleep(0.5)
            elif settings.force_error_on_missing_project and ".aedt" in proj_name:
                raise Exception("Project doesn't exist. Check it and retry.")
            else:
                project_list = self.odesktop.GetProjectList()
                self._oproject = self.odesktop.NewProject()
                if not self._oproject:
                    new_project_list = [i for i in self.odesktop.GetProjectList() if i not in project_list]
                    if new_project_list:
                        self._oproject = self.desktop_class.active_project(new_project_list[0])
                if proj_name.endswith(".aedt"):
                    self._oproject.Rename(proj_name, True)
                elif not proj_name.endswith(".aedtz"):
                    self._oproject.Rename(str(Path(self.project_path) / (proj_name + ".aedt")), True)
                self._add_handler()
                self.logger.info("Project %s has been created.", self._oproject.GetName())
        if not self._oproject:
            project_list = self.odesktop.GetProjectList()
            self._oproject = self.odesktop.NewProject()
            if not self._oproject:
                new_project_list = [i for i in self.odesktop.GetProjectList() if i not in project_list]
                if new_project_list:
                    self._oproject = self.desktop_class.active_project(new_project_list[0])
            self._add_handler()
            self.logger.info("Project %s has been created.", self._oproject.GetName())
        self._project_name = None
        self._project_path = None

    def _add_handler(self):
        if (
            not self._oproject
            or not settings.enable_local_log_file
            or settings.remote_api
            or settings.remote_rpc_session
        ):
            return
        for handler in self._global_logger._files_handlers:
            if f"pyaedt_{self._oproject.GetName()}.log" in str(handler):
                return
        self._logger = self._global_logger.add_file_logger(
            Path(self.toolkit_directory) / f"pyaedt_{self._oproject.GetName()}.log",
            project_name=self.project_name,
        )

    @property
    def desktop_install_dir(self):
        """AEDT installation directory.

        Returns
        -------
        str
            AEDT installation directory.

        """
        return self._desktop_install_dir

    @pyaedt_function_handler()
    def remove_all_unused_definitions(self):
        """Remove all unused definitions in the project.

        Returns
        -------
        bool
            ``True`` when successful, ``False`` when failed.
        """
        self.oproject.RemoveAllUnusedDefinitions()
        return True

    @pyaedt_function_handler()
    def get_profile(self, name=None):
        """Get profile information.

        Parameters
        ----------
        name : str
            Setup name. The default is ``None``, in which case all available setups are returned.

        Returns
        -------
        dict of :class:`ansys.aedt.core.modeler.cad.elements_3d.BinaryTree` when successful,
        ``False`` when failed.
        """
        from ansys.aedt.core.modeler.cad.elements_3d import BinaryTreeNode

        if not name:
            name = self.setup_names
        if not isinstance(name, list):
            name = [name]

        profile_setups_obj = self.get_oo_object(self.odesign, "results/profile")

        profile_objs = {}
        if profile_setups_obj:
            profile_setup_names = self.get_oo_name(self.odesign, "results/profile")
            for n in name:
                for profile_setup_name in profile_setup_names:
                    if n in profile_setup_name:
                        profile_setup_obj = self.get_oo_object(profile_setups_obj, profile_setup_name)
                        if profile_setup_obj and self.get_oo_name(profile_setup_obj):
                            try:
                                profile_tree = BinaryTreeNode("profile", profile_setup_obj, app=self._app)
                                profile_objs[profile_setup_name] = profile_tree
                            except Exception:  # pragma: no cover
                                self.logger.error(f"{profile_setup_name} profile could not be obtained.")
            return profile_objs
        else:  # pragma: no cover
            self.logger.error("Profile can not be obtained.")
            return False

    @pyaedt_function_handler()
    def get_oo_name(self, aedt_object, object_name=None):
        """Return the object-oriented AEDT property names.

        Parameters
        ----------
        aedt_object : object
            AEDT Object on which search for property. It can be any oProperty (ex. oDesign).
        object_name : str, optional
            Path to the object list. Example `"DesignName\\Boundaries"`.

        Returns
        -------
        list
            Values returned by method if any.
        """
        try:
            if object_name:
                return aedt_object.GetChildObject(object_name).GetChildNames()
            else:
                return aedt_object.GetChildNames()

        except Exception:
            return []

    @pyaedt_function_handler()
    def get_oo_object(self, aedt_object, object_name):
        """Return the Object Oriented AEDT Object.

        Parameters
        ----------
        aedt_object : object
            AEDT Object on which search for property. It can be any oProperty (ex. oDesign).
        object_name : str
            Path to the object list. Example ``"DesignName\\Boundaries"``.

        Returns
        -------
        object
            Aedt Object if Any.
        """
        try:
            return aedt_object.GetChildObject(object_name)
        except Exception:
            return False

    @pyaedt_function_handler()
    def get_oo_properties(self, aedt_object, object_name):
        """Return the Object Oriented AEDT Object Properties.

        Parameters
        ----------
        aedt_object : object
            AEDT Object on which search for property. It can be any oProperty (ex. oDesign).
        object_name : str
            Path to the object list. Example ``"DesignName\\Boundaries"``.

        Returns
        -------
        list
            Values returned by method if any.
        """
        try:
            return aedt_object.GetChildObject(object_name).GetPropNames()
        except Exception:
            return []

    @pyaedt_function_handler()
    def get_oo_property_value(self, aedt_object, object_name, prop_name):
        """Return the Object Oriented AEDT Object Properties.

        Parameters
        ----------
        aedt_object : object
            AEDT Object on which search for property. It can be any oProperty (ex. oDesign).
        object_name : str
            Path to the object list. For example, ``"DesignName\\Boundaries"``.
        prop_name : str
            Property name.

        Returns
        -------
        str, float, bool
            ``True`` when successful, ``False`` when failed.
        """
        try:
            return aedt_object.GetChildObject(object_name).GetPropValue(prop_name)
        except Exception:
            return None

    @pyaedt_function_handler()
    def set_oo_property_value(self, aedt_object, object_name, prop_name, value):
        """Change the property value of the object-oriented AEDT object.

        Parameters
        ----------
        aedt_object : object
            AEDT object to search for the property on. It can be any oProperty. For example, oDesign.
        object_name : str
            Path to the object list. Example ``"DesignName\\Boundaries"``.
        prop_name : str
            Property name.
        value : str
            Property value.

        Returns
        -------
        bool
            Values returned by method if any.
        """
        try:
            aedt_object.GetChildObject(object_name).SetPropValue(prop_name, value)
            return True
        except Exception:
            return False

    @pyaedt_function_handler(setup_name="setup", variation_string="variation", file_path="output_file")
    def export_profile(self, setup, variation="", output_file=None):
        """Export a solution profile to a PROF file.

        Parameters
        ----------
        setup : str
            Setup name. For example, ``'Setup1'``.
        variation : str
            Variation string with values. For example, ``'radius=3mm'``.
        output_file : str, optional
            Full path to the PROF file. The default is ``None``, in which case
            the working directory is used.


        Returns
        -------
        str
            File path if created.

        References
        ----------
        >>> oDesign.ExportProfile
        """
        if not output_file:
            output_file = Path(self.working_directory) / (generate_unique_name("Profile") + ".prof")
        if not variation:
            val_str = []
            nominal_variation = self.available_variations.get_independent_nominal_values()
            for el, val in nominal_variation.items():
                val_str.append(f"{el}={val}")
            if self.design_type == "HFSS 3D Layout Design":
                variation = " ".join(val_str)
            else:
                variation = ",".join(val_str)
        if self.design_type == "2D Extractor":
            for s in self.setups:
                if s.name == setup:
                    if "CGDataBlock" in s.props:
                        output_file = Path(output_file).parent / (
                            Path(output_file).stem + "CG" + Path(output_file).suffix
                        )
                        self.odesign.ExportProfile(setup, variation, "CG", str(output_file), True)
                        self.logger.info(f"Exported Profile to file {output_file}")
                    if "RLDataBlock" in s.props:
                        output_file = Path(output_file).parent / (
                            Path(output_file).stem + "RL" + Path(output_file).suffix
                        )
                        self.odesign.ExportProfile(setup, variation, "RL", str(output_file), True)
                        self.logger.info(f"Exported Profile to file {output_file}")
                    break
        elif self.design_type == "Q3D Extractor":
            for s in self.setups:
                if s.name == setup:
                    if "Cap" in s.props:
                        output_file = Path(output_file).parent / (
                            Path(output_file).stem + "CG" + Path(output_file).suffix
                        )
                        self.odesign.ExportProfile(setup, variation, "CG", str(output_file), True)
                        self.logger.info(f"Exported Profile to file {output_file}")
                    if "AC" in s.props:
                        output_file = Path(output_file).parent / (
                            Path(output_file).stem + "ACRL" + Path(output_file).suffix
                        )
                        self.odesign.ExportProfile(setup, variation, "AC RL", str(output_file), True)
                        self.logger.info(f"Exported Profile to file {output_file}")
                    if "DC" in s.props:
                        output_file = Path(output_file).parent / (
                            Path(output_file).stem + "DC" + Path(output_file).suffix
                        )
                        self.odesign.ExportProfile(setup, variation, "DC RL", str(output_file), True)
                        self.logger.info(f"Exported Profile to file {output_file}")
                    break
        else:
            try:
                if isinstance(output_file, Path):
                    output_file = str(output_file)
                self.odesign.ExportProfile(setup, variation, output_file)
            except Exception:
                self.odesign.ExportProfile(setup, variation, output_file, True)
            self.logger.info(f"Exported Profile to file {output_file}")
        return str(output_file)

    @pyaedt_function_handler(message_text="text", message_type="level")
    def add_info_message(self, text, level=None):
        """Add a type 0 "Info" message to either the global, active project, or active design
        level of the message manager tree.

        Also add an "Info" message to the logger if the handler is present.

        Parameters
        ----------
        text : str
            Text to display as the info message.
        level : str, optional
            Level to add the "Info" message to. Options are ``"Global"``,
            ``"Project"``, and ``"Design"``. The default is ``None``,
            in which case the "Info" message gets added to the ``"Design"``
            level.

        Returns
        -------
        bool
            ``True`` when successful, ``False`` when failed.

        Examples
        --------
        >>> from ansys.aedt.core import Hfss
        >>> hfss = Hfss()
        >>> hfss.logger.info("Global info message")
        >>> hfss.logger.project_logger.info("Project info message")
        >>> hfss.logger.design_logger.info("Design info message")
        """
        warnings.warn(
            "`add_info_message` is deprecated. Use `logger.design_logger.info` instead.",
            DeprecationWarning,
        )
        if level.lower() == "project":
            self.logger.project_logger.info(text)
        elif level.lower() == "design":
            self.logger.design_logger.info(text)
        else:
            self.logger.info(text)
        return True

    @pyaedt_function_handler(message_text="text", message_type="level")
    def add_warning_message(self, text, level=None):
        """Add a type 0 "Warning" message to either the global, active project, or active design
        level of the message manager tree.

        Also add an "Warning" message to the logger if the handler is present.

        Parameters
        ----------
        text : str
            Text to display as the "Warning" message.
        level : str, optional
            Level to add the "Warning" message to. Options are ``"Global"``,
            ``"Project"``, and ``"Design"``. The default is ``None``,
            in which case the "Warning" message gets added to the ``"Design"``
            level.

        Returns
        -------
        bool
            ``True`` when successful, ``False`` when failed.

        Examples
        --------
        >>> from ansys.aedt.core import Hfss
        >>> hfss = Hfss()
        >>> hfss.logger.warning("Global warning message", "Global")
        >>> hfss.logger.project_logger.warning("Project warning message", "Project")
        >>> hfss.logger.design_logger.warning("Design warning message")
        """
        warnings.warn(
            "`add_warning_message` is deprecated. Use `logger.design_logger.warning` instead.",
            DeprecationWarning,
        )

        if level.lower() == "project":
            self.logger.project_logger.warning(text)
        elif level.lower() == "design":
            self.logger.design_logger.warning(text)
        else:
            self.logger.warning(text)
        return True

    @pyaedt_function_handler(message_text="text", message_type="level")
    def add_error_message(self, text, level=None):
        """Add a type 0 "Error" message to either the global, active project, or active design
        level of the message mmanager tree.

        Also add an "Error" message to the logger if the handler is present.

        Parameters
        ----------
        text : str
            Text to display as the "Error" message.
        level : str, optional
            Level to add the "Error" message to. Options are ``"Global"``,
            ``"Project"``, and ``"Design"``. The default is ``None``,
            in which case the "Error" message gets added to the ``"Design"``
            level.

        Returns
        -------
        bool
            ``True`` when successful, ``False`` when failed.

        Examples
        --------
        >>> from ansys.aedt.core import Hfss
        >>> hfss = Hfss()
        >>> hfss.logger.error("Global error message", "Global")
        >>> hfss.logger.project_logger.error("Project error message", "Project")
        >>> hfss.logger.design_logger.error("Design error message")
        """
        warnings.warn(
            "`add_error_message` is deprecated. Use `logger.design_logger.error` instead.",
            DeprecationWarning,
        )

        if level.lower() == "project":
            self.logger.project_logger.error(text)
        elif level.lower() == "design":
            self.logger.design_logger.error(text)
        else:
            self.logger.error(text)
        return True

    @property
    def variable_manager(self):
        """Variable manager for creating and managing project design and postprocessing variables.

        Returns
        -------
        ansys.aedt.core.application.variables.VariableManager

        """
        return self._variable_manager

    @pyaedt_function_handler()
    def _arg_with_units(self, value, units=None):
        """Dimension argument.

        Parameters
        ----------
        value :

        units : optional
             The default is ``None``.

        Returns
        -------
        str
            String concatenating the value and unit.

        """
        if units is None:
            units = self.modeler.model_units
        if isinstance(value, str):
            try:
                float(value)
                val = f"{value}{units}"
            except Exception:
                val = value
        else:
            val = f"{value}{units}"
        return val

    @pyaedt_function_handler()
    def set_license_type(self, license_type="Pool"):
        """Change the license type between ``"Pack"`` and ``"Pool"``.

        Parameters
        ----------
        license_type : str, optional
            Type of license type, which can be either ``"Pack"`` or ``"Pool"``.

        Returns
        -------
        bool
            ``True``.

            .. note::
               Because of an API limitation, the command returns ``True`` even when the key is wrong.

        References
        ----------
        >>> oDesktop.SetRegistryString
        """
        try:
            self.odesktop.SetRegistryString("Desktop/Settings/ProjectOptions/HPCLicenseType", license_type)
            return True
        except Exception:
            return False

    @pyaedt_function_handler(key_full_name="name", key_value="value")
    def set_registry_key(self, name, value):
        """Change a specific registry key to a new value.

        Parameters
        ----------
        name : str
            Full name of the AEDT registry key.
        value : str, int
            Value for the AEDT registry key.

        Returns
        -------
        bool
            ``True`` when successful, ``False`` when failed.

        References
        ----------
        >>> oDesktop.SetRegistryString
        >>> oDesktop.SetRegistryInt
        """
        if isinstance(value, str):
            try:
                self.odesktop.SetRegistryString(name, value)
                self.logger.info("Key %s correctly changed.", name)
                return True
            except Exception:
                self.logger.warning("Error setting up Key %s.", name)
                return False
        elif isinstance(value, int):
            try:
                self.odesktop.SetRegistryInt(name, value)
                self.logger.info("Key %s correctly changed.", name)
                return True
            except Exception:
                self.logger.warning("Error setting up Key %s.", name)
                return False
        else:
            self.logger.warning("Key value must be an integer or string.")
            return False

    @pyaedt_function_handler(key_full_name="name")
    def get_registry_key_string(self, name):
        """Get the value for the AEDT registry key if one exists.

        Parameters
        ----------
        name : str
            Full name of the AEDT registry key.

        Returns
        -------
        str
          Value for the AEDT registry key, otherwise ``''``.

        References
        ----------
        >>> oDesktop.GetRegistryString
        """
        return self.odesktop.GetRegistryString(name)

    @pyaedt_function_handler(key_full_name="name")
    def get_registry_key_int(self, name):
        """Get the value for the AEDT registry key if one exists.

        Parameters
        ----------
        name : str
            Full name of the AEDT registry key.

        Returns
        -------
        str
            Value for the AEDT registry key, otherwise ``0``.

        References
        ----------
        >>> oDesktop.GetRegistryInt
        """
        return self.odesktop.GetRegistryInt(name)

    @pyaedt_function_handler(beta_option_name="beta_option")
    def check_beta_option_enabled(self, beta_option):
        """Check if a beta option is enabled.

        Parameters
        ----------
        beta_option : str
            Name of the beta option to check. For example, ``'SF43060_HFSS_PI'``.

        Returns
        -------
        bool
            ``True`` when successful, ``False`` when failed.

        References
        ----------
        >>> oDesktop.GetRegistryString
        """
        limit = 100
        i = 0
        while limit > 0:
            a = self.get_registry_key_string(f"Desktop/Settings/ProjectOptions/EnabledBetaOptions/Item{i}")
            if a and a == beta_option:
                return True
            elif a:
                i += 1
                limit -= 1
            else:
                limit = 0
        return False

    @pyaedt_function_handler()
    def _is_object_oriented_enabled(self):
        if self._aedt_version >= "2022.1":
            return True
        elif self.check_beta_option_enabled("SF159726_SCRIPTOBJECT"):
            return True
        else:
            try:
                self.oproject.GetChildObject("Variables")
                return True
            except Exception:
                return False

    @pyaedt_function_handler()
    def set_active_dso_config_name(self, product_name="HFSS", config_name="Local"):
        """Change a specific registry key to a new value.

        Parameters
        ----------
        product_name : str, optional
            Name of the tool to apply the active configuration to. The default is ``"HFSS"``.
        config_name : str, optional
            Name of the configuration to apply. The default is ``"Local"``.

        Returns
        -------
        bool
            ``True`` when successful, ``False`` when failed.

        References
        ----------
        >>> oDesktop.SetRegistryString
        """
        try:
            self.set_registry_key(f"Desktop/ActiveDSOConfigurations/{product_name}", config_name)
            self.logger.info("Configuration Changed correctly to %s for %s.", config_name, product_name)
            return True
        except Exception:
            self.logger.warning("Error Setting Up Configuration %s for %s.", config_name, product_name)
            return False

    @pyaedt_function_handler()
    def set_registry_from_file(self, registry_file, make_active=True):
        """Apply desktop registry settings from an ACT file.

        One way to get an ACF file is to export a configuration from the AEDT UI and then edit and reuse it.

        Parameters
        ----------
        registry_file : str
            Full path to the ACF file.
        make_active : bool, optional
            Whether to set the imported configuration as active. The default is ``True``.

        Returns
        -------
        bool
            ``True`` when successful, ``False`` when failed.

        References
        ----------
        >>> oDesktop.SetRegistryFromFile
        """
        try:
            self.odesktop.SetRegistryFromFile(registry_file)
            if make_active:
                with open_file(registry_file, "r") as f:
                    for line in f:
                        stripped_line = line.strip()
                        if "ConfigName" in stripped_line:
                            config_name = stripped_line.split("=")
                        elif "DesignType" in stripped_line:
                            design_type = stripped_line.split("=")
                            break
                    if design_type and config_name:
                        self.set_active_dso_config_name(design_type[1], config_name[1])
            return True
        except Exception:
            return False

    @pyaedt_function_handler()
    def _optimetrics_variable_args(
        self,
        arg,
        optimetrics_type,
        variable_name,
        min_val=None,
        max_val=None,
        tolerance=None,
        probability=None,
        mean=None,
        enable=True,
    ):
        """Optimetrics variable arguments.

        Parameters
        ----------
        arg :

        optimetrics_type :

        variable_name : str
            Name of the variable.
        min_val : optional
            Minimum value for the variable. The default is ``None``.
        max_val :  optional
            Maximum value for the variable. The default is ``None``.
        tolerance : optional
            The default is ``None``.
        probability : optional
            The default is ``None``.
        mean : optional
            The default is ``None``.
        enable : bool, optional
            The default is ``True``.

        Returns
        -------

        """
        if variable_name not in self.variable_manager.variables:
            self.logger.error(f"Variable {variable_name} does not exists.")
            return False
        if variable_name.startswith("$"):
            tab = "NAME:ProjectVariableTab"
            propserver = "ProjectVariables"
        else:
            tab = "NAME:LocalVariableTab"
            propserver = "LocalVariables"
            if self.design_type == "HFSS 3D Layout Design":
                if variable_name in self.odesign.GetProperties("DefinitionParameterTab", "LocalVariables"):
                    tab = "NAME:DefinitionParameterTab"
            elif self.design_type == "Circuit Design":
                tab = "NAME:DefinitionParameterTab"
                propserver = f"Instance:{self._odesign.GetName()}"
        arg2 = ["NAME:" + optimetrics_type, "Included:=", enable]
        if min_val:
            arg2.append("Min:=")
            arg2.append(min_val)
        if max_val:
            arg2.append("Max:=")
            arg2.append(max_val)
        if tolerance:
            arg2.append("Tol:=")
            arg2.append(tolerance)
        if probability:
            arg2.append("Prob:=")
            arg2.append(probability)
        if mean:
            arg2.append("Mean:=")
            arg2.append(mean)
        arg3 = [tab, ["NAME:PropServers", propserver], ["NAME:ChangedProps", ["NAME:" + variable_name, arg2]]]
        arg.append(arg3)

    @pyaedt_function_handler(variable_name="name", min_val="minimum", max_val="maximum")
    def activate_variable_statistical(
        self, name, minimum=None, maximum=None, tolerance=None, probability=None, mean=None
    ):
        """Activate statitistical analysis for a variable and optionally set up ranges.

        Parameters
        ----------
        name : str
            Name of the variable.
        minimum : optional
            Minimum value for the variable. The default is ``None``.
        maximum : optional
            Maximum value for the variable. The default is ``None``.
        tolerance : optional
            Tolerance value for the variable. The default is ``None``.
        probability : optional
            Probability value for the variable. The default is ``None``.
        mean :
            Mean value for the variable. The default is ``None``.

        Returns
        -------
        bool
            ``True`` when successful, ``False`` when failed.

        References
        ----------
        >>> oDesign.ChangeProperty
        """
        arg = ["NAME:AllTabs"]
        self._optimetrics_variable_args(arg, "Statistical", name, minimum, maximum, tolerance, probability, mean)
        if "$" in name:
            self.oproject.ChangeProperty(arg)
        else:
            self.odesign.ChangeProperty(arg)
        return True

    @pyaedt_function_handler(variable_name="name", min_val="minimum", max_val="maximum")
    def activate_variable_optimization(self, name, minimum=None, maximum=None):
        """Activate optimization analysis for a variable and optionally set up ranges.

        Parameters
        ----------
        name : str
            Name of the variable.
        minimum : optional
            Minimum value for the variable. The default is ``None``.
        maximum : optional
            Maximum value for the variable. The default is ``None``.

        Returns
        -------
        bool
            ``True`` when successful, ``False`` when failed.

        References
        ----------
        >>> oDesign.ChangeProperty
        """
        arg = ["NAME:AllTabs"]
        self._optimetrics_variable_args(arg, "Optimization", name, minimum, maximum)
        if name.startswith("$"):
            self.oproject.ChangeProperty(arg)
        else:
            self.odesign.ChangeProperty(arg)
        return True

    @pyaedt_function_handler(variable_name="name", min_val="minimum", max_val="maximum")
    def activate_variable_sensitivity(self, name, minimum=None, maximum=None):
        """Activate sensitivity analysis for a variable and optionally set up ranges.

        Parameters
        ----------
        name : str
            Name of the variable.
        minimum : optional
            Minimum value for the variable. The default is ``None``.
        maximum : optional
            Maximum value for the variable. The default is ``None``.

        Returns
        -------
        bool
            ``True`` when successful, ``False`` when failed.

        References
        ----------
        >>> oDesign.ChangeProperty
        """
        arg = ["NAME:AllTabs"]
        self._optimetrics_variable_args(arg, "Sensitivity", name, minimum, maximum)
        if "$" in name:
            self.oproject.ChangeProperty(arg)
        else:
            self.odesign.ChangeProperty(arg)
        return True

    @pyaedt_function_handler(variable_name="name", min_val="minimum", max_val="maximum")
    def activate_variable_tuning(self, name, minimum=None, maximum=None):
        """Activate tuning analysis for a variable and optionally set up ranges.

        Parameters
        ----------
        name : str
            Name of the variable.
        minimum : optional
            Minimum value for the variable. The default is ``None``.
        maximum : optional
            Maximum value for the variable. The default is ``None``.

        Returns
        -------
        bool
            ``True`` when successful, ``False`` when failed.

        References
        ----------
        >>> oDesign.ChangeProperty
        """
        arg = ["NAME:AllTabs"]
        self._optimetrics_variable_args(arg, "Tuning", name, minimum, maximum)
        if "$" in name:
            self.oproject.ChangeProperty(arg)
        else:
            self.odesign.ChangeProperty(arg)
        return True

    @pyaedt_function_handler(variable_name="name")
    def deactivate_variable_statistical(self, name):
        """Deactivate the statistical analysis for a variable.

        Parameters
        ----------
        name : str
            Name of the variable.

        Returns
        -------
        bool
            ``True`` when successful, ``False`` when failed.

        References
        ----------
        >>> oDesign.ChangeProperty
        """
        arg = ["NAME:AllTabs"]
        self._optimetrics_variable_args(arg, "Statistical", name, enable=False)
        if "$" in name:
            self.oproject.ChangeProperty(arg)
        else:
            self.odesign.ChangeProperty(arg)
        return True

    @pyaedt_function_handler(variable_name="name")
    def deactivate_variable_optimization(self, name):
        """Deactivate the optimization analysis for a variable.

        Parameters
        ----------
        name : str
            Name of the variable.

        Returns
        -------
        bool
            ``True`` when successful, ``False`` when failed.

        References
        ----------
        >>> oDesign.ChangeProperty
        """
        arg = ["NAME:AllTabs"]
        self._optimetrics_variable_args(arg, "Optimization", name, enable=False)
        if "$" in name:
            self.oproject.ChangeProperty(arg)
        else:
            self.odesign.ChangeProperty(arg)
        return True

    @pyaedt_function_handler(variable_name="name")
    def deactivate_variable_sensitivity(self, name):
        """Deactivate the sensitivity analysis for a variable.

        Parameters
        ----------
        name : str
            Name of the variable.

        Returns
        -------
        bool
            ``True`` when successful, ``False`` when failed.

        References
        ----------
        >>> oDesign.ChangeProperty
        """
        arg = ["NAME:AllTabs"]
        self._optimetrics_variable_args(arg, "Sensitivity", name, enable=False)
        if "$" in name:
            self.oproject.ChangeProperty(arg)
        else:
            self.odesign.ChangeProperty(arg)
        return True

    @pyaedt_function_handler(variable_name="name")
    def deactivate_variable_tuning(self, name):
        """Deactivate the tuning analysis for a variable.

        Parameters
        ----------
        name : str
            Name of the variable.

        Returns
        -------
        bool
            ``True`` when successful, ``False`` when failed.

        References
        ----------
        >>> oDesign.ChangeProperty
        """
        arg = ["NAME:AllTabs"]
        self._optimetrics_variable_args(arg, "Tuning", name, enable=False)
        if "$" in name:
            self.oproject.ChangeProperty(arg)
        else:
            self.odesign.ChangeProperty(arg)
        return True

    @pyaedt_function_handler(variable_name="name")
    def hidden_variable(self, name, value=True):
        """Set the variable to a hidden or unhidden variable.

        Parameters
        ----------
        name : str or list
            One or more variable names.
        value : bool, optional
            Whether to hide the variable. The default is ``True``, in which case the variable
            is hidden. When ``False,`` the variable is unhidden.

        Returns
        -------
        bool
            ``True`` when successful, ``False`` when failed.

        References
        ----------
        >>> oDesign.ChangeProperty

        Examples
        --------
        >>> from ansys.aedt.core import Hfss
        >>> hfss = Hfss()
        >>> hfss["my_hidden_leaf"] = "15mm"
        >>> hfss.hidden_variable("my_hidden_leaf", True)
        """
        if not isinstance(name, list):
            self.variable_manager[name].hidden = value
        else:
            design_variables = ["NAME:ChangedProps"]
            project_variables = ["NAME:ChangedProps"]
            for name in name:
                if name in self.variable_manager.design_variable_names:
                    design_variables.append(["NAME:" + name, "Hidden:=", value])
                elif name in self.variable_manager.project_variable_names:
                    project_variables.append(["NAME:" + name, "Hidden:=", value])

            if len(design_variables) > 1:
                command = [
                    "NAME:AllTabs",
                    ["NAME:LocalVariableTab", ["NAME:PropServers", "LocalVariables"], design_variables],
                ]
                self.odesign.ChangeProperty(command)
            if len(project_variables) > 1:
                command = [
                    "NAME:AllTabs",
                    ["NAME:ProjectVariableTab", ["NAME:PropServers", "ProjectVariables"], project_variables],
                ]
                self.oproject.ChangeProperty(command)
        return True

    @pyaedt_function_handler(variable_name="name")
    def read_only_variable(self, name, value=True):
        """Set the variable to a read-only or not read-only variable.

        Parameters
        ----------
        name : str
            Name of the variable.
        value : bool, optional
            Whether the variable is read-only. The default is ``True``, in which case
            the variable is read-only. When ``False``, the variable is not read-only.

        Returns
        -------
        bool
            ``True`` when successful, ``False`` when failed.

        References
        ----------
        >>> oDesign.ChangeProperty

        Examples
        --------
        >>> from ansys.aedt.core import Hfss
        >>> hfss = Hfss()
        >>> hfss["my_read_only_variable"] = "15mm"
        >>> hfss.make_read_only_variable("my_read_only_variable")
        """
        self.variable_manager[name].read_only = value
        return True

    @pyaedt_function_handler()
    def _get_boundaries_data(self):
        """Retrieve boundary data.

        Returns
        -------
        list[:class:`ansys.aedt.core.modules.boundary.common.BoundaryObject`]
        """
        boundaries = []
        if self.design_properties and "BoundarySetup" in self.design_properties:
            for ds in self.design_properties["BoundarySetup"]["Boundaries"]:
                try:
                    if isinstance(self.design_properties["BoundarySetup"]["Boundaries"][ds], dict):
                        if (
                            self.design_properties["BoundarySetup"]["Boundaries"][ds]["BoundType"] == "Network"
                            and self.design_type == "Icepak"
                        ):
                            boundaries.append(
                                NetworkObject(self, ds, self.design_properties["BoundarySetup"]["Boundaries"][ds])
                            )
                        else:
                            boundaries.append(
                                BoundaryObject(
                                    self,
                                    ds,
                                    self.design_properties["BoundarySetup"]["Boundaries"][ds],
                                    self.design_properties["BoundarySetup"]["Boundaries"][ds]["BoundType"],
                                )
                            )
                except Exception:
                    self.logger.debug("Failed to retrieve boundary data from 'BoundarySetup'.")
        if self.design_properties and "MaxwellParameterSetup" in self.design_properties:
            for ds in self.design_properties["MaxwellParameterSetup"]["MaxwellParameters"]:
                try:
                    param = "MaxwellParameters"
                    setup = "MaxwellParameterSetup"
                    if isinstance(self.design_properties[setup][param][ds], dict):
                        boundaries.append(
                            MaxwellParameters(
                                self,
                                ds,
                                self.design_properties["MaxwellParameterSetup"]["MaxwellParameters"][ds],
                                self.design_properties["MaxwellParameterSetup"]["MaxwellParameters"][ds][
                                    "MaxwellParameterType"
                                ],
                            )
                        )
                except Exception:
                    self.logger.debug("Failed to retrieve boundary data from 'MaxwellParameterSetup'.")
        if self.design_properties and "ModelSetup" in self.design_properties:
            if "MotionSetupList" in self.design_properties["ModelSetup"]:
                for ds in self.design_properties["ModelSetup"]["MotionSetupList"]:
                    try:
                        motion_list = "MotionSetupList"
                        setup = "ModelSetup"
                        # check moving part
                        if isinstance(self.design_properties[setup][motion_list][ds], dict):
                            boundaries.append(
                                BoundaryObject(
                                    self,
                                    ds,
                                    self.design_properties["ModelSetup"]["MotionSetupList"][ds],
                                    self.design_properties["ModelSetup"]["MotionSetupList"][ds]["MotionType"],
                                )
                            )
                    except Exception:
                        self.logger.debug("Failed to retrieve boundary data from 'ModelSetup'.")
        if self.design_type in ["HFSS 3D Layout Design"]:
            for port in self.oboundary.GetAllPortsList():
                bound = self._update_port_info(port)
                if bound:
                    boundaries.append(bound)
        return boundaries

    @pyaedt_function_handler()
    def _get_boundaries_object(self):
        """Retrieve boundary objects.

        Returns
        -------
        list
            Boundary objects.
        """
        boundaries = []
        boundaries_names = list(self.get_oo_name(self.odesign, "Boundaries"))
        if boundaries_names:
            boundaries = self.get_oo_object(self.odesign, "Boundaries")

        return boundaries

    @pyaedt_function_handler()
    def _get_ds_data(self, name, data):
        """

        Parameters
        ----------
        name :

        data :


        Returns
        -------

        """
        units = data["DimUnits"]
        numcol = len(units)
        x = []
        y = []
        z = None
        v = None
        if numcol > 2:
            z = []
            v = []
        if "Coordinate" in data:
            for el in data["Coordinate"]:
                x.append(el["CoordPoint"][0])
                y.append(el["CoordPoint"][1])
                if numcol > 2:
                    z.append(el["CoordPoint"][2])
                    v.append(el["CoordPoint"][3])
        else:
            new_list = [data["Points"][i : i + numcol] for i in range(0, len(data["Points"]), numcol)]
            for el in new_list:
                x.append(el[0])
                y.append(el[1])
                if numcol > 2:
                    z.append(el[2])
                    v.append(el[3])
        if numcol == 2:
            return DataSet(self, name, x, y, z, v, units[0], units[1])
        else:
            return DataSet(self, name, x, y, z, v, units[0], units[1], units[2], units[3])

    @pyaedt_function_handler()
    def _get_project_datasets(self):
        """ """
        datasets = {}
        try:
            for ds in self.project_properties["AnsoftProject"]["ProjectDatasets"]["DatasetDefinitions"]:
                data = self.project_properties["AnsoftProject"]["ProjectDatasets"]["DatasetDefinitions"][ds][
                    "Coordinates"
                ]
                datasets[ds] = self._get_ds_data(ds, data)
        except Exception:
            self.logger.debug("Failed to retrieve project data sets.")
        return datasets

    @pyaedt_function_handler()
    def _get_design_datasets(self):
        """ """
        datasets = {}
        try:
            for ds in self.design_properties["ModelSetup"]["DesignDatasets"]["DatasetDefinitions"]:
                data = self.design_properties["ModelSetup"]["DesignDatasets"]["DatasetDefinitions"][ds]["Coordinates"]
                datasets[ds] = self._get_ds_data(ds, data)
        except Exception:
            self.logger.debug("Failed to retrieve design data sets.")
        return datasets

    @pyaedt_function_handler()
    def close_desktop(self):
        """Close AEDT and release it.

        Returns
        -------
        bool
            ``True`` when successful, ``False`` when failed.

        """
        self.release_desktop()
        return True

    @pyaedt_function_handler()
    def autosave_disable(self):
        """Disable autosave in AEDT.

        Returns
        -------
        bool
            ``True`` when successful, ``False`` when failed.

        References
        ----------
        >>> oDesktop.EnableAutoSave
        """
        self.odesktop.EnableAutoSave(False)
        return True

    @pyaedt_function_handler()
    def autosave_enable(self):
        """Enable autosave in AEDT.

        Returns
        -------
        bool
            ``True`` when successful, ``False`` when failed.

        References
        ----------
        >>> oDesktop.EnableAutoSave
        """
        self.odesktop.EnableAutoSave(True)
        return True

    @pyaedt_function_handler()
    def release_desktop(self, close_projects=True, close_desktop=True):
        """Release AEDT.

        Parameters
        ----------
        close_projects : bool, optional
            Whether to close all projects. The default is ``True``.
        close_desktop : bool, optional
            Whether to close AEDT after releasing it. The default is ``True``.

        Returns
        -------
        bool
            ``True`` when successful, ``False`` when failed.

        """
        self.desktop_class.release_desktop(close_projects, close_desktop)
        props = [a for a in dir(self) if not a.startswith("__")]
        for a in props:
            self.__dict__.pop(a, None)

        self._desktop_class = None
        gc.collect()
        return True

    @pyaedt_function_handler(subdir_name="name")
    def generate_temp_project_directory(self, name):
        """Generate a unique directory string to save a project to.

        This method creates a directory for storage of a project in the ``temp`` directory
        of the AEDT installation because this location is guaranteed to exist. If the ``name``
        parameter is defined, a subdirectory is added within the ``temp`` directory and a
        hash suffix is added to ensure that this directory is empty and has a unique name.

        Parameters
        ----------
        name : str
            Base name of the subdirectory to create in the ``temp`` directory.

        Returns
        -------
        str
            Base name of the created subdirectory.

        Examples
        --------
        >>> m3d = Maxwell3d()
        >>> proj_directory = m3d.generate_temp_project_directory("Example")

        """
        base_path = self.temp_directory

        if not isinstance(name, str):
            self.logger.error("Input argument 'subdir' must be a string")
            return False
        dir_name = generate_unique_name(name)
        project_dir = Path(base_path) / dir_name
        try:
            if not Path(project_dir).exists():
                Path(project_dir).mkdir()
            return project_dir
        except OSError:
            return False

    @pyaedt_function_handler(
        project_file="file_name",
        design_name="design",
        close_active_proj="close_active",
        save_active_project="set_active",
    )
    def load_project(self, file_name, design=None, close_active=False, set_active=False):
        """Open an AEDT project based on a project and optional design.

        Parameters
        ----------
        file_name : str
            Full path of the project to load.
        design : str, optional
            Design name. The default is ``None``.
        close_active : bool, optional
            Whether to close the active project. The default is ``False``.
        set_active : bool, optional
            Whether to save the active project. The default is ``False``.

        Returns
        -------
        bool
            ``True`` when successful, ``False`` when failed.

        References
        ----------
        >>> oDesktop.OpenProject
        """
        proj = self.odesktop.OpenProject(str(file_name))
        if close_active and self.oproject:
            self._close_edb()
            self.close_project(self.project_name, save=set_active)
        if proj:
            self._init_design(project_name=proj.GetName(), design_name=design)
            return True
        else:
            return False

    @pyaedt_function_handler()
    def _close_edb(self):
        if self.design_type == "HFSS 3D Layout Design":  # pragma: no cover
            if self.modeler and self.modeler._edb:
                self.modeler._edb.close_edb()

    @pyaedt_function_handler(dsname="name", xlist="x", ylist="y", xunit="x_unit", yunit="y_unit")
    def create_dataset1d_design(self, name, x, y, x_unit="", y_unit="", sort=True):
        """Create a design dataset.

        Parameters
        ----------
        name : str
            Name of the dataset (without a prefix for a project dataset).
        x : list
            List of X-axis values for the dataset.
        y : list
            List of Y-axis values for the dataset.
        x_unit : str, optional
            Units for the X axis. The default is ``""``.
        y_unit : str, optional
            Units for the Y axis. The default is ``""``.
        sort : bool, optional
            Sort dataset. The default is ``True``.

        Returns
        -------
        :class:`ansys.aedt.core.application.variables.DataSet`

        References
        ----------
        >>> oProject.AddDataset
        >>> oDesign.AddDataset
        """
        return self.create_dataset(name, x, y, is_project_dataset=False, x_unit=x_unit, y_unit=y_unit, sort=sort)

    @pyaedt_function_handler(dsname="name", xlist="x", ylist="y", xunit="x_unit", yunit="y_unit")
    def create_dataset1d_project(self, name, x, y, x_unit="", y_unit="", sort=True):
        """Create a project dataset.

        Parameters
        ----------
        name : str
            Name of dataset (without a prefix for a project dataset).
        x : list
            List of X-axis values for the dataset.
        y : list
            List of Y-axis values for the dataset.
        x_unit : str, optional
            Units for the X axis. The default is ``""``.
        y_unit : str, optional
            Units for the Y axis. The default is ``""``.
        sort : bool, optional
            Sort dataset. The default is ``True``.

        Returns
        -------
        :class:`ansys.aedt.core.application.variables.DataSet`
            Dataset object when the dataset is created, ``False`` otherwise.

        References
        ----------
        >>> oProject.AddDataset
        >>> oDesign.AddDataset
        """
        return self.create_dataset(name, x, y, is_project_dataset=True, x_unit=x_unit, y_unit=y_unit, sort=sort)

    @pyaedt_function_handler(
        dsname="name",
        xlist="x",
        ylist="y",
        zlist="z",
        vlist="v",
        xunit="x_unit",
        yunit="y_unit",
        zunit="z_unit",
        vunit="v_unit",
    )
    def create_dataset3d(
        self, name, x, y, z=None, v=None, x_unit="", y_unit="", z_unit="", v_unit="", is_project_dataset=True, sort=True
    ):
        """Create a 3D dataset.

        Parameters
        ----------
        name : str
            Name of the dataset (without a prefix for a project dataset).
        x : list
            List of X-axis values for the dataset.
        y : list
            List of Y-axis values for the dataset.
        z : list, optional
            List of Z-axis values for a 3D dataset only. The default is ``None``.
        v : list, optional
            List of V-axis values for a 3D dataset only. The default is ``None``.
        x_unit : str, optional
            Units for the X axis. The default is ``""``.
        y_unit : str, optional
            Units for the Y axis. The default is ``""``.
        z_unit : str, optional
            Units for the Z axis for a 3D dataset only. The default is ``""``.
        v_unit : str, optional
            Units for the V axis for a 3D dataset only. The default is ``""``.
        is_project_dataset : bool, optional
            Whether it is a project data set. The default is ``True``.
        sort : bool, optional
            Sort dataset. The default is ``True``.

        Returns
        -------
        :class:`ansys.aedt.core.application.variables.DataSet`
            Dataset object when the dataset is created, ``False`` otherwise.

        References
        ----------
        >>> oDesign.AddDataset
        """
        if name[0] == "$":
            name = name[1:]
            is_project_dataset = True
        if self.design_type != "Maxwell 3D" and self.design_type != "Icepak":
            is_project_dataset = True

        return self.create_dataset(
            name=name,
            x=x,
            y=y,
            z=z,
            v=v,
            is_project_dataset=is_project_dataset,
            x_unit=x_unit,
            y_unit=y_unit,
            z_unit=z_unit,
            v_unit=v_unit,
            sort=sort,
        )

    @pyaedt_function_handler(filename="input_file", dsname="name")
    def import_dataset1d(self, input_file, name=None, is_project_dataset=True, sort=True):
        """Import a 1D dataset.

        Parameters
        ----------
        input_file : str
            Full path and name for the TAB file.
        name : str, optional
            Name of the dataset. The default is the file name.
        is_project_dataset : bool, optional
            Whether it is a project data set. The default is ``True``.
        sort : bool, optional
            Sort dataset. The default is ``True``.

        Returns
        -------
        :class:`ansys.aedt.core.application.variables.DataSet`

        References
        ----------
        >>> oProject.AddDataset
        >>> oDesign.AddDataset
        """
        with open_file(input_file, "r") as f:
            lines = f.read().splitlines()
        header = lines[0]
        points = lines[1:]

        header_list = header.split("\t")
        units = ["", ""]
        cont = 0
        for h in header_list:
            result = re.search(r"\[([A-Za-z0-9_]+)\]", h)
            if result:
                units[cont] = result.group(1)
            cont += 1

        xlist = []
        ylist = []
        for item in points:
            xlist.append(float(item.split()[0]))
            ylist.append(float(item.split()[1]))

        if not name:
            name = Path(input_file).stem

        if name[0] == "$":
            name = name[1:]
            is_project_dataset = True

        return self.create_dataset(
            name, xlist, ylist, is_project_dataset=is_project_dataset, x_unit=units[0], y_unit=units[1], sort=sort
        )

    @pyaedt_function_handler(filename="input_file", dsname="name")
    def import_dataset3d(self, input_file, name=None, encoding="utf-8-sig", is_project_dataset=True, sort=True):
        """Import a 3D dataset.

        Parameters
        ----------
        input_file : str
            Full path and name for the tab/csv/xlsx file.
        name : str, optional
            Name of the dataset. The default is the file name.
        encoding : str, optional
            File encoding to be provided for csv.
        is_project_dataset : bool, optional
            Whether it is a project data set. The default is ``True``.
        sort : bool, optional
            Sort dataset. The default is ``True``.

        Returns
        -------
        :class:`ansys.aedt.core.application.variables.DataSet`

        References
        ----------
        >>> oProject.AddDataset
        """
        index_of_dot = input_file.rfind(".")
        file_extension = input_file[index_of_dot + 1 :]
        xlist = []
        ylist = []
        zlist = []
        vlist = []

        if file_extension == "xlsx":
            self.logger.warning("You need pandas and openpyxl library installed for reading excel files")
            lines = read_xlsx(input_file)
            if list(lines):
                header = str([lines.columns[i] for i in range(len(lines.columns))])
                xlist = list((lines.iloc[:, 0]).array)
                ylist = list((lines.iloc[:, 1]).array)
                zlist = list((lines.iloc[:, 2]).array)
                vlist = list((lines.iloc[:, 3]).array)
            else:
                self.logger.error("Pandas is not installed. Either install pandas or save the file as .csv or .tab.")
                return False

        elif file_extension == "csv":
            lines = read_csv(input_file, encoding)
            header = " ".join(lines[0])
            for row in lines[1:]:
                xlist.append(float(row[0]))
                ylist.append(float(row[1]))
                zlist.append(float(row[2]))
                vlist.append(float(row[3]))

        elif file_extension == "tab":
            lines = read_tab(input_file)
            header = lines[0]
            for item in lines[1:]:
                xlist.append(float(item.split()[0]))
                ylist.append(float(item.split()[1]))
                zlist.append(float(item.split()[2]))
                vlist.append(float(item.split()[3]))

        header_list = header.split()
        units = ["", "", "", ""]
        cont = 0
        for h in header_list:
            result = re.search(r"\[([A-Za-z0-9_]+)\]", h)
            if result:
                units[cont] = result.group(1)
            cont += 1

        if not name:
            name = Path(input_file).stem

        if name[0] == "$":
            name = name[1:]
            is_project_dataset = True
        if self.design_type != "Maxwell 3D" and self.design_type != "Icepak":
            is_project_dataset = True

        return self.create_dataset(
            name,
            xlist,
            ylist,
            zlist,
            vlist,
            is_project_dataset=is_project_dataset,
            x_unit=units[0],
            y_unit=units[1],
            z_unit=units[2],
            v_unit=units[3],
            sort=sort,
        )

    @pyaedt_function_handler(
        dsname="name",
        xlist="x",
        ylist="y",
        zlist="z",
        vlist="v",
        xunit="x_unit",
        yunit="y_unit",
        zunit="z_unit",
        vunit="v_unit",
    )
    def create_dataset(
        self, name, x, y, z=None, v=None, is_project_dataset=True, x_unit="", y_unit="", z_unit="", v_unit="", sort=True
    ):
        """Create a dataset.

        Parameters
        ----------
        name : str
            Name of the dataset (without a prefix for a project dataset).
        x : list
            List of X-axis values for the dataset.
        y : list
            List of Y-axis values for the dataset.
        z : list, optional
            List of Z-axis values for a 3D dataset only. The default is ``None``.
        v : list, optional
            List of V-axis values for a 3D dataset only. The default is ``None``.
        is_project_dataset : bool, optional
            Whether it is a project data set. The default is ``True``.
        x_unit : str, optional
            Units for the X axis. The default is ``""``.
        y_unit : str, optional
            Units for the Y axis. The default is ``""``.
        z_unit : str, optional
            Units for the Z axis for a 3D dataset only. The default is ``""``.
        v_unit : str, optional
            Units for the V axis for a 3D dataset only. The default is ``""``.
        sort : bool, optional
            Sort dataset. The default is ``True``.

        Returns
        -------
        :class:`ansys.aedt.core.application.variables.DataSet`
            Dataset object when the dataset is created, ``False`` otherwise.

        References
        ----------
        >>> oProject.AddDataset
        >>> oDesign.AddDataset
        """
        if not self.dataset_exists(name, is_project_dataset):
            if is_project_dataset:
                name = "$" + name
            ds = DataSet(self, name, x, y, z, v, x_unit, y_unit, z_unit, v_unit, sort)
        else:
            self.logger.warning("Dataset %s already exists", name)
            return False
        ds.create()
        if is_project_dataset:
            self.project_datasets[name] = ds
        else:
            self.design_datasets[name] = ds
        self.logger.info("Dataset %s created successfully.", name)
        return ds

    @pyaedt_function_handler()
    def dataset_exists(self, name, is_project_dataset=True):
        """Check if a dataset exists.

        Parameters
        ----------
        name : str
            Name of the dataset (without a prefix for a project dataset).
        is_project_dataset : bool, optional
            Whether it is a project data set. The default is ``True``.

        Returns
        -------
        bool
            ``True`` when successful, ``False`` when failed.

        """
        if is_project_dataset and "$" + name in self.project_datasets:
            self.logger.info("Dataset %s$ exists.", name)
            return True
        elif not is_project_dataset and name in self.design_datasets:
            self.logger.info("Dataset %s exists.", name)
            return True
        self.logger.info("Dataset %s doesn't exist.", name)
        return False

    @pyaedt_function_handler()
    def change_design_settings(self, settings):
        """Set Design Settings.

        Parameters
        ----------
        settings : dict
            Dictionary of settings with value to apply.

        Returns
        -------
        bool
        """
        arg = ["NAME:Design Settings Data"]
        for key, value in settings.items():
            if "SkewSliceTable" not in key:
                arg.append(key + ":=")
                arg.append(value)
            else:
                arg_skew = [key]
                if isinstance(value, list):
                    for v in value:
                        arg_skew.append(v)
                arg.append(arg_skew)
        self.odesign.SetDesignSettings(arg)
        return True

    @pyaedt_function_handler()
    def change_automatically_use_causal_materials(self, lossy_dielectric=True):
        """Enable or disable the automatic use of causal materials for lossy dielectrics.

        Parameters
        ----------
        lossy_dielectric : bool, optional
            Whether to enable causal materials.
            The default is ``True``.

        Returns
        -------
        bool
            ``True`` when successful, ``False`` when failed.

        References
        ----------
        >>> oDesign.SetDesignSettings
        """
        if lossy_dielectric:
            self.logger.info("Enabling Automatic use of causal materials")
        else:
            self.logger.info("Disabling Automatic use of causal materials")
        return self.change_design_settings({"Calculate Lossy Dielectrics": lossy_dielectric})

    @pyaedt_function_handler()
    def change_material_override(self, material_override=True):
        """Enable or disable the material override in the project.

        Parameters
        ----------
        material_override : bool, optional
            Whether to enable the material override.
            The default is ``True``.

        Returns
        -------
        bool
            ``True`` when successful, ``False`` when failed.

        References
        ----------
        >>> oDesign.SetDesignSettings
        """
        if material_override:
            self.logger.info("Enabling Material Override")
        else:
            self.logger.info("Disabling Material Override")
        return self.change_design_settings({"Allow Material Override": material_override})

    @pyaedt_function_handler()
    def change_validation_settings(
        self, entity_check_level="Strict", ignore_unclassified=False, skip_intersections=False
    ):
        """Update the validation design settings.

        Parameters
        ----------
        entity_check_level : str, optional
            Entity check level. The default is ``"Strict"``.
            Options are ``"Strict"``, ``"Basic"``, ``"Warning Only"``, ``"None"``.
        ignore_unclassified : bool, optional
            Whether to ignore unclassified elements. The default is ``False``.
        skip_intersections : bool, optional
            Whether to skip intersections. The default is ``False``.

        Returns
        -------
        bool
            ``True`` when successful, ``False`` when failed.

        References
        ----------
        >>> oDesign.SetDesignSettings
        """
        self.logger.info("Changing the validation design settings")
        self.odesign.SetDesignSettings(
            ["NAME:Design Settings Data"],
            [
                "NAME:Model Validation Settings",
                "EntityCheckLevel:=",
                entity_check_level,
                "IgnoreUnclassifiedObjects:=",
                ignore_unclassified,
                "SkipIntersectionChecks:=",
                skip_intersections,
            ],
        )
        return True

    @pyaedt_function_handler()
    def clean_proj_folder(self, directory: Optional[Union[str, Path]] = None, name=None):
        """Delete a project folder.

        Parameters
        ----------
        directory : str or :class:`pathlib.Path`, optional
            Name of the directory. The default is ``None``, in which case the active project is
            deleted from the ``aedtresults`` directory.
        name : str, optional
            Name of the project. The default is ``None``, in which case the data for the
            active project is deleted.

        Returns
        -------
        bool
            ``True`` when successful, ``False`` when failed.

        """
        if name is None:
            name = self.project_name
        if directory is None:
            directory = self.results_directory
        self.logger.info("Cleanup folder %s from project %s", directory, name)

        input_dir_path = Path(directory)
        if input_dir_path.exists():
            shutil.rmtree(input_dir_path, True)
            if not input_dir_path.exists():
                input_dir_path.mkdir()
        self.logger.info("Project Directory cleaned")
        return True

    @pyaedt_function_handler(path="destination", dest="name")
    def copy_project(self, destination, name):
        """Copy the project to another destination.

        .. note::
           This method saves the project before copying it.

        Parameters
        ----------
        destination : str
            Path to save a copy of the project to.
        name :
            Name to give the project in the new destination.

        Returns
        -------
        bool
            ``True`` when successful, ``False`` when failed.

        References
        ----------
        >>> oProject.SaveAs
        """
        self.logger.info("Copy AEDT Project ")
        self.oproject.Save()
        self.oproject.SaveAs(str(Path(destination) / (name + ".aedt")), True)
        return True

    @pyaedt_function_handler(proj_name="name")
    def create_new_project(self, name):
        """Create a project within AEDT.

        Parameters
        ----------
        name :
            Name of the project.

        Returns
        -------
        bool
            ``True`` when successful, ``False`` when failed.

        References
        ----------
        >>> oDesktop.NewProject
        """
        self.logger.info("Creating new Project ")
        prj = self.odesktop.NewProject(name)
        prj_name = prj.GetName()
        self.oproject = prj_name
        self.odesign = None
        return True

    @pyaedt_function_handler(save_project="save")
    def close_project(self, name=None, save=True):
        """Close an AEDT project.

        Parameters
        ----------
        name : str, optional
            Name of the project. The default is ``None``, in which case the
            active project is closed.
        save : bool, optional
            Whether to save the project before closing it. The default is
            ``True``.

        Returns
        -------
        bool
            ``True`` when successful, ``False`` when failed.

        References
        ----------
        >>> oDesktop.CloseProject
        """
        legacy_name = self.project_name
        if name and name not in self.project_list:
            self.logger.warning("Project named '%s' was not found.", name)
            return False
        if not name:
            name = self.project_name
            if self.design_type == "HFSS 3D Layout Design":
                self._close_edb()
        self.logger.info(f"Closing the AEDT Project {name}")
        oproj = self.desktop_class.active_project(name)
        proj_path = oproj.GetPath()
        proj_file = Path(proj_path) / (name + ".aedt")
        if save:
            oproj.Save()
        if name == legacy_name:
            self._global_logger.remove_file_logger(name)
            self._logger = self._global_logger
        self.odesktop.CloseProject(name)
        if name == legacy_name:
            self._init_variables()
            self._oproject = None
            self._odesign = None
            self.logger.odesign = None
            self.logger.oproject = None
            self.design_solutions._odesign = None
            AedtObjects.__init__(self, self._desktop_class, is_inherithed=True)
        else:
            self.desktop_class.active_project(legacy_name)

        i = 0
        timeout = 10
        while True:
            if not (Path(proj_path) / (name + ".aedt.lock")).exists():
                self.logger.info(f"Project {name} closed correctly")
                break
            elif i > timeout:
                self.logger.warning("Lock File still exists.")
                break
            else:
                i += 0.2
                time.sleep(0.2)

        if str(Path(proj_file)) in inner_project_settings.properties:
            del inner_project_settings.properties[str(Path(proj_file))]
        return True

    @pyaedt_function_handler()
    def delete_design(self, name=None, fallback_design=None):
        """Delete a design from the current project.

        .. warning::
           This method does not work from the toolkit.

        Parameters
        ----------
        name : str, optional
            Name of the design. The default is ``None``, in which case
            the active design is deleted.

        Returns
        -------
        bool
            ``True`` when successful, ``False`` when failed.

        References
        ----------
        >>> oProject.DeleteDesign
        """
        if not name:
            name = self.design_name
        self.oproject.DeleteDesign(name)
        if name != self.design_name:
            return True
        if fallback_design and (
            fallback_design in [x for i in list(self._oproject.GetDesigns()) for x in (i.GetName(), i.GetName()[2:])]
        ):
            try:
                self.set_active_design(fallback_design)
            except Exception:
                if is_windows:
                    self._init_variables()
                self._odesign = None
                self.logger.odesign = None
                self.design_solutions._odesign = None
                AedtObjects.__init__(self, self._desktop_class, project=self.oproject, is_inherithed=True)
                return False
        else:
            if is_windows:
                self._init_variables()
            self._odesign = None
            self.logger.odesign = None
            self.design_solutions._odesign = None
            AedtObjects.__init__(self, self._desktop_class, project=self.oproject, is_inherithed=True)
        return True

    @pyaedt_function_handler(separator_name="name")
    def delete_separator(self, name):
        """Delete a separator from either the active project or a design.

        Parameters
        ----------
        name : str
            Name of the separator.

        Returns
        -------
        bool
            ``True`` when successful, ``False`` when failed.

        References
        ----------
        >>> oProject.ChangeProperty
        >>> oDesign.ChangeProperty
        """
        return self._variable_manager.delete_separator(name)

    @pyaedt_function_handler(sVarName="name")
    def delete_variable(self, name):
        """Delete a variable.

        Parameters
        ----------
        name :
            Name of the variable.

        References
        ----------
        >>> oProject.ChangeProperty
        >>> oDesign.ChangeProperty
        """
        return self.variable_manager.delete_variable(name)

    @pyaedt_function_handler()
    def delete_unused_variables(self):
        """Delete design and project unused variables.

        Returns
        -------
        bool
            ``True`` when successful, ``False`` when failed.
        """
        return self.variable_manager.delete_unused_variables()

    @pyaedt_function_handler(design_name="name")
    def insert_design(self, name=None, solution_type=None):
        """Add a design of a specified type.

        The default design type is taken from the derived application class.

        Parameters
        ----------
        name : str, optional
            Name of the design. The default is ``None``, in which case the
            default design name is ``<Design-Type>Design<_index>``. If the
            given or default design name is in use, then an underscore and
            index is added to ensure that the design name is unique.
            The inserted object is assigned to the ``Design`` object.
        solution_type : str, optional
            Solution type to apply to the design. The default is
            ``None``, in which case the default type is applied.

        Returns
        -------
        str
            Name of the design.

        References
        ----------
        >>> oProject.InsertDesign
        """
        self._close_edb()
        return self._init_design(
            project_name=self.project_name if self.project_name else generate_unique_name("Project"),
            design_name=name,
            solution_type=solution_type if solution_type else self.solution_type,
        )

    def _insert_design(self, design_type, design_name=None):
        if design_type not in self.design_solutions.design_types:
            raise ValueError(f"Design type of insert '{design_type}' is invalid.")

        # self.save_project() ## Commented because it saves a Projectxxx.aedt when launched on an empty Desktop
        unique_design_name = self._generate_unique_design_name(design_name)

        if design_type == "RMxprtSolution":
            new_design = self._oproject.InsertDesign("RMxprt", unique_design_name, "Inner-Rotor Induction Machine", "")
        elif design_type == "ModelCreation":
            new_design = self._oproject.InsertDesign(
                "RMxprt", unique_design_name, "Model Creation Inner-Rotor Induction Machine", ""
            )
        elif design_type == "Icepak":
            new_design = self._oproject.InsertDesign("Icepak", unique_design_name, "SteadyState TemperatureAndFlow", "")
        elif design_type == "Circuit Design":
            new_design = self._oproject.InsertDesign(design_type, unique_design_name, "None", "")
        else:
            if design_type == "HFSS" and self._aedt_version < "2021.2":
                new_design = self._oproject.InsertDesign(design_type, unique_design_name, "DrivenModal", "")
            elif design_type == "HFSS" and self._aedt_version < "2024.1":
                new_design = self._oproject.InsertDesign(design_type, unique_design_name, "HFSS Modal Network", "")
            else:
                new_design = self._oproject.InsertDesign(
                    design_type, unique_design_name, self.default_solution_type, ""
                )
        if not is_windows and settings.aedt_version and self.design_type == "Circuit Design":
            time.sleep(1)
            self.desktop_class.close_windows()
        if new_design is None:  # pragma: no cover
            new_design = self.desktop_class.active_design(self.oproject, unique_design_name, self.design_type)
            if new_design is None:
                self.logger.error("Failed to create design.")
                return
        self.logger.info("Added design '%s' of type %s.", unique_design_name, design_type)
        name = new_design.GetName()
        self._odesign = new_design
        return name

    @pyaedt_function_handler()
    def _generate_unique_design_name(self, design_name):
        """Generate an unique design name.

        Parameters
        ----------
        design_name : str
            Name of the design.


        Returns
        -------
        str
            Name of the design.

        """
        design_index = 0
        suffix = ""
        if not design_name:
            char_set = string.ascii_uppercase + string.digits
            name = "".join(secrets.choice(char_set) for _ in range(3))
            design_name = self._design_type + "_" + name
        while design_name in self.design_list:
            if design_index:
                design_name = design_name[0 : -len(suffix)]
            design_index += 1
            suffix = "_" + str(design_index)
            design_name += suffix
        return design_name

    @pyaedt_function_handler()
    def _generate_unique_project_name(self):
        """Generate an unique project name.

        Returns
        -------
        str
            Unique project name in the form ``"Project_<unique_name>.aedt".

        """
        char_set = string.ascii_uppercase + string.digits
        name = "".join(secrets.choice(char_set) for _ in range(3))
        proj_name = "Project_" + name + ".aedt"
        return proj_name

    @pyaedt_function_handler(new_name="name", save_after_duplicate="save")
    def rename_design(self, name, save=True):
        """Rename the active design.

        .. depreccated:: 0.19.0
            Use :py:meth:`design_name` property setter instead.

        Parameters
        ----------
        name : str
            New name of the design.
        save : bool, optional
            Save project after the duplication is completed. If ``False``, pyaedt objects like boundaries will not be
            available.

        Returns
        -------
        bool
            ``True`` when successful, ``False`` when failed.

        References
        ----------
        >>> oDesign.RenameDesignInstance
        """
        warnings.warn(
<<<<<<< HEAD
            "`rename_design()` is deprecated. Assign the new design name to " +
            "`app.design_name` instead.",
=======
            "`rename_design()` is deprecated. Assign the new design name to " + "`app.design_name` instead.",
>>>>>>> 482534fb
            DeprecationWarning,
        )

        self._odesign.RenameDesignInstance(self.design_name, name)
        self._design_name = None
        if save:
            self.oproject.Save()
            self._project_dictionary = None
        return True

    @pyaedt_function_handler(project_fullname="project", design_name="design")
    def copy_design_from(self, project: Union[str, Path], design, save_project=True, set_active_design=True):
        """Copy a design from a project into the active project.

        Parameters
        ----------
        project : str, :class:`pathlib.Path`
            Full path and name for the project containing the design to copy.
            The active design is maintained.
        design : str
            Name of the design to copy into the active design. If a design with this
            name is already present in the destination project, AEDT automatically
            changes the name.
        save_project : bool, optional
            Save the project after the design has been copied. Default value is `True`.
        set_active_design : bool, optional
            Set the design active after it has been copied. Default value is `True`.

        Returns
        -------
        str
           Name of the copied design name when successful or ``None`` when failed.
           Failure is generally a result of the name specified for ``design_name``
           not existing in the project specified for ``project_fullname``.

        References
        ----------
        >>> oProject.CopyDesign
        >>> oProject.Paste
        """
        self.save_project()
        project = Path(project)
        # open the origin project
        if project.exists():
            proj_from = self.odesktop.OpenProject(str(project))
            proj_from_name = proj_from.GetName()
        else:
            return None
        # check if the requested design exists in the origin project
        if design not in [x for i in list(proj_from.GetDesigns()) for x in (i.GetName(), i.GetName()[2:])]:
            return None
        # copy the source design
        proj_from.CopyDesign(design)
        # paste in the destination project and get the name
        self._oproject.Paste()
        new_designname = self.desktop_class.active_design(self._oproject, design_type=self.design_type).GetName()
        if (
            self.desktop_class.active_design(self._oproject, design_type=self.design_type).GetDesignType()
            == "HFSS 3D Layout Design"
        ):
            new_designname = new_designname[2:]  # name is returned as '2;EMDesign3'
        # close the source project
        self.odesktop.CloseProject(proj_from_name)
        if save_project:
            self.save_project()
        if set_active_design:
            self._close_edb()
            self._init_design(project_name=self.project_name, design_name=new_designname)
            self.set_active_design(new_designname)
        # return the pasted design name
        return new_designname

    @pyaedt_function_handler(label="name")
    def duplicate_design(self, name, save_after_duplicate=True):
        """Copy a design to a new name.

        The new name consists of the original
        design name plus a suffix of ``MMode`` and a running index
        as necessary to allow for multiple calls.

        Parameters
        ----------
        name : str
            Name of the design to copy.
        save_after_duplicate : bool, optional
            Save project after the duplication is completed. If ``False``, pyaedt objects like boundaries will not be
            available.

        Returns
        -------
        bool
            ``True`` when successful, ``False`` when failed.

        References
        ----------
        >>> oProject.CopyDesign
        >>> oProject.Paste
        """
        active_design = self.design_name
        design_list = self.design_list
        self._oproject.CopyDesign(active_design)
        self._oproject.Paste()
        newname = name
        ind = 1
        while newname in self.design_list:
            newname = name + "_" + str(ind)
            ind += 1
        actual_name = [i for i in self.design_list if i not in design_list]
        self.odesign = actual_name[0]
        self.design_name = newname
        self._close_edb()
        AedtObjects.__init__(self, self._desktop_class, self.oproject, self.odesign, is_inherithed=True)
        if save_after_duplicate:
            self.oproject.Save()
            self._project_dictionary = None
        return True

    @pyaedt_function_handler(filename="output_file")
    def export_design_preview_to_jpg(self, output_file):
        """Export design preview image to a JPG file.

        Parameters
        ----------
        output_file : str
            Full path and name for the JPG file.

        Returns
        -------
        bool
            ``True`` when successful, ``False`` when failed.
        """
        design_info = self.project_properties["ProjectPreview"]["DesignInfo"]
        if not isinstance(design_info, dict):
            # there are multiple designs, find the right one
            # is self.design_name guaranteed to be there?
            design_info = [design for design in design_info if design["DesignName"] == self.design_name][0]
        image_data_str = design_info["Image64"]
        with open_file(output_file, "wb") as f:
            if sys.version_info.major == 2:
                bytestring = bytes(image_data_str).decode("base64")
            else:
                bytestring = base64.decodebytes(image_data_str.encode("ascii"))
            f.write(bytestring)
        return True

    @pyaedt_function_handler(
        filename="output_file", export_project="export_project_variables", export_design="export_design_properties"
    )
    def export_variables_to_csv(self, output_file, export_project_variables=True, export_design_properties=True):
        """Export design properties, project variables, or both to a CSV file.

        Parameters
        ----------
        output_file : str
            Full path and name for the CSV file.
        export_project_variables : bool, optional
            Whether to export project variables. The default is ``True``.
        export_design_properties : bool, optional
            Whether to export design properties. The default is ``True``.


        Returns
        -------
        bool
            ``True`` when successful, ``False`` when failed.

        References
        ----------
        >>> oProject.GetProperties
        >>> oDesign.GetProperties
        >>> oProject.GetVariableValue
        >>> oDesign.GetVariableValue
        """
        varnames = []
        desnames = []
        if export_project_variables:
            varnames = self.oproject.GetProperties("ProjectVariableTab", "ProjectVariables")
        if export_design_properties:
            desnames = self.odesign.GetProperties("LocalVariableTab", "LocalVariables")
            if self.design_type in ["HFSS 3D Layout Design", "Circuit Design"]:
                desnames.extend(self.odesign.GetProperties("DefinitionParameterTab", "LocalVariables"))
        list_full = [["Name", "Value"]]
        for el in varnames:
            value = self.oproject.GetVariableValue(el)
            list_full.append([el, value])
        for el in desnames:
            value = self.odesign.GetVariableValue(el)
            list_full.append([el, value])
        return write_csv(output_file, list_full)

    @pyaedt_function_handler()
    def read_design_data(self):
        """Read back the design data as a dictionary.

        Returns
        -------
        dict
            Dictionary of the design data.

        """
        design_file = Path(self.working_directory) / "design_data.json"
        with open_file(design_file, "r") as fps:
            design_data = json.load(fps)
        return design_data

    @pyaedt_function_handler(project_file="file_name", refresh_obj_ids_after_save="refresh_ids")
    def save_project(self, file_name: Optional[Union[Path, str]] = None, overwrite=True, refresh_ids=False):
        """Save the project and add a message.

        Parameters
        ----------
        file_name : str or :class:`pathlib.Path`, optional
            Full path and project name. The default is ````None``.
        overwrite : bool, optional
            Whether to overwrite the existing project. The default is ``True``.
        refresh_ids : bool, optional
            Whether to refresh object IDs after saving the project.
            The default is ``False``.

        Returns
        -------
        bool
            ``True`` when successful, ``False`` when failed.

        References
        ----------
        >>> oProject.Save
        >>> oProject.SaveAs
        """
        if file_name:
            file_parent_dir = Path(file_name).parent.resolve()
            if settings.remote_rpc_session and not settings.remote_rpc_session.filemanager.pathexists(
                str(file_parent_dir)
            ):
                settings.remote_rpc_session.filemanager.makedirs(str(file_parent_dir))
            elif not settings.remote_rpc_session and not file_parent_dir.is_dir():
                file_parent_dir.mkdir(parents=True, exist_ok=True)
            self.oproject.SaveAs(str(file_name), overwrite)
            self._add_handler()
        else:
            self.oproject.Save()
        if refresh_ids:
            self.modeler.refresh_all_ids()
            self.modeler._refresh_all_ids_wrapper()
            self.mesh._refresh_mesh_operations()
        self._project_name = None
        self._project_path = None
        msg_text = f"Project {self.project_name} Saved correctly"
        self.logger.info(msg_text)
        return True

    @pyaedt_function_handler(project_file="project_path", additional_file_lists="additional_files")
    def archive_project(
        self,
        project_path: Union[str, Path] = None,
        include_external_files=True,
        include_results_file=True,
        additional_files=None,
        notes="",
    ):
        """Archive the AEDT project and add a message.

        Parameters
        ----------
        project_path : str, :class:`pathlib.Path` optional
            Full path and project name. The default is ``None``.
        include_external_files : bool, optional
            Whether to include external files in the archive. The default is ``True``.
        include_results_file : bool, optional
            Whether to include simulation results files in the archive. The default is ``True``.
        additional_files : list, optional
            List of additional files to add to the archive.
            The default is ``None`` in which case an empty list is set.
        notes : str, optional
            Simulation notes to add to the archive. The default is ``""``.

        Returns
        -------
        bool
            ``True`` when successful, ``False`` when failed.

        References
        ----------
        >>> oProject.Save
        >>> oProject.SaveProjectArchive
        """
        additional_files = [] if additional_files is None else additional_files
        msg_text = f"Saving {self.project_name} Project"
        self.logger.info(msg_text)
        if not project_path:
            project_path = available_file_name(Path(self.project_path) / (self.project_name + ".aedtz"))
        self.oproject.Save()
        self.oproject.SaveProjectArchive(
            str(project_path), include_external_files, include_results_file, additional_files, notes
        )
        return True

    @pyaedt_function_handler(project_name="name")
    def delete_project(self, name):
        """Delete a project.

        Parameters
        ----------
        name : str
            Name of the project.

        Returns
        -------
        bool
            ``True`` when successful, ``False`` when failed.

        References
        ----------
        >>> oDesktop.DeleteProject
        """
        if self.project_name == name:
            raise ValueError("You cannot delete the active project.")
        self.odesktop.DeleteProject(name)
        return True

    @pyaedt_function_handler()
    def set_active_design(self, name):
        """Change the active design to another design.

        Parameters
        ----------
        name :
            Name of the design to make active.

        References
        ----------
        >>> oProject.SetActiveDesign
        """
        self._close_edb()
        self._init_design(project_name=self.project_name, design_name=name)
        return True

    @pyaedt_function_handler(logfile="log_file")
    def validate_simple(self, log_file=None):
        """Validate a design.

        Parameters
        ----------
        log_file : str or :class:`pathlib.Path`, optional
            Name of the log file to save validation information to.
            The default is ``None``.

        Returns
        -------
        int
            ``1`` when successful, ``0`` when failed.

        References
        ----------
        >>> oDesign.ValidateDesign
        """
        if log_file:
            return self._odesign.ValidateDesign(str(log_file))
        else:
            return self._odesign.ValidateDesign()

    @pyaedt_function_handler(variable_name="name")
    def get_evaluated_value(self, name, units=None):
        """Retrieve the evaluated value of a design property or project variable in SI units if no unit is provided.

        Parameters
        ----------
        name : str
            Name of the design property or project variable.
        units : str, optional
            Name of the unit to use for rescaling. The default is ``None``,
            in which case SI units are applied by default.

        Returns
        -------
        float
            Evaluated value of the design property or project variable in SI units.

        References
        ----------
        >>> oDesign.GetNominalVariation
        >>> oDesign.GetVariationVariableValue

        Examples
        --------
        >>> M3D = Maxwell3d()
        >>> M3D["p1"] = "10mm"
        >>> M3D["p2"] = "20mm"
        >>> M3D["p3"] = "P1 * p2"
        >>> eval_p3 = M3D.get_evaluated_value("p3")
        """
        val = None
        var_obj = None
        if "$" in name:
            app = self._oproject
            var_obj = self.get_oo_object(app, f"Variables/{name}")

        else:
            app = self._odesign
            if self.design_type in ["Circuit Design", "Twin Builder", "HFSS 3D Layout Design"]:
                if name in self.get_oo_name(app, f"Instance:{self._odesign.GetName()}"):
                    var_obj = self.get_oo_object(app, f"Instance:{self._odesign.GetName()}/{name}")
                elif name in self.get_oo_object(app, "DefinitionParameters").GetPropNames():
                    val = self.get_oo_object(app, "DefinitionParameters").GetPropEvaluatedValue(name)
            else:
                var_obj = self.get_oo_object(app, f"Variables/{name}")
        if var_obj:
            val = var_obj.GetPropValue("SIValue")
        elif not val:
            try:
                variation_string = self._odesign.GetNominalVariation()
                val = self._odesign.GetVariationVariableValue(variation_string, name)  # pragma: no cover
            except Exception:
                val_units = app.GetVariableValue(name)
                val, original_units = decompose_variable_value(val_units)
                try:
                    if original_units:
                        scale = AEDT_UNITS[unit_system(original_units)][original_units]
                        if isinstance(scale, tuple):  # pragma: no cover
                            val = scale[0](val, True)
                        else:
                            val = val * scale
                except (ValueError, KeyError, TypeError, AttributeError):  # pragma: no cover
                    return val_units
        try:
            if units:
                scale = AEDT_UNITS[unit_system(units)][units]
                if isinstance(scale, tuple):  # pragma: no cover
                    return scale[0](val, True)
                else:
                    return val / scale
            return float(val)
        except (ValueError, KeyError, TypeError, AttributeError):  # pragma: no cover
            return val

    @pyaedt_function_handler(expression_string="expression")
    def evaluate_expression(self, expression):
        """Evaluate a valid string expression and return the numerical value in SI units.

        Parameters
        ----------
        expression : str
            A valid string expression for a design property or project variable.
            For example, ``"34mm*sqrt(2)"`` or ``"$G1*p2/34"``.

        Returns
        -------
        float
            Evaluated value for the string expression.

        """
        # Set the value of an internal reserved design variable to the specified string
        if expression in self._variable_manager.variables:
            return self._variable_manager.variables[expression].value
        elif "pwl" in str(expression):
            for ds in self.project_datasets:
                if ds in expression:
                    return expression
            for ds in self.design_datasets:
                if ds in expression:
                    return expression
        try:
            return float(expression)
        except ValueError:
            pass
        try:
            variable_name = "pyaedt_evaluator"
            if "$" in expression:
                variable_name = "$pyaedt_evaluator"
            self._variable_manager.set_variable(
                variable_name, expression=expression, read_only=True, hidden=True, description="Internal_Evaluator"
            )
            eval_value = self._variable_manager.variables[variable_name].value
            # Extract the numeric value of the expression (in SI units!)
            self.odesign.Undo()
            return eval_value
        except Exception:
            self.logger.warning(f"Invalid string expression {expression}")
            return expression

    @pyaedt_function_handler(variation_string="variation")
    def design_variation(self, variation=None):
        """Generate a string to specify a desired variation.

        This method converts an input string defining a desired solution variation into a valid
        string taking into account all existing design properties and project variables, including
        dependent (non-sweep) properties.

        This is needed because the standard method COM function ``GetVariationVariableValue``
        does not work for obtaining values of dependent (non-sweep) variables.
        Using the object-oriented scripting model, which is a beta feature, could make this redundant in
        future releases.

        Parameters
        ----------
        variation : str, optional
            Variation string. For example, ``"p1=1mm"`` or ``"p2=3mm"``.

        Returns
        -------
        str
            String specifying the desired variation.

        References
        ----------
        >>> oDesign.GetNominalVariation
        """
        nominal = self._odesign.GetNominalVariation()
        if variation:
            # decompose the nominal variation into a dictionary of name[value]
            nominal_dict = variation_string_to_dict(nominal)

            # decompose the desired variation into a dictionary of name[value]
            var_dict = variation_string_to_dict(variation)

            # set the values of the desired variation in the active design
            for key, value in var_dict.items():
                self[key] = value

            # get the desired variation values
            nominal = self._odesign.GetNominalVariation()

            # Reset the nominal values in the active design
            for key in var_dict:
                self[key] = nominal_dict[key]

        return nominal

    @pyaedt_function_handler()
    def _assert_consistent_design_type(self, des_name):
        if des_name in self.design_list:
            self._odesign = self.desktop_class.active_design(self.oproject, des_name, self.design_type)
            dtype = self._odesign.GetDesignType()
            if dtype != "RMxprt":
                if dtype != self._design_type:
                    raise ValueError(f"Specified design is not of type {self._design_type}.")
            elif self._design_type not in {"RMxprtSolution", "ModelCreation"}:
                raise ValueError(f"Specified design is not of type {self._design_type}.")

            return True
        elif ":" in des_name:
            try:
                self._odesign = self.desktop_class.active_design(self.oproject, des_name, self.design_type)
                return True
            except Exception:
                return des_name
        else:
            return des_name

    @pyaedt_function_handler()
    def _check_solution_consistency(self):
        """Check solution consistency."""
        if self.design_type in ["Circuit Design", "Twin Builder", "HFSS 3D Layout Design", "EMIT", "Q3D Extractor"]:
            return True
        self.design_solutions._odesign = self._odesign
        if self.design_solutions and self.design_solutions.solution_type:
            return self.design_solutions.solution_type in self._odesign.GetSolutionType()
        else:
            return True

    @pyaedt_function_handler()
    def _check_design_consistency(self):
        """ """
        consistent = False
        destype = self._odesign.GetDesignType()
        if destype == self._design_type:
            consistent = self._check_solution_consistency()
        return consistent

    @pyaedt_function_handler(toolkit_object="toolkit")
    def add_from_toolkit(self, toolkit, draw=False, **kwargs):
        """Add a new toolkit to the current application.

        Parameters
        ----------
        toolkit :
            Application object from ``"ansys.aedt.toolkits"``.


        Returns
        -------
            Application-created object.
        """
        app = toolkit(self, **kwargs)
        if draw:
            app.init_model()
            app.model_hfss()
            app.setup_hfss()
        return app

    @pyaedt_function_handler(project_path="input_file")
    def check_if_project_is_loaded(self, input_file):
        """Check if a project path is already loaded in active Desktop.

        Parameters
        ----------
        input_file : str
            Project path to check in active desktop.

        Returns
        -------
        str
            Project name if loaded in Desktop.
        """
        for p in self.odesktop.GetProjects():
            if (Path(p.GetPath()) / (p.GetName() + ".aedt")).resolve() == Path(input_file).resolve():
                return p.GetName()
        return False

    @pyaedt_function_handler(temp_dir_path="path")
    def set_temporary_directory(self, path):
        """Set temporary directory path.

        Parameters
        ----------
        path : str
            Temporary directory path.

        Returns
        -------
        bool
            ``True`` when successful, ``False`` when failed.

        References
        ----------
        >>> oDesktop.SetTempDirectory()
        """
        self.odesktop.SetTempDirectory(path)
        return True

    @pyaedt_function_handler()
    def edit_notes(self, text):
        """Edit notes.

        Notes are used to document aspects of designs only.

        Parameters
        ----------
        text : str
            Text to be added in the design notes.

        Returns
        -------
        bool
            ``True`` when successful, ``False`` when failed.

        References
        ----------
        >>> oDesign.EditNotes()

        Examples
        --------
        >>> from ansys.aedt.core import Maxwell3d
        >>> m3d = Maxwell3d()
        >>> m3d.edit_notes("This is an example.")
        """
        if not isinstance(text, str):
            self.logger.error("Input type of edit_notes is not valid.")
            return False
        self.odesign.EditNotes(text)
        return True

    @classmethod
    def __init_desktop_from_design(cls, *args, **kwargs):
        """Internal instantiation of the ``Desktop`` class."""
        Desktop._invoked_from_design = True
        return Desktop(*args, **kwargs)


class DesignSettings:
    """Get design settings for the current AEDT app.

    References
    ----------
    >>> oDesign.GetChildObject("Design Settings")
    """

    def __init__(self, app):
        self._app: Any = app
        self.manipulate_inputs: Optional[DesignSettingsManipulation] = None

    def __repr__(self) -> str:
        lines = ["{"]
        for prop in self.available_properties:
            lines.append(f"\t{prop}: {self.design_settings.GetPropValue(prop)}")
        lines.append("}")
        return "\n".join(lines)

    def __setitem__(self, key: str, value: Any) -> Union[bool, None]:
        value = _units_assignment(value)
        if key in self.available_properties:
            if self.manipulate_inputs is not None:
                value = self.manipulate_inputs.execute(key, value)
            key_choices = f"{key}/Choices"
            if key_choices in self.design_settings.GetPropNames():
                value_choices = self.design_settings.GetPropValue(key_choices)
                if value not in value_choices:
                    self._app.logger.error(
                        f"{value} is not a valid choice. Possible choices are: {', '.join(value_choices)}"
                    )
                    return False
            self.design_settings.SetPropValue(key, value)
        else:
            self._app.logger.error(f"{key} property is not available in design settings.")

    def __getitem__(self, key: str) -> Optional[Any]:
        if key in self.available_properties:
            return self.design_settings.GetPropValue(key)
        else:
            self._app.logger.error(f"{key} property is not available in design settings.")
            return None

    def __contains__(self, item: str) -> bool:
        return item in self.available_properties

    @property
    def design_settings(self) -> Optional[Any]:
        """Design settings."""
        try:
            return self._app.odesign.GetChildObject("Design Settings")
        except GrpcApiError:  # pragma: no cover
            self._app.logger.error("Failed to retrieve design settings.")
            return None

    @property
    def available_properties(self) -> List[str]:
        """Available properties names for the current design."""
        return [prop for prop in self.design_settings.GetPropNames() if not prop.endswith("/Choices")]


class DesignSettingsManipulation:
    @abstractmethod
    def execute(self, k: str, v: Any) -> Any:
        pass<|MERGE_RESOLUTION|>--- conflicted
+++ resolved
@@ -3603,12 +3603,7 @@
         >>> oDesign.RenameDesignInstance
         """
         warnings.warn(
-<<<<<<< HEAD
-            "`rename_design()` is deprecated. Assign the new design name to " +
-            "`app.design_name` instead.",
-=======
             "`rename_design()` is deprecated. Assign the new design name to " + "`app.design_name` instead.",
->>>>>>> 482534fb
             DeprecationWarning,
         )
 
