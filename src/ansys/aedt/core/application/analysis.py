# -*- coding: utf-8 -*-
#
# Copyright (C) 2021 - 2025 ANSYS, Inc. and/or its affiliates.
# SPDX-License-Identifier: MIT
#
#
# Permission is hereby granted, free of charge, to any person obtaining a copy
# of this software and associated documentation files (the "Software"), to deal
# in the Software without restriction, including without limitation the rights
# to use, copy, modify, merge, publish, distribute, sublicense, and/or sell
# copies of the Software, and to permit persons to whom the Software is
# furnished to do so, subject to the following conditions:
#
# The above copyright notice and this permission notice shall be included in all
# copies or substantial portions of the Software.
#
# THE SOFTWARE IS PROVIDED "AS IS", WITHOUT WARRANTY OF ANY KIND, EXPRESS OR
# IMPLIED, INCLUDING BUT NOT LIMITED TO THE WARRANTIES OF MERCHANTABILITY,
# FITNESS FOR A PARTICULAR PURPOSE AND NONINFRINGEMENT. IN NO EVENT SHALL THE
# AUTHORS OR COPYRIGHT HOLDERS BE LIABLE FOR ANY CLAIM, DAMAGES OR OTHER
# LIABILITY, WHETHER IN AN ACTION OF CONTRACT, TORT OR OTHERWISE, ARISING FROM,
# OUT OF OR IN CONNECTION WITH THE SOFTWARE OR THE USE OR OTHER DEALINGS IN THE
# SOFTWARE.

"""
This module contains the ``analysis`` class.

It includes common classes for file management and messaging and all
calls to AEDT modules like the modeler, mesh, postprocessing, and setup.
"""

import os
import re
import shutil
import subprocess  # nosec
import tempfile
import time
from typing import Dict
from typing import List
from typing import Union
import warnings

from ansys.aedt.core.application.design import Design
from ansys.aedt.core.application.job_manager import update_hpc_option
from ansys.aedt.core.application.variables import Variable
from ansys.aedt.core.generic.constants import AXIS
from ansys.aedt.core.generic.constants import GRAVITY
from ansys.aedt.core.generic.constants import PLANE
from ansys.aedt.core.generic.constants import SETUPS
from ansys.aedt.core.generic.constants import SOLUTIONS
from ansys.aedt.core.generic.constants import VIEW
from ansys.aedt.core.generic.general_methods import _arg_with_dim
from ansys.aedt.core.generic.general_methods import filter_tuple
from ansys.aedt.core.generic.general_methods import generate_unique_name
from ansys.aedt.core.generic.general_methods import is_linux
from ansys.aedt.core.generic.general_methods import is_windows
from ansys.aedt.core.generic.general_methods import open_file
from ansys.aedt.core.generic.general_methods import pyaedt_function_handler
from ansys.aedt.core.generic.numbers import Quantity
from ansys.aedt.core.generic.numbers import decompose_variable_value
from ansys.aedt.core.generic.settings import settings
from ansys.aedt.core.modules.boundary.layout_boundary import NativeComponentObject
from ansys.aedt.core.modules.boundary.layout_boundary import NativeComponentPCB
from ansys.aedt.core.modules.design_xploration import OptimizationSetups
from ansys.aedt.core.modules.design_xploration import ParametricSetups
from ansys.aedt.core.modules.solve_setup import Setup
from ansys.aedt.core.modules.solve_setup import SetupHFSS
from ansys.aedt.core.modules.solve_setup import SetupHFSSAuto
from ansys.aedt.core.modules.solve_setup import SetupIcepak
from ansys.aedt.core.modules.solve_setup import SetupMaxwell
from ansys.aedt.core.modules.solve_setup import SetupQ3D
from ansys.aedt.core.modules.solve_setup import SetupSBR
from ansys.aedt.core.modules.solve_sweeps import SetupProps


class Analysis(Design, object):
    """Contains all common analysis functions.

    This class is inherited in the caller application and is accessible through it ( eg. ``hfss.method_name``).


    It is automatically initialized by a call from an application, such as HFSS or Q3D.
    See the application function for its parameter descriptions.

    Parameters
    ----------
    application : str
        Application that is to initialize the call.
    projectname : str
        Name of the project to select or the full path to the project
        or AEDTZ archive to open.
    designname : str
        Name of the design to select.
    solution_type : str
        Solution type to apply to the design.
    setup_name : str
        Name of the setup to use as the nominal.
    specified_version : str
        Version of AEDT  to use.
    NG : bool
        Whether to run AEDT in the non-graphical mode.
    new_desktop : bool, optional
        Whether to launch an instance of AEDT in a new thread, even if
        another instance of the ``specified_version`` is active on the
        machine.
    close_on_exit : bool
        Whether to release  AEDT on exit.
    student_version : bool
        Whether to enable the student version of AEDT.
    aedt_process_id : int, optional
        Only used when ``new_desktop = False``, specifies by process ID which instance
        of Electronics Desktop to point PyAEDT at.
    ic_mode : bool, optional
        Whether to set the design to IC mode. The default is ``None``, which means to retain the
        existing setting. This parameter applies only to HFSS 3D Layout.
    remove_lock : bool, optional
        Whether to remove lock to project before opening it or not.
        The default is ``False``, which means to not unlock
        the existing project if needed and raise an exception.
    """

    def __init__(
        self,
        application,
        projectname,
        designname,
        solution_type,
        setup_name,
        specified_version,
        non_graphical,
        new_desktop,
        close_on_exit,
        student_version,
        machine="",
        port=0,
        aedt_process_id=None,
        ic_mode=None,
        remove_lock=False,
    ):
        Design.__init__(
            self,
            application,
            projectname,
            designname,
            solution_type,
            specified_version,
            non_graphical,
            new_desktop,
            close_on_exit,
            student_version,
            machine,
            port,
            aedt_process_id,
            ic_mode,
            remove_lock,
        )
        self._excitation_objects = {}
        self._setup = None
        if setup_name:
            self.active_setup = setup_name
        self._materials = None
        self._available_variations = None
        self._setups = []
        self._parametrics = []
        self._optimizations = []
        self._native_components = []
        self.SOLUTIONS = SOLUTIONS()
        self.SETUPS = SETUPS()
        self.AXIS = AXIS()
        self.PLANE = PLANE()
        self.VIEW = VIEW()
        self.GRAVITY = GRAVITY()

        if not settings.lazy_load:
            self._materials = self.materials
            self._setups = self.setups
            self._parametrics = self.parametrics
            self._optimizations = self.optimizations
            self._available_variations = self.available_variations

    @property
    def native_components(self):
        """Native Component dictionary.

        Returns
        -------
        dict[str, :class:`ansys.aedt.core.modules.Boundaries.NativeComponentObject`]
        """
        if not self._native_components:
            self._native_components = self._get_native_data()
        return {nc.name: nc for nc in self._native_components}

    @property
    def native_component_names(self):
        """Native component names.

        Returns
        -------
        list
        """
        return self.modeler.user_defined_component_names

    @property
    def output_variables(self):
        """List of output variables.

        Returns
        -------
        list of str

        References
        ----------
        >>> oModule.GetOutputVariables()
        """
        return self.ooutput_variable.GetOutputVariables()

    @property
    def materials(self):
        """Materials in the project.

        Returns
        -------
        :class:`ansys.aedt.core.modules.material_lib.Materials`
           Materials in the project.

        """
        if self._materials is None and self._odesign:
            self.logger.reset_timer()
            from ansys.aedt.core.modules.material_lib import Materials

            self._materials = Materials(self)
            for material in self._materials.material_keys:
                self._materials.material_keys[material]._material_update = True
            self.logger.info_timer("Materials class has been initialized!")

        return self._materials

    @property
    def setups(self):
        """Setups in the project.

        Returns
        -------
        list[:class:`ansys.aedt.core.modules.solve_setup.Setup`]
            Setups in the project.

        """
        if not self._setups:
            if self.design_type not in ["Maxwell Circuit", "Circuit Netlist"]:
                self._setups = [self.get_setup(setup_name) for setup_name in self.setup_names]
        return self._setups

    @property
    def parametrics(self):
        """Setups in the project.

        Returns
        -------
        :class:`ansys.aedt.core.modules.design_xploration.ParametricSetups`
            Parametric setups in the project.

        """
        if not self._parametrics:
            self._parametrics = ParametricSetups(self)
        return self._parametrics

    @property
    def optimizations(self):
        """Optimizations in the project.

        Returns
        -------
        :class:`ansys.aedt.core.modules.design_xploration.OptimizationSetups`
            Parametric setups in the project.

        """
        if not self._optimizations:
            self._optimizations = OptimizationSetups(self)
        return self._optimizations

    @property
    def Position(self):
        """Position of the object.

        Returns
        -------
        type
            Position object.

        """
        if self.modeler:
            return self.modeler.Position
        return

    @property
    def available_variations(self):
        """Available variation object.

        Returns
        -------
        :class:`ansys.aedt.core.application.analysis.AvailableVariations`
            Available variation object.

        """
        if self._available_variations is None:
            self._available_variations = AvailableVariations(self)
        return self._available_variations

    @property
    def active_setup(self):
        """Get or Set the name of the active setup. If not set it will be the first analysis setup.

        Returns
        -------
        str
            Name of the active or first analysis setup.

        References
        ----------
        >>> oModule.GetAllSolutionSetups()
        """
        if self._setup:
            return self._setup
        elif self.existing_analysis_setups:
            return self.existing_analysis_setups[0]
        else:
            self._setup = None
            return self._setup

    @active_setup.setter
    @pyaedt_function_handler(setup_name="name")
    def active_setup(self, name):
        setup_list = self.existing_analysis_setups
        if setup_list:
            if name not in setup_list:
                raise ValueError(f"Setup name {name} is invalid.")
            self._setup = name
        else:
            raise AttributeError("No setup is defined.")

    @property
    def existing_analysis_sweeps(self):
        """Existing analysis sweeps.

        Returns
        -------
        list of str
            List of all analysis sweeps in the design.

        References
        ----------
        >>> oModule.GelAllSolutionNames
        >>> oModule.GetSweeps
        """
        setup_list = self.existing_analysis_setups
        sweep_list = []
        if self.solution_type == "HFSS3DLayout" or self.solution_type == "HFSS 3D Layout Design":
            sweep_list = self.oanalysis.GetAllSolutionNames()
            sweep_list = [i for i in sweep_list if "Adaptive Pass" not in i]
            sweep_list.reverse()
        else:
            for el in setup_list:
                sweeps = []
                setuptype = self.design_solutions.default_adaptive
                if setuptype:
                    sweep_list.append(el + " : " + setuptype)
                else:
                    sweep_list.append(el)
                if self.design_type in ["HFSS 3D Layout Design"]:
                    sweeps = self.oanalysis.GelAllSolutionNames()
                elif self.solution_type not in ["Eigenmode"]:
                    try:
                        sweeps = list(self.oanalysis.GetSweeps(el))
                    except Exception:
                        sweeps = []
                for sw in sweeps:
                    if el + " : " + sw not in sweep_list:
                        sweep_list.append(el + " : " + sw)
        return sweep_list

    @property
    def nominal_adaptive(self):
        """Nominal adaptive sweep.

        Returns
        -------
        str
            Name of the nominal adaptive sweep.

        References
        ----------
        >>> oModule.GelAllSolutionNames
        >>> oModule.GetSweeps
        """
        if len(self.existing_analysis_sweeps) > 0:
            return self.existing_analysis_sweeps[0]
        else:
            return ""

    @property
    def nominal_sweep(self):
        """Nominal sweep.

        Returns
        -------
        str
            Name of the last adaptive sweep if a sweep is available or
            the name of the nominal adaptive sweep if present.

        References
        ----------
        >>> oModule.GelAllSolutionNames
        >>> oModule.GetSweeps
        """
        if len(self.existing_analysis_sweeps) > 1:
            return self.existing_analysis_sweeps[1]
        else:
            return self.nominal_adaptive

    @property
    def existing_analysis_setups(self):
        """Existing analysis setups.

        Returns
        -------
        list of str
            List of all analysis setups in the design.

        References
        ----------
        >>> oModule.GetSetups
        """
        setups = []
        if self.oanalysis and "GetSetups" in self.oanalysis.__dir__():
            setups = self.oanalysis.GetSetups()
        if setups:
            return list(setups)
        return []

    @property
    def setup_names(self):
        """Setup names.

        Returns
        -------
        list of str
            List of names of all analysis setups in the design.

        References
        ----------
        >>> oModule.GetSetups
        """
        setup_names = []
        if self.oanalysis and "GetSetups" in self.oanalysis.__dir__():
            setup_names = self.oanalysis.GetSetups()
        return setup_names

    @property
    def SimulationSetupTypes(self):
        """Simulation setup types.

        Returns
        -------
        SETUPS
            List of all simulation setup types categorized by application.
        """
        return SETUPS()

    @property
    def SolutionTypes(self):
        """Solution types.

        Returns
        -------
        SOLUTIONS
            List of all solution type categorized by application.
        """
        return SOLUTIONS()

    @property
    def excitations(self):
        """Get all excitation names.

        Returns
        -------
        list
            List of excitation names. Excitations with multiple modes will return one
            excitation for each mode.

        References
        ----------
        >>> oModule.GetExcitations
        """
        try:
            list_names = list(self.oboundary.GetExcitations())
            del list_names[1::2]
            list_names = list(set(list_names))
            return list_names
        except Exception:
            return []

    @property
    def excitations_by_type(self):
        """Design excitations by type.

        Returns
        -------
        dict
            Dictionary of excitations.
        """
        _dict_out = {}
        for bound in self.excitation_objects.values():
            if bound.type in _dict_out:
                _dict_out[bound.type].append(bound)
            else:
                _dict_out[bound.type] = [bound]
        return _dict_out

    @property
    def excitation_objects(self):
        """Get all excitation.

        Returns
        -------
        dict
            List of excitation boundaries. Excitations with multiple modes will return one
            excitation for each mode.

        References
        ----------
        >>> oModule.GetExcitations
        """
        exc_names = self.excitations[::]

        for el in self.boundaries:
            if el.name in exc_names:
                self._excitation_objects[el.name] = el

        # Delete objects that are not anymore available
        keys_to_remove = [
            internal_excitation
            for internal_excitation in self._excitation_objects
            if internal_excitation not in self.excitations
        ]

        for key in keys_to_remove:
            del self._excitation_objects[key]

        return self._excitation_objects

    @pyaedt_function_handler()
<<<<<<< HEAD
    def _check_intrinsics(self, input_data, input_phase=None, setup=None, return_list=False):
        intrinsics = {}
        if input_data is None:
            if setup is None:
                try:
                    setup = self.existing_analysis_sweeps[0].split(":")[0].strip()
                except Exception:
                    setup = None
            else:
                setup = setup.split(":")[0].strip()
            for set_obj in self.setups:
                if set_obj.name == setup:
                    intrinsics = set_obj.default_intrinsics
                    break

        elif isinstance(input_data, (str, Quantity)):
            if "Freq" in self.design_solutions.intrinsics:
                intrinsics["Freq"] = str(input_data)
                if "Phase" in self.design_solutions.intrinsics:
                    intrinsics["Phase"] = str(input_phase) if input_phase else "0deg"
            elif "Time" in self.design_solutions.intrinsics:
                intrinsics["Time"] = str(input_data)
        elif isinstance(input_data, dict):
            for k, v in input_data.items():
                if k in ["Freq", "freq", "frequency", "Frequency"]:
                    intrinsics["Freq"] = str(v)
                elif k in ["Phase", "phase"]:
                    intrinsics["Phase"] = str(v)
                elif k in ["Time", "time"]:
                    intrinsics["Time"] = str(v)
                if input_phase:
                    intrinsics["Phase"] = str(input_phase)
                if "Phase" in self.design_solutions.intrinsics and "Phase" not in intrinsics:
                    intrinsics["Phase"] = "0deg"
        else:
            raise AttributeError("Intrinsics has to be a string or list.")
        if return_list:
            intrinsics_list = []
            for k, v in intrinsics.items():
                intrinsics_list.append(f"{k}:=")
                intrinsics_list.append(v)
            return intrinsics_list
        return intrinsics

    @pyaedt_function_handler()
=======
>>>>>>> bdf9d913
    def get_traces_for_plot(
        self,
        get_self_terms=True,
        get_mutual_terms=True,
        first_element_filter=None,
        second_element_filter=None,
        category="dB(S",
        differential_pairs=None,
    ):
        # type: (bool, bool, str, str, str, list) -> list
        """Retrieve a list of traces of specified designs ready to use in plot reports.

        Parameters
        ----------
        get_self_terms : bool, optional
            Whether to return self terms. The default is ``True``.
        get_mutual_terms : bool, optional
            Whether to return mutual terms. The default is ``True``.
        first_element_filter : str, optional
            Filter to apply to the first element of the equation.
            This parameter accepts ``*`` and ``?`` as special characters. The default is ``None``.
        second_element_filter : str, optional
            Filter to apply to the second element of the equation.
            This parameter accepts ``*`` and ``?`` as special characters. The default is ``None``.
        category : str, optional
            Plot category name as in the report (including operator).
            The default is ``"dB(S)"``,  which is the plot category name for capacitance.
        differential_pairs : list, optional
            Differential pairs defined. The default is ``None`` in which case an empty list is set.

        Returns
        -------
        list
            List of traces of specified designs ready to use in plot reports.

        Examples
        --------
        >>> from ansys.aedt.core import Hfss3dLayout
        >>> hfss = Hfss3dLayout(project_path)
        >>> hfss.get_traces_for_plot(first_element_filter="Bo?1",
        ...                          second_element_filter="GND*", category="dB(S")
        >>> hfss.get_traces_for_plot(differential_pairs=['Diff_U0_data0','Diff_U1_data0','Diff_U1_data1'],
        ...                          first_element_filter="*_U1_data?",
        ...                          second_element_filter="*_U0_*", category="dB(S")
        """
        differential_pairs = [] if differential_pairs is None else differential_pairs
        if not first_element_filter:
            first_element_filter = "*"
        if not second_element_filter:
            second_element_filter = "*"
        list_output = []
        end_str = ")" * (category.count("(") + 1)
        if differential_pairs:
            excitations = differential_pairs
        else:
            excitations = self.excitations
        if get_self_terms:
            for el in excitations:
                value = f"{category}({el},{el}{end_str}"
                if filter_tuple(value, first_element_filter, second_element_filter):
                    list_output.append(value)
        if get_mutual_terms:
            for el1 in excitations:
                for el2 in excitations:
                    if el1 != el2:
                        value = f"{category}({el1},{el2}{end_str}"
                        if filter_tuple(value, first_element_filter, second_element_filter):
                            list_output.append(value)
        return list_output

    @pyaedt_function_handler(setup_name="setup", sweep_name="sweep")
    def list_of_variations(self, setup=None, sweep=None):
        """Retrieve a list of active variations for input setup.

        Parameters
        ----------
        setup : str, optional
            Setup name. The default is ``None``, in which case the nominal adaptive
            is used.
        sweep : str, optional
            Sweep name. The default is``None``, in which case the nominal adaptive
            is used.

        Returns
        -------
        list
            List of active variations for input setup.

        References
        ----------
        >>> oModule.ListVariations
        """

        if not setup and ":" in self.nominal_sweep:
            setup = self.nominal_adaptive.split(":")[0].strip()
        elif not setup:
            self.logger.warning("No Setup defined.")
            return False
        if not sweep and ":" in self.nominal_sweep:
            sweep = self.nominal_adaptive.split(":")[1].strip()
        elif not sweep:
            self.logger.warning("No Sweep defined.")
            return False
        if (
            self.solution_type == "HFSS3DLayout"
            or self.solution_type == "HFSS 3D Layout Design"
            or self.design_type == "2D Extractor"
        ):
            try:
                return list(self.osolution.ListVariations(f"{setup} : {sweep}"))
            except Exception:
                return [""]
        else:
            try:
                return list(self.odesign.ListVariations(f"{setup} : {sweep}"))
            except Exception:
                return [""]

    @pyaedt_function_handler()
    def export_results(
        self,
        analyze=False,
        export_folder=None,
        matrix_name="Original",
        matrix_type="S",
        touchstone_format="MagPhase",
        touchstone_number_precision=15,
        length="1meter",
        impedance=50,
        include_gamma_comment=True,
        support_non_standard_touchstone_extension=False,
        variations=None,
    ):
        """Export all available reports to a file, including profile, and convergence and sNp when applicable.

        Parameters
        ----------
        analyze : bool
            Whether to analyze before export. Solutions must be present for the design.
        export_folder : str, optional
            Full path to the project folder. The default is ``None``, in which case the
            working directory is used.
        matrix_name : str, optional
            Matrix to specify to export touchstone file.
            The default is ``Original``, in which case default matrix is taken.
            This argument applies only to 2DExtractor and Q3D setups where Matrix reduction is computed
            and needed to export touchstone file.
        matrix_type : str, optional
            Type of matrix to export. The default is ``S`` to export a touchstone file.
            Available values are ``S``, ``Y``, ``Z``.  ``Y`` and ``Z`` matrices will be exported as tab file.
        touchstone_format : str, optional
            Touchstone format. The default is ``MagPahse``.
            Available values are: ``MagPahse``, ``DbPhase``, ``RealImag``.
        length : str, optional
            Length of the model to export. The default is ``1meter``.
        impedance : float, optional
            Real impedance value in ohms, for renormalization. The default is ``50``.
        touchstone_number_precision : int, optional
            Touchstone number of digits precision. The default is ``15``.
        include_gamma_comment : bool, optional
            Specifies whether to include Gamma and Impedance comments. The default is ``True``.
        support_non_standard_touchstone_extension : bool, optional
            Specifies whether to support non-standard Touchstone extensions for mixed reference impedance.
            The default is ``False``.
        variations : list, optional
            List of variation values with units. The default is all variations.

        Returns
        -------
        list
            List of all exported files.

        References
        ----------
        >>> oModule.GetAllPortsList
        >>> oDesign.ExportProfile
        >>> oModule.ExportToFile
        >>> oModule.ExportConvergence
        >>> oModule.ExportNetworkData

        Examples
        --------
        >>> from ansys.aedt.core import Hfss
        >>> aedtapp = Hfss()
        >>> aedtapp.analyze()
        >>> exported_files = aedtapp.export_results()
        """
        exported_files = []
        if not export_folder:
            export_folder = self.working_directory
        if analyze:
            self.analyze()
        # excitations
        if self.design_type == "HFSS3DLayout" or self.design_type == "HFSS 3D Layout Design":
            excitations = len(self.oexcitation.GetAllPortsList())
        elif self.design_type == "2D Extractor":
            excitations = self.oboundary.GetNumExcitations("SignalLine")
        elif self.design_type == "Q3D Extractor":
            excitations = self.oboundary.GetNumExcitations("Source")
        elif self.design_type == "Circuit Design":
            excitations = len(self.excitations)
        else:
            excitations = len(self.osolution.GetAllSources())
        # reports
        for report_name in self.post.all_report_names:
            name_no_space = report_name.replace(" ", "_")
            self.post.oreportsetup.UpdateReports([str(report_name)])
            export_path = os.path.join(export_folder, f"{self.project_name}_{self.design_name}_{name_no_space}.csv")
            try:
                self.post.oreportsetup.ExportToFile(str(report_name), export_path)
                self.logger.info(f"Export Data: {export_path}")
            except Exception:
                self.logger.info("Failed to export to file.")
            exported_files.append(export_path)

        if touchstone_format == "MagPhase":
            touchstone_format_value = 0
        elif touchstone_format == "RealImag":
            touchstone_format_value = 1
        elif touchstone_format == "DbPhase":
            touchstone_format_value = 2
        else:
            self.logger.warning("Touchstone format not valid. ``MagPhase`` will be set as default")
            touchstone_format_value = 0

        # setups
        setups = self.setups

        nominal_variation = self.available_variations.get_independent_nominal_values()

        for s in setups:
            if self.design_type == "Circuit Design":
                exported_files.append(self.browse_log_file(export_folder))
            else:
                if s.is_solved:
                    setup_name = s.name
                    sweeps = s.sweeps
                    if len(sweeps) == 0:
                        sweeps = ["LastAdaptive"]
                    # variations
                    variations_list = variations
                    if not variations:
                        variations_list = []
                        if not nominal_variation:
                            variations_list.append("")
                        else:
                            for x in range(0, len(nominal_variation)):
                                variation = (
                                    f"{list(nominal_variation.keys())[x]}=" f"'{list(nominal_variation.values())[x]}'"
                                )
                                variations_list.append(variation)
                    # sweeps
                    for sweep in sweeps:
                        if sweep == "LastAdaptive":
                            sweep_name = sweep
                        else:
                            sweep_name = sweep.name
                        varCount = 0
                        for variation in variations_list:
                            varCount += 1
                            export_path = os.path.join(export_folder, f"{self.project_name}_{varCount}.prof")
                            result = self.export_profile(setup_name, variation, export_path)
                            if result:
                                exported_files.append(export_path)
                            export_path = os.path.join(export_folder, f"{self.project_name}_{varCount}.conv")
                            self.logger.info("Export Convergence: %s", export_path)
                            result = self.export_convergence(setup_name, variation, export_path)
                            if result:
                                exported_files.append(export_path)

                            freq_array = []
                            if self.design_type in ["2D Extractor", "Q3D Extractor"]:
                                freq_model_unit = decompose_variable_value(s.props["AdaptiveFreq"])[1]
                                if sweep == "LastAdaptive":
                                    # If sweep is Last Adaptive for Q2D and Q3D
                                    # the default range freq is [10MHz, 100MHz, step: 10MHz]
                                    # Q2D and Q3D don't accept in ExportNetworkData ["All"]
                                    # as frequency array
                                    freq_range = range(10, 100, 10)
                                    for freq in freq_range:
                                        v = Variable(f"{freq}MHz")
                                        freq_array.append(v.rescale_to("Hz").numeric_value)
                                else:
                                    for freq in sweep.frequencies:
                                        v = Variable(f"{freq:.12f}{freq_model_unit}")
                                        freq_array.append(v.rescale_to("Hz").numeric_value)

                            # export touchstone as .sNp file
                            if self.design_type in ["HFSS3DLayout", "HFSS 3D Layout Design", "HFSS"]:
                                if matrix_type != "S":
                                    export_path = os.path.join(export_folder, f"{self.project_name}_{varCount}.tab")
                                else:
                                    export_path = os.path.join(
                                        export_folder, f"{self.project_name}_{varCount}.s{excitations}p"
                                    )
                                self.logger.info(f"Export SnP: {export_path}")
                                if self.design_type == "HFSS 3D Layout Design":
                                    module = self.odesign
                                else:
                                    module = self.osolution
                                try:
                                    self.logger.info(f"Export SnP: {export_path}")
                                    module.ExportNetworkData(
                                        variation,
                                        [f"{setup_name}:{sweep_name}"],
                                        3 if matrix_type == "S" else 2,
                                        export_path,
                                        ["All"],
                                        True,
                                        impedance,
                                        matrix_type,
                                        -1,
                                        touchstone_format_value,
                                        touchstone_number_precision,
                                        True,
                                        include_gamma_comment,
                                        support_non_standard_touchstone_extension,
                                    )
                                    exported_files.append(export_path)
                                    self.logger.info("Exported Touchstone: %s", export_path)
                                except Exception:
                                    self.logger.warning("Export SnP failed: no solutions found")
                            elif self.design_type == "2D Extractor":
                                export_path = os.path.join(
                                    export_folder, f"{self.project_name}_{varCount}.s{2 * excitations}p"
                                )
                                self.logger.info(f"Export SnP: {export_path}")
                                try:
                                    self.logger.info(f"Export SnP: {export_path}")
                                    self.odesign.ExportNetworkData(
                                        variation,
                                        f"{setup_name}:{sweep_name}",
                                        export_path,
                                        matrix_name,
                                        impedance,
                                        freq_array,
                                        touchstone_format,
                                        length,
                                        0,
                                    )
                                    exported_files.append(export_path)
                                    self.logger.info("Exported Touchstone: %s", export_path)
                                except Exception:
                                    self.logger.warning("Export SnP failed: no solutions found")
                            elif self.design_type == "Q3D Extractor":
                                export_path = os.path.join(
                                    export_folder, f"{self.project_name}_{varCount}.s{2 * excitations}p"
                                )
                                self.logger.info(f"Export SnP: {export_path}")
                                try:
                                    self.logger.info(f"Export SnP: {export_path}")
                                    self.odesign.ExportNetworkData(
                                        variation,
                                        f"{setup_name}:{sweep_name}",
                                        export_path,
                                        matrix_name,
                                        impedance,
                                        freq_array,
                                        touchstone_format,
                                        0,
                                    )
                                    exported_files.append(export_path)
                                    self.logger.info("Exported Touchstone: %s", export_path)
                                except Exception:
                                    self.logger.warning("Export SnP failed: no solutions found")
                else:
                    self.logger.warning("Setup is not solved. To export results please analyze setup first.")
        return exported_files

    @pyaedt_function_handler(setup_name="setup", variation_string="variations", file_path="output_file")
    def export_convergence(self, setup, variations="", output_file=None):
        """Export a solution convergence to a file.

        Parameters
        ----------
        setup : str
            Setup name. For example, ``'Setup1'``.
        variations : str
            Variation string with values. For example, ``'radius=3mm'``.
        output_file : str, optional
            Full path to the PROF file. The default is ``None``, in which
            case the working directory is used.


        Returns
        -------
        str
            Output file path if created.

        References
        ----------
        >>> oModule.ExportConvergence
        """
        if " : " in setup:
            setup = setup.split(" : ")[0]
        if not output_file:
            output_file = os.path.join(self.working_directory, generate_unique_name("Convergence") + ".prop")
        if not variations:
            nominal_variation = self.available_variations.get_independent_nominal_values()
            val_str = []
            for el, val in nominal_variation.items():
                val_str.append(f"{el}={val}")
            variations = ",".join(val_str)
        if self.design_type == "2D Extractor":
            for s in self.setups:
                if s.name == setup:
                    if "CGDataBlock" in s.props:
                        output_file = os.path.splitext(output_file)[0] + "CG" + os.path.splitext(output_file)[1]
                        self.odesign.ExportConvergence(setup, variations, "CG", output_file, True)
                        self.logger.info("Export Convergence to  %s", output_file)
                    if "RLDataBlock" in s.props:
                        output_file = os.path.splitext(output_file)[0] + "RL" + os.path.splitext(output_file)[1]
                        self.odesign.ExportConvergence(setup, variations, "RL", output_file, True)
                        self.logger.info("Export Convergence to  %s", output_file)

                    break
        elif self.design_type == "Q3D Extractor":
            for s in self.setups:
                if s.name == setup:
                    if "Cap" in s.props:
                        output_file = os.path.splitext(output_file)[0] + "CG" + os.path.splitext(output_file)[1]
                        self.odesign.ExportConvergence(setup, variations, "CG", output_file, True)
                        self.logger.info("Export Convergence to  %s", output_file)
                    if "AC" in s.props:
                        output_file = os.path.splitext(output_file)[0] + "ACRL" + os.path.splitext(output_file)[1]
                        self.odesign.ExportConvergence(setup, variations, "AC RL", output_file, True)
                        self.logger.info("Export Convergence to  %s", output_file)
                    if "DC" in s.props:
                        output_file = os.path.splitext(output_file)[0] + "DC" + os.path.splitext(output_file)[1]
                        self.odesign.ExportConvergence(setup, variations, "DC RL", output_file, True)
                        self.logger.info("Export Convergence to  %s", output_file)
                    break
        else:
            self.odesign.ExportConvergence(setup, variations, output_file)
            self.logger.info("Export Convergence to  %s", output_file)
        return output_file

    @pyaedt_function_handler()
    def _get_native_data(self):
        """Retrieve Native Components data."""
        boundaries = []
        try:
            data_vals = self.design_properties["ModelSetup"]["GeometryCore"]["GeometryOperations"][
                "SubModelDefinitions"
            ]["NativeComponentDefinition"]
            if not isinstance(data_vals, list) and isinstance(data_vals, dict):
                data_vals = [data_vals]
            for ds in data_vals:
                try:
                    component_name = "undefined"
                    if isinstance(ds, dict):
                        component_type = ds["NativeComponentDefinitionProvider"]["Type"]
                        component_name = ds["BasicComponentInfo"]["ComponentName"]
                        if component_type == "PCB":
                            native_component_object = NativeComponentPCB(self, component_type, component_name, ds)
                        else:
                            native_component_object = NativeComponentObject(self, component_type, component_name, ds)
                        boundaries.append(native_component_object)
                except Exception:
                    msg = "Failed to add native component object."
                    msg_end = "." if component_name == "undefined" else f"(named {component_name})."
                    self.logger.debug(msg + msg_end)
        except Exception:
            self.logger.debug("Failed to add native component object.")
        return boundaries

    class AxisDir(object):
        """Contains constants for the axis directions."""

        (XNeg, YNeg, ZNeg, XPos, YPos, ZPos) = range(0, 6)

    @pyaedt_function_handler()
    def get_setups(self):
        """Retrieve setups.

        Returns
        -------
        list of str
            List of names of all setups.

        References
        ----------
        >>> oModule.GetSetups
        """
        setups = self.oanalysis.GetSetups()
        return list(setups)

    @pyaedt_function_handler()
    def get_nominal_variation(self, with_values=False):
        """Retrieve the nominal variation.

        Parameters
        ----------
        with_values : bool
            Whether to return nominal variation or nominal variation with values.
            The default is ``False``.

        Returns
        -------
        dict

        """
        independent_flag = self.available_variations.independent
        self.available_variations.independent = True
        if not with_values:
            variation = self.available_variations.nominal
        else:
            variation = self.available_variations.nominal_values
        self.available_variations.independent = independent_flag
        return variation

    @pyaedt_function_handler()
    def get_sweeps(self, name):
        """Retrieve all sweeps for a setup.

        Parameters
        ----------
        name : str
            Name of the setup.

        Returns
        -------
        list of str
            List of names of all sweeps for the setup.

        References
        ----------
        >>> oModule.GetSweeps
        """
        sweeps = self.oanalysis.GetSweeps(name)
        return list(sweeps)

    @pyaedt_function_handler(sweepname="sweep", filename="output_file", exportunits="export_units")
    def export_parametric_results(self, sweep, output_file, export_units=True):
        """Export a list of all parametric variations solved for a sweep to a CSV file.

        Parameters
        ----------
        sweep : str
            Name of the optimetrics sweep.
        output_file : str
            Full path and name of the CSV file to export the results to.
        export_units : bool, optional
            Whether to export units with the value. The default is ``True``. When ``False``,
            only the value is exported.

        Returns
        -------
        bool
            ``True`` when successful, ``False`` when failed.

        References
        ----------
        >>> oModule.ExportParametricResults
        """
        self.ooptimetrics.ExportParametricResults(sweep, output_file, export_units)
        return True

    @pyaedt_function_handler(setup_name="name")
    def generate_unique_setup_name(self, name=None):
        """Generate a new setup with a unique name.

        Parameters
        ----------
        name : str, optional
            Name of the setup. The default is ``None``.

        Returns
        -------
        str
            Name of the setup.

        """
        if not name:
            name = "Setup"
        index = 2
        while name in self.existing_analysis_setups:
            name = name + f"_{index}"
            index += 1
        return name

    @pyaedt_function_handler(setupname="name", setuptype="setup_type")
    def _create_setup(self, name="MySetupAuto", setup_type=None, props=None):
        if props is None:
            props = {}

        if setup_type is None:
            setup_type = self.design_solutions.default_setup
        name = self.generate_unique_setup_name(name)
        if setup_type == 0:
            setup = SetupHFSSAuto(self, setup_type, name)
        elif setup_type == 4:
            setup = SetupSBR(self, setup_type, name)
        elif setup_type in [5, 6, 7, 8, 9, 10, 56, 58, 59, 60]:
            setup = SetupMaxwell(self, setup_type, name)
        elif setup_type in [14, 30]:
            setup = SetupQ3D(self, setup_type, name)
        elif setup_type in [11, 36]:
            setup = SetupIcepak(self, setup_type, name)
        else:
            setup = SetupHFSS(self, setup_type, name)

        if self.design_type == "HFSS":
            # Handle the situation when ports have not been defined.

            if not self.excitations and "MaxDeltaS" in setup.props:
                new_dict = {}
                setup.auto_update = False
                for k, v in setup.props.items():
                    if k == "MaxDeltaS":
                        new_dict["MaxDeltaE"] = 0.01
                    else:
                        new_dict[k] = v
                setup.props = SetupProps(setup, new_dict)
                setup.auto_update = True

            if self.solution_type == "SBR+":
                setup.auto_update = False
                default_sbr_setup = {
                    "RayDensityPerWavelength": 4,
                    "MaxNumberOfBounces": 5,
                    "EnableCWRays": False,
                    "EnableSBRSelfCoupling": False,
                    "UseSBRAdvOptionsGOBlockage": False,
                    "UseSBRAdvOptionsWedges": False,
                    "PTDUTDSimulationSettings": "None",
                    "SkipSBRSolveDuringAdaptivePasses": True,
                    "UseSBREnhancedRadiatedPowerCalculation": False,
                    "AdaptFEBIWithRadiation": False,
                }
                if settings.aedt_version >= "2024.2":
                    default_sbr_setup["IsMonostaticRCS"] = True
                    default_sbr_setup["FastFrequencyLooping"] = False
                user_domain = None
                if props:
                    if "RadiationSetup" in props:
                        user_domain = props["RadiationSetup"]
                if self.field_setups:
                    for field_setup in self.field_setups:
                        if user_domain and user_domain in field_setup.name:
                            domain = user_domain
                            default_sbr_setup["RadiationSetup"] = domain
                            break
                    if not user_domain and self.field_setups:
                        domain = self.field_setups[0].name
                        default_sbr_setup["RadiationSetup"] = domain

                elif user_domain:
                    domain = user_domain
                    default_sbr_setup["RadiationSetup"] = domain

                else:
                    self.logger.warning("Field Observation Domain not defined")
                    default_sbr_setup["RadiationSetup"] = ""
                    default_sbr_setup["ComputeFarFields"] = False

                new_dict = setup.props
                for k, v in default_sbr_setup.items():
                    new_dict[k] = v
                setup.props = SetupProps(setup, new_dict)
                setup.auto_update = True

        tmp_setups = self.setups
        setup.create()
        if props:
            for el in props:
                setup.props[el] = props[el]
            setup.update()

        self.active_setup = name

        self._setups = tmp_setups + [setup]

        return setup

    @pyaedt_function_handler(setupname="name")
    def delete_setup(self, name):
        """Delete a setup.

        Parameters
        ----------
        name : str
            Name of the setup.

        Returns
        -------
        bool
            ``True`` when successful, ``False`` when failed.

        References
        ----------
        >>> oModule.DeleteSetups

        Examples
        --------
        Create a setup and then delete it.

        >>> import ansys.aedt.core
        >>> hfss = ansys.aedt.core.Hfss()
        >>> setup1 = hfss.create_setup(name='Setup1')
        >>> hfss.delete_setup()
        ...
        PyAEDT INFO: Sweep was deleted correctly.
        """
        if name in self.existing_analysis_setups:
            self.oanalysis.DeleteSetups([name])
            for s in self._setups:
                if s.name == name:
                    self._setups.remove(s)
            return True
        return False

    @pyaedt_function_handler(setupname="name", properties_dict="properties")
    def edit_setup(self, name, properties):  # pragma: no cover
        """Modify a setup.

        .. deprecated:: 0.15.0
            Use :func:`update` from setup object instead.

        Parameters
        ----------
        name : str
            Name of the setup.
        properties : dict
            Dictionary containing the property to update with the value.

        Returns
        -------
        :class:`ansys.aedt.core.modules.solve_setup.Setup`

        References
        ----------
        >>> oModule.EditSetup
        """
        warnings.warn(
            "`edit_setup` is deprecated. " "Use `update` method from setup object instead.", DeprecationWarning
        )
        setuptype = self.design_solutions.default_setup
        setup = Setup(self, setuptype, name)
        setup.update(properties)
        self.active_setup = name
        return setup

    @pyaedt_function_handler(setupname="name")
    def get_setup(self, name):
        """Get the setup from the current design.

        Parameters
        ----------
        name : str
            Name of the setup.

        Returns
        -------
        :class:`ansys.aedt.core.modules.solve_setup.Setup`

        """
        setuptype = self.design_solutions.default_setup

        if self.solution_type == "SBR+":
            setuptype = 4
            setup = SetupSBR(self, setuptype, name, is_new_setup=False)
        elif self.design_type == "HFSS":
            setup = SetupHFSS(self, setuptype, name, is_new_setup=False)
            if setup.properties:
                if "Auto Solver Setting" in setup.properties:
                    setup = SetupHFSSAuto(self, 0, name, is_new_setup=False)
            elif setup.props and setup.props.get("SetupType", "") == "HfssDrivenAuto":
                setup = SetupHFSSAuto(self, 0, name, is_new_setup=False)
        elif self.design_type in ["Q3D Extractor", "2D Extractor"]:
            setup = SetupQ3D(self, setuptype, name, is_new_setup=False)
        elif self.design_type in ["Maxwell 2D", "Maxwell 3D"]:
            setup = SetupMaxwell(self, setuptype, name, is_new_setup=False)
        else:
            setup = Setup(self, setuptype, name, is_new_setup=False)
        self.active_setup = name
        return setup

    @pyaedt_function_handler()
    def create_output_variable(self, variable, expression, solution=None, context=None):
        """Create or modify an output variable.

        Parameters
        ----------
        variable : str, optional
            Name of the variable.
        expression : str, optional
            Value for the variable.
        solution : str, optional
            Name of the solution in the format `"name : sweep_name"`.
            If `None`, the first available solution is used. Default is `None`.
        context : list, str, optional
            Context under which the output variable will produce results.

        Returns
        -------
        bool
           ``True`` when successful, ``False`` when failed.

        References
        ----------
        >>> oModule.CreateOutputVariable
        """
        if context is None:
            context = []
        if not context and self.solution_type == "Q3D Extractor":
            context = ["Context:=", "Original"]

        oModule = self.ooutput_variable
        if solution is None:
            solution = self.existing_analysis_sweeps[0]
        if variable in self.output_variables:
            oModule.EditOutputVariable(
                variable, expression, variable, solution, self.design_solutions.report_type, context
            )
        else:
            oModule.CreateOutputVariable(variable, expression, solution, self.design_solutions.report_type, context)
        return True

    @pyaedt_function_handler()
    def get_output_variable(self, variable, solution=None):
        """Retrieve the value of the output variable.

        Parameters
        ----------
        variable : str
            Name of the variable.
        solution :
            Name of the solution in the format `"name : sweep_name"`.
            If `None`, the first available solution is used. Default is `None`.

        Returns
        -------
        type
            Value of the output variable.

        References
        ----------
        >>> oDesign.GetNominalVariation
        >>> oModule.GetOutputVariableValue
        """
        if variable not in self.output_variables:
            raise KeyError(f"Output variable {variable} does not exist.")
        nominal_variation = self.odesign.GetNominalVariation()
        if solution is None:
            solution = self.existing_analysis_sweeps[0]
        value = self.ooutput_variable.GetOutputVariableValue(
            variable, nominal_variation, solution, self.solution_type, []
        )
        return value

    @pyaedt_function_handler(object_list="assignment")
    def get_object_material_properties(self, assignment=None, prop_names=None):
        """Retrieve the material properties for a list of objects and return them in a dictionary.

        This high-level function ignores objects with no defined material properties.

        Parameters
        ----------
        assignment : list, optional
            List of objects to get material properties for. The default is ``None``,
            in which case material properties are retrieved for all objects.
        prop_names : str or list
            Property or list of properties to export. The default is ``None``, in
            which case all properties are exported.

        Returns
        -------
        dict
            Dictionary of objects with material properties.
        """
        if assignment:
            if not isinstance(assignment, list):
                assignment = [assignment]
        else:
            assignment = self.modeler.object_names

        if prop_names:
            if not isinstance(prop_names, list):
                prop_names = [prop_names]

        dict = {}
        for entry in assignment:
            mat_name = self.modeler[entry].material_name.casefold()
            mat_props = self.materials.material_keys[mat_name]
            if prop_names is None:
                dict[entry] = mat_props._props
            else:
                dict[entry] = {}
                for prop_name in prop_names:
                    dict[entry][prop_name] = mat_props._props[prop_name]
        return dict

    @pyaedt_function_handler(setup_name="setup", num_cores="cores", num_tasks="tasks", num_gpu="gpus")
    def analyze(
        self,
        setup=None,
        cores=4,
        tasks=1,
        gpus=1,
        acf_file=None,
        use_auto_settings=True,
        solve_in_batch=False,
        machine="localhost",
        run_in_thread=False,
        revert_to_initial_mesh=False,
        blocking=True,
    ):
        """Solve the active design.

        Parameters
        ----------
        setup : str, optional
            Setup to analyze. The default is ``None``, in which case all
            setups are solved.
        cores : int, optional
            Number of simulation cores. Default is ``4`` which is the number of cores available in license.
        tasks : int, optional
            Number of simulation tasks. The default is ``1``.
            In bach solve, set ``tasks`` to ``-1`` to apply auto settings and distributed mode.
        gpus : int, optional
            Number of simulation graphic processing units to use. The default is ``0``.
        acf_file : str, optional
            Full path to the custom ACF file.
        use_auto_settings : bool, optional
            Set ``True`` to use automatic settings for HPC. The option is only considered for setups
            that support automatic settings.
        solve_in_batch : bool, optional
            Whether to solve the project in batch or not.
            If ``True`` the project will be saved, closed, solved and repened.
        machine : str, optional
            Name of the machine if remote.  The default is ``"localhost"``.
        run_in_thread : bool, optional
            Whether to submit the batch command as a thread. The default is
            ``False``.
        revert_to_initial_mesh : bool, optional
            Whether to revert to initial mesh before solving or not. Default is ``False``.
        blocking : bool, optional
            Whether to block script while analysis is completed or not. It works from AEDT 2023 R2.
            Default is ``True``.

        Returns
        -------
        bool
            ``True`` when successful, ``False`` when failed.

        References
        ----------
        >>> oDesign.Analyze
        """
        if solve_in_batch:
            return self.solve_in_batch(
                file_name=None,
                machine=machine,
                run_in_thread=run_in_thread,
                cores=cores,
                tasks=tasks,
                revert_to_initial_mesh=revert_to_initial_mesh,
            )
        else:
            return self.analyze_setup(
                setup,
                cores,
                tasks,
                gpus,
                acf_file,
                use_auto_settings,
                revert_to_initial_mesh=revert_to_initial_mesh,
                blocking=blocking,
            )

    @pyaedt_function_handler(num_cores="cores", num_tasks="tasks", num_gpu="gpus")
    def analyze_setup(
        self,
        name=None,
        cores=4,
        tasks=1,
        gpus=0,
        acf_file=None,
        use_auto_settings=True,
        num_variations_to_distribute=None,
        allowed_distribution_types=None,
        revert_to_initial_mesh=False,
        blocking=True,
    ):
        """Analyze a design setup.

        Parameters
        ----------
        name : str, optional
            Name of the setup, which can be an optimetric setup or a simple setup.
            The default is ``None``, in which case all setups are solved.
        cores : int, optional
            Number of simulation cores.  The default is ``4``.
        tasks : int, optional
            Number of simulation tasks.  The default is ``1``.
        gpus : int, optional
            Number of simulation graphics processing units.  The default is ``0``.
        acf_file : str, optional
            Full path to the custom ACF file. The default is ``None``.
        use_auto_settings : bool, optional
            Either use or not auto settings in task/cores. It is not supported by all Setup.
        num_variations_to_distribute : int, optional
            Number of variations to distribute. For this to take effect ``use_auto_settings`` must be set to ``True``.
        allowed_distribution_types : list, optional
            List of strings. Each string represents a distribution type. The default value ``None`` does nothing.
            An empty list ``[]`` disables all types.
        revert_to_initial_mesh : bool, optional
            Whether to revert to initial mesh before solving or not. Default is ``False``.
        blocking : bool, optional
            Whether to block script while analysis is completed or not. It works from AEDT 2023 R2.
            Default is ``True``.

        Returns
        -------
        bool
           ``True`` when successful, ``False`` when failed.

        References
        ----------
        >>> oDesign.Analyze
        """
        start = time.time()
        set_custom_dso = False
        active_config = self._desktop.GetRegistryString(r"Desktop/ActiveDSOConfigurations/" + self.design_type)
        if acf_file:  # pragma: no cover
            self._desktop.SetRegistryFromFile(acf_file)
            acf_name = ""
            with open_file(acf_file, "r") as f:
                lines = f.readlines()
                for line in lines:
                    if "ConfigName" in line:
                        acf_name = line.strip().split("=")[1].strip("'")
                        break
            if acf_name:
                success = self.set_registry_key(r"Desktop/ActiveDSOConfigurations/" + self.design_type, acf_name)
                if success:
                    set_custom_dso = True
        elif self.design_type not in ["RMxprtSolution", "ModelCreation"] and (gpus or tasks or cores):
            config_name = "pyaedt_config"
            source_name = os.path.join(self.pyaedt_dir, "misc", "pyaedt_local_config.acf")
            if settings.remote_rpc_session:
                target_name = os.path.join(tempfile.gettempdir(), generate_unique_name("config") + ".acf")
            else:
                target_name = (
                    os.path.join(self.working_directory, config_name + ".acf").replace("\\", "/")
                    if self.working_directory[0] != "\\"
                    else os.path.join(self.working_directory, config_name + ".acf")
                )
            skip_files = False
            try:
                shutil.copy2(source_name, target_name)

            # If source and destination are same
            except shutil.SameFileError:
                self.logger.warning("Source and destination represents the same file.")
            # If there is any permission issue
            except PermissionError:
                self.logger.error("Permission denied.")
                skip_files = True
            # For other errors
            except Exception:
                self.logger.error("Error occurred while copying file.")
                skip_files = True
            if not skip_files:
                if cores:
                    succeeded = update_hpc_option(target_name, "NumCores", cores, False)
                    skip_files = True if not succeeded else skip_files
                if gpus:
                    succeeded = update_hpc_option(target_name, "NumGPUs", gpus, False)
                    skip_files = True if not succeeded else skip_files
                if tasks:
                    succeeded = update_hpc_option(target_name, "NumEngines", tasks, False)
                    skip_files = True if not succeeded else skip_files
                succeeded = update_hpc_option(target_name, "ConfigName", config_name, True)
                skip_files = True if not succeeded else skip_files
                succeeded = update_hpc_option(target_name, "DesignType", self.design_type, True)
                skip_files = True if not succeeded else skip_files
                if self.design_type == "Icepak":
                    use_auto_settings = False
                succeeded = update_hpc_option(target_name, "UseAutoSettings", use_auto_settings, False)
                skip_files = True if not succeeded else skip_files
                if num_variations_to_distribute:
                    succeeded = update_hpc_option(
                        target_name, "NumVariationsToDistribute", num_variations_to_distribute, False
                    )
                    skip_files = True if not succeeded else skip_files
                if isinstance(allowed_distribution_types, list):
                    num_adt = len(allowed_distribution_types)
                    adt_string = "', '".join(allowed_distribution_types)
                    adt_string = f"[{num_adt}: '{adt_string}']"

                    succeeded = update_hpc_option(
                        target_name, "AllowedDistributionTypes", adt_string, False, separator=""
                    )
                    skip_files = True if not succeeded else skip_files

            if settings.remote_rpc_session:
                remote_name = (
                    os.path.join(self.working_directory, config_name + ".acf").replace("\\", "/")
                    if self.working_directory[0] != "\\"
                    else os.path.join(self.working_directory, config_name + ".acf")
                )
                settings.remote_rpc_session.filemanager.upload(target_name, remote_name)
                target_name = remote_name
            if not skip_files:
                try:
                    self._desktop.SetRegistryFromFile(target_name)
                    self.set_registry_key(r"Desktop/ActiveDSOConfigurations/" + self.design_type, config_name)
                    set_custom_dso = True
                except Exception:
                    self.logger.info(f"Failed to set registry from file {target_name}.")
        if not name:
            try:
                self.logger.info("Solving all design setups.")
                if self.desktop_class.aedt_version_id > "2023.1" and self.design_type not in [
                    "RMxprtSolution",
                    "ModelCreation",
                ]:
                    self.odesign.AnalyzeAll(blocking)
                else:
                    self.odesign.AnalyzeAll()
            except Exception:  # pragma: no cover
                if set_custom_dso and active_config:
                    self.set_registry_key(r"Desktop/ActiveDSOConfigurations/" + self.design_type, active_config)
                self.logger.error("Error in solving all setups (AnalyzeAll).")
                return False
        elif name in self.existing_analysis_setups:
            try:
                if revert_to_initial_mesh:
                    self.oanalysis.RevertSetupToInitial(name)
                self.logger.info("Solving design setup %s", name)
                if self.desktop_class.aedt_version_id > "2023.1" and self.design_type not in [
                    "RMxprtSolution",
                    "ModelCreation",
                ]:
                    self.odesign.Analyze(name, blocking)
                else:
                    self.odesign.Analyze(name)
            except Exception:  # pragma: no cover
                if set_custom_dso and active_config:
                    self.set_registry_key(r"Desktop/ActiveDSOConfigurations/" + self.design_type, active_config)
                self.logger.error("Error in Solving Setup %s", name)
                return False
        else:
            try:
                self.logger.info("Solving Optimetrics")
                self.ooptimetrics.SolveSetup(name)
            except Exception:  # pragma: no cover
                if set_custom_dso and active_config:
                    self.set_registry_key(r"Desktop/ActiveDSOConfigurations/" + self.design_type, active_config)
                self.logger.error("Error in Solving or Missing Setup  %s", name)
                return False
        if set_custom_dso and active_config:
            self.set_registry_key(r"Desktop/ActiveDSOConfigurations/" + self.design_type, active_config)
        m, s = divmod(time.time() - start, 60)
        h, m = divmod(m, 60)
        self.logger.info(f"Design setup {name} solved correctly in {round(h, 0)}h {round(m, 0)}m {round(s, 0)}s")
        return True

    @property
    def are_there_simulations_running(self):
        """Check if there are simulation running.

        .. note::
           It works only for AEDT >= ``"2023.2"``.

        Returns
        -------
        float

        References
        ----------
        >>> oDesktop.AreThereSimulationsRunning
        """
        return self.desktop_class.are_there_simulations_running

    @pyaedt_function_handler()
    def get_monitor_data(self):
        """Check and get monitor data of an existing analysis.

        .. note::
           It works only for AEDT >= ``"2023.2"``.

        Returns
        -------
        dict

        References
        ----------
        >>> oDesktop.GetMonitorData
        """
        return self.desktop_class.get_monitor_data()

    @pyaedt_function_handler()
    def stop_simulations(self, clean_stop=True):
        """Check if there are simulation running and stops them.

        .. note::
           It works only for AEDT >= ``"2023.2"``.

        Returns
        -------
        str

        References
        ----------
        >>> oDesktop.StopSimulations
        """
        return self.desktop_class.stop_simulations(clean_stop=clean_stop)

    @pyaedt_function_handler(filename="file_name", numcores="cores", num_tasks="tasks", setup_name="setup")
    def solve_in_batch(
        self,
        file_name=None,
        machine="localhost",
        run_in_thread=False,
        cores=4,
        tasks=1,
        setup=None,
        revert_to_initial_mesh=False,
    ):  # pragma: no cover
        """Analyze a design setup in batch mode.

        .. note::
           To use this function, the project must be closed.

        Parameters
        ----------
        file_name : str, optional
            Name of the setup. The default is ``None``, which means that the active project
            is to be solved.
        machine : str, optional
            Name of the machine if remote.  The default is ``"localhost"``.
        run_in_thread : bool, optional
            Whether to submit the batch command as a thread. The default is
            ``False``.
        cores : int, optional
            Number of cores to use in the simulation.
        tasks : int, optional
            Number of tasks to use in the simulation.
            Set ``num_tasks`` to ``-1`` to apply auto settings and distributed mode.
        setup : str
            Name of the setup, which can be an optimetrics setup or a simple setup.
            The default is ``None``, in which case all setups are solved.
        revert_to_initial_mesh : bool, optional
            Whether to revert to the initial mesh before solving. The default is ``False``.

        Returns
        -------
         bool
           ``True`` when successful, ``False`` when failed.
        """
        inst_dir = self.desktop_install_dir
        self.last_run_log = ""
        self.last_run_job = ""
        design_name = None
        if not file_name:
            file_name = self.project_file
            project_name = self.project_name
            design_name = self.design_name
            if revert_to_initial_mesh:
                for setup in self.setup_names:
                    self.oanalysis.RevertSetupToInitial(setup)
            self.close_project()
        else:
            project_name = os.path.splitext(os.path.split(file_name)[-1])[0]
        queue_file = file_name + ".q"
        queue_file_completed = file_name + ".q.completed"
        if os.path.exists(queue_file):
            os.unlink(queue_file)
        if os.path.exists(queue_file_completed):
            os.unlink(queue_file_completed)

        options = [
            "-ng",
            "-BatchSolve",
            "-machinelist",
            f"list={machine}:{tasks}:{cores}:90%:1",
            "-Monitor",
        ]
        if is_linux and settings.use_lsf_scheduler and tasks == -1:
            options.append("-distributed")
            options.append("-auto")
        if setup and design_name:
            options.append(f'{design_name}:{"Nominal" if setup in self.setup_names else "Optimetrics"}:{setup}')
        if is_linux and not settings.use_lsf_scheduler:
            batch_run = [inst_dir + "/ansysedt"]
        elif is_linux and settings.use_lsf_scheduler:  # pragma: no cover
            if settings.lsf_queue:
                batch_run = [
                    "bsub",
                    "-n",
                    str(cores),
                    "-R",
                    f"span[ptile={cores}]",
                    "-R",
                    f"rusage[mem={settings.lsf_ram}]",
                    f"-queue {settings.lsf_queue}",
                    settings.lsf_aedt_command,
                ]
            else:
                batch_run = [
                    "bsub",
                    "-n",
                    str(cores),
                    "-R",
                    f"span[ptile={cores}]",
                    "-R",
                    f"rusage[mem={settings.lsf_ram}]",
                    settings.lsf_aedt_command,
                ]
        else:
            batch_run = [inst_dir + "/ansysedt.exe"]
        batch_run.extend(options)
        batch_run.append(file_name)

        # check for existing solution directory and delete it if it exists so we
        # don't have old .asol files etc

        self.logger.info("Solving model in batch mode on " + machine)
        if run_in_thread and is_windows:
            DETACHED_PROCESS = 0x00000008
            subprocess.Popen(batch_run, creationflags=DETACHED_PROCESS)
            self.logger.info("Batch job launched.")
        else:
            subprocess.Popen(batch_run)
            self.logger.info("Batch job finished.")

        if machine == "localhost":
            while not os.path.exists(queue_file):
                time.sleep(0.5)
            with open_file(queue_file, "r") as f:
                lines = f.readlines()
                for line in lines:
                    if "JobID" in line:
                        ls = line.split("=")[1].strip().strip("'")
                        self.last_run_job = ls
                        self.last_run_log = os.path.join(file_name + ".batchinfo", project_name + "-" + ls + ".log")
            while not os.path.exists(queue_file_completed):
                time.sleep(0.5)
        return True

    @pyaedt_function_handler(clustername="cluster_name", numnodes="nodes", numcores="cores")
    def submit_job(
        self, cluster_name, aedt_full_exe_path=None, nodes=1, cores=32, wait_for_license=True, setting_file=None
    ):  # pragma: no cover
        """Submit a job to be solved on a cluster.

        Parameters
        ----------
        cluster_name : str
            Name of the cluster to submit the job to.
        aedt_full_exe_path : str, optional
            Full path to the AEDT executable file. The default is ``None``, in which
            case ``"/clustername/AnsysEM/AnsysEM2x.x/Win64/ansysedt.exe"`` is used.
        nodes : int, optional
            Number of nodes. The default is ``1``.
        cores : int, optional
            Number of cores. The default is ``32``.
        wait_for_license : bool, optional
             Whether to wait for the license to be validated. The default is ``True``.
        setting_file : str, optional
            Name of the file to use as a template. The default value is ``None``.

        Returns
        -------
        type
            ID of the job.

        References
        ----------
        >>> oDesktop.SubmitJob
        """
        return self.desktop_class.submit_job(
            self.project_file, cluster_name, aedt_full_exe_path, nodes, cores, wait_for_license, setting_file
        )

    @pyaedt_function_handler()
    def _export_touchstone(
        self,
        setup_name=None,
        sweep_name=None,
        file_name=None,
        variations=None,
        variations_value=None,
        renormalization=False,
        impedance=None,
        comments=False,
    ):
        """Export the Touchstone file to a local folder.

        Parameters
        ----------
        setup_name : str, optional
            Name of the setup that has been solved.
        sweep_name : str, optional
            Name of the sweep that has been solved.
            This parameter has to be ignored or set with same value as name
        file_name : str, optional
            Full path and name for the Touchstone file. The default is ``None``,
            which exports the file to the working directory.
        variations : list, optional
            List of all parameter variations. For example, ``["$AmbientTemp", "$PowerIn"]``.
            The default is ``None``.
        variations_value : list, optional
            List of all parameter variation values. For example, ``["22cel", "100"]``.
            The default is ``None``.
        renormalization : bool, optional
            Perform renormalization before export.
            The default is ``False``.
        impedance : float, optional
            Real impedance value in ohm, for renormalization, if not specified considered 50 ohm.
            The default is ``None``.
        comments : bool, optional
            Include Gamma and Impedance values in comments.
            The default is ``False``.

        Returns
        -------
        str
            file name when successful, ``False`` when failed.
        """
        if variations is None:
            variations = self.available_variations.get_independent_nominal_values()
            variations_keys = list(variations.keys())
            if variations_value is None:
                variations_value = [str(x) for x in list(variations.values())]
            variations = variations_keys

        if setup_name is None:
            nominal_sweep_list = [x.strip() for x in self.nominal_sweep.split(":")]
            setup_name = nominal_sweep_list[0]
        if impedance is None:
            impedance = 50
        if self.design_type == "Circuit Design":
            sweep_name = setup_name
        else:
            if sweep_name is None:
                for sol in self.existing_analysis_sweeps:
                    if setup_name == sol.split(":")[0].strip():
                        sweep_name = sol.split(":")[1].strip()
                        break

        if self.design_type == "HFSS 3D Layout Design":
            n = str(len(self.port_list))
        else:
            n = str(len(self.excitations))
        # Normalize the save path
        if not file_name:
            appendix = ""
            for v, vv in zip(variations, variations_value):
                appendix += "_" + v + vv.replace("'", "")
            ext = ".S" + n + "p"
            filename = os.path.join(self.working_directory, setup_name + "_" + sweep_name + appendix + ext)
        else:
            filename = file_name.replace("//", "/").replace("\\", "/")
        self.logger.info("Exporting Touchstone " + filename)
        DesignVariations = ""
        for i in range(len(variations)):
            DesignVariations += str(variations[i]) + "='" + str(variations_value[i].replace("'", "")) + "' "
            # DesignVariations = "$AmbientTemp=\'22cel\' $PowerIn=\'100\'"
        # array containing "SetupName:SolutionName" pairs (note that setup and solution are separated by a colon)
        SolutionSelectionArray = [setup_name + ":" + sweep_name]
        # 2=tab delimited spreadsheet (.tab), 3= touchstone (.sNp), 4= CitiFile (.cit),
        # 7=Matlab (.m), 8=Terminal Z0 spreadsheet
        FileFormat = 3
        OutFile = filename  # full path of output file
        # array containing the frequencies to export, use ["all"] for all frequencies
        FreqsArray = ["all"]
        DoRenorm = renormalization  # perform renormalization before export
        RenormImped = impedance  # Real impedance value in ohm, for renormalization
        DataType = "S"  # Type: "S", "Y", or "Z" matrix to export
        Pass = -1  # The pass to export. -1 = export all passes.
        ComplexFormat = 0  # 0=Magnitude/Phase, 1=Real/Immaginary, 2=dB/Phase
        DigitsPrecision = 15  # Touchstone number of digits precision
        IncludeGammaImpedance = comments  # Include Gamma and Impedance in comments
        NonStandardExtensions = False  # Support for non-standard Touchstone extensions

        if self.design_type == "HFSS":
            self.osolution.ExportNetworkData(
                DesignVariations,
                SolutionSelectionArray,
                FileFormat,
                OutFile,
                FreqsArray,
                DoRenorm,
                RenormImped,
                DataType,
                Pass,
                ComplexFormat,
                DigitsPrecision,
                False,
                IncludeGammaImpedance,
                NonStandardExtensions,
            )
        else:
            self.odesign.ExportNetworkData(
                DesignVariations,
                SolutionSelectionArray,
                FileFormat,
                OutFile,
                FreqsArray,
                DoRenorm,
                RenormImped,
                DataType,
                Pass,
                ComplexFormat,
                DigitsPrecision,
                False,
                IncludeGammaImpedance,
                NonStandardExtensions,
            )
        self.logger.info("Touchstone correctly exported to %s", filename)
        return OutFile

    @pyaedt_function_handler(unit_system="units_system")
    def value_with_units(
        self,
        value,
        units=None,
        units_system="Length",
    ):
        """Combine a number and a string containing the modeler length unit in a single
        string e.g. "1.2mm".
        If the units are not specified, the model units are used.
        If value is a string (like containing an expression), it is returned as is.

        Parameters
        ----------
        value : float, int, str
            Value of the number or string containing an expression.
        units : str, optional
            Units to combine with value. Valid values are defined in the native API documentation.
            Some common examples are:
            "in": inches
            "cm": centimeter
            "um": micron
            "mm": millimeter
            "meter": meters
            "mil": 0.001 inches (mils)
            "km": kilometer
            "ft": feet
        units_system : str, optional
            Unit system. Default is `"Length"`.

        Returns
        -------
        str
            String that combines the value and the units (e.g. "1.2mm").

        References
        ----------
        >>> oEditor.GetDefaultUnit
        >>> oEditor.GetModelUnits
        >>> oEditor.GetActiveUnits
        """
        _, u = decompose_variable_value(value)
        if u:
            return value

        if units is None:
            if units_system == "Length":
                if "GetModelUnits" in dir(self.oeditor):
                    units = self.oeditor.GetModelUnits()
                elif "GetActiveUnits" in dir(self.oeditor):
                    units = self.oeditor.GetActiveUnits()
                else:
                    units = self.odesktop.GetDefaultUnit(units_system)
            else:
                try:
                    units = self.odesktop.GetDefaultUnit(units_system)
                except Exception:
                    self.logger.warning("Defined unit system is incorrect.")
                    units = ""

        return _arg_with_dim(value, units)

    @pyaedt_function_handler()
    def change_property(self, aedt_object, tab_name, property_object, property_name, property_value):
        """Change a property.

        Parameters
        ----------
        aedt_object :
            Aedt object. It can be oproject, odesign, oeditor or any of the objects to which the property belongs.
        tab_name : str
            Name of the tab to update. Options are ``BaseElementTab``, ``EM Design``, and
            ``FieldsPostProcessorTab``. The default is ``BaseElementTab``.
        property_object : str
            Name of the property object. It can be the name of an excitation or field reporter.
            For example, ``Excitations:Port1`` or ``FieldsReporter:Mag_H``.
        property_name : str
            Name of the property. For example, ``Rotation Angle``.
        property_value : str, list
            Value of the property. It is a string for a single value and a list of three elements for
            ``[x,y,z]`` coordianates.

        Returns
        -------
        bool
            ``True`` when successful, ``False`` when failed.

        References
        ----------
        >>> oEditor.ChangeProperty
        """
        if isinstance(property_value, list) and len(property_value) == 3:
            xpos, ypos, zpos = self.modeler._pos_with_arg(property_value)
            aedt_object.ChangeProperty(
                [
                    "NAME:AllTabs",
                    [
                        "NAME:" + tab_name,
                        ["NAME:PropServers", property_object],
                        ["NAME:ChangedProps", ["NAME:" + property_name, "X:=", xpos, "Y:=", ypos, "Z:=", zpos]],
                    ],
                ]
            )
        elif isinstance(property_value, bool):
            aedt_object.ChangeProperty(
                [
                    "NAME:AllTabs",
                    [
                        "NAME:" + tab_name,
                        ["NAME:PropServers", property_object],
                        ["NAME:ChangedProps", ["NAME:" + property_name, "Value:=", property_value]],
                    ],
                ]
            )
        elif isinstance(property_value, (str, float, int)):
            xpos = self.value_with_units(property_value, self.modeler.model_units)
            aedt_object.ChangeProperty(
                [
                    "NAME:AllTabs",
                    [
                        "NAME:" + tab_name,
                        ["NAME:PropServers", property_object],
                        ["NAME:ChangedProps", ["NAME:" + property_name, "Value:=", xpos]],
                    ],
                ]
            )
        else:
            self.logger.error("Wrong Property Value")
            return False
        self.logger.info(f"Property {property_name} changed correctly.")
        return True

    @pyaedt_function_handler()
    def number_with_units(self, value, units=None):  # pragma: no cover
        """Convert a number to a string with units. If value is a string, it's returned as is.

        .. deprecated:: 0.15.0
            Use :func:`value_with_units` instead.

        Parameters
        ----------
        value : float, int, str
            Input  number or string.
        units : optional
            Units for formatting. The default is ``None`` which uses modeler units.

        Returns
        -------
        str
           String concatenating the value and unit.

        """
        warnings.warn(
            "`number_with_units` is deprecated. " "Use `value_with_units` method instead.", DeprecationWarning
        )
        return self.value_with_units(value, units)


class AvailableVariations(object):
    def __init__(self, app):
        """Contains available variations.

        Parameters
        ----------
        app : :class:`ansys.aedt.core.application.analysis.Analysis`
            Analysis object.

        """
        self._app = app
        self.independent = True

    @property
    def all(self):
        """Create a dictionary with variables names associated to ``"All"``.

        Returns
        -------
        dict
            Dictionary of all variables with ``"All"`` value.

        """
        return {name: "All" for name in self.__variable_names()}

    @property
    def nominal(self):
        """Create a dictionary with variables names associated to ``"Nominal"``.

        Returns
        -------
        dict
            Dictionary of all variables with ``"Nominal"`` value.
        """
        return {name: "Nominal" for name in self.__variable_names()}

    @property
    def nominal_values(self):
        """All variables with nominal values.

        Returns
        -------
        dict
            Dictionary of nominal variations with values.

        """
        available_variables = self.__available_variables()
        return {k: v.expression for k, v in list(available_variables.items())}

    @property
    def nominal_w_values_dict(self):
        """Nominal independent with values in a dictionary.

        .. deprecated:: 0.15.0
            Use :func:`nominal_values` from setup object instead.

        Returns
        -------
        dict
            Dictionary of nominal independent variations with values.

        References
        ----------
        >>> oDesign.GetChildObject('Variables').GetChildNames
        >>> oDesign.GetVariables
        >>> oDesign.GetVariableValue
        >>> oDesign.GetNominalVariation
        """
        warnings.warn(
            "`nominal_w_values_dict` is deprecated. " "Use `nominal_values` method instead.", DeprecationWarning
        )
        families = {}
        for k, v in list(self._app.variable_manager.independent_variables.items()):
            families[k] = v.expression

        return families

    @property
    def variables(self):
        """Variables.

        .. deprecated:: 0.15.0
            Use :func:`variable_manager.independent_variable_names` from setup object instead.

        Returns
        -------
        list of str
            List of names of independent variables.
        """
        warnings.warn(
            "`variables` is deprecated. " "Use `variable_manager.independent_variable_names` method instead.",
            DeprecationWarning,
        )
        return self._app.variable_manager.independent_variable_names

    @property
    def nominal_w_values(self):
        """Nominal independent with values in a list.

        .. deprecated:: 0.15.0
            Use :func:`nominal_values` from setup object instead.

        Returns
        -------
        list
            List of nominal independent variations with expressions.

        References
        ----------
        >>> oDesign.GetChildObject('Variables').GetChildNames()
        >>> oDesign.GetVariables
        >>> oDesign.GetVariableValue
        >>> oDesign.GetNominalVariation
        """
        warnings.warn("`nominal_w_values` is deprecated. " "Use `nominal_values` method instead.", DeprecationWarning)
        families = []
        for k, v in list(self._app.variable_manager.independent_variables.items()):
            families.append(k + ":=")
            families.append([v.expression])
        return families

    @property
    def nominal_w_values_dict_w_dependent(self):
        """Nominal independent and dependent with values in a dictionary.

        Returns
        -------
        dict
            Dictionary of nominal independent and dependent variations with values.

        References
        ----------
        >>> oDesign.GetChildObject('Variables').GetChildNames
        >>> oDesign.GetVariables
        >>> oDesign.GetVariableValue
        >>> oDesign.GetNominalVariation"""
        warnings.warn("`nominal_w_values_dict_w_dependent` is deprecated.", DeprecationWarning)
        families = {}
        for k, v in list(self._app.variable_manager.variables.items()):
            families[k] = v.expression

        return families

    @pyaedt_function_handler()
    def variation_string(self, variation: dict) -> str:
        """Convert a variation dictionary to a string.
        This method is useful because AEDT API methods require this format.

        Parameters
        ----------
        variation : dict
            Dictionary containing the variations. Keys are variable names and values are their corresponding values.

        Returns
        -------
        str
            String containing the variations.

        """
        var = []
        for k, v in variation.items():
            var.append(f"{k}='{v}'")
        variation_str = " ".join(var)
        return variation_str

    @pyaedt_function_handler()
    def variations(self, setup_sweep: str, output_as_dict: bool = False) -> Union[List[List], List[Dict]]:
        """Retrieve variations for a given setup.

        Parameters
        ----------
        setup_sweep : str
            Setup name with the sweep to search for variations on.
        output_as_dict : bool, optional
            Whether to output the variations as a dict. The default is ``False``.

        Returns
        -------
        list of lists, list of dicts
            List of variation families. Each family is either a list or a dictionary,
            depending on the value of `output_as_dict`.

        References
        ----------
        >>> oModule.GetAvailableVariations

        Examples
        --------
        >>> from ansys.aedt.core import Hfss
        >>> hfss = Hfss()
        >>> hfss["a"] = 2
        >>> setup = hfss.create_setup()
        >>> setup.analyze()
        >>> variations = hfss.available_variations.variations(hfss.existing_analysis_sweeps[0])
        """
        variations_string = self._get_variation_strings(setup_sweep)
        variables = [k for k, v in self._app.variable_manager.variables.items() if not v.post_processing]
        families = []
        if variations_string:
            for vs in variations_string:
                vsplit = vs.split(" ")
                variation = []
                for v in vsplit:
                    m = re.search(r"(.+?)='(.+?)'", v)
                    if m and len(m.groups()) == 2:
                        variation.append([m.group(1), m.group(2)])
                    else:  # pragma: no cover
                        raise Exception("Error in splitting the variation variable.")
                family_list = []
                family_dict = {}
                count = 0
                for var in variables:
                    family_list.append(var + ":=")
                    for v in variation:
                        if var == v[0]:
                            family_list.append([v[1]])
                            family_dict[v[0]] = v[1]
                            count += 1
                            break
                if count != len(variation):  # pragma: no cover
                    raise IndexError("Not all variations were found in variables.")
                if output_as_dict:
                    families.append(family_dict)
                else:
                    families.append(family_list)
        return families

    @pyaedt_function_handler()
    def get_independent_nominal_values(self) -> Dict:
        """Retrieve variations for a given setup.

        Returns
        -------
        dict
            Dictionary of independent nominal variations with values.
        """
        independent_flag = self.independent
        self.independent = True
        variations = self.nominal_values
        self.independent = independent_flag
        return variations

    @pyaedt_function_handler()
    def _get_variation_strings(self, setup_sweep):
        """Return variation strings.

        Parameters
        ----------
        setup_sweep : str
            Setup name with the sweep to search for variations on.

        Returns
        -------
        list of str
            List of variation families.

        References
        ----------
        >>> oModule.GetAvailableVariations
        """
        return self._app.osolution.GetAvailableVariations(setup_sweep)

    @pyaedt_function_handler()
    def __variable_names(self):
        if self.independent:
            variable_names = self._app.variable_manager.independent_variable_names
        else:
            variable_names = self._app.variable_manager.variable_names
        return variable_names

    @pyaedt_function_handler()
    def __available_variables(self):
        if self.independent:
            variables = self._app.variable_manager.independent_variables
        else:
            variables = self._app.variable_manager.variables
        return variables<|MERGE_RESOLUTION|>--- conflicted
+++ resolved
@@ -56,8 +56,6 @@
 from ansys.aedt.core.generic.general_methods import is_windows
 from ansys.aedt.core.generic.general_methods import open_file
 from ansys.aedt.core.generic.general_methods import pyaedt_function_handler
-from ansys.aedt.core.generic.numbers import Quantity
-from ansys.aedt.core.generic.numbers import decompose_variable_value
 from ansys.aedt.core.generic.settings import settings
 from ansys.aedt.core.modules.boundary.layout_boundary import NativeComponentObject
 from ansys.aedt.core.modules.boundary.layout_boundary import NativeComponentPCB
@@ -549,54 +547,6 @@
         return self._excitation_objects
 
     @pyaedt_function_handler()
-<<<<<<< HEAD
-    def _check_intrinsics(self, input_data, input_phase=None, setup=None, return_list=False):
-        intrinsics = {}
-        if input_data is None:
-            if setup is None:
-                try:
-                    setup = self.existing_analysis_sweeps[0].split(":")[0].strip()
-                except Exception:
-                    setup = None
-            else:
-                setup = setup.split(":")[0].strip()
-            for set_obj in self.setups:
-                if set_obj.name == setup:
-                    intrinsics = set_obj.default_intrinsics
-                    break
-
-        elif isinstance(input_data, (str, Quantity)):
-            if "Freq" in self.design_solutions.intrinsics:
-                intrinsics["Freq"] = str(input_data)
-                if "Phase" in self.design_solutions.intrinsics:
-                    intrinsics["Phase"] = str(input_phase) if input_phase else "0deg"
-            elif "Time" in self.design_solutions.intrinsics:
-                intrinsics["Time"] = str(input_data)
-        elif isinstance(input_data, dict):
-            for k, v in input_data.items():
-                if k in ["Freq", "freq", "frequency", "Frequency"]:
-                    intrinsics["Freq"] = str(v)
-                elif k in ["Phase", "phase"]:
-                    intrinsics["Phase"] = str(v)
-                elif k in ["Time", "time"]:
-                    intrinsics["Time"] = str(v)
-                if input_phase:
-                    intrinsics["Phase"] = str(input_phase)
-                if "Phase" in self.design_solutions.intrinsics and "Phase" not in intrinsics:
-                    intrinsics["Phase"] = "0deg"
-        else:
-            raise AttributeError("Intrinsics has to be a string or list.")
-        if return_list:
-            intrinsics_list = []
-            for k, v in intrinsics.items():
-                intrinsics_list.append(f"{k}:=")
-                intrinsics_list.append(v)
-            return intrinsics_list
-        return intrinsics
-
-    @pyaedt_function_handler()
-=======
->>>>>>> bdf9d913
     def get_traces_for_plot(
         self,
         get_self_terms=True,
