# -*- coding: utf-8 -*-
#
# Copyright (C) 2021 - 2025 ANSYS, Inc. and/or its affiliates.
# SPDX-License-Identifier: MIT
#
#
# Permission is hereby granted, free of charge, to any person obtaining a copy
# of this software and associated documentation files (the "Software"), to deal
# in the Software without restriction, including without limitation the rights
# to use, copy, modify, merge, publish, distribute, sublicense, and/or sell
# copies of the Software, and to permit persons to whom the Software is
# furnished to do so, subject to the following conditions:
#
# The above copyright notice and this permission notice shall be included in all
# copies or substantial portions of the Software.
#
# THE SOFTWARE IS PROVIDED "AS IS", WITHOUT WARRANTY OF ANY KIND, EXPRESS OR
# IMPLIED, INCLUDING BUT NOT LIMITED TO THE WARRANTIES OF MERCHANTABILITY,
# FITNESS FOR A PARTICULAR PURPOSE AND NONINFRINGEMENT. IN NO EVENT SHALL THE
# AUTHORS OR COPYRIGHT HOLDERS BE LIABLE FOR ANY CLAIM, DAMAGES OR OTHER
# LIABILITY, WHETHER IN AN ACTION OF CONTRACT, TORT OR OTHERWISE, ARISING FROM,
# OUT OF OR IN CONNECTION WITH THE SOFTWARE OR THE USE OR OTHER DEALINGS IN THE
# SOFTWARE.

"""
This module contains the ``analysis`` class.

It includes common classes for file management and messaging and all
calls to AEDT modules like the modeler, mesh, postprocessing, and setup.
"""

import os
import re
import shutil
import subprocess  # nosec
import tempfile
import time
from typing import Dict
from typing import List
from typing import Union
import warnings

from ansys.aedt.core.application.design import Design
from ansys.aedt.core.application.job_manager import update_hpc_option
from ansys.aedt.core.application.variables import Variable
from ansys.aedt.core.generic.constants import AXIS
from ansys.aedt.core.generic.constants import GRAVITY
from ansys.aedt.core.generic.constants import PLANE
from ansys.aedt.core.generic.constants import SETUPS
from ansys.aedt.core.generic.constants import SOLUTIONS
from ansys.aedt.core.generic.constants import VIEW
from ansys.aedt.core.generic.general_methods import _arg_with_dim
from ansys.aedt.core.generic.general_methods import filter_tuple
from ansys.aedt.core.generic.general_methods import generate_unique_name
from ansys.aedt.core.generic.general_methods import is_linux
from ansys.aedt.core.generic.general_methods import is_windows
from ansys.aedt.core.generic.general_methods import open_file
from ansys.aedt.core.generic.general_methods import pyaedt_function_handler
from ansys.aedt.core.generic.numbers import decompose_variable_value
from ansys.aedt.core.generic.settings import settings
from ansys.aedt.core.modules.boundary.layout_boundary import NativeComponentObject
from ansys.aedt.core.modules.boundary.layout_boundary import NativeComponentPCB
from ansys.aedt.core.modules.design_xploration import OptimizationSetups
from ansys.aedt.core.modules.design_xploration import ParametricSetups
from ansys.aedt.core.modules.solve_setup import Setup
from ansys.aedt.core.modules.solve_setup import Setup3DLayout
from ansys.aedt.core.modules.solve_setup import SetupCircuit
from ansys.aedt.core.modules.solve_setup import SetupHFSS
from ansys.aedt.core.modules.solve_setup import SetupHFSSAuto
from ansys.aedt.core.modules.solve_setup import SetupIcepak
from ansys.aedt.core.modules.solve_setup import SetupMaxwell
from ansys.aedt.core.modules.solve_setup import SetupQ3D
from ansys.aedt.core.modules.solve_setup import SetupSBR
from ansys.aedt.core.modules.solve_sweeps import SetupProps


class Analysis(Design, object):
    """Contains all common analysis functions.

    This class is inherited in the caller application and is accessible through it ( eg. ``hfss.method_name``).


    It is automatically initialized by a call from an application, such as HFSS or Q3D.
    See the application function for its parameter descriptions.

    Parameters
    ----------
    application : str
        Application that is to initialize the call.
    projectname : str
        Name of the project to select or the full path to the project
        or AEDTZ archive to open.
    designname : str
        Name of the design to select.
    solution_type : str
        Solution type to apply to the design.
    setup_name : str
        Name of the setup to use as the nominal.
    specified_version : str
        Version of AEDT  to use.
    NG : bool
        Whether to run AEDT in the non-graphical mode.
    new_desktop : bool, optional
        Whether to launch an instance of AEDT in a new thread, even if
        another instance of the ``specified_version`` is active on the
        machine.
    close_on_exit : bool
        Whether to release  AEDT on exit.
    student_version : bool
        Whether to enable the student version of AEDT.
    aedt_process_id : int, optional
        Only used when ``new_desktop = False``, specifies by process ID which instance
        of Electronics Desktop to point PyAEDT at.
    ic_mode : bool, optional
        Whether to set the design to IC mode. The default is ``None``, which means to retain the
        existing setting. This parameter applies only to HFSS 3D Layout.
    remove_lock : bool, optional
        Whether to remove lock to project before opening it or not.
        The default is ``False``, which means to not unlock
        the existing project if needed and raise an exception.
    """

    def __init__(
        self,
        application,
        projectname,
        designname,
        solution_type,
        setup_name,
        specified_version,
        non_graphical,
        new_desktop,
        close_on_exit,
        student_version,
        machine="",
        port=0,
        aedt_process_id=None,
        ic_mode=None,
        remove_lock=False,
    ):
        Design.__init__(
            self,
            application,
            projectname,
            designname,
            solution_type,
            specified_version,
            non_graphical,
            new_desktop,
            close_on_exit,
            student_version,
            machine,
            port,
            aedt_process_id,
            ic_mode,
            remove_lock,
        )
        self._excitation_objects = {}
        self._setup = None
        if setup_name:
            self.active_setup = setup_name
        self._materials = None
        self._available_variations = None
        self._setups = []
        self._parametrics = []
        self._optimizations = []
        self._native_components = []
        self.SOLUTIONS = SOLUTIONS()
        self.SETUPS = SETUPS()
        self.AXIS = AXIS()
        self.PLANE = PLANE()
        self.VIEW = VIEW()
        self.GRAVITY = GRAVITY()

        if not settings.lazy_load:
            self._materials = self.materials
            self._setups = self.setups
            self._parametrics = self.parametrics
            self._optimizations = self.optimizations
            self._available_variations = self.available_variations

    @property
    def design_setups(self):
        """All design setups ordered by name.

        Returns
        -------
        dict[str, :class:`ansys.aedt.core.modules.solve_setup.Setup`]
        """
        return {i.name: i for i in self.setups}

    @property
    def native_components(self):
        """Native Component dictionary.

        Returns
        -------
        dict[str, :class:`ansys.aedt.core.modules.Boundaries.NativeComponentObject`]
        """
        if not self._native_components:
            self._native_components = self._get_native_data()
        return {nc.name: nc for nc in self._native_components}

    @property
    def native_component_names(self):
        """Native component names.

        Returns
        -------
        list
        """
        return self.modeler.user_defined_component_names

    @property
    def output_variables(self):
        """List of output variables.

        Returns
        -------
        list of str

        References
        ----------
        >>> oModule.GetOutputVariables()
        """
        return self.ooutput_variable.GetOutputVariables()

    @property
    def materials(self):
        """Materials in the project.

        Returns
        -------
        :class:`ansys.aedt.core.modules.material_lib.Materials`
           Materials in the project.

        """
        if self._materials is None and self._odesign:
            self.logger.reset_timer()
            from ansys.aedt.core.modules.material_lib import Materials

            self._materials = Materials(self)
            for material in self._materials.material_keys:
                self._materials.material_keys[material]._material_update = True
            self.logger.info_timer("Materials class has been initialized!")

        return self._materials

    @property
    def setups(self):
        """Setups in the project.

        Returns
        -------
        list[:class:`ansys.aedt.core.modules.solve_setup.Setup`]
            Setups in the project.

        """
        if not self._setups:
            if self.design_type not in ["Maxwell Circuit", "Circuit Netlist"]:
<<<<<<< HEAD
                self._setups = [self.get_setup(setup_name) for setup_name in self.setup_names[::-1]]
=======
                self._setups = [self._get_setup(setup_name) for setup_name in self.setup_names]
>>>>>>> 9ccceee6
        return self._setups

    @property
    def parametrics(self):
        """Setups in the project.

        Returns
        -------
        :class:`ansys.aedt.core.modules.design_xploration.ParametricSetups`
            Parametric setups in the project.

        """
        if not self._parametrics:
            self._parametrics = ParametricSetups(self)
        return self._parametrics

    @property
    def optimizations(self):
        """Optimizations in the project.

        Returns
        -------
        :class:`ansys.aedt.core.modules.design_xploration.OptimizationSetups`
            Parametric setups in the project.

        """
        if not self._optimizations:
            self._optimizations = OptimizationSetups(self)
        return self._optimizations

    @property
    def Position(self):
        """Position of the object.

        Returns
        -------
        type
            Position object.

        """
        if self.modeler:
            return self.modeler.Position
        return

    @property
    def available_variations(self):
        """Available variation object.

        Returns
        -------
        :class:`ansys.aedt.core.application.analysis.AvailableVariations`
            Available variation object.

        """
        if self._available_variations is None:
            self._available_variations = AvailableVariations(self)
        return self._available_variations

    @property
    def active_setup(self):
        """Get or Set the name of the active setup. If not set it will be the first analysis setup.

        Returns
        -------
        str
            Name of the active or first analysis setup.

        References
        ----------
        >>> oModule.GetAllSolutionSetups()
        """
        if self._setup:
            return self._setup
        elif self.setup_names:
            return self.setup_names[0]
        else:
            self._setup = None
            return self._setup

    @active_setup.setter
    @pyaedt_function_handler(setup_name="name")
    def active_setup(self, name):
        setup_list = self.setup_names
        if setup_list:
            if name not in setup_list:
                raise ValueError(f"Setup name {name} is invalid.")
            self._setup = name
        else:
            raise AttributeError("No setup is defined.")

    @property
    def get_all_setup_and_sweeps(self):
        """Get all available setup names and sweeps.
        Returns
        -------
        dict
            A dictionary containing the nominal value for such setup and all available sweeps.
        """
        setup_list = self.setup_names
        sweep_list = {}
        if self.solution_type == "HFSS3DLayout" or self.solution_type == "HFSS 3D Layout Design":
            solutions = self.oanalysis.GetAllSolutionNames()
            solutions = [i for i in solutions if "Adaptive Pass" not in i]
            solutions.reverse()
            for k in solutions:
                sol_sweep = k.split(" : ")
                if sol_sweep[0] not in sweep_list:
                    sweep_list[sol_sweep[0]] = {"Nominal": None, "Sweeps": []}
                if "Last Adaptive" in sol_sweep[1]:
                    sweep_list[sol_sweep[0]]["Nominal"] = sol_sweep[1]
                else:
                    sweep_list[sol_sweep[0]]["Sweeps"].append(sol_sweep[1])
        else:
            for el in setup_list:
                sweep_list[el] = {"Nominal": None, "Sweeps": []}
                setuptype = self.design_solutions.default_adaptive
                if setuptype:
                    sweep_list[el]["Nominal"] = setuptype
                if "GetSweeps" in dir(self.oanalysis):
                    try:
                        sweep_list[el]["Sweeps"].extend(list(self.oanalysis.GetSweeps(el)))
                    except Exception:
                        sweep_list[el]["Sweeps"] = []
        return sweep_list

    @property
    def existing_analysis_sweeps(self):
        """Existing analysis sweeps.

        Returns
        -------
        list of str
            List of all analysis sweeps in the design.

        References
        ----------
        >>> oModule.GelAllSolutionNames
        >>> oModule.GetSweeps
        """
        sweep_list = []
        for k, v in self.get_all_setup_and_sweeps.items():
            if v["Nominal"] is None:
                sweep_list.append(k)
            else:
                sweep_list.append(f"{k} : {v['Nominal']}")
            for sw in v["Sweeps"]:
                sweep_list.append(f"{k} : {sw}")
        return sweep_list

    @property
    def nominal_adaptive(self):
        """Nominal adaptive sweep.

        Returns
        -------
        str
            Name of the nominal adaptive sweep.

        References
        ----------
        >>> oModule.GelAllSolutionNames
        >>> oModule.GetSweeps
        """
        if not self.active_setup or self.active_setup not in self.get_all_setup_and_sweeps:
            return ""
        if self.get_all_setup_and_sweeps[self.active_setup]["Nominal"] is None:
            return self.active_setup
        else:
            return f'{self.active_setup} : {self.get_all_setup_and_sweeps[self.active_setup]["Nominal"]}'

    @property
    def nominal_sweep(self):
        """Nominal sweep.

        Returns
        -------
        str
            Name of the last adaptive sweep if a sweep is available or
            the name of the nominal adaptive sweep if present.

        References
        ----------
        >>> oModule.GelAllSolutionNames
        >>> oModule.GetSweeps
        """
        if not self.active_setup or self.active_setup not in self.get_all_setup_and_sweeps:
            return ""
        if self.get_all_setup_and_sweeps[self.active_setup]["Sweeps"]:
            return f'{self.active_setup} : {self.get_all_setup_and_sweeps[self.active_setup]["Sweeps"][0]}'
        else:
            return self.nominal_adaptive

    @property
    def existing_analysis_setups(self):
        """Existing analysis setups.

        .. deprecated:: 0.15.0
            Use :func:`setup_names` from setup object instead.

        Returns
        -------
        list of str
            List of all analysis setups in the design.

        References
        ----------
        >>> oModule.GetSetups
        """
        msg = "`existing_analysis_setups` is deprecated. " "Use `setup_names` method from setup object instead."
        warnings.warn(msg, DeprecationWarning)
        return self.setup_names

    @property
    def setup_names(self):
        """Setup names.

        Returns
        -------
        list of str
            List of names of all analysis setups in the design.

        References
        ----------
        >>> oModule.GetSetups
        """
        setup_names = []
        if self.oanalysis and "GetSetups" in self.oanalysis.__dir__():
            setup_names = self.oanalysis.GetSetups()
        return setup_names

    @property
    def SimulationSetupTypes(self):
        """Simulation setup types.

        Returns
        -------
        SETUPS
            List of all simulation setup types categorized by application.
        """
        return SETUPS()

    @property
    def SolutionTypes(self):
        """Solution types.

        Returns
        -------
        SOLUTIONS
            List of all solution type categorized by application.
        """
        return SOLUTIONS()

    @property
    def excitations(self):
        """Get all excitation names.

        Returns
        -------
        list
            List of excitation names. Excitations with multiple modes will return one
            excitation for each mode.

        References
        ----------
        >>> oModule.GetExcitations
        """
        try:
            list_names = list(self.oboundary.GetExcitations())
            del list_names[1::2]
            list_names = list(set(list_names))
            return list_names
        except Exception:
            return []

    @property
    def excitations_by_type(self):
        """Design excitations by type.

        Returns
        -------
        dict
            Dictionary of excitations.
        """
        _dict_out = {}
        for bound in self.excitation_objects.values():
            if bound.type in _dict_out:
                _dict_out[bound.type].append(bound)
            else:
                _dict_out[bound.type] = [bound]
        return _dict_out

    @property
    def excitation_objects(self):
        """Get all excitation.

        Returns
        -------
        dict
            List of excitation boundaries. Excitations with multiple modes will return one
            excitation for each mode.

        References
        ----------
        >>> oModule.GetExcitations
        """
        exc_names = self.excitations[::]

        for el in self.boundaries:
            if el.name in exc_names:
                self._excitation_objects[el.name] = el

        # Delete objects that are not anymore available
        keys_to_remove = [
            internal_excitation
            for internal_excitation in self._excitation_objects
            if internal_excitation not in self.excitations
        ]

        for key in keys_to_remove:
            del self._excitation_objects[key]

        return self._excitation_objects

    @pyaedt_function_handler()
    def get_traces_for_plot(
        self,
        get_self_terms=True,
        get_mutual_terms=True,
        first_element_filter=None,
        second_element_filter=None,
        category="dB(S",
        differential_pairs=None,
    ):
        # type: (bool, bool, str, str, str, list) -> list
        """Retrieve a list of traces of specified designs ready to use in plot reports.

        Parameters
        ----------
        get_self_terms : bool, optional
            Whether to return self terms. The default is ``True``.
        get_mutual_terms : bool, optional
            Whether to return mutual terms. The default is ``True``.
        first_element_filter : str, optional
            Filter to apply to the first element of the equation.
            This parameter accepts ``*`` and ``?`` as special characters. The default is ``None``.
        second_element_filter : str, optional
            Filter to apply to the second element of the equation.
            This parameter accepts ``*`` and ``?`` as special characters. The default is ``None``.
        category : str, optional
            Plot category name as in the report (including operator).
            The default is ``"dB(S)"``,  which is the plot category name for capacitance.
        differential_pairs : list, optional
            Differential pairs defined. The default is ``None`` in which case an empty list is set.

        Returns
        -------
        list
            List of traces of specified designs ready to use in plot reports.

        Examples
        --------
        >>> from ansys.aedt.core import Hfss3dLayout
        >>> hfss = Hfss3dLayout(project_path)
        >>> hfss.get_traces_for_plot(first_element_filter="Bo?1",
        ...                          second_element_filter="GND*", category="dB(S")
        >>> hfss.get_traces_for_plot(differential_pairs=['Diff_U0_data0','Diff_U1_data0','Diff_U1_data1'],
        ...                          first_element_filter="*_U1_data?",
        ...                          second_element_filter="*_U0_*", category="dB(S")
        """
        differential_pairs = [] if differential_pairs is None else differential_pairs
        if not first_element_filter:
            first_element_filter = "*"
        if not second_element_filter:
            second_element_filter = "*"
        list_output = []
        end_str = ")" * (category.count("(") + 1)
        if differential_pairs:
            excitations = differential_pairs
        else:
            excitations = self.excitations
        if get_self_terms:
            for el in excitations:
                value = f"{category}({el},{el}{end_str}"
                if filter_tuple(value, first_element_filter, second_element_filter):
                    list_output.append(value)
        if get_mutual_terms:
            for el1 in excitations:
                for el2 in excitations:
                    if el1 != el2:
                        value = f"{category}({el1},{el2}{end_str}"
                        if filter_tuple(value, first_element_filter, second_element_filter):
                            list_output.append(value)
        return list_output

    @pyaedt_function_handler(setup_name="setup", sweep_name="sweep")
    def list_of_variations(self, setup=None, sweep=None):
        """Retrieve a list of active variations for input setup.

        Parameters
        ----------
        setup : str, optional
            Setup name. The default is ``None``, in which case the nominal adaptive
            is used.
        sweep : str, optional
            Sweep name. The default is``None``, in which case the nominal adaptive
            is used.

        Returns
        -------
        list
            List of active variations for input setup.

        References
        ----------
        >>> oModule.ListVariations
        """

        if not setup and ":" in self.nominal_sweep:
            setup = self.nominal_adaptive.split(":")[0].strip()
        elif not setup:
            self.logger.warning("No Setup defined.")
            return False
        if not sweep and ":" in self.nominal_sweep:
            sweep = self.nominal_adaptive.split(":")[1].strip()
        elif not sweep:
            self.logger.warning("No Sweep defined.")
            return False
        if (
            self.solution_type == "HFSS3DLayout"
            or self.solution_type == "HFSS 3D Layout Design"
            or self.design_type == "2D Extractor"
        ):
            try:
                return list(self.osolution.ListVariations(f"{setup} : {sweep}"))
            except Exception:
                return [""]
        else:
            try:
                return list(self.odesign.ListVariations(f"{setup} : {sweep}"))
            except Exception:
                return [""]

    @pyaedt_function_handler()
    def export_results(
        self,
        analyze=False,
        export_folder=None,
        matrix_name="Original",
        matrix_type="S",
        touchstone_format="MagPhase",
        touchstone_number_precision=15,
        length="1meter",
        impedance=50,
        include_gamma_comment=True,
        support_non_standard_touchstone_extension=False,
        variations=None,
    ):
        """Export all available reports to a file, including profile, and convergence and sNp when applicable.

        Parameters
        ----------
        analyze : bool
            Whether to analyze before export. Solutions must be present for the design.
        export_folder : str, optional
            Full path to the project folder. The default is ``None``, in which case the
            working directory is used.
        matrix_name : str, optional
            Matrix to specify to export touchstone file.
            The default is ``Original``, in which case default matrix is taken.
            This argument applies only to 2DExtractor and Q3D setups where Matrix reduction is computed
            and needed to export touchstone file.
        matrix_type : str, optional
            Type of matrix to export. The default is ``S`` to export a touchstone file.
            Available values are ``S``, ``Y``, ``Z``.  ``Y`` and ``Z`` matrices will be exported as tab file.
        touchstone_format : str, optional
            Touchstone format. The default is ``MagPahse``.
            Available values are: ``MagPahse``, ``DbPhase``, ``RealImag``.
        length : str, optional
            Length of the model to export. The default is ``1meter``.
        impedance : float, optional
            Real impedance value in ohms, for renormalization. The default is ``50``.
        touchstone_number_precision : int, optional
            Touchstone number of digits precision. The default is ``15``.
        include_gamma_comment : bool, optional
            Specifies whether to include Gamma and Impedance comments. The default is ``True``.
        support_non_standard_touchstone_extension : bool, optional
            Specifies whether to support non-standard Touchstone extensions for mixed reference impedance.
            The default is ``False``.
        variations : list, optional
            List of variation values with units. The default is all variations.

        Returns
        -------
        list
            List of all exported files.

        References
        ----------
        >>> oModule.GetAllPortsList
        >>> oDesign.ExportProfile
        >>> oModule.ExportToFile
        >>> oModule.ExportConvergence
        >>> oModule.ExportNetworkData

        Examples
        --------
        >>> from ansys.aedt.core import Hfss
        >>> aedtapp = Hfss()
        >>> aedtapp.analyze()
        >>> exported_files = aedtapp.export_results()
        """
        exported_files = []
        if not export_folder:
            export_folder = self.working_directory
        if analyze:
            self.analyze()
        # excitations
        if self.design_type == "HFSS3DLayout" or self.design_type == "HFSS 3D Layout Design":
            excitations = len(self.oexcitation.GetAllPortsList())
        elif self.design_type == "2D Extractor":
            excitations = self.oboundary.GetNumExcitations("SignalLine")
        elif self.design_type == "Q3D Extractor":
            excitations = self.oboundary.GetNumExcitations("Source")
        elif self.design_type == "Circuit Design":
            excitations = len(self.excitations)
        else:
            excitations = len(self.osolution.GetAllSources())
        # reports
        for report_name in self.post.all_report_names:
            name_no_space = report_name.replace(" ", "_")
            self.post.oreportsetup.UpdateReports([str(report_name)])
            export_path = os.path.join(export_folder, f"{self.project_name}_{self.design_name}_{name_no_space}.csv")
            try:
                self.post.oreportsetup.ExportToFile(str(report_name), export_path)
                self.logger.info(f"Export Data: {export_path}")
            except Exception:
                self.logger.info("Failed to export to file.")
            exported_files.append(export_path)

        if touchstone_format == "MagPhase":
            touchstone_format_value = 0
        elif touchstone_format == "RealImag":
            touchstone_format_value = 1
        elif touchstone_format == "DbPhase":
            touchstone_format_value = 2
        else:
            self.logger.warning("Touchstone format not valid. ``MagPhase`` will be set as default")
            touchstone_format_value = 0

        # setups
        setups = self.setups

        nominal_variation = self.available_variations.get_independent_nominal_values()

        for s in setups:
            if self.design_type == "Circuit Design":
                exported_files.append(self.browse_log_file(export_folder))
            else:
                if s.is_solved:
                    setup_name = s.name
                    sweeps = s.sweeps
                    if len(sweeps) == 0:
                        sweeps = ["LastAdaptive"]
                    # variations
                    variations_list = variations
                    if not variations:
                        variations_list = []
                        if not nominal_variation:
                            variations_list.append("")
                        else:
                            for x in range(0, len(nominal_variation)):
                                variation = (
                                    f"{list(nominal_variation.keys())[x]}=" f"'{list(nominal_variation.values())[x]}'"
                                )
                                variations_list.append(variation)
                    # sweeps
                    for sweep in sweeps:
                        if sweep == "LastAdaptive":
                            sweep_name = sweep
                        else:
                            sweep_name = sweep.name
                        varCount = 0
                        for variation in variations_list:
                            varCount += 1
                            export_path = os.path.join(export_folder, f"{self.project_name}_{varCount}.prof")
                            result = self.export_profile(setup_name, variation, export_path)
                            if result:
                                exported_files.append(export_path)
                            export_path = os.path.join(export_folder, f"{self.project_name}_{varCount}.conv")
                            self.logger.info("Export Convergence: %s", export_path)
                            result = self.export_convergence(setup_name, variation, export_path)
                            if result:
                                exported_files.append(export_path)

                            freq_array = []
                            if self.design_type in ["2D Extractor", "Q3D Extractor"]:
                                freq_model_unit = decompose_variable_value(s.props["AdaptiveFreq"])[1]
                                if sweep == "LastAdaptive":
                                    # If sweep is Last Adaptive for Q2D and Q3D
                                    # the default range freq is [10MHz, 100MHz, step: 10MHz]
                                    # Q2D and Q3D don't accept in ExportNetworkData ["All"]
                                    # as frequency array
                                    freq_range = range(10, 100, 10)
                                    for freq in freq_range:
                                        v = Variable(f"{freq}MHz")
                                        freq_array.append(v.rescale_to("Hz").numeric_value)
                                else:
                                    for freq in sweep.frequencies:
                                        v = Variable(f"{freq:.12f}{freq_model_unit}")
                                        freq_array.append(v.rescale_to("Hz").numeric_value)

                            # export touchstone as .sNp file
                            if self.design_type in ["HFSS3DLayout", "HFSS 3D Layout Design", "HFSS"]:
                                if matrix_type != "S":
                                    export_path = os.path.join(export_folder, f"{self.project_name}_{varCount}.tab")
                                else:
                                    export_path = os.path.join(
                                        export_folder, f"{self.project_name}_{varCount}.s{excitations}p"
                                    )
                                self.logger.info(f"Export SnP: {export_path}")
                                if self.design_type == "HFSS 3D Layout Design":
                                    module = self.odesign
                                else:
                                    module = self.osolution
                                try:
                                    self.logger.info(f"Export SnP: {export_path}")
                                    module.ExportNetworkData(
                                        variation,
                                        [f"{setup_name}:{sweep_name}"],
                                        3 if matrix_type == "S" else 2,
                                        export_path,
                                        ["All"],
                                        True,
                                        impedance,
                                        matrix_type,
                                        -1,
                                        touchstone_format_value,
                                        touchstone_number_precision,
                                        True,
                                        include_gamma_comment,
                                        support_non_standard_touchstone_extension,
                                    )
                                    exported_files.append(export_path)
                                    self.logger.info("Exported Touchstone: %s", export_path)
                                except Exception:
                                    self.logger.warning("Export SnP failed: no solutions found")
                            elif self.design_type == "2D Extractor":
                                export_path = os.path.join(
                                    export_folder, f"{self.project_name}_{varCount}.s{2 * excitations}p"
                                )
                                self.logger.info(f"Export SnP: {export_path}")
                                try:
                                    self.logger.info(f"Export SnP: {export_path}")
                                    self.odesign.ExportNetworkData(
                                        variation,
                                        f"{setup_name}:{sweep_name}",
                                        export_path,
                                        matrix_name,
                                        impedance,
                                        freq_array,
                                        touchstone_format,
                                        length,
                                        0,
                                    )
                                    exported_files.append(export_path)
                                    self.logger.info("Exported Touchstone: %s", export_path)
                                except Exception:
                                    self.logger.warning("Export SnP failed: no solutions found")
                            elif self.design_type == "Q3D Extractor":
                                export_path = os.path.join(
                                    export_folder, f"{self.project_name}_{varCount}.s{2 * excitations}p"
                                )
                                self.logger.info(f"Export SnP: {export_path}")
                                try:
                                    self.logger.info(f"Export SnP: {export_path}")
                                    self.odesign.ExportNetworkData(
                                        variation,
                                        f"{setup_name}:{sweep_name}",
                                        export_path,
                                        matrix_name,
                                        impedance,
                                        freq_array,
                                        touchstone_format,
                                        0,
                                    )
                                    exported_files.append(export_path)
                                    self.logger.info("Exported Touchstone: %s", export_path)
                                except Exception:
                                    self.logger.warning("Export SnP failed: no solutions found")
                else:
                    self.logger.warning("Setup is not solved. To export results please analyze setup first.")
        return exported_files

    @pyaedt_function_handler(setup_name="setup", variation_string="variations", file_path="output_file")
    def export_convergence(self, setup, variations="", output_file=None):
        """Export a solution convergence to a file.

        Parameters
        ----------
        setup : str
            Setup name. For example, ``'Setup1'``.
        variations : str
            Variation string with values. For example, ``'radius=3mm'``.
        output_file : str, optional
            Full path to the PROF file. The default is ``None``, in which
            case the working directory is used.


        Returns
        -------
        str
            Output file path if created.

        References
        ----------
        >>> oModule.ExportConvergence
        """
        if " : " in setup:
            setup = setup.split(" : ")[0]
        if not output_file:
            output_file = os.path.join(self.working_directory, generate_unique_name("Convergence") + ".prop")
        if not variations:
            nominal_variation = self.available_variations.get_independent_nominal_values()
            val_str = []
            for el, val in nominal_variation.items():
                val_str.append(f"{el}={val}")
            variations = ",".join(val_str)
        if self.design_type == "2D Extractor":
            for s in self.setups:
                if s.name == setup:
                    if "CGDataBlock" in s.props:
                        output_file = os.path.splitext(output_file)[0] + "CG" + os.path.splitext(output_file)[1]
                        self.odesign.ExportConvergence(setup, variations, "CG", output_file, True)
                        self.logger.info("Export Convergence to  %s", output_file)
                    if "RLDataBlock" in s.props:
                        output_file = os.path.splitext(output_file)[0] + "RL" + os.path.splitext(output_file)[1]
                        self.odesign.ExportConvergence(setup, variations, "RL", output_file, True)
                        self.logger.info("Export Convergence to  %s", output_file)

                    break
        elif self.design_type == "Q3D Extractor":
            for s in self.setups:
                if s.name == setup:
                    if "Cap" in s.props:
                        output_file = os.path.splitext(output_file)[0] + "CG" + os.path.splitext(output_file)[1]
                        self.odesign.ExportConvergence(setup, variations, "CG", output_file, True)
                        self.logger.info("Export Convergence to  %s", output_file)
                    if "AC" in s.props:
                        output_file = os.path.splitext(output_file)[0] + "ACRL" + os.path.splitext(output_file)[1]
                        self.odesign.ExportConvergence(setup, variations, "AC RL", output_file, True)
                        self.logger.info("Export Convergence to  %s", output_file)
                    if "DC" in s.props:
                        output_file = os.path.splitext(output_file)[0] + "DC" + os.path.splitext(output_file)[1]
                        self.odesign.ExportConvergence(setup, variations, "DC RL", output_file, True)
                        self.logger.info("Export Convergence to  %s", output_file)
                    break
        else:
            self.odesign.ExportConvergence(setup, variations, output_file)
            self.logger.info("Export Convergence to  %s", output_file)
        return output_file

    @pyaedt_function_handler()
    def _get_native_data(self):
        """Retrieve Native Components data."""
        boundaries = []
        try:
            data_vals = self.design_properties["ModelSetup"]["GeometryCore"]["GeometryOperations"][
                "SubModelDefinitions"
            ]["NativeComponentDefinition"]
            if not isinstance(data_vals, list) and isinstance(data_vals, dict):
                data_vals = [data_vals]
            for ds in data_vals:
                try:
                    component_name = "undefined"
                    if isinstance(ds, dict):
                        component_type = ds["NativeComponentDefinitionProvider"]["Type"]
                        component_name = ds["BasicComponentInfo"]["ComponentName"]
                        if component_type == "PCB":
                            native_component_object = NativeComponentPCB(self, component_type, component_name, ds)
                        else:
                            native_component_object = NativeComponentObject(self, component_type, component_name, ds)
                        boundaries.append(native_component_object)
                except Exception:
                    msg = "Failed to add native component object."
                    msg_end = "." if component_name == "undefined" else f"(named {component_name})."
                    self.logger.debug(msg + msg_end)
        except Exception:
            self.logger.debug("Failed to add native component object.")
        return boundaries

    class AxisDir(object):
        """Contains constants for the axis directions."""

        (XNeg, YNeg, ZNeg, XPos, YPos, ZPos) = range(0, 6)

    @pyaedt_function_handler()
    def get_setups(self):
        """Retrieve setups.

        Returns
        -------
        list of str
            List of names of all setups.

        References
        ----------
        >>> oModule.GetSetups
        """
        setups = self.oanalysis.GetSetups()
        return list(setups)

    @pyaedt_function_handler()
    def get_nominal_variation(self, with_values=False):
        """Retrieve the nominal variation.

        Parameters
        ----------
        with_values : bool
            Whether to return nominal variation or nominal variation with values.
            The default is ``False``.

        Returns
        -------
        dict

        """
        independent_flag = self.available_variations.independent
        self.available_variations.independent = True
        if not with_values:
            variation = self.available_variations.nominal
        else:
            variation = self.available_variations.nominal_values
        self.available_variations.independent = independent_flag
        return variation

    @pyaedt_function_handler()
    def get_sweeps(self, name):
        """Retrieve all sweeps for a setup.

        Parameters
        ----------
        name : str
            Name of the setup.

        Returns
        -------
        list of str
            List of names of all sweeps for the setup.

        References
        ----------
        >>> oModule.GetSweeps
        """
        sweeps = self.oanalysis.GetSweeps(name)
        return list(sweeps)

    @pyaedt_function_handler(sweepname="sweep", filename="output_file", exportunits="export_units")
    def export_parametric_results(self, sweep, output_file, export_units=True):
        """Export a list of all parametric variations solved for a sweep to a CSV file.

        Parameters
        ----------
        sweep : str
            Name of the optimetrics sweep.
        output_file : str
            Full path and name of the CSV file to export the results to.
        export_units : bool, optional
            Whether to export units with the value. The default is ``True``. When ``False``,
            only the value is exported.

        Returns
        -------
        bool
            ``True`` when successful, ``False`` when failed.

        References
        ----------
        >>> oModule.ExportParametricResults
        """
        self.ooptimetrics.ExportParametricResults(sweep, output_file, export_units)
        return True

    @pyaedt_function_handler(setup_name="name")
    def generate_unique_setup_name(self, name=None):
        """Generate a new setup with a unique name.

        Parameters
        ----------
        name : str, optional
            Name of the setup. The default is ``None``.

        Returns
        -------
        str
            Name of the setup.

        """
        if not name:
            name = "Setup"
        index = 2
        while name in self.setup_names:
            name = name + f"_{index}"
            index += 1
        return name

    @pyaedt_function_handler(setupname="name", setuptype="setup_type")
    def _create_setup(self, name="MySetupAuto", setup_type=None, props=None):
        if props is None:
            props = {}

        if setup_type is None:
            setup_type = self.design_solutions.default_setup
        name = self.generate_unique_setup_name(name)
        if setup_type == 0:
            setup = SetupHFSSAuto(self, setup_type, name)
        elif setup_type == 4:
            setup = SetupSBR(self, setup_type, name)
        elif setup_type in [5, 6, 7, 8, 9, 10, 56, 58, 59, 60]:
            setup = SetupMaxwell(self, setup_type, name)
        elif setup_type in [14, 30]:
            setup = SetupQ3D(self, setup_type, name)
        elif setup_type in [11, 36]:
            setup = SetupIcepak(self, setup_type, name)
        else:
            setup = SetupHFSS(self, setup_type, name)

        if self.design_type == "HFSS":
            # Handle the situation when ports have not been defined.

            if not self.excitations and "MaxDeltaS" in setup.props:
                new_dict = {}
                setup.auto_update = False
                for k, v in setup.props.items():
                    if k == "MaxDeltaS":
                        new_dict["MaxDeltaE"] = 0.01
                    else:
                        new_dict[k] = v
                setup.props = SetupProps(setup, new_dict)
                setup.auto_update = True

            if self.solution_type == "SBR+":
                setup.auto_update = False
                default_sbr_setup = {
                    "RayDensityPerWavelength": 4,
                    "MaxNumberOfBounces": 5,
                    "EnableCWRays": False,
                    "EnableSBRSelfCoupling": False,
                    "UseSBRAdvOptionsGOBlockage": False,
                    "UseSBRAdvOptionsWedges": False,
                    "PTDUTDSimulationSettings": "None",
                    "SkipSBRSolveDuringAdaptivePasses": True,
                    "UseSBREnhancedRadiatedPowerCalculation": False,
                    "AdaptFEBIWithRadiation": False,
                }
                if settings.aedt_version >= "2024.2":
                    default_sbr_setup["IsMonostaticRCS"] = True
                    default_sbr_setup["FastFrequencyLooping"] = False
                user_domain = None
                if props:
                    if "RadiationSetup" in props:
                        user_domain = props["RadiationSetup"]
                if self.field_setups:
                    for field_setup in self.field_setups:
                        if user_domain and user_domain in field_setup.name:
                            domain = user_domain
                            default_sbr_setup["RadiationSetup"] = domain
                            break
                    if not user_domain and self.field_setups:
                        domain = self.field_setups[0].name
                        default_sbr_setup["RadiationSetup"] = domain

                elif user_domain:
                    domain = user_domain
                    default_sbr_setup["RadiationSetup"] = domain

                else:
                    self.logger.warning("Field Observation Domain not defined")
                    default_sbr_setup["RadiationSetup"] = ""
                    default_sbr_setup["ComputeFarFields"] = False

                new_dict = setup.props
                for k, v in default_sbr_setup.items():
                    new_dict[k] = v
                setup.props = SetupProps(setup, new_dict)
                setup.auto_update = True

        tmp_setups = self.setups
        setup.create()
        if props:
            for el in props:
                setup.props[el] = props[el]
            setup.update()

        self.active_setup = name

        self._setups = tmp_setups + [setup]

        return setup

    @pyaedt_function_handler(setupname="name")
    def delete_setup(self, name):
        """Delete a setup.

        Parameters
        ----------
        name : str
            Name of the setup.

        Returns
        -------
        bool
            ``True`` when successful, ``False`` when failed.

        References
        ----------
        >>> oModule.DeleteSetups

        Examples
        --------
        Create a setup and then delete it.

        >>> import ansys.aedt.core
        >>> hfss = ansys.aedt.core.Hfss()
        >>> setup1 = hfss.create_setup(name='Setup1')
        >>> hfss.delete_setup()
        ...
        PyAEDT INFO: Sweep was deleted correctly.
        """
        if name in self.setup_names:
            self.oanalysis.DeleteSetups([name])
            for s in self._setups:
                if s.name == name:
                    self._setups.remove(s)
            return True
        return False

    @pyaedt_function_handler(setupname="name", properties_dict="properties")
    def edit_setup(self, name, properties):  # pragma: no cover
        """Modify a setup.

        .. deprecated:: 0.15.0
            Use :func:`update` from setup object instead.

        Parameters
        ----------
        name : str
            Name of the setup.
        properties : dict
            Dictionary containing the property to update with the value.

        Returns
        -------
        :class:`ansys.aedt.core.modules.solve_setup.Setup`

        References
        ----------
        >>> oModule.EditSetup
        """
        warnings.warn(
            "`edit_setup` is deprecated. " "Use `update` method from setup object instead.", DeprecationWarning
        )
        setuptype = self.design_solutions.default_setup
        setup = Setup(self, setuptype, name)
        setup.update(properties)
        self.active_setup = name
        return setup

    @pyaedt_function_handler()
    def _get_setup(self, name):
        setuptype = self.design_solutions.default_setup
        if self.solution_type == "SBR+":
            setuptype = 4
        setup_by_type = {
            "HFSS": SetupHFSS,
            "SBR+": SetupSBR,
            "Q3D Extractor": SetupQ3D,
            "2D Extractor": SetupQ3D,
            "Maxwell 2D": SetupMaxwell,
            "Maxwell 3D": SetupMaxwell,
            "Icepak": SetupIcepak,
            "HFSS3DLayout": Setup3DLayout,
            "HFSS 3D Layout Design": Setup3DLayout,
            "Twin Builder": SetupCircuit,
            "Circuit Design": SetupCircuit,
            "Circuit Netlist": SetupCircuit,
            "SetupCircuit": SetupCircuit,
        }
        if self.design_type in setup_by_type:
            setup = setup_by_type[self.design_type](self, setuptype, name, is_new_setup=False)
            if setup.properties:
                if "Auto Solver Setting" in setup.properties:
                    setup = SetupHFSSAuto(self, 0, name, is_new_setup=False)
            elif setup.props and setup.props.get("SetupType", "") == "HfssDrivenAuto":
                setup = SetupHFSSAuto(self, 0, name, is_new_setup=False)
        else:
            setup = Setup(self, setuptype, name, is_new_setup=False)
        self.active_setup = name
        return setup

    @pyaedt_function_handler(setupname="name")
    def get_setup(self, name):
        """Get the setup from the current design.

        Parameters
        ----------
        name : str
            Name of the setup.

        Returns
        -------
        :class:`ansys.aedt.core.modules.solve_setup.Setup`

        """
        return self.design_setups[name]

    @pyaedt_function_handler()
    def create_output_variable(self, variable, expression, solution=None, context=None):
        """Create or modify an output variable.

        Parameters
        ----------
        variable : str, optional
            Name of the variable.
        expression : str, optional
            Value for the variable.
        solution : str, optional
            Name of the solution in the format `"name : sweep_name"`.
            If `None`, the first available solution is used. Default is `None`.
        context : list, str, optional
            Context under which the output variable will produce results.

        Returns
        -------
        bool
           ``True`` when successful, ``False`` when failed.

        References
        ----------
        >>> oModule.CreateOutputVariable
        """
        if context is None:
            context = []
        if not context and self.solution_type == "Q3D Extractor":
            context = ["Context:=", "Original"]

        oModule = self.ooutput_variable
        if solution is None:
            solution = self.existing_analysis_sweeps[0]
        if variable in self.output_variables:
            oModule.EditOutputVariable(
                variable, expression, variable, solution, self.design_solutions.report_type, context
            )
        else:
            oModule.CreateOutputVariable(variable, expression, solution, self.design_solutions.report_type, context)
        return True

    @pyaedt_function_handler()
    def get_output_variable(self, variable, solution=None):
        """Retrieve the value of the output variable.

        Parameters
        ----------
        variable : str
            Name of the variable.
        solution :
            Name of the solution in the format `"name : sweep_name"`.
            If `None`, the first available solution is used. Default is `None`.

        Returns
        -------
        type
            Value of the output variable.

        References
        ----------
        >>> oDesign.GetNominalVariation
        >>> oModule.GetOutputVariableValue
        """
        if variable not in self.output_variables:
            raise KeyError(f"Output variable {variable} does not exist.")
        nominal_variation = self.odesign.GetNominalVariation()
        if solution is None:
            solution = self.existing_analysis_sweeps[0]
        value = self.ooutput_variable.GetOutputVariableValue(
            variable, nominal_variation, solution, self.solution_type, []
        )
        return value

    @pyaedt_function_handler(object_list="assignment")
    def get_object_material_properties(self, assignment=None, prop_names=None):
        """Retrieve the material properties for a list of objects and return them in a dictionary.

        This high-level function ignores objects with no defined material properties.

        Parameters
        ----------
        assignment : list, optional
            List of objects to get material properties for. The default is ``None``,
            in which case material properties are retrieved for all objects.
        prop_names : str or list
            Property or list of properties to export. The default is ``None``, in
            which case all properties are exported.

        Returns
        -------
        dict
            Dictionary of objects with material properties.
        """
        if assignment:
            if not isinstance(assignment, list):
                assignment = [assignment]
        else:
            assignment = self.modeler.object_names

        if prop_names:
            if not isinstance(prop_names, list):
                prop_names = [prop_names]

        dict = {}
        for entry in assignment:
            mat_name = self.modeler[entry].material_name.casefold()
            mat_props = self.materials.material_keys[mat_name]
            if prop_names is None:
                dict[entry] = mat_props._props
            else:
                dict[entry] = {}
                for prop_name in prop_names:
                    dict[entry][prop_name] = mat_props._props[prop_name]
        return dict

    @pyaedt_function_handler(setup_name="setup", num_cores="cores", num_tasks="tasks", num_gpu="gpus")
    def analyze(
        self,
        setup=None,
        cores=4,
        tasks=1,
        gpus=1,
        acf_file=None,
        use_auto_settings=True,
        solve_in_batch=False,
        machine="localhost",
        run_in_thread=False,
        revert_to_initial_mesh=False,
        blocking=True,
    ):
        """Solve the active design.

        Parameters
        ----------
        setup : str, optional
            Setup to analyze. The default is ``None``, in which case all
            setups are solved.
        cores : int, optional
            Number of simulation cores. Default is ``4`` which is the number of cores available in license.
        tasks : int, optional
            Number of simulation tasks. The default is ``1``.
            In bach solve, set ``tasks`` to ``-1`` to apply auto settings and distributed mode.
        gpus : int, optional
            Number of simulation graphic processing units to use. The default is ``0``.
        acf_file : str, optional
            Full path to the custom ACF file.
        use_auto_settings : bool, optional
            Set ``True`` to use automatic settings for HPC. The option is only considered for setups
            that support automatic settings.
        solve_in_batch : bool, optional
            Whether to solve the project in batch or not.
            If ``True`` the project will be saved, closed, solved and repened.
        machine : str, optional
            Name of the machine if remote.  The default is ``"localhost"``.
        run_in_thread : bool, optional
            Whether to submit the batch command as a thread. The default is
            ``False``.
        revert_to_initial_mesh : bool, optional
            Whether to revert to initial mesh before solving or not. Default is ``False``.
        blocking : bool, optional
            Whether to block script while analysis is completed or not. It works from AEDT 2023 R2.
            Default is ``True``.

        Returns
        -------
        bool
            ``True`` when successful, ``False`` when failed.

        References
        ----------
        >>> oDesign.Analyze
        """
        if solve_in_batch:
            return self.solve_in_batch(
                file_name=None,
                machine=machine,
                run_in_thread=run_in_thread,
                cores=cores,
                tasks=tasks,
                revert_to_initial_mesh=revert_to_initial_mesh,
            )
        else:
            return self.analyze_setup(
                setup,
                cores,
                tasks,
                gpus,
                acf_file,
                use_auto_settings,
                revert_to_initial_mesh=revert_to_initial_mesh,
                blocking=blocking,
            )

    @pyaedt_function_handler(num_cores="cores", num_tasks="tasks", num_gpu="gpus")
    def analyze_setup(
        self,
        name=None,
        cores=4,
        tasks=1,
        gpus=0,
        acf_file=None,
        use_auto_settings=True,
        num_variations_to_distribute=None,
        allowed_distribution_types=None,
        revert_to_initial_mesh=False,
        blocking=True,
    ):
        """Analyze a design setup.

        Parameters
        ----------
        name : str, optional
            Name of the setup, which can be an optimetric setup or a simple setup.
            The default is ``None``, in which case all setups are solved.
        cores : int, optional
            Number of simulation cores.  The default is ``4``.
        tasks : int, optional
            Number of simulation tasks.  The default is ``1``.
        gpus : int, optional
            Number of simulation graphics processing units.  The default is ``0``.
        acf_file : str, optional
            Full path to the custom ACF file. The default is ``None``.
        use_auto_settings : bool, optional
            Either use or not auto settings in task/cores. It is not supported by all Setup.
        num_variations_to_distribute : int, optional
            Number of variations to distribute. For this to take effect ``use_auto_settings`` must be set to ``True``.
        allowed_distribution_types : list, optional
            List of strings. Each string represents a distribution type. The default value ``None`` does nothing.
            An empty list ``[]`` disables all types.
        revert_to_initial_mesh : bool, optional
            Whether to revert to initial mesh before solving or not. Default is ``False``.
        blocking : bool, optional
            Whether to block script while analysis is completed or not. It works from AEDT 2023 R2.
            Default is ``True``.

        Returns
        -------
        bool
           ``True`` when successful, ``False`` when failed.

        References
        ----------
        >>> oDesign.Analyze
        """
        start = time.time()
        set_custom_dso = False
        active_config = self._desktop.GetRegistryString(r"Desktop/ActiveDSOConfigurations/" + self.design_type)
        if acf_file:  # pragma: no cover
            self._desktop.SetRegistryFromFile(acf_file)
            acf_name = ""
            with open_file(acf_file, "r") as f:
                lines = f.readlines()
                for line in lines:
                    if "ConfigName" in line:
                        acf_name = line.strip().split("=")[1].strip("'")
                        break
            if acf_name:
                success = self.set_registry_key(r"Desktop/ActiveDSOConfigurations/" + self.design_type, acf_name)
                if success:
                    set_custom_dso = True
        elif self.design_type not in ["RMxprtSolution", "ModelCreation"] and (gpus or tasks or cores):
            config_name = "pyaedt_config"
            source_name = os.path.join(self.pyaedt_dir, "misc", "pyaedt_local_config.acf")
            if settings.remote_rpc_session:
                target_name = os.path.join(tempfile.gettempdir(), generate_unique_name("config") + ".acf")
            else:
                target_name = (
                    os.path.join(self.working_directory, config_name + ".acf").replace("\\", "/")
                    if self.working_directory[0] != "\\"
                    else os.path.join(self.working_directory, config_name + ".acf")
                )
            skip_files = False
            try:
                shutil.copy2(source_name, target_name)

            # If source and destination are same
            except shutil.SameFileError:
                self.logger.warning("Source and destination represents the same file.")
            # If there is any permission issue
            except PermissionError:
                self.logger.error("Permission denied.")
                skip_files = True
            # For other errors
            except Exception:
                self.logger.error("Error occurred while copying file.")
                skip_files = True
            if not skip_files:
                if cores:
                    succeeded = update_hpc_option(target_name, "NumCores", cores, False)
                    skip_files = True if not succeeded else skip_files
                if gpus:
                    succeeded = update_hpc_option(target_name, "NumGPUs", gpus, False)
                    skip_files = True if not succeeded else skip_files
                if tasks:
                    succeeded = update_hpc_option(target_name, "NumEngines", tasks, False)
                    skip_files = True if not succeeded else skip_files
                succeeded = update_hpc_option(target_name, "ConfigName", config_name, True)
                skip_files = True if not succeeded else skip_files
                succeeded = update_hpc_option(target_name, "DesignType", self.design_type, True)
                skip_files = True if not succeeded else skip_files
                if self.design_type == "Icepak":
                    use_auto_settings = False
                succeeded = update_hpc_option(target_name, "UseAutoSettings", use_auto_settings, False)
                skip_files = True if not succeeded else skip_files
                if num_variations_to_distribute:
                    succeeded = update_hpc_option(
                        target_name, "NumVariationsToDistribute", num_variations_to_distribute, False
                    )
                    skip_files = True if not succeeded else skip_files
                if isinstance(allowed_distribution_types, list):
                    num_adt = len(allowed_distribution_types)
                    adt_string = "', '".join(allowed_distribution_types)
                    adt_string = f"[{num_adt}: '{adt_string}']"

                    succeeded = update_hpc_option(
                        target_name, "AllowedDistributionTypes", adt_string, False, separator=""
                    )
                    skip_files = True if not succeeded else skip_files

            if settings.remote_rpc_session:
                remote_name = (
                    os.path.join(self.working_directory, config_name + ".acf").replace("\\", "/")
                    if self.working_directory[0] != "\\"
                    else os.path.join(self.working_directory, config_name + ".acf")
                )
                settings.remote_rpc_session.filemanager.upload(target_name, remote_name)
                target_name = remote_name
            if not skip_files:
                try:
                    self._desktop.SetRegistryFromFile(target_name)
                    self.set_registry_key(r"Desktop/ActiveDSOConfigurations/" + self.design_type, config_name)
                    set_custom_dso = True
                except Exception:
                    self.logger.info(f"Failed to set registry from file {target_name}.")
        if not name:
            try:
                self.logger.info("Solving all design setups.")
                if self.desktop_class.aedt_version_id > "2023.1" and self.design_type not in [
                    "RMxprtSolution",
                    "ModelCreation",
                ]:
                    self.odesign.AnalyzeAll(blocking)
                else:
                    self.odesign.AnalyzeAll()
            except Exception:  # pragma: no cover
                if set_custom_dso and active_config:
                    self.set_registry_key(r"Desktop/ActiveDSOConfigurations/" + self.design_type, active_config)
                self.logger.error("Error in solving all setups (AnalyzeAll).")
                return False
        elif name in self.setup_names:
            try:
                if revert_to_initial_mesh:
                    self.oanalysis.RevertSetupToInitial(name)
                self.logger.info("Solving design setup %s", name)
                if self.desktop_class.aedt_version_id > "2023.1" and self.design_type not in [
                    "RMxprtSolution",
                    "ModelCreation",
                ]:
                    self.odesign.Analyze(name, blocking)
                else:
                    self.odesign.Analyze(name)
            except Exception:  # pragma: no cover
                if set_custom_dso and active_config:
                    self.set_registry_key(r"Desktop/ActiveDSOConfigurations/" + self.design_type, active_config)
                self.logger.error("Error in Solving Setup %s", name)
                return False
        else:
            try:
                self.logger.info("Solving Optimetrics")
                self.ooptimetrics.SolveSetup(name)
            except Exception:  # pragma: no cover
                if set_custom_dso and active_config:
                    self.set_registry_key(r"Desktop/ActiveDSOConfigurations/" + self.design_type, active_config)
                self.logger.error("Error in Solving or Missing Setup  %s", name)
                return False
        if set_custom_dso and active_config:
            self.set_registry_key(r"Desktop/ActiveDSOConfigurations/" + self.design_type, active_config)
        m, s = divmod(time.time() - start, 60)
        h, m = divmod(m, 60)
        self.logger.info(f"Design setup {name} solved correctly in {round(h, 0)}h {round(m, 0)}m {round(s, 0)}s")
        return True

    @property
    def are_there_simulations_running(self):
        """Check if there are simulation running.

        .. note::
           It works only for AEDT >= ``"2023.2"``.

        Returns
        -------
        float

        References
        ----------
        >>> oDesktop.AreThereSimulationsRunning
        """
        return self.desktop_class.are_there_simulations_running

    @pyaedt_function_handler()
    def get_monitor_data(self):
        """Check and get monitor data of an existing analysis.

        .. note::
           It works only for AEDT >= ``"2023.2"``.

        Returns
        -------
        dict

        References
        ----------
        >>> oDesktop.GetMonitorData
        """
        return self.desktop_class.get_monitor_data()

    @pyaedt_function_handler()
    def stop_simulations(self, clean_stop=True):
        """Check if there are simulation running and stops them.

        .. note::
           It works only for AEDT >= ``"2023.2"``.

        Returns
        -------
        str

        References
        ----------
        >>> oDesktop.StopSimulations
        """
        return self.desktop_class.stop_simulations(clean_stop=clean_stop)

    @pyaedt_function_handler(filename="file_name", numcores="cores", num_tasks="tasks", setup_name="setup")
    def solve_in_batch(
        self,
        file_name=None,
        machine="localhost",
        run_in_thread=False,
        cores=4,
        tasks=1,
        setup=None,
        revert_to_initial_mesh=False,
    ):  # pragma: no cover
        """Analyze a design setup in batch mode.

        .. note::
           To use this function, the project must be closed.

        Parameters
        ----------
        file_name : str, optional
            Name of the setup. The default is ``None``, which means that the active project
            is to be solved.
        machine : str, optional
            Name of the machine if remote.  The default is ``"localhost"``.
        run_in_thread : bool, optional
            Whether to submit the batch command as a thread. The default is
            ``False``.
        cores : int, optional
            Number of cores to use in the simulation.
        tasks : int, optional
            Number of tasks to use in the simulation.
            Set ``num_tasks`` to ``-1`` to apply auto settings and distributed mode.
        setup : str
            Name of the setup, which can be an optimetrics setup or a simple setup.
            The default is ``None``, in which case all setups are solved.
        revert_to_initial_mesh : bool, optional
            Whether to revert to the initial mesh before solving. The default is ``False``.

        Returns
        -------
         bool
           ``True`` when successful, ``False`` when failed.
        """
        inst_dir = self.desktop_install_dir
        self.last_run_log = ""
        self.last_run_job = ""
        design_name = None
        if not file_name:
            file_name = self.project_file
            project_name = self.project_name
            design_name = self.design_name
            if revert_to_initial_mesh:
                for setup in self.setup_names:
                    self.oanalysis.RevertSetupToInitial(setup)
            self.close_project()
        else:
            project_name = os.path.splitext(os.path.split(file_name)[-1])[0]
        queue_file = file_name + ".q"
        queue_file_completed = file_name + ".q.completed"
        if os.path.exists(queue_file):
            os.unlink(queue_file)
        if os.path.exists(queue_file_completed):
            os.unlink(queue_file_completed)

        options = [
            "-ng",
            "-BatchSolve",
            "-machinelist",
            f"list={machine}:{tasks}:{cores}:90%:1",
            "-Monitor",
        ]
        if is_linux and settings.use_lsf_scheduler and tasks == -1:
            options.append("-distributed")
            options.append("-auto")
        if setup and design_name:
            options.append(f'{design_name}:{"Nominal" if setup in self.setup_names else "Optimetrics"}:{setup}')
        if is_linux and not settings.use_lsf_scheduler:
            batch_run = [inst_dir + "/ansysedt"]
        elif is_linux and settings.use_lsf_scheduler:  # pragma: no cover
            if settings.lsf_queue:
                batch_run = [
                    "bsub",
                    "-n",
                    str(cores),
                    "-R",
                    f"span[ptile={cores}]",
                    "-R",
                    f"rusage[mem={settings.lsf_ram}]",
                    f"-queue {settings.lsf_queue}",
                    settings.lsf_aedt_command,
                ]
            else:
                batch_run = [
                    "bsub",
                    "-n",
                    str(cores),
                    "-R",
                    f"span[ptile={cores}]",
                    "-R",
                    f"rusage[mem={settings.lsf_ram}]",
                    settings.lsf_aedt_command,
                ]
        else:
            batch_run = [inst_dir + "/ansysedt.exe"]
        batch_run.extend(options)
        batch_run.append(file_name)

        # check for existing solution directory and delete it if it exists so we
        # don't have old .asol files etc

        self.logger.info("Solving model in batch mode on " + machine)
        if run_in_thread and is_windows:
            DETACHED_PROCESS = 0x00000008
            subprocess.Popen(batch_run, creationflags=DETACHED_PROCESS)
            self.logger.info("Batch job launched.")
        else:
            subprocess.Popen(batch_run)
            self.logger.info("Batch job finished.")

        if machine == "localhost":
            while not os.path.exists(queue_file):
                time.sleep(0.5)
            with open_file(queue_file, "r") as f:
                lines = f.readlines()
                for line in lines:
                    if "JobID" in line:
                        ls = line.split("=")[1].strip().strip("'")
                        self.last_run_job = ls
                        self.last_run_log = os.path.join(file_name + ".batchinfo", project_name + "-" + ls + ".log")
            while not os.path.exists(queue_file_completed):
                time.sleep(0.5)
        return True

    @pyaedt_function_handler(clustername="cluster_name", numnodes="nodes", numcores="cores")
    def submit_job(
        self, cluster_name, aedt_full_exe_path=None, nodes=1, cores=32, wait_for_license=True, setting_file=None
    ):  # pragma: no cover
        """Submit a job to be solved on a cluster.

        Parameters
        ----------
        cluster_name : str
            Name of the cluster to submit the job to.
        aedt_full_exe_path : str, optional
            Full path to the AEDT executable file. The default is ``None``, in which
            case ``"/clustername/AnsysEM/AnsysEM2x.x/Win64/ansysedt.exe"`` is used.
        nodes : int, optional
            Number of nodes. The default is ``1``.
        cores : int, optional
            Number of cores. The default is ``32``.
        wait_for_license : bool, optional
             Whether to wait for the license to be validated. The default is ``True``.
        setting_file : str, optional
            Name of the file to use as a template. The default value is ``None``.

        Returns
        -------
        type
            ID of the job.

        References
        ----------
        >>> oDesktop.SubmitJob
        """
        return self.desktop_class.submit_job(
            self.project_file, cluster_name, aedt_full_exe_path, nodes, cores, wait_for_license, setting_file
        )

    @pyaedt_function_handler()
    def _export_touchstone(
        self,
        setup_name=None,
        sweep_name=None,
        file_name=None,
        variations=None,
        variations_value=None,
        renormalization=False,
        impedance=None,
        comments=False,
    ):
        """Export the Touchstone file to a local folder.

        Parameters
        ----------
        setup_name : str, optional
            Name of the setup that has been solved.
        sweep_name : str, optional
            Name of the sweep that has been solved.
            This parameter has to be ignored or set with same value as name
        file_name : str, optional
            Full path and name for the Touchstone file. The default is ``None``,
            which exports the file to the working directory.
        variations : list, optional
            List of all parameter variations. For example, ``["$AmbientTemp", "$PowerIn"]``.
            The default is ``None``.
        variations_value : list, optional
            List of all parameter variation values. For example, ``["22cel", "100"]``.
            The default is ``None``.
        renormalization : bool, optional
            Perform renormalization before export.
            The default is ``False``.
        impedance : float, optional
            Real impedance value in ohm, for renormalization, if not specified considered 50 ohm.
            The default is ``None``.
        comments : bool, optional
            Include Gamma and Impedance values in comments.
            The default is ``False``.

        Returns
        -------
        str
            file name when successful, ``False`` when failed.
        """
        if variations is None:
            variations = self.available_variations.get_independent_nominal_values()
            variations_keys = list(variations.keys())
            if variations_value is None:
                variations_value = [str(x) for x in list(variations.values())]
            variations = variations_keys

        if setup_name is None:
            nominal_sweep_list = [x.strip() for x in self.nominal_sweep.split(":")]
            setup_name = nominal_sweep_list[0]
        if impedance is None:
            impedance = 50
        if self.design_type == "Circuit Design":
            sweep_name = setup_name
        else:
            if sweep_name is None:
                for sol in self.existing_analysis_sweeps:
                    if setup_name == sol.split(":")[0].strip():
                        sweep_name = sol.split(":")[1].strip()
                        break

        if self.design_type == "HFSS 3D Layout Design":
            n = str(len(self.port_list))
        else:
            n = str(len(self.excitations))
        # Normalize the save path
        if not file_name:
            appendix = ""
            for v, vv in zip(variations, variations_value):
                appendix += "_" + v + vv.replace("'", "")
            ext = ".S" + n + "p"
            filename = os.path.join(self.working_directory, setup_name + "_" + sweep_name + appendix + ext)
        else:
            filename = file_name.replace("//", "/").replace("\\", "/")
        self.logger.info("Exporting Touchstone " + filename)
        DesignVariations = ""
        for i in range(len(variations)):
            DesignVariations += str(variations[i]) + "='" + str(variations_value[i].replace("'", "")) + "' "
            # DesignVariations = "$AmbientTemp=\'22cel\' $PowerIn=\'100\'"
        # array containing "SetupName:SolutionName" pairs (note that setup and solution are separated by a colon)
        SolutionSelectionArray = [setup_name + ":" + sweep_name]
        # 2=tab delimited spreadsheet (.tab), 3= touchstone (.sNp), 4= CitiFile (.cit),
        # 7=Matlab (.m), 8=Terminal Z0 spreadsheet
        FileFormat = 3
        OutFile = filename  # full path of output file
        # array containing the frequencies to export, use ["all"] for all frequencies
        FreqsArray = ["all"]
        DoRenorm = renormalization  # perform renormalization before export
        RenormImped = impedance  # Real impedance value in ohm, for renormalization
        DataType = "S"  # Type: "S", "Y", or "Z" matrix to export
        Pass = -1  # The pass to export. -1 = export all passes.
        ComplexFormat = 0  # 0=Magnitude/Phase, 1=Real/Immaginary, 2=dB/Phase
        DigitsPrecision = 15  # Touchstone number of digits precision
        IncludeGammaImpedance = comments  # Include Gamma and Impedance in comments
        NonStandardExtensions = False  # Support for non-standard Touchstone extensions

        if self.design_type == "HFSS":
            self.osolution.ExportNetworkData(
                DesignVariations,
                SolutionSelectionArray,
                FileFormat,
                OutFile,
                FreqsArray,
                DoRenorm,
                RenormImped,
                DataType,
                Pass,
                ComplexFormat,
                DigitsPrecision,
                False,
                IncludeGammaImpedance,
                NonStandardExtensions,
            )
        else:
            self.odesign.ExportNetworkData(
                DesignVariations,
                SolutionSelectionArray,
                FileFormat,
                OutFile,
                FreqsArray,
                DoRenorm,
                RenormImped,
                DataType,
                Pass,
                ComplexFormat,
                DigitsPrecision,
                False,
                IncludeGammaImpedance,
                NonStandardExtensions,
            )
        self.logger.info("Touchstone correctly exported to %s", filename)
        return OutFile

    @pyaedt_function_handler(unit_system="units_system")
    def value_with_units(
        self,
        value,
        units=None,
        units_system="Length",
    ):
        """Combine a number and a string containing the modeler length unit in a single
        string e.g. "1.2mm".
        If the units are not specified, the model units are used.
        If value is a string (like containing an expression), it is returned as is.

        Parameters
        ----------
        value : float, int, str
            Value of the number or string containing an expression.
        units : str, optional
            Units to combine with value. Valid values are defined in the native API documentation.
            Some common examples are:
            "in": inches
            "cm": centimeter
            "um": micron
            "mm": millimeter
            "meter": meters
            "mil": 0.001 inches (mils)
            "km": kilometer
            "ft": feet
        units_system : str, optional
            Unit system. Default is `"Length"`.

        Returns
        -------
        str
            String that combines the value and the units (e.g. "1.2mm").

        References
        ----------
        >>> oEditor.GetDefaultUnit
        >>> oEditor.GetModelUnits
        >>> oEditor.GetActiveUnits
        """
        _, u = decompose_variable_value(value)
        if u:
            return value

        if units is None:
            if units_system == "Length":
                if "GetModelUnits" in dir(self.oeditor):
                    units = self.oeditor.GetModelUnits()
                elif "GetActiveUnits" in dir(self.oeditor):
                    units = self.oeditor.GetActiveUnits()
                else:
                    units = self.odesktop.GetDefaultUnit(units_system)
            else:
                try:
                    units = self.odesktop.GetDefaultUnit(units_system)
                except Exception:
                    self.logger.warning("Defined unit system is incorrect.")
                    units = ""

        return _arg_with_dim(value, units)

    @pyaedt_function_handler()
    def change_property(self, aedt_object, tab_name, property_object, property_name, property_value):
        """Change a property.

        Parameters
        ----------
        aedt_object :
            Aedt object. It can be oproject, odesign, oeditor or any of the objects to which the property belongs.
        tab_name : str
            Name of the tab to update. Options are ``BaseElementTab``, ``EM Design``, and
            ``FieldsPostProcessorTab``. The default is ``BaseElementTab``.
        property_object : str
            Name of the property object. It can be the name of an excitation or field reporter.
            For example, ``Excitations:Port1`` or ``FieldsReporter:Mag_H``.
        property_name : str
            Name of the property. For example, ``Rotation Angle``.
        property_value : str, list
            Value of the property. It is a string for a single value and a list of three elements for
            ``[x,y,z]`` coordianates.

        Returns
        -------
        bool
            ``True`` when successful, ``False`` when failed.

        References
        ----------
        >>> oEditor.ChangeProperty
        """
        if isinstance(property_value, list) and len(property_value) == 3:
            xpos, ypos, zpos = self.modeler._pos_with_arg(property_value)
            aedt_object.ChangeProperty(
                [
                    "NAME:AllTabs",
                    [
                        "NAME:" + tab_name,
                        ["NAME:PropServers", property_object],
                        ["NAME:ChangedProps", ["NAME:" + property_name, "X:=", xpos, "Y:=", ypos, "Z:=", zpos]],
                    ],
                ]
            )
        elif isinstance(property_value, bool):
            aedt_object.ChangeProperty(
                [
                    "NAME:AllTabs",
                    [
                        "NAME:" + tab_name,
                        ["NAME:PropServers", property_object],
                        ["NAME:ChangedProps", ["NAME:" + property_name, "Value:=", property_value]],
                    ],
                ]
            )
        elif isinstance(property_value, (str, float, int)):
            xpos = self.value_with_units(property_value, self.modeler.model_units)
            aedt_object.ChangeProperty(
                [
                    "NAME:AllTabs",
                    [
                        "NAME:" + tab_name,
                        ["NAME:PropServers", property_object],
                        ["NAME:ChangedProps", ["NAME:" + property_name, "Value:=", xpos]],
                    ],
                ]
            )
        else:
            self.logger.error("Wrong Property Value")
            return False
        self.logger.info(f"Property {property_name} changed correctly.")
        return True

    @pyaedt_function_handler()
    def number_with_units(self, value, units=None):  # pragma: no cover
        """Convert a number to a string with units. If value is a string, it's returned as is.

        .. deprecated:: 0.15.0
            Use :func:`value_with_units` instead.

        Parameters
        ----------
        value : float, int, str
            Input  number or string.
        units : optional
            Units for formatting. The default is ``None`` which uses modeler units.

        Returns
        -------
        str
           String concatenating the value and unit.

        """
        warnings.warn(
            "`number_with_units` is deprecated. " "Use `value_with_units` method instead.", DeprecationWarning
        )
        return self.value_with_units(value, units)


class AvailableVariations(object):
    def __init__(self, app):
        """Contains available variations.

        Parameters
        ----------
        app : :class:`ansys.aedt.core.application.analysis.Analysis`
            Analysis object.

        """
        self._app = app
        self.independent = True

    @property
    def all(self):
        """Create a dictionary with variables names associated to ``"All"``.

        Returns
        -------
        dict
            Dictionary of all variables with ``"All"`` value.

        """
        return {name: "All" for name in self.__variable_names()}

    @property
    def nominal(self):
        """Create a dictionary with variables names associated to ``"Nominal"``.

        Returns
        -------
        dict
            Dictionary of all variables with ``"Nominal"`` value.
        """
        return {name: "Nominal" for name in self.__variable_names()}

    @property
    def nominal_values(self):
        """All variables with nominal values.

        Returns
        -------
        dict
            Dictionary of nominal variations with values.

        """
        available_variables = self.__available_variables()
        return {k: v.expression for k, v in list(available_variables.items())}

    @property
    def nominal_w_values_dict(self):
        """Nominal independent with values in a dictionary.

        .. deprecated:: 0.15.0
            Use :func:`nominal_values` from setup object instead.

        Returns
        -------
        dict
            Dictionary of nominal independent variations with values.

        References
        ----------
        >>> oDesign.GetChildObject('Variables').GetChildNames
        >>> oDesign.GetVariables
        >>> oDesign.GetVariableValue
        >>> oDesign.GetNominalVariation
        """
        warnings.warn(
            "`nominal_w_values_dict` is deprecated. " "Use `nominal_values` method instead.", DeprecationWarning
        )
        families = {}
        for k, v in list(self._app.variable_manager.independent_variables.items()):
            families[k] = v.expression

        return families

    @property
    def variables(self):
        """Variables.

        .. deprecated:: 0.15.0
            Use :func:`variable_manager.independent_variable_names` from setup object instead.

        Returns
        -------
        list of str
            List of names of independent variables.
        """
        warnings.warn(
            "`variables` is deprecated. " "Use `variable_manager.independent_variable_names` method instead.",
            DeprecationWarning,
        )
        return self._app.variable_manager.independent_variable_names

    @property
    def nominal_w_values(self):
        """Nominal independent with values in a list.

        .. deprecated:: 0.15.0
            Use :func:`nominal_values` from setup object instead.

        Returns
        -------
        list
            List of nominal independent variations with expressions.

        References
        ----------
        >>> oDesign.GetChildObject('Variables').GetChildNames()
        >>> oDesign.GetVariables
        >>> oDesign.GetVariableValue
        >>> oDesign.GetNominalVariation
        """
        warnings.warn("`nominal_w_values` is deprecated. " "Use `nominal_values` method instead.", DeprecationWarning)
        families = []
        for k, v in list(self._app.variable_manager.independent_variables.items()):
            families.append(k + ":=")
            families.append([v.expression])
        return families

    @property
    def nominal_w_values_dict_w_dependent(self):
        """Nominal independent and dependent with values in a dictionary.

        Returns
        -------
        dict
            Dictionary of nominal independent and dependent variations with values.

        References
        ----------
        >>> oDesign.GetChildObject('Variables').GetChildNames
        >>> oDesign.GetVariables
        >>> oDesign.GetVariableValue
        >>> oDesign.GetNominalVariation"""
        warnings.warn("`nominal_w_values_dict_w_dependent` is deprecated.", DeprecationWarning)
        families = {}
        for k, v in list(self._app.variable_manager.variables.items()):
            families[k] = v.expression

        return families

    @pyaedt_function_handler()
    def variation_string(self, variation: dict) -> str:
        """Convert a variation dictionary to a string.
        This method is useful because AEDT API methods require this format.

        Parameters
        ----------
        variation : dict
            Dictionary containing the variations. Keys are variable names and values are their corresponding values.

        Returns
        -------
        str
            String containing the variations.

        """
        var = []
        for k, v in variation.items():
            var.append(f"{k}='{v}'")
        variation_str = " ".join(var)
        return variation_str

    @pyaedt_function_handler()
    def variations(self, setup_sweep: str, output_as_dict: bool = False) -> Union[List[List], List[Dict]]:
        """Retrieve variations for a given setup.

        Parameters
        ----------
        setup_sweep : str
            Setup name with the sweep to search for variations on.
        output_as_dict : bool, optional
            Whether to output the variations as a dict. The default is ``False``.

        Returns
        -------
        list of lists, list of dicts
            List of variation families. Each family is either a list or a dictionary,
            depending on the value of `output_as_dict`.

        References
        ----------
        >>> oModule.GetAvailableVariations

        Examples
        --------
        >>> from ansys.aedt.core import Hfss
        >>> hfss = Hfss()
        >>> hfss["a"] = 2
        >>> setup = hfss.create_setup()
        >>> setup.analyze()
        >>> variations = hfss.available_variations.variations(hfss.existing_analysis_sweeps[0])
        """
        variations_string = self._get_variation_strings(setup_sweep)
        variables = [k for k, v in self._app.variable_manager.variables.items() if not v.post_processing]
        families = []
        if variations_string:
            for vs in variations_string:
                vsplit = vs.split(" ")
                variation = []
                for v in vsplit:
                    m = re.search(r"(.+?)='(.+?)'", v)
                    if m and len(m.groups()) == 2:
                        variation.append([m.group(1), m.group(2)])
                    else:  # pragma: no cover
                        raise Exception("Error in splitting the variation variable.")
                family_list = []
                family_dict = {}
                count = 0
                for var in variables:
                    family_list.append(var + ":=")
                    for v in variation:
                        if var == v[0]:
                            family_list.append([v[1]])
                            family_dict[v[0]] = v[1]
                            count += 1
                            break
                if count != len(variation):  # pragma: no cover
                    raise IndexError("Not all variations were found in variables.")
                if output_as_dict:
                    families.append(family_dict)
                else:
                    families.append(family_list)
        return families

    @pyaedt_function_handler()
    def get_independent_nominal_values(self) -> Dict:
        """Retrieve variations for a given setup.

        Returns
        -------
        dict
            Dictionary of independent nominal variations with values.
        """
        independent_flag = self.independent
        self.independent = True
        variations = self.nominal_values
        self.independent = independent_flag
        return variations

    @pyaedt_function_handler()
    def _get_variation_strings(self, setup_sweep):
        """Return variation strings.

        Parameters
        ----------
        setup_sweep : str
            Setup name with the sweep to search for variations on.

        Returns
        -------
        list of str
            List of variation families.

        References
        ----------
        >>> oModule.GetAvailableVariations
        """
        return self._app.osolution.GetAvailableVariations(setup_sweep)

    @pyaedt_function_handler()
    def __variable_names(self):
        if self.independent:
            variable_names = self._app.variable_manager.independent_variable_names
        else:
            variable_names = self._app.variable_manager.variable_names
        return variable_names

    @pyaedt_function_handler()
    def __available_variables(self):
        if self.independent:
            variables = self._app.variable_manager.independent_variables
        else:
            variables = self._app.variable_manager.variables
        return variables<|MERGE_RESOLUTION|>--- conflicted
+++ resolved
@@ -258,11 +258,7 @@
         """
         if not self._setups:
             if self.design_type not in ["Maxwell Circuit", "Circuit Netlist"]:
-<<<<<<< HEAD
-                self._setups = [self.get_setup(setup_name) for setup_name in self.setup_names[::-1]]
-=======
-                self._setups = [self._get_setup(setup_name) for setup_name in self.setup_names]
->>>>>>> 9ccceee6
+                self._setups = [self._get_setup(setup_name) for setup_name in self.setup_names[::-1]]
         return self._setups
 
     @property
