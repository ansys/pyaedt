--- conflicted
+++ resolved
@@ -41,21 +41,12 @@
 
 hfss['l_dipole'] = "13.5cm"
 
-<<<<<<< HEAD
-#####################################################
-# Get 3D Component from syslib
-# ---------------------------------
-# in order to run correctly user needs to get all the geometry parameters
-# of the 3D component or needs to create a
-# dictionary of parameters in case of encrypted 3D Component
-=======
 ###############################################################################
 # Get a 3D Component from the `syslib` Directory
 # ----------------------------------------------
 # To run this example correctly, you must get all geometry parameters of the  
 # 3D component or, in case of an encrypted 3D component, create a dictionary 
 # of the parameters. 
->>>>>>> 63c038b3
 
 compfile = hfss.components3d['Dipole_Antenna_DM']
 geometryparams = hfss.get_components3d_vars('Dipole_Antenna_DM')
