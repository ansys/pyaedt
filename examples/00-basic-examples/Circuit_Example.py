"""
Circuit Example Analysis
------------------------
This example shows how you can use PyAEDT to create a Circuit design 
and run a Nexxim time-domain simulation.
"""
# sphinx_gallery_thumbnail_path = 'Resources/circuit.png'

from pyaedt import Circuit
from pyaedt import Desktop
import os

###############################################################################
# Launch AEDT and Circuit
# ~~~~~~~~~~~~~~~~~~~~~~~
# This examples launches AEDT 2021.1 in graphical mode.

# This examples uses SI units.

desktop_version = "2021.1"

###############################################################################
# Launch AEDT in Non-Graphical Mode
# ~~~~~~~~~~~~~~~~~~~~~~~~~~~~~~~~~
# You can change the Boolean parameter ``non_graphical`` to ``False`` to launch  
# AEDT in graphical mode.

non_graphical = True
new_thread = True

###############################################################################
# Launch AEDT and Circuit
# ~~~~~~~~~~~~~~~~~~~~~~~
# The :class:`pyaedt.Desktop` class initializes AEDT and starts it on a specified version in 
# a specified graphical mode. The Boolean parameter ``new_thread`` defines whether
# to create a new instance of AEDT or try to connect to existing instance of it.

desktop = Desktop(desktop_version, non_graphical, new_thread)
aedt_app = Circuit()

###############################################################################
<<<<<<< HEAD
# Create Circuit Setup
# ~~~~~~~~~~~~~~~~~~~~~~~~~~~~~~~~~~~~
# This method creates and customizes a Linear Network Analysis Setup
=======
# Create a Circuit Setup
# ~~~~~~~~~~~~~~~~~~~~~~
# This method creates and customizes a Linear Network Analysis (LNA) setup.
>>>>>>> 63c038b3

setup1 = aedt_app.create_setup("MyLNA")
setup1.SweepDefinition = [('Variable', 'Freq'), ('Data', 'LINC 0GHz 4GHz 10001'), ('OffsetF1', False),
                          ('Synchronize', 0)]
setup1.update()

###############################################################################
# Create Components
# ~~~~~~~~~~~~~~~~~
# These methods create components, such as inductors, resistors, and capacitors.

inductor_id, inductor = aedt_app.modeler.components.create_inductor("L1", 1e-9, 0, 0)
resistor_id, resistor = aedt_app.modeler.components.create_resistor("R1", 50, 0.0254, 0)
capacitor_id, capacitor = aedt_app.modeler.components.create_capacitor("C1", 1e-12, 0.0400, 0)

###############################################################################
# Get Component Pins
# ~~~~~~~~~~~~~~~~~~
# This method gets all pins of a specified component.

pins_resistor = aedt_app.modeler.components.get_pins(resistor)

inductor_component = aedt_app.modeler.components[inductor]
resistor_component = aedt_app.modeler.components[resistor]

###############################################################################
# Create a Port and a Ground
# ~~~~~~~~~~~~~~~~~~~~~~~~~~
# These methods create a port and a ground, which are needed for a circuit anlaysis.

port_id, port_name = aedt_app.modeler.components.create_iport("myport", -0.0254, 0)
gnd_id, gnd_name = aedt_app.modeler.components.create_gnd(0.0508, -0.00254)
###############################################################################
# Connect Components
# ~~~~~~~~~~~~~~~~~~
# This method connects components with wires.

aedt_app.modeler.connect_schematic_components(port_id, inductor_id)
aedt_app.modeler.connect_schematic_components(inductor_id, resistor_id, pinnum_second=2)
aedt_app.modeler.connect_schematic_components(resistor_id, capacitor_id, pinnum_first=1)
aedt_app.modeler.connect_schematic_components(capacitor_id, gnd_id)

###############################################################################
<<<<<<< HEAD
# Add a transient Setup
# ~~~~~~~~~~~~~~~~~~~~~~~~~~~~~~~~~~~~
# This method adds a transient analysis
=======
# Add a Transient Setup
# ~~~~~~~~~~~~~~~~~~~~~
# This method adds a transient setup.
>>>>>>> 63c038b3

setup2 = aedt_app.create_setup("MyTransient", aedt_app.SimulationSetupTypes.NexximTransient)
setup2.TransientData = ["0.01ns", "200ns"]
setup2.update()
setup3 = aedt_app.create_setup("MyDC", aedt_app.SimulationSetupTypes.NexximDC)

###############################################################################
# Solve the Transient Setup
# ~~~~~~~~~~~~~~~~~~~~~~~~
# This method solves the transient setup.

aedt_app.analyze_setup("MyLNA")

aedt_app.export_fullwave_spice()
###############################################################################
<<<<<<< HEAD
# Close Desktop
# ~~~~~~~~~~~~~~~~~~~~~~~~~~~~~~~~~~~~
# After the simulation is completed user can close the desktop or release it (using release_desktop method).
# All methods give possibility to save projects before exit
=======
# Close AEDT
# ~~~~~~~~~~
# After the simulaton is completed, you can close AEDT or release it using the 
# :func:`pyaedt.Desktop.force_close_desktop` method.
# All methods provide for saving the project before exiting.
>>>>>>> 63c038b3
if os.name != "posix":
    desktop.force_close_desktop()<|MERGE_RESOLUTION|>--- conflicted
+++ resolved
@@ -39,15 +39,9 @@
 aedt_app = Circuit()
 
 ###############################################################################
-<<<<<<< HEAD
-# Create Circuit Setup
-# ~~~~~~~~~~~~~~~~~~~~~~~~~~~~~~~~~~~~
-# This method creates and customizes a Linear Network Analysis Setup
-=======
 # Create a Circuit Setup
 # ~~~~~~~~~~~~~~~~~~~~~~
 # This method creates and customizes a Linear Network Analysis (LNA) setup.
->>>>>>> 63c038b3
 
 setup1 = aedt_app.create_setup("MyLNA")
 setup1.SweepDefinition = [('Variable', 'Freq'), ('Data', 'LINC 0GHz 4GHz 10001'), ('OffsetF1', False),
@@ -91,15 +85,9 @@
 aedt_app.modeler.connect_schematic_components(capacitor_id, gnd_id)
 
 ###############################################################################
-<<<<<<< HEAD
-# Add a transient Setup
-# ~~~~~~~~~~~~~~~~~~~~~~~~~~~~~~~~~~~~
-# This method adds a transient analysis
-=======
 # Add a Transient Setup
 # ~~~~~~~~~~~~~~~~~~~~~
 # This method adds a transient setup.
->>>>>>> 63c038b3
 
 setup2 = aedt_app.create_setup("MyTransient", aedt_app.SimulationSetupTypes.NexximTransient)
 setup2.TransientData = ["0.01ns", "200ns"]
@@ -115,17 +103,10 @@
 
 aedt_app.export_fullwave_spice()
 ###############################################################################
-<<<<<<< HEAD
-# Close Desktop
-# ~~~~~~~~~~~~~~~~~~~~~~~~~~~~~~~~~~~~
-# After the simulation is completed user can close the desktop or release it (using release_desktop method).
-# All methods give possibility to save projects before exit
-=======
 # Close AEDT
 # ~~~~~~~~~~
 # After the simulaton is completed, you can close AEDT or release it using the 
 # :func:`pyaedt.Desktop.force_close_desktop` method.
 # All methods provide for saving the project before exiting.
->>>>>>> 63c038b3
 if os.name != "posix":
     desktop.force_close_desktop()