"""
SBR+ Doppler Example
--------------------
This example shows how you can use PyAEDT to create a Multipart Scenario in SBR+ and setup a doppler Analysis.
"""
# sphinx_gallery_thumbnail_path = 'Resources/sherlock_doppler.png'

###############################################################################
# Launch AEDT in Graphical Mode
# ~~~~~~~~~~~~~~~~~~~~~~~~~~~~~
# This examples launches AEDT 2021.1 in graphical mode.
import os
import pyaedt
import sys
from pyaedt import examples, generate_unique_name, Hfss

# Start Electronics Desktop
aedt_version = "2021.1"
projectname = "MicroDoppler_with_ADP"
designname = "doppler"
library_path = examples.download_multiparts()

###############################################################################
# Open Project
# ~~~~~~~~~~~~
# Download Project, opens it and save to TEMP Folder.

if os.name == "posix":
    tmpfold = os.environ["TMPDIR"]
else:
    tmpfold = os.environ["TEMP"]

temp_folder = os.path.join(tmpfold, generate_unique_name("Example"))
if not os.path.exists(temp_folder):
    os.makedirs(temp_folder)

# Instantiate the application.
app = pyaedt.Hfss(
    specified_version=aedt_version, solution_type="SBR+", AlwaysNew=True, projectname=projectname, release_on_exit=True
)


app.autosave_disable()

###############################################################################
# Create Design
# ~~~~~~~~~~~~~
# Save project and rename design

app.save_project(project_file=os.path.join(temp_folder, projectname + ".aedt"))
app.rename_design(designname)


###############################################################################
# Libraries
# ~~~~~~~~~~~~~~~
# Setup Library Path to 3d Components

actor_lib = os.path.join(library_path, "actor_library")
env_lib = os.path.join(library_path, "environment_library")
radar_lib = os.path.join(library_path, "radar_modules")
env_folder = os.path.join(env_lib, "road1")
person_folder = os.path.join(actor_lib, "person3")
car_folder = os.path.join(actor_lib, "vehicle1")
bike_folder = os.path.join(actor_lib, "bike1")
bird_folder = os.path.join(actor_lib, "bird1")

###############################################################################
# Environment
# ~~~~~~~~~~~~~~
# Define background environment

road1 = app.modeler.primitives.add_environment(env_folder=env_folder,environment_name="Bari")
prim = app.modeler.primitives

###############################################################################
# Actors
# ~~~~~~~~~~~~~~~~~~~~~
# Put Actors in environment. This example has persons, birds, bikes and cars.

<<<<<<< HEAD
person1 = app.modeler.primitives.add_person(actor_folder=person_folder, speed=1.0, global_offset=[25, 1.5, 0], yaw=180,
                                            actor_name="Massimo")
person2 = app.modeler.primitives.add_person(actor_folder=person_folder, speed=1.0, global_offset=[25, 2.5, 0], yaw=180,
                                            actor_name="Devin")
car1 = app.modeler.primitives.add_vehicle(actor_folder=car_folder, speed=8.7, global_offset=[3, -2.5, 0],
                                          actor_name="LuxuryCar")
bike1 = app.modeler.primitives.add_vehicle(actor_folder=bike_folder, speed=2.1, global_offset=[24, 3.6, 0], yaw=180,
                                           actor_name="Alberto_in_bike")
bird1 = app.modeler.primitives.add_bird(actor_folder=bird_folder, speed=1.0, global_offset=[19, 4, 3], yaw=120,
                                        pitch=-5, flapping_rate=30, actor_name="Pigeon")
bird2 = app.modeler.primitives.add_bird(actor_folder=bird_folder, speed=1.0, global_offset=[6, 2, 3], yaw=-60, pitch=10,
                                        actor_name="Eagle")
=======
person1 = app.modeler.primitives.add_person(person_folder, 1.0, [25, 1.5, 0], 180)
person2 = app.modeler.primitives.add_person(person_folder, 1.0, [25, 2.5, 0], 180)
car1 = app.modeler.primitives.add_vehicle(car_folder, 8.7, [3, -2.5, 0])
bike1 = app.modeler.primitives.add_vehicle(bike_folder, 2.1, [24, 3.6, 0], 180)
bird1 = app.modeler.primitives.add_bird(bird_folder, 1.0, [19, 4, 3], 120, -5, flapping_rate=30)
bird2 = app.modeler.primitives.add_bird(bird_folder, 1.0, [6, 2, 3], -60, 10)
>>>>>>> 98bb0a1b

###############################################################################
# Radar
# ~~~~~~~~~~~~~~~~~~~~~
# Put Radar on car. The radar will be created relatively to the car coordinate system.

<<<<<<< HEAD
radar1 = app.create_sbr_radar_from_json(radar_file=radar_lib, radar_name='Example_1Tx_1Rx', offset=[2.57, 0, 0.54],
                                        use_relative_cs=True, relative_cs_name=car1.cs_name)
=======
radar1 = app.create_sbr_radar_from_json(
    radar_lib, radar_name="Example_1Tx_1Rx", offset=[2.57, 0, 0.54], use_relative_cs=True, relative_cs_name=car1.cs_name
)
>>>>>>> 98bb0a1b

###############################################################################
# Setup and validation
# ~~~~~~~~~~~~~~~~~~~~~
# Create setup and validate it. This command will create a setup and a parametric sweep on the time variable of the
# duration of 2 seconds. the step is computed automatically from CPI.

setup, sweep = app.create_sbr_pulse_doppler_setup(sweep_time_duration=2)
app.set_sbr_current_sources_options()
app.validate_simple()

###############################################################################
# Solve and release desktop
# ~~~~~~~~~~~~~~~~~~~~~~~~~~~
# Solves problem and close it. Uncomment the next command to activate the simulation

# app.analyze_setup(sweep.name)
app.save_project()
app.release_desktop(close_projects=True, close_desktop=True)<|MERGE_RESOLUTION|>--- conflicted
+++ resolved
@@ -78,7 +78,6 @@
 # ~~~~~~~~~~~~~~~~~~~~~
 # Put Actors in environment. This example has persons, birds, bikes and cars.
 
-<<<<<<< HEAD
 person1 = app.modeler.primitives.add_person(actor_folder=person_folder, speed=1.0, global_offset=[25, 1.5, 0], yaw=180,
                                             actor_name="Massimo")
 person2 = app.modeler.primitives.add_person(actor_folder=person_folder, speed=1.0, global_offset=[25, 2.5, 0], yaw=180,
@@ -91,28 +90,15 @@
                                         pitch=-5, flapping_rate=30, actor_name="Pigeon")
 bird2 = app.modeler.primitives.add_bird(actor_folder=bird_folder, speed=1.0, global_offset=[6, 2, 3], yaw=-60, pitch=10,
                                         actor_name="Eagle")
-=======
-person1 = app.modeler.primitives.add_person(person_folder, 1.0, [25, 1.5, 0], 180)
-person2 = app.modeler.primitives.add_person(person_folder, 1.0, [25, 2.5, 0], 180)
-car1 = app.modeler.primitives.add_vehicle(car_folder, 8.7, [3, -2.5, 0])
-bike1 = app.modeler.primitives.add_vehicle(bike_folder, 2.1, [24, 3.6, 0], 180)
-bird1 = app.modeler.primitives.add_bird(bird_folder, 1.0, [19, 4, 3], 120, -5, flapping_rate=30)
-bird2 = app.modeler.primitives.add_bird(bird_folder, 1.0, [6, 2, 3], -60, 10)
->>>>>>> 98bb0a1b
 
 ###############################################################################
 # Radar
 # ~~~~~~~~~~~~~~~~~~~~~
 # Put Radar on car. The radar will be created relatively to the car coordinate system.
 
-<<<<<<< HEAD
-radar1 = app.create_sbr_radar_from_json(radar_file=radar_lib, radar_name='Example_1Tx_1Rx', offset=[2.57, 0, 0.54],
-                                        use_relative_cs=True, relative_cs_name=car1.cs_name)
-=======
 radar1 = app.create_sbr_radar_from_json(
-    radar_lib, radar_name="Example_1Tx_1Rx", offset=[2.57, 0, 0.54], use_relative_cs=True, relative_cs_name=car1.cs_name
+    radar_file=radar_lib, radar_name="Example_1Tx_1Rx", offset=[2.57, 0, 0.54], use_relative_cs=True, relative_cs_name=car1.cs_name
 )
->>>>>>> 98bb0a1b
 
 ###############################################################################
 # Setup and validation
