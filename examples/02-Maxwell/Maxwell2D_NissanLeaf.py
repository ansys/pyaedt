--- conflicted
+++ resolved
@@ -7,35 +7,20 @@
 """
 
 #################################################################################
-<<<<<<< HEAD
-# Import packages
-from math import sqrt as mysqrt
-import os
-import csv
-import tempfile
-
-=======
 # Import needed python packages
 from math import sqrt as mysqrt
 import csv
 import os
->>>>>>> 76a56993
 from pyaedt import Maxwell2d
-from pyaedt import examples
-from pyaedt.generic.general_methods import generate_unique_name
 
 #################################################################################
 # Initialization: Maxwell version, path project and design name and type
 desktopVersion = "2022.1"
-
+oDesktop = None
+NonGraphical = False
+NewThread = False
 sName = "MySetupAuto"
 sType = "TransientXY"
-<<<<<<< HEAD
-pName = "Example_inline"
-tmpfold = tempfile.gettempdir()
-pathName = os.path.join(tmpfold, generate_unique_name("Example"))
-dName = "NissanLeaf_Sinusoidal_inline"
-=======
 pName = "Example"
 pathName = 'C://Users//tbertonc//MyProjects//2022//00_pyaedtSimplorer//'
 dName = "NissanLeaf_SinusoidalExcitation"
@@ -43,7 +28,6 @@
 #################################################################################
 # Initialization: dictionaries will contain all the definitions for design variables
 # and output variables
->>>>>>> 76a56993
 
 #################################################################################
 # Initialization: geometry parameters definitions (stator, rotor, shaft)
@@ -182,17 +166,12 @@
 # Default is False
 non_graphical = os.getenv("PYAEDT_NON_GRAPHICAL", "False").lower() in ("true", "1", "t")
 
-<<<<<<< HEAD
-#launch Maxwell 2D
-M2D = Maxwell2d(specified_version="2022.1", designname=dName, solution_type=sType, new_desktop_session=False, non_graphical=non_graphical)
-=======
 ##########################################################
 # Launch Maxwell2D
 M2D = Maxwell2d(designname=dName, solution_type=sType, new_desktop_session=False, non_graphical=non_graphical)
 
 ##########################################################
 # Create mod2D to access M2D.modeler easily
->>>>>>> 76a56993
 mod2D = M2D.modeler
 mod2D.delete()
 mod2D.model_units = "mm"
@@ -208,17 +187,11 @@
 for k, v in oper_params.items():
     M2D[k] = v
 
-<<<<<<< HEAD
-# create materials
-################################
-filename_PM, filename_lam = examples.download_leaf()
-=======
 ##########################################################
 # Create materials
 # Define path were material properties for non-linear
 # Materials are stored in text files
 path = "C://Users//tbertonc//MyProjects//2022//NissanLeaf_materials//"
->>>>>>> 76a56993
 
 ##########################################################
 # Create materials: Copper (Annealed)_65C
@@ -238,7 +211,8 @@
 mat_PM.set_magnetic_coercitivity(7500, 1, 0, 0)
 mat_PM.mass_density = "7500"
 BH_List_PM = []
-with open(filename_PM) as f:
+filename_PM = "BH_Arnold_Magnetics_N30UH_80C.tab"
+with open(path + filename_PM) as f:
     reader = csv.reader(f, delimiter='\t')
     next(reader)
     for row in reader:
@@ -260,7 +234,8 @@
 mat_lam.set_electrical_steel_coreloss(kh, kc, ke, kdc, eq_depth)
 mat_lam.mass_density = "7650"
 BH_List_lam = []
-with open(filename_lam) as f:
+filename_lam = "30DH_20C_smooth.tab"
+with open(path + filename_lam) as f:
     reader = csv.reader(f, delimiter='\t')
     next(reader)
     for row in reader:
@@ -582,15 +557,9 @@
 # "IntrinsicVar:="	, "Time=\'0\'",
 M2D.post.create_fieldplot_surface(faces_reg, 'Flux_Lines', intrinsincDict={"Time": "0.000"}, plot_name="Flux_Lines")
 
-<<<<<<< HEAD
-###############################
-#analyze and save
-M2D.analyze_setup(sName, use_auto_settings=False)
-=======
 ##########################################################
 # Analyze and Save Project
 M2D.analyze_setup(sName)
->>>>>>> 76a56993
 M2D.save_project(project_file=pathName + pName + '.aedt', overwrite=True, refresh_obj_ids_after_save=False)
 
 
@@ -598,8 +567,4 @@
 # Close AEDT
 # ~~~~~~~~~~
 # This command closes AEDT.
-<<<<<<< HEAD
-
-=======
->>>>>>> 76a56993
 M2D.release_desktop()