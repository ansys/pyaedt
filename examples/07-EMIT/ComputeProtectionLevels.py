"""
EMIT: Compute receiver protection levels
----------------------------------------
This example shows how you can use PyAEDT to open an AEDT project with
an EMIT design and analyze the results to determine if the received 
power at the input to each receiver exceeds the specified protection
<<<<<<< HEAD
levels. 
=======
levels.
>>>>>>> 471228f7
This example requires Ansys AEDT 2023 R2 or later. Uncomment it and run on correct version.
"""
###############################################################################
# Perform required imports
# ~~~~~~~~~~~~~~~~~~~~~~~~
# Perform required imports.
import os
import sys
import subprocess
import pyaedt
from pyaedt import Emit

<<<<<<< HEAD
# # Check to see which Python libraries have been installed
# reqs = subprocess.check_output([sys.executable, '-m', 'pip', 'freeze'])
# installed_packages = [r.decode().split('==')[0] for r in reqs.split()]

# # Install required packages if they are not installed
# def install(package): 
#     subprocess.check_call([sys.executable, '-m', 'pip', 'install', package])

=======

# # Check to see which Python libraries have been installed
# reqs = subprocess.check_output([sys.executable, '-m', 'pip', 'freeze'])
# installed_packages = [r.decode().split('==')[0] for r in reqs.split()]
#
#
# # Install required packages if they are not installed
# def install(package):
#     subprocess.check_call([sys.executable, '-m', 'pip', 'install', package])
#
#
>>>>>>> 471228f7
# # Install any missing libraries
# required_packages = ['plotly']
# for package in required_packages:
#     if package not in installed_packages:
#         install(package)
<<<<<<< HEAD

# # Import required modules
# import plotly.graph_objects as go

=======
#
# # Import required modules
# import plotly.graph_objects as go
#
>>>>>>> 471228f7
# ###############################################################################
# # Set non-graphical mode
# # ~~~~~~~~~~~~~~~~~~~~~~
# # Set non-graphical mode. ``"PYAEDT_NON_GRAPHICAL"``` is needed to generate
# # documentation only.
# # You can set ``non_graphical`` either to ``True`` or ``False``.
# # The ``NewThread`` Boolean variable defines whether to create a new instance
# # of AEDT or try to connect to existing instance of it if one is available.
<<<<<<< HEAD

# non_graphical = os.getenv("PYAEDT_NON_GRAPHICAL", "False").lower() in ("true", "1", "t")
# NewThread = False
# desktop_version = "2023.2"

=======
#
# non_graphical = os.getenv("PYAEDT_NON_GRAPHICAL", "False").lower() in ("true", "1", "t")
# NewThread = False
# desktop_version = "2023.2"
#
>>>>>>> 471228f7
# ###############################################################################
# # Launch AEDT with EMIT
# # ~~~~~~~~~~~~~~~~~~~~~
# # Launch AEDT with EMIT. The ``Desktop`` class initializes AEDT and starts it
# # on the specified version and in the specified graphical mode.
<<<<<<< HEAD

# d = pyaedt.launch_desktop(desktop_version, non_graphical, NewThread)
# emitapp = Emit(pyaedt.generate_unique_project_name())

=======
#
# d = pyaedt.launch_desktop(desktop_version, non_graphical, NewThread)
# emitapp = Emit(pyaedt.generate_unique_project_name())
#
>>>>>>> 471228f7
# ###############################################################################
# # Specify the protection levels
# # ~~~~~~~~~~~~~~~~~~~~~~~~~~~~~
# # The protection levels are specified in dBm.
# # If the damage threshold is exceeded, permanent damage to the receiver front
# # end may occur.
# # Exceeding the overload threshold severely densensitizes the receiver.
# # Exceeding the intermod threshold can drive the victim receiver into non-
<<<<<<< HEAD
# # linear operation, where it operates as a mixer. 
# # Exceeding the desense threshold reduces the signal-to-noise ratio and can 
# # reduce the maximum range, maximum bandwidth, and/or the overall link quality.

=======
# # linear operation, where it operates as a mixer.
# # Exceeding the desense threshold reduces the signal-to-noise ratio and can
# # reduce the maximum range, maximum bandwidth, and/or the overall link quality.
#
>>>>>>> 471228f7
# header_color = 'grey'
# damage_threshold = 30
# overload_threshold = -4
# intermod_threshold = -30
# desense_threshold = -104
<<<<<<< HEAD

=======
#
#
>>>>>>> 471228f7
# ###############################################################################
# # Create and connect EMIT components
# # ~~~~~~~~~~~~~~~~~~~~~~~~~~~~~~~~~~
# # Set up the scenario with radios connected to antennas.
<<<<<<< HEAD

# bluetooth, blue_ant = emitapp.modeler.components.create_radio_antenna("Bluetooth Low Energy (LE)", "Bluetooth")
# gps, gps_ant = emitapp.modeler.components.create_radio_antenna("GPS Receiver", "GPS")
# wifi, wifi_ant = emitapp.modeler.components.create_radio_antenna("WiFi - 802.11-2012", "WiFi")

=======
#
# def add_and_connect_radio(radio_name, schematic_name=""):
#     """Add a radio from the EMIT library and connect
#     it to an antenna.
#     Returns:
#         Instance of the radio.
#     Argments:
#         radio_name: String name of the EMIT library radio
#             to add.
#         schematic_name: Name that is to appear in the schematic.
#     """
#     rad = emitapp.modeler.components.create_component(radio_name, schematic_name)
#     ant = emitapp.modeler.components.create_component("Antenna")
#     if rad and ant:
#         ant.move_and_connect_to(rad)
#     return rad
#
#
# # Add three systems to the project
# bluetooth = add_and_connect_radio("Bluetooth Low Energy (LE)", "Bluetooth")
# gps = add_and_connect_radio("GPS Receiver", "GPS")
# wifi = add_and_connect_radio("WiFi - 802.11-2012", "WiFi")
#
#
>>>>>>> 471228f7
# ###############################################################################
# # Configure the radios
# # ~~~~~~~~~~~~~~~~~~~~
# # Enable the HR-DSSS bands for the Wi-Fi radio and set the power level
# # for all transmit bands to -20 dBm.
<<<<<<< HEAD
        
=======
# def set_band_power_level(band, power):
#     """Set the power of the fundamental for the given band.
#     Arguments:
#         band: Band being configured.
#         power: Peak amplitude of the fundamental [dBm].
#     """
#     prop_list = {"FundamentalAmplitude": power}
#     for child in band.children:
#         if child.props["Type"] == "TxSpectralProfNode":
#             child._set_prop_value(prop_list)
#             return  # only one Tx spectral profile per band
#
#
>>>>>>> 471228f7
# bands = wifi.bands()
# for band in bands:
#     if "HR-DSSS" in band.node_name:
#         if "Ch 1-13" in band.node_name:
<<<<<<< HEAD
#             band.enabled=True
#             band.set_band_power_level(-20)

# # Reduce the bluetooth transmit power
# bands = bluetooth.bands()
# for band in bands:
#     band.set_band_power_level(-20)

=======
#             band.enabled = True
#             set_band_power_level(band, "-20")
#
# # Reduce the bluetooth transmit power
# bands = bluetooth.bands()
# for band in bands:
#     set_band_power_level(band, "-20")
#
#
>>>>>>> 471228f7
# # Configure the first Rx band in the GPS Rx to have 0 dBm Susc
# def set_protection_band(radio):
#     """Set susceptibility of the Rx Band to 0 dBm
#     for all frequencies.
#     Arguments:
#         radio: Radio to modify.
#     """
#     bands = radio.bands()
#     prop_list = {
<<<<<<< HEAD
#                 "InBandSensitivity": "0",
#                 "SnrAtSensitivity": "0",
#                 "RxMaxAttenuation": "0"
#                 }
=======
#         "InBandSensitivity": "0",
#         "SnrAtSensitivity": "0",
#         "RxMaxAttenuation": "0"
#     }
>>>>>>> 471228f7
#     for band in bands:
#         for child in band.children:
#             if child.props["Type"] == "RxSusceptibilityProfNode":
#                 child._set_prop_value(prop_list)
<<<<<<< HEAD
#                 break # only one Rx Spectral Profile per Band

=======
#                 break  # only one Rx Spectral Profile per Band
#
#
>>>>>>> 471228f7
# def get_radio_node(radio_name):
#     """Get the radio node that matches the
#     given radio name.
#     Arguments:
#         radio_name: String name of the radio.
#     Returns: Instance of the radio.
#     """
#     if gps.name == radio_name:
#         radio = gps
#     elif bluetooth.name == radio_name:
#         radio = bluetooth
#     else:
#         radio = wifi
#     return radio
<<<<<<< HEAD
# set_protection_band(bluetooth)            
# set_protection_band(gps)
# set_protection_band(wifi)

=======
#
#
# set_protection_band(bluetooth)
# set_protection_band(gps)
# set_protection_band(wifi)
#
>>>>>>> 471228f7
# bands = gps.bands()
# for band in bands:
#     for child in band.children:
#         if "L2 P(Y)" in band.node_name:
<<<<<<< HEAD
#             band.enabled=True
#         else:
#             band.enabled=False

    
=======
#             band.enabled = True
#         else:
#             band.enabled = False
#
>>>>>>> 471228f7
# ###############################################################################
# # Load the results set
# # ~~~~~~~~~~~~~~~~~~~~
# # Create a results revision and load it for analysis.
<<<<<<< HEAD

=======
#
>>>>>>> 471228f7
# rev = emitapp.analyze()
# modeRx = emitapp.tx_rx_mode().rx
# modeTx = emitapp.tx_rx_mode().tx
# modeEmi = emitapp.result_type().emi
<<<<<<< HEAD

# ###############################################################################
# # Generate a legend
# # ~~~~~~~~~~~~~~~~~
# # Define the thresholds and colors used to display the results of 
# # the protection level analysis.

# def create_legend_table():    
#     """Create a table showing the defined protection levels."""
#     protectionLevels = ['>{} dBm'.format(damage_threshold), '>{} dBm'.format(overload_threshold),
#         '>{} dBm'.format(intermod_threshold), '>{} dBm'.format(desense_threshold)]
#     fig = go.Figure(data=[go.Table(
#         header=dict(
#             values=['<b>Interference</b>','<b>Power Level Threshold</b>'],
#             line_color='darkslategray',
#             fill_color=header_color,
#             align=['left','center'],
#             font=dict(color='white',size=16)
#         ),
#         cells=dict(
#             values=[['Damage','Overload','Intermodulation','Clear'], protectionLevels],
#             line_color='darkslategray',
#             fill_color=['white',['red','orange','yellow','green']],
#             align = ['left', 'center'],
#             font = dict(
#                 color = ['darkslategray','black'],
#                 size = 15)
=======
#
#
# ###############################################################################
# # Generate a legend
# # ~~~~~~~~~~~~~~~~~
# # Define the thresholds and colors used to display the results of
# # the protection level analysis.
#
# def create_legend_table():
#     """Create a table showing the defined protection levels."""
#     protectionLevels = ['>{} dBm'.format(damage_threshold), '>{} dBm'.format(overload_threshold),
#                         '>{} dBm'.format(intermod_threshold), '>{} dBm'.format(desense_threshold)]
#     fig = go.Figure(data=[go.Table(
#         header=dict(
#             values=['<b>Interference</b>', '<b>Power Level Threshold</b>'],
#             line_color='darkslategray',
#             fill_color=header_color,
#             align=['left', 'center'],
#             font=dict(color='white', size=16)
#         ),
#         cells=dict(
#             values=[['Damage', 'Overload', 'Intermodulation', 'Clear'], protectionLevels],
#             line_color='darkslategray',
#             fill_color=['white', ['red', 'orange', 'yellow', 'green']],
#             align=['left', 'center'],
#             font=dict(
#                 color=['darkslategray', 'black'],
#                 size=15)
>>>>>>> 471228f7
#         )
#     )])
#     fig.update_layout(
#         title=dict(
#             text='Protection Levels (dBm)',
<<<<<<< HEAD
#             font=dict(color='darkslategray',size=20),
#             x = 0.5
#         ),
#         width = 600
#         )
#     fig.show()

=======
#             font=dict(color='darkslategray', size=20),
#             x=0.5
#         ),
#         width=600
#     )
#     fig.show()
#
#
>>>>>>> 471228f7
# ###############################################################################
# # Create a scenario matrix view
# # ~~~~~~~~~~~~~~~~~~~~~~~~~~~~~
# # Create a scenario matrix view with the transmitters defined across the top
# # and receivers down the left-most column. The power at the input to each
# # receiver is shown in each cell of the matrix and color-coded based on the
# # protection level thresholds defined.
<<<<<<< HEAD

# def create_scenario_view(emis, colors, tx_radios, rx_radios):
#     """Create a scenario matrix-like table with the higher received
#     power for each Tx-Rx radio combination. The colors
#     used for the scenario matrix view are based on the highest 
#     protection level that the received power exceeds."""
#     fig = go.Figure(data=[go.Table(
#         header=dict(
#             values=['<b>Tx/Rx</b>','<b>{}</b>'.format(tx_radios[0]),'<b>{}</b>'.format(tx_radios[1])],
#             line_color='darkslategray',
#             fill_color=header_color,
#             align=['left','center'],
#             font=dict(color='white',size=16)
=======
#
# def create_scenario_view(emis, colors, tx_radios, rx_radios):
#     """Create a scenario matrix-like table with the higher received
#     power for each Tx-Rx radio combination. The colors
#     used for the scenario matrix view are based on the highest
#     protection level that the received power exceeds."""
#     fig = go.Figure(data=[go.Table(
#         header=dict(
#             values=['<b>Tx/Rx</b>', '<b>{}</b>'.format(tx_radios[0]), '<b>{}</b>'.format(tx_radios[1])],
#             line_color='darkslategray',
#             fill_color=header_color,
#             align=['left', 'center'],
#             font=dict(color='white', size=16)
>>>>>>> 471228f7
#         ),
#         cells=dict(
#             values=[
#                 rx_radios,
#                 emis[0],
#                 emis[1]],
#             line_color='darkslategray',
<<<<<<< HEAD
#             fill_color=['white',colors[0], colors[1]],
#             align = ['left', 'center'],
#             font = dict(
#                 color = ['darkslategray','black'],
#                 size = 15)
=======
#             fill_color=['white', colors[0], colors[1]],
#             align=['left', 'center'],
#             font=dict(
#                 color=['darkslategray', 'black'],
#                 size=15)
>>>>>>> 471228f7
#         )
#     )])
#     fig.update_layout(
#         title=dict(
#             text='Protection Levels (dBm)',
<<<<<<< HEAD
#             font=dict(color='darkslategray',size=20),
#             x = 0.5
#         ),
#         width = 600
#         )

#     fig.show()

=======
#             font=dict(color='darkslategray', size=20),
#             x=0.5
#         ),
#         width=600
#     )
#
#     fig.show()
#
#
>>>>>>> 471228f7
# ###############################################################################
# # Get all the radios in the project
# # ~~~~~~~~~~~~~~~~~~~~~~~~~~~~~~~~~
# # Get lists of all transmitters and receivers in the project.
<<<<<<< HEAD

# rx_radios = emitapp.results.get_radio_names(modeRx)
# tx_radios = emitapp.results.get_radio_names(modeTx)
# domain = emitapp.interaction_domain()

=======
#
# rx_radios = emitapp.results.get_radio_names(modeRx)
# tx_radios = emitapp.results.get_radio_names(modeTx)
# domain = emitapp.interaction_domain()
#
>>>>>>> 471228f7
# ###############################################################################
# # Iterate over all the radios
# # ~~~~~~~~~~~~~~~~~~~~~~~~~~~
# # Iterate over all the transmitters and receivers and compute the power
# # at the input to each receiver due to each of the transmitters. Computes
# # which, if any, protection levels are exceeded by these power levels.
<<<<<<< HEAD
# emi_matrix=[]
# all_colors=[]
=======
# emi_matrix = []
# all_colors = []
>>>>>>> 471228f7
# for tx_radio in tx_radios:
#     rx_emis = []
#     rx_colors = []
#     for rx_radio in rx_radios:
#         if tx_radio == rx_radio:
#             # skip self-interaction
#             rx_emis.append('N/A')
#             rx_colors.append('green')
#             continue
<<<<<<< HEAD
#         print("Power Thresholds for {tx} vs {rx}".format(tx=tx_radio,rx=rx_radio))
#         for rx_band in emitapp.results.get_band_names(rx_radio, modeRx): 
#             # if "L2 P(Y)" not in rx_band:
#             #     # skip 'normal' Rx bands
#             #     continue
#             # check for enabled Bands
=======
#         print("Power thresholds for {tx} vs {rx}".format(tx=tx_radio, rx=rx_radio))
#         for rx_band in emitapp.results.get_band_names(rx_radio, modeRx):
#             # if "L2 P(Y)" not in rx_band:
#             #     # Skip 'normal' Rx bands
#             #     Continue
#             # Check for enabled Bands
>>>>>>> 471228f7
#             cur_rx_radio = get_radio_node(rx_radio)
#             bands = cur_rx_radio.bands()
#             for band in bands:
#                 if rx_band in band.node_name:
#                     bandEnabled = band.enabled
#                     break
#             if not bandEnabled:
#                 continue
#             # get enabled tx band
#             cur_tx_radio = get_radio_node(tx_radio)
#             bands = cur_tx_radio.bands()
#             for band in bands:
#                 if band.enabled:
#                     tx_band = band.node_name
#                     break
<<<<<<< HEAD
#             for tx_band_shortname in emitapp.results.get_band_names(tx_radio, modeTx): 
#                 if tx_band_shortname in tx_band:
#                     break

#             # Find the highest power level at the Rx input due
#             # to each Tx Radio
#             domain.set_receiver(rx_radio, rx_band, -1)
#             domain.set_interferers([tx_radio],[tx_band_shortname],[-1])
#             interaction = rev.run(domain)
#             worst = interaction.get_worst_instance(modeEmi)

=======
#             for tx_band_shortname in emitapp.results.get_band_names(tx_radio, modeTx):
#                 if tx_band_shortname in tx_band:
#                     break
#
#             # Find the highest power level at the Rx input due
#             # to each Tx radio
#             domain.set_receiver(rx_radio, rx_band, -1)
#             domain.set_interferers([tx_radio], [tx_band_shortname], [-1])
#             interaction = rev.run(domain)
#             worst = interaction.get_worst_instance(modeEmi)
#
>>>>>>> 471228f7
#             # If the worst case for the band-pair is below the EMI limit, then
#             # there are no interference issues and no offset is required.
#             if worst.has_valid_values():
#                 emi = worst.get_value(modeEmi)
#                 rx_emis.append(emi)
#                 if (emi > damage_threshold):
#                     rx_colors.append('red')
#                     print("{} may damage {}".format(tx_radio, rx_radio))
#                 elif (emi > overload_threshold):
#                     rx_colors.append('orange')
#                     print("{} may overload {}".format(tx_radio, rx_radio))
#                 elif (emi > intermod_threshold):
#                     rx_colors.append('yellow')
#                     print("{} may cause intermodulation in {}".format(tx_radio, rx_radio))
#                 else:
#                     rx_colors.append('green')
#                     print("{} may cause desensitization in {}".format(tx_radio, rx_radio))
#             else:
#                 rx_emis.append(-200)
#                 rx_colors.append('red')
#     all_colors.append(rx_colors)
#     emi_matrix.append(rx_emis)
<<<<<<< HEAD

# # Create a scenario matrix-like view for the protection levels
# create_scenario_view(emi_matrix, all_colors, tx_radios, rx_radios)

# # Create a legend for the protection levels
# create_legend_table()

=======
#
# # Create a scenario matrix-like view for the protection levels
# create_scenario_view(emi_matrix, all_colors, tx_radios, rx_radios)
#
# # Create a legend for the protection levels
# create_legend_table()
#
>>>>>>> 471228f7
# ###############################################################################
# # Save project and close AEDT
# # ~~~~~~~~~~~~~~~~~~~~~~~~~~~
# # After the simulation completes, you can close AEDT or release it using the
# # :func:`pyaedt.Desktop.force_close_desktop` method.
# # All methods provide for saving the project before closing.
<<<<<<< HEAD

=======
#
>>>>>>> 471228f7
# emitapp.save_project()
# emitapp.release_desktop(close_projects=True, close_desktop=True)<|MERGE_RESOLUTION|>--- conflicted
+++ resolved
@@ -4,11 +4,8 @@
 This example shows how you can use PyAEDT to open an AEDT project with
 an EMIT design and analyze the results to determine if the received 
 power at the input to each receiver exceeds the specified protection
-<<<<<<< HEAD
 levels. 
-=======
-levels.
->>>>>>> 471228f7
+
 This example requires Ansys AEDT 2023 R2 or later. Uncomment it and run on correct version.
 """
 ###############################################################################
@@ -21,44 +18,24 @@
 import pyaedt
 from pyaedt import Emit
 
-<<<<<<< HEAD
 # # Check to see which Python libraries have been installed
 # reqs = subprocess.check_output([sys.executable, '-m', 'pip', 'freeze'])
 # installed_packages = [r.decode().split('==')[0] for r in reqs.split()]
-
-# # Install required packages if they are not installed
-# def install(package): 
-#     subprocess.check_call([sys.executable, '-m', 'pip', 'install', package])
-
-=======
-
-# # Check to see which Python libraries have been installed
-# reqs = subprocess.check_output([sys.executable, '-m', 'pip', 'freeze'])
-# installed_packages = [r.decode().split('==')[0] for r in reqs.split()]
 #
 #
 # # Install required packages if they are not installed
 # def install(package):
 #     subprocess.check_call([sys.executable, '-m', 'pip', 'install', package])
 #
-#
->>>>>>> 471228f7
 # # Install any missing libraries
 # required_packages = ['plotly']
 # for package in required_packages:
 #     if package not in installed_packages:
 #         install(package)
-<<<<<<< HEAD
-
+#
 # # Import required modules
 # import plotly.graph_objects as go
-
-=======
-#
-# # Import required modules
-# import plotly.graph_objects as go
-#
->>>>>>> 471228f7
+#
 # ###############################################################################
 # # Set non-graphical mode
 # # ~~~~~~~~~~~~~~~~~~~~~~
@@ -67,35 +44,20 @@
 # # You can set ``non_graphical`` either to ``True`` or ``False``.
 # # The ``NewThread`` Boolean variable defines whether to create a new instance
 # # of AEDT or try to connect to existing instance of it if one is available.
-<<<<<<< HEAD
 
 # non_graphical = os.getenv("PYAEDT_NON_GRAPHICAL", "False").lower() in ("true", "1", "t")
 # NewThread = False
 # desktop_version = "2023.2"
 
-=======
-#
-# non_graphical = os.getenv("PYAEDT_NON_GRAPHICAL", "False").lower() in ("true", "1", "t")
-# NewThread = False
-# desktop_version = "2023.2"
-#
->>>>>>> 471228f7
 # ###############################################################################
 # # Launch AEDT with EMIT
 # # ~~~~~~~~~~~~~~~~~~~~~
 # # Launch AEDT with EMIT. The ``Desktop`` class initializes AEDT and starts it
 # # on the specified version and in the specified graphical mode.
-<<<<<<< HEAD
-
+#
 # d = pyaedt.launch_desktop(desktop_version, non_graphical, NewThread)
 # emitapp = Emit(pyaedt.generate_unique_project_name())
-
-=======
-#
-# d = pyaedt.launch_desktop(desktop_version, non_graphical, NewThread)
-# emitapp = Emit(pyaedt.generate_unique_project_name())
-#
->>>>>>> 471228f7
+#
 # ###############################################################################
 # # Specify the protection levels
 # # ~~~~~~~~~~~~~~~~~~~~~~~~~~~~~
@@ -104,91 +66,35 @@
 # # end may occur.
 # # Exceeding the overload threshold severely densensitizes the receiver.
 # # Exceeding the intermod threshold can drive the victim receiver into non-
-<<<<<<< HEAD
 # # linear operation, where it operates as a mixer. 
 # # Exceeding the desense threshold reduces the signal-to-noise ratio and can 
 # # reduce the maximum range, maximum bandwidth, and/or the overall link quality.
 
-=======
-# # linear operation, where it operates as a mixer.
-# # Exceeding the desense threshold reduces the signal-to-noise ratio and can
-# # reduce the maximum range, maximum bandwidth, and/or the overall link quality.
-#
->>>>>>> 471228f7
 # header_color = 'grey'
 # damage_threshold = 30
 # overload_threshold = -4
 # intermod_threshold = -30
 # desense_threshold = -104
-<<<<<<< HEAD
-
-=======
-#
-#
->>>>>>> 471228f7
+
 # ###############################################################################
 # # Create and connect EMIT components
 # # ~~~~~~~~~~~~~~~~~~~~~~~~~~~~~~~~~~
 # # Set up the scenario with radios connected to antennas.
-<<<<<<< HEAD
 
 # bluetooth, blue_ant = emitapp.modeler.components.create_radio_antenna("Bluetooth Low Energy (LE)", "Bluetooth")
 # gps, gps_ant = emitapp.modeler.components.create_radio_antenna("GPS Receiver", "GPS")
 # wifi, wifi_ant = emitapp.modeler.components.create_radio_antenna("WiFi - 802.11-2012", "WiFi")
 
-=======
-#
-# def add_and_connect_radio(radio_name, schematic_name=""):
-#     """Add a radio from the EMIT library and connect
-#     it to an antenna.
-#     Returns:
-#         Instance of the radio.
-#     Argments:
-#         radio_name: String name of the EMIT library radio
-#             to add.
-#         schematic_name: Name that is to appear in the schematic.
-#     """
-#     rad = emitapp.modeler.components.create_component(radio_name, schematic_name)
-#     ant = emitapp.modeler.components.create_component("Antenna")
-#     if rad and ant:
-#         ant.move_and_connect_to(rad)
-#     return rad
-#
-#
-# # Add three systems to the project
-# bluetooth = add_and_connect_radio("Bluetooth Low Energy (LE)", "Bluetooth")
-# gps = add_and_connect_radio("GPS Receiver", "GPS")
-# wifi = add_and_connect_radio("WiFi - 802.11-2012", "WiFi")
-#
-#
->>>>>>> 471228f7
 # ###############################################################################
 # # Configure the radios
 # # ~~~~~~~~~~~~~~~~~~~~
 # # Enable the HR-DSSS bands for the Wi-Fi radio and set the power level
 # # for all transmit bands to -20 dBm.
-<<<<<<< HEAD
-        
-=======
-# def set_band_power_level(band, power):
-#     """Set the power of the fundamental for the given band.
-#     Arguments:
-#         band: Band being configured.
-#         power: Peak amplitude of the fundamental [dBm].
-#     """
-#     prop_list = {"FundamentalAmplitude": power}
-#     for child in band.children:
-#         if child.props["Type"] == "TxSpectralProfNode":
-#             child._set_prop_value(prop_list)
-#             return  # only one Tx spectral profile per band
-#
-#
->>>>>>> 471228f7
+
 # bands = wifi.bands()
 # for band in bands:
 #     if "HR-DSSS" in band.node_name:
 #         if "Ch 1-13" in band.node_name:
-<<<<<<< HEAD
 #             band.enabled=True
 #             band.set_band_power_level(-20)
 
@@ -197,17 +103,6 @@
 # for band in bands:
 #     band.set_band_power_level(-20)
 
-=======
-#             band.enabled = True
-#             set_band_power_level(band, "-20")
-#
-# # Reduce the bluetooth transmit power
-# bands = bluetooth.bands()
-# for band in bands:
-#     set_band_power_level(band, "-20")
-#
-#
->>>>>>> 471228f7
 # # Configure the first Rx band in the GPS Rx to have 0 dBm Susc
 # def set_protection_band(radio):
 #     """Set susceptibility of the Rx Band to 0 dBm
@@ -217,29 +112,16 @@
 #     """
 #     bands = radio.bands()
 #     prop_list = {
-<<<<<<< HEAD
 #                 "InBandSensitivity": "0",
 #                 "SnrAtSensitivity": "0",
 #                 "RxMaxAttenuation": "0"
 #                 }
-=======
-#         "InBandSensitivity": "0",
-#         "SnrAtSensitivity": "0",
-#         "RxMaxAttenuation": "0"
-#     }
->>>>>>> 471228f7
 #     for band in bands:
 #         for child in band.children:
 #             if child.props["Type"] == "RxSusceptibilityProfNode":
 #                 child._set_prop_value(prop_list)
-<<<<<<< HEAD
 #                 break # only one Rx Spectral Profile per Band
 
-=======
-#                 break  # only one Rx Spectral Profile per Band
-#
-#
->>>>>>> 471228f7
 # def get_radio_node(radio_name):
 #     """Get the radio node that matches the
 #     given radio name.
@@ -254,49 +136,28 @@
 #     else:
 #         radio = wifi
 #     return radio
-<<<<<<< HEAD
+
 # set_protection_band(bluetooth)            
 # set_protection_band(gps)
 # set_protection_band(wifi)
 
-=======
-#
-#
-# set_protection_band(bluetooth)
-# set_protection_band(gps)
-# set_protection_band(wifi)
-#
->>>>>>> 471228f7
 # bands = gps.bands()
 # for band in bands:
 #     for child in band.children:
 #         if "L2 P(Y)" in band.node_name:
-<<<<<<< HEAD
 #             band.enabled=True
 #         else:
 #             band.enabled=False
 
-    
-=======
-#             band.enabled = True
-#         else:
-#             band.enabled = False
-#
->>>>>>> 471228f7
 # ###############################################################################
 # # Load the results set
 # # ~~~~~~~~~~~~~~~~~~~~
 # # Create a results revision and load it for analysis.
-<<<<<<< HEAD
-
-=======
-#
->>>>>>> 471228f7
+
 # rev = emitapp.analyze()
 # modeRx = emitapp.tx_rx_mode().rx
 # modeTx = emitapp.tx_rx_mode().tx
 # modeEmi = emitapp.result_type().emi
-<<<<<<< HEAD
 
 # ###############################################################################
 # # Generate a legend
@@ -324,42 +185,11 @@
 #             font = dict(
 #                 color = ['darkslategray','black'],
 #                 size = 15)
-=======
-#
-#
-# ###############################################################################
-# # Generate a legend
-# # ~~~~~~~~~~~~~~~~~
-# # Define the thresholds and colors used to display the results of
-# # the protection level analysis.
-#
-# def create_legend_table():
-#     """Create a table showing the defined protection levels."""
-#     protectionLevels = ['>{} dBm'.format(damage_threshold), '>{} dBm'.format(overload_threshold),
-#                         '>{} dBm'.format(intermod_threshold), '>{} dBm'.format(desense_threshold)]
-#     fig = go.Figure(data=[go.Table(
-#         header=dict(
-#             values=['<b>Interference</b>', '<b>Power Level Threshold</b>'],
-#             line_color='darkslategray',
-#             fill_color=header_color,
-#             align=['left', 'center'],
-#             font=dict(color='white', size=16)
-#         ),
-#         cells=dict(
-#             values=[['Damage', 'Overload', 'Intermodulation', 'Clear'], protectionLevels],
-#             line_color='darkslategray',
-#             fill_color=['white', ['red', 'orange', 'yellow', 'green']],
-#             align=['left', 'center'],
-#             font=dict(
-#                 color=['darkslategray', 'black'],
-#                 size=15)
->>>>>>> 471228f7
 #         )
 #     )])
 #     fig.update_layout(
 #         title=dict(
 #             text='Protection Levels (dBm)',
-<<<<<<< HEAD
 #             font=dict(color='darkslategray',size=20),
 #             x = 0.5
 #         ),
@@ -367,16 +197,6 @@
 #         )
 #     fig.show()
 
-=======
-#             font=dict(color='darkslategray', size=20),
-#             x=0.5
-#         ),
-#         width=600
-#     )
-#     fig.show()
-#
-#
->>>>>>> 471228f7
 # ###############################################################################
 # # Create a scenario matrix view
 # # ~~~~~~~~~~~~~~~~~~~~~~~~~~~~~
@@ -384,7 +204,6 @@
 # # and receivers down the left-most column. The power at the input to each
 # # receiver is shown in each cell of the matrix and color-coded based on the
 # # protection level thresholds defined.
-<<<<<<< HEAD
 
 # def create_scenario_view(emis, colors, tx_radios, rx_radios):
 #     """Create a scenario matrix-like table with the higher received
@@ -398,21 +217,6 @@
 #             fill_color=header_color,
 #             align=['left','center'],
 #             font=dict(color='white',size=16)
-=======
-#
-# def create_scenario_view(emis, colors, tx_radios, rx_radios):
-#     """Create a scenario matrix-like table with the higher received
-#     power for each Tx-Rx radio combination. The colors
-#     used for the scenario matrix view are based on the highest
-#     protection level that the received power exceeds."""
-#     fig = go.Figure(data=[go.Table(
-#         header=dict(
-#             values=['<b>Tx/Rx</b>', '<b>{}</b>'.format(tx_radios[0]), '<b>{}</b>'.format(tx_radios[1])],
-#             line_color='darkslategray',
-#             fill_color=header_color,
-#             align=['left', 'center'],
-#             font=dict(color='white', size=16)
->>>>>>> 471228f7
 #         ),
 #         cells=dict(
 #             values=[
@@ -420,74 +224,41 @@
 #                 emis[0],
 #                 emis[1]],
 #             line_color='darkslategray',
-<<<<<<< HEAD
 #             fill_color=['white',colors[0], colors[1]],
 #             align = ['left', 'center'],
 #             font = dict(
 #                 color = ['darkslategray','black'],
 #                 size = 15)
-=======
-#             fill_color=['white', colors[0], colors[1]],
-#             align=['left', 'center'],
-#             font=dict(
-#                 color=['darkslategray', 'black'],
-#                 size=15)
->>>>>>> 471228f7
 #         )
 #     )])
 #     fig.update_layout(
 #         title=dict(
 #             text='Protection Levels (dBm)',
-<<<<<<< HEAD
 #             font=dict(color='darkslategray',size=20),
 #             x = 0.5
 #         ),
 #         width = 600
 #         )
-
 #     fig.show()
 
-=======
-#             font=dict(color='darkslategray', size=20),
-#             x=0.5
-#         ),
-#         width=600
-#     )
-#
-#     fig.show()
-#
-#
->>>>>>> 471228f7
 # ###############################################################################
 # # Get all the radios in the project
 # # ~~~~~~~~~~~~~~~~~~~~~~~~~~~~~~~~~
 # # Get lists of all transmitters and receivers in the project.
-<<<<<<< HEAD
 
 # rx_radios = emitapp.results.get_radio_names(modeRx)
 # tx_radios = emitapp.results.get_radio_names(modeTx)
 # domain = emitapp.interaction_domain()
 
-=======
-#
-# rx_radios = emitapp.results.get_radio_names(modeRx)
-# tx_radios = emitapp.results.get_radio_names(modeTx)
-# domain = emitapp.interaction_domain()
-#
->>>>>>> 471228f7
 # ###############################################################################
 # # Iterate over all the radios
 # # ~~~~~~~~~~~~~~~~~~~~~~~~~~~
 # # Iterate over all the transmitters and receivers and compute the power
 # # at the input to each receiver due to each of the transmitters. Computes
 # # which, if any, protection levels are exceeded by these power levels.
-<<<<<<< HEAD
+
 # emi_matrix=[]
 # all_colors=[]
-=======
-# emi_matrix = []
-# all_colors = []
->>>>>>> 471228f7
 # for tx_radio in tx_radios:
 #     rx_emis = []
 #     rx_colors = []
@@ -497,21 +268,12 @@
 #             rx_emis.append('N/A')
 #             rx_colors.append('green')
 #             continue
-<<<<<<< HEAD
 #         print("Power Thresholds for {tx} vs {rx}".format(tx=tx_radio,rx=rx_radio))
 #         for rx_band in emitapp.results.get_band_names(rx_radio, modeRx): 
 #             # if "L2 P(Y)" not in rx_band:
 #             #     # skip 'normal' Rx bands
 #             #     continue
 #             # check for enabled Bands
-=======
-#         print("Power thresholds for {tx} vs {rx}".format(tx=tx_radio, rx=rx_radio))
-#         for rx_band in emitapp.results.get_band_names(rx_radio, modeRx):
-#             # if "L2 P(Y)" not in rx_band:
-#             #     # Skip 'normal' Rx bands
-#             #     Continue
-#             # Check for enabled Bands
->>>>>>> 471228f7
 #             cur_rx_radio = get_radio_node(rx_radio)
 #             bands = cur_rx_radio.bands()
 #             for band in bands:
@@ -527,7 +289,6 @@
 #                 if band.enabled:
 #                     tx_band = band.node_name
 #                     break
-<<<<<<< HEAD
 #             for tx_band_shortname in emitapp.results.get_band_names(tx_radio, modeTx): 
 #                 if tx_band_shortname in tx_band:
 #                     break
@@ -539,19 +300,6 @@
 #             interaction = rev.run(domain)
 #             worst = interaction.get_worst_instance(modeEmi)
 
-=======
-#             for tx_band_shortname in emitapp.results.get_band_names(tx_radio, modeTx):
-#                 if tx_band_shortname in tx_band:
-#                     break
-#
-#             # Find the highest power level at the Rx input due
-#             # to each Tx radio
-#             domain.set_receiver(rx_radio, rx_band, -1)
-#             domain.set_interferers([tx_radio], [tx_band_shortname], [-1])
-#             interaction = rev.run(domain)
-#             worst = interaction.get_worst_instance(modeEmi)
-#
->>>>>>> 471228f7
 #             # If the worst case for the band-pair is below the EMI limit, then
 #             # there are no interference issues and no offset is required.
 #             if worst.has_valid_values():
@@ -574,7 +322,6 @@
 #                 rx_colors.append('red')
 #     all_colors.append(rx_colors)
 #     emi_matrix.append(rx_emis)
-<<<<<<< HEAD
 
 # # Create a scenario matrix-like view for the protection levels
 # create_scenario_view(emi_matrix, all_colors, tx_radios, rx_radios)
@@ -582,25 +329,12 @@
 # # Create a legend for the protection levels
 # create_legend_table()
 
-=======
-#
-# # Create a scenario matrix-like view for the protection levels
-# create_scenario_view(emi_matrix, all_colors, tx_radios, rx_radios)
-#
-# # Create a legend for the protection levels
-# create_legend_table()
-#
->>>>>>> 471228f7
 # ###############################################################################
 # # Save project and close AEDT
 # # ~~~~~~~~~~~~~~~~~~~~~~~~~~~
 # # After the simulation completes, you can close AEDT or release it using the
 # # :func:`pyaedt.Desktop.force_close_desktop` method.
 # # All methods provide for saving the project before closing.
-<<<<<<< HEAD
-
-=======
-#
->>>>>>> 471228f7
+
 # emitapp.save_project()
 # emitapp.release_desktop(close_projects=True, close_desktop=True)