--- conflicted
+++ resolved
@@ -518,13 +518,7 @@
                 if self.emitapp.save_project() == False:
                     msg = QtWidgets.QMessageBox()
                     msg.setWindowTitle("Writing Error")
-<<<<<<< HEAD
-                    msg.setText(
-                        "An error occured while writing to the file. Is it readonly? Disk full? See AEDT log for more information."
-                    )
-=======
                     msg.setText("An error occurred while writing to the file. Is it readonly? Disk full? See AEDT log for more information.")
->>>>>>> cb96fed7
                     x = msg.exec()
                     return
 
@@ -584,13 +578,7 @@
                 if self.emitapp.save_project() == False:
                     msg = QtWidgets.QMessageBox()
                     msg.setWindowTitle("Writing Error")
-<<<<<<< HEAD
-                    msg.setText(
-                        "An error occured while writing to the file. Is it readonly? Disk full? See AEDT log for more information."
-                    )
-=======
                     msg.setText("An error occurred while writing to the file. Is it readonly? Disk full? See AEDT log for more information.")
->>>>>>> cb96fed7
                     x = msg.exec()
                     return
 
