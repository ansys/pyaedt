--- conflicted
+++ resolved
@@ -150,16 +150,10 @@
 # For example, rows[i][1] is the first item in the list that has the block name information.
 
 for i in range(len(rows)):
-<<<<<<< HEAD
-    origin = [float(rows[i][2]), float(rows[i][3]), float(rows[i][4])]  # blcok starting point
-    dimensions = [float(rows[i][5]), float(rows[i][6]), float(rows[i][7])]  # blcok lengths in 3 dimentions
-    block_name = rows[i][1]  # blcok name
-=======
 
     origin = [float(rows[i][2]), float(rows[i][3]), float(rows[i][4])]  # block starting point
     dimensions = [float(rows[i][5]), float(rows[i][6]), float(rows[i][7])]  # block lengths in 3 dimensions
     block_name = rows[i][1]  # block name
->>>>>>> cb96fed7
     block_name = re.sub("\W", "_", block_name)
 
     # Define material name
