--- conflicted
+++ resolved
@@ -95,24 +95,13 @@
 
         # Create temperature monitor points if assigned value is 1 in the last column of the csv file
         if row["Monitor_point"] == '1':
-<<<<<<< HEAD
-            ipk.monitor.assign_point_monitor_in_object(row["name"], monitor_quantity="Temperature", monitor_name=row[
-                "name"])  # creates the monitor point at the center of the object
-# -
-            
-# ## Save the project and close
-#
-# This will scale to fit all objects in AEDT and save the project.
-=======
             ipk.monitor.assign_point_monitor_in_object(
                 row["name"],
                 monitor_quantity="Temperature",
                 monitor_name=row["name"])
 
-###############################################################################
-# Release AEDT
-# ~~~~~~~~~~~~
+# ## Release AEDT
+#
 # Release AEDT.
->>>>>>> 7fe11469
 
 ipk.release_desktop(True, True)