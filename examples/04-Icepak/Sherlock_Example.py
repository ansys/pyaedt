# # Icepak: setup from Sherlock inputs

# This example shows how you can create an Icepak project from Sherlock
# files (STEP and CSV) and an AEDB board.

# ## Perform required imports
#
# Perform required imports and set paths.

# +
import os
<<<<<<< HEAD
import tempfile

import matplotlib.pyplot as plt
import pyaedt
from IPython.display import Image

# -

# Set constant values
=======
import ansys.aedt.core
import datetime

# Set paths
project_folder = ansys.aedt.core.generate_unique_folder_name()
input_dir = ansys.aedt.core.downloads.download_sherlock(destination=project_folder)
>>>>>>> b0a0ed38

AEDT_VERSION = "2024.1"
NG_MODE = False  # Open Electronics UI when the application is launched.


# ## Define input files and variables.
#
# Set paths.

temp_folder = tempfile.TemporaryDirectory(suffix=".ansys")
input_dir = pyaedt.downloads.download_sherlock(destination=temp_folder.name)

# Define input files names.

material_name = "MaterialExport.csv"
component_properties = "TutorialBoardPartsList.csv"
component_step = "TutorialBoard.stp"
aedt_odb_project = "SherlockTutorial.aedt"

# Define variables that will be needed later.

aedt_odb_design_name = "PCB"
outline_polygon_name = "poly_14188"

# Define input files with path

<<<<<<< HEAD
=======
d = ansys.aedt.core.launch_desktop(version=aedt_version, non_graphical=non_graphical, new_desktop=True)

start = time.time()
>>>>>>> b0a0ed38
material_list = os.path.join(input_dir, material_name)
component_list = os.path.join(input_dir, component_properties)
validation = os.path.join(temp_folder.name, "validation.log")
file_path = os.path.join(input_dir, component_step)
project_name = os.path.join(temp_folder.name, component_step[:-3] + "aedt")

# ## Create Icepak model

ipk = pyaedt.Icepak(project=project_name, version=AEDT_VERSION, non_graphical=NG_MODE)

<<<<<<< HEAD
# Disable autosave to speed up the import.
=======
ipk = ansys.aedt.core.Icepak(project_name)
>>>>>>> b0a0ed38

ipk.autosave_disable()


# Import a PCB from an AEDB file.

odb_path = os.path.join(input_dir, aedt_odb_project)
ipk.create_pcb_from_3dlayout(
    component_name="Board", project_name=odb_path, design_name=aedt_odb_design_name
)

# Create an offset coordinate system to match ODB++ with the Sherlock STEP file.
# The thickness is computed from the ``"Board"`` component (``"Board1"`` is the
# instance name of the ``"Board"`` native component) and used to offset the coordinate system.

bb = ipk.modeler.user_defined_components["Board1"].bounding_box
stackup_thickness = bb[-1] - bb[2]
ipk.modeler.create_coordinate_system(
    origin=[0, 0, stackup_thickness / 2], mode="view", view="XY"
)

# Import the board components from a MCAD file and remove the PCB object as it is already
# imported with the ECAD.

ipk.modeler.import_3d_cad(file_path, refresh_all_ids=False)
ipk.modeler.delete_objects_containing("pcb", False)

# Modify the air region. Padding values are passed in this order: [+X, -X, +Y, -Y, +Z, -Z]

ipk.mesh.global_mesh_region.global_region.padding_values = [20, 20, 20, 20, 300, 300]

# ## Assign materials and power dissipation conditions from Sherlock
#
# Use Sherlock file to assign materials.

ipk.assignmaterial_from_sherlock_files(
    component_file=component_list, material_file=material_list
)

# Delete objects with no materials assignments.

no_material_objs = ipk.modeler.get_objects_by_material(material="")
ipk.modeler.delete(assignment=no_material_objs)

# Assign power blocks from the Sherlock file.

total_power = ipk.assign_block_from_sherlock_file(csv_name=component_list)

# ## Plot model

ipk.plot(
    show=False,
    output_file=os.path.join(temp_folder.name, "Sherlock_Example.jpg"),
    plot_air_objects=False,
    plot_as_separate_objects=False
)

# ## Create simulation setup
# ### Mesh settings
# Set global mesh settings

ipk.mesh.global_mesh_region.manual_settings = True
ipk.mesh.global_mesh_region.settings["MaxElementSizeX"] = 30
ipk.mesh.global_mesh_region.settings["MaxElementSizeY"] = 30
ipk.mesh.global_mesh_region.settings["MaxElementSizeZ"] = 30
ipk.mesh.global_mesh_region.settings["BufferLayers"] = 2
ipk.mesh.global_mesh_region.settings["EnableMLM"] = True
ipk.mesh.global_mesh_region.settings["UniformMeshParametersType"] = "Average"
ipk.mesh.global_mesh_region.settings["MaxLevels"] = 3
ipk.mesh.global_mesh_region.update()

# Add PCB mesh with 2D multi-level meshing

mesh_region = ipk.mesh.assign_mesh_region(assignment="Board1")
mesh_region.manual_settings = True
mesh_region.settings["MaxElementSizeX"] = 10
mesh_region.settings["MaxElementSizeY"] = 10
mesh_region.settings["MaxElementSizeZ"] = 10
mesh_region.settings["EnableMLM"] = True
mesh_region.settings["UniformMeshParametersType"] = "Average"
mesh_region.settings["EnforeMLMType"] = "2D"
mesh_region.settings["2DMLMType"] = "2DMLM_Auto"
mesh_region.settings["MaxLevels"] = 1
mesh_region.update()


# ### Boundary conditions
# assign free opening at all the region faces

ipk.assign_pressure_free_opening(assignment=ipk.modeler.get_object_faces("Region"))

# ### Add post-processing object
# Create point monitor

point1 = ipk.monitor.assign_point_monitor(
    point_position=ipk.modeler["COMP_U10"].top_face_z.center, monitor_name="Point1"
)

# Create line for reporting after the simulation

line = ipk.modeler.create_polyline(
    points=[
        ipk.modeler["COMP_U10"].top_face_z.vertices[0].position,
        ipk.modeler["COMP_U10"].top_face_z.vertices[2].position,
    ],
    non_model=True,
)

# ### Solve
# Max iterations are set to 10 for quick demonstration, please increase to at
# least 100 for better accuracy.

setup1 = ipk.create_setup()
setup1.props["Solution Initialization - Y Velocity"] = "1m_per_sec"
setup1.props["Radiation Model"] = "Discrete Ordinates Model"
setup1.props["Include Gravity"] = True
setup1.props["Secondary Gradient"] = True
setup1.props["Convergence Criteria - Max Iterations"] = 10

# Check for intersections using validation and fix them by
# assigning priorities.

ipk.assign_priority_on_intersections()

# Analyze the model

ipk.analyze(cores=4, tasks=4)
ipk.save_project()

# ## Post-Processing
# Get monitor point result

pt_monitor_result = ipk.monitor.all_monitors[point1].value()
print(pt_monitor_result)

# Create a report on the previously defined line and get data from it

report = ipk.post.create_report(
    expressions=["Temperature", "Speed"],
    context=line.name,
    primary_sweep_variable="Distance",
    report_category="Fields",
    polyline_points=500,
)
report_data = report.get_solution_data()
distance = [
    k[0] for k, _ in report_data.full_matrix_mag_phase[0]["Temperature"].items()
]
temperature = [
    v for _, v in report_data.full_matrix_mag_phase[0]["Temperature"].items()
]
speed = [v for _, v in report_data.full_matrix_mag_phase[0]["Speed"].items()]

# Plot the data

fig, ax = plt.subplots(1, 1)
sc = ax.scatter(distance, speed, c=temperature)
ax.grid()
ax.set_xlabel("Distance [mm]")
ax.set_ylabel("Speed [m/s]")
cbar = fig.colorbar(sc)
cbar.set_label("Temperature [cel]")

# Plot contours. The plot can be performed within AEDT...

plot1 = ipk.post.create_fieldplot_surface(
    assignment=ipk.modeler["COMP_U10"].faces, quantity="SurfTemperature"
)
path = plot1.export_image(
    full_path=os.path.join(temp_folder.name, "temperature.png"), show_region=False
)
Image(filename=path)  # Display the image

# ... or using pyvista integration

ipk.post.plot_field(
    quantity="SurfPressure",
    assignment=ipk.modeler["COMP_U10"].faces,
    export_path=ipk.working_directory,
    show=False,
)

# ## Save project and release AEDT

ipk.save_project()
ipk.release_desktop()

# ## Cleanup
#
# All project files are saved in the folder ``temp_dir.name``.
# If you've run this example as a Jupyter notebook you
# can retrieve those project files. The following cell
# removes all temporary files, including the project folder.

temp_folder.cleanup()<|MERGE_RESOLUTION|>--- conflicted
+++ resolved
@@ -1,93 +1,97 @@
-# # Icepak: setup from Sherlock inputs
-
-# This example shows how you can create an Icepak project from Sherlock
-# files (STEP and CSV) and an AEDB board.
-
-# ## Perform required imports
-#
+"""
+Icepak: setup from Sherlock inputs
+-----------------------------------
+This example shows how you can create an Icepak project from Sherlock
+files (STEP and CSV) and an AEDB board.
+"""
+###############################################################################
+# Perform required imports
+# ~~~~~~~~~~~~~~~~~~~~~~~~
 # Perform required imports and set paths.
 
-# +
+import time
 import os
-<<<<<<< HEAD
-import tempfile
-
-import matplotlib.pyplot as plt
-import pyaedt
-from IPython.display import Image
-
-# -
-
-# Set constant values
-=======
 import ansys.aedt.core
 import datetime
+import matplotlib.pyplot as plt
 
 # Set paths
 project_folder = ansys.aedt.core.generate_unique_folder_name()
 input_dir = ansys.aedt.core.downloads.download_sherlock(destination=project_folder)
->>>>>>> b0a0ed38
-
-AEDT_VERSION = "2024.1"
-NG_MODE = False  # Open Electronics UI when the application is launched.
-
-
-# ## Define input files and variables.
-#
-# Set paths.
-
-temp_folder = tempfile.TemporaryDirectory(suffix=".ansys")
-input_dir = pyaedt.downloads.download_sherlock(destination=temp_folder.name)
-
-# Define input files names.
+
+##########################################################
+# Set AEDT version
+# ~~~~~~~~~~~~~~~~
+# Set AEDT version.
+
+aedt_version = "2024.2"
+
+###############################################################################
+# Set non-graphical mode
+# ~~~~~~~~~~~~~~~~~~~~~~
+# Set non-graphical mode. 
+# You can set ``non_graphical`` value either to ``True`` or ``False``.
+
+non_graphical = False
+
+###############################################################################
+# Define variables
+# ~~~~~~~~~~~~~~~~
+# Define input variables. The following code creates all input variables that are needed
+# to run this example.
 
 material_name = "MaterialExport.csv"
 component_properties = "TutorialBoardPartsList.csv"
 component_step = "TutorialBoard.stp"
 aedt_odb_project = "SherlockTutorial.aedt"
-
-# Define variables that will be needed later.
-
 aedt_odb_design_name = "PCB"
+stackup_thickness = 2.11836
 outline_polygon_name = "poly_14188"
 
-# Define input files with path
-
-<<<<<<< HEAD
-=======
+###############################################################################
+# Launch AEDT
+# ~~~~~~~~~~~
+# Launch AEDT 2024 R2 in graphical mode.
+
 d = ansys.aedt.core.launch_desktop(version=aedt_version, non_graphical=non_graphical, new_desktop=True)
 
 start = time.time()
->>>>>>> b0a0ed38
 material_list = os.path.join(input_dir, material_name)
 component_list = os.path.join(input_dir, component_properties)
-validation = os.path.join(temp_folder.name, "validation.log")
+validation = os.path.join(project_folder, "validation.log")
 file_path = os.path.join(input_dir, component_step)
-project_name = os.path.join(temp_folder.name, component_step[:-3] + "aedt")
-
-# ## Create Icepak model
-
-ipk = pyaedt.Icepak(project=project_name, version=AEDT_VERSION, non_graphical=NG_MODE)
-
-<<<<<<< HEAD
-# Disable autosave to speed up the import.
-=======
-ipk = ansys.aedt.core.Icepak(project_name)
->>>>>>> b0a0ed38
-
-ipk.autosave_disable()
-
-
+project_name = os.path.join(project_folder, component_step[:-3] + "aedt")
+
+###############################################################################
+# Create Icepak project
+# ~~~~~~~~~~~~~~~~~~~~~
+# Create an Icepak project.
+
+ipk = ansys.aedt.core.Icepak(project=project_name)
+
+###############################################################################
+# Delete region to speed up import
+# ~~~~~~~~~~~~~~~~~~~~~~~~~~~~~~~~
+# Delete the region and disable autosave to speed up the import.
+
+d.disable_autosave()
+ipk.modeler.delete("Region")
+component_name = "from_ODB"
+
+###############################################################################
+# Import PCB from AEDB file
+# ~~~~~~~~~~~~~~~~~~~~~~~~~
 # Import a PCB from an AEDB file.
 
 odb_path = os.path.join(input_dir, aedt_odb_project)
-ipk.create_pcb_from_3dlayout(
-    component_name="Board", project_name=odb_path, design_name=aedt_odb_design_name
-)
-
-# Create an offset coordinate system to match ODB++ with the Sherlock STEP file.
-# The thickness is computed from the ``"Board"`` component (``"Board1"`` is the
-# instance name of the ``"Board"`` native component) and used to offset the coordinate system.
+ipk.create_pcb_from_3dlayout(component_name=component_name, project_name=odb_path, design_name=aedt_odb_design_name,
+                             extenttype="Polygon")
+
+###############################################################################
+# Create offset coordinate system
+# ~~~~~~~~~~~~~~~~~~~~~~~~~~~~~~~
+# Create an offset coordinate system to match ODB++ with the
+# Sherlock STEP file.
 
 bb = ipk.modeler.user_defined_components["Board1"].bounding_box
 stackup_thickness = bb[-1] - bb[2]
@@ -95,96 +99,75 @@
     origin=[0, 0, stackup_thickness / 2], mode="view", view="XY"
 )
 
-# Import the board components from a MCAD file and remove the PCB object as it is already
-# imported with the ECAD.
+###############################################################################
+# Import CAD file
+# ~~~~~~~~~~~~~~~
+# Import a CAD file.
 
 ipk.modeler.import_3d_cad(file_path, refresh_all_ids=False)
 ipk.modeler.delete_objects_containing("pcb", False)
 
-# Modify the air region. Padding values are passed in this order: [+X, -X, +Y, -Y, +Z, -Z]
+###############################################################################
+# Create region
+# ~~~~~~~~~~~~~
+# Create an air region.
 
 ipk.mesh.global_mesh_region.global_region.padding_values = [20, 20, 20, 20, 300, 300]
 
-# ## Assign materials and power dissipation conditions from Sherlock
-#
-# Use Sherlock file to assign materials.
+###############################################################################
+# Assign materials
+# ~~~~~~~~~~~~~~~~
+# Assign materials from Sherlock file.
 
 ipk.assignmaterial_from_sherlock_files(
     component_file=component_list, material_file=material_list
 )
 
+###############################################################################
+# Delete objects with no material assignments
+# ~~~~~~~~~~~~~~~~~~~~~~~~~~~~~~~~~~~~~~~~~~~
 # Delete objects with no materials assignments.
 
-no_material_objs = ipk.modeler.get_objects_by_material(material="")
-ipk.modeler.delete(assignment=no_material_objs)
-
+no_material_objs = ipk.modeler.get_objects_by_material("")
+ipk.modeler.delete(no_material_objs)
+ipk.save_project()
+
+###############################################################################
+# Assign power to component blocks
+# ~~~~~~~~~~~~~~~~~~~~~~~~~~~~~~~~
+# Assign power to component blocks.
+
+all_objects = ipk.modeler.object_names
+
+###############################################################################
+# Assign power blocks
+# ~~~~~~~~~~~~~~~~~~~
 # Assign power blocks from the Sherlock file.
 
 total_power = ipk.assign_block_from_sherlock_file(csv_name=component_list)
 
-# ## Plot model
+###############################################################################
+# Plot model
+# ~~~~~~~~~~
+# Plot the model again now that materials are assigned.
 
 ipk.plot(
     show=False,
-    output_file=os.path.join(temp_folder.name, "Sherlock_Example.jpg"),
+    output_file=os.path.join(project_folder.name, "Sherlock_Example.jpg"),
     plot_air_objects=False,
     plot_as_separate_objects=False
 )
 
-# ## Create simulation setup
-# ### Mesh settings
-# Set global mesh settings
-
-ipk.mesh.global_mesh_region.manual_settings = True
-ipk.mesh.global_mesh_region.settings["MaxElementSizeX"] = 30
-ipk.mesh.global_mesh_region.settings["MaxElementSizeY"] = 30
-ipk.mesh.global_mesh_region.settings["MaxElementSizeZ"] = 30
-ipk.mesh.global_mesh_region.settings["BufferLayers"] = 2
-ipk.mesh.global_mesh_region.settings["EnableMLM"] = True
-ipk.mesh.global_mesh_region.settings["UniformMeshParametersType"] = "Average"
-ipk.mesh.global_mesh_region.settings["MaxLevels"] = 3
-ipk.mesh.global_mesh_region.update()
-
-# Add PCB mesh with 2D multi-level meshing
-
-mesh_region = ipk.mesh.assign_mesh_region(assignment="Board1")
-mesh_region.manual_settings = True
-mesh_region.settings["MaxElementSizeX"] = 10
-mesh_region.settings["MaxElementSizeY"] = 10
-mesh_region.settings["MaxElementSizeZ"] = 10
-mesh_region.settings["EnableMLM"] = True
-mesh_region.settings["UniformMeshParametersType"] = "Average"
-mesh_region.settings["EnforeMLMType"] = "2D"
-mesh_region.settings["2DMLMType"] = "2DMLM_Auto"
-mesh_region.settings["MaxLevels"] = 1
-mesh_region.update()
-
-
-# ### Boundary conditions
-# assign free opening at all the region faces
-
-ipk.assign_pressure_free_opening(assignment=ipk.modeler.get_object_faces("Region"))
-
-# ### Add post-processing object
-# Create point monitor
-
-point1 = ipk.monitor.assign_point_monitor(
-    point_position=ipk.modeler["COMP_U10"].top_face_z.center, monitor_name="Point1"
-)
-
-# Create line for reporting after the simulation
-
-line = ipk.modeler.create_polyline(
-    points=[
-        ipk.modeler["COMP_U10"].top_face_z.vertices[0].position,
-        ipk.modeler["COMP_U10"].top_face_z.vertices[2].position,
-    ],
-    non_model=True,
-)
-
-# ### Solve
-# Max iterations are set to 10 for quick demonstration, please increase to at
-# least 100 for better accuracy.
+###############################################################################
+# Set up boundaries
+# ~~~~~~~~~~~~~~~~~
+# Set up boundaries.
+
+# Mesh settings that is tailored for PCB
+# Max iterations is set to 20 for quick demonstration, please increase to at least 100 for better accuracy.
+
+ipk.globalMeshSettings(3, gap_min_elements='1', noOgrids=True, MLM_en=True,
+                            MLM_Type='2D', edge_min_elements='2', object='Region')
 
 setup1 = ipk.create_setup()
 setup1.props["Solution Initialization - Y Velocity"] = "1m_per_sec"
@@ -192,18 +175,45 @@
 setup1.props["Include Gravity"] = True
 setup1.props["Secondary Gradient"] = True
 setup1.props["Convergence Criteria - Max Iterations"] = 10
-
+ipk.assign_openings(ipk.modeler.get_object_faces("Region"))
+
+###############################################################################
+# Create point monitor
+# ~~~~~~~~~~~~~~~~~~~~
+
+point1 = ipk.assign_point_monitor(ipk.modeler["COMP_U10"].top_face_z.center, monitor_name="Point1")
+ipk.modeler.set_working_coordinate_system("Global")
+line = ipk.modeler.create_polyline(
+    [ipk.modeler["COMP_U10"].top_face_z.vertices[0].position, ipk.modeler["COMP_U10"].top_face_z.vertices[2].position],
+    non_model=True)
+ipk.post.create_report(expressions="Point1.Temperature", primary_sweep_variable="X")
+
+###############################################################################
+# Check for intersections
+# ~~~~~~~~~~~~~~~~~~~~~~~
 # Check for intersections using validation and fix them by
 # assigning priorities.
 
 ipk.assign_priority_on_intersections()
 
+###############################################################################
+# Compute power budget
+# ~~~~~~~~~~~~~~~~~~~~
+
+power_budget, total = ipk.post.power_budget("W" )
+print(total)
+
+###############################################################################
 # Analyze the model
+# ~~~~~~~~~~~~~~~~~
 
 ipk.analyze(cores=4, tasks=4)
 ipk.save_project()
 
-# ## Post-Processing
+###############################################################################
+# Get solution data and plots
+# ~~~~~~~~~~~~~~~~~~~~~~~~~~~
+
 # Get monitor point result
 
 pt_monitor_result = ipk.monitor.all_monitors[point1].value()
@@ -256,16 +266,15 @@
     show=False,
 )
 
-# ## Save project and release AEDT
+###############################################################################
+# Save project and release AEDT
+# ~~~~~~~~~~~~~~~~~~~~~~~~~~~~~
+# Save the project and release AEDT.
 
 ipk.save_project()
+
+end = time.time() - start
+print("Elapsed time: {}".format(datetime.timedelta(seconds=end)))
+print("Project Saved in {} ".format(ipk.project_file))
 ipk.release_desktop()
 
-# ## Cleanup
-#
-# All project files are saved in the folder ``temp_dir.name``.
-# If you've run this example as a Jupyter notebook you
-# can retrieve those project files. The following cell
-# removes all temporary files, including the project folder.
-
-temp_folder.cleanup()