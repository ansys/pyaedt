# # Icepak: Importing a PCB and its components via IDF and EDB

# This example shows how to import a PCB and its components using IDF files (*.ldb/*.bdf). 
# The *.emn/*.emp combination can also be used in a similar way.

# ## Perform required imports
#
# Perform required imports including the operating system, Ansys PyAEDT packages.

# Generic Python packages 

import os 

# PyAEDT Packages

import pyaedt
from pyaedt import Hfss3dLayout

# ## Set non-graphical mode
#
# Set non-graphical mode. 
# You can set ``non_graphical`` either to ``True`` or ``False``.

non_graphical = False


# ## Download and open project
#
# Download the project, open it, and save it to the temporary folder.

# +
temp_folder = pyaedt.generate_unique_folder_name()

ipk = pyaedt.Icepak(projectname=os.path.join(temp_folder, "Icepak_ECAD_Import.aedt"),
                    specified_version="2023.2",
                    new_desktop_session=True,
                    non_graphical=non_graphical
                    )

ipk.autosave_disable()
# -

# ## Import the IDF files
#
# Sample *.bdf and *.ldf files are presented here.
#
# <img src="_static\bdf.png" width="400">
#
# <img src="_static\ldf.png" width="400">
#
# Imports the idf files with several filtering options including caps, resistors, inductors, power, size, ...
# There are also options for the PCB creation (number o flayers, copper percentages, layer sizes). 
# In this example, the default values are used for the PCB.
# The imported PCB here will be deleted later and replaced by a PCB that has the trace information for higher accuracy.

# +
def_path = pyaedt.downloads.download_file('icepak/Icepak_ECAD_Import/A1_uprev.aedb','edb.def',temp_folder)
board_path = pyaedt.downloads.download_file('icepak/Icepak_ECAD_Import/','A1.bdf',temp_folder)
library_path = pyaedt.downloads.download_file('icepak/Icepak_ECAD_Import/','A1.ldf',temp_folder)

<<<<<<< HEAD
ipk.import_idf(board_path, library_path=None, control_path=None, 
                  filter_cap=False, filter_ind=False, filter_res=False, 
                  filter_height_under=None, filter_height_exclude_2d=False, 
                  power_under=None, create_filtered_as_non_model=False, 
                  high_surface_thick='0.07mm', low_surface_thick='0.07mm', 
                  internal_thick='0.07mm', internal_layer_number=2, 
                  high_surface_coverage=30, low_surface_coverage=30, 
                  internal_layer_coverage=30, trace_material='Cu-Pure', 
                  substrate_material='FR-4', create_board=True, 
                  model_board_as_rect=False, model_device_as_rect=True, 
                  cutoff_height='5mm', component_lib='')
# -
=======
ipk.import_idf(board_path, library_path=None, control_path=None,
               filter_cap=False, filter_ind=False, filter_res=False,
               filter_height_under=None, filter_height_exclude_2d=False,
               power_under=None, create_filtered_as_non_model=False,
               high_surface_thick='0.07mm', low_surface_thick='0.07mm',
               internal_thick='0.07mm', internal_layer_number=2,
               high_surface_coverage=30, low_surface_coverage=30,
               internal_layer_coverage=30, trace_material='Cu-Pure',
               substrate_material='FR-4', create_board=True,
               model_board_as_rect=False, model_device_as_rect=True,
               cutoff_height='5mm', component_lib='')
>>>>>>> 7fe11469

# ## Fit to scale, save the project
#

ipk.modeler.fit_all()    # scales to fit all objects in AEDT
ipk.save_project()       # saves the project

# ## Add an HFSS 3D Layout design with the layout information of the PCB
#

# 3D layout name available for import, the extension of .aedb should not be listed here
Layout_name = 'A1_uprev'
# Adding a dummy HFSS 3D layout to the current project
hfss3dLO = Hfss3dLayout('Icepak_ECAD_Import', 'PCB_temp')
# Importing the EDB file
hfss3dLO.import_edb(def_path)         
# Save the new project so files are stored in the path     
hfss3dLO.save_project()                                                  
# Deleting the dummy layout from the original project
ipk.delete_design(name='PCB_temp', fallback_design=None)                 

# This part creates a 3D component PCB in Icepak from the imported EDB file
# 1 watt is assigned to the PCB as power input

# +
component_name = "PCB_ECAD"

odb_path = os.path.join(temp_folder, 'icepak/Icepak_ECAD_Import/'+Layout_name+'.aedt')
ipk.create_pcb_from_3dlayout(
    component_name, odb_path, Layout_name, resolution=2, extenttype="Polygon", outlinepolygon='poly_0', 
<<<<<<< HEAD
    custom_x_resolution=None, custom_y_resolution=None,power_in=1)
# -
=======
    custom_x_resolution=None, custom_y_resolution=None, power_in=1)
>>>>>>> 7fe11469

# ## Delete PCB objects
#
# Delete the PCB object from IDF import.

ipk.modeler.delete_objects_containing("IDF_BoardOutline", False)

# ## Compute power budget
#

# Creates a setup to be able to calculate the power
ipk.create_setup("setup1")

power_budget, total = ipk.post.power_budget("W")
print(total)

<<<<<<< HEAD
# ## Closing and releasing AEDT
#
=======
###############################################################################
# Release AEDT
# ~~~~~~~~~~~~
# Release AEDT.
>>>>>>> 7fe11469

ipk.release_desktop(True, True)<|MERGE_RESOLUTION|>--- conflicted
+++ resolved
@@ -58,20 +58,6 @@
 board_path = pyaedt.downloads.download_file('icepak/Icepak_ECAD_Import/','A1.bdf',temp_folder)
 library_path = pyaedt.downloads.download_file('icepak/Icepak_ECAD_Import/','A1.ldf',temp_folder)
 
-<<<<<<< HEAD
-ipk.import_idf(board_path, library_path=None, control_path=None, 
-                  filter_cap=False, filter_ind=False, filter_res=False, 
-                  filter_height_under=None, filter_height_exclude_2d=False, 
-                  power_under=None, create_filtered_as_non_model=False, 
-                  high_surface_thick='0.07mm', low_surface_thick='0.07mm', 
-                  internal_thick='0.07mm', internal_layer_number=2, 
-                  high_surface_coverage=30, low_surface_coverage=30, 
-                  internal_layer_coverage=30, trace_material='Cu-Pure', 
-                  substrate_material='FR-4', create_board=True, 
-                  model_board_as_rect=False, model_device_as_rect=True, 
-                  cutoff_height='5mm', component_lib='')
-# -
-=======
 ipk.import_idf(board_path, library_path=None, control_path=None,
                filter_cap=False, filter_ind=False, filter_res=False,
                filter_height_under=None, filter_height_exclude_2d=False,
@@ -83,7 +69,6 @@
                substrate_material='FR-4', create_board=True,
                model_board_as_rect=False, model_device_as_rect=True,
                cutoff_height='5mm', component_lib='')
->>>>>>> 7fe11469
 
 # ## Fit to scale, save the project
 #
@@ -114,12 +99,8 @@
 odb_path = os.path.join(temp_folder, 'icepak/Icepak_ECAD_Import/'+Layout_name+'.aedt')
 ipk.create_pcb_from_3dlayout(
     component_name, odb_path, Layout_name, resolution=2, extenttype="Polygon", outlinepolygon='poly_0', 
-<<<<<<< HEAD
-    custom_x_resolution=None, custom_y_resolution=None,power_in=1)
+    custom_x_resolution=None, custom_y_resolution=None, power_in=1)
 # -
-=======
-    custom_x_resolution=None, custom_y_resolution=None, power_in=1)
->>>>>>> 7fe11469
 
 # ## Delete PCB objects
 #
@@ -136,14 +117,8 @@
 power_budget, total = ipk.post.power_budget("W")
 print(total)
 
-<<<<<<< HEAD
-# ## Closing and releasing AEDT
+# ## Release AEDT
 #
-=======
-###############################################################################
-# Release AEDT
-# ~~~~~~~~~~~~
 # Release AEDT.
->>>>>>> 7fe11469
 
 ipk.release_desktop(True, True)