name: Documentation Build

on: [pull_request, workflow_dispatch]

concurrency:
  group: ${{ github.workflow }}-${{ github.ref }}
  cancel-in-progress: true

jobs:
  docs-style:
    name: Documentation Style Check
    runs-on: ubuntu-latest
    steps:
      - uses: actions/checkout@v3
  
      - name: Running Vale
        uses: errata-ai/vale-action@reviewdog
        env:
          GITHUB_TOKEN: ${{secrets.GITHUB_TOKEN}}
        with:
          files: doc
          reporter: github-pr-check
          level: error
          filter_mode: nofilter
          fail_on_error: true
          vale_flags: "--config=doc/.vale.ini"

  docs_build:
    runs-on: ubuntu-20.04

    steps:
      - uses: actions/checkout@v3

      - name: Setup Python
        uses: actions/setup-python@v4
        with:
          python-version: 3.8

      - name: Install pyaedt
        run: |
          pip install .

      - name: Verify pyaedt can be imported
        run: python -c "import pyaedt"

      - name: Install doc build requirements
        run: |
          pip install -r requirements_docs.txt
          sudo apt install graphviz

      # run doc build, without creating the examples directory
      # note that we have to add the examples file here since it won't
      # be created as gallery is disabled on linux.
      - name: Documentation Build
        run: |
          mkdir doc/source/examples -p
          echo $'Examples\n========' > doc/source/examples/index.rst
          make -C doc html SPHINXOPTS="-j auto -w build_errors.txt -N"

<<<<<<< HEAD
=======
      - name: Build json documentation
        run: |
          # Export the documentation files to JSON files.
          sphinx-build -M json doc/source doc-json -j auto -w build_errors.txt -N;

      - name: Flatten the generated nested files into a single directory
        run: |
          echo Flattening a nested directory
          mkdir -p doc-flatten-json;
          # Move all the JSON file to the flatten directory.
          JSON_FILES=$(find doc-json/json -type f -name "*.fjson" -o -name "*.json*");
          for filename in $JSON_FILES
          do
              x=${filename#./};
              y=${x// /-};
              mv -n ${x// /\ } "./doc-flatten-json/${y////-}";
          done
          # echo Make sure all the file has .json extensions instead of the .fjson
          # for file in doc-flatten-json/*.fjson ; do mv -- "$file" "${file%.fjson}.json" ; done;
          # Move all static image files to the JSON flatten folder.
          mv -n doc-json/json/_images doc-flatten-json/_images;

      - name: zip the flattened JSON directory
        run: |
          zip -r pyaedt-doc-flatten-json.zip doc-flatten-json;
          mkdir pyaedt-doc-flatten-json;
          mv pyaedt-doc-flatten-json.zip pyaedt-doc-flatten-json;
          echo Clean up build directories after the process is completed.
          rm -rf doc-json doc-flatten-json;

      - name: Upload json Documentation
        uses: actions/upload-artifact@v3
        with:
          name: pyaedt-doc-flatten-json.zip
          path: pyaedt-doc-flatten-json.zip
          retention-days: 7

      - name: Get Bot Application Token
        id: get_workflow_token
        uses: peter-murray/workflow-application-token-action@v2
        with:
          application_id: ${{ secrets.BOT_APPLICATION_ID }}
          application_private_key: ${{ secrets.BOT_APPLICATION_PRIVATE_KEY }}

      - name: Deploy
        uses: JamesIves/github-pages-deploy-action@v4.4.1
        with:
          repository-name: pyansys/devportal-doc-archive
          branch: drupal
          folder: pyaedt-doc-flatten-json
          token: ${{ steps.get_workflow_token.outputs.token }}
          clean: false

      # Verify that sphinx generates no warnings
      - name: Check for warnings
        run: |
          python doc/print_errors.py

>>>>>>> e069d002
#      - name: Upload Documentation
#        uses: actions/upload-artifact@v3
#        with:
#          name: Documentation
#          path: doc/_build/html
#          retention-days: 7<|MERGE_RESOLUTION|>--- conflicted
+++ resolved
@@ -57,8 +57,6 @@
           echo $'Examples\n========' > doc/source/examples/index.rst
           make -C doc html SPHINXOPTS="-j auto -w build_errors.txt -N"
 
-<<<<<<< HEAD
-=======
       - name: Build json documentation
         run: |
           # Export the documentation files to JSON files.
@@ -117,7 +115,6 @@
         run: |
           python doc/print_errors.py
 
->>>>>>> e069d002
 #      - name: Upload Documentation
 #        uses: actions/upload-artifact@v3
 #        with:
