name: GitHub CI CD
on:
  pull_request:
    # GitHub default types + ready_for_review to trigger the workflow on PRs no longer in draft mode.
    # See https://github.com/ansys/pyaedt/issues/5223 for more information
    types: [opened, synchronize, reopened, ready_for_review]
  workflow_dispatch:
  push:
    tags:
      - "*"
    branches:
      - main

env:
  ANSYSLMD_LICENSE_FILE: ${{ format('1055@{0}', secrets.LICENSE_SERVER) }}
  MAIN_PYTHON_VERSION: '3.13'
  PACKAGE_NAME: 'PyAEDT'
  DOCUMENTATION_CNAME: 'aedt.docs.pyansys.com'
  ON_CI: True
  PYTEST_ARGUMENTS: '-vvv --color=yes -ra --durations=25 --maxfail=10 --cov=ansys.aedt.core --cov-report=html --cov-report=xml --junitxml=junit/test-results.xml'

concurrency:
  group: ${{ github.workflow }}-${{ github.ref }}
  cancel-in-progress: true

jobs:

<<<<<<< HEAD
=======
  update-changelog:
    name: "Update CHANGELOG (on release)"
    if: github.event_name == 'push' && contains(github.ref, 'refs/tags')
    runs-on: ubuntu-latest
    permissions:
      contents: write
      pull-requests: write
    steps:
      - uses: ansys/actions/doc-deploy-changelog@495ca3d79c1627f5b96c469cfbe799718e9dc35f # v9.0.13
        with:
          token: ${{ secrets.PYANSYS_CI_BOT_TOKEN }}
          bot-user: ${{ secrets.PYANSYS_CI_BOT_USERNAME }}
          bot-email: ${{ secrets.PYANSYS_CI_BOT_EMAIL }}
          use-upper-case: true

  vulnerabilities:
    name: "Vulnerabilities"
    runs-on: ubuntu-latest
    steps:
      - uses: ansys/actions/check-vulnerabilities@495ca3d79c1627f5b96c469cfbe799718e9dc35f # v9.0.13
        with:
          python-version: ${{ env.MAIN_PYTHON_VERSION }}
          python-package-name: ${{ env.PACKAGE_NAME }}
          token: ${{ secrets.PYANSYS_CI_BOT_TOKEN }}
          dev-mode: ${{ github.ref != 'refs/heads/main' }}

  # NOTE: We do not allow dependabot to trigger the CI/CD pipeline automatically.
  # This is to mitigate supply chain attacks, where a malicious dependency update
  # could execute arbitrary code in our build environment.
  # Dependabot PRs must be reviewed carefully and approved manually before
  # running the CI.
  block-dependabot:
    name: "Block dependabot (on dependabot PR)"
    runs-on: ubuntu-latest
    steps:
      - name: Exit if dependabot triggered the workflow
        if: github.triggering_actor == 'dependabot[bot]'
        run: |
          echo "::warning::Dependabot is not allowed to trigger this workflow. Please review carefully the changes before running the workflow manually."
          exit 1

  # NOTE: We do not allow pyansys-ci-bot to trigger the CI/CD pipeline automatically
  # on dependabot's PR. This is to mitigate supply chain attacks, where a malicious
  # dependency update could execute arbitrary code in our build environment.
  # Dependabot PRs must be reviewed carefully and approved manually before
  # running the CI.
  block-pyansys-ci-bot:
    name: "Block PyAnsys-CI-bot (on dependabot PR)"
    needs: block-dependabot
    runs-on: ubuntu-latest
    steps:
      - name: Exit if pyansys-ci-bot triggered the workflow on dependabot's PR
        if: github.triggering_actor == 'pyansys-ci-bot' && startsWith(github.head_ref, 'dependabot')
        run: |
          echo "::warning::PyAnsys CI bot is not allowed to trigger this workflow in dependabot's PR. Please review carefully the changes before running the workflow manually."
          exit 1

  pr-title:
    name: Check the title of the PR (if needed)
    runs-on: ubuntu-latest
    needs: [block-pyansys-ci-bot]
    steps:
      - name: Check the title of the pull request
        if: github.event_name == 'pull_request'
        uses: ansys/actions/check-pr-title@495ca3d79c1627f5b96c469cfbe799718e9dc35f # v9.0.13
        with:
          token: ${{ secrets.GITHUB_TOKEN }}
          use-upper-case: true
      - name: Check the title of the pull request
        if: github.event_name != 'pull_request'
        shell: bash
        run: echo "::notice::Skipping PR title check for non-PR events"

  doc-style:
    name: Documentation style check
    runs-on: ubuntu-latest
    needs: [pr-title]
    steps:
      - name: Check documentation style
        uses: ansys/actions/doc-style@495ca3d79c1627f5b96c469cfbe799718e9dc35f # v9.0.13
        with:
          token: ${{ secrets.GITHUB_TOKEN }}
          fail-level: 'warning'

  doc-build:
    name: Documentation build
    runs-on: ubuntu-latest
    needs: [doc-style]
    steps:
      - name: Documentation build
        uses: ansys/actions/doc-build@495ca3d79c1627f5b96c469cfbe799718e9dc35f # v9.0.13
        with:
          dependencies: "graphviz texlive-latex-extra latexmk texlive-xetex texlive-fonts-extra"
          python-version: ${{ env.MAIN_PYTHON_VERSION }}
          sphinxopts: '-j auto --color -w build_errors.txt'
          check-links: false
          needs-quarto: true

  smoke-tests:
    name: Build wheelhouse and smoke tests
    runs-on: ${{ matrix.os }}
    permissions:
      attestations: write
      contents: read
      id-token: write
    needs: [pr-title]
    strategy:
      fail-fast: false
      matrix:
        os: [ubuntu-latest, windows-latest]
        python-version: ['3.10', '3.11', '3.12', '3.13']
    steps:
      - name: Build wheelhouse and perform smoke test
        uses: ansys/actions/build-wheelhouse@495ca3d79c1627f5b96c469cfbe799718e9dc35f # v9.0.13
        with:
          library-name: ${{ env.PACKAGE_NAME }}
          operating-system: ${{ matrix.os }}
          python-version: ${{ matrix.python-version }}
          target: 'all'
          attest-provenance: true
      - name: Import python package
        run: |
          python -c "import ansys.aedt.core; from ansys.aedt.core import __version__"


  unit-tests:
    name: Running unit tests
    needs: [smoke-tests]
    runs-on: ubuntu-latest
    steps:
      - name: Run unit tests
        uses: ansys/actions/tests-pytest@495ca3d79c1627f5b96c469cfbe799718e9dc35f # v9.0.13
        with:
          pytest-postargs: 'tests/unit'
          pytest-extra-args: ${{ env.PYTEST_ARGUMENTS }}
          python-version: ${{ env.MAIN_PYTHON_VERSION }}
          optional-dependencies-name: unit-tests

      - name: Upload coverage to Codecov
        uses: codecov/codecov-action@18283e04ce6e62d37312384ff67231eb8fd56d24 # v5.4.3
        with:
          name: codecov-unit-tests
          files: ./coverage.xml
          flags: linux_unit

      - name: Upload pytest test results
        uses: actions/upload-artifact@ea165f8d65b6e75b540449e92b4886f43607fa02 # v4.6.2
        with:
          name: pytest-unit
          path: junit/test-results.xml
        if: ${{ always() }}

  integration-tests:
    name: Running integration tests
    needs: [unit-tests]
    runs-on: ubuntu-latest
    steps:
      - name: Run integration tests
        uses: ansys/actions/tests-pytest@495ca3d79c1627f5b96c469cfbe799718e9dc35f # v9.0.13
        with:
          pytest-postargs: 'tests/integration'
          pytest-extra-args: ${{ env.PYTEST_ARGUMENTS }}
          python-version: ${{ env.MAIN_PYTHON_VERSION }}
          optional-dependencies-name: integration-tests

      - name: Upload coverage to Codecov
        uses: codecov/codecov-action@18283e04ce6e62d37312384ff67231eb8fd56d24 # v5.4.3
        with:
          name: codecov-integration-tests
          files: ./coverage.xml
          flags: linux_integration

      - name: Upload pytest test results
        uses: actions/upload-artifact@ea165f8d65b6e75b540449e92b4886f43607fa02 # v4.6.2
        with:
          name: pytest-integration
          path: junit/test-results.xml
        if: ${{ always() }}

# # =================================================================================================
# # vvvvvvvvvvvvvvvvvvvvvvvvvvvvvv    RUNNING ON SELF-HOSTED RUNNER    vvvvvvvvvvvvvvvvvvvvvvvvvvvvvv
# # =================================================================================================

  system-tests-solvers-windows:
    name: Testing solvers and coverage (Windows)
    needs: [integration-tests]
    if: github.event.pull_request.draft == false
    runs-on: [ self-hosted, Windows, pyaedt ]
    steps:
      - name: Install Git and checkout project
        uses: actions/checkout@11bd71901bbe5b1630ceea73d27597364c9af683 # v4.2.2

      - name: Setup Python
        uses: actions/setup-python@a26af69be951a213d495a4c3e4e4022e16d87065 # v5.6.0
        with:
          python-version: ${{ env.MAIN_PYTHON_VERSION }}

      - name: Create virtual environment
        run: |
          python -m venv .venv
          .venv\Scripts\Activate.ps1
          python -m pip install pip -U
          python -m pip install wheel setuptools -U
          python -c "import sys; print(sys.executable)"

      - name: Install pyaedt and tests dependencies
        run: |
          .venv\Scripts\Activate.ps1
          pip install .[tests]

      - name: Install CI dependencies (e.g. vtk-osmesa)
        run: |
          .venv\Scripts\Activate.ps1
          # Uninstall conflicting dependencies
          pip uninstall --yes vtk
          pip install --extra-index-url https://wheels.vtk.org vtk-osmesa

      - name: Run tests marked with 'solvers'
        env:
          PYTHONMALLOC: malloc
        run: |
          .venv\Scripts\Activate.ps1
          pytest ${{ env.PYTEST_ARGUMENTS }} --timeout=600 -m solvers --deselect=tests/system/solvers/test_45_FilterSolutions

      - uses: codecov/codecov-action@18283e04ce6e62d37312384ff67231eb8fd56d24 # v5.4.3
        with:
          name: codecov-system-solvers-tests-windows
          files: ./coverage.xml
          flags: windows_system_solvers

      - name: Upload pytest test results
        uses: actions/upload-artifact@ea165f8d65b6e75b540449e92b4886f43607fa02 # v4.6.2
        with:
          name: pytest-solvers-windows
          path: junit/test-results.xml
        if: ${{ always() }}

# # =================================================================================================
# # vvvvvvvvvvvvvvvvvvvvvvvvvvvvvv    RUNNING ON SELF-HOSTED RUNNER    vvvvvvvvvvvvvvvvvvvvvvvvvvvvvv
# # =================================================================================================

  system-tests-solvers-linux:
    name: Testing solvers and coverage (Linux)
    needs: [integration-tests]
    if: github.event.pull_request.draft == false
    runs-on: [ self-hosted, Linux, pyaedt ]
    env:
      ANSYSEM_ROOT251: '/opt/AnsysEM/v251/AnsysEM'
      ANS_NODEPCHECK: '1'
    steps:
      - name: Install Git and checkout project
        uses: actions/checkout@11bd71901bbe5b1630ceea73d27597364c9af683 # v4.2.2

      - name: Setup Python
        uses: actions/setup-python@a26af69be951a213d495a4c3e4e4022e16d87065 # v5.6.0
        with:
          python-version: ${{ env.MAIN_PYTHON_VERSION }}

      - name: Create virtual environment
        run: |
          export LD_LIBRARY_PATH=${{ env.ANSYSEM_ROOT251 }}/common/mono/Linux64/lib64:$LD_LIBRARY_PATH
          python -m venv .venv
          source .venv/bin/activate
          python -m pip install --trusted-host pypi.org --trusted-host pypi.python.org --trusted-host files.pythonhosted.org pip -U
          python -m pip install --trusted-host pypi.org --trusted-host pypi.python.org --trusted-host files.pythonhosted.org wheel setuptools -U
          python -c "import sys; print(sys.executable)"

      - name: Install pyaedt and tests dependencies
        run: |
          export LD_LIBRARY_PATH=${{ env.ANSYSEM_ROOT251 }}/common/mono/Linux64/lib64:$LD_LIBRARY_PATH
          source .venv/bin/activate
          pip install .[tests]

      - name: Run tests marked with 'solvers'
        run: |
          export LD_LIBRARY_PATH=${{ env.ANSYSEM_ROOT251 }}/common/mono/Linux64/lib64:$LD_LIBRARY_PATH
          source .venv/bin/activate
          pytest ${{ env.PYTEST_ARGUMENTS }} --timeout=600 -m solvers

      - uses: codecov/codecov-action@18283e04ce6e62d37312384ff67231eb8fd56d24 # v5.4.3
        with:
          name: codecov-system-solvers-tests-linux
          files: ./coverage.xml
          flags: linux_system_solvers

      - name: Upload pytest test results
        uses: actions/upload-artifact@ea165f8d65b6e75b540449e92b4886f43607fa02 # v4.6.2
        with:
          name: pytest-solvers-linux
          path: junit/test-results.xml
        if: ${{ always() }}

# # =================================================================================================
# # vvvvvvvvvvvvvvvvvvvvvvvvvvvvvv    RUNNING ON SELF-HOSTED RUNNER    vvvvvvvvvvvvvvvvvvvvvvvvvvvvvv
# # =================================================================================================

  system-tests-general-windows:
    name: Testing and coverage (Windows)
    needs: [integration-tests]
    if: github.event.pull_request.draft == false
    runs-on: [ self-hosted, Windows, pyaedt ]
    steps:
      - name: Install Git and checkout project
        uses: actions/checkout@11bd71901bbe5b1630ceea73d27597364c9af683 # v4.2.2

      - name: Setup Python
        uses: actions/setup-python@a26af69be951a213d495a4c3e4e4022e16d87065 # v5.6.0
        with:
          python-version: ${{ env.MAIN_PYTHON_VERSION }}

      - name: Create virtual environment
        run: |
          python -m venv .venv
          .venv\Scripts\Activate.ps1
          python -m pip install pip -U
          python -m pip install wheel setuptools -U
          python -c "import sys; print(sys.executable)"

      - name: Install pyaedt and tests dependencies
        run: |
          .venv\Scripts\Activate.ps1
          pip install .[tests]

      - name: Install CI dependencies (e.g. vtk-osmesa)
        run: |
          .venv\Scripts\Activate.ps1
          # Uninstall conflicting dependencies
          pip uninstall --yes vtk
          pip install --extra-index-url https://wheels.vtk.org vtk-osmesa

      - name: Run tests marked with 'general'
        uses: nick-fields/retry@ce71cc2ab81d554ebbe88c79ab5975992d79ba08 # v3.0.2
        env:
          PYTHONMALLOC: malloc
        with:
          max_attempts: 2
          retry_on: error
          timeout_minutes: 120
          command: |
            .venv\Scripts\Activate.ps1
            pytest ${{ env.PYTEST_ARGUMENTS }} -n 4 --dist loadfile --timeout=600 -m general

      - uses: codecov/codecov-action@18283e04ce6e62d37312384ff67231eb8fd56d24 # v5.4.3
        with:
          name: codecov-system-general-tests-windows
          files: ./coverage.xml
          flags: windows_system_general

      - name: Upload pytest test results
        uses: actions/upload-artifact@ea165f8d65b6e75b540449e92b4886f43607fa02 # v4.6.2
        with:
          name: pytest-general-windows
          path: junit/test-results.xml
        if: ${{ always() }}

# # =================================================================================================
# # vvvvvvvvvvvvvvvvvvvvvvvvvvvvvv    RUNNING ON SELF-HOSTED RUNNER    vvvvvvvvvvvvvvvvvvvvvvvvvvvvvv
# # =================================================================================================

  system-tests-general-linux:
    name: Testing and coverage (Linux)
    if: github.event.pull_request.draft == false
    needs: [integration-tests]
    runs-on: [ self-hosted, Linux, pyaedt ]
    env:
      ANSYSEM_ROOT251: '/opt/AnsysEM/v251/AnsysEM'
      ANS_NODEPCHECK: '1'
    steps:
      - name: Install Git and checkout project
        uses: actions/checkout@11bd71901bbe5b1630ceea73d27597364c9af683 # v4.2.2

      - name: Setup Python
        uses: actions/setup-python@a26af69be951a213d495a4c3e4e4022e16d87065 # v5.6.0
        with:
          python-version: ${{ env.MAIN_PYTHON_VERSION }}

      - name: Create virtual environment
        run: |
          export LD_LIBRARY_PATH=${{ env.ANSYSEM_ROOT251 }}/common/mono/Linux64/lib64:$LD_LIBRARY_PATH
          python -m venv .venv
          source .venv/bin/activate
          python -m pip install --trusted-host pypi.org --trusted-host pypi.python.org --trusted-host files.pythonhosted.org pip -U
          python -m pip install --trusted-host pypi.org --trusted-host pypi.python.org --trusted-host files.pythonhosted.org wheel setuptools -U
          python -c "import sys; print(sys.executable)"

      - name: Install pyaedt and tests dependencies
        run: |
          export LD_LIBRARY_PATH=${{ env.ANSYSEM_ROOT251 }}/common/mono/Linux64/lib64:$LD_LIBRARY_PATH
          source .venv/bin/activate
          pip install .[tests]

      - name: Install CI dependencies (e.g. vtk-osmesa)
        run: |
          source .venv/bin/activate
          # Uninstall conflicting dependencies
          pip uninstall --yes vtk
          pip install --extra-index-url https://wheels.vtk.org vtk-osmesa

      - name: Run tests marked with 'general'
        uses: nick-fields/retry@ce71cc2ab81d554ebbe88c79ab5975992d79ba08 # v3.0.2
        with:
          max_attempts: 2
          retry_on: error
          timeout_minutes: 120
          command: |
            export LD_LIBRARY_PATH=${{ env.ANSYSEM_ROOT251 }}/common/mono/Linux64/lib64:$LD_LIBRARY_PATH
            source .venv/bin/activate
            pytest ${{ env.PYTEST_ARGUMENTS }} -n 4 --dist loadfile --timeout=600 -m general

      - uses: codecov/codecov-action@18283e04ce6e62d37312384ff67231eb8fd56d24 # v5.4.3
        with:
          name: codecov-system-general-tests-linux
          files: ./coverage.xml
          flags: linux_system_general

      - name: Upload pytest test results
        uses: actions/upload-artifact@ea165f8d65b6e75b540449e92b4886f43607fa02 # v4.6.2
        with:
          name: pytest-general-linux
          path: junit/test-results.xml
        if: ${{ always() }}


# # =================================================================================================
# # vvvvvvvvvvvvvvvvvvvvvvvvvvvvvv    RUNNING ON SELF-HOSTED RUNNER    vvvvvvvvvvvvvvvvvvvvvvvvvvvvvv
# # =================================================================================================

>>>>>>> c86a9c5d
  system-tests-visualization-windows:
    name: Testing and coverage Visualization (Windows)
    if: github.event.pull_request.draft == false
    runs-on: [ self-hosted, Windows, pyaedt ]
    steps:
      - name: Install Git and checkout project
        uses: actions/checkout@11bd71901bbe5b1630ceea73d27597364c9af683 # v4.2.2

      - name: Setup Python
        uses: actions/setup-python@a26af69be951a213d495a4c3e4e4022e16d87065 # v5.6.0
        with:
          python-version: ${{ env.MAIN_PYTHON_VERSION }}

      - name: Set up headless display
        uses: pyvista/setup-headless-display-action@f744438e29e50189f40f1749859bac7d0f69b5fa # v4.1

      - name: Create virtual environment
        run: |
          python -m venv .venv
          .venv\Scripts\Activate.ps1
          python -m pip install pip -U
          python -m pip install wheel setuptools -U
          python -c "import sys; print(sys.executable)"

      - name: Install pyaedt and tests dependencies
        run: |
          .venv\Scripts\Activate.ps1
          pip install .[tests]

      - name: Run tests marked with 'visualization'
        uses: nick-fields/retry@ce71cc2ab81d554ebbe88c79ab5975992d79ba08 # v3.0.2
        env:
          PYTHONMALLOC: malloc
        with:
          max_attempts: 2
          retry_on: error
          timeout_minutes: 120
          command: |
            .venv\Scripts\Activate.ps1
            pytest ${{ env.PYTEST_ARGUMENTS }} --timeout=600 tests/system/visualization/test_46_FarField.py::TestClass::test_04_far_field_data_plotter tests/system/visualization/test_12_PostProcessing.py::TestClass::test_sbr_plot_scene

      - uses: codecov/codecov-action@18283e04ce6e62d37312384ff67231eb8fd56d24 # v5.4.3
        with:
          name: codecov-system-visualization-tests-windows
          files: ./coverage.xml
          flags: windows_system_visualization

      - name: Upload pytest test results
        uses: actions/upload-artifact@ea165f8d65b6e75b540449e92b4886f43607fa02 # v4.6.2
        with:
          name: pytest-visualization-windows
          path: junit/test-results.xml
        if: ${{ always() }}

# # =================================================================================================
# # vvvvvvvvvvvvvvvvvvvvvvvvvvvvvv    RUNNING ON SELF-HOSTED RUNNER    vvvvvvvvvvvvvvvvvvvvvvvvvvvvvv
# # =================================================================================================

  system-tests-visualization-linux:
    name: Testing and coverage visualization (Linux)
    if: github.event.pull_request.draft == false
    runs-on: [ self-hosted, Linux, pyaedt ]
    env:
      ANSYSEM_ROOT251: '/opt/AnsysEM/v251/AnsysEM'
      ANS_NODEPCHECK: '1'
    steps:
      - name: Install Git and checkout project
        uses: actions/checkout@11bd71901bbe5b1630ceea73d27597364c9af683 # v4.2.2

      - name: Setup Python
        uses: actions/setup-python@a26af69be951a213d495a4c3e4e4022e16d87065 # v5.6.0
        with:
          python-version: ${{ env.MAIN_PYTHON_VERSION }}

      - name: Set up headless display
        uses: pyvista/setup-headless-display-action@f744438e29e50189f40f1749859bac7d0f69b5fa # v4.1

      - name: Create virtual environment
        run: |
          export LD_LIBRARY_PATH=${{ env.ANSYSEM_ROOT251 }}/common/mono/Linux64/lib64:$LD_LIBRARY_PATH
          python -m venv .venv
          source .venv/bin/activate
          python -m pip install --trusted-host pypi.org --trusted-host pypi.python.org --trusted-host files.pythonhosted.org pip -U
          python -m pip install --trusted-host pypi.org --trusted-host pypi.python.org --trusted-host files.pythonhosted.org wheel setuptools -U
          python -c "import sys; print(sys.executable)"

      - name: Install pyaedt and tests dependencies
        run: |
          export LD_LIBRARY_PATH=${{ env.ANSYSEM_ROOT251 }}/common/mono/Linux64/lib64:$LD_LIBRARY_PATH
          source .venv/bin/activate
          pip install .[tests]

      - name: Run tests marked with 'visualization'
        uses: nick-fields/retry@ce71cc2ab81d554ebbe88c79ab5975992d79ba08 # v3.0.2
        with:
          max_attempts: 2
          retry_on: error
          timeout_minutes: 120
          command: |
            export LD_LIBRARY_PATH=${{ env.ANSYSEM_ROOT251 }}/common/mono/Linux64/lib64:$LD_LIBRARY_PATH
            source .venv/bin/activate
            pytest ${{ env.PYTEST_ARGUMENTS }} --timeout=600 tests/system/visualization/test_46_FarField.py::TestClass::test_04_far_field_data_plotter tests/system/visualization/test_12_PostProcessing.py::TestClass::test_sbr_plot_scene

      - uses: codecov/codecov-action@18283e04ce6e62d37312384ff67231eb8fd56d24 # v5.4.3
        with:
          name: codecov-system-visualization-tests-linux
          files: ./coverage.xml
          flags: linux_system_visualization

      - name: Upload pytest test results
        uses: actions/upload-artifact@ea165f8d65b6e75b540449e92b4886f43607fa02 # v4.6.2
        with:
          name: pytest-visualization-linux
          path: junit/test-results.xml
<<<<<<< HEAD
        if: ${{ always() }}
=======
        if: ${{ always() }}

# # =================================================================================================
# # vvvvvvvvvvvvvvvvvvvvvvvvvvvvvv    RUNNING ON SELF-HOSTED RUNNER    vvvvvvvvvvvvvvvvvvvvvvvvvvvvvv
# # =================================================================================================

  system-tests-extensions-windows:
    name: Testing and coverage extensions (Windows)
    needs: [integration-tests]
    if: github.event.pull_request.draft == false
    runs-on: [ self-hosted, Windows, pyaedt ]
    steps:
      - name: Install Git and checkout project
        uses: actions/checkout@11bd71901bbe5b1630ceea73d27597364c9af683 # v4.2.2

      - name: Setup Python
        uses: actions/setup-python@a26af69be951a213d495a4c3e4e4022e16d87065 # v5.6.0
        with:
          python-version: ${{ env.MAIN_PYTHON_VERSION }}

      - name: Create virtual environment
        run: |
          python -m venv .venv
          .venv\Scripts\Activate.ps1
          python -m pip install pip -U
          python -m pip install wheel setuptools -U
          python -c "import sys; print(sys.executable)"

      - name: Install pyaedt and tests dependencies
        run: |
          .venv\Scripts\Activate.ps1
          pip install .[tests]

      - name: Install CI dependencies (e.g. vtk-osmesa)
        run: |
          .venv\Scripts\Activate.ps1
          # Uninstall conflicting dependencies
          pip uninstall --yes vtk
          pip install --extra-index-url https://wheels.vtk.org vtk-osmesa

      - name: Run tests marked with 'extensions'
        uses: nick-fields/retry@ce71cc2ab81d554ebbe88c79ab5975992d79ba08 # v3.0.2
        env:
          PYTHONMALLOC: malloc
        with:
          max_attempts: 2
          retry_on: error
          timeout_minutes: 120
          command: |
            .venv\Scripts\Activate.ps1
            pytest ${{ env.PYTEST_ARGUMENTS }} --timeout=600 -m extensions

      - uses: codecov/codecov-action@18283e04ce6e62d37312384ff67231eb8fd56d24 # v5.4.3
        with:
          name: codecov-system-extensions-tests-windows
          files: ./coverage.xml
          flags: windows_system_extensions

      - name: Upload pytest test results
        uses: actions/upload-artifact@ea165f8d65b6e75b540449e92b4886f43607fa02 # v4.6.2
        with:
          name: pytest-extensions-windows
          path: junit/test-results.xml
        if: ${{ always() }}

# # =================================================================================================
# # vvvvvvvvvvvvvvvvvvvvvvvvvvvvvv    RUNNING ON SELF-HOSTED RUNNER    vvvvvvvvvvvvvvvvvvvvvvvvvvvvvv
# # =================================================================================================

  system-tests-extensions-linux:
    name: Testing and coverage extensions (Linux)
    if: github.event.pull_request.draft == false
    needs: [integration-tests]
    runs-on: [ self-hosted, Linux, pyaedt ]
    env:
      ANSYSEM_ROOT251: '/opt/AnsysEM/v251/AnsysEM'
      ANS_NODEPCHECK: '1'
    steps:
      - name: Install Git and checkout project
        uses: actions/checkout@11bd71901bbe5b1630ceea73d27597364c9af683 # v4.2.2

      - name: Setup Python
        uses: actions/setup-python@a26af69be951a213d495a4c3e4e4022e16d87065 # v5.6.0
        with:
          python-version: ${{ env.MAIN_PYTHON_VERSION }}

      - name: Create virtual environment
        run: |
          export LD_LIBRARY_PATH=${{ env.ANSYSEM_ROOT251 }}/common/mono/Linux64/lib64:$LD_LIBRARY_PATH
          python -m venv .venv
          source .venv/bin/activate
          python -m pip install --trusted-host pypi.org --trusted-host pypi.python.org --trusted-host files.pythonhosted.org pip -U
          python -m pip install --trusted-host pypi.org --trusted-host pypi.python.org --trusted-host files.pythonhosted.org wheel setuptools -U
          python -c "import sys; print(sys.executable)"

      - name: Install pyaedt and tests dependencies
        run: |
          export LD_LIBRARY_PATH=${{ env.ANSYSEM_ROOT251 }}/common/mono/Linux64/lib64:$LD_LIBRARY_PATH
          source .venv/bin/activate
          pip install .[tests]

      - name: Install CI dependencies (e.g. vtk-osmesa)
        run: |
          source .venv/bin/activate
          # Uninstall conflicting dependencies
          pip uninstall --yes vtk
          pip install --extra-index-url https://wheels.vtk.org vtk-osmesa

      - name: Run tests marked with 'extensions'
        uses: nick-fields/retry@ce71cc2ab81d554ebbe88c79ab5975992d79ba08 # v3.0.2
        with:
          max_attempts: 2
          retry_on: error
          timeout_minutes: 120
          command: |
            export LD_LIBRARY_PATH=${{ env.ANSYSEM_ROOT251 }}/common/mono/Linux64/lib64:$LD_LIBRARY_PATH
            source .venv/bin/activate
            pytest ${{ env.PYTEST_ARGUMENTS }} --timeout=600 -m extensions

      - uses: codecov/codecov-action@18283e04ce6e62d37312384ff67231eb8fd56d24 # v5.4.3
        with:
          name: codecov-system-extensions-tests-linux
          files: ./coverage.xml
          flags: linux_system_extensions

      - name: Upload pytest test results
        uses: actions/upload-artifact@ea165f8d65b6e75b540449e92b4886f43607fa02 # v4.6.2
        with:
          name: pytest-extensions-linux
          path: junit/test-results.xml
        if: ${{ always() }}

  package:
    name: Package library
    needs: [system-tests-general-windows,
            system-tests-general-linux,
            system-tests-solvers-windows,
            system-tests-solvers-linux,
            system-tests-visualization-windows,
            system-tests-visualization-linux,
            system-tests-extensions-windows,
            system-tests-extensions-linux,
            doc-build]
    runs-on: ubuntu-latest
    permissions:
      attestations: write
      contents: read
      id-token: write
    steps:
      - name: Build library source and wheel artifacts
        uses: ansys/actions/build-library@495ca3d79c1627f5b96c469cfbe799718e9dc35f # v9.0.13
        with:
          library-name: ${{ env.PACKAGE_NAME }}
          python-version: ${{ env.MAIN_PYTHON_VERSION }}
          attest-provenance: true

  # TODO: Si if we can fix the PDF issue and leverage classic ansys/release-github
  release:
    name: Release project
    if: github.event_name == 'push' && contains(github.ref, 'refs/tags')
    needs: [package, doc-build]
    runs-on: ubuntu-latest
    # Specifying a GitHub environment is optional, but strongly encouraged
    environment: release
    permissions:
      id-token: write
      contents: write
    steps:
      - name: Download the library artifacts from build-library step
        uses: actions/download-artifact@d3f86a106a0bac45b974a628896c90dbdf5c8093 # v4.3.0
        with:
          name: ${{ env.PACKAGE_NAME }}-artifacts
          path: ${{ env.PACKAGE_NAME }}-artifacts

      - name: Release to PyPI using trusted publisher
        uses: pypa/gh-action-pypi-publish@76f52bc884231f62b9a034ebfe128415bbaabdfc # v1.12.4
        with:
          repository-url: "https://upload.pypi.org/legacy/"
          print-hash: true
          packages-dir: ${{ env.PACKAGE_NAME }}-artifacts
          skip-existing: false

      - name: Release to GitHub
        uses: ansys/actions/release-github@495ca3d79c1627f5b96c469cfbe799718e9dc35f # v9.0.13
        with:
          library-name: ${{ env.PACKAGE_NAME }}
          token: ${{ secrets.GITHUB_TOKEN }}
          generate_release_notes: false
          add-artifact-attestation-notes: true

  upload-release-doc:
    name: Upload release documentation
    if: github.event_name == 'push' && contains(github.ref, 'refs/tags')
    runs-on: ubuntu-latest
    needs: [release]
    steps:
      - name: Deploy the stable documentation
        uses: ansys/actions/doc-deploy-stable@495ca3d79c1627f5b96c469cfbe799718e9dc35f # v9.0.13
        with:
          cname: ${{ env.DOCUMENTATION_CNAME }}
          token: ${{ secrets.GITHUB_TOKEN }}
          bot-user: ${{ secrets.PYANSYS_CI_BOT_USERNAME }}
          bot-email: ${{ secrets.PYANSYS_CI_BOT_EMAIL }}
>>>>>>> c86a9c5d
<|MERGE_RESOLUTION|>--- conflicted
+++ resolved
@@ -25,436 +25,6 @@
 
 jobs:
 
-<<<<<<< HEAD
-=======
-  update-changelog:
-    name: "Update CHANGELOG (on release)"
-    if: github.event_name == 'push' && contains(github.ref, 'refs/tags')
-    runs-on: ubuntu-latest
-    permissions:
-      contents: write
-      pull-requests: write
-    steps:
-      - uses: ansys/actions/doc-deploy-changelog@495ca3d79c1627f5b96c469cfbe799718e9dc35f # v9.0.13
-        with:
-          token: ${{ secrets.PYANSYS_CI_BOT_TOKEN }}
-          bot-user: ${{ secrets.PYANSYS_CI_BOT_USERNAME }}
-          bot-email: ${{ secrets.PYANSYS_CI_BOT_EMAIL }}
-          use-upper-case: true
-
-  vulnerabilities:
-    name: "Vulnerabilities"
-    runs-on: ubuntu-latest
-    steps:
-      - uses: ansys/actions/check-vulnerabilities@495ca3d79c1627f5b96c469cfbe799718e9dc35f # v9.0.13
-        with:
-          python-version: ${{ env.MAIN_PYTHON_VERSION }}
-          python-package-name: ${{ env.PACKAGE_NAME }}
-          token: ${{ secrets.PYANSYS_CI_BOT_TOKEN }}
-          dev-mode: ${{ github.ref != 'refs/heads/main' }}
-
-  # NOTE: We do not allow dependabot to trigger the CI/CD pipeline automatically.
-  # This is to mitigate supply chain attacks, where a malicious dependency update
-  # could execute arbitrary code in our build environment.
-  # Dependabot PRs must be reviewed carefully and approved manually before
-  # running the CI.
-  block-dependabot:
-    name: "Block dependabot (on dependabot PR)"
-    runs-on: ubuntu-latest
-    steps:
-      - name: Exit if dependabot triggered the workflow
-        if: github.triggering_actor == 'dependabot[bot]'
-        run: |
-          echo "::warning::Dependabot is not allowed to trigger this workflow. Please review carefully the changes before running the workflow manually."
-          exit 1
-
-  # NOTE: We do not allow pyansys-ci-bot to trigger the CI/CD pipeline automatically
-  # on dependabot's PR. This is to mitigate supply chain attacks, where a malicious
-  # dependency update could execute arbitrary code in our build environment.
-  # Dependabot PRs must be reviewed carefully and approved manually before
-  # running the CI.
-  block-pyansys-ci-bot:
-    name: "Block PyAnsys-CI-bot (on dependabot PR)"
-    needs: block-dependabot
-    runs-on: ubuntu-latest
-    steps:
-      - name: Exit if pyansys-ci-bot triggered the workflow on dependabot's PR
-        if: github.triggering_actor == 'pyansys-ci-bot' && startsWith(github.head_ref, 'dependabot')
-        run: |
-          echo "::warning::PyAnsys CI bot is not allowed to trigger this workflow in dependabot's PR. Please review carefully the changes before running the workflow manually."
-          exit 1
-
-  pr-title:
-    name: Check the title of the PR (if needed)
-    runs-on: ubuntu-latest
-    needs: [block-pyansys-ci-bot]
-    steps:
-      - name: Check the title of the pull request
-        if: github.event_name == 'pull_request'
-        uses: ansys/actions/check-pr-title@495ca3d79c1627f5b96c469cfbe799718e9dc35f # v9.0.13
-        with:
-          token: ${{ secrets.GITHUB_TOKEN }}
-          use-upper-case: true
-      - name: Check the title of the pull request
-        if: github.event_name != 'pull_request'
-        shell: bash
-        run: echo "::notice::Skipping PR title check for non-PR events"
-
-  doc-style:
-    name: Documentation style check
-    runs-on: ubuntu-latest
-    needs: [pr-title]
-    steps:
-      - name: Check documentation style
-        uses: ansys/actions/doc-style@495ca3d79c1627f5b96c469cfbe799718e9dc35f # v9.0.13
-        with:
-          token: ${{ secrets.GITHUB_TOKEN }}
-          fail-level: 'warning'
-
-  doc-build:
-    name: Documentation build
-    runs-on: ubuntu-latest
-    needs: [doc-style]
-    steps:
-      - name: Documentation build
-        uses: ansys/actions/doc-build@495ca3d79c1627f5b96c469cfbe799718e9dc35f # v9.0.13
-        with:
-          dependencies: "graphviz texlive-latex-extra latexmk texlive-xetex texlive-fonts-extra"
-          python-version: ${{ env.MAIN_PYTHON_VERSION }}
-          sphinxopts: '-j auto --color -w build_errors.txt'
-          check-links: false
-          needs-quarto: true
-
-  smoke-tests:
-    name: Build wheelhouse and smoke tests
-    runs-on: ${{ matrix.os }}
-    permissions:
-      attestations: write
-      contents: read
-      id-token: write
-    needs: [pr-title]
-    strategy:
-      fail-fast: false
-      matrix:
-        os: [ubuntu-latest, windows-latest]
-        python-version: ['3.10', '3.11', '3.12', '3.13']
-    steps:
-      - name: Build wheelhouse and perform smoke test
-        uses: ansys/actions/build-wheelhouse@495ca3d79c1627f5b96c469cfbe799718e9dc35f # v9.0.13
-        with:
-          library-name: ${{ env.PACKAGE_NAME }}
-          operating-system: ${{ matrix.os }}
-          python-version: ${{ matrix.python-version }}
-          target: 'all'
-          attest-provenance: true
-      - name: Import python package
-        run: |
-          python -c "import ansys.aedt.core; from ansys.aedt.core import __version__"
-
-
-  unit-tests:
-    name: Running unit tests
-    needs: [smoke-tests]
-    runs-on: ubuntu-latest
-    steps:
-      - name: Run unit tests
-        uses: ansys/actions/tests-pytest@495ca3d79c1627f5b96c469cfbe799718e9dc35f # v9.0.13
-        with:
-          pytest-postargs: 'tests/unit'
-          pytest-extra-args: ${{ env.PYTEST_ARGUMENTS }}
-          python-version: ${{ env.MAIN_PYTHON_VERSION }}
-          optional-dependencies-name: unit-tests
-
-      - name: Upload coverage to Codecov
-        uses: codecov/codecov-action@18283e04ce6e62d37312384ff67231eb8fd56d24 # v5.4.3
-        with:
-          name: codecov-unit-tests
-          files: ./coverage.xml
-          flags: linux_unit
-
-      - name: Upload pytest test results
-        uses: actions/upload-artifact@ea165f8d65b6e75b540449e92b4886f43607fa02 # v4.6.2
-        with:
-          name: pytest-unit
-          path: junit/test-results.xml
-        if: ${{ always() }}
-
-  integration-tests:
-    name: Running integration tests
-    needs: [unit-tests]
-    runs-on: ubuntu-latest
-    steps:
-      - name: Run integration tests
-        uses: ansys/actions/tests-pytest@495ca3d79c1627f5b96c469cfbe799718e9dc35f # v9.0.13
-        with:
-          pytest-postargs: 'tests/integration'
-          pytest-extra-args: ${{ env.PYTEST_ARGUMENTS }}
-          python-version: ${{ env.MAIN_PYTHON_VERSION }}
-          optional-dependencies-name: integration-tests
-
-      - name: Upload coverage to Codecov
-        uses: codecov/codecov-action@18283e04ce6e62d37312384ff67231eb8fd56d24 # v5.4.3
-        with:
-          name: codecov-integration-tests
-          files: ./coverage.xml
-          flags: linux_integration
-
-      - name: Upload pytest test results
-        uses: actions/upload-artifact@ea165f8d65b6e75b540449e92b4886f43607fa02 # v4.6.2
-        with:
-          name: pytest-integration
-          path: junit/test-results.xml
-        if: ${{ always() }}
-
-# # =================================================================================================
-# # vvvvvvvvvvvvvvvvvvvvvvvvvvvvvv    RUNNING ON SELF-HOSTED RUNNER    vvvvvvvvvvvvvvvvvvvvvvvvvvvvvv
-# # =================================================================================================
-
-  system-tests-solvers-windows:
-    name: Testing solvers and coverage (Windows)
-    needs: [integration-tests]
-    if: github.event.pull_request.draft == false
-    runs-on: [ self-hosted, Windows, pyaedt ]
-    steps:
-      - name: Install Git and checkout project
-        uses: actions/checkout@11bd71901bbe5b1630ceea73d27597364c9af683 # v4.2.2
-
-      - name: Setup Python
-        uses: actions/setup-python@a26af69be951a213d495a4c3e4e4022e16d87065 # v5.6.0
-        with:
-          python-version: ${{ env.MAIN_PYTHON_VERSION }}
-
-      - name: Create virtual environment
-        run: |
-          python -m venv .venv
-          .venv\Scripts\Activate.ps1
-          python -m pip install pip -U
-          python -m pip install wheel setuptools -U
-          python -c "import sys; print(sys.executable)"
-
-      - name: Install pyaedt and tests dependencies
-        run: |
-          .venv\Scripts\Activate.ps1
-          pip install .[tests]
-
-      - name: Install CI dependencies (e.g. vtk-osmesa)
-        run: |
-          .venv\Scripts\Activate.ps1
-          # Uninstall conflicting dependencies
-          pip uninstall --yes vtk
-          pip install --extra-index-url https://wheels.vtk.org vtk-osmesa
-
-      - name: Run tests marked with 'solvers'
-        env:
-          PYTHONMALLOC: malloc
-        run: |
-          .venv\Scripts\Activate.ps1
-          pytest ${{ env.PYTEST_ARGUMENTS }} --timeout=600 -m solvers --deselect=tests/system/solvers/test_45_FilterSolutions
-
-      - uses: codecov/codecov-action@18283e04ce6e62d37312384ff67231eb8fd56d24 # v5.4.3
-        with:
-          name: codecov-system-solvers-tests-windows
-          files: ./coverage.xml
-          flags: windows_system_solvers
-
-      - name: Upload pytest test results
-        uses: actions/upload-artifact@ea165f8d65b6e75b540449e92b4886f43607fa02 # v4.6.2
-        with:
-          name: pytest-solvers-windows
-          path: junit/test-results.xml
-        if: ${{ always() }}
-
-# # =================================================================================================
-# # vvvvvvvvvvvvvvvvvvvvvvvvvvvvvv    RUNNING ON SELF-HOSTED RUNNER    vvvvvvvvvvvvvvvvvvvvvvvvvvvvvv
-# # =================================================================================================
-
-  system-tests-solvers-linux:
-    name: Testing solvers and coverage (Linux)
-    needs: [integration-tests]
-    if: github.event.pull_request.draft == false
-    runs-on: [ self-hosted, Linux, pyaedt ]
-    env:
-      ANSYSEM_ROOT251: '/opt/AnsysEM/v251/AnsysEM'
-      ANS_NODEPCHECK: '1'
-    steps:
-      - name: Install Git and checkout project
-        uses: actions/checkout@11bd71901bbe5b1630ceea73d27597364c9af683 # v4.2.2
-
-      - name: Setup Python
-        uses: actions/setup-python@a26af69be951a213d495a4c3e4e4022e16d87065 # v5.6.0
-        with:
-          python-version: ${{ env.MAIN_PYTHON_VERSION }}
-
-      - name: Create virtual environment
-        run: |
-          export LD_LIBRARY_PATH=${{ env.ANSYSEM_ROOT251 }}/common/mono/Linux64/lib64:$LD_LIBRARY_PATH
-          python -m venv .venv
-          source .venv/bin/activate
-          python -m pip install --trusted-host pypi.org --trusted-host pypi.python.org --trusted-host files.pythonhosted.org pip -U
-          python -m pip install --trusted-host pypi.org --trusted-host pypi.python.org --trusted-host files.pythonhosted.org wheel setuptools -U
-          python -c "import sys; print(sys.executable)"
-
-      - name: Install pyaedt and tests dependencies
-        run: |
-          export LD_LIBRARY_PATH=${{ env.ANSYSEM_ROOT251 }}/common/mono/Linux64/lib64:$LD_LIBRARY_PATH
-          source .venv/bin/activate
-          pip install .[tests]
-
-      - name: Run tests marked with 'solvers'
-        run: |
-          export LD_LIBRARY_PATH=${{ env.ANSYSEM_ROOT251 }}/common/mono/Linux64/lib64:$LD_LIBRARY_PATH
-          source .venv/bin/activate
-          pytest ${{ env.PYTEST_ARGUMENTS }} --timeout=600 -m solvers
-
-      - uses: codecov/codecov-action@18283e04ce6e62d37312384ff67231eb8fd56d24 # v5.4.3
-        with:
-          name: codecov-system-solvers-tests-linux
-          files: ./coverage.xml
-          flags: linux_system_solvers
-
-      - name: Upload pytest test results
-        uses: actions/upload-artifact@ea165f8d65b6e75b540449e92b4886f43607fa02 # v4.6.2
-        with:
-          name: pytest-solvers-linux
-          path: junit/test-results.xml
-        if: ${{ always() }}
-
-# # =================================================================================================
-# # vvvvvvvvvvvvvvvvvvvvvvvvvvvvvv    RUNNING ON SELF-HOSTED RUNNER    vvvvvvvvvvvvvvvvvvvvvvvvvvvvvv
-# # =================================================================================================
-
-  system-tests-general-windows:
-    name: Testing and coverage (Windows)
-    needs: [integration-tests]
-    if: github.event.pull_request.draft == false
-    runs-on: [ self-hosted, Windows, pyaedt ]
-    steps:
-      - name: Install Git and checkout project
-        uses: actions/checkout@11bd71901bbe5b1630ceea73d27597364c9af683 # v4.2.2
-
-      - name: Setup Python
-        uses: actions/setup-python@a26af69be951a213d495a4c3e4e4022e16d87065 # v5.6.0
-        with:
-          python-version: ${{ env.MAIN_PYTHON_VERSION }}
-
-      - name: Create virtual environment
-        run: |
-          python -m venv .venv
-          .venv\Scripts\Activate.ps1
-          python -m pip install pip -U
-          python -m pip install wheel setuptools -U
-          python -c "import sys; print(sys.executable)"
-
-      - name: Install pyaedt and tests dependencies
-        run: |
-          .venv\Scripts\Activate.ps1
-          pip install .[tests]
-
-      - name: Install CI dependencies (e.g. vtk-osmesa)
-        run: |
-          .venv\Scripts\Activate.ps1
-          # Uninstall conflicting dependencies
-          pip uninstall --yes vtk
-          pip install --extra-index-url https://wheels.vtk.org vtk-osmesa
-
-      - name: Run tests marked with 'general'
-        uses: nick-fields/retry@ce71cc2ab81d554ebbe88c79ab5975992d79ba08 # v3.0.2
-        env:
-          PYTHONMALLOC: malloc
-        with:
-          max_attempts: 2
-          retry_on: error
-          timeout_minutes: 120
-          command: |
-            .venv\Scripts\Activate.ps1
-            pytest ${{ env.PYTEST_ARGUMENTS }} -n 4 --dist loadfile --timeout=600 -m general
-
-      - uses: codecov/codecov-action@18283e04ce6e62d37312384ff67231eb8fd56d24 # v5.4.3
-        with:
-          name: codecov-system-general-tests-windows
-          files: ./coverage.xml
-          flags: windows_system_general
-
-      - name: Upload pytest test results
-        uses: actions/upload-artifact@ea165f8d65b6e75b540449e92b4886f43607fa02 # v4.6.2
-        with:
-          name: pytest-general-windows
-          path: junit/test-results.xml
-        if: ${{ always() }}
-
-# # =================================================================================================
-# # vvvvvvvvvvvvvvvvvvvvvvvvvvvvvv    RUNNING ON SELF-HOSTED RUNNER    vvvvvvvvvvvvvvvvvvvvvvvvvvvvvv
-# # =================================================================================================
-
-  system-tests-general-linux:
-    name: Testing and coverage (Linux)
-    if: github.event.pull_request.draft == false
-    needs: [integration-tests]
-    runs-on: [ self-hosted, Linux, pyaedt ]
-    env:
-      ANSYSEM_ROOT251: '/opt/AnsysEM/v251/AnsysEM'
-      ANS_NODEPCHECK: '1'
-    steps:
-      - name: Install Git and checkout project
-        uses: actions/checkout@11bd71901bbe5b1630ceea73d27597364c9af683 # v4.2.2
-
-      - name: Setup Python
-        uses: actions/setup-python@a26af69be951a213d495a4c3e4e4022e16d87065 # v5.6.0
-        with:
-          python-version: ${{ env.MAIN_PYTHON_VERSION }}
-
-      - name: Create virtual environment
-        run: |
-          export LD_LIBRARY_PATH=${{ env.ANSYSEM_ROOT251 }}/common/mono/Linux64/lib64:$LD_LIBRARY_PATH
-          python -m venv .venv
-          source .venv/bin/activate
-          python -m pip install --trusted-host pypi.org --trusted-host pypi.python.org --trusted-host files.pythonhosted.org pip -U
-          python -m pip install --trusted-host pypi.org --trusted-host pypi.python.org --trusted-host files.pythonhosted.org wheel setuptools -U
-          python -c "import sys; print(sys.executable)"
-
-      - name: Install pyaedt and tests dependencies
-        run: |
-          export LD_LIBRARY_PATH=${{ env.ANSYSEM_ROOT251 }}/common/mono/Linux64/lib64:$LD_LIBRARY_PATH
-          source .venv/bin/activate
-          pip install .[tests]
-
-      - name: Install CI dependencies (e.g. vtk-osmesa)
-        run: |
-          source .venv/bin/activate
-          # Uninstall conflicting dependencies
-          pip uninstall --yes vtk
-          pip install --extra-index-url https://wheels.vtk.org vtk-osmesa
-
-      - name: Run tests marked with 'general'
-        uses: nick-fields/retry@ce71cc2ab81d554ebbe88c79ab5975992d79ba08 # v3.0.2
-        with:
-          max_attempts: 2
-          retry_on: error
-          timeout_minutes: 120
-          command: |
-            export LD_LIBRARY_PATH=${{ env.ANSYSEM_ROOT251 }}/common/mono/Linux64/lib64:$LD_LIBRARY_PATH
-            source .venv/bin/activate
-            pytest ${{ env.PYTEST_ARGUMENTS }} -n 4 --dist loadfile --timeout=600 -m general
-
-      - uses: codecov/codecov-action@18283e04ce6e62d37312384ff67231eb8fd56d24 # v5.4.3
-        with:
-          name: codecov-system-general-tests-linux
-          files: ./coverage.xml
-          flags: linux_system_general
-
-      - name: Upload pytest test results
-        uses: actions/upload-artifact@ea165f8d65b6e75b540449e92b4886f43607fa02 # v4.6.2
-        with:
-          name: pytest-general-linux
-          path: junit/test-results.xml
-        if: ${{ always() }}
-
-
-# # =================================================================================================
-# # vvvvvvvvvvvvvvvvvvvvvvvvvvvvvv    RUNNING ON SELF-HOSTED RUNNER    vvvvvvvvvvvvvvvvvvvvvvvvvvvvvv
-# # =================================================================================================
-
->>>>>>> c86a9c5d
   system-tests-visualization-windows:
     name: Testing and coverage Visualization (Windows)
     if: github.event.pull_request.draft == false
@@ -569,210 +139,4 @@
         with:
           name: pytest-visualization-linux
           path: junit/test-results.xml
-<<<<<<< HEAD
-        if: ${{ always() }}
-=======
-        if: ${{ always() }}
-
-# # =================================================================================================
-# # vvvvvvvvvvvvvvvvvvvvvvvvvvvvvv    RUNNING ON SELF-HOSTED RUNNER    vvvvvvvvvvvvvvvvvvvvvvvvvvvvvv
-# # =================================================================================================
-
-  system-tests-extensions-windows:
-    name: Testing and coverage extensions (Windows)
-    needs: [integration-tests]
-    if: github.event.pull_request.draft == false
-    runs-on: [ self-hosted, Windows, pyaedt ]
-    steps:
-      - name: Install Git and checkout project
-        uses: actions/checkout@11bd71901bbe5b1630ceea73d27597364c9af683 # v4.2.2
-
-      - name: Setup Python
-        uses: actions/setup-python@a26af69be951a213d495a4c3e4e4022e16d87065 # v5.6.0
-        with:
-          python-version: ${{ env.MAIN_PYTHON_VERSION }}
-
-      - name: Create virtual environment
-        run: |
-          python -m venv .venv
-          .venv\Scripts\Activate.ps1
-          python -m pip install pip -U
-          python -m pip install wheel setuptools -U
-          python -c "import sys; print(sys.executable)"
-
-      - name: Install pyaedt and tests dependencies
-        run: |
-          .venv\Scripts\Activate.ps1
-          pip install .[tests]
-
-      - name: Install CI dependencies (e.g. vtk-osmesa)
-        run: |
-          .venv\Scripts\Activate.ps1
-          # Uninstall conflicting dependencies
-          pip uninstall --yes vtk
-          pip install --extra-index-url https://wheels.vtk.org vtk-osmesa
-
-      - name: Run tests marked with 'extensions'
-        uses: nick-fields/retry@ce71cc2ab81d554ebbe88c79ab5975992d79ba08 # v3.0.2
-        env:
-          PYTHONMALLOC: malloc
-        with:
-          max_attempts: 2
-          retry_on: error
-          timeout_minutes: 120
-          command: |
-            .venv\Scripts\Activate.ps1
-            pytest ${{ env.PYTEST_ARGUMENTS }} --timeout=600 -m extensions
-
-      - uses: codecov/codecov-action@18283e04ce6e62d37312384ff67231eb8fd56d24 # v5.4.3
-        with:
-          name: codecov-system-extensions-tests-windows
-          files: ./coverage.xml
-          flags: windows_system_extensions
-
-      - name: Upload pytest test results
-        uses: actions/upload-artifact@ea165f8d65b6e75b540449e92b4886f43607fa02 # v4.6.2
-        with:
-          name: pytest-extensions-windows
-          path: junit/test-results.xml
-        if: ${{ always() }}
-
-# # =================================================================================================
-# # vvvvvvvvvvvvvvvvvvvvvvvvvvvvvv    RUNNING ON SELF-HOSTED RUNNER    vvvvvvvvvvvvvvvvvvvvvvvvvvvvvv
-# # =================================================================================================
-
-  system-tests-extensions-linux:
-    name: Testing and coverage extensions (Linux)
-    if: github.event.pull_request.draft == false
-    needs: [integration-tests]
-    runs-on: [ self-hosted, Linux, pyaedt ]
-    env:
-      ANSYSEM_ROOT251: '/opt/AnsysEM/v251/AnsysEM'
-      ANS_NODEPCHECK: '1'
-    steps:
-      - name: Install Git and checkout project
-        uses: actions/checkout@11bd71901bbe5b1630ceea73d27597364c9af683 # v4.2.2
-
-      - name: Setup Python
-        uses: actions/setup-python@a26af69be951a213d495a4c3e4e4022e16d87065 # v5.6.0
-        with:
-          python-version: ${{ env.MAIN_PYTHON_VERSION }}
-
-      - name: Create virtual environment
-        run: |
-          export LD_LIBRARY_PATH=${{ env.ANSYSEM_ROOT251 }}/common/mono/Linux64/lib64:$LD_LIBRARY_PATH
-          python -m venv .venv
-          source .venv/bin/activate
-          python -m pip install --trusted-host pypi.org --trusted-host pypi.python.org --trusted-host files.pythonhosted.org pip -U
-          python -m pip install --trusted-host pypi.org --trusted-host pypi.python.org --trusted-host files.pythonhosted.org wheel setuptools -U
-          python -c "import sys; print(sys.executable)"
-
-      - name: Install pyaedt and tests dependencies
-        run: |
-          export LD_LIBRARY_PATH=${{ env.ANSYSEM_ROOT251 }}/common/mono/Linux64/lib64:$LD_LIBRARY_PATH
-          source .venv/bin/activate
-          pip install .[tests]
-
-      - name: Install CI dependencies (e.g. vtk-osmesa)
-        run: |
-          source .venv/bin/activate
-          # Uninstall conflicting dependencies
-          pip uninstall --yes vtk
-          pip install --extra-index-url https://wheels.vtk.org vtk-osmesa
-
-      - name: Run tests marked with 'extensions'
-        uses: nick-fields/retry@ce71cc2ab81d554ebbe88c79ab5975992d79ba08 # v3.0.2
-        with:
-          max_attempts: 2
-          retry_on: error
-          timeout_minutes: 120
-          command: |
-            export LD_LIBRARY_PATH=${{ env.ANSYSEM_ROOT251 }}/common/mono/Linux64/lib64:$LD_LIBRARY_PATH
-            source .venv/bin/activate
-            pytest ${{ env.PYTEST_ARGUMENTS }} --timeout=600 -m extensions
-
-      - uses: codecov/codecov-action@18283e04ce6e62d37312384ff67231eb8fd56d24 # v5.4.3
-        with:
-          name: codecov-system-extensions-tests-linux
-          files: ./coverage.xml
-          flags: linux_system_extensions
-
-      - name: Upload pytest test results
-        uses: actions/upload-artifact@ea165f8d65b6e75b540449e92b4886f43607fa02 # v4.6.2
-        with:
-          name: pytest-extensions-linux
-          path: junit/test-results.xml
-        if: ${{ always() }}
-
-  package:
-    name: Package library
-    needs: [system-tests-general-windows,
-            system-tests-general-linux,
-            system-tests-solvers-windows,
-            system-tests-solvers-linux,
-            system-tests-visualization-windows,
-            system-tests-visualization-linux,
-            system-tests-extensions-windows,
-            system-tests-extensions-linux,
-            doc-build]
-    runs-on: ubuntu-latest
-    permissions:
-      attestations: write
-      contents: read
-      id-token: write
-    steps:
-      - name: Build library source and wheel artifacts
-        uses: ansys/actions/build-library@495ca3d79c1627f5b96c469cfbe799718e9dc35f # v9.0.13
-        with:
-          library-name: ${{ env.PACKAGE_NAME }}
-          python-version: ${{ env.MAIN_PYTHON_VERSION }}
-          attest-provenance: true
-
-  # TODO: Si if we can fix the PDF issue and leverage classic ansys/release-github
-  release:
-    name: Release project
-    if: github.event_name == 'push' && contains(github.ref, 'refs/tags')
-    needs: [package, doc-build]
-    runs-on: ubuntu-latest
-    # Specifying a GitHub environment is optional, but strongly encouraged
-    environment: release
-    permissions:
-      id-token: write
-      contents: write
-    steps:
-      - name: Download the library artifacts from build-library step
-        uses: actions/download-artifact@d3f86a106a0bac45b974a628896c90dbdf5c8093 # v4.3.0
-        with:
-          name: ${{ env.PACKAGE_NAME }}-artifacts
-          path: ${{ env.PACKAGE_NAME }}-artifacts
-
-      - name: Release to PyPI using trusted publisher
-        uses: pypa/gh-action-pypi-publish@76f52bc884231f62b9a034ebfe128415bbaabdfc # v1.12.4
-        with:
-          repository-url: "https://upload.pypi.org/legacy/"
-          print-hash: true
-          packages-dir: ${{ env.PACKAGE_NAME }}-artifacts
-          skip-existing: false
-
-      - name: Release to GitHub
-        uses: ansys/actions/release-github@495ca3d79c1627f5b96c469cfbe799718e9dc35f # v9.0.13
-        with:
-          library-name: ${{ env.PACKAGE_NAME }}
-          token: ${{ secrets.GITHUB_TOKEN }}
-          generate_release_notes: false
-          add-artifact-attestation-notes: true
-
-  upload-release-doc:
-    name: Upload release documentation
-    if: github.event_name == 'push' && contains(github.ref, 'refs/tags')
-    runs-on: ubuntu-latest
-    needs: [release]
-    steps:
-      - name: Deploy the stable documentation
-        uses: ansys/actions/doc-deploy-stable@495ca3d79c1627f5b96c469cfbe799718e9dc35f # v9.0.13
-        with:
-          cname: ${{ env.DOCUMENTATION_CNAME }}
-          token: ${{ secrets.GITHUB_TOKEN }}
-          bot-user: ${{ secrets.PYANSYS_CI_BOT_USERNAME }}
-          bot-email: ${{ secrets.PYANSYS_CI_BOT_EMAIL }}
->>>>>>> c86a9c5d
+        if: ${{ always() }}