--- conflicted
+++ resolved
@@ -150,7 +150,7 @@
           python -c "import ansys.aedt.core; from ansys.aedt.core import __version__"
 
 
-<<<<<<< HEAD
+
   build-application-windows:
     name: "Build SAM Bot - Windows"
     runs-on: windows-latest
@@ -197,8 +197,6 @@
           name: SAM-Bot-Installer-windows
           path: dist/pyaedt_bot/SAM-Bot-Installer-windows.exe
 
-=======
->>>>>>> 7e2637d2
   unit-tests:
     name: Running unit tests
     needs: [smoke-tests]
