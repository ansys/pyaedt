--- conflicted
+++ resolved
@@ -115,11 +115,7 @@
     needs: [doc-style]
     steps:
       - name: Documentation build
-<<<<<<< HEAD
-        uses: ansys/actions/doc-build@feat/work-with-dependency-groups
-=======
         uses: ansys/actions/doc-build@2cf9a9c43235a000d613c2b13e64c954232a4553 # v9.0.9
->>>>>>> e5917dba
         with:
           dependencies: "graphviz texlive-latex-extra latexmk texlive-xetex texlive-fonts-extra"
           python-version: ${{ env.MAIN_PYTHON_VERSION }}
