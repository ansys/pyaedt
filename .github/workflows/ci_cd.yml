name: GitHub CI CD
on:
  pull_request:
    # GitHub default types + ready_for_review to trigger the workflow on PRs no longer in draft mode.
    # See https://github.com/ansys/pyaedt/issues/5223 for more information
    types: [opened, synchronize, reopened, ready_for_review]
  workflow_dispatch:
  push:
    tags:
      - "*"
    branches:
      - main

env:
  ANSYSLMD_LICENSE_FILE: ${{ format('1055@{0}', secrets.LICENSE_SERVER) }}
  MAIN_PYTHON_VERSION: '3.13'
  TESTS_VERSION: '3.10'
  PACKAGE_NAME: 'PyAEDT'
  DOCUMENTATION_CNAME: 'aedt.docs.pyansys.com'
  ON_CI: True
  PYTEST_ARGUMENTS: -vvv --color=yes -ra --durations=25 --maxfail=10 --cov=ansys.aedt.core --cov-report=html --cov-report=xml --junitxml=junit/test-results.xml --testmon
  PYAEDT_LOCAL_SETTINGS_PATH: 'tests/pyaedt_settings.yaml'
  TESTMON_DATAFILE: '.testmondata'
  TESTMON_CACHE_KEY_UNIT: 'testmondata-unit'
  TESTMON_CACHE_KEY_INTEGRATION: 'testmondata-integration'
  TESTMON_CACHE_KEY_SOLVERS: 'testmondata-solvers'
  TESTMON_CACHE_KEY_GENERAL: 'testmondata-general'
  TESTMON_CACHE_KEY_VISUALIZATION: 'testmondata-visualization'
  TESTMON_CACHE_KEY_ICEPAK: 'testmondata-icepak'
  TESTMON_CACHE_KEY_LAYOUT: 'testmondata-layout'
  TESTMON_CACHE_KEY_EXTENSIONS: 'testmondata-extensions'
  TESTMON_CACHE_KEY_FILTER: 'testmondata-filter'
  TESTMON_CACHE_KEY_EMIT: 'testmondata-emit'
  TESTMON_CACHE_KEY_FLAKY: 'testmondata-flaky'

concurrency:
  group: ${{ github.workflow }}-${{ github.ref }}
  cancel-in-progress: true

# Disable all default permissions at workflow level for security (least privilege principle)
# Individual jobs will explicitly request only the permissions they need
permissions: {}

jobs:

  update-changelog:
    name: "Update CHANGELOG (on release)"
    if: github.event_name == 'push' && contains(github.ref, 'refs/tags')
    runs-on: ubuntu-latest
    permissions:
      contents: write        # Required to commit and push changelog updates to the repository
      pull-requests: write   # Required to create pull requests with changelog updates
    steps:
      - uses: ansys/actions/doc-deploy-changelog@41f86da4c9ead510db9135e428e33df9cc6f92e1 # v10.2.3
        with:
          token: ${{ secrets.PYANSYS_CI_BOT_TOKEN }}
          bot-user: ${{ secrets.PYANSYS_CI_BOT_USERNAME }}
          bot-email: ${{ secrets.PYANSYS_CI_BOT_EMAIL }}
          use-upper-case: true

  # NOTE: We do not allow dependabot to trigger the CI/CD pipeline automatically.
  # This is to mitigate supply chain attacks, where a malicious dependency update
  # could execute arbitrary code in our build environment.
  # Dependabot PRs must be reviewed carefully and approved manually before
  # running the CI.
  block-dependabot:
    name: "Block dependabot (on dependabot PR)"
    runs-on: ubuntu-latest
    steps:
      - name: Exit if dependabot triggered the workflow # zizmor: ignore[bot-conditions] safe ignore because we exit if dependabot is triggering the action
        if: github.triggering_actor == 'dependabot[bot]'
        run: |
          echo "::warning::Dependabot is not allowed to trigger this workflow. Please review carefully the changes before running the workflow manually."
          exit 1

  # NOTE: We do not allow pyansys-ci-bot to trigger the CI/CD pipeline automatically
  # on dependabot's PR. This is to mitigate supply chain attacks, where a malicious
  # dependency update could execute arbitrary code in our build environment.
  # Dependabot PRs must be reviewed carefully and approved manually before
  # running the CI.

  block-pyansys-ci-bot:
    name: "Block PyAnsys-CI-bot (on dependabot PR)"
    needs: block-dependabot
    runs-on: ubuntu-latest
    steps:
      - name: Exit if pyansys-ci-bot triggered the workflow on dependabot's PR
        if: github.triggering_actor == 'pyansys-ci-bot' && startsWith(github.head_ref, 'dependabot')
        run: |
          echo "::warning::PyAnsys CI bot is not allowed to trigger this workflow in dependabot's PR. Please review carefully the changes before running the workflow manually."
          exit 1


  vulnerabilities:
    name: "Vulnerabilities"
    runs-on: ubuntu-latest
    needs: [block-pyansys-ci-bot]
    permissions:
      contents: read   # Required to read repository content for vulnerability scanning
    steps:
      - uses: ansys/actions/check-vulnerabilities@41f86da4c9ead510db9135e428e33df9cc6f92e1 # v10.2.3
        with:
          python-version: ${{ env.MAIN_PYTHON_VERSION }}
          python-package-name: ${{ env.PACKAGE_NAME }}
          token: ${{ secrets.PYANSYS_CI_BOT_TOKEN }}
          dev-mode: ${{ github.ref != 'refs/heads/main' }}
          extra-targets: 'all'

  actions-security:
    name: "Check actions security"
    runs-on: ubuntu-latest
    needs: [block-pyansys-ci-bot]
    permissions:
      contents: read   # Required to read workflow files and check for security issues
    steps:
      - uses: ansys/actions/check-actions-security@41f86da4c9ead510db9135e428e33df9cc6f92e1 # v10.2.3
        with:
          generate-summary: true
          token: ${{ secrets.GITHUB_TOKEN }}
          auditing-level: 'high'

  pr-title:
    name: Check the title of the PR (if needed)
    runs-on: ubuntu-latest
    needs: [block-pyansys-ci-bot]
    permissions:
      pull-requests: read   # Required to read PR metadata
    steps:
      - name: Check the title of the pull request
        if: github.event_name == 'pull_request'
        uses: ansys/actions/check-pr-title@41f86da4c9ead510db9135e428e33df9cc6f92e1 # v10.2.3
        with:
          token: ${{ secrets.GITHUB_TOKEN }}
          use-upper-case: true
      - name: Check the title of the pull request
        if: github.event_name != 'pull_request'
        shell: bash
        run: echo "::notice::Skipping PR title check for non-PR events"

  doc-style:
    name: Documentation style check
    runs-on: ubuntu-latest
    needs: [pr-title]
    permissions:
      contents: read   # Required to read documentation files for style checking
    steps:
      - name: Check documentation style
        uses: ansys/actions/doc-style@41f86da4c9ead510db9135e428e33df9cc6f92e1 # v10.2.3
        with:
          token: ${{ secrets.GITHUB_TOKEN }}
          fail-level: 'warning'

  doc-build:
    name: Documentation build
    runs-on: ubuntu-latest
    needs: [doc-style]
    steps:
      - name: Temporary handle broken package dependencies
        shell: bash
        run: |
          sudo apt-get update
          sudo apt-get --fix-broken install -y
          sudo apt-get install -y graphviz texlive-latex-extra latexmk texlive-xetex texlive-fonts-extra

      - name: Documentation build
        uses: ansys/actions/doc-build@41f86da4c9ead510db9135e428e33df9cc6f92e1 # v10.2.3
        with:
          # dependencies: "graphviz texlive-latex-extra latexmk texlive-xetex texlive-fonts-extra"
          skip-install: true
          python-version: ${{ env.MAIN_PYTHON_VERSION }}
          use-python-cache: false
          sphinxopts: '-j auto --color -w build_errors.txt'
          dependencies: "pandoc"
          check-links: false
          needs-quarto: true

  smoke-tests:
    name: Build wheelhouse and smoke tests
    runs-on: ${{ matrix.os }}
    permissions:
      attestations: write   # Required to create and publish build attestations (SLSA provenance)
      contents: read        # Required to read repository content for building
      id-token: write       # Required for OIDC token generation (for provenance signing)
    needs: [pr-title]
    strategy:
      fail-fast: false
      matrix:
        os: [ubuntu-latest, windows-latest]
        python-version: ['3.10', '3.11', '3.12', '3.13']
    steps:
      - name: Build wheelhouse and perform smoke test
        id: build-wheelhouse
        uses: ansys/actions/build-wheelhouse@41f86da4c9ead510db9135e428e33df9cc6f92e1 # v10.2.3
        with:
          library-name: ${{ env.PACKAGE_NAME }}
          operating-system: ${{ matrix.os }}
          python-version: ${{ matrix.python-version }}
          target: 'all'
          attest-provenance: true
          use-python-cache: false
          whitelist-license-check: 'fpdf2'

      - name: Import python package
        env:
          ACTIVATE_VENV: ${{ steps.build-wheelhouse.outputs.activate-venv }}
        shell: bash
        run: |
          ${ACTIVATE_VENV}
          python -c "import ansys.aedt.core; from ansys.aedt.core import __version__"







  unit-tests:
    name: Unit tests
    needs: [smoke-tests]
    runs-on: ubuntu-latest
    steps:
      - name: Checkout repository
        uses: actions/checkout@8e8c483db84b4bee98b60c0593521ed34d9990e8 # v6.0.1
        with:
          persist-credentials: false

      - name: Restore testmondata cache
        uses: ./.github/actions/testmon-cache
        with:
          testmon-datafile: ${{ env.TESTMON_DATAFILE }}
          cache-key: ${{ env.TESTMON_CACHE_KEY_UNIT }}

      - name: Run unit tests
        uses: ansys/actions/tests-pytest@41f86da4c9ead510db9135e428e33df9cc6f92e1 # v10.2.3
        with:
          pytest-postargs: 'tests/unit'
          pytest-extra-args: ${{ env.PYTEST_ARGUMENTS }}
          python-version: ${{ env.TESTS_VERSION }}
          optional-dependencies-name: unit-tests
          requires-xvfb: true

      - name: Consolidate testmondata file
        if: github.ref == 'refs/heads/main' && github.event_name == 'push'
        run: python -c "import sqlite3; conn = sqlite3.connect('.testmondata'); conn.execute('PRAGMA journal_mode = OFF'); conn.close()"

      - name: Save testmondata cache (on main branch)
        if: github.ref == 'refs/heads/main' && github.event_name == 'push'
        uses: actions/cache/save@1bd1e32a3bdc45362d1e726936510720a7c30a57 # v4.2.0
        with:
          path: ${{ env.TESTMON_DATAFILE }}
          key: ${{ env.TESTMON_CACHE_KEY_UNIT }}-main-${{ github.sha }}

      - name: Upload coverage to Codecov
        uses: codecov/codecov-action@671740ac38dd9b0130fbe1cec585b89eea48d3de # v5.5.2
        with:
          name: codecov-unit-tests
          files: ./coverage.xml
          flags: linux_unit

      - name: Upload pytest test results
        uses: actions/upload-artifact@b7c566a772e6b6bfb58ed0dc250532a479d7789f # v6.0.0
        with:
          name: pytest-unit
          path: junit/test-results.xml
        if: ${{ always() }}

  integration-tests:
    name: Integration tests
    needs: [unit-tests]
    runs-on: ubuntu-latest
    steps:
      - name: Checkout repository
        uses: actions/checkout@8e8c483db84b4bee98b60c0593521ed34d9990e8 # v6.0.1
        with:
          persist-credentials: false

      - name: Restore testmondata cache
        uses: ./.github/actions/testmon-cache
        with:
          testmon-datafile: ${{ env.TESTMON_DATAFILE }}
          cache-key: ${{ env.TESTMON_CACHE_KEY_INTEGRATION }}

      - name: Run integration tests
        uses: ansys/actions/tests-pytest@41f86da4c9ead510db9135e428e33df9cc6f92e1 # v10.2.3
        with:
          pytest-postargs: 'tests/integration'
          pytest-extra-args: ${{ env.PYTEST_ARGUMENTS }}
          python-version: ${{ env.TESTS_VERSION }}
          optional-dependencies-name: integration-tests

      - name: Consolidate testmondata file
        if: github.ref == 'refs/heads/main' && github.event_name == 'push'
        run: python -c "import sqlite3; conn = sqlite3.connect('.testmondata'); conn.execute('PRAGMA journal_mode = OFF'); conn.close()"

      - name: Save testmondata cache (on main branch)
        if: github.ref == 'refs/heads/main' && github.event_name == 'push'
        uses: actions/cache/save@1bd1e32a3bdc45362d1e726936510720a7c30a57 # v4.2.0
        with:
          path: ${{ env.TESTMON_DATAFILE }}
          key: ${{ env.TESTMON_CACHE_KEY_INTEGRATION }}-main-${{ github.sha }}

      - name: Upload coverage to Codecov
        uses: codecov/codecov-action@671740ac38dd9b0130fbe1cec585b89eea48d3de # v5.5.2
        with:
          name: codecov-integration-tests
          files: ./coverage.xml
          flags: linux_integration

      - name: Upload pytest test results
        uses: actions/upload-artifact@b7c566a772e6b6bfb58ed0dc250532a479d7789f # v6.0.0
        with:
          name: pytest-integration
          path: junit/test-results.xml
        if: ${{ always() }}

# =================================================================================================
# vvvvvvvvvvvvvvvvvvvvvvvvvvvvvv    RUNNING ON SELF-HOSTED RUNNER    vvvvvvvvvvvvvvvvvvvvvvvvvvvvvv
# =================================================================================================

  system-tests-solvers-windows:
    name: Test solvers (windows)
    needs: [integration-tests]
    if: github.event.pull_request.draft == false
    runs-on: [ self-hosted, Windows, pyaedt ]
    steps:
      - name: Install Git and checkout project
        uses: actions/checkout@8e8c483db84b4bee98b60c0593521ed34d9990e8 # v6.0.1
        with:
          persist-credentials: false

      - name: Restore testmondata cache
        uses: ./.github/actions/testmon-cache
        with:
          testmon-datafile: ${{ env.TESTMON_DATAFILE }}
          cache-key: ${{ env.TESTMON_CACHE_KEY_SOLVERS }}

      - name: Setup Python
        uses: actions/setup-python@83679a892e2d95755f2dac6acb0bfd1e9ac5d548 # v6.1.0
        with:
          python-version: ${{ env.TESTS_VERSION }}

      - name: Set up uv
        uses: astral-sh/setup-uv@681c641aba71e4a1c380be3ab5e12ad51f415867 # v7.1.6
        with:
          enable-cache: false
          prune-cache: true

      - name: Create virtual environment
        run: uv venv .venv

      - name: Upgrade wheel and setuptools
        run: |
          .venv\Scripts\Activate.ps1
          uv pip install -U wheel setuptools


      - name: Install pyaedt and tests dependencies
        run: |
          .venv\Scripts\Activate.ps1
          uv pip install .[tests]


      - name: Remove Ansys processes (if any)
        shell: powershell
        run: |
          Get-Process | Where-Object {
            $_.Path -like "*ansys inc*" -or $_.Path -like "*ansysem*"
          } | ForEach-Object {
            Write-Output "Killing $($_.Name) (PID: $($_.Id))"
            Stop-Process -Id $_.Id -Force
          }


      - name: Run tests marked with 'solvers'
        env:
          PYTHONMALLOC: malloc
          PYTEST_ARGUMENTS: ${{ env.PYTEST_ARGUMENTS }}
        run: |
          .venv\Scripts\Activate.ps1
          $args = $env:PYTEST_ARGUMENTS -split ' '
          pytest @args --timeout=600 -m solvers


      - name: Consolidate testmondata file
        if: github.ref == 'refs/heads/main' && github.event_name == 'push'
        run: |
          .venv\Scripts\Activate.ps1
          python -c "import sqlite3; conn = sqlite3.connect('.testmondata'); conn.execute('PRAGMA journal_mode = OFF'); conn.close()"

      - name: Save testmondata cache (on main branch)
        if: github.ref == 'refs/heads/main' && github.event_name == 'push'
        uses: actions/cache/save@1bd1e32a3bdc45362d1e726936510720a7c30a57 # v4.2.0
        with:
          path: ${{ env.TESTMON_DATAFILE }}
          key: ${{ env.TESTMON_CACHE_KEY_SOLVERS }}-main-${{ github.sha }}

      - uses: codecov/codecov-action@671740ac38dd9b0130fbe1cec585b89eea48d3de # v5.5.2
        with:
          name: codecov-system-solvers-tests-windows
          files: ./coverage.xml
          flags: windows_system_solvers

      - name: Upload pytest test results
        uses: actions/upload-artifact@b7c566a772e6b6bfb58ed0dc250532a479d7789f # v6.0.0
        with:
          name: pytest-solvers-windows
          path: junit/test-results.xml
        if: ${{ always() }}

# =================================================================================================
# vvvvvvvvvvvvvvvvvvvvvvvvvvvvvv    RUNNING ON SELF-HOSTED RUNNER    vvvvvvvvvvvvvvvvvvvvvvvvvvvvvv
# =================================================================================================

  system-tests-solvers-linux:
    name: Test solvers (linux)
    needs: [integration-tests]
    if: github.event.pull_request.draft == false
    runs-on: [ self-hosted, Linux, pyaedt ]
    env:
      ANSYSEM_ROOT252: '/usr/ansys_inc/v252/AnsysEM'
      ANS_NODEPCHECK: '1'
    steps:
      - name: Install Git and checkout project
        uses: actions/checkout@8e8c483db84b4bee98b60c0593521ed34d9990e8 # v6.0.1
        with:
          persist-credentials: false

      - name: Restore testmondata cache
        uses: ./.github/actions/testmon-cache
        with:
          testmon-datafile: ${{ env.TESTMON_DATAFILE }}
          cache-key: ${{ env.TESTMON_CACHE_KEY_SOLVERS }}

      - name: Setup Python
        uses: actions/setup-python@83679a892e2d95755f2dac6acb0bfd1e9ac5d548 # v6.1.0
        with:
          python-version: ${{ env.TESTS_VERSION }}

      - name: Set up uv
        uses: astral-sh/setup-uv@681c641aba71e4a1c380be3ab5e12ad51f415867 # v7.1.6
        with:
          enable-cache: false
          prune-cache: true

      - name: Create virtual environment
        run: uv venv .venv

      - name: Upgrade wheel and setuptools
        run: |
          source .venv/bin/activate
          uv pip install -U wheel setuptools


      - name: Install pyaedt and tests dependencies
        run: |
          source .venv/bin/activate
          uv pip install .[tests]


      - name: Remove Ansys processes (if any)
        shell: bash
        run: |
          for pid in $(ps -eo pid,comm,args | grep -iE "ansys.inc|ansysem" | grep -v grep | awk '{print $1}'); do
            echo "Killing PID $pid"
            kill -9 "$pid"
          done


      - name: Run tests marked with 'solvers'
        env:
          ANSYSEM: ${{ env.ANSYSEM_ROOT252 }}
          PYTEST_ARGUMENTS: ${{ env.PYTEST_ARGUMENTS }}
        run: |
          source .venv/bin/activate
          pytest ${PYTEST_ARGUMENTS} --timeout=600 -m "solvers and not flaky_linux"


      - name: Consolidate testmondata file
        if: github.ref == 'refs/heads/main' && github.event_name == 'push'
        run: |
          source .venv/bin/activate
          python -c "import sqlite3; conn = sqlite3.connect('.testmondata'); conn.execute('PRAGMA journal_mode = OFF'); conn.close()"

      - name: Save testmondata cache (on main branch)
        if: github.ref == 'refs/heads/main' && github.event_name == 'push'
        uses: actions/cache/save@1bd1e32a3bdc45362d1e726936510720a7c30a57 # v4.2.0
        with:
          path: ${{ env.TESTMON_DATAFILE }}
          key: ${{ env.TESTMON_CACHE_KEY_SOLVERS }}-main-${{ github.sha }}

      - uses: codecov/codecov-action@671740ac38dd9b0130fbe1cec585b89eea48d3de # v5.5.2
        with:
          name: codecov-system-solvers-tests-linux
          files: ./coverage.xml
          flags: linux_system_solvers

      - name: Upload pytest test results
        uses: actions/upload-artifact@b7c566a772e6b6bfb58ed0dc250532a479d7789f # v6.0.0
        with:
          name: pytest-solvers-linux
          path: junit/test-results.xml
        if: ${{ always() }}

# =================================================================================================
# vvvvvvvvvvvvvvvvvvvvvvvvvvvvvv    RUNNING ON SELF-HOSTED RUNNER    vvvvvvvvvvvvvvvvvvvvvvvvvvvvvv
# =================================================================================================

  system-tests-general-windows:
    name: Test general (windows)
    needs: [integration-tests]
    if: github.event.pull_request.draft == false
    runs-on: [ self-hosted, Windows, pyaedt ]
    steps:
      - name: Install Git and checkout project
        uses: actions/checkout@8e8c483db84b4bee98b60c0593521ed34d9990e8 # v6.0.1
        with:
          persist-credentials: false

      - name: Restore testmondata cache
        uses: ./.github/actions/testmon-cache
        with:
          testmon-datafile: ${{ env.TESTMON_DATAFILE }}
          cache-key: ${{ env.TESTMON_CACHE_KEY_GENERAL }}

      - name: Set up headless display
        uses: pyvista/setup-headless-display-action@7d84ae825e6d9297a8e99bdbbae20d1b919a0b19 # v4.2

      - name: Setup Python
        uses: actions/setup-python@83679a892e2d95755f2dac6acb0bfd1e9ac5d548 # v6.1.0
        with:
          python-version: ${{ env.TESTS_VERSION }}

      - name: Set up uv
        uses: astral-sh/setup-uv@681c641aba71e4a1c380be3ab5e12ad51f415867 # v7.1.6
        with:
          enable-cache: false
          prune-cache: true

      - name: Create virtual environment
        run: uv venv .venv

      - name: Upgrade wheel and setuptools
        run: |
          .venv\Scripts\Activate.ps1
          uv pip install -U wheel setuptools


      - name: Install pyaedt and tests dependencies
        run: |
          .venv\Scripts\Activate.ps1
          uv pip install .[tests]


      - name: Remove Ansys processes (if any)
        shell: powershell
        run: |
          Get-Process | Where-Object {
            $_.Path -like "*ansys inc*" -or $_.Path -like "*ansysem*"
          } | ForEach-Object {
            Write-Output "Killing $($_.Name) (PID: $($_.Id))"
            Stop-Process -Id $_.Id -Force
          }


      - name: Run tests marked with 'general'
        uses: nick-fields/retry@ce71cc2ab81d554ebbe88c79ab5975992d79ba08 # v3.0.2
        env:
          PYTHONMALLOC: malloc
          PYTEST_ARGUMENTS: ${{ env.PYTEST_ARGUMENTS }}
        with:
          max_attempts: 2
          retry_on: error
          timeout_minutes: 120
          command: |
            .venv\Scripts\Activate.ps1
            $args = $env:PYTEST_ARGUMENTS -split ' '
            pytest @args -n 4 --dist loadfile --timeout=600 -m general


      - name: Consolidate testmondata file
        if: github.ref == 'refs/heads/main' && github.event_name == 'push'
        run: |
          .venv\Scripts\Activate.ps1
          python -c "import sqlite3; conn = sqlite3.connect('.testmondata'); conn.execute('PRAGMA journal_mode = OFF'); conn.close()"

      - name: Save testmondata cache (on main branch)
        if: github.ref == 'refs/heads/main' && github.event_name == 'push'
        uses: actions/cache/save@1bd1e32a3bdc45362d1e726936510720a7c30a57 # v4.2.0
        with:
          path: ${{ env.TESTMON_DATAFILE }}
          key: ${{ env.TESTMON_CACHE_KEY_GENERAL }}-main-${{ github.sha }}

      - uses: codecov/codecov-action@671740ac38dd9b0130fbe1cec585b89eea48d3de # v5.5.2
        with:
          name: codecov-system-general-tests-windows
          files: ./coverage.xml
          flags: windows_system_general

      - name: Upload pytest test results
        uses: actions/upload-artifact@b7c566a772e6b6bfb58ed0dc250532a479d7789f # v6.0.0
        with:
          name: pytest-general-windows
          path: junit/test-results.xml
        if: ${{ always() }}

# =================================================================================================
# vvvvvvvvvvvvvvvvvvvvvvvvvvvvvv    RUNNING ON SELF-HOSTED RUNNER    vvvvvvvvvvvvvvvvvvvvvvvvvvvvvv
# =================================================================================================

  system-tests-general-linux:
    name: Test general (linux)
    if: github.event.pull_request.draft == false
    needs: [integration-tests]
    runs-on: [ self-hosted, Linux, pyaedt ]
    env:
      ANSYSEM_ROOT252: '/usr/ansys_inc/v252/AnsysEM'
      ANS_NODEPCHECK: '1'
    steps:
      - name: Install Git and checkout project
        uses: actions/checkout@8e8c483db84b4bee98b60c0593521ed34d9990e8 # v6.0.1
        with:
          persist-credentials: false

      - name: Restore testmondata cache
        uses: ./.github/actions/testmon-cache
        with:
          testmon-datafile: ${{ env.TESTMON_DATAFILE }}
          cache-key: ${{ env.TESTMON_CACHE_KEY_GENERAL }}

      - name: Set up headless display
        uses: pyvista/setup-headless-display-action@7d84ae825e6d9297a8e99bdbbae20d1b919a0b19 # v4.2

      - name: Setup Python
        uses: actions/setup-python@83679a892e2d95755f2dac6acb0bfd1e9ac5d548 # v6.1.0
        with:
          python-version: ${{ env.TESTS_VERSION }}

      - name: Set up uv
        uses: astral-sh/setup-uv@681c641aba71e4a1c380be3ab5e12ad51f415867 # v7.1.6
        with:
          enable-cache: false
          prune-cache: true

      - name: Create virtual environment
        run: uv venv .venv

      - name: Upgrade wheel and setuptools
        run: |
          source .venv/bin/activate
          uv pip install -U wheel setuptools


      - name: Install pyaedt and tests dependencies
        run: |
          source .venv/bin/activate
          uv pip install .[tests]


      - name: Remove Ansys processes (if any)
        shell: bash
        run: |
          for pid in $(ps -eo pid,comm,args | grep -iE "ansys.inc|ansysem" | grep -v grep | awk '{print $1}'); do
            echo "Killing PID $pid"
            kill -9 "$pid"
          done


      - name: Run tests marked with 'general'
        env:
          ANSYSEM: ${{ env.ANSYSEM_ROOT252 }}
        uses: nick-fields/retry@ce71cc2ab81d554ebbe88c79ab5975992d79ba08 # v3.0.2
        with:
          max_attempts: 2
          retry_on: error
          timeout_minutes: 120
          command: |
            source .venv/bin/activate
            pytest ${PYTEST_ARGUMENTS} -n 4 --dist loadfile --timeout=600 -m "general and not flaky_linux"


      - name: Consolidate testmondata file
        if: github.ref == 'refs/heads/main' && github.event_name == 'push'
        run: |
          source .venv/bin/activate
          python -c "import sqlite3; conn = sqlite3.connect('.testmondata'); conn.execute('PRAGMA journal_mode = OFF'); conn.close()"

      - name: Save testmondata cache (on main branch)
        if: github.ref == 'refs/heads/main' && github.event_name == 'push'
        uses: actions/cache/save@1bd1e32a3bdc45362d1e726936510720a7c30a57 # v4.2.0
        with:
          path: ${{ env.TESTMON_DATAFILE }}
          key: ${{ env.TESTMON_CACHE_KEY_GENERAL }}-main-${{ github.sha }}

      - uses: codecov/codecov-action@671740ac38dd9b0130fbe1cec585b89eea48d3de # v5.5.2
        with:
          name: codecov-system-general-tests-linux
          files: ./coverage.xml
          flags: linux_system_general

      - name: Upload pytest test results
        uses: actions/upload-artifact@b7c566a772e6b6bfb58ed0dc250532a479d7789f # v6.0.0
        with:
          name: pytest-general-linux
          path: junit/test-results.xml
        if: ${{ always() }}

# =================================================================================================
# vvvvvvvvvvvvvvvvvvvvvvvvvvvvvv    RUNNING ON SELF-HOSTED RUNNER    vvvvvvvvvvvvvvvvvvvvvvvvvvvvvv
# =================================================================================================

  system-tests-visualization-windows:
    name: Test visualization (windows)
    needs: [integration-tests]
    if: github.event.pull_request.draft == false
    runs-on: [ self-hosted, Windows, pyaedt ]
    env:
      MPLBACKEND: 'Agg'
    steps:
      - name: Install Git and checkout project
        uses: actions/checkout@8e8c483db84b4bee98b60c0593521ed34d9990e8 # v6.0.1
        with:
          persist-credentials: false

      - name: Restore testmondata cache
        uses: ./.github/actions/testmon-cache
        with:
          testmon-datafile: ${{ env.TESTMON_DATAFILE }}
          cache-key: ${{ env.TESTMON_CACHE_KEY_VISUALIZATION }}

      - name: Set up headless display
        uses: pyvista/setup-headless-display-action@7d84ae825e6d9297a8e99bdbbae20d1b919a0b19 # v4.2

      - name: Setup Python
        uses: actions/setup-python@83679a892e2d95755f2dac6acb0bfd1e9ac5d548 # v6.1.0
        with:
          python-version: ${{ env.TESTS_VERSION }}

      - name: Set up uv
        uses: astral-sh/setup-uv@681c641aba71e4a1c380be3ab5e12ad51f415867 # v7.1.6
        with:
          enable-cache: false
          prune-cache: true

      - name: Create virtual environment
        run: uv venv .venv

      - name: Upgrade wheel and setuptools
        run: |
          .venv\Scripts\Activate.ps1
          uv pip install -U wheel setuptools


      - name: Install pyaedt and tests dependencies
        run: |
          .venv\Scripts\Activate.ps1
          uv pip install .[tests]


      - name: Remove Ansys processes (if any)
        shell: powershell
        run: |
          Get-Process | Where-Object {
            $_.Path -like "*ansys inc*" -or $_.Path -like "*ansysem*"
          } | ForEach-Object {
            Write-Output "Killing $($_.Name) (PID: $($_.Id))"
            Stop-Process -Id $_.Id -Force
          }


      - name: Run tests marked with 'visualization'
        uses: nick-fields/retry@ce71cc2ab81d554ebbe88c79ab5975992d79ba08 # v3.0.2
        env:
          PYTHONMALLOC: malloc
          PYTEST_ARGUMENTS: ${{ env.PYTEST_ARGUMENTS }}
        with:
          max_attempts: 2
          retry_on: error
          timeout_minutes: 120
          command: |
            .venv\Scripts\Activate.ps1
            $args = $env:PYTEST_ARGUMENTS -split ' '
            pytest @args -n 4 --dist loadfile --timeout=600 -m visualization -x


      - name: Consolidate testmondata file
        if: github.ref == 'refs/heads/main' && github.event_name == 'push'
        run: |
          .venv\Scripts\Activate.ps1
          python -c "import sqlite3; conn = sqlite3.connect('.testmondata'); conn.execute('PRAGMA journal_mode = OFF'); conn.close()"

      - name: Save testmondata cache (on main branch)
        if: github.ref == 'refs/heads/main' && github.event_name == 'push'
        uses: actions/cache/save@1bd1e32a3bdc45362d1e726936510720a7c30a57 # v4.2.0
        with:
          path: ${{ env.TESTMON_DATAFILE }}
          key: ${{ env.TESTMON_CACHE_KEY_VISUALIZATION }}-main-${{ github.sha }}

      - uses: codecov/codecov-action@671740ac38dd9b0130fbe1cec585b89eea48d3de # v5.5.2
        with:
          name: codecov-system-visualization-tests-windows
          files: ./coverage.xml
          flags: windows_system_visualization

      - name: Upload pytest test results
        uses: actions/upload-artifact@b7c566a772e6b6bfb58ed0dc250532a479d7789f # v6.0.0
        with:
          name: pytest-visualization-windows
          path: junit/test-results.xml
        if: ${{ always() }}

# =================================================================================================
# vvvvvvvvvvvvvvvvvvvvvvvvvvvvvv    RUNNING ON SELF-HOSTED RUNNER    vvvvvvvvvvvvvvvvvvvvvvvvvvvvvv
# =================================================================================================

  system-tests-visualization-linux:
    name: Test visualization (linux)
    if: github.event.pull_request.draft == false
    needs: [integration-tests]
    runs-on: [ self-hosted, Linux, pyaedt ]
    env:
      ANSYSEM_ROOT252: '/usr/ansys_inc/v252/AnsysEM'
      ANS_NODEPCHECK: '1'
      MPLBACKEND: 'Agg'
    steps:
      - name: Install Git and checkout project
        uses: actions/checkout@8e8c483db84b4bee98b60c0593521ed34d9990e8 # v6.0.1
        with:
          persist-credentials: false

      - name: Restore testmondata cache
        uses: ./.github/actions/testmon-cache
        with:
          testmon-datafile: ${{ env.TESTMON_DATAFILE }}
          cache-key: ${{ env.TESTMON_CACHE_KEY_VISUALIZATION }}

      - name: Set up headless display
        uses: pyvista/setup-headless-display-action@7d84ae825e6d9297a8e99bdbbae20d1b919a0b19 # v4.2

      - name: Setup Python
        uses: actions/setup-python@83679a892e2d95755f2dac6acb0bfd1e9ac5d548 # v6.1.0
        with:
          python-version: ${{ env.TESTS_VERSION }}

      - name: Set up uv
        uses: astral-sh/setup-uv@681c641aba71e4a1c380be3ab5e12ad51f415867 # v7.1.6
        with:
          enable-cache: false
          prune-cache: true

      - name: Create virtual environment
        run: uv venv .venv

      - name: Upgrade wheel and setuptools
        run: |
          source .venv/bin/activate
          uv pip install -U wheel setuptools



      - name: Install pyaedt and tests dependencies
        run: |
          source .venv/bin/activate
          uv pip install .[tests]



      - name: Remove Ansys processes (if any)
        shell: bash
        run: |
          for pid in $(ps -eo pid,comm,args | grep -iE "ansys.inc|ansysem" | grep -v grep | awk '{print $1}'); do
            echo "Killing PID $pid"
            kill -9 "$pid"
          done



      - name: Run tests marked with 'visualization'
        env:
          ANSYSEM: ${{ env.ANSYSEM_ROOT252 }}
        uses: nick-fields/retry@ce71cc2ab81d554ebbe88c79ab5975992d79ba08 # v3.0.2
        with:
          max_attempts: 2
          retry_on: error
          timeout_minutes: 120
          command: |
            source .venv/bin/activate
            pytest ${PYTEST_ARGUMENTS} -n 4 --dist loadfile --timeout=300 -m visualization -x



      - name: Consolidate testmondata file
        if: github.ref == 'refs/heads/main' && github.event_name == 'push'
        run: |
          source .venv/bin/activate
          python -c "import sqlite3; conn = sqlite3.connect('.testmondata'); conn.execute('PRAGMA journal_mode = OFF'); conn.close()"

      - name: Save testmondata cache (on main branch)
        if: github.ref == 'refs/heads/main' && github.event_name == 'push'
        uses: actions/cache/save@1bd1e32a3bdc45362d1e726936510720a7c30a57 # v4.2.0
        with:
          path: ${{ env.TESTMON_DATAFILE }}
          key: ${{ env.TESTMON_CACHE_KEY_VISUALIZATION }}-main-${{ github.sha }}

      - uses: codecov/codecov-action@671740ac38dd9b0130fbe1cec585b89eea48d3de # v5.5.2
        with:
          name: codecov-system-visualization-tests-linux
          files: ./coverage.xml
          flags: linux_system_visualization

      - name: Upload pytest test results
        uses: actions/upload-artifact@b7c566a772e6b6bfb58ed0dc250532a479d7789f # v6.0.0
        with:
          name: pytest-visualization-linux
          path: junit/test-results.xml
        if: ${{ always() }}

# =================================================================================================
# vvvvvvvvvvvvvvvvvvvvvvvvvvvvvv    RUNNING ON SELF-HOSTED RUNNER    vvvvvvvvvvvvvvvvvvvvvvvvvvvvvv
# =================================================================================================

  system-tests-icepak-windows:
    name: Test icepak (windows)
    needs: [integration-tests]
    if: github.event.pull_request.draft == false
    runs-on: [ self-hosted, Windows, pyaedt ]
    steps:
      - name: Install Git and checkout project
        uses: actions/checkout@8e8c483db84b4bee98b60c0593521ed34d9990e8 # v6.0.1
        with:
          persist-credentials: false

      - name: Restore testmondata cache
        uses: ./.github/actions/testmon-cache
        with:
          testmon-datafile: ${{ env.TESTMON_DATAFILE }}
          cache-key: ${{ env.TESTMON_CACHE_KEY_ICEPAK }}

      - name: Setup Python
        uses: actions/setup-python@83679a892e2d95755f2dac6acb0bfd1e9ac5d548 # v6.1.0
        with:
          python-version: ${{ env.TESTS_VERSION }}

      - name: Set up uv
        uses: astral-sh/setup-uv@681c641aba71e4a1c380be3ab5e12ad51f415867 # v7.1.6
        with:
          enable-cache: false
          prune-cache: true

      - name: Create virtual environment
        run: uv venv .venv

      - name: Upgrade wheel and setuptools
        run: |
          .venv\Scripts\Activate.ps1
          uv pip install -U wheel setuptools





      - name: Install pyaedt and tests dependencies
        run: |
          .venv\Scripts\Activate.ps1
          uv pip install .[tests]





      - name: Remove Ansys processes (if any)
        shell: powershell
        run: |
          Get-Process | Where-Object {
            $_.Path -like "*ansys inc*" -or $_.Path -like "*ansysem*"
          } | ForEach-Object {
            Write-Output "Killing $($_.Name) (PID: $($_.Id))"
            Stop-Process -Id $_.Id -Force
          }





      - name: Run tests marked with 'icepak'
        env:
          PYTHONMALLOC: malloc
          PYTEST_ARGUMENTS: ${{ env.PYTEST_ARGUMENTS }}
        run: |
          .venv\Scripts\Activate.ps1
          $args = $env:PYTEST_ARGUMENTS -split ' '
          pytest @args -n 4 --dist loadfile --timeout=600 -m icepak -x



      - name: Consolidate testmondata file
        if: github.ref == 'refs/heads/main' && github.event_name == 'push'
        run: |
          .venv\Scripts\Activate.ps1
          python -c "import sqlite3; conn = sqlite3.connect('.testmondata'); conn.execute('PRAGMA journal_mode = OFF'); conn.close()"

      - name: Save testmondata cache (on main branch)
        if: github.ref == 'refs/heads/main' && github.event_name == 'push'
        uses: actions/cache/save@1bd1e32a3bdc45362d1e726936510720a7c30a57 # v4.2.0
        with:
          path: ${{ env.TESTMON_DATAFILE }}
          key: ${{ env.TESTMON_CACHE_KEY_ICEPAK }}-main-${{ github.sha }}

      - uses: codecov/codecov-action@671740ac38dd9b0130fbe1cec585b89eea48d3de # v5.5.2
        with:
          name: codecov-system-icepak-tests-windows
          files: ./coverage.xml
          flags: windows_system_icepak

      - name: Upload pytest test results
        uses: actions/upload-artifact@b7c566a772e6b6bfb58ed0dc250532a479d7789f # v6.0.0
        with:
          name: pytest-icepak-windows
          path: junit/test-results.xml
        if: ${{ always() }}

# =================================================================================================
# vvvvvvvvvvvvvvvvvvvvvvvvvvvvvv    RUNNING ON SELF-HOSTED RUNNER    vvvvvvvvvvvvvvvvvvvvvvvvvvvvvv
# =================================================================================================

  system-tests-icepak-linux:
    name: Test icepak (linux)
    needs: [integration-tests]
    if: github.event.pull_request.draft == false
    runs-on: [ self-hosted, Linux, pyaedt ]
    env:
      ANSYSEM_ROOT252: '/usr/ansys_inc/v252/AnsysEM'
      ANS_NODEPCHECK: '1'
    steps:
      - name: Install Git and checkout project
        uses: actions/checkout@8e8c483db84b4bee98b60c0593521ed34d9990e8 # v6.0.1
        with:
          persist-credentials: false

      - name: Restore testmondata cache
        uses: ./.github/actions/testmon-cache
        with:
          testmon-datafile: ${{ env.TESTMON_DATAFILE }}
          cache-key: ${{ env.TESTMON_CACHE_KEY_ICEPAK }}

      - name: Setup Python
        uses: actions/setup-python@83679a892e2d95755f2dac6acb0bfd1e9ac5d548 # v6.1.0
        with:
          python-version: ${{ env.TESTS_VERSION }}

      - name: Set up uv
        uses: astral-sh/setup-uv@681c641aba71e4a1c380be3ab5e12ad51f415867 # v7.1.6
        with:
          enable-cache: false
          prune-cache: true

      - name: Create virtual environment
        run: uv venv .venv

      - name: Upgrade wheel and setuptools
        run: |
          source .venv/bin/activate
          uv pip install -U wheel setuptools



      - name: Install pyaedt and tests dependencies
        run: |
          source .venv/bin/activate
          uv pip install .[tests]



      - name: Remove Ansys processes (if any)
        shell: bash
        run: |
          for pid in $(ps -eo pid,comm,args | grep -iE "ansys.inc|ansysem" | grep -v grep | awk '{print $1}'); do
            echo "Killing PID $pid"
            kill -9 "$pid"
          done



      - name: Run tests marked with 'icepak'
        env:
          ANSYSEM: ${{ env.ANSYSEM_ROOT252 }}
          PYTEST_ARGUMENTS: ${{ env.PYTEST_ARGUMENTS }}
        run: |
          source .venv/bin/activate
          pytest ${PYTEST_ARGUMENTS} -n 4 --dist loadfile --timeout=600 -m icepak -x



      - name: Consolidate testmondata file
        if: github.ref == 'refs/heads/main' && github.event_name == 'push'
        run: |
          source .venv/bin/activate
          python -c "import sqlite3; conn = sqlite3.connect('.testmondata'); conn.execute('PRAGMA journal_mode = OFF'); conn.close()"

      - name: Save testmondata cache (on main branch)
        if: github.ref == 'refs/heads/main' && github.event_name == 'push'
        uses: actions/cache/save@1bd1e32a3bdc45362d1e726936510720a7c30a57 # v4.2.0
        with:
          path: ${{ env.TESTMON_DATAFILE }}
          key: ${{ env.TESTMON_CACHE_KEY_ICEPAK }}-main-${{ github.sha }}

      - uses: codecov/codecov-action@671740ac38dd9b0130fbe1cec585b89eea48d3de # v5.5.2
        with:
          name: codecov-system-icepak-tests-linux
          files: ./coverage.xml
          flags: linux_system_icepak

      - name: Upload pytest test results
        uses: actions/upload-artifact@b7c566a772e6b6bfb58ed0dc250532a479d7789f # v6.0.0
        with:
          name: pytest-icepak-linux
          path: junit/test-results.xml
        if: ${{ always() }}

# =================================================================================================
# vvvvvvvvvvvvvvvvvvvvvvvvvvvvvv    RUNNING ON SELF-HOSTED RUNNER    vvvvvvvvvvvvvvvvvvvvvvvvvvvvvv
# =================================================================================================

  system-tests-layout-windows:
    name: Test layout (windows)
    needs: [integration-tests]
    if: github.event.pull_request.draft == false
    runs-on: [ self-hosted, Windows, pyaedt ]
    steps:
      - name: Install Git and checkout project
        uses: actions/checkout@8e8c483db84b4bee98b60c0593521ed34d9990e8 # v6.0.1
        with:
          persist-credentials: false

      - name: Restore testmondata cache
        uses: ./.github/actions/testmon-cache
        with:
          testmon-datafile: ${{ env.TESTMON_DATAFILE }}
          cache-key: ${{ env.TESTMON_CACHE_KEY_LAYOUT }}

      - name: Setup Python
        uses: actions/setup-python@83679a892e2d95755f2dac6acb0bfd1e9ac5d548 # v6.1.0
        with:
          python-version: ${{ env.TESTS_VERSION }}

      - name: Set up uv
        uses: astral-sh/setup-uv@681c641aba71e4a1c380be3ab5e12ad51f415867 # v7.1.6
        with:
          enable-cache: false
          prune-cache: true

      - name: Create virtual environment
        run: uv venv .venv

      - name: Upgrade wheel and setuptools
        run: |
          .venv\Scripts\Activate.ps1
          uv pip install -U wheel setuptools


      - name: Install pyaedt and tests dependencies
        run: |
          .venv\Scripts\Activate.ps1
          uv pip install .[tests]


      - name: Remove Ansys processes (if any)
        shell: powershell
        run: |
          Get-Process | Where-Object {
            $_.Path -like "*ansys inc*" -or $_.Path -like "*ansysem*"
          } | ForEach-Object {
            Write-Output "Killing $($_.Name) (PID: $($_.Id))"
            Stop-Process -Id $_.Id -Force
          }


      - name: Run tests marked with 'layout'
        env:
          PYTHONMALLOC: malloc
          PYTEST_ARGUMENTS: ${{ env.PYTEST_ARGUMENTS }}
        run: |
          .venv\Scripts\Activate.ps1
          $args = $env:PYTEST_ARGUMENTS -split ' '
          pytest @args --timeout=600 -m layout


      - name: Consolidate testmondata file
        if: github.ref == 'refs/heads/main' && github.event_name == 'push'
        run: |
          .venv\Scripts\Activate.ps1
          python -c "import sqlite3; conn = sqlite3.connect('.testmondata'); conn.execute('PRAGMA journal_mode = OFF'); conn.close()"

      - name: Save testmondata cache (on main branch)
        if: github.ref == 'refs/heads/main' && github.event_name == 'push'
        uses: actions/cache/save@1bd1e32a3bdc45362d1e726936510720a7c30a57 # v4.2.0
        with:
          path: ${{ env.TESTMON_DATAFILE }}
          key: ${{ env.TESTMON_CACHE_KEY_LAYOUT }}-main-${{ github.sha }}

      - uses: codecov/codecov-action@671740ac38dd9b0130fbe1cec585b89eea48d3de # v5.5.2
        with:
          name: codecov-system-layout-tests-windows
          files: ./coverage.xml
          flags: windows_system_layout

      - name: Upload pytest test results
        uses: actions/upload-artifact@b7c566a772e6b6bfb58ed0dc250532a479d7789f # v6.0.0
        with:
          name: pytest-layout-windows
          path: junit/test-results.xml
        if: ${{ always() }}

# =================================================================================================
# vvvvvvvvvvvvvvvvvvvvvvvvvvvvvv    RUNNING ON SELF-HOSTED RUNNER    vvvvvvvvvvvvvvvvvvvvvvvvvvvvvv
# =================================================================================================

  system-tests-layout-linux:
    name: Test layout (linux)
    needs: [integration-tests]
    if: github.event.pull_request.draft == false
    runs-on: [ self-hosted, Linux, pyaedt ]
    env:
      ANSYSEM_ROOT252: '/usr/ansys_inc/v252/AnsysEM'
      ANS_NODEPCHECK: '1'
    steps:
      - name: Install Git and checkout project
        uses: actions/checkout@8e8c483db84b4bee98b60c0593521ed34d9990e8 # v6.0.1
        with:
          persist-credentials: false

      - name: Restore testmondata cache
        uses: ./.github/actions/testmon-cache
        with:
          testmon-datafile: ${{ env.TESTMON_DATAFILE }}
          cache-key: ${{ env.TESTMON_CACHE_KEY_LAYOUT }}

      - name: Setup Python
        uses: actions/setup-python@83679a892e2d95755f2dac6acb0bfd1e9ac5d548 # v6.1.0
        with:
          python-version: ${{ env.TESTS_VERSION }}

      - name: Set up uv
        uses: astral-sh/setup-uv@681c641aba71e4a1c380be3ab5e12ad51f415867 # v7.1.6
        with:
          enable-cache: false
          prune-cache: true

      - name: Create virtual environment
        run: uv venv .venv

      - name: Upgrade wheel and setuptools
        run: |
          source .venv/bin/activate
          uv pip install -U wheel setuptools


      - name: Install pyaedt and tests dependencies
        run: |
          source .venv/bin/activate
          uv pip install .[tests]


      - name: Remove Ansys processes (if any)
        shell: bash
        run: |
          for pid in $(ps -eo pid,comm,args | grep -iE "ansys.inc|ansysem" | grep -v grep | awk '{print $1}'); do
            echo "Killing PID $pid"
            kill -9 "$pid"
          done


      - name: Run tests marked with 'layout'
        env:
          ANSYSEM: ${{ env.ANSYSEM_ROOT252 }}
          PYTEST_ARGUMENTS: ${{ env.PYTEST_ARGUMENTS }}
        run: |
          source .venv/bin/activate
          pytest ${PYTEST_ARGUMENTS} --timeout=600 -m layout


      - name: Consolidate testmondata file
        if: github.ref == 'refs/heads/main' && github.event_name == 'push'
        run: |
          source .venv/bin/activate
          python -c "import sqlite3; conn = sqlite3.connect('.testmondata'); conn.execute('PRAGMA journal_mode = OFF'); conn.close()"

      - name: Save testmondata cache (on main branch)
        if: github.ref == 'refs/heads/main' && github.event_name == 'push'
        uses: actions/cache/save@1bd1e32a3bdc45362d1e726936510720a7c30a57 # v4.2.0
        with:
          path: ${{ env.TESTMON_DATAFILE }}
          key: ${{ env.TESTMON_CACHE_KEY_LAYOUT }}-main-${{ github.sha }}

      - uses: codecov/codecov-action@671740ac38dd9b0130fbe1cec585b89eea48d3de # v5.5.2
        with:
          name: codecov-system-layout-tests-linux
          files: ./coverage.xml
          flags: linux_system_layout

      - name: Upload pytest test results
        uses: actions/upload-artifact@b7c566a772e6b6bfb58ed0dc250532a479d7789f # v6.0.0
        with:
          name: pytest-layout-linux
          path: junit/test-results.xml
        if: ${{ always() }}

# =================================================================================================
# vvvvvvvvvvvvvvvvvvvvvvvvvvvvvv    RUNNING ON SELF-HOSTED RUNNER    vvvvvvvvvvvvvvvvvvvvvvvvvvvvvv
# =================================================================================================

  system-tests-extensions-windows:
    name: Test extensions - windows
    needs: [integration-tests]
    if: github.event.pull_request.draft == false
    runs-on: [ self-hosted, Windows, pyaedt ]
    steps:
      - name: Install Git and checkout project
        uses: actions/checkout@8e8c483db84b4bee98b60c0593521ed34d9990e8 # v6.0.1
        with:
          persist-credentials: false

      - name: Restore testmondata cache
        uses: ./.github/actions/testmon-cache
        with:
          testmon-datafile: ${{ env.TESTMON_DATAFILE }}
          cache-key: ${{ env.TESTMON_CACHE_KEY_EXTENSIONS }}

      - name: Set up headless display
        uses: pyvista/setup-headless-display-action@7d84ae825e6d9297a8e99bdbbae20d1b919a0b19 # v4.2

      - name: Setup Python
        uses: actions/setup-python@83679a892e2d95755f2dac6acb0bfd1e9ac5d548 # v6.1.0
        with:
          python-version: ${{ env.TESTS_VERSION }}

      - name: Set up uv
<<<<<<< HEAD
        uses: astral-sh/setup-uv@ed21f2f24f8dd64503750218de024bcf64c7250a # v7.1.5
=======
        if: steps.changes.outputs.run_tests == 'true'
        uses: astral-sh/setup-uv@681c641aba71e4a1c380be3ab5e12ad51f415867 # v7.1.6
>>>>>>> b8a04f1a
        with:
          enable-cache: false
          prune-cache: true

      - name: Create virtual environment
        run: uv venv .venv

      - name: Upgrade wheel and setuptools
        run: |
          .venv\Scripts\Activate.ps1
          uv pip install -U wheel setuptools


      - name: Install pyaedt and tests dependencies
        run: |
          .venv\Scripts\Activate.ps1
          uv pip install .[tests]


      - name: Remove Ansys processes (if any)
        shell: powershell
        run: |
          Get-Process | Where-Object {
            $_.Path -like "*ansys inc*" -or $_.Path -like "*ansysem*"
          } | ForEach-Object {
            Write-Output "Killing $($_.Name) (PID: $($_.Id))"
            Stop-Process -Id $_.Id -Force
          }


      - name: Run tests marked with 'extensions'
        uses: nick-fields/retry@ce71cc2ab81d554ebbe88c79ab5975992d79ba08 # v3.0.2
        env:
          PYTHONMALLOC: malloc
          PYTEST_ARGUMENTS: ${{ env.PYTEST_ARGUMENTS }}
        with:
          max_attempts: 2
          retry_on: error
          timeout_minutes: 120
          command: |
            .venv\Scripts\Activate.ps1
            $args = $env:PYTEST_ARGUMENTS -split ' '
            pytest @args --timeout=600 -m extensions


      - name: Consolidate testmondata file
        if: github.ref == 'refs/heads/main' && github.event_name == 'push'
        run: |
          .venv\Scripts\Activate.ps1
          python -c "import sqlite3; conn = sqlite3.connect('.testmondata'); conn.execute('PRAGMA journal_mode = OFF'); conn.close()"

      - name: Save testmondata cache (on main branch)
        if: github.ref == 'refs/heads/main' && github.event_name == 'push'
        uses: actions/cache/save@1bd1e32a3bdc45362d1e726936510720a7c30a57 # v4.2.0
        with:
          path: ${{ env.TESTMON_DATAFILE }}
          key: ${{ env.TESTMON_CACHE_KEY_EXTENSIONS }}-main-${{ github.sha }}

      - uses: codecov/codecov-action@671740ac38dd9b0130fbe1cec585b89eea48d3de # v5.5.2
        with:
          name: codecov-system-extensions-tests-windows
          files: ./coverage.xml
          flags: windows_system_extensions

      - name: Upload pytest test results
        uses: actions/upload-artifact@b7c566a772e6b6bfb58ed0dc250532a479d7789f # v6.0.0
        with:
          name: pytest-extensions-windows
          path: junit/test-results.xml
        if: ${{ always() }}

# =================================================================================================
# vvvvvvvvvvvvvvvvvvvvvvvvvvvvvv    RUNNING ON SELF-HOSTED RUNNER    vvvvvvvvvvvvvvvvvvvvvvvvvvvvvv
# =================================================================================================

  system-tests-extensions-linux:
    name: Test extensions - linux
    if: github.event.pull_request.draft == false
    needs: [integration-tests]
    runs-on: [ self-hosted, Linux, pyaedt ]
    env:
      ANSYSEM_ROOT252: '/usr/ansys_inc/v252/AnsysEM'
      ANS_NODEPCHECK: '1'
    steps:
      - name: Install Git and checkout project
        uses: actions/checkout@8e8c483db84b4bee98b60c0593521ed34d9990e8 # v6.0.1
        with:
          persist-credentials: false

      - name: Restore testmondata cache
        uses: ./.github/actions/testmon-cache
        with:
          testmon-datafile: ${{ env.TESTMON_DATAFILE }}
          cache-key: ${{ env.TESTMON_CACHE_KEY_EXTENSIONS }}

      - name: Set up headless display
        uses: pyvista/setup-headless-display-action@7d84ae825e6d9297a8e99bdbbae20d1b919a0b19 # v4.2

      - name: Setup Python
        uses: actions/setup-python@83679a892e2d95755f2dac6acb0bfd1e9ac5d548 # v6.1.0
        with:
          python-version: ${{ env.TESTS_VERSION }}

      - name: Set up uv
<<<<<<< HEAD
        uses: astral-sh/setup-uv@ed21f2f24f8dd64503750218de024bcf64c7250a # v7.1.5
=======
        if: steps.changes.outputs.run_tests == 'true'
        uses: astral-sh/setup-uv@681c641aba71e4a1c380be3ab5e12ad51f415867 # v7.1.6
>>>>>>> b8a04f1a
        with:
          enable-cache: false
          prune-cache: true

      - name: Create virtual environment
        run: uv venv .venv

      - name: Upgrade wheel and setuptools
        run: |
          source .venv/bin/activate
          uv pip install -U wheel setuptools

      - name: Install pyaedt and tests dependencies
        run: |
          source .venv/bin/activate
          uv pip install .[tests]

      - name: Remove Ansys processes (if any)
        shell: bash
        run: |
          for pid in $(ps -eo pid,comm,args | grep -iE "ansys.inc|ansysem" | grep -v grep | awk '{print $1}'); do
            echo "Killing PID $pid"
            kill -9 "$pid"
          done

      - name: Run tests marked with 'extensions'
        env:
          ANSYSEM: ${{ env.ANSYSEM_ROOT252 }}
        uses: nick-fields/retry@ce71cc2ab81d554ebbe88c79ab5975992d79ba08 # v3.0.2
        with:
          max_attempts: 2
          retry_on: error
          timeout_minutes: 120
          command: |
            source .venv/bin/activate
            pytest ${PYTEST_ARGUMENTS} --timeout=600 -m "extensions and not flaky_linux"

      - name: Consolidate testmondata file
        if: github.ref == 'refs/heads/main' && github.event_name == 'push'
        run: |
          source .venv/bin/activate
          python -c "import sqlite3; conn = sqlite3.connect('.testmondata'); conn.execute('PRAGMA journal_mode = OFF'); conn.close()"

      - name: Save testmondata cache (on main branch)
        if: github.ref == 'refs/heads/main' && github.event_name == 'push'
        uses: actions/cache/save@1bd1e32a3bdc45362d1e726936510720a7c30a57 # v4.2.0
        with:
          path: ${{ env.TESTMON_DATAFILE }}
          key: ${{ env.TESTMON_CACHE_KEY_EXTENSIONS }}-main-${{ github.sha }}

      - uses: codecov/codecov-action@671740ac38dd9b0130fbe1cec585b89eea48d3de # v5.5.2
        with:
          name: codecov-system-extensions-tests-linux
          files: ./coverage.xml
          flags: linux_system_extensions

      - name: Upload pytest test results
        uses: actions/upload-artifact@b7c566a772e6b6bfb58ed0dc250532a479d7789f # v6.0.0
        with:
          name: pytest-extensions-linux
          path: junit/test-results.xml
        if: ${{ always() }}

# =================================================================================================
# vvvvvvvvvvvvvvvvvvvvvvvvvvvvvv    RUNNING ON SELF-HOSTED RUNNER    vvvvvvvvvvvvvvvvvvvvvvvvvvvvvv
# =================================================================================================

  system-tests-filter-windows:
    name: Test filter solutions - windows
    needs: [integration-tests]
    if: github.event.pull_request.draft == false
    runs-on: [ self-hosted, Windows, pyaedt ]
    steps:
      - name: Install Git and checkout project
        uses: actions/checkout@8e8c483db84b4bee98b60c0593521ed34d9990e8 # v6.0.1
        with:
          persist-credentials: false

      - name: Restore testmondata cache
        uses: ./.github/actions/testmon-cache
        with:
          testmon-datafile: ${{ env.TESTMON_DATAFILE }}
          cache-key: ${{ env.TESTMON_CACHE_KEY_FILTER }}

      - name: Setup Python
        uses: actions/setup-python@83679a892e2d95755f2dac6acb0bfd1e9ac5d548 # v6.1.0
        with:
          python-version: ${{ env.TESTS_VERSION }}

      - name: Set up uv
<<<<<<< HEAD
        uses: astral-sh/setup-uv@ed21f2f24f8dd64503750218de024bcf64c7250a # v7.1.5
=======
        if: steps.changes.outputs.run_tests == 'true'
        uses: astral-sh/setup-uv@681c641aba71e4a1c380be3ab5e12ad51f415867 # v7.1.6
>>>>>>> b8a04f1a
        with:
          enable-cache: false
          prune-cache: true

      - name: Create virtual environment
        run: uv venv .venv

      - name: Upgrade wheel and setuptools
        run: |
          .venv\Scripts\Activate.ps1
          uv pip install -U wheel setuptools

      - name: Install pyaedt and tests dependencies
        run: |
          .venv\Scripts\Activate.ps1
          uv pip install .[tests]

      - name: Remove Ansys processes (if any)
        shell: powershell
        run: |
          Get-Process | Where-Object {
            $_.Path -like "*ansys inc*" -or $_.Path -like "*ansysem*"
          } | ForEach-Object {
            Write-Output "Killing $($_.Name) (PID: $($_.Id))"
            Stop-Process -Id $_.Id -Force
          }

      - name: Run tests marked with 'filter_solutions'
        uses: nick-fields/retry@ce71cc2ab81d554ebbe88c79ab5975992d79ba08 # v3.0.2
        env:
          PYTHONMALLOC: malloc
          PYTEST_ARGUMENTS: ${{ env.PYTEST_ARGUMENTS }}
        with:
          max_attempts: 2
          retry_on: error
          timeout_minutes: 120
          command: |
            .venv\Scripts\Activate.ps1
            $args = $env:PYTEST_ARGUMENTS -split ' '
            pytest @args --timeout=600 -m filter_solutions

      - name: Consolidate testmondata file
        if: github.ref == 'refs/heads/main' && github.event_name == 'push'
        run: |
          .venv\Scripts\Activate.ps1
          python -c "import sqlite3; conn = sqlite3.connect('.testmondata'); conn.execute('PRAGMA journal_mode = OFF'); conn.close()"

      - name: Save testmondata cache (on main branch)
        if: github.ref == 'refs/heads/main' && github.event_name == 'push'
        uses: actions/cache/save@1bd1e32a3bdc45362d1e726936510720a7c30a57 # v4.2.0
        with:
          path: ${{ env.TESTMON_DATAFILE }}
          key: ${{ env.TESTMON_CACHE_KEY_FILTER }}-main-${{ github.sha }}

      - uses: codecov/codecov-action@671740ac38dd9b0130fbe1cec585b89eea48d3de # v5.5.2
        with:
          name: codecov-system-filter-tests-windows
          files: ./coverage.xml
          flags: windows_system_filter

      - name: Upload pytest test results
        uses: actions/upload-artifact@b7c566a772e6b6bfb58ed0dc250532a479d7789f # v6.0.0
        with:
          name: pytest-filter_solutions-windows
          path: junit/test-results.xml
        if: ${{ always() }}

# =================================================================================================
# vvvvvvvvvvvvvvvvvvvvvvvvvvvvvv    RUNNING ON SELF-HOSTED RUNNER    vvvvvvvvvvvvvvvvvvvvvvvvvvvvvv
# =================================================================================================

  system-tests-emit-windows:
    name: Test EMIT - windows
    needs: [integration-tests]
    if: github.event.pull_request.draft == false
    runs-on: [ self-hosted, Windows, pyaedt ]
    steps:
      - name: Install Git and checkout project
        uses: actions/checkout@8e8c483db84b4bee98b60c0593521ed34d9990e8 # v6.0.1
        with:
          persist-credentials: false

      - name: Restore testmondata cache
        uses: ./.github/actions/testmon-cache
        with:
          testmon-datafile: ${{ env.TESTMON_DATAFILE }}
          cache-key: ${{ env.TESTMON_CACHE_KEY_EMIT }}

      - name: Setup Python
        uses: actions/setup-python@83679a892e2d95755f2dac6acb0bfd1e9ac5d548 # v6.1.0
        with:
          python-version: ${{ env.TESTS_VERSION }}

      - name: Set up uv
<<<<<<< HEAD
        uses: astral-sh/setup-uv@ed21f2f24f8dd64503750218de024bcf64c7250a # v7.1.5
=======
        if: steps.changes.outputs.run_tests == 'true'
        uses: astral-sh/setup-uv@681c641aba71e4a1c380be3ab5e12ad51f415867 # v7.1.6
>>>>>>> b8a04f1a
        with:
          enable-cache: false
          prune-cache: true

      - name: Create virtual environment
        run: uv venv .venv

      - name: Upgrade wheel and setuptools
        run: |
          .venv\Scripts\Activate.ps1
          uv pip install -U wheel setuptools

      - name: Install pyaedt and tests dependencies
        run: |
          .venv\Scripts\Activate.ps1
          uv pip install .[tests]

      - name: Remove Ansys processes (if any)
        shell: powershell
        run: |
          Get-Process | Where-Object {
            $_.Path -like "*ansys inc*" -or $_.Path -like "*ansysem*"
          } | ForEach-Object {
            Write-Output "Killing $($_.Name) (PID: $($_.Id))"
            Stop-Process -Id $_.Id -Force
          }

      - name: Run tests marked with 'emit'
        uses: nick-fields/retry@ce71cc2ab81d554ebbe88c79ab5975992d79ba08 # v3.0.2
        env:
          PYTHONMALLOC: malloc
          PYTEST_ARGUMENTS: ${{ env.PYTEST_ARGUMENTS }}
        with:
          max_attempts: 2
          retry_on: error
          timeout_minutes: 40
          command: |
            .venv\Scripts\Activate.ps1
            $args = $env:PYTEST_ARGUMENTS -split ' '
            pytest @args --timeout=600 -v -rA --color=yes -m emit

      - name: Consolidate testmondata file
        if: github.ref == 'refs/heads/main' && github.event_name == 'push'
        run: |
          .venv\Scripts\Activate.ps1
          python -c "import sqlite3; conn = sqlite3.connect('.testmondata'); conn.execute('PRAGMA journal_mode = OFF'); conn.close()"

      - name: Save testmondata cache (on main branch)
        if: github.ref == 'refs/heads/main' && github.event_name == 'push'
        uses: actions/cache/save@1bd1e32a3bdc45362d1e726936510720a7c30a57 # v4.2.0
        with:
          path: ${{ env.TESTMON_DATAFILE }}
          key: ${{ env.TESTMON_CACHE_KEY_EMIT }}-main-${{ github.sha }}

      - uses: codecov/codecov-action@671740ac38dd9b0130fbe1cec585b89eea48d3de # v5.5.2
        with:
          name: codecov-system-emit-tests-windows
          files: ./coverage.xml
          flags: windows_system_emit

      - name: Upload pytest test results
        uses: actions/upload-artifact@b7c566a772e6b6bfb58ed0dc250532a479d7789f # v6.0.0
        with:
          name: pytest-emit-windows
          path: junit/test-results.xml
        if: ${{ always() }}

 # =================================================================================================
 # vvvvvvvvvvvvvvvvvvvvvvvvvvvvvv    RUNNING ON SELF-HOSTED RUNNER    vvvvvvvvvvvvvvvvvvvvvvvvvvvvvv
 # =================================================================================================

  system-tests-flaky-linux:
    name: Test flaky (linux)
    if: github.event.pull_request.draft == false
    needs: [integration-tests]
    runs-on: [ self-hosted, Linux, pyaedt ]
    env:
      ANSYSEM_ROOT252: '/usr/ansys_inc/v252/AnsysEM'
      ANS_NODEPCHECK: '1'
    steps:
      - name: Install Git and checkout project
        uses: actions/checkout@8e8c483db84b4bee98b60c0593521ed34d9990e8 # v6.0.1
        with:
          persist-credentials: false

      - name: Restore testmondata cache
        uses: ./.github/actions/testmon-cache
        with:
          testmon-datafile: ${{ env.TESTMON_DATAFILE }}
          cache-key: ${{ env.TESTMON_CACHE_KEY_FLAKY }}

      - name: Set up headless display
        uses: pyvista/setup-headless-display-action@7d84ae825e6d9297a8e99bdbbae20d1b919a0b19 # v4.2

      - name: Setup Python
        uses: actions/setup-python@83679a892e2d95755f2dac6acb0bfd1e9ac5d548 # v6.1.0
        with:
          python-version: ${{ env.TESTS_VERSION }}

      - name: Set up uv
        uses: astral-sh/setup-uv@681c641aba71e4a1c380be3ab5e12ad51f415867 # v7.1.6
        with:
          enable-cache: false
          prune-cache: true

      - name: Create virtual environment
        run: uv venv .venv

      - name: Upgrade wheel and setuptools
        run: |
          source .venv/bin/activate
          uv pip install -U wheel setuptools



      - name: Install pyaedt and tests dependencies
        run: |
          source .venv/bin/activate
          uv pip install .[tests]



      - name: Remove Ansys processes (if any)
        shell: bash
        run: |
          for pid in $(ps -eo pid,comm,args | grep -iE "ansys.inc|ansysem" | grep -v grep | awk '{print $1}'); do
            echo "Killing PID $pid"
            kill -9 "$pid"
          done


      - name: Run tests marked with 'flaky'
        env:
          ANSYSEM: ${{ env.ANSYSEM_ROOT252 }}
        uses: nick-fields/retry@ce71cc2ab81d554ebbe88c79ab5975992d79ba08 # v3.0.2
        with:
          max_attempts: 2
          retry_on: error
          timeout_minutes: 120
          command: |
            source .venv/bin/activate
            pytest ${PYTEST_ARGUMENTS} --timeout=600 -m flaky_linux



      - name: Consolidate testmondata file
        if: github.ref == 'refs/heads/main' && github.event_name == 'push'
        run: |
          source .venv/bin/activate
          python -c "import sqlite3; conn = sqlite3.connect('.testmondata'); conn.execute('PRAGMA journal_mode = OFF'); conn.close()"

      - name: Save testmondata cache (on main branch)
        if: github.ref == 'refs/heads/main' && github.event_name == 'push'
        uses: actions/cache/save@1bd1e32a3bdc45362d1e726936510720a7c30a57 # v4.2.0
        with:
          path: ${{ env.TESTMON_DATAFILE }}
          key: ${{ env.TESTMON_CACHE_KEY_FLAKY }}-main-${{ github.sha }}

      - uses: codecov/codecov-action@671740ac38dd9b0130fbe1cec585b89eea48d3de # v5.5.2
        with:
          name: codecov-system-flaky-tests-linux
          files: ./coverage.xml
          flags: linux_system_flaky

      - name: Upload pytest test results
        uses: actions/upload-artifact@b7c566a772e6b6bfb58ed0dc250532a479d7789f # v6.0.0
        with:
          name: pytest-flaky-linux
          path: junit/test-results.xml
        if: ${{ always() }}

  package:
    name: Package library
    needs: [system-tests-solvers-windows,
            system-tests-solvers-linux,
            system-tests-general-windows,
            system-tests-general-linux,
            system-tests-visualization-windows,
            system-tests-visualization-linux,
            system-tests-icepak-windows,
            system-tests-icepak-linux,
            system-tests-layout-windows,
            system-tests-layout-linux,
            system-tests-extensions-windows,
            system-tests-extensions-linux,
            system-tests-filter-windows,
            system-tests-emit-windows,
            system-tests-flaky-linux,
            doc-build]
    runs-on: ubuntu-latest
    permissions:
      attestations: write   # Required to create and publish package attestations (SLSA provenance)
      contents: read        # Required to read repository content for packaging
      id-token: write       # Required for OIDC token generation (for provenance signing)
    steps:
      - name: Build library source and wheel artifacts
        uses: ansys/actions/build-library@41f86da4c9ead510db9135e428e33df9cc6f92e1 # v10.2.3
        with:
          library-name: ${{ env.PACKAGE_NAME }}
          python-version: ${{ env.MAIN_PYTHON_VERSION }}
          attest-provenance: true

  # TODO: If we can fix the PDF issue and leverage classic ansys/release-github
  release:
    name: Release project
    if: github.event_name == 'push' && contains(github.ref, 'refs/tags')
    needs: [package, doc-build]
    runs-on: ubuntu-latest
    # Specifying a GitHub environment is optional, but strongly encouraged
    environment: release
    permissions:
      id-token: write   # Required for OIDC authentication to PyPI (trusted publisher)
      contents: write   # Required to create GitHub releases and upload release assets
    steps:
      - name: Download the library artifacts from build-library step
        uses: actions/download-artifact@37930b1c2abaa49bbe596cd826c3c89aef350131 # v7.0.0
        with:
          name: ${{ env.PACKAGE_NAME }}-artifacts
          path: ${{ env.PACKAGE_NAME }}-artifacts

      - name: Release to PyPI using trusted publisher
        uses: pypa/gh-action-pypi-publish@ed0c53931b1dc9bd32cbe73a98c7f6766f8a527e # v1.13.0
        with:
          repository-url: "https://upload.pypi.org/legacy/"
          print-hash: true
          packages-dir: ${{ env.PACKAGE_NAME }}-artifacts
          skip-existing: false

      - name: Release to GitHub
        uses: ansys/actions/release-github@41f86da4c9ead510db9135e428e33df9cc6f92e1 # v10.2.3
        with:
          library-name: ${{ env.PACKAGE_NAME }}
          token: ${{ secrets.GITHUB_TOKEN }}
          generate-release-notes: false
          add-artifact-attestation-notes: true

  upload-release-doc:
    name: Upload release documentation
    if: github.event_name == 'push' && contains(github.ref, 'refs/tags')
    runs-on: ubuntu-latest
    needs: [release]
    permissions:
      contents: write   # Required to commit and push documentation to gh-pages branch
    steps:
      - name: Deploy the stable documentation
        uses: ansys/actions/doc-deploy-stable@41f86da4c9ead510db9135e428e33df9cc6f92e1 # v10.2.3
        with:
          cname: ${{ env.DOCUMENTATION_CNAME }}
          token: ${{ secrets.GITHUB_TOKEN }}
          bot-user: ${{ secrets.PYANSYS_CI_BOT_USERNAME }}
          bot-email: ${{ secrets.PYANSYS_CI_BOT_EMAIL }}<|MERGE_RESOLUTION|>--- conflicted
+++ resolved
@@ -1334,12 +1334,7 @@
           python-version: ${{ env.TESTS_VERSION }}
 
       - name: Set up uv
-<<<<<<< HEAD
-        uses: astral-sh/setup-uv@ed21f2f24f8dd64503750218de024bcf64c7250a # v7.1.5
-=======
-        if: steps.changes.outputs.run_tests == 'true'
         uses: astral-sh/setup-uv@681c641aba71e4a1c380be3ab5e12ad51f415867 # v7.1.6
->>>>>>> b8a04f1a
         with:
           enable-cache: false
           prune-cache: true
@@ -1444,12 +1439,7 @@
           python-version: ${{ env.TESTS_VERSION }}
 
       - name: Set up uv
-<<<<<<< HEAD
-        uses: astral-sh/setup-uv@ed21f2f24f8dd64503750218de024bcf64c7250a # v7.1.5
-=======
-        if: steps.changes.outputs.run_tests == 'true'
         uses: astral-sh/setup-uv@681c641aba71e4a1c380be3ab5e12ad51f415867 # v7.1.6
->>>>>>> b8a04f1a
         with:
           enable-cache: false
           prune-cache: true
@@ -1540,12 +1530,7 @@
           python-version: ${{ env.TESTS_VERSION }}
 
       - name: Set up uv
-<<<<<<< HEAD
-        uses: astral-sh/setup-uv@ed21f2f24f8dd64503750218de024bcf64c7250a # v7.1.5
-=======
-        if: steps.changes.outputs.run_tests == 'true'
         uses: astral-sh/setup-uv@681c641aba71e4a1c380be3ab5e12ad51f415867 # v7.1.6
->>>>>>> b8a04f1a
         with:
           enable-cache: false
           prune-cache: true
@@ -1640,12 +1625,7 @@
           python-version: ${{ env.TESTS_VERSION }}
 
       - name: Set up uv
-<<<<<<< HEAD
-        uses: astral-sh/setup-uv@ed21f2f24f8dd64503750218de024bcf64c7250a # v7.1.5
-=======
-        if: steps.changes.outputs.run_tests == 'true'
         uses: astral-sh/setup-uv@681c641aba71e4a1c380be3ab5e12ad51f415867 # v7.1.6
->>>>>>> b8a04f1a
         with:
           enable-cache: false
           prune-cache: true
