name: Linux_CPython_UnitTests

env:
  python.version: '3.10'
  python.venv: 'testvenv'
  # Following env vars when changed will "reset" the mentioned cache,
  # by changing the cache file name. It is rendered as ...-v%RESET_XXX%-...
  # You should go up in number, if you go down (or repeat a previous value)
  # you might end up reusing a previous cache if it haven't been deleted already.
  # It applies 7 days retention policy by default.
  RESET_PIP_CACHE: 0
  PACKAGE_NAME: PyAEDT


on:
  workflow_dispatch:
    inputs:
      logLevel:
        description: 'Log level'
        required: true
        default: 'warning'
      tags:
        description: 'Linux CPython daily'
  schedule:  # UTC at 0100
    - cron:  '0 1 * * *'

concurrency:
  group: ${{ github.workflow }}-${{ github.ref }}
  cancel-in-progress: true

jobs:
  test:
    runs-on: [Linux, pyaedt]
    strategy:
      matrix:
        python-version: [ '3.10' ]
    steps:
      - uses: actions/checkout@v3

      - name: Set up Python ${{ matrix.python-version }}
        uses: actions/setup-python@v4
        with:
          python-version: ${{ matrix.python-version }}
          architecture: 'x86'

      - name: 'Install pyaedt'
        run: |
          python -m venv .pyaedt_test_env
          export ANSYSEM_ROOT231=/apps/AnsysEM/v231/Linux64
          export ANSYSEM_ROOT232=/apps/AnsysEM/v232/Linux64
          export LD_LIBRARY_PATH=$ANSYSEM_ROOT231/common/mono/Linux64/lib64:$ANSYSEM_ROOT231/Delcross:$LD_LIBRARY_PATH
          source .pyaedt_test_env/bin/activate
          python -m pip install --trusted-host pypi.org --trusted-host pypi.python.org --trusted-host files.pythonhosted.org pip -U
          python -m pip install --trusted-host pypi.org --trusted-host pypi.python.org --trusted-host files.pythonhosted.org wheel setuptools -U
          python -c "import sys; print(sys.executable)"
          pip install .[tests]
          pip install --trusted-host pypi.org --trusted-host pypi.python.org --trusted-host files.pythonhosted.org pytest-azurepipelines
          python -c "import pyaedt; print('Imported pyaedt')"

      - name: 'Unit testing'
        timeout-minutes: 120
        run: |
          export ANS_NODEPCHECK=1
          export ANSYSEM_ROOT231=/apps/AnsysEM/v231/Linux64
          export LD_LIBRARY_PATH=$ANSYSEM_ROOT231/common/mono/Linux64/lib64:$ANSYSEM_ROOT231/Delcross:$LD_LIBRARY_PATH
          source .pyaedt_test_env/bin/activate
<<<<<<< HEAD
          pytest --tx 2*popen --durations=50  --dist loadfile -v _unittest

      - name: 'Unit testing_solvers'
        timeout-minutes: 120
        run: |
          export ANS_NODEPCHECK=1
          export ANSYSEM_ROOT231=/apps/AnsysEM/v231/Linux64
          export LD_LIBRARY_PATH=$ANSYSEM_ROOT231/common/mono/Linux64/lib64:$ANSYSEM_ROOT231/Delcross:$LD_LIBRARY_PATH
          source .pyaedt_test_env/bin/activate
=======
          pytest --tx 6*popen --durations=50  --dist loadfile -v _unittest
>>>>>>> 903fc0e4
          pytest --durations=50  --dist loadfile -v _unittest_solvers

      - name: Upload pytest test results
        uses: actions/upload-artifact@v3
        with:
          name: pytest-results
          path: junit/test-results.xml
        if: ${{ always() }}<|MERGE_RESOLUTION|>--- conflicted
+++ resolved
@@ -64,19 +64,7 @@
           export ANSYSEM_ROOT231=/apps/AnsysEM/v231/Linux64
           export LD_LIBRARY_PATH=$ANSYSEM_ROOT231/common/mono/Linux64/lib64:$ANSYSEM_ROOT231/Delcross:$LD_LIBRARY_PATH
           source .pyaedt_test_env/bin/activate
-<<<<<<< HEAD
-          pytest --tx 2*popen --durations=50  --dist loadfile -v _unittest
-
-      - name: 'Unit testing_solvers'
-        timeout-minutes: 120
-        run: |
-          export ANS_NODEPCHECK=1
-          export ANSYSEM_ROOT231=/apps/AnsysEM/v231/Linux64
-          export LD_LIBRARY_PATH=$ANSYSEM_ROOT231/common/mono/Linux64/lib64:$ANSYSEM_ROOT231/Delcross:$LD_LIBRARY_PATH
-          source .pyaedt_test_env/bin/activate
-=======
           pytest --tx 6*popen --durations=50  --dist loadfile -v _unittest
->>>>>>> 903fc0e4
           pytest --durations=50  --dist loadfile -v _unittest_solvers
 
       - name: Upload pytest test results
