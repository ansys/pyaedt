#Multi-configuration and multi-agent job options are not exported to YAML. Configure these options using documentation guidance: https://docs.microsoft.com/vsts/pipelines/process/phases
pr:
    - master
    - releases/*

pool:
  name: Ansys
variables:
  python.version: '3.7.7'

steps:
- task: UsePythonVersion@0
  displayName: 'Use Python $(python.version)'
  inputs:
    versionSpec: '$(python.version)'

- script: |
<<<<<<< HEAD
   pytest _unittest --cov --cov-report=xml --cov-report=html

=======
   pytest _unittest --cov --cov-report=xml
   
   coverage xml
>>>>>>> 9c0d8b6e
  displayName: 'Pytest'

- script: |

   coverage xml
  displayName: 'Coverage'

- task: PublishTestResults@2
  displayName: 'Publish Test Results **/coverage.xml'
  inputs:
    testResultsFiles: '**/coverage.xml'
    testRunTitle: 'Python $(python.version)'
  condition: always()

- task: PublishCodeCoverageResults@1
  displayName: 'Publish code coverage from $(System.DefaultWorkingDirectory)/coverage.xml'
  inputs:
    codeCoverageTool: Cobertura
    summaryFileLocation: '$(System.DefaultWorkingDirectory)/coverage.xml'
  condition: succeededOrFailed()

- script: |
   del /F /Q dist\*.*
   python setup.py sdist
  displayName: 'Build Artifact'

- task: PublishBuildArtifacts@1
  displayName: 'Publish Artifact: dist'
  inputs:
    PathtoPublish: dist
    ArtifactName: dist
<|MERGE_RESOLUTION|>--- conflicted
+++ resolved
@@ -1,7 +1,6 @@
 #Multi-configuration and multi-agent job options are not exported to YAML. Configure these options using documentation guidance: https://docs.microsoft.com/vsts/pipelines/process/phases
-pr:
-    - master
-    - releases/*
+trigger:
+  none
 
 pool:
   name: Ansys
@@ -15,25 +14,15 @@
     versionSpec: '$(python.version)'
 
 - script: |
-<<<<<<< HEAD
-   pytest _unittest --cov --cov-report=xml --cov-report=html
-
-=======
-   pytest _unittest --cov --cov-report=xml
+   coverage run -m pytest _unittest --doctest-modules --junitxml=junit/test-results.xml
    
-   coverage xml
->>>>>>> 9c0d8b6e
-  displayName: 'Pytest'
-
-- script: |
-
    coverage xml
   displayName: 'Coverage'
 
 - task: PublishTestResults@2
-  displayName: 'Publish Test Results **/coverage.xml'
+  displayName: 'Publish Test Results **/test-results.xml'
   inputs:
-    testResultsFiles: '**/coverage.xml'
+    testResultsFiles: '**/test-results.xml'
     testRunTitle: 'Python $(python.version)'
   condition: always()
 
