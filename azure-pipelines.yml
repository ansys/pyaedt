--- conflicted
+++ resolved
@@ -9,15 +9,8 @@
   tags:
     include:
     - '*'
-<<<<<<< HEAD
-
 pool:
   name: Ansys
-
-=======
-pool:
-  name: Ansys
->>>>>>> e3b63ec2
 variables:
   python.version: 3.7.7
   python.venv: 'testvenv'
