#Multi-configuration and multi-agent job options are not exported to YAML. Configure these options using documentation guidance: https://docs.microsoft.com/vsts/pipelines/process/phases
trigger:
  branches:
    include:
    - releases/*
    - master
    exclude:
    - 'gh-pages'
  tags:
    include:
    - '*'
<<<<<<< HEAD
runs-on: [self-hosted, windows]
#pool:
#  name: ansys-windows-1
=======

pool:
  name: ansys-windows-1
>>>>>>> 7132e4c6
variables:
  python.version: 3.8
  python.venv: 'testvenv'

steps:
- task: UsePythonVersion@0
  displayName: 'Use Python $(python.version)'
  inputs:
    versionSpec: '$(python.version)'

- script: |
    python -m venv $(python.venv)
    $(python.venv)\Scripts\Activate.ps1
    python -m pip install pip -U
    python -m pip install wheel setuptools -U
    python -c "import sys; print(sys.executable)"
  displayName: 'Create virtual env'

- script: |
    $(python.venv)\Scripts\Activate.ps1
    pip install . --use-feature=in-tree-build
    pip install -r requirements_test.txt
    pip install pytest-azurepipelines
    mkdir tmp
    cd tmp
    python -c "import pyaedt; print('Imported pyaedt')"
  displayName: 'Install pyaedt'

- script: |
    $(python.venv)\Scripts\Activate.ps1
    pytest -v --cov --cov-config=.coveragerc -cov-report=xml --cov-report=html --junitxml=junit/test-results.xml
  displayName: 'Unit testing'

- script: |
   $(python.venv)\Scripts\Activate.ps1
   coverage xml
  displayName: 'Coverage'

- task: PublishTestResults@2
  displayName: 'Publish Test Results **/test-results.xml'
  inputs:
    testResultsFiles: '**/test-results.xml'
    testRunTitle: 'Python $(python.version)'
  condition: always()

- task: PublishCodeCoverageResults@1
  displayName: 'Publish code coverage from $(System.DefaultWorkingDirectory)/coverage.xml'
  inputs:
    codeCoverageTool: Cobertura
    summaryFileLocation: '$(System.DefaultWorkingDirectory)/coverage.xml'
  condition: succeededOrFailed()

- script: |
    '$(python.venv)\Scripts\Activate.ps1'
    python setup.py sdist
    python -m pip install twine
    python -m twine check dist/*
  displayName: 'Build and validate source distribution'

- task: PublishBuildArtifacts@1
  displayName: 'Publish Artifact: dist'
  inputs:
    PathtoPublish: dist
    ArtifactName: dist

- script: |
    pip install twine
    twine check dist/*
  displayName: 'Verify package'

- script: |
    twine upload --skip-existing dist/*.tar.gz
  displayName: 'Upload to package PyPi'
  condition: contains(variables['Build.SourceBranch'], 'refs/tags/')
  env:
    TWINE_USERNAME: __token__
    TWINE_PASSWORD: $(PYPI_TOKEN)
    TWINE_REPOSITORY_URL: "https://upload.pypi.org/legacy/"<|MERGE_RESOLUTION|>--- conflicted
+++ resolved
@@ -9,15 +9,10 @@
   tags:
     include:
     - '*'
-<<<<<<< HEAD
 runs-on: [self-hosted, windows]
 #pool:
 #  name: ansys-windows-1
-=======
 
-pool:
-  name: ansys-windows-1
->>>>>>> 7132e4c6
 variables:
   python.version: 3.8
   python.venv: 'testvenv'
